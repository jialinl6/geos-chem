#------------------------------------------------------------------------------
#          Harvard University Atmospheric Chemistry Modeling Group            !
#------------------------------------------------------------------------------
#BOP
#
# !IROUTINE: Makefile_SrcDoc.mk (in doc subdirectory)
#
# !DESCRIPTION: This Makefile fragment contains commands to build the 
#  documentation for the GEOS-Chem Source Code.  It is inlined into
#  the Makefile (in the doc subdirectory) by an "include" command.
#\\
#\\
# !REMARKS:
# To build the documentation, call "make" with the following syntax:
#
#   make TARGET [ OPTIONAL-FLAGS ]
#
# To display a complete list of options, type "make help".
#
# You must have the LaTeX utilities (latex, dvips, dvipdf) installed
# on your system in order to build the documentation.
#
# !REVISION HISTORY: 
#  14 Sep 2010 - R. Yantosca - Initial version, split off from Makefile
#  14 Sep 2010 - R. Yantosca - Added optdepth_mod.f to list
#  15 Sep 2010 - R. Yantosca - Added diag_2pm, diag_56, diagoh, ohsave
#  16 Sep 2010 - R. Yantosca - Added diag_pl_mod
#  04 Nov 2010 - R. Yantosca - Added acetone_mod
#  10 Nov 2010 - R. Yantosca - Added lightning_nox_mod
#  19 Nov 2010 - R. Yantosca - Added anthroems, RnPbBe_mod, tagged_ox_mod
#  19 Nov 2010 - R. Yantosca - Added tcorr, emfossil, emf_scale
#  01 Dec 2010 - R. Yantosca - Added global_br_mod, global_no3_mod
#  01 Dec 2010 - R. Yantosca - Added global_nox_mod, global_o1d_mod
#  01 Dec 2010 - R. Yantosca - Added global_oh_mod,  toms_mod
#  02 Dec 2010 - R. Yantosca - Added upbdflx_mod, diag41_mod, diag42_mod
#  02 Dec 2010 - R. Yantosca - Added diag03_mod, diag49_mod, diag50_mod
#  02 Dec 2010 - R. Yantosca - Added diag51_mod, diag51b_mod, boxvl, rdmonot
#  02 Dec 2010 - R. Yantosca - Added rdlight, rdland, rdsoil, emmonot
#  16 Dec 2010 - R. Yantosca - Renamed output files to "GC_Ref_Vol_3.*"\
#  21 Dec 2010 - R. Yantosca - Added comode_mod
#  11 Jul 2011 - R. Yantosca - Added restart_mod
#  19 Jul 2011 - R. Yantosca - Changed *.f* to *.F* for ESMF compatibility
#  29 Jul 2011 - R. Yantosca - Added planeflight_mod
#  22 Aug 2011 - R. Yantosca - Added retro_mod
#  07 Sep 2011 - R. Yantosca - Added gfed3_biomass_mod, *jv*_mod files
#  22 Dec 2011 - M. Payer    - Added aerosol_mod, drydep_mod, seasalt_mod,
#                              and sulfate_mod
<<<<<<< HEAD
#  08 Feb 2012 - R. Yantosca - Added geos57_read_mod.F90
=======
#  07 Feb 2012 - M. Payer    - Added paranox_mod, diag59_mod
>>>>>>> 045867e5
#EOP
#------------------------------------------------------------------------------
#BOC

# List of source code files (order is important)
SRC1 :=                              \
./intro.geos-chem                    \
./headers.geos-chem                  \
$(HDR)/define.h                      \
$(HDR)/CMN_SIZE_mod.F                \
$(HDR)/CMN_DIAG_mod.F                \
$(HDR)/cmn_fj_mod.F                  \
$(HDR)/jv_cmn_mod.F                  \
$(HDR)/jv_mie_mod.F                  \
$(CORE)/main.F                       \
$(CORE)/acetone_mod.F                \
$(CORE)/aerosol_mod.F                \
$(CORE)/arctas_ship_emiss_mod.F	     \
$(CORE)/bravo_mod.F                  \
$(CORE)/cac_anthro_mod.F             \
$(CORE)/chemistry_mod.F              \
$(CORE)/co2_mod.F                    \
$(CORE)/comode_mod.F                 \
$(CORE)/convection_mod.F             \
$(CORE)/dao_mod.F                    \
$(CORE)/depo_mercury_mod.F           \
$(CORE)/diag03_mod.F                 \
$(CORE)/diag04_mod.F                 \
$(CORE)/diag41_mod.F                 \
$(CORE)/diag42_mod.F                 \
$(CORE)/diag49_mod.F                 \
$(CORE)/diag50_mod.F                 \
$(CORE)/diag51b_mod.F                \
$(CORE)/diag56_mod.F                 \
$(CORE)/diag59_mod.F                 \
$(CORE)/diag_pl_mod.F                \
$(CORE)/diag_oh_mod.F                \
$(CORE)/diag_mod.F                   \
$(CORE)/drydep_mod.F                 \
$(CORE)/dust_mod.F                   \
$(CORE)/emep_mod.F                   \
$(CORE)/emissions_mod.F              \
$(CORE)/fjx_acet_mod.F               \
$(CORE)/gamap_mod.F                  \
$(CORE)/geos57_read_mod.F            \
$(CORE)/gfed3_biomass_mod.F          \
$(CORE)/global_br_mod.F              \
$(CORE)/global_no3_mod.F             \
$(CORE)/global_nox_mod.F             \
$(CORE)/global_o1d_mod.F             \
$(CORE)/global_o3_mod.F              \
$(CORE)/global_oh_mod.F              \
$(CORE)/h2_hd_mod.F                  \
$(CORE)/icoads_ship_mod.F            \
$(CORE)/input_mod.F                  \
$(CORE)/isoropiaII_mod.F             \
$(CORE)/land_mercury_mod.F           \
$(CORE)/lightning_nox_mod.F          \
$(CORE)/linoz_mod.F                  \
$(CORE)/logical_mod.F                \
$(CORE)/megan_mod.F                  \
$(CORE)/meganut_mod.F                \
$(CORE)/merra_a1_mod.F               \
$(CORE)/merra_a3_mod.F               \
$(CORE)/merra_cn_mod.F               \
$(CORE)/merra_i6_mod.F               \
$(CORE)/nei2005_anthro_mod.F         \
$(CORE)/optdepth_mod.F               \
$(CORE)/paranox_mod.F                \
$(CORE)/pjc_pfix_mod.F               \
$(CORE)/planeflight_mod.F            \
$(CORE)/retro_mod.F                  \
$(CORE)/RnPbBe_mod.F                 \
$(CORE)/scale_anthro_mod.F           \
$(CORE)/seasalt_mod.F                \
$(CORE)/sulfate_mod.F                \
$(CORE)/tagged_ox_mod.F              \
$(CORE)/toms_mod.F                   \
$(CORE)/tropopause_mod.F             \
$(CORE)/tpcore_fvdas_mod.F90         \
$(CORE)/tpcore_geos5_window_mod.F90  \
$(CORE)/transport_mod.F              \
$(CORE)/upbdflx_mod.F                \
$(CORE)/vdiff_mod.F90                \
$(CORE)/vdiff_pre_mod.F              \
$(CORE)/vistas_anthro_mod.F          \
./subs.geos-chem                     \
$(CORE)/anthroems.F                  \
$(CORE)/boxvl.F                      \
$(CORE)/diag1.F                      \
$(CORE)/diag3.F                      \
$(CORE)/diag_2pm.F                   \
$(CORE)/diagoh.F                     \
$(CORE)/emfossil.F                   \
$(CORE)/emf_scale.F                  \
$(CORE)/emmonot.F                    \
$(CORE)/fast_j.F                     \
$(CORE)/findmon.F                    \
$(CORE)/initialize.F                 \
$(CORE)/ndxx_setup.F                 \
$(CORE)/ohsave.F                     \
$(CORE)/rdlai.F                      \
$(CORE)/rdland.F                     \
$(CORE)/rdsoil.F                     \
$(CORE)/rdlight.F                    \
$(CORE)/rdmonot.F                    \
$(CORE)/readlai.F                    \
$(CORE)/ruralbox.F                   \
$(CORE)/setemis.F                    \
$(CORE)/sfcwindsqr.F                 \
$(CORE)/tcorr.F


# Output file names
TEX1 := GC_Ref_Vol_3.tex
DVI1 := GC_Ref_Vol_3.dvi
PDF1 := GC_Ref_Vol_3.pdf
PS1  := GC_Ref_Vol_3.ps


# Make commands
srcdoc: 
	rm -f $(TEX1)
	protex -sf $(SRC1) > $(TEX1)
	latex $(TEX1)
	latex $(TEX1)
	latex $(TEX1)
	dvipdf $(DVI1) $(PDF1)
	dvips $(DVI1) -o $(PS1)
	rm -f *.aux *.dvi *.log *.toc

#EOC<|MERGE_RESOLUTION|>--- conflicted
+++ resolved
@@ -45,11 +45,8 @@
 #  07 Sep 2011 - R. Yantosca - Added gfed3_biomass_mod, *jv*_mod files
 #  22 Dec 2011 - M. Payer    - Added aerosol_mod, drydep_mod, seasalt_mod,
 #                              and sulfate_mod
-<<<<<<< HEAD
+#  07 Feb 2012 - M. Payer    - Added paranox_mod, diag59_mod
 #  08 Feb 2012 - R. Yantosca - Added geos57_read_mod.F90
-=======
-#  07 Feb 2012 - M. Payer    - Added paranox_mod, diag59_mod
->>>>>>> 045867e5
 #EOP
 #------------------------------------------------------------------------------
 #BOC
