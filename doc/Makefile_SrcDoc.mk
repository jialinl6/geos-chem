#------------------------------------------------------------------------------
#          Harvard University Atmospheric Chemistry Modeling Group            !
#------------------------------------------------------------------------------
#BOP
#
# !IROUTINE: Makefile_SrcDoc.mk (in doc subdirectory)
#
# !DESCRIPTION: This Makefile fragment contains commands to build the 
#  documentation for the GEOS-Chem Source Code.  It is inlined into
#  the Makefile (in the doc subdirectory) by an "include" command.
#\\
#\\
# !REMARKS:
# To build the documentation, call "make" with the following syntax:
#
#   make TARGET [ OPTIONAL-FLAGS ]
#
# To display a complete list of options, type "make help".
#
# You must have the LaTeX utilities (latex, dvips, dvipdf) installed
# on your system in order to build the documentation.
#
# !REVISION HISTORY: 
#  14 Sep 2010 - R. Yantosca - Initial version, split off from Makefile
#  14 Sep 2010 - R. Yantosca - Added optdepth_mod.f to list
#  15 Sep 2010 - R. Yantosca - Added diag_2pm, diag_56, diagoh, ohsave
#  16 Sep 2010 - R. Yantosca - Added diag_pl_mod
#  04 Nov 2010 - R. Yantosca - Added acetone_mod
#  10 Nov 2010 - R. Yantosca - Added lightning_nox_mod
#  19 Nov 2010 - R. Yantosca - Added anthroems, RnPbBe_mod, tagged_ox_mod
#  19 Nov 2010 - R. Yantosca - Added tcorr, emfossil, emf_scale
#  01 Dec 2010 - R. Yantosca - Added global_br_mod, global_no3_mod
#  01 Dec 2010 - R. Yantosca - Added global_nox_mod, global_o1d_mod
#  01 Dec 2010 - R. Yantosca - Added global_oh_mod,  toms_mod
#  02 Dec 2010 - R. Yantosca - Added upbdflx_mod, diag41_mod, diag42_mod
#  02 Dec 2010 - R. Yantosca - Added diag03_mod, diag49_mod, diag50_mod
#  02 Dec 2010 - R. Yantosca - Added diag51_mod, diag51b_mod, boxvl, rdmonot
#  02 Dec 2010 - R. Yantosca - Added rdlight, rdland, rdsoil, emmonot
#  16 Dec 2010 - R. Yantosca - Renamed output files to "GC_Ref_Vol_3.*"\
#  21 Dec 2010 - R. Yantosca - Added comode_mod
#  11 Jul 2011 - R. Yantosca - Added restart_mod
#  19 Jul 2011 - R. Yantosca - Changed *.f* to *.F* for ESMF compatibility
#  29 Jul 2011 - R. Yantosca - Added planeflight_mod
<<<<<<< HEAD
#  22 Aug 2011 - R. Yantosca - Added retro_mod
=======
#   7 Sep 2011 - R. Yantosca - Added gfed3_biomass_mod, *jv*_mod files
>>>>>>> 2f4cd26b
#EOP
#------------------------------------------------------------------------------
#BOC

# List of source code files (order is important)
SRC1 :=                              \
./intro.geos-chem                    \
./headers.geos-chem                  \
$(HDR)/define.h                      \
<<<<<<< HEAD
$(HDR)/CMN_SIZE                      \
$(HDR)/CMN_DIAG                      \
=======
$(HDR)/CMN_SIZE_mod.F                \
$(HDR)/CMN_DIAG_mod.F                \
$(HDR)/cmn_fj_mod.F                  \
$(HDR)/jv_cmn_mod.F                  \
$(HDR)/jv_mie_mod.F                  \
>>>>>>> 2f4cd26b
$(CORE)/main.F                       \
$(CORE)/acetone_mod.F                \
$(CORE)/arctas_ship_emiss_mod.F	     \
$(CORE)/bravo_mod.F                  \
$(CORE)/cac_anthro_mod.F             \
$(CORE)/chemistry_mod.F              \
$(CORE)/co2_mod.F                    \
$(CORE)/comode_mod.F                 \
$(CORE)/convection_mod.F             \
$(CORE)/dao_mod.F                    \
$(CORE)/depo_mercury_mod.F           \
$(CORE)/diag03_mod.F                 \
$(CORE)/diag04_mod.F                 \
$(CORE)/diag41_mod.F                 \
$(CORE)/diag42_mod.F                 \
$(CORE)/diag49_mod.F                 \
$(CORE)/diag50_mod.F                 \
$(CORE)/diag51b_mod.F                \
$(CORE)/diag56_mod.F                 \
$(CORE)/diag_pl_mod.F                \
$(CORE)/diag_oh_mod.F                \
$(CORE)/diag_mod.F                   \
$(CORE)/dust_mod.F                   \
$(CORE)/emep_mod.F                   \
$(CORE)/emissions_mod.F              \
$(CORE)/fjx_acet_mod.F               \
$(CORE)/gamap_mod.F                  \
$(CORE)/gfed3_biomass_mod.F          \
$(CORE)/global_br_mod.F              \
$(CORE)/global_no3_mod.F             \
$(CORE)/global_nox_mod.F             \
$(CORE)/global_o1d_mod.F             \
$(CORE)/global_o3_mod.F              \
$(CORE)/global_oh_mod.F              \
$(CORE)/h2_hd_mod.F                  \
$(CORE)/icoads_ship_mod.F            \
$(CORE)/input_mod.F                  \
$(CORE)/isoropiaII_mod.F             \
$(CORE)/land_mercury_mod.F           \
$(CORE)/lightning_nox_mod.F          \
$(CORE)/linoz_mod.F                  \
$(CORE)/logical_mod.F                \
$(CORE)/megan_mod.F                  \
$(CORE)/meganut_mod.F                \
$(CORE)/merra_a1_mod.F               \
$(CORE)/merra_a3_mod.F               \
$(CORE)/merra_cn_mod.F               \
$(CORE)/merra_i6_mod.F               \
$(CORE)/nei2005_anthro_mod.F         \
$(CORE)/optdepth_mod.F               \
$(CORE)/pjc_pfix_mod.F               \
$(CORE)/planeflight_mod.F            \
$(CORE)/retro_mod.F                  \
$(CORE)/RnPbBe_mod.F                 \
$(CORE)/scale_anthro_mod.F           \
$(CORE)/tagged_ox_mod.F              \
$(CORE)/toms_mod.F                   \
$(CORE)/tropopause_mod.F             \
$(CORE)/tpcore_fvdas_mod.F90         \
$(CORE)/tpcore_geos5_window_mod.F90  \
$(CORE)/transport_mod.F              \
$(CORE)/upbdflx_mod.F                \
$(CORE)/vdiff_mod.F90                \
$(CORE)/vdiff_pre_mod.F              \
$(CORE)/vistas_anthro_mod.F          \
./subs.geos-chem                     \
$(CORE)/anthroems.F                  \
$(CORE)/boxvl.F                      \
$(CORE)/diag1.F                      \
$(CORE)/diag3.F                      \
$(CORE)/diag_2pm.F                   \
$(CORE)/diagoh.F                     \
$(CORE)/emfossil.F                   \
$(CORE)/emf_scale.F                  \
$(CORE)/emmonot.F                    \
$(CORE)/fast_j.F                     \
$(CORE)/findmon.F                    \
$(CORE)/initialize.F                 \
$(CORE)/ndxx_setup.F                 \
$(CORE)/ohsave.F                     \
$(CORE)/rdlai.F                      \
$(CORE)/rdland.F                     \
$(CORE)/rdsoil.F                     \
$(CORE)/rdlight.F                    \
$(CORE)/rdmonot.F                    \
$(CORE)/readlai.F                    \
$(CORE)/ruralbox.F                   \
$(CORE)/setemis.F                    \
$(CORE)/sfcwindsqr.F                 \
$(CORE)/tcorr.F


# Output file names
TEX1 := GC_Ref_Vol_3.tex
DVI1 := GC_Ref_Vol_3.dvi
PDF1 := GC_Ref_Vol_3.pdf
PS1  := GC_Ref_Vol_3.ps


# Make commands
srcdoc: 
	rm -f $(TEX1)
	protex -sf $(SRC1) > $(TEX1)
	latex $(TEX1)
	latex $(TEX1)
	latex $(TEX1)
	dvipdf $(DVI1) $(PDF1)
	dvips $(DVI1) -o $(PS1)
	rm -f *.aux *.dvi *.log *.toc

#EOC<|MERGE_RESOLUTION|>--- conflicted
+++ resolved
@@ -41,11 +41,8 @@
 #  11 Jul 2011 - R. Yantosca - Added restart_mod
 #  19 Jul 2011 - R. Yantosca - Changed *.f* to *.F* for ESMF compatibility
 #  29 Jul 2011 - R. Yantosca - Added planeflight_mod
-<<<<<<< HEAD
 #  22 Aug 2011 - R. Yantosca - Added retro_mod
-=======
 #   7 Sep 2011 - R. Yantosca - Added gfed3_biomass_mod, *jv*_mod files
->>>>>>> 2f4cd26b
 #EOP
 #------------------------------------------------------------------------------
 #BOC
@@ -55,16 +52,11 @@
 ./intro.geos-chem                    \
 ./headers.geos-chem                  \
 $(HDR)/define.h                      \
-<<<<<<< HEAD
-$(HDR)/CMN_SIZE                      \
-$(HDR)/CMN_DIAG                      \
-=======
 $(HDR)/CMN_SIZE_mod.F                \
 $(HDR)/CMN_DIAG_mod.F                \
 $(HDR)/cmn_fj_mod.F                  \
 $(HDR)/jv_cmn_mod.F                  \
 $(HDR)/jv_mie_mod.F                  \
->>>>>>> 2f4cd26b
 $(CORE)/main.F                       \
 $(CORE)/acetone_mod.F                \
 $(CORE)/arctas_ship_emiss_mod.F	     \
