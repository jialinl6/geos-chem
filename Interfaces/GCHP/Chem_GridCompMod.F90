#include "MAPL_Generic.h"

!------------------------------------------------------------------------------
!                  GEOS-Chem Global Chemical Model                            !
!------------------------------------------------------------------------------
!BOP
!
! !MODULE: GEOSCHEMchem_GridCompMod
!
! !DESCRIPTION: GEOSCHEMchem_GridComp is an ESMF5 gridded component
! implementing the GEOS-Chem chemistry and related processes, including
! dry deposition, emissions, and wet deposition. In addition, the
! parameterizations for PBL mixing and convection as used in GEOS-Chem
! can be invoked by enabling the corresponding option in the GEOS-Chem
! input file (geoschem_config.yml). In this case, the corresponding GEOS-5
! process must NOT be applied to the GC tracers, i.e. the tracers must
! not be friendly to turbulence (if PBL mixing is used) and/or moist
! (for convection).
!\\
!\\
! This gridded component contains three run phases:
!
!  -1: Phase -1 is the standard setting in GCHP. It executes all components.
!      Phase is -1 if number of phases is set to 1 in config file GCHP.rc.
!
!   1: Phase 1 is used in GEOS-5. It executes convection, dry deposition,
!      and emissions and should be called before surface processes/turbulence.
!
!   2: Phase 2 is used in GEOS-5. It performs chemistry, and wet deposition,
!      and should be called after turbulence.
!
! GEOS-5 only:
! All GEOS-Chem species are stored in the GEOSCHEMchem internal state object
! in units of kg/kg total.
!\\
!\\
! !INTERFACE:
!
#ifdef MODEL_GEOS
MODULE GEOSCHEMchem_GridCompMod
#else
MODULE Chem_GridCompMod
#endif
!
! !USES:
!
  USE CMN_Size_Mod
  USE ESMF                                           ! ESMF library
  USE MAPL_Mod                                       ! MAPL library
  USE MAPL_IOMod
  use pFlogger, only: logging, Logger
  USE Charpak_Mod                                    ! String functions
  USE DiagList_Mod                                   ! Internal state prefixes
  USE Hco_Types_Mod, ONLY : ConfigObj
  USE Input_Opt_Mod                                  ! Input Options obj
  USE GCHP_Chunk_Mod                                 ! GCHP IRF methods
  USE GCHP_HistoryExports_Mod
#if !defined( MODEL_GEOS )
  USE GCHP_ProviderServices_Mod
#endif
  USE ErrCode_Mod                                    ! Error numbers
  USE State_Chm_Mod                                  ! Chemistry State obj
  USE State_Diag_Mod                                 ! Diagnostics State obj
  USE State_Grid_Mod                                 ! Grid State obj
  USE State_Met_Mod                                  ! Meteorology State obj
  USE Species_Mod,   ONLY : Species

#if defined( MODEL_GEOS )
  USE Chem_Mod                            ! Chemistry Base Class (chem_mie?)
  USE Chem_GroupMod                       ! For family transport
  USE PHYSCONSTANTS
#endif

  IMPLICIT NONE
  PRIVATE
!
! !PUBLIC MEMBER FUNCTIONS:
!
  PUBLIC   :: SetServices    ! Sets ESMF entry points
!
! !PRIVATE MEMBER FUNCTIONS:
!
  PRIVATE  :: Initialize_    ! Init method
  PRIVATE  :: Run1           ! Run wrapper phase 1
  PRIVATE  :: Run2           ! Run wrapper phase 2
  PRIVATE  :: Run_           ! Run method
  PRIVATE  :: Finalize_      ! Finalize method
  PRIVATE  :: Extract_       ! Get values from ESMF
!
! !PRIVATE TYPES:
!
  ! Legacy state
  TYPE GEOSCHEM_State
     PRIVATE
     TYPE(ESMF_Config)             :: myCF           ! Private ESMF Config obj
  END TYPE GEOSCHEM_State

  ! Hook for the ESMF
  TYPE GEOSCHEM_Wrap
     TYPE(GEOSCHEM_State), POINTER :: PTR => null()  ! Ptr to GEOSCHEM_State
  END TYPE GEOSCHEM_Wrap

  ! For passing from internal state to Chm_State and vice versa
  TYPE Int2SpcMap
     CHARACTER(LEN=255)            :: Name
     INTEGER                       :: ID
#if defined( MODEL_GEOS )
     REAL, POINTER                 :: Internal(:,:,:) => NULL()
#else
     REAL(ESMF_KIND_R8), POINTER   :: Internal(:,:,:) => NULL()
#endif
  END TYPE Int2SpcMap

  ! Internal run alarms
  TYPE GC_run_alarms
     private
     ! Add alarms here
     type(ESMF_Alarm) :: RRTMG_Alarm
  END TYPE GC_run_alarms

  TYPE GCRA_wrap
     type(GC_run_alarms), pointer  :: ptr
  END TYPE

  ! For mapping State_Chm%Tracers/Species arrays onto the internal state.
  TYPE(Int2SpcMap), POINTER        :: Int2Spc(:) => NULL()
#ifdef ADJOINT
  ! For mapping State_Chm%Tracers/Species arrays onto the internal state.
  TYPE(Int2SpcMap), POINTER        :: Int2Adj(:) => NULL()
#endif

  ! Objects for GEOS-Chem
  TYPE(OptInput)                   :: Input_Opt      ! Input Options
  TYPE(ChmState)                   :: State_Chm      ! Chemistry state
  TYPE(DgnState)                   :: State_Diag     ! Diagnostics state
  TYPE(GrdState)                   :: State_Grid     ! Grid state
  TYPE(MetState)                   :: State_Met      ! Meteorology state
  TYPE(Species),          POINTER  :: ThisSpc => NULL()
  TYPE(HistoryConfigObj), POINTER  :: HistoryConfig
  TYPE(ConfigObj),        POINTER  :: HcoConfig
  CLASS(Logger),          POINTER  :: lgr => null()
  LOGICAL                          :: meteorology_vertical_index_is_top_down

#if defined( MODEL_GEOS )
  ! Is GEOS-Chem the provider for AERO, RATS, and/or Analysis OX?
  LOGICAL                          :: DoAERO
  LOGICAL                          :: DoRATS
  LOGICAL                          :: DoANOX

  ! To set ozone from PCHEM
  LOGICAL                          :: LANAO3
  LOGICAL                          :: LPCHEMO3
  INTEGER                          :: ANAO3TROPP
  INTEGER                          :: ANAO3L1
  INTEGER                          :: ANAO3L2
  INTEGER                          :: ANAO3L3
  INTEGER                          :: ANAO3L4
  INTEGER                          :: ANAO3ERR
  REAL                             :: ANAO3FR
  CHARACTER(LEN=ESMF_MAXSTR)       :: ANAO3FILE
#else
  LOGICAL                          :: isProvider ! provider to AERO, RATS, ANOX?
  LOGICAL                          :: calcOzone  ! if PTR_GCCTO3 is associated
#endif

  ! Number of run phases, 1 or 2. Set in the rc file; else default is 2.
  INTEGER                          :: NPHASE

  ! Is this being run as a CTM?
  INTEGER                          :: IsCTM

  ! Memory debug level
  INTEGER                          :: MemDebugLevel

#if defined( MODEL_GEOS )
  ! GEOS-5 only
  ! Flag to initialize species concentrations from external fields. Read
  ! through GEOSCHEMchem_GridComp.rc. If true, initial species concentrations
  ! are read from an external file instead of taken from the internal state.
  ! The field names in the external file are expected to be 'SPC_<XXX>'.
  ! This option can be used to initialize a simulation using a restart file
  ! from a 'GEOS-Chem classic' CTM simulation.
  LOGICAL                          :: InitFromFile
#endif

#if defined( MODEL_GEOS )
  ! GEOS-5 only (also in gchp_providerservices_mod but don't use that yet):
  ! List here GEOS-Chem tracer names and corresponding names to be assigned
  ! to the AERO bundle (if GC is the AERO provider). The names in the AERO
  ! bundle must be the names that are expected by the irradiation component:
  ! - OCphobic, OCphilic, BCphobic, and BCphilic for hydrophobic and hydrophilic
  !   organic and black carbon, respectively
  ! - SO4 for SO4
  ! - du001 - du005 for the following five dust bins (see DU_GridComp.rc in
  !   GOCART):
  !   radius_lower: 0.1 1.0 1.8 3.0 6.0
  !   radius_upper: 1.0 1.8 3.0 6.0 10.0
  !
  !   The GEOS-Chem dust bins are:
  !   Reff: 0.7 1.4 2.4 4.5
  !   Those become simply mapped onto the GOCART dust bins 1-4
  !   (du001 ... du004).
  !
  ! - ss001-ss005 for the following five sea salt aerosol bins
  !   (see SS_GridComp.rc
  !   in GOCART):
  !   radius_lower: 0.03 0.1 0.5 1.5 5.0
  !   radius_upper: 0.1  0.5 1.5 5.0 10.0
  !
  !   The GEOS-Chem sea salt aerosols are (SALA and SALC):
  !   radius_lower: 0.01 0.5
  !   radius_upper: 0.5  8.0
  !   SALA becomes mapped onto ss001 and ss002, and SALC onto ss003, ss004,
  !   ss005. For now, we assume uniform size distribution within the
  !   GEOS-Chem bins, i.e. the GEOS-Chem size bins are evenly split into the
  !   GOCART bins. The fractions can be specified below.
  !   At some point, we may revisit these fractions (at least take into
  !   account the log-normal behavior of the aerosol distribution)
  INTEGER, PARAMETER           :: NumAERO = 11

  CHARACTER(LEN=ESMF_MAXSTR)   :: GcNames(NumAero) = &
                                  (/ 'DST1',  'DST2',  'DST3',  'DST4',     &
                                     'SALA',  'SALC',  'BCPO',  'BCPI',     &
                                     'OCPO',  'OCPI',  'SO4 '                /)

  CHARACTER(LEN=ESMF_MAXSTR)   :: AeroNames(NumAero) = &
                         (/ 'du001   ', 'du002   ', 'du003   ', 'du004   ', &
                            'ss001   ', 'ss003   ', 'BCphobic', 'BCphilic', &
                            'OCphobic', 'OCphilic', 'SO4     '               /)

  ! Fraction of SALA in ss001 and ss002, respectively
  CHARACTER(LEN=ESMF_MAXSTR)   :: SALAnames(2) = (/ 'ss001', 'ss002' /)
  REAL, PARAMETER              :: SALAsplit(2) = (/  0.2,     0.8    /)

  ! Fraction of SALC in ss003, ss004, and ss005.
  CHARACTER(LEN=ESMF_MAXSTR) :: SALCnames(3) = (/ 'ss003', 'ss004' , 'ss005' /)
  REAL, PARAMETER            :: SALCsplit(3) = (/  0.13,    0.47,     0.4    /)

  CHARACTER(LEN=ESMF_MAXSTR)   :: DST4names(2) = (/ 'du004', 'du005' /)
  REAL, PARAMETER              :: DST4split(2) = (/  1.00,    0.0    /)

  ! Molecular weights (g/mol) used by GOCART
  REAL                         :: GocartMW(NumAero) = &
                                  (/ 100.0,  100.0,  100.0,  100.0 ,     &
                                      58.0,   58.0,  180.0,  180.0 ,     &
                                     180.0,  180.0,  132.0                /)
#endif

  ! Pointers to import, export and internal state data. Declare them as
  ! module variables so that we have to assign them only on first call.
#if !defined( MODEL_GEOS )
  ! NOTE: Any provider-related exports (e.g. H2O_TEND) are now handled within
  ! gchp_providerservices_mod.F90. Pointers are manually declared there and
  ! those declared in the .h file included below are not used. (ewl, 11/3/2017)
#endif

#if defined( MODEL_GEOS )
# include "GEOSCHEMCHEM_DeclarePointer___.h"
#else
# include "GCHPchem_DeclarePointer___.h"
#endif

#if defined( MODEL_GEOS )

  ! Perturb ozone?
  LOGICAL           :: PerturbO3
  LOGICAL           :: PerturbCO
  REAL              :: FIXPERT       ! Fixed perturbation
  REAL, PARAMETER   :: MAXPERT = 0.1 ! Maximum perturbation

  ! Mie table
  TYPE(Chem_Mie)     :: geoschemMieTable(2)
  INTEGER, PARAMETER :: instanceComputational = 1
  INTEGER, PARAMETER :: instanceData          = 2
#endif
!
! !REMARKS:
!  Developed for GEOS-5 release Fortuna 2.0 and later.
!                                                                             .
!  NOTES:
!  - The abbreviation "PET" stands for "Persistent Execution Thread".
!    It is a synomym for CPU.
#if defined( MODEL_GEOS )
!  - The internal state now holds all species in v/v
!    dry air. For backwards compatibility, the internal
!    state names can still use the tracer prefix, e.g.
!    'TRC_NO2' instead of 'SPC_NO2'.
!  - The current implementation is not the most
!    efficient version of GEOS-Chem. In particular, the
!    chemical solver does not use the archived
!    integration time steps. This makes the code more
!    stable, but also slower. To remove this safety
!    net, activate 'RCNTRL(3) = HSAVE_KPP(I,J,L)'
!    around line 765 in gc_column/GeosCore/flexchem_mod.F90.
!
!  TODO:
!  - Spin off HEMCO code (use HEMCO_GridComp instead)
!  - Activate RCNTRL(3) in flexchem_mod
#endif
!
! !REVISION HISTORY:
!  06 Dec 2009 - A. da Silva - Initial version
!  See https://github.com/geoschem/geos-chem for history
!EOP
!------------------------------------------------------------------------------
!BOC
CONTAINS
!EOC
!------------------------------------------------------------------------------
!                  GEOS-Chem Global Chemical Model                            !
!------------------------------------------------------------------------------
!BOP
!
! !IROUTINE: SetServices
!
! !DESCRIPTION: The SetServices routine does the following:
!
! \begin{itemize}
! \item Defines the Initialize method for the GEOSCHEMchem gridded component
! \item Defines the Run methods for the GEOSCHEMchem gridded component
!       (phase 1 and phase 2).
! \item Defines the Finalize method for the GEOSCHEMchem gridded component
! \item Attaches an internal state (which holds a private ESMF Config object)
!       to the GEOSCHEMchem gridded component.
! \end{itemize}
!
! !INTERFACE:
!
  SUBROUTINE SetServices( GC, RC )
!
! !USES:
!
    USE HCOI_ESMF_MOD,        ONLY : HCO_SetServices
    USE GCKPP_Model
    USE CHARPAK_MOD,          ONLY : STRSPLIT, CSTRIP
    USE inquireMod,           ONLY : findFreeLUN
    USE FILE_MOD,             ONLY : IOERROR
#if defined( MODEL_GEOS )
    USE CMN_FJX_MOD
    USE GCKPP_Monitor
    USE GCKPP_Parameters
    USE Precision_Mod
#endif
!
! !INPUT/OUTPUT PARAMETERS:
!
    TYPE(ESMF_GridComp), INTENT(INOUT) :: GC       ! Ref to this GridComp
!
! !OUTPUT PARAMETERS:
!
    INTEGER,             INTENT(OUT)   :: RC       ! Success or failure
!
! !REMARKS:
!  ESMF can only attach one Config object per Gridded Component.  The
!  Config object that is defined from the "MAPL.rc" resource file is
!  directly attached to the GEOSCHEMchem gridded component.
!                                                                             .
!  To attach the Config object defined from the "GEOSCHEMchem_GridComp.rc"
!  resource file, we must first create a derived type with a pointer to
!  the Config object, then attach that to the gridded component as an
!  "internal state" (also called "legacy state").
!
! !REVISION HISTORY:
!  06 Dec 2009 - A. da Silva - Initial version
!  See https://github.com/geoschem/geos-chem for history
!EOP
!------------------------------------------------------------------------------
!BOC
!
! !LOCAL VARIABLES:
!
    TYPE(ESMF_CONFIG)             :: CF
    TYPE(GEOSCHEM_State), POINTER :: myState       ! Legacy state
    TYPE(GEOSCHEM_Wrap)           :: wrap          ! Wrapper for myState
    CHARACTER(LEN=ESMF_MAXSTR)    :: compName      ! Gridded Component name
    CHARACTER(LEN=ESMF_MAXSTR)    :: COMP_NAME     ! This syntax for mapl_acg.pl
    CHARACTER(LEN=ESMF_MAXSTR)    :: HcoConfigFile ! HEMCO configuration file
    CHARACTER(LEN=ESMF_MAXSTR)    :: SpcName       ! Registered species name
    CHARACTER(LEN=40)             :: AdvSpc(500)
    CHARACTER(LEN=255)            :: LINE, MSG, SUBSTRS(500)
    INTEGER                       :: N, I, J, IU_GEOS, IOS
    INTEGER                       :: Nadv, landTypeInt
    LOGICAL                       :: FOUND
    LOGICAL                       :: EOF
    CHARACTER(LEN=60)             :: landTypeStr, importName, simType
    CHARACTER(LEN=ESMF_MAXPATHLEN):: rstFile
    INTEGER                       :: restartAttr
    CHARACTER(LEN=ESMF_MAXSTR)    :: HistoryConfigFile ! HISTORY config file
    INTEGER                       :: T

#if !defined( MODEL_GEOS )
    TYPE(MAPL_MetaComp),  POINTER :: STATE => NULL()
#endif

#if defined( MODEL_GEOS )
    CHARACTER(LEN=ESMF_MAXSTR)    :: ProviderName  ! Provider name
    CHARACTER(LEN=ESMF_MAXSTR)    :: LongName      ! Long name for diagnostics
    CHARACTER(LEN=ESMF_MAXSTR)    :: ShortName
    CHARACTER(LEN=255)            :: MYFRIENDLIES
    CHARACTER(LEN=127)            :: FullName
    INTEGER                       :: DoIt
    LOGICAL                       :: FriendMoist, SpcInRestart, ReduceSpc
    CHARACTER(LEN=40)             :: SpcsBlacklist(255)
    INTEGER                       :: nBlacklist
    CHARACTER(LEN=ESMF_MAXSTR)    :: Blacklist
#endif
#ifdef ADJOINT
    INTEGER                       :: restartAttrAdjoint
    LOGICAL                       :: useCFMaskFile
#endif

    ! Manual internal state entries
    LOGICAL                       :: am_I_Root
    INTEGER                       :: II
    CHARACTER(LEN=2)              :: intStr
    CHARACTER(LEN=ESMF_MAXSTR)    :: myName

    __Iam__('SetServices')


    lgr => logging%get_logger('GCHPchem')

    !=======================================================================
    ! Set services begins here
    !=======================================================================

    ! Set up traceback info
    CALL ESMF_GridCompGet( GC, name=compName, __RC__ )

    ! NOTE: We need to use COMP_NAME for mapl_acg.pl script
    COMP_NAME = TRIM( compName )

    ! Identify this routine to MAPL
    Iam = TRIM(compName)//'::SetServices'

<<<<<<< HEAD
=======
    ! Root CPU? 
    am_I_Root = MAPL_am_I_Root()    

>>>>>>> 188db859
    !=======================================================================
    ! Wrap internal state for storing in this gridded component
    ! Rename this to a "legacy state"
    !=======================================================================
    ALLOCATE( myState, stat=STATUS )
    _VERIFY(STATUS)
    wrap%ptr => myState

    !=======================================================================
    ! Define an ESMF Config object from the Resource file and set it
    ! as an "internal state" of the GEOSCHEMchem gridded component
    !=======================================================================
    myState%myCF = ESMF_ConfigCreate(__RC__)

#if defined( MODEL_GEOS )
    call ESMF_ConfigLoadFile( myState%myCF, 'GEOSCHEMchem_GridComp.rc', __RC__)
#else
    call ESMF_ConfigLoadFile( myState%myCF, 'GCHP.rc', __RC__)
#endif

#if !defined( MODEL_GEOS )
    ! Get generic state object
    CALL MAPL_GetObjectFromGC( GC, STATE, __RC__ )
    call MAPL_GetResource( STATE, IsCTM, label='GEOSChem_CTM:', &
                           default=1, rc=status )
    _VERIFY(STATUS)
#endif

    !=======================================================================
    !                 %%% ESMF Functional Services %%%
    !=======================================================================

    ! Set the Initialize, Run, Finalize entry points
    CALL MAPL_GridCompSetEntryPoint( GC, ESMF_METHOD_INITIALIZE,  &
                                     Initialize_, __RC__ )
#if defined( MODEL_GEOS )
    CALL MAPL_GridCompSetEntryPoint( GC, ESMF_METHOD_RUN, Run1, __RC__ )
#endif
    CALL MAPL_GridCompSetEntryPoint( GC, ESMF_METHOD_RUN, Run2, __RC__ )
    CALL MAPL_GridCompSetEntryPoint( GC, ESMF_METHOD_FINALIZE,  &
                                     Finalize_, __RC__ )

    ! Store internal state with Config object in the gridded component
    CALL ESMF_UserCompSetInternalState( GC, 'GEOSCHEM_State', wrap, STATUS )
    _VERIFY(STATUS)

#if defined(MODEL_GEOS)
    ! new after abstracting to gchp_providerservices_mod, but do not use yet:
    !    CALL Provider_SetServices( MAPL_am_I_Root(), GC, isProvider, __RC__ )
    ! GEOS-5 (also in gchp_providerservices but do not use yet):

    ! Check if GEOS-Chem is set as the AERO and/or RATS provider
    ! ----------------------------------------------------------

    ! Get configuration
    CALL ESMF_GridCompGet( GC, CONFIG = CF, __RC__ )

    ! See if GC is the AERO provider
    DoAERO = .FALSE.
    CALL ESMF_ConfigGetAttribute( CF, ProviderName,       &
                                  Label="AERO_PROVIDER:", &
                                  Default="PCHEM",        &
                                  __RC__                   )
    IF ( ProviderName == "GEOSCHEMCHEM" ) DoAERO = .TRUE.

    ! See if GC is the RATS provider
    DoRATS = .FALSE.
    CALL ESMF_ConfigGetAttribute( CF, ProviderName,       &
                                  Label="RATS_PROVIDER:", &
                                  Default="PCHEM",        &
                                  __RC__                   )
    IF ( ProviderName == "GEOSCHEMCHEM" ) DoRATS = .TRUE.

    ! See if GC is the Analysis OX provider
    DoANOX = .FALSE.
    CALL ESMF_ConfigGetAttribute( CF, ProviderName,              &
                                  Label="ANALYSIS_OX_PROVIDER:", &
                                  Default="PCHEM",               &
                                  __RC__                          )
    IF ( ProviderName == "GEOSCHEMCHEM" ) DoANOX = .TRUE.
#endif

    !=======================================================================
    !                    %%% MAPL Data Services %%%
    !=======================================================================
!EOC
!BOP
!
! !IMPORT STATE:
!
#if defined( MODEL_GEOS )
#   include "GEOSCHEMCHEM_ImportSpec___.h"
#else
#   include "GCHPchem_ImportSpec___.h"
#endif

#if !defined( MODEL_GEOS )
    call MAPL_AddImportSpec(GC, &
       SHORT_NAME         = 'PLE',  &
       LONG_NAME          = 'pressure_level_edges',  &
       UNITS              = 'Pa', &
       PRECISION          = ESMF_KIND_R8, &
       DIMS               = MAPL_DimsHorzVert,    &
       VLOCATION          = MAPL_VLocationEdge,    &
                                                      RC=STATUS  )
    _VERIFY(STATUS)
#endif

    !=======================================================================
    ! Get meteorology vertical index orientation
    !=======================================================================
    call ESMF_ConfigGetAttribute(myState%myCF,value=meteorology_vertical_index_is_top_down, &
    label='METEOROLOGY_VERTICAL_INDEX_IS_TOP_DOWN:', Default=.false., __RC__ )
    if (meteorology_vertical_index_is_top_down) then
       call lgr%info('Configured to expect ''top-down'' meteorological data from ''ExtData''')
    else
       call lgr%info('Configured to expect ''bottom-up'' meteorological data from ''ExtData''')
    end if

#if defined( MODEL_GEOS )
    ! Define imports to fill met fields needed for lightning
    CALL MetVars_For_Lightning_Init( GC, MyState%myCF, __RC__ )
#endif

#ifdef ADJOINT
    CALL ESMF_ConfigGetAttribute( myState%myCF, useCFMaskFile, &
         Label="USE_CF_MASK_FILE:", Default=.false., __RC__ )

    IF (useCFMaskFile) THEN
       call MAPL_AddImportSpec(GC,                    &
            SHORT_NAME         = 'CFN_MASK',            &
            LONG_NAME          = 'cost_function_Mask',  &
            UNITS              = '1',                   &
            DIMS               = MAPL_DimsHorzVert,     &
            VLOCATION          = MAPL_VLocationCenter,  &
            RC=STATUS  )
       _VERIFY(STATUS)
    Endif
#endif

!
! !INTERNAL STATE:
!
#if defined( MODEL_GEOS )
#   include "GEOSCHEMCHEM_InternalSpec___.h"
#else
#   include "GCHPchem_InternalSpec___.h"
#endif

#if !defined( MODEL_GEOS )
    ! Determine if using a restart file for the internal state. Setting
    ! the GCHPchem_INTERNAL_RESTART_FILE to +none in GCHP.rc indicates
    ! skipping the restart file. Species concentrations will be retrieved
    ! from the species database, overwriting MAPL-assigned default values.
    CALL ESMF_ConfigGetAttribute( myState%myCF, rstFile, &
                                  Label = "GCHPchem_INTERNAL_RESTART_FILE:",&
                                  __RC__ )
    IF ( TRIM(rstFile) == '+none' ) THEN
       restartAttr = MAPL_RestartSkipInitial ! file does not exist;
                                             ! use background values
    ELSE
       restartAttr = MAPL_RestartOptional    ! try to read species from file;
                                             ! use background vals if not found
    ENDIF
#ifdef ADJOINT
    restartAttrAdjoint = MAPL_RestartSkip
#endif
#endif

!-- Read in species from geoschem_config.yml and set FRIENDLYTO
    ! ewl TODO: This works but is not ideal. Look into how to remove it.

#if defined( MODEL_GEOS )
    ! Check if species are friendly to moist
    CALL ESMF_ConfigGetAttribute( myState%myCF, DoIt, &
                                  Label = "Species_friendly_to_moist:",&
                                  Default = 0, &
                                  __RC__ )
    FriendMoist = (DoIt==1)
    IF ( MAPL_am_I_Root() ) THEN
       WRITE(*,*) 'GCC species friendly to MOIST: ',FriendMoist
    ENDIF
    ! Determine if non-advected species shall be included in restart file
    CALL ESMF_ConfigGetAttribute( myState%myCF, DoIt, &
                                  Label = "Shortlived_species_in_restart:", &
                                  Default = 1, __RC__ )
    IF ( DoIt==1 ) THEN
       restartAttr  = MAPL_RestartOptional
       SpcInRestart = .TRUE.
    ELSE
       restartAttr  = MAPL_RestartSkip
       SpcInRestart = .FALSE.
    ENDIF
    ! Check if we want to use a reduced set of species for transport
    SpcsBlacklist(:) = ''
    nBlacklist = 0
    CALL ESMF_ConfigGetAttribute( myState%myCF, DoIt, &
                                  Label = "Reduce_transport_species:", &
                                  Default = 0, __RC__ )
    ReduceSpc = ( DoIt==1 )
    ! Get list of blacklisted species
    IF ( ReduceSpc ) THEN
       CALL ESMF_ConfigGetAttribute( myState%myCF, Blacklist, &
                                     Label = "Transport_blacklist:", &
                                     Default = 'CFC11,CFC12', __RC__ )
       IF ( TRIM(ADJUSTL(Blacklist)) /= '' ) THEN
          CALL STRSPLIT( Blacklist, ',', SpcsBlacklist, nBlacklist )
       ENDIF
    ENDIF
#endif

    ! Open geoschem_config.yml to find the sim name and transported species
    IU_GEOS = findFreeLun()
    OPEN( IU_GEOS, FILE='geoschem_config.yml', STATUS='OLD', IOSTAT=IOS )
    IF ( IOS /= 0 ) CALL IOERROR( IOS, IU_GEOS, 'READ_SPECIES_FROM_FILE:1' )
    DO
       READ( IU_GEOS, '(a)', IOSTAT=IOS ) LINE
       IF ( IOS /= 0 ) CALL IOERROR( IOS, IU_GEOS, 'READ_SPECIES_FROM_FILE:2' )
       LINE = ADJUSTL( ADJUSTR( LINE ) )
       IF ( INDEX( LINE, 'name' ) > 0 ) THEN
          CALL STRSPLIT( line, ':', SUBSTRS, N )
          SimType = ADJUSTL( ADJUSTR( SUBSTRS(2) ) )
       ENDIF
       IF ( INDEX( LINE, 'transported_species' ) > 0 ) EXIT
    ENDDO

    ! Read in all advected species names and add them to internal state
    NADV = 0
    DO WHILE ( LEN_TRIM( line ) > 0 )
       READ( IU_GEOS, '(a)', IOSTAT=IOS ) LINE
       EOF = IOS < 0
       IF ( EOF ) CALL IOERROR( IOS, IU_GEOS, 'READ_SPECIES_FROM_FILE:3' )
       LINE = ADJUSTL( ADJUSTR( LINE ) )
       CALL STRSPLIT( LINE, '-', SUBSTRS, N )
       IF ( INDEX( LINE, '-' ) > 0 ) THEN
          substrs(1) = ADJUSTL( ADJUSTR( substrs(1) ) )

          ! Remove quotes (i.e. 'NO' -> NO)
          J = INDEX( substrs(1), "'" )
          IF ( J > 0 ) THEN
             substrs(1) = substrs(1)(J+1:)
             J = INDEX( substrs(1), "'" )
             IF ( J > 0 ) substrs(1) = substrs(1)(1:J-1)
          ENDIF

#if defined( MODEL_GEOS )
          ! %%% GEOS-Chem in GEOS %%%
          ! Define friendliness to dynamics / turbulence
          MYFRIENDLIES = 'DYNAMICS:TURBULENCE'
          IF ( FriendMoist ) THEN
             MYFRIENDLIES = TRIM(MYFRIENDLIES)//':MOIST'
          ENDIF
          FullName = TRIM(SUBSTRS(1))
          ! Check if this species is blacklisted
          IF ( nBlacklist > 0 ) THEN
             DO I=1,nBlacklist
                IF ( TRIM(SpcsBlacklist(I))==TRIM(FullName) ) THEN
                   MYFRIENDLIES = TRIM(COMP_NAME)
                   EXIT
                ENDIF
             ENDDO
          ENDIF
          CALL MAPL_AddInternalSpec(GC,                                     &
               SHORT_NAME      = TRIM(SPFX)//TRIM(SUBSTRS(1)),              &
               LONG_NAME       = TRIM(FullName)//                           &
                                 ' mass mixing ratio total air',            &
               UNITS           = 'kg kg-1',                                 &
               DIMS            = MAPL_DimsHorzVert,                         &
               VLOCATION       = MAPL_VLocationCenter,                      &
            !!!PRECISION       = ESMF_KIND_R8,                              &
               FRIENDLYTO      = TRIM(MYFRIENDLIES),                        &
               RC              = RC                                        )

          ! Update count of advected species
          Nadv = Nadv + 1
          AdvSpc(Nadv) = TRIM(SUBSTRS(1))

          ! verbose
          if(MAPL_am_I_Root()) write(*,*)                                   &
               'GCC added to internal: '//TRIM(SPFX)//TRIM(SUBSTRS(1)),     &
               '; Friends: ', TRIM(MYFRIENDLIES)
#else
          !%%% GEOS-Chem in GCHP ###
          CALL MAPL_AddInternalSpec(GC, &
               SHORT_NAME      = TRIM(SPFX) // TRIM(SUBSTRS(1)),            &
               LONG_NAME       = TRIM(SUBSTRS(1)),                          &
               UNITS           = 'mol mol-1',                               &
               DIMS            = MAPL_DimsHorzVert,                         &
               VLOCATION       = MAPL_VLocationCenter,                      &
               PRECISION       = ESMF_KIND_R8,                              &
               FRIENDLYTO      = 'DYNAMICS:TURBULENCE:MOIST',               &
               RESTART         = restartAttr,                               &
               RC              = RC                                       )

          ! Add to list of transported speces
          NADV = NADV + 1
          AdvSpc(NADV) = TRIM(SUBSTRS(1))
#endif
#ifdef ADJOINT
          !%%%% GEOS-Chem in GCHP Adjoint %%%%
          if (MAPL_am_I_Root())                                             &
               WRITE(*,*) '  Adding internal spec for '''//TRIM(SPFX) //    &
               TRIM(SUBSTRS(1)) // '_ADJ'''
          call MAPL_AddInternalSpec(GC, &
               SHORT_NAME      = TRIM(SPFX) // TRIM(SUBSTRS(1)) // '_ADJ',  &
               LONG_NAME       = TRIM(SUBSTRS(1)) // ' adjoint variable',   &
               UNITS           = 'mol mol-1',                               &
               DIMS            = MAPL_DimsHorzVert,                         &
               VLOCATION       = MAPL_VLocationCenter,                      &
               PRECISION       = ESMF_KIND_R8,                              &
               FRIENDLYTO      = 'DYNAMICS:TURBULENCE:MOIST',               &
               RESTART         = restartAttrAdjoint,                        &
               RC              = RC                                        )
#endif
       ENDIF
    ENDDO
    CLOSE( IU_GEOS )

!-- Add all additional species in KPP (careful not to add dummy species)
    ! Hg is now a KPP specialty simulation, so we need to get KPP species
    IF ( TRIM( simType ) == 'fullchem' .or. TRIM( simType ) == 'Hg' ) THEN
       DO I=1,NSPEC
          FOUND = .false.

#if defined( MODEL_GEOS )
          ! Don't need to do anything if short-lived species are not in
          ! restart file
          IF ( .NOT. SpcInRestart ) CYCLE
#endif

          ! Skip dummy RR species for prod/loss diagnostic (mps, 8/23/16)
          SpcName = ADJUSTL( Spc_Names(I) )
          IF ( SpcName(1:2) == 'RR' ) CYCLE

          DO J=1,Nadv !Size of AdvSpc
             IF (trim(AdvSpc(J)) .eq. trim(SpcName)) THEN
                FOUND = .true.
                EXIT
             ENDIF
          END DO

          ! Add non-advected species to internal state
          IF ( .NOT. Found ) THEN
#if defined( MODEL_GEOS )
             !%%%% GEOS-Chem in GEOS %%%%
             FullName = TRIM(SpcName)

             ! Error trap for POx and LOx. Their species names in the internal
             ! state must be all caps
             ! (ckeller, 3/11/19)
             !IF ( TRIM(SpcName) == 'POx' ) SpcName = 'POX'
             !IF ( TRIM(SpcName) == 'LOx' ) SpcName = 'LOX'

             ! Set some long names manually ...
             SELECT CASE ( TRIM(SpcName) )
                CASE ('OH')
                   FullName = 'Hydroxyl radical (OH, MW = 17.01 g mol-1)'
                CASE ('HO2')
                   FullName = 'Hydroperoxyl radical (HO2, MW = 33.01 g mol-1)'
                CASE ('O')
                   FullName = 'Molecular oxygen (O, MW = 16.01 g mol-1)'
             END SELECT

             CALL MAPL_AddInternalSpec(GC,                                   &
                  SHORT_NAME      = TRIM(SPFX)//TRIM(SpcName),               &
                  LONG_NAME       = TRIM(FullName)//                         &
                                    ' mass mixing ratio total air',          &
                  UNITS           = 'kg kg-1',                               &
               !!!PRECISION       = ESMF_KIND_R8,                            &
                  DIMS            = MAPL_DimsHorzVert,                       &
                  FRIENDLYTO      = COMP_NAME,                               &
                  RESTART         = restartAttr,                             &
                  VLOCATION       = MAPL_VLocationCenter,                    &
                                   __RC__                                   )
             ! verbose
             if(MAPL_am_I_Root()) write(*,*)  &
                  'GCC added to internal: '//TRIM(SPFX)//TRIM(SpcName)
#else
             !%%%% GEOS-Chem in GCHP %%%%
             call MAPL_AddInternalSpec(GC, &
                  SHORT_NAME      = TRIM(SPFX) // SpcName,                   &
                  LONG_NAME       = SpcName,                                 &
                  UNITS           = 'mol mol-1',                             &
                  PRECISION       = ESMF_KIND_R8,                            &
                  DIMS            = MAPL_DimsHorzVert,                       &
                  VLOCATION       = MAPL_VLocationCenter,                    &
                  RESTART         = restartAttr,                             &
                  RC              = STATUS                                  )
#ifdef ADJOINT
             !%%%% GEOS-Chem in GCHP ADJOINT %%%%
             if (MAPL_am_I_Root()) &
                  WRITE(*,*) '  Adding internal spec for '''//TRIM(SPFX) //  &
                             TRIM(SpcName) // '_ADJ'''
             call MAPL_AddInternalSpec(GC,                                   &
                  SHORT_NAME      = TRIM(SPFX) // TRIM(SpcName) // '_ADJ',   &
                  LONG_NAME       = SpcName // ' adjoint variable',          &
                  UNITS           = 'mol mol-1',                             &
                  PRECISION       = ESMF_KIND_R8,                            &
                  DIMS            = MAPL_DimsHorzVert,                       &
                  VLOCATION       = MAPL_VLocationCenter,                    &
                  RESTART         = restartAttrAdjoint,                      &
                  RC              = STATUS                                  )
#endif
#endif
          ENDIF
       ENDDO
    ENDIF

#if !defined( MODEL_GEOS )
    ! Add other internal state variables as real8 for GCHP

    call MAPL_AddInternalSpec(GC, &
       SHORT_NAME         = 'DryDepNitrogen',  &
       LONG_NAME          = 'Dry deposited nitrogen',  &
       UNITS              = 'cm-2s-1', &
       DIMS               = MAPL_DimsHorzOnly,    &
       VLOCATION          = MAPL_VLocationCenter,    &
       PRECISION          = ESMF_KIND_R8, &
       FRIENDLYTO         = trim(COMP_NAME),    &
                                                      RC=STATUS  )
    _VERIFY(STATUS)

    call MAPL_AddInternalSpec(GC, &
       SHORT_NAME         = 'WetDepNitrogen',  &
       LONG_NAME          = 'Wet deposited nitrogen',  &
       UNITS              = 'cm-2s-1', &
       DIMS               = MAPL_DimsHorzOnly,    &
       VLOCATION          = MAPL_VLocationCenter,    &
       PRECISION          = ESMF_KIND_R8, &
       FRIENDLYTO         = trim(COMP_NAME),    &
                                                      RC=STATUS  )
    _VERIFY(STATUS)

    call MAPL_AddInternalSpec(GC, &
       SHORT_NAME         = 'H2O2AfterChem',  &
       LONG_NAME          = 'Soluble fraction H2O2',  &
       UNITS              = 'vv-1', &
       DIMS               = MAPL_DimsHorzVert,    &
       VLOCATION          = MAPL_VLocationCenter,    &
       PRECISION          = ESMF_KIND_R8, &
       FRIENDLYTO         = trim(COMP_NAME),    &
                                                      RC=STATUS  )
    _VERIFY(STATUS)

    call MAPL_AddInternalSpec(GC, &
       SHORT_NAME         = 'SO2AfterChem',  &
       LONG_NAME          = 'Soluble fraction SO2',  &
       UNITS              = 'vv-1', &
       DIMS               = MAPL_DimsHorzVert,    &
       VLOCATION          = MAPL_VLocationCenter,    &
       PRECISION          = ESMF_KIND_R8, &
       FRIENDLYTO         = trim(COMP_NAME),    &
                                                      RC=STATUS  )
    _VERIFY(STATUS)

    call MAPL_AddInternalSpec(GC, &
       SHORT_NAME         = 'KPPHvalue',  &
       LONG_NAME          = 'HSAVE for KPP',  &
       UNITS              = '1', &
       DIMS               = MAPL_DimsHorzVert,    &
       VLOCATION          = MAPL_VLocationCenter,    &
       PRECISION          = ESMF_KIND_R8, &
       FRIENDLYTO         = trim(COMP_NAME),    &
                                                      RC=STATUS  )
    _VERIFY(STATUS)

    ! Sulfur-nitrogen-ammonia water content computed in Isorropia after needed in RDAER
    call MAPL_AddInternalSpec(GC, &
       SHORT_NAME         = 'AeroH2O_SNA',  &
       LONG_NAME          = 'Sulfur-nitrogen-ammonia water content',  &
       UNITS              = 'g/m3', &
       DIMS               = MAPL_DimsHorzVert,    &
       VLOCATION          = MAPL_VLocationCenter,    &
       PRECISION          = ESMF_KIND_R8, &
       FRIENDLYTO         = trim(COMP_NAME),    &
                                                      RC=STATUS  )
    _VERIFY(STATUS)

    ! Sesquiterpene mass per grid box
    call MAPL_AddInternalSpec(GC, &
       SHORT_NAME         = 'ORVCSESQ',  &
       LONG_NAME          = 'Sesquiterpenes mass',  &
       UNITS              = 'kg', &
       DIMS               = MAPL_DimsHorzVert,    &
       VLOCATION          = MAPL_VLocationCenter,    &
       PRECISION          = ESMF_KIND_R8, &
       FRIENDLYTO         = trim(COMP_NAME),    &
                                                      RC=STATUS  )
    _VERIFY(STATUS)

    ! Surface J-values for HEMCO
    call MAPL_AddInternalSpec(GC, &
       SHORT_NAME         = 'JOH',  &
       LONG_NAME          = 'Surface J-values for reaction O3 + hv --> O2 + O',  &
       UNITS              = '1', &
       DIMS               = MAPL_DimsHorzOnly,    &
       PRECISION          = ESMF_KIND_R8, &
       FRIENDLYTO         = trim(COMP_NAME),    &
                                                      RC=STATUS  )
    _VERIFY(STATUS)

    call MAPL_AddInternalSpec(GC, &
       SHORT_NAME         = 'JNO2',  &
       LONG_NAME          = 'Surface J-values for reaction NO2 + hv --> NO + O',  &
       UNITS              = '1', &
       DIMS               = MAPL_DimsHorzOnly,    &
       PRECISION          = ESMF_KIND_R8, &
       FRIENDLYTO         = trim(COMP_NAME),    &
                                                      RC=STATUS  )
    _VERIFY(STATUS)

    ! delta dry pressure used to conserve mass across consecutive runs
    call MAPL_AddInternalSpec(GC, &
       SHORT_NAME         = 'DELP_DRY',  &
       LONG_NAME          = 'Delta dry pressure across box',  &
       UNITS              = 'hPa', &
       DIMS               = MAPL_DimsHorzVert,    &
       VLOCATION          = MAPL_VLocationCenter,    &
       PRECISION          = ESMF_KIND_R8, &
       FRIENDLYTO         = trim(COMP_NAME),    &
                                                      RC=STATUS  )
    _VERIFY(STATUS)

    ! Additional outputs useful for unit conversions and post-processing analysis
    call MAPL_AddInternalSpec(GC, &
       SHORT_NAME         = 'AREA',  &
       LONG_NAME          = 'Grid horizontal area',  &
       UNITS              = 'm2', &
       DIMS               = MAPL_DimsHorzOnly,    &
       PRECISION          = ESMF_KIND_R8, &
       FRIENDLYTO         = trim(COMP_NAME),    &
                                                      RC=STATUS  )
    _VERIFY(STATUS)
    call MAPL_AddInternalSpec(GC, &
       SHORT_NAME         = 'BXHEIGHT',  &
       LONG_NAME          = 'Grid box height (w/r/t dry air)',  &
       UNITS              = 'm', &
       DIMS               = MAPL_DimsHorzVert,    &
       VLOCATION          = MAPL_VLocationCenter,    &
       PRECISION          = ESMF_KIND_R8, &
       FRIENDLYTO         = trim(COMP_NAME),    &
                                                      RC=STATUS  )
    _VERIFY(STATUS)

    call MAPL_AddInternalSpec(GC, &
       SHORT_NAME         = 'TropLev',  &
       LONG_NAME          = 'GEOS-Chem level where the tropopause occurs',  &
       UNITS              = '1', &
       DIMS               = MAPL_DimsHorzOnly,    &
       VLOCATION          = MAPL_VLocationCenter,    &
       PRECISION          = ESMF_KIND_R8, &
       FRIENDLYTO         = trim(COMP_NAME),    &
                                                      RC=STATUS  )
    _VERIFY(STATUS)
#endif

#if defined( MODEL_GEOS )
!-- Add two exra advected species for use in family transport  (Manyin)

          CALL MAPL_AddInternalSpec(GC,                                    &
             SHORT_NAME         = 'SPC_Bry',                               &
             LONG_NAME          = 'Bromine group for use in transport',    &
             UNITS              = 'kg kg-1',                               &
!!!          PRECISION          = ESMF_KIND_R8,                            &
             DIMS               = MAPL_DimsHorzVert,                       &
             FRIENDLYTO         = 'DYNAMICS',                              &
             RESTART            = MAPL_RestartSkip,                        &
             VLOCATION          = MAPL_VLocationCenter,                    &
                                                  __RC__ )
          if(MAPL_am_I_Root()) write(*,*) 'GCC added to internal: SPC_Bry; Friendly to: DYNAMICS'

          CALL MAPL_AddInternalSpec(GC,                                    &
             SHORT_NAME         = 'SPC_Cly',                               &
             LONG_NAME          = 'Chlorine group for use in transport',   &
             UNITS              = 'kg kg-1',                               &
!!!          PRECISION          = ESMF_KIND_R8,                            &
             DIMS               = MAPL_DimsHorzVert,                       &
             FRIENDLYTO         = 'DYNAMICS',                              &
             RESTART            = MAPL_RestartSkip,                        &
             VLOCATION          = MAPL_VLocationCenter,                    &
                                                  __RC__ )
          if(MAPL_am_I_Root()) write(*,*) 'GCC added to internal: SPC_Cly; Friendly to: DYNAMICS'
!
!-- Add OX to the internal state if GEOS-Chem is the analysis OX provider
!   Make sure it is friendly to ANALYSIS! In GEOS-Chem, OX is diagnosed
!   from O3, O3P, and O1D.
     IF ( DoANOX ) THEN
        CALL MAPL_AddInternalSpec(GC,                                    &
           SHORT_NAME         = 'OX',                                    &
           LONG_NAME          = 'odd_oxygen_volume_mixing_ratio',        &
           UNITS              = 'mol mol-1',                             &
           DIMS               = MAPL_DimsHorzVert,                       &
           FRIENDLYTO         = 'ANALYSIS:DYNAMICS:TURBULENCE:MOIST',    &
           RESTART            = MAPL_RestartSkip,                        &
           VLOCATION          = MAPL_VLocationCenter,                    &
                                                  __RC__ )
        if(MAPL_am_I_Root()) write(*,*) 'OX added to internal: Friendly to: ANALYSIS, DYNAMICS, TURBULENCE'

        ! Add additional RATs/ANOX exports
!        call MAPL_AddExportSpec(GC,                                  &
!           SHORT_NAME         = 'OX_TEND',                           &
!           LONG_NAME          = 'tendency_of_odd_oxygen_mixing_ratio_due_to_chemistry', &
!           UNITS              = 'mol mol-1 s-1',                     &
!           DIMS               = MAPL_DimsHorzVert,                   &
!           VLOCATION          = MAPL_VLocationCenter,                &
!                                                     __RC__ )

        call MAPL_AddExportSpec(GC,                                  &
           SHORT_NAME         = 'O3',                                &
           LONG_NAME          = 'ozone_mass_mixing_ratio',           &
           UNITS              = 'kg kg-1',                           &
           DIMS               = MAPL_DimsHorzVert,                   &
           VLOCATION          = MAPL_VLocationCenter,                &
                                                     __RC__ )

        call MAPL_AddExportSpec(GC,                                  &
           SHORT_NAME         = 'O3PPMV',                            &
           LONG_NAME          = 'ozone_volume_mixing_ratio',         &
           UNITS              = 'ppmv',                              &
           DIMS               = MAPL_DimsHorzVert,                   &
           VLOCATION          = MAPL_VLocationCenter,                &
                                                 __RC__  )
     ENDIF
#endif

!
! !EXTERNAL STATE:
!
#if defined( MODEL_GEOS )
#   include "GEOSCHEMCHEM_ExportSpec___.h"
#else
#   include "GCHPchem_ExportSpec___.h"
#endif

    ! Read HISTORY config file and add exports for unique items
    CALL ESMF_ConfigGetAttribute( myState%myCF, HistoryConfigFile, &
                                  Label="HISTORY_CONFIG:",         &
                                  Default="HISTORY.rc", __RC__ )
    CALL HistoryExports_SetServices( MAPL_am_I_Root(), HistoryConfigFile, &
                                     GC, HistoryConfig, __RC__ )

!EOP
!BOC

    !=======================================================================
    ! Add provider services, if any (AERO, RATS, Analysis Ox)
    !=======================================================================
#if defined( MODEL_GEOS )

    ! Add AERO and AERO_DP bundles to export state if GEOS-Chem is the
    ! AERO provider
    ! ----------------------------------------------------------------
    IF ( DoAERO ) THEN

       ! The AERO bundle contains DUST, SALT, SO4, BC, and OC.
       ! These quantities will be obtained from the respective
       ! GEOS-Chem internal state quantities.
       ! Fields are added to bundle in the initialize routine.
       call MAPL_AddExportSpec(GC,                                  &
          SHORT_NAME         = 'AERO',                              &
          LONG_NAME          = 'aerosol_mass_mixing_ratios',        &
          UNITS              = 'kg kg-1',                           &
          DIMS               = MAPL_DimsHorzVert,                   &
          VLOCATION          = MAPL_VLocationCenter,                &
          DATATYPE           = MAPL_StateItem,                      &
                                                            __RC__ )
       ! This bundle is needed by surface for snow albedo modification.
       ! At the moment, it is not filled by GEOS-Chem.
       call MAPL_AddExportSpec(GC,                                  &
          SHORT_NAME         = 'AERO_DP',                           &
          LONG_NAME          = 'aerosol_deposition',                &
          UNITS              = 'kg m-2 s-1',                        &
          DIMS               = MAPL_DimsHorzOnly,                   &
          DATATYPE           = MAPL_BundleItem,                     &
                                                            __RC__ )

       ! Fields of AERO_DP bundle:
       call MAPL_AddExportSpec(GC,                         &
          SHORT_NAME         = 'DUDP_DST1',                &
          LONG_NAME          = 'dust1_dry_depostion',      &
          UNITS              = 'kg m-2 s-1',               &
          DIMS               = MAPL_DimsHorzOnly,          &
          VLOCATION          = MAPL_VLocationNone,         &
                                                   __RC__ )

       call MAPL_AddExportSpec(GC,                         &
          SHORT_NAME         = 'DUDP_DST2',                &
          LONG_NAME          = 'dust2_dry_depostion',      &
          UNITS              = 'kg m-2 s-1',               &
          DIMS               = MAPL_DimsHorzOnly,          &
          VLOCATION          = MAPL_VLocationNone,         &
                                                   __RC__ )

       call MAPL_AddExportSpec(GC,                         &
          SHORT_NAME         = 'DUDP_DST3',                &
          LONG_NAME          = 'dust3_dry_depostion',      &
          UNITS              = 'kg m-2 s-1',               &
          DIMS               = MAPL_DimsHorzOnly,          &
          VLOCATION          = MAPL_VLocationNone,         &
                                                   __RC__ )

       call MAPL_AddExportSpec(GC,                         &
          SHORT_NAME         = 'DUDP_DST4',                &
          LONG_NAME          = 'dust4_dry_depostion',      &
          UNITS              = 'kg m-2 s-1',               &
          DIMS               = MAPL_DimsHorzOnly,          &
          VLOCATION          = MAPL_VLocationNone,         &
                                                   __RC__ )

       call MAPL_AddExportSpec(GC,                         &
          SHORT_NAME         = 'DUWT_DST1',                &
          LONG_NAME          = 'dust1_wet_depostion',      &
          UNITS              = 'kg m-2 s-1',               &
          DIMS               = MAPL_DimsHorzOnly,          &
          VLOCATION          = MAPL_VLocationNone,         &
                                                   __RC__ )

       call MAPL_AddExportSpec(GC,                         &
          SHORT_NAME         = 'DUWT_DST2',                &
          LONG_NAME          = 'dust2_wet_depostion',      &
          UNITS              = 'kg m-2 s-1',               &
          DIMS               = MAPL_DimsHorzOnly,          &
          VLOCATION          = MAPL_VLocationNone,         &
                                                   __RC__ )

       call MAPL_AddExportSpec(GC,                         &
          SHORT_NAME         = 'DUWT_DST3',                &
          LONG_NAME          = 'dust3_wet_depostion',      &
          UNITS              = 'kg m-2 s-1',               &
          DIMS               = MAPL_DimsHorzOnly,          &
          VLOCATION          = MAPL_VLocationNone,         &
                                                   __RC__ )

       call MAPL_AddExportSpec(GC,                         &
          SHORT_NAME         = 'DUWT_DST4',                &
          LONG_NAME          = 'dust4_wet_depostion',      &
          UNITS              = 'kg m-2 s-1',               &
          DIMS               = MAPL_DimsHorzOnly,          &
          VLOCATION          = MAPL_VLocationNone,         &
                                                   __RC__ )

       call MAPL_AddExportSpec(GC,                         &
          SHORT_NAME         = 'BCDP_BCPI',                &
          LONG_NAME          = 'BCPI_dry_depostion',       &
          UNITS              = 'kg m-2 s-1',               &
          DIMS               = MAPL_DimsHorzOnly,          &
          VLOCATION          = MAPL_VLocationNone,         &
                                                   __RC__ )

       call MAPL_AddExportSpec(GC,                         &
          SHORT_NAME         = 'BCDP_BCPO',                &
          LONG_NAME          = 'BCPO_dry_depostion',       &
          UNITS              = 'kg m-2 s-1',               &
          DIMS               = MAPL_DimsHorzOnly,          &
          VLOCATION          = MAPL_VLocationNone,         &
                                                   __RC__ )

       call MAPL_AddExportSpec(GC,                         &
          SHORT_NAME         = 'BCWT_BCPI',                &
          LONG_NAME          = 'BCPI_wet_depostion',       &
          UNITS              = 'kg m-2 s-1',               &
          DIMS               = MAPL_DimsHorzOnly,          &
          VLOCATION          = MAPL_VLocationNone,         &
                                                   __RC__ )

       call MAPL_AddExportSpec(GC,                         &
          SHORT_NAME         = 'BCWT_BCPO',                &
          LONG_NAME          = 'BCPO_wet_depostion',       &
          UNITS              = 'kg m-2 s-1',               &
          DIMS               = MAPL_DimsHorzOnly,          &
          VLOCATION          = MAPL_VLocationNone,         &
                                                   __RC__ )

       call MAPL_AddExportSpec(GC,                         &
          SHORT_NAME         = 'OCDP_OCPI',                &
          LONG_NAME          = 'OCPI_dry_depostion',       &
          UNITS              = 'kg m-2 s-1',               &
          DIMS               = MAPL_DimsHorzOnly,          &
          VLOCATION          = MAPL_VLocationNone,         &
                                                   __RC__ )

       call MAPL_AddExportSpec(GC,                         &
          SHORT_NAME         = 'OCDP_OCPO',                &
          LONG_NAME          = 'OCPO_dry_depostion',       &
          UNITS              = 'kg m-2 s-1',               &
          DIMS               = MAPL_DimsHorzOnly,          &
          VLOCATION          = MAPL_VLocationNone,         &
                                                   __RC__ )

       call MAPL_AddExportSpec(GC,                         &
          SHORT_NAME         = 'OCWT_OCPI',                &
          LONG_NAME          = 'OCPI_wet_depostion',       &
          UNITS              = 'kg m-2 s-1',               &
          DIMS               = MAPL_DimsHorzOnly,          &
          VLOCATION          = MAPL_VLocationNone,         &
                                                   __RC__ )

       call MAPL_AddExportSpec(GC,                         &
          SHORT_NAME         = 'OCWT_OCPO',                &
          LONG_NAME          = 'OCPO_wet_depostion',       &
          UNITS              = 'kg m-2 s-1',               &
          DIMS               = MAPL_DimsHorzOnly,          &
          VLOCATION          = MAPL_VLocationNone,         &
                                                   __RC__ )

       !!! to diagnose fields in AERO bundle
       call MAPL_AddExportSpec(GC,                         &
          SHORT_NAME         = 'AERO_OCphobic',            &
          LONG_NAME          = 'AERO_OCphobic',            &
          UNITS              = 'kg kg-1',                  &
          DIMS               = MAPL_DimsHorzVert,          &
          VLOCATION          = MAPL_VLocationCenter,       &
                                                   __RC__ )

       call MAPL_AddExportSpec(GC,                         &
          SHORT_NAME         = 'AERO_OCphilic',            &
          LONG_NAME          = 'AERO_OCphilic',            &
          UNITS              = 'kg kg-1',                  &
          DIMS               = MAPL_DimsHorzVert,          &
          VLOCATION          = MAPL_VLocationCenter,       &
                                                   __RC__ )

       call MAPL_AddExportSpec(GC,                         &
          SHORT_NAME         = 'AERO_BCphobic',            &
          LONG_NAME          = 'AERO_BCphobic',            &
          UNITS              = 'kg kg-1',                  &
          DIMS               = MAPL_DimsHorzVert,          &
          VLOCATION          = MAPL_VLocationCenter,       &
                                                   __RC__ )

       call MAPL_AddExportSpec(GC,                         &
          SHORT_NAME         = 'AERO_BCphilic',            &
          LONG_NAME          = 'AERO_BCphilic',            &
          UNITS              = 'kg kg-1',                  &
          DIMS               = MAPL_DimsHorzVert,          &
          VLOCATION          = MAPL_VLocationCenter,       &
                                                   __RC__ )

       call MAPL_AddExportSpec(GC,                         &
          SHORT_NAME         = 'AERO_SO4',                 &
          LONG_NAME          = 'AERO_SO4',                 &
          UNITS              = 'kg kg-1',                  &
          DIMS               = MAPL_DimsHorzVert,          &
          VLOCATION          = MAPL_VLocationCenter,       &
                                                   __RC__ )

       call MAPL_AddExportSpec(GC,                         &
          SHORT_NAME         = 'AERO_du001',               &
          LONG_NAME          = 'AERO_du001',               &
          UNITS              = 'kg kg-1',                  &
          DIMS               = MAPL_DimsHorzVert,          &
          VLOCATION          = MAPL_VLocationCenter,       &
                                                   __RC__ )

       call MAPL_AddExportSpec(GC,                         &
          SHORT_NAME         = 'AERO_du002',               &
          LONG_NAME          = 'AERO_du002',               &
          UNITS              = 'kg kg-1',                  &
          DIMS               = MAPL_DimsHorzVert,          &
          VLOCATION          = MAPL_VLocationCenter,       &
                                                   __RC__ )

       call MAPL_AddExportSpec(GC,                         &
          SHORT_NAME         = 'AERO_du003',               &
          LONG_NAME          = 'AERO_du003',               &
          UNITS              = 'kg kg-1',                  &
          DIMS               = MAPL_DimsHorzVert,          &
          VLOCATION          = MAPL_VLocationCenter,       &
                                                   __RC__ )

       call MAPL_AddExportSpec(GC,                         &
          SHORT_NAME         = 'AERO_du004',               &
          LONG_NAME          = 'AERO_du004',               &
          UNITS              = 'kg kg-1',                  &
          DIMS               = MAPL_DimsHorzVert,          &
          VLOCATION          = MAPL_VLocationCenter,       &
                                                   __RC__ )

       call MAPL_AddExportSpec(GC,                         &
          SHORT_NAME         = 'AERO_du005',               &
          LONG_NAME          = 'AERO_du005',               &
          UNITS              = 'kg kg-1',                  &
          DIMS               = MAPL_DimsHorzVert,          &
          VLOCATION          = MAPL_VLocationCenter,       &
                                                   __RC__ )

       call MAPL_AddExportSpec(GC,                         &
          SHORT_NAME         = 'AERO_ss001',               &
          LONG_NAME          = 'AERO_ss001',               &
          UNITS              = 'kg kg-1',                  &
          DIMS               = MAPL_DimsHorzVert,          &
          VLOCATION          = MAPL_VLocationCenter,       &
                                                   __RC__ )

       call MAPL_AddExportSpec(GC,                         &
          SHORT_NAME         = 'AERO_ss002',               &
          LONG_NAME          = 'AERO_ss002',               &
          UNITS              = 'kg kg-1',                  &
          DIMS               = MAPL_DimsHorzVert,          &
          VLOCATION          = MAPL_VLocationCenter,       &
                                                   __RC__ )

       call MAPL_AddExportSpec(GC,                         &
          SHORT_NAME         = 'AERO_ss003',               &
          LONG_NAME          = 'AERO_ss003',               &
          UNITS              = 'kg kg-1',                  &
          DIMS               = MAPL_DimsHorzVert,          &
          VLOCATION          = MAPL_VLocationCenter,       &
                                                   __RC__ )

       call MAPL_AddExportSpec(GC,                         &
          SHORT_NAME         = 'AERO_ss004',               &
          LONG_NAME          = 'AERO_ss004',               &
          UNITS              = 'kg kg-1',                  &
          DIMS               = MAPL_DimsHorzVert,          &
          VLOCATION          = MAPL_VLocationCenter,       &
                                                   __RC__ )

       call MAPL_AddExportSpec(GC,                         &
          SHORT_NAME         = 'AERO_ss005',               &
          LONG_NAME          = 'AERO_ss005',               &
          UNITS              = 'kg kg-1',                  &
          DIMS               = MAPL_DimsHorzVert,          &
          VLOCATION          = MAPL_VLocationCenter,       &
                                                   __RC__ )

    ENDIF ! DoAERO

    ! If GEOS-Chem is the RATS provider, we need to make sure that all
    ! RATS quantities are available to irradiation. We will get these
    ! quantities directly from the GEOS-Chem internal state, except for
    ! H2O_TEND that is calculated explicitly.
    ! Since those fields are just copies of the GEOS-Chem internal
    ! species, we add them as export specs, i.e. no physics is applied
    ! to those fields.
    ! ----------------------------------------------------------------
    IF ( DoRATS ) THEN

       call MAPL_AddExportSpec(GC,                                &
          SHORT_NAME         = 'N2O',                               &
          LONG_NAME          = 'nitrous_oxide_volume_mixing_ratio', &
          UNITS              = 'mol mol-1',                         &
          DIMS               = MAPL_DimsHorzVert,                   &
          VLOCATION          = MAPL_VLocationCenter,                &
                                                            __RC__ )

       call MAPL_AddExportSpec(GC,                                &
          SHORT_NAME         = 'CFC11',                             &
          LONG_NAME          = 'CFC11_(CCl3F)_volume_mixing_ratio', &
          UNITS              = 'mol mol-1',                         &
          DIMS               = MAPL_DimsHorzVert,                   &
          VLOCATION          = MAPL_VLocationCenter,                &
                                                            __RC__ )

       call MAPL_AddExportSpec(GC,                                &
          SHORT_NAME         = 'CFC12',                             &
          LONG_NAME          = 'CFC12_(CCl2F2)_volume_mixing_ratio',&
          UNITS              = 'mol mol-1',                         &
          DIMS               = MAPL_DimsHorzVert,                   &
          VLOCATION          = MAPL_VLocationCenter,                &
                                                            __RC__ )

       call MAPL_AddExportSpec(GC,                                &
          SHORT_NAME         = 'HCFC22',                            &
          LONG_NAME          = 'HCFC22_(CHClF2)_volume_mixing_ratio', &
          UNITS              = 'mol mol-1',                         &
          DIMS               = MAPL_DimsHorzVert,                   &
          VLOCATION          = MAPL_VLocationCenter,                &
                                                            __RC__ )

       call MAPL_AddExportSpec(GC,                                &
          SHORT_NAME         = 'CH4',                               &
          LONG_NAME          = 'methane_volume_mixing_ratio',       &
          UNITS              = 'mol mol-1',                         &
          DIMS               = MAPL_DimsHorzVert,                   &
          VLOCATION          = MAPL_VLocationCenter,                &
                                                            __RC__ )

    ENDIF ! DoRATS

    ! Analysis ozone import
    CALL ESMF_ConfigGetAttribute( myState%myCF, I, &
             Label = "Use_ANA_O3:", Default = 0, __RC__ )
    IF ( I == 1 ) THEN
       CALL ESMF_ConfigGetAttribute( myState%myCF, J, &
                Label = "Use_PCHEM_O3:", Default = 0, __RC__ )
       IF ( J == 1 ) THEN
          call MAPL_AddImportSpec(GC,                   &
             SHORT_NAME         = 'PCHEM_O3',           &
             LONG_NAME          = 'PCHEM_ozone',        &
             UNITS              = 'kg/kg',              &
             DIMS               = MAPL_DimsHorzVert,    &
             VLOCATION          = MAPL_VLocationCenter, &
             RESTART            = MAPL_RestartSkip,     &
                                                  __RC__ )
       ELSE
          !call MAPL_AddImportSpec(GC,                   &
          !   SHORT_NAME         = 'ANA_O3',             &
          !   LONG_NAME          = 'Analysis_ozone',     &
          !   UNITS              = 'kg/kg',              &
          !   DIMS               = MAPL_DimsHorzVert,    &
          !   VLOCATION          = MAPL_VLocationCenter, &
          !   RESTART            = MAPL_RestartSkip,     &
          !                                        __RC__ )
       ENDIF
    ENDIF

    ! Diagnostics for applied ozone increment
    call MAPL_AddExportSpec(GC,                        &
       SHORT_NAME         = 'GCC_ANA_O3_INC',          &
       LONG_NAME          = 'Applied_ozone_increment', &
       UNITS              = 'kg/kg',                   &
       DIMS               = MAPL_DimsHorzVert,         &
       VLOCATION          = MAPL_VLocationCenter,      &
                                                 __RC__ )
#else
    CALL Provider_SetServices( MAPL_am_I_Root(), GC, isProvider, __RC__ )
#endif

    ! OLSON
    DO T = 1, NSURFTYPE
       landTypeInt = T-1
       WRITE ( landTypeStr, '(I2.2)' ) landTypeInt
       importName = 'OLSON' // TRIM(landTypeStr)
       CALL MAPL_AddImportSpec(GC,                                  &
          SHORT_NAME         = importName,                          &
          LONG_NAME          = 'OLSON_land_by_type',                &
          UNITS              = 'unitless',                          &
          DIMS               = MAPL_DimsHorzOnly,                   &
          RESTART            = MAPL_RestartSkip,                    &
                                                            __RC__ )
    ENDDO

    ! Set HEMCO services
    ! --------------------
    CALL ESMF_ConfigGetAttribute( myState%myCF, HcoConfigFile, &
                                  Label="HEMCO_CONFIG:", &
                                  Default="HEMCO_Config.rc", __RC__ )
    CALL HCO_SetServices( MAPL_am_I_Root(), GC, HcoConfig,  &
                          TRIM(HcoConfigFile), __RC__ )

    ! Set the Profiling timers
    ! ------------------------
    CALL MAPL_TimerAdd(GC, NAME="INITIALIZE", RC=status)
    _VERIFY(status)
    CALL MAPL_TimerAdd(GC, NAME="RUN", RC=status)
    _VERIFY(status)
    CALL MAPL_TimerAdd(GC, NAME="FINALIZE", RC=status)
    _VERIFY(status)

    CALL MAPL_TimerAdd(GC, NAME="DO_CHEM", RC=status)
    _VERIFY(status)
    CALL MAPL_TimerAdd(GC, NAME="CP_BFRE", RC=status)
    _VERIFY(status)
    CALL MAPL_TimerAdd(GC, NAME="CP_AFTR", RC=status)
    _VERIFY(status)

    ! More timers to be called in gchp_chunk_run
    CALL MAPL_TimerAdd(GC, NAME="GC_CONV"  , __RC__)
    CALL MAPL_TimerAdd(GC, NAME="GC_EMIS"  , __RC__)
    CALL MAPL_TimerAdd(GC, NAME="GC_DRYDEP", __RC__)
    CALL MAPL_TimerAdd(GC, NAME="GC_FLUXES", __RC__)
    CALL MAPL_TimerAdd(GC, NAME="GC_TURB"  , __RC__)
    CALL MAPL_TimerAdd(GC, NAME="GC_CHEM"  , __RC__)
    CALL MAPL_TimerAdd(GC, NAME="GC_WETDEP", __RC__)
    CALL MAPL_TimerAdd(GC, NAME="GC_DIAGN" , __RC__)
    CALL MAPL_TimerAdd(GC, NAME="GC_RAD"   , __RC__)

    ! Generic Set Services
    ! --------------------
    CALL MAPL_GenericSetServices( GC, RC=status )
    _VERIFY(status)

    !=======================================================================
    ! All done
    !=======================================================================
    _RETURN(ESMF_SUCCESS)

  END SUBROUTINE SetServices
!EOC
!------------------------------------------------------------------------------
!                  GEOS-Chem Global Chemical Model                            !
!------------------------------------------------------------------------------
!BOP
!
! !IROUTINE: Initialize_
!
! !DESCRIPTION: Initialize_ is the initialize method of the GEOSCHEMchem
!  gridded component.  This is a simple ESMF/MAPL wrapper which calls down
!  to the Initialize method of the GEOS-Chem column chemistry code.
!\\
!\\
! !INTERFACE:
!
  SUBROUTINE Initialize_( GC, Import, Export, Clock, RC )
!
! !USES:
!
    USE TIME_MOD,  ONLY : GET_TS_CHEM, GET_TS_EMIS
    USE TIME_MOD,  ONLY : GET_TS_DYN,  GET_TS_CONV
    USE TIME_MOD,  ONLY : GET_TS_RAD
!#if defined( MODEL_GEOS )
!    USE TENDENCIES_MOD, ONLY : Tend_CreateClass
!    USE TENDENCIES_MOD, ONLY : Tend_Add
!#endif
!
! !INPUT/OUTPUT PARAMETERS:
!
    TYPE(ESMF_GridComp), INTENT(INOUT)         :: GC       ! Ref to GridComp
    TYPE(ESMF_State),    INTENT(INOUT), TARGET :: Import   ! Import State object
    TYPE(ESMF_State),    INTENT(INOUT), TARGET :: Export   ! Export State object
    TYPE(ESMF_Clock),    INTENT(INOUT)         :: Clock    ! ESMF clock object
!
! !OUTPUT PARAMETERS:
!
    INTEGER,             INTENT(OUT)           :: RC       ! Success or failure?
!
! !REMARKS:
!  We call routine Extract_ to return various values (i.e. grid parameters,
!  start & end dates, PET information, etc.) from the ESMF/MAPL environment.
!  We then pass those to GEOS-Chem via routine GCHP_CHUNK_INIT, which is
!  located in GEOS-Chem module ./GEOS-Chem/ESMF/gchp_chunk_mod.F90.
!
! !REVISION HISTORY:
!  06 Dec 2009 - A. da Silva - Initial version
!  See https://github.com/geoschem/geos-chem for history
!EOP
!------------------------------------------------------------------------------
!BOC
!
! LOCAL VARIABLES:
!
    ! Objects
    TYPE(ESMF_Grid)             :: Grid        ! ESMF Grid object
    TYPE(ESMF_Config)           :: MaplCF      ! ESMF Config obj (MAPL.rc)
    TYPE(ESMF_Config)           :: GeosCF      ! ESMF Config obj (GEOSCHEM*.rc)

    ! Scalars
    LOGICAL                     :: am_I_Root   ! Are we on the root PET?
    INTEGER                     :: myPet       ! # of the PET we are on
    INTEGER                     :: NPES        ! # of total PETs in MPI world
    INTEGER                     :: nymdB       ! GMT date @ start of simulation
    INTEGER                     :: nymdE       ! GMT date @ end of simulation
    INTEGER                     :: nymd        ! GMT date @ current time
    INTEGER                     :: nhmsB       ! GMT time @ start of simulation
    INTEGER                     :: nhmsE       ! GMT time @ end of simulation
    INTEGER                     :: nhms        ! GMT time @ current time
    INTEGER                     :: IM          ! # of longitudes on this PET
    INTEGER                     :: JM          ! # of latitudes  on this PET
    INTEGER                     :: LM          ! # of levels     on this PET
    INTEGER                     :: value_LLSTRAT ! # of strat. levels
    INTEGER                     :: IM_WORLD    ! # of longitudes in global grid
    INTEGER                     :: JM_WORLD    ! # of latitudes  in global grid
    INTEGER                     :: LM_WORLD    ! # of levels     in global grid
    REAL                        :: tsChem      ! Chemistry timestep [s]
    REAL                        :: tsDyn       ! Dynamic timestep [s]
    REAL                        :: tsRad       ! RRTMG timestep [s]
    CHARACTER(LEN=5)            :: petStr      ! String for PET #
    CHARACTER(LEN=ESMF_MAXSTR)  :: compName    ! Name of gridded component

    ! time step error checks
    REAL                         :: ChemTS, EmisTS, RadTS

    ! Pointer arrays
    REAL(ESMF_KIND_R4),  POINTER :: lonCtr(:,:) ! Lon centers on this PET [rad]
    REAL(ESMF_KIND_R4),  POINTER :: latCtr(:,:) ! Lat centers on this PET [rad]

    INTEGER                      :: I, J, nFlds, mpiComm
    TYPE(ESMF_STATE)             :: INTSTATE
    TYPE(ESMF_Field)             :: GcFld

    ! Species information
    TYPE(Species), POINTER       :: SpcInfo

    CHARACTER(LEN=ESMF_MAXSTR)   :: fieldName

#if defined( MODEL_GEOS )
    ! Does GEOS-Chem restart file exist?
    ! Before broadcasting, we check if there is an import restart file for
    ! GEOS-Chem. This variable is then passed to Input_Opt after
    ! initialization (and CPU broadcasting) of all GEOS-Chem variables.
    LOGICAL                      :: haveImpRst

    TYPE(MAPL_MetaComp), POINTER :: STATE

    ! To read various options
    INTEGER                      :: DoIt
    REAL                         :: Val, OzPause

    ! Mie table updates
    INTEGER                      :: instance

    ! Aerosol bundle
    REAL                         :: GCMW, FRAC
    INTEGER                      :: GCID
    TYPE(ESMF_STATE)             :: Aero
    TYPE(ESMF_FieldBundle)       :: AeroBdl
    TYPE(ESMF_Field)             :: AeroFld
    LOGICAL                      :: DynFriend, FRIENDLY
    LOGICAL                      :: IsPresent
    CHARACTER(LEN=ESMF_MAXSTR)   :: GCName, AeroName
    REAL, POINTER                :: Ptr3D(:,:,:) => NULL()

#else
    INTEGER                      :: N, trcID
    TYPE(MAPL_MetaComp), POINTER :: STATE => NULL()
    REAL(ESMF_KIND_R8), POINTER  :: Ptr3D(:,:,:) => NULL()
#endif

    ! Internal run alarms
    type(GC_run_alarms), pointer :: GC_alarms
    type(GCRA_wrap)              :: GC_alarm_wrapper
    TYPE(ESMF_Time)              :: startTime      ! Simulation start time
    TYPE(ESMF_Time)              :: currTime
    TYPE(ESMF_Time)              :: ringTime
    type(ESMF_TimeInterval)      :: tsRad_TI
    type(ESMF_TimeInterval)      :: tsChem_TI
    type (ESMF_Calendar)         :: CAL
    INTEGER                      :: yyyy, mm, dd   ! Year, month, day
    INTEGER                      :: h,    m,  s    ! Hour, minute, seconds
    INTEGER                      :: doy

    INTEGER                     :: IL_WORLD, JL_WORLD    ! # lower indices in global grid
    INTEGER                     :: IU_WORLD, JU_WORLD    ! # upper indices in global grid


    __Iam__('Initialize_')

    !=======================================================================
    ! Initialization
    !=======================================================================

    ! Get my name and set-up traceback handle
    CALL ESMF_GridCompGet( GC, name=compName, __RC__ )

    ! Identify this routine to MAPL
    Iam = TRIM(compName)//'::Initialize_'

    ! Get my MAPL_Generic state
    ! -------------------------
    CALL MAPL_GetObjectFromGC(GC, STATE, RC=STATUS)
    _VERIFY(STATUS)

    !  Start timers
    !  ------------
    CALL MAPL_TimerOn( STATE, "TOTAL")
    CALL MAPL_TimerOn( STATE, "INITIALIZE")

    ! Initialize MAPL Generic
    CALL MAPL_GenericInitialize( GC, Import, Export, Clock, __RC__ )

#ifdef ADJOINT
    CALL MAPL_GenericStateClockAdd( GC, name='--AdjointCheckpoint', __RC__ )
#endif

    ! Get Internal state.
    CALL MAPL_Get ( STATE, INTERNAL_ESMF_STATE=INTSTATE, __RC__ )

    ! Initialize GEOS-Chem Input_Opt fields to zeros or equivalent
    CALL Set_Input_Opt( MAPL_am_I_Root(), Input_Opt, RC )
    _ASSERT(RC==GC_SUCCESS, 'Error calling Set_Input_Opt')

    ! Root CPU?
    am_I_Root = MAPL_am_I_Root()

    ! Get various parameters from the ESMF/MAPL framework
#if defined( MODEL_GEOS )
    ! Note: variable haveImpRst must not yet be written into Input_Opt yet
    ! since the variables of Input_Opt may be 'erased' during initialization
    ! of GEOS-Chem.
#endif
    CALL Extract_( GC,                        &  ! Ref to this Gridded Comp
                   Clock,                     &  ! ESMF Clock object
                   Grid        = Grid,        &  ! ESMF Grid object
                   MaplCF      = MaplCF,      &  ! AGCM.rc/GCHP.rc config object
                   GeosCF      = GeosCF,      &  ! GEOSCHEM*.rc Config object
                   IM          = IM,          &  ! # of longitudes on this PET
                   JM          = JM,          &  ! # of latitudes  on this PET
                   LM          = LM,          &  ! # of levels     on this PET
                   IM_WORLD    = IM_WORLD,    &  ! # of lons in global grid
                   JM_WORLD    = JM_WORLD,    &  ! # of lats  in global grid
                   LM_WORLD    = LM_WORLD,    &  ! # of levels in global grid
                   IL_WORLD    = IL_WORLD,    &  ! start index of lons in global grid on this PET
                   IU_WORLD    = IU_WORLD,    &  ! end   index of lons in global grid on this PET
                   JL_WORLD    = JL_WORLD,    &  ! start index of lats in global grid on this PET
                   JU_WORLD    = JU_WORLD,    &  ! end   index of lats in global grid on this PET
                   nymdB       = nymdB,       &  ! YYYYMMDD @ start of sim
                   nhmsB       = nhmsB,       &  ! hhmmss   @ end   of sim
                   nymdE       = nymdE,       &  ! YYYMMDD  @ start of sim
                   nhmsE       = nhmsE,       &  ! hhmmss   @ end   of sim
                   tsChem      = tsChem,      &  ! Chemistry timestep [seconds]
                   tsRad       = tsRad,       &  ! RRTMG timestep [seconds]
                   tsDyn       = tsDyn,       &  ! Dynamics timestep  [seconds]
                   localPet    = myPet,       &  ! PET # that we are on now
                   petCount    = NPES,        &  ! Number of PETs in MPI World
                   mpiComm     = mpiComm,     &  ! MPI Communicator Handle
                   lonCtr      = lonCtr,      &  ! This PET's lon ctrs [radians]
                   latCtr      = latCtr,      &  ! This PET's lat ctrs [radians]
#if defined( MODEL_GEOS )
		   haveImpRst  = haveImpRst,  &  ! Does import restart exist?
#endif
                   __RC__                      )

    ! Set MPI values in Input_Opt
    Input_Opt%thisCPU = myPet
    Input_Opt%MPIComm = mpiComm
    Input_Opt%numCPUs = NPES
    Input_Opt%isMPI   = .true.
    if ( MAPL_am_I_Root() ) Input_Opt%amIRoot = .true.

#if defined( MODEL_GEOS )
    Input_Opt%haveImpRst = haveImpRst
#endif

    ! MSL - shift from 0 - 360 to -180 - 180 degree grid
    where (lonCtr .gt. MAPL_PI ) lonCtr = lonCtr - 2*MAPL_PI

#if !defined( MODEL_GEOS )
    ! Get the memory debug level
    call ESMF_ConfigGetAttribute(GeosCF, MemDebugLevel, &
                                 Label="MEMORY_DEBUG_LEVEL:" , RC=STATUS)
    _VERIFY(STATUS)
#endif

    !=======================================================================
    ! Save values from the resource file (GCHP.rc for GCHP)
    !=======================================================================

    ! # of run phases
    CALL ESMF_ConfigGetAttribute( GeosCF, NPHASE,                   &
                                  Default = 2,                      &
                                  Label   = "RUN_PHASES:",          &
                                  __RC__                           )
    _ASSERT(NPHASE==1.OR.NPHASE==2,'Error calling ESMF_ConfigGetAttribute on RUN_PHASES')

#if defined( MODEL_GEOS )
    ! Top stratospheric level
    CALL ESMF_ConfigGetAttribute( GeosCF, value_LLSTRAT,            &
                                  Default = LM,                     &
                                  Label   = "LLSTRAT:",             &
                                  __RC__                           )
    IF ( Input_Opt%AmIRoot ) THEN
       WRITE(*,*) 'GCC: top strat. level (LLSTRAT) is set to ',     &
                  value_LLSTRAT
    ENDIF

    ! FAST-JX settings: number of levels, number of EXTRAL iterations,
    ! print error if EXTRAL fails?
    ! LLFASTJX: default is 1201 for LM=132, 601 otherwise
    IF ( LM == 132 ) THEN
       I = 1201
    ELSE
       I = 601
    ENDIF
    CALL ESMF_ConfigGetAttribute( GeosCF, Input_Opt%LLFASTJX,     &
                                  Default = I,                    &
                                  Label   = "LLFASTJX:",          &
                                  __RC__                          )

    ! FJX_EXTRAL_ITERMAX: default is 5 for LM=132, 1 otherwise
    IF ( LM == 132 ) THEN
       I = 5
    ELSE
       I = 1
    ENDIF
    CALL ESMF_ConfigGetAttribute( GeosCF, Input_Opt%FJX_EXTRAL_ITERMAX, &
                                  Default = I,                          &
                                  Label   = "FJX_EXTRAL_ITERMAX:",      &
                                  __RC__                                )

    ! FJX_EXTRAL_ERR: default is 1
    I = 1
    CALL ESMF_ConfigGetAttribute( GeosCF, DoIt,   &
                                  Default = I,                        &
                                  Label   = "FJX_EXTRAL_ERR:",        &
                                  __RC__                              )
    Input_Opt%FJX_EXTRAL_ERR = ( DoIt == 1 )
    IF ( Input_Opt%AmIRoot ) THEN
       WRITE(*,*) 'GCC: Fast-JX settings:'
       WRITE(*,*) 'Number of FAST-JX levels      : ',Input_Opt%LLFASTJX
       WRITE(*,*) 'Max. no. of EXTRAL iterations : ',Input_Opt%FJX_EXTRAL_ITERMAX
       WRITE(*,*) 'Show EXTRAL overflow error    : ',Input_Opt%FJX_EXTRAL_ERR
    ENDIF

    ! Stop KPP if integration fails twice
    CALL ESMF_ConfigGetAttribute( GeosCF, DoIt,   &
                                  Default = 1,                       &
                                  Label   = "KPP_STOP_IF_FAIL:",     &
                                  __RC__                              )
    Input_Opt%KppStop = ( DoIt == 1 )
    IF ( Input_Opt%AmIRoot ) THEN
       WRITE(*,*) 'Stop KPP if integration fails: ',Input_Opt%KppStop
    ENDIF

    ! Turn off three heterogenous reactions in stratosphere
    CALL ESMF_ConfigGetAttribute( GeosCF, DoIt, Default = 0, &
                                  Label = "TurnOffHetRates:", __RC__ )
    Input_Opt%TurnOffHetRates = ( DoIt == 1 )
    IF ( Input_Opt%AmIRoot ) THEN
       WRITE(*,*) 'Disable selected het. reactions in stratosphere: ', &
                  Input_Opt%TurnOffHetRates
    ENDIF
#endif

    !=======================================================================
    ! Initialize GEOS-Chem (will also initialize HEMCO)
    !=======================================================================

    ! Initialize fields of the Grid State object
    CALL Init_State_Grid( Input_Opt, State_Grid, RC )
    _ASSERT(RC==GC_SUCCESS,'Error calling Init_State_Grid')

    ! Pass grid information obtained from Extract_ to State_Grid
    State_Grid%NX          = IM            ! # lons   on this PET
    State_Grid%NY          = JM            ! # lats   on this PET
    State_Grid%NZ          = LM            ! # levels on this PET
    State_Grid%GlobalNX    = IM_WORLD      ! # lons   in global grid
    State_Grid%GlobalNY    = JM_WORLD      ! # lats   in global grid
    State_Grid%NativeNZ    = LM_WORLD      ! # levels in global grid
    State_Grid%XMinOffset  = 1             ! X offset from global grid
    State_Grid%XMaxOffset  = State_Grid%NX ! X offset from global grid
    State_Grid%YMinOffset  = 1             ! Y offset from global grid
    State_Grid%YMaxOffset  = State_Grid%NY ! Y offset from global grid
    State_Grid%MaxTropLev  = 40            ! # trop. levels
#if defined( MODEL_GEOS )
    State_Grid%MaxStratLev = value_LLSTRAT ! # strat. levels
#else
    State_Grid%MaxStratLev = 59            ! # strat. levels
#endif

    ! Call the GCHP initialize routine
    CALL GCHP_Chunk_Init( nymdB     = nymdB,      & ! YYYYMMDD @ start of run
                          nhmsB     = nhmsB,      & ! hhmmss   @ start of run
                          nymdE     = nymdE,      & ! YYYYMMDD @ end of run
                          nhmsE     = nhmsE,      & ! hhmmss   @ end of run
                          tsChem    = tsChem,     & ! Chemical timestep [s]
                          tsDyn     = tsDyn,      & ! Dynamic  timestep [s]
                          lonCtr    = lonCtr,     & ! Lon centers [radians]
                          latCtr    = latCtr,     & ! Lat centers [radians]
#if !defined( MODEL_GEOS )
                          GC        = GC,         & ! Ref to this gridded comp
                          EXPORT    = EXPORT,     & ! Export state object
#endif
                          Input_Opt = Input_Opt,  & ! Input Options obj
                          State_Chm = State_Chm,  & ! Chemistry State obj
                          State_Diag= State_Diag, & ! Diagnostics State obj
                          State_Grid= State_Grid, & ! Grid State obj
                          State_Met = State_Met,  & ! Meteorology State obj
                          HcoConfig = HcoConfig,  & ! HEMCO config obj
                          HistoryConfig = HistoryConfig, & ! History Config Obj
                          __RC__                 )

#if defined( MODEL_GEOS )
    !=======================================================================
    ! If GEOS-Chem is the AERO provider, initialize the AERO bundle here.
    ! All GEOS-Chem tracers possibly being added to the AERO bundle are
    ! listed at the beginning of the module. Here, we see which ones of
    ! those are effectively defined and create a field in the bundle for
    ! them. The AERO names are given the names listed at the beginning of
    ! the module.
    ! GEOS-Chem tracers are in mol/mol, whereas the AERO bundle holds
    ! data in kg/kg. We therefore need to copy the data so that we can
    ! change units independently.
    !=======================================================================
    IF ( DoAERO ) THEN

       ! Get AERO bundle
       CALL ESMF_StateGet( EXPORT, 'AERO', Aero, __RC__ )

       ! This attribute indicates if the aerosol optics method is implemented
       ! or not. Radiation will not call the aerosol optics method unless this
       ! attribute is explicitly set to true.
       call ESMF_AttributeSet(Aero, name='implements_aerosol_optics_method', &
                              value=.true., __RC__)
       AeroBdl = ESMF_FieldBundleCreate(name='AEROSOLS', __RC__)
       call MAPL_StateAdd(Aero, AeroBdl, __RC__)

       ! Loop over all GC tracers that we may want to add to the AERO
       ! bundle
       DO I = 1, NumAERO

          ! Get GEOS-Chem tracer ID
          GCID = Ind_( TRIM(GcNames(I)) )

          ! If species is defined, copy field and add to AERO bundle
          IF ( GCID > 0 ) THEN

             ! This is the name in the internal state
             GCName = TRIM(SPFX) // TRIM(GcNames(I))

             ! Get field from internal state
             CALL ESMF_StateGet( INTSTATE, TRIM(GCName), GcFld, RC=RC )

             ! Try TRC_<NAME> if SPC_<NAME> not found
             IF ( RC /= ESMF_SUCCESS ) THEN
                GCName = 'TRC_'//TRIM(GcNames(I))
                CALL ESMF_StateGet( INTSTATE, TRIM(GCName), GcFld, RC=RC )
             ENDIF

             ! Error if none of the above found
             IF ( RC /= ESMF_SUCCESS ) THEN
                WRITE(*,*) 'Cannot fill AERO bundle - field not found in ' // &
                           'internal state: ' // TRIM(GCName)
                _ASSERT(.FALSE.,'Error filling AERO bundle')
             ENDIF

             ! Set number of fields to be created. This is only different from
             ! 1 for sea salt aerosols, which are mapped onto multiple AERO
             ! fields.
             NFLDS = 1
             IF ( TRIM(GcNames(I)) == 'SALA' ) NFLDS = 2
             IF ( TRIM(GcNames(I)) == 'SALC' ) NFLDS = 3
             IF ( TRIM(GcNames(I)) == 'DST4' ) NFLDS = 2

             ! Now create all fields
             DO J = 1, NFLDS

                ! AERO field name
                AeroName = TRIM(AeroNames(I))
                IF ( TRIM(GcNames(I)) == 'SALA' ) AeroName = SALAnames(J)
                IF ( TRIM(GcNames(I)) == 'SALC' ) AeroName = SALCnames(J)
                IF ( TRIM(GcNames(I)) == 'DST4' ) AeroName = DST4names(J)

                ! Create new field
                AeroFld = MAPL_FieldCreate( GcFld, name=AeroName, &
                                            DoCopy=.TRUE., __RC__  )

                ! Get molecular weight (g/mol)
                GCMW = GocartMW(I)

                ! Fraction of the GC field to be used in the AERO field
                FRAC = 1.0
                IF ( TRIM(GcNames(I)) == 'SALA' ) FRAC = SALAsplit(J)
                IF ( TRIM(GcNames(I)) == 'SALC' ) FRAC = SALCsplit(J)
                IF ( TRIM(GcNames(I)) == 'DST4' ) FRAC = DST4split(J)

                ! Pass GEOS-Chem field name, molecular weight and fraction
                ! to be used to bundle for easier handling lateron
                CALL ESMF_AttributeSet ( AeroFld, NAME='GCNAME', &
                                         VALUE=GCName, __RC__ )
                CALL ESMF_AttributeSet ( AeroFld, NAME='GCMW',   &
                                         VALUE=GCMW,   __RC__ )
                CALL ESMF_AttributeSet ( AeroFld, NAME='FRAC',   &
                                         VALUE=FRAC,   __RC__ )

                ! Before adding to the bundle, convert data from mol/mol to
                ! kg/kg. Data is now stored in kg/kg total. (ckeller, 3/7/17)
                CALL ESMF_FieldGet( AeroFld, farrayPtr=Ptr3D, __RC__ )
                !Ptr3D = Ptr3D * GCMW / MAPL_AIRMW * FRAC
                Ptr3D = Ptr3D * FRAC
                Ptr3D => NULL()

                ! Add to bundle
                CALL MAPL_FieldBundleAdd ( AeroBdl, AeroFld, __RC__ )
             ENDDO !J
          ENDIF
       ENDDO

       ! Mie table
       instance = instanceComputational
       geoschemMieTable(instance) = Chem_MieCreate(MaplCF, __RC__)
       call ESMF_AttributeSet(aero, name='mie_table_instance', &
                              value=instance, __RC__)

       ! state of the atmosphere
       call ESMF_AttributeSet(aero, name='air_pressure_for_aerosol_optics',             value='PLE', __RC__)
       call ESMF_AttributeSet(aero,   &
                              name='relative_humidity_for_aerosol_optics',  &
                              value='RH',  __RC__)
       ! 'cloud_area_fraction_in_atmosphere_layer_for_aerosol_optics'
       call ESMF_AttributeSet(aero,   &
                              name='cloud_area_fraction_for_aerosol_optics', &
                              value='',    __RC__)

       ! aerosol optics
       call ESMF_AttributeSet(aero, name='band_for_aerosol_optics',                     value=0,     __RC__)
       call ESMF_AttributeSet(aero,  &
                     name='extinction_in_air_due_to_ambient_aerosol', &
                     value='EXT', __RC__)
       call ESMF_AttributeSet(aero,  &
                     name='single_scattering_albedo_of_ambient_aerosol', &
                     value='SSA', __RC__)
       call ESMF_AttributeSet(aero,  &
                     name='asymmetry_parameter_of_ambient_aerosol', &
                     value='ASY', __RC__)

       ! add PLE to Aero state
       call ESMF_AttributeGet(aero,  &
                     name='air_pressure_for_aerosol_optics',  &
                     value=fieldName, __RC__)
       if (fieldName /= '') then
          aeroFld = MAPL_FieldCreateEmpty(trim(fieldName), grid, __RC__)

          call MAPL_FieldAllocCommit(aeroFld, dims=MAPL_DimsHorzVert, &
                                     location=MAPL_VLocationEdge,     &
                                     typekind=MAPL_R4, hw=0, __RC__)
          call MAPL_StateAdd(aero, aeroFld, __RC__)
       end if

       ! add RH to Aero state
       call ESMF_AttributeGet(aero,  &
                      name='relative_humidity_for_aerosol_optics', &
                      value=fieldName, __RC__)
       if (fieldName /= '') then
          aeroFld = MAPL_FieldCreateEmpty(trim(fieldName), grid, __RC__)

          call MAPL_FieldAllocCommit(aeroFld, dims=MAPL_DimsHorzVert, &
                                     location=MAPL_VLocationCenter,   &
                                     typekind=MAPL_R4, hw=0, __RC__)
          call MAPL_StateAdd(aero, aeroFld, __RC__)
       end if

       ! add EXT to Aero state
       call ESMF_AttributeGet(aero,  &
                            name='extinction_in_air_due_to_ambient_aerosol', &
                            value=fieldName, __RC__)
       if (fieldName /= '') then
          aeroFld = MAPL_FieldCreateEmpty(trim(fieldName), grid, __RC__)

          call MAPL_FieldAllocCommit(aeroFld, dims=MAPL_DimsHorzVert, &
                                     location=MAPL_VLocationCenter,   &
                                     typekind=MAPL_R4, hw=0, __RC__)
          call MAPL_StateAdd(aero, aeroFld, __RC__)
       end if

       ! add SSA to aero state
       call ESMF_AttributeGet(aero,  &
                         name='single_scattering_albedo_of_ambient_aerosol',  &
                         value=fieldName, __RC__)
       if (fieldName /= '') then
          aeroFld = MAPL_FieldCreateEmpty(trim(fieldName), grid, __RC__)

          call MAPL_FieldAllocCommit(aeroFld, dims=MAPL_DimsHorzVert, &
                                     location=MAPL_VLocationCenter,   &
                                     typekind=MAPL_R4, hw=0, __RC__)
          call MAPL_StateAdd(aero, aeroFld, __RC__)
       end if

       ! add ASY to aero state
       call ESMF_AttributeGet(aero,   &
                              name='asymmetry_parameter_of_ambient_aerosol', &
                              value=fieldName, __RC__)
       if (fieldName /= '') then
          aeroFld = MAPL_FieldCreateEmpty(trim(fieldName), grid, __RC__)

          call MAPL_FieldAllocCommit(aeroFld, dims=MAPL_DimsHorzVert, &
                                     location=MAPL_VLocationCenter,   &
                                     typekind=MAPL_R4, hw=0, __RC__)
          call MAPL_StateAdd(aero, aeroFld, __RC__)
       end if

       ! attach the aerosol optics method
       call ESMF_MethodAdd(aero, label='aerosol_optics', &
                           userRoutine=aerosol_optics, __RC__)

       ! ---------------------------------------------------------------------
       ! Initialize the AERO_DP bundle
       ! ---------------------------------------------------------------------
       CALL ESMF_StateGet( EXPORT, 'AERO_DP', AeroBdl, __RC__ )

       ! Dust dry and wet deposition
       CALL ESMF_StateGet( EXPORT, 'DUDP_DST1', AeroFld, __RC__ )
       CALL MAPL_FieldBundleAdd( AeroBdl, AeroFld, __RC__ )

       CALL ESMF_StateGet( EXPORT, 'DUDP_DST2', AeroFld, __RC__ )
       CALL MAPL_FieldBundleAdd( AeroBdl, AeroFld, __RC__ )

       CALL ESMF_StateGet( EXPORT, 'DUDP_DST3', AeroFld, __RC__ )
       CALL MAPL_FieldBundleAdd( AeroBdl, AeroFld, __RC__ )

       CALL ESMF_StateGet( EXPORT, 'DUDP_DST4', AeroFld, __RC__ )
       CALL MAPL_FieldBundleAdd( AeroBdl, AeroFld, __RC__ )

       CALL ESMF_StateGet( EXPORT, 'DUWT_DST1', AeroFld, __RC__ )
       CALL MAPL_FieldBundleAdd( AeroBdl, AeroFld, __RC__ )

       CALL ESMF_StateGet( EXPORT, 'DUWT_DST2', AeroFld, __RC__ )
       CALL MAPL_FieldBundleAdd( AeroBdl, AeroFld, __RC__ )

       CALL ESMF_StateGet( EXPORT, 'DUWT_DST3', AeroFld, __RC__ )
       CALL MAPL_FieldBundleAdd( AeroBdl, AeroFld, __RC__ )

       CALL ESMF_StateGet( EXPORT, 'DUWT_DST4', AeroFld, __RC__ )
       CALL MAPL_FieldBundleAdd( AeroBdl, AeroFld, __RC__ )

       ! Black carbon dry and wet depostion
       CALL ESMF_StateGet( EXPORT, 'BCDP_BCPI', AeroFld, __RC__ )
       CALL MAPL_FieldBundleAdd( AeroBdl, AeroFld, __RC__ )

       CALL ESMF_StateGet( EXPORT, 'BCDP_BCPO', AeroFld, __RC__ )
       CALL MAPL_FieldBundleAdd( AeroBdl, AeroFld, __RC__ )

       CALL ESMF_StateGet( EXPORT, 'BCWT_BCPI', AeroFld, __RC__ )
       CALL MAPL_FieldBundleAdd( AeroBdl, AeroFld, __RC__ )

       CALL ESMF_StateGet( EXPORT, 'BCWT_BCPO', AeroFld, __RC__ )
       CALL MAPL_FieldBundleAdd( AeroBdl, AeroFld, __RC__ )

       ! Organic carbon dry and wet depostion
       CALL ESMF_StateGet( EXPORT, 'OCDP_OCPI', AeroFld, __RC__ )
       CALL MAPL_FieldBundleAdd( AeroBdl, AeroFld, __RC__ )

       CALL ESMF_StateGet( EXPORT, 'OCDP_OCPO', AeroFld, __RC__ )
       CALL MAPL_FieldBundleAdd( AeroBdl, AeroFld, __RC__ )

       CALL ESMF_StateGet( EXPORT, 'OCWT_OCPI', AeroFld, __RC__ )
       CALL MAPL_FieldBundleAdd( AeroBdl, AeroFld, __RC__ )

       CALL ESMF_StateGet( EXPORT, 'OCWT_OCPO', AeroFld, __RC__ )
       CALL MAPL_FieldBundleAdd( AeroBdl, AeroFld, __RC__ )

    ENDIF ! DoAERO

#else
    IF ( isProvider ) THEN
       CALL Provider_Initialize( am_I_Root, State_Chm, State_Grid, &
                                 INTSTATE,  EXPORT,    __RC__ )
    ENDIF
#endif

    !=======================================================================
    ! Initialize the Int2Spc object. This is used to copy the tracer arrays
    ! from the internal state to State_Chm%Tracers, and vice versa.
    ! In this step, we also check for the friendlieness of the tracers. If
    ! the GEOS-Chem internal convection/turbulence schemes shall be used
    ! (as specified in geoschem_config.yml), the tracers must not be friendly
    ! to the GEOS-5 moist / turbulence components!
    !=======================================================================
    nFlds = State_Chm%nSpecies
    ALLOCATE( Int2Spc(nFlds), STAT=STATUS )
    _ASSERT(STATUS==0,'Int2Spc could not be allocated')

    ! Do for every tracer in State_Chm
    DO I = 1, nFlds

       SpcInfo => State_Chm%SpcData(I)%Info

       ! Pass tracer name
       Int2Spc(I)%Name = TRIM(SpcInfo%Name)
#if defined( MODEL_GEOS )
       IF ( TRIM(Int2Spc(I)%Name) == 'POX' ) Int2Spc(I)%Name = 'POx'
       IF ( TRIM(Int2Spc(I)%Name) == 'LOX' ) Int2Spc(I)%Name = 'LOx'
#endif

       ! Get tracer ID
       Int2Spc(I)%ID = IND_( TRIM(Int2Spc(I)%Name) )

       ! testing only
       !if(MAPL_am_I_Root())then
       ! write(*,*) 'Int2Spc setup: ',I,TRIM(SpcInfo%Name),Int2Spc(I)%ID,SpcInfo%ModelID
       !endif

       ! If tracer ID is not valid, make sure all vars are at least defined.
       IF ( Int2Spc(I)%ID <= 0 ) THEN
          Int2Spc(I)%Internal => NULL()
          CYCLE
       ENDIF

       ! Get internal state field
       fieldName = TRIM(SPFX)//TRIM(Int2Spc(I)%Name)
       CALL ESMF_StateGet( INTSTATE, TRIM(fieldName), GcFld, RC=STATUS )

       ! This is mostly for testing
       IF ( STATUS /= ESMF_SUCCESS ) THEN
          IF( am_I_Root ) THEN
             WRITE(*,*) 'Cannot find in internal state: ', TRIM(SPFX) &
                        //TRIM(Int2Spc(I)%Name),I
          ENDIF
          Int2Spc(I)%Internal => NULL()
#if defined( MODEL_GEOS )
          CYCLE
          _ASSERT(.FALSE.,'Error finding internal state variable')
#endif
       ENDIF

#if defined( MODEL_GEOS )
       ! Check friendliness of field: the field must not be friendly to
       ! moist and/or turbulence if the corresponding GEOS-Chem switches
       ! are turned on!
       DynFriend=.FALSE.
       CALL ESMF_AttributeGet( GcFld, NAME="FriendlyToDYNAMICS", &
                               isPresent=isPresent, RC=STATUS )
       IF ( isPresent ) THEN
          CALL ESMF_AttributeGet( GcFld, NAME="FriendlyToDYNAMICS", &
                               VALUE=DynFriend, RC=STATUS )
       ENDIF
       IF ( DynFriend ) THEN
          ! Check for friendliness to convection: only if GEOS-Chem convection
          ! is enabled
          FRIENDLY=.FALSE.
          CALL ESMF_AttributeGet( GcFld, NAME="FriendlyToMOIST", &
                                  isPresent=isPresent, RC=STATUS )
          IF ( isPresent ) THEN
             CALL ESMF_AttributeGet( GcFld, NAME="FriendlyToMOIST", &
                                     VALUE=FRIENDLY, RC=STATUS )
          ENDIF
          IF ( FRIENDLY .eqv. Input_Opt%LCONV ) THEN
             WRITE(*,*) '!!!!!!!!!!!!!!!!!!!!!!!!!!!!!!!!!!!!!!!!!!!!!!!'
             WRITE(*,*) 'GEOS-Chem convection and MOIST friendly on/off ', &
                        'at the same time', FRIENDLY, Input_Opt%LCONV,     &
                        TRIM(Int2Spc(I)%Name)
             WRITE(*,*) '!!!!!!!!!!!!!!!!!!!!!!!!!!!!!!!!!!!!!!!!!!!!!!!'
             _ASSERT(.FALSE.,'MOIST friendly error')
          ENDIF

          ! Check for friendliness to turbulence: only if GEOS-Chem turbulence
          ! is enabled
          IF ( Input_Opt%LTURB ) THEN
             FRIENDLY=.FALSE.
             CALL ESMF_AttributeGet( GcFld, NAME="FriendlyToTURBULENCE", &
                                     isPresent=isPresent, RC=STATUS )
             IF ( isPresent ) THEN
                CALL ESMF_AttributeGet( GcFld, NAME="FriendlyToTURBULENCE", &
                                        VALUE=FRIENDLY, RC=STATUS )
             ENDIF
             IF ( FRIENDLY ) THEN
                WRITE(*,*) '!!!!!!!!!!!!!!!!!!!!!!!!!!!!!!!!!!!!!!!!!!!!!!!'
                WRITE(*,*) 'GEOS-Chem turbulence is turned on, but tracer is ',&
                           'also friendly to TURBULENCE. Cannot do both: ',    &
                            TRIM(Int2Spc(I)%Name)
                WRITE(*,*) '!!!!!!!!!!!!!!!!!!!!!!!!!!!!!!!!!!!!!!!!!!!!!!!'
                _ASSERT(.FALSE.,'Error in Friendly settings')
             ENDIF
          ENDIF
       ENDIF
#endif

       ! Get pointer to field
       CALL ESMF_FieldGet( GcFld, 0, Ptr3D, __RC__ )
       Int2Spc(I)%Internal => Ptr3D
       Ptr3D => NULL()
       SpcInfo => NULL()

    ENDDO

#ifdef ADJOINT
    if (Input_Opt%is_Adjoint) THEN
       ! Now do the same for adjoint variables
       ALLOCATE( Int2Adj(nFlds), STAT=STATUS )
       _ASSERT(STATUS==0,'informative message here')

       ! Do for every tracer in State_Chm
       DO I = 1, nFlds

          ! Get info about this species from the species database
          N = State_Chm%Map_Advect(I)
          ThisSpc => State_Chm%SpcData(N)%Info

          ! Pass tracer name
          Int2Adj(I)%Name = TRIM(ThisSpc%Name)

          ! Get tracer ID
          Int2Adj(I)%ID = IND_( TRIM(Int2Spc(I)%Name) )

          ! If tracer ID is not valid, make sure all vars are at least defined.
          IF ( Int2Spc(I)%ID <= 0 ) THEN
             Int2Spc(I)%Internal => NULL()
             CYCLE
          ENDIF

          ! Get internal state field
          CALL ESMF_StateGet( INTSTATE, TRIM(SPFX) // TRIM(Int2Spc(I)%Name) // '_ADJ', &
               GcFld, RC=STATUS )

          ! This is mostly for testing
          IF ( STATUS /= ESMF_SUCCESS ) THEN
             IF( am_I_Root ) THEN
                WRITE(*,*) 'Cannot find in internal state: ', TRIM(SPFX) &
                     //TRIM(Int2Spc(I)%Name)//'_ADJ',I
             ENDIF
             _ASSERT(.FALSE.,'informative message here')
          ENDIF

          ! Get pointer to field
          CALL ESMF_FieldGet( GcFld, 0, Ptr3D, __RC__ )
          Int2Adj(I)%Internal => Ptr3D

          ! Free pointers
          Ptr3D => NULL()
          ThisSpc  => NULL()

       ENDDO
    ENDIF
#endif

!#if defined( MODEL_GEOS )
!    !=======================================================================
!    ! Make sure that GEOS-Chem calculates chemistry tendencies of O3 and H2O
!    ! if it is the analysis OX and RATS provider, respectively.
!    !=======================================================================
!    IF ( DoAnox ) THEN
!       GCID = ind_('O3')
!       IF ( GCID > 0 ) THEN
!          CALL Tend_CreateClass( am_I_Root, Input_Opt, State_Chm,             &
!                                 'CHEM',    __RC__ )
!          CALL Tend_Add        ( am_I_Root, Input_Opt, State_Chm, State_Grid, &
!                                 'CHEM',    GCID,      __RC__ )
!       ENDIF
!    ENDIF
!
!    IF ( DoRATS ) THEN
!       GCID = ind_('H2O')
!       IF ( GCID > 0 ) THEN
!          CALL Tend_CreateClass( am_I_Root, Input_Opt, State_Chm,             &
!                                 'CHEM',    __RC__ )
!          CALL Tend_Add        ( am_I_Root, Input_Opt, State_Chm, State_Grid, &
!                                 'CHEM',    GCID,      __RC__ )
!       ENDIF
!    ENDIF
!#endif

    !=======================================================================
    ! Error trap: make sure that chemistry / emission time step are same and
    ! correspond to the chemistry step set in GEOSCHEMchem_GridComp.rc.
    !=======================================================================
    ChemTS = GET_TS_CHEM()
    EmisTS = GET_TS_EMIS()
    IF ( ChemTS /= tsChem .OR. EmisTS /= tsChem ) THEN
       WRITE(*,*) 'GEOS-Chem chemistry and/or emission time step do not'
       WRITE(*,*) 'agree with time step set in GEOSCHEMchem_GridComp.rc'
       WRITE(*,*) 'GEOS-Chem chemistry time step                 : ', ChemTS
       WRITE(*,*) 'GEOS-Chem emission  time step                 : ', EmisTS
       WRITE(*,*) 'CHEMISTRY_TIMESTEP in GCHP.rc                 : ', tsChem
       _ASSERT(.FALSE.,'Error in timesteps')
    ENDIF

    ! Also check for convection and dynamics time step.
    ChemTS = GET_TS_CONV()
    EmisTS = GET_TS_DYN()
    IF ( ChemTS /= tsDyn .OR. EmisTS /= tsDyn ) THEN
       WRITE(*,*) 'GEOS-Chem transport and/or convection time step do not'
       WRITE(*,*) 'agree with time step set in GEOSCHEMchem_GridComp.rc'
       WRITE(*,*) 'GEOS-Chem convection time step                : ', ChemTS
       WRITE(*,*) 'GEOS-Chem dynamics   time step                : ', EmisTS
       WRITE(*,*) 'RUN_DT in CAP.rc                              : ', tsDyn
       _ASSERT(.FALSE.,'Error in timesteps')
    ENDIF

    If (Input_Opt%LRAD) Then
       RadTS  = GET_TS_RAD()
       IF ( RadTS /= tsRad ) THEN
          WRITE(*,*) 'GEOS-Chem radiation time step (for RRTMG) does not'
          WRITE(*,*) 'agree with time step set in GCHP.rc'
          WRITE(*,*) 'GEOS-Chem RRTMG time step                     : ', RadTS
          WRITE(*,*) 'RRTMG_DT in GCHP.rc                           : ', tsRad
          _ASSERT(.FALSE.,'Error in timesteps')
       ENDIF

       ! Redundantly, check that tsRad is a multiple of tsChem
       _ASSERT(MOD(tsRad,tsChem)==0,'Radiation time step must be a multiple of chemistry time step')
    Else
       ! Use chemistry step; this alarm will be ignored, but must be present
       RadTS = ChemTS
    End If

    ! Establish the internal alarms for GEOS-Chem
    allocate(GC_alarms,stat=status)
    _ASSERT(rc==0,'Could not allocate GC alarms')
    GC_alarm_wrapper%ptr => GC_alarms

    call ESMF_UserCompSetInternalState(GC,'gcchem_internal_alarms',GC_alarm_wrapper,status)
    _ASSERT(status==0,'Could not get GEOS-Chem internal alarms')

    ! Get information about/from the clock
    CALL ESMF_ClockGet( Clock,                    &
                        startTime    = startTime, &
                        currTime     = currTime,  &
                        calendar     = cal,       &
                        __RC__ )

    ! Set up the radiation alarm
    ! Must ring once per tsRad
    call ESMF_TimeIntervalSet(tsRad_TI, S=nint(tsRad), calendar=cal, RC=STATUS)
    _ASSERT(STATUS==0,'Could not set radiation alarm time interval')

    ! Initially, just set the ring time to be midnight on the starting day
    call ESMF_TimeGet( startTime, YY = yyyy, MM = mm, DD = dd, H=h, M=m, S=s, rc = STATUS )
    _ASSERT(STATUS==0,'Could not extract start time information')
    call ESMF_TimeSet( ringTime,  YY = yyyy, MM = mm, DD = dd, H=0, M=0, S=0, rc = STATUS )
    _ASSERT(STATUS==0,'Could not set initial radiation alarm ring time')

    ! NOTE: RRTMG is run AFTER chemistry has completed. So we actually want the
    ! alarm to go off on the chemistry timestep immediately before the target
    ! output time.
    call ESMF_TimeIntervalSet(tsChem_TI, S=nint(tsChem), calendar=cal, RC=STATUS)
    _ASSERT(STATUS==0,'Could not set chemistry alarm time interval')
    ringTime = ringTime - tsChem_TI

    ! Advance ring time until it is at or after current time
    do while (ringTime < currTime)
       ringTime = ringTime + tsRad_TI
    end do

    ! Make the alarm 'sticky'. This means it will ring until
    ! the ringer is turned off.
    GC_alarms%RRTMG_alarm = ESMF_AlarmCreate(CLOCK = Clock, &
                            name = "GC_RRTMG_alarm" ,       &
                            RingInterval = tsRad_TI,        &
                            RingTime     = ringTime,        &
!                            Enabled      = .true.   ,       &
                            sticky       = .true.,          &
                            RC           = STATUS      )
    _VERIFY(STATUS)

    ! Start alarm ringing if already reached first alarm time
    if(ringTime == currTime) then
       call ESMF_AlarmRingerOn(GC_alarms%RRTMG_alarm, rc=status)
       _VERIFY(STATUS)
    end if

#if defined( MODEL_GEOS )
    !=======================================================================
    ! Read GEOSCHEMchem settings
    !=======================================================================
    IF ( am_I_Root ) THEN
       WRITE(*,*) TRIM(Iam), ': options from GEOSCHEMchem_GridComp.rc:'
    ENDIF

    ! Apply correction term to large-scale precipitation that should be
    ! convective?
    CALL ESMF_ConfigGetAttribute( GeosCF, Input_Opt%WETD_CONV_SCAL,          &
                                  Label   = "Convective_precip_correction:", &
                                  Default = 1.0d0,                           &
                                  __RC__                                      )
    IF ( Input_Opt%WETD_CONV_SCAL < 0d0 ) Input_Opt%WETD_CONV_SCAL = 1.0d0
    Input_Opt%WETD_CONV_SCAL = MAX(MIN(1.0d0,Input_Opt%WETD_CONV_SCAL),0.0d0)
    IF ( am_I_Root ) THEN
       WRITE(*,*)   &
       '- Convective precip correction (0=no washout, 1=no correction): ', &
       Input_Opt%WETD_CONV_SCAL
    ENDIF

    ! Use GMI O3 P/L
    CALL ESMF_ConfigGetAttribute( GeosCF, DoIt, Label = "Use_GMI_O3_PL:", &
                                  Default = 0, __RC__ )
    Input_Opt%LSYNOZ = .FALSE.
    IF ( DoIt == 1 ) THEN
       Input_Opt%LGMIOZ = .TRUE.
       Input_Opt%LLINOZ = .FALSE.
    ELSE
       Input_Opt%LGMIOZ = .FALSE.
       !!!Input_Opt%LSYNOZ = .NOT. Input_Opt%LLINOZ
    ENDIF
    IF ( am_I_Root ) THEN
       WRITE(*,*) '- Use GMIOZ: ', Input_Opt%LGMIOZ
       WRITE(*,*) '- Use LINOZ: ', Input_Opt%LLINOZ
       WRITE(*,*) '- Use SYNOZ: ', Input_Opt%LSYNOZ
    ENDIF

    ! Overwrite strat. O3 with ANA_OZ
    ! Default settings
    LANAO3  = .FALSE.
    ANAO3L1 = value_LLSTRAT
    ANAO3L2 = value_LLSTRAT
    ANAO3L3 = LM
    ANAO3L4 = LM
    ANAO3FR = 1.0
    ANAO3TROPP = 0
    CALL ESMF_ConfigGetAttribute( GeosCF, DoIt, Label = "Use_ANA_O3:", &
                                  Default = 0, __RC__ )
    IF ( DoIt == 1 ) THEN
       LANAO3 = .TRUE.
       CALL ESMF_ConfigGetAttribute( GeosCF, ANAO3TROPP, Label = "NUDGE_RELATIVE_TO_TROPOPAUSE:", &
                                     Default = 0, __RC__ )
       CALL ESMF_ConfigGetAttribute( GeosCF, ANAO3L1, Label = "ANAO3L1:", &
                                     Default = value_LLSTRAT, __RC__ )
       CALL ESMF_ConfigGetAttribute( GeosCF, ANAO3L2, Label = "ANAO3L2:", &
                                     Default = value_LLSTRAT, __RC__ )
       CALL ESMF_ConfigGetAttribute( GeosCF, ANAO3L3, Label = "ANAO3L3:", &
                                     Default = LM, __RC__ )
       CALL ESMF_ConfigGetAttribute( GeosCF, ANAO3L4, Label = "ANAO3L4:", &
                                     Default = LM, __RC__ )
       CALL ESMF_ConfigGetAttribute( GeosCF, ANAO3FR, Label = "ANAO3FR:", &
                                     Default = 1.0, __RC__ )
       CALL ESMF_ConfigGetAttribute( GeosCF, ANAO3FILE, Label = "ANAO3TMPL:", &
                                     Default = '/dev/null', __RC__ )
       CALL ESMF_ConfigGetAttribute( GeosCF, ANAO3ERR, Label = "ERROR_MODE:", &
                                     Default = 1, __RC__ )
       CALL ESMF_ConfigGetAttribute( GeosCF, I, Label = "Use_PCHEM_O3:", &
                                     Default = 0, __RC__ )
       LPCHEMO3 = ( I == 1 )
       ASSERT_(ANAO3L1 >  0)
       ASSERT_(ANAO3L1 <= LM)
       ASSERT_(ANAO3L2 >= ANAO3L1)
       ASSERT_(ANAO3L2 <= LM)
       ASSERT_(ANAO3L4 >= ANAO3L3)
       ASSERT_(ANAO3L4 <= LM)
       ASSERT_(ANAO3L3 >  ANAO3L2)
       ANAO3FR = MAX(0.0,MIN(1.0,ANAO3FR))
    ENDIF
    IF ( am_I_Root ) THEN
       WRITE(*,*) 'Overwrite with analysis ozone?  ',LANAO3
       IF ( LANAO3 ) THEN
          WRITE(*,*) '-> Nudge above tropopause level  : ',ANAO3TROPP
          WRITE(*,*) '-> Use internal PCHEM field?     : ',LPCHEMO3
          WRITE(*,*) '-> Analysis ozone bottom level 1 : ',ANAO3L1
          WRITE(*,*) '-> Analysis ozone bottom level 2 : ',ANAO3L2
          WRITE(*,*) '-> Analysis ozone top level 3    : ',ANAO3L3
          WRITE(*,*) '-> Analysis ozone top level 4    : ',ANAO3L4
          WRITE(*,*) '-> Analysis ozone blend factor   : ',ANAO3FR
       ENDIF
    ENDIF

    ! Tropopause options
    CALL ESMF_ConfigGetAttribute( GeosCF, DoIt,                    &
                                  Label = "Cap_polar_tropopause:", &
                                  Default = 1, __RC__ )
    Input_Opt%LCAPTROP = ( DoIt == 1 )
    IF ( am_I_Root ) THEN
       WRITE(*,*) '- Cap polar tropopause: ', Input_Opt%LCAPTROP
    ENDIF

    ! Check for pertubation of O3 field
    CALL ESMF_ConfigGetAttribute( GeosCF, DoIt, &
            Label="PERTURB_O3:", Default=0, __RC__ )
    PerturbO3 = ( DoIt == 1 )
    CALL ESMF_ConfigGetAttribute( GeosCF, DoIt, &
            Label="PERTURB_CO:", Default=0, __RC__ )
    PerturbCO = ( DoIt == 1 )
    CALL ESMF_ConfigGetAttribute( GeosCF, Val, &
            Label="FIX_PERT:", Default=-999.0, __RC__ )
    FIXPERT = Val
    IF ( am_I_Root ) THEN
       WRITE(*,*) '- Perturb O3: ', PerturbO3
       WRITE(*,*) '- Perturb CO: ', PerturbCO
       WRITE(*,*) '- Fix pert  : ', FIXPERT
    ENDIF

    !CALL ESMF_ConfigGetAttribute( GeosCF, Input_Opt%NOx_sensitivity,   &
    !                              Label   = "NOx_sensitivity_factor:", &
    !                              Default = -999.0d0,                  &
    !                              __RC__                                )
    !IF ( am_I_Root ) THEN
    !   WRITE(*,*) '- Use NOx sensitivity factor: ', Input_Opt%NOx_sensitivity
    !ENDIF

    ! Get internal state from external data
    CALL ESMF_ConfigGetAttribute( GeosCF, DoIt, Label = "INIT_SPC_FROM_FILE:", &
                                  Default = 0, __RC__ )
    InitFromFile = ( DoIt == 1 )

    ! Always set stratospheric H2O
    CALL ESMF_ConfigGetAttribute( GeosCF, DoIt, &
          Label="Prescribe_strat_H2O:", Default=0, __RC__ )
    Input_Opt%AlwaysSetH2O = ( DoIt == 1 )
    IF ( am_I_Root ) THEN
       WRITE(*,*) '- Prescribe H2O in stratosphere: ', Input_Opt%AlwaysSetH2O
    ENDIF

    ! Compute vertical updraft velocity from online values
    CALL ESMF_ConfigGetAttribute( GeosCF, DoIt, &
          Label="Online_VUD:", Default=0, __RC__ )
    Input_Opt%UseOnlineVUD = ( DoIt == 1 )
    IF ( am_I_Root ) THEN
       WRITE(*,*) '- Compute VUD online: ', Input_Opt%UseOnlineVUD
    ENDIF

    ! Turn on Family Transport
    CALL ESMF_ConfigGetAttribute( GeosCF, DoIt, &
          Label="Bry_Cly_Family_Transport:", Default=1, __RC__ )
    SELECT CASE ( DoIt )
       CASE ( 1 )
          CALL Init_GCC_Chem_Groups()
          IF ( am_I_Root ) WRITE(*,*) 'GCC: Bry and Cly family transport enabled'
       CASE DEFAULT
          IF ( am_I_Root ) WRITE(*,*) 'GCC: Bry and Cly family transport disabled'
    END SELECT

    ! Add Henry law constants and scavenging coefficients to internal state.
    ! These are needed by MOIST for wet scavenging (if this is enabled).
    CALL AddSpecInfoForMoist ( am_I_Root, GC, GeosCF, Input_Opt, State_Chm, __RC__ )

    !=======================================================================
    ! All done
    !=======================================================================
#endif

    ! Stop timers
    ! -----------
    CALL MAPL_TimerOff( STATE, "INITIALIZE")

    CALL MAPL_TimerOff( STATE, "TOTAL")

    ! Successful return
    _RETURN(ESMF_SUCCESS)

    ! Formats
100 FORMAT( '### ',                                           / &
            '### ', a ,                                       / &
            '### ', a, '  |  Initialization on PET # ', i5.5, / &
            '### ' )
200 FORMAT( '### ',                                           / &
            '### ', a, '  |  Execution on PET # ',      i5.5, / &
            '###' )

  END SUBROUTINE Initialize_

!EOC
!------------------------------------------------------------------------------
!                  GEOS-Chem Global Chemical Model                            !
!------------------------------------------------------------------------------
!BOP
!
! !IROUTINE: Run1
!
! !DESCRIPTION: Run1 is a wrapper method for the phase 1 run phase of the
!  GEOSCHEMchem gridded component. It calls down to the Run method of the
!  GEOS-Chem column chemistry code.
!\\
!\\
! !INTERFACE:
!
  SUBROUTINE Run1 ( GC, Import, Export, Clock, RC )
!
! !INPUT/OUTPUT PARAMETERS:
!
    TYPE(ESMF_GridComp), INTENT(INOUT) :: GC       ! Ref to this GridComp
    TYPE(ESMF_State),    INTENT(INOUT) :: Import   ! Import State
    TYPE(ESMF_State),    INTENT(INOUT) :: Export   ! Export State
    TYPE(ESMF_Clock),    INTENT(INOUT) :: Clock    ! ESMF Clock object
!
! !OUTPUT PARAMETERS:
!
    INTEGER,             INTENT(OUT)   :: RC       ! Error return code
!
! !REMARKS:
!
! !REVISION HISTORY:
!  22 Sep 2014 - C. Keller   - Initial version.
!  See https://github.com/geoschem/geos-chem for history
!EOP
!------------------------------------------------------------------------------
!BOC
!
! !LOCAL VARIABLES:
!
    CHARACTER(LEN=ESMF_MAXSTR)  :: compName    ! Name of gridded component
    CHARACTER(LEN=ESMF_MAXSTR)  :: Iam
    INTEGER                     :: STATUS
    INTEGER                     :: PHASE

    !=======================================================================
    ! Run1 starts here
    !=======================================================================

    ! Set up traceback info
    CALL ESMF_GridCompGet( GC, name=compName, __RC__ )

    ! Identify this routine to MAPL
    Iam = TRIM(compName)//'::Run1'

    ! Call run routine stage 1 if more than one phase. If not 2 phases,
    ! such as in GCHP, then we do all chemistry related processes from
    ! Run2 instead.
    IF ( NPHASE == 2 ) THEN
       PHASE = 1
       CALL Run_ ( GC, IMPORT, EXPORT, CLOCK, PHASE, __RC__ )
    ENDIF

    ! Return w/ success
    _RETURN(ESMF_SUCCESS)

  END SUBROUTINE Run1
!EOC
!------------------------------------------------------------------------------
!                  GEOS-Chem Global Chemical Model                            !
!------------------------------------------------------------------------------
!BOP
!
! !IROUTINE: Run2
!
! !DESCRIPTION: Run2 is a wrapper method for the phase 2 run phase of the
!  GEOSCHEMchem gridded component. It calls down to the Run method of the
!  GEOS-Chem column chemistry code.
!\\
!\\
! !INTERFACE:
!
  SUBROUTINE Run2 ( GC, Import, Export, Clock, RC )
!
! !INPUT/OUTPUT PARAMETERS:
!
    TYPE(ESMF_GridComp), INTENT(INOUT) :: GC       ! Ref to this GridComp
    TYPE(ESMF_State),    INTENT(INOUT) :: Import   ! Import State
    TYPE(ESMF_State),    INTENT(INOUT) :: Export   ! Export State
    TYPE(ESMF_Clock),    INTENT(INOUT) :: Clock    ! ESMF Clock object
!
! !OUTPUT PARAMETERS:
!
    INTEGER,             INTENT(OUT)   :: RC       ! Error return code
!
! !REMARKS:
!
! !REVISION HISTORY:
!  22 Sep 2014 - C. Keller   - Initial version.
!  See https://github.com/geoschem/geos-chem for history
!EOP
!------------------------------------------------------------------------------
!BOC
!
! !LOCAL VARIABLES:
!
    CHARACTER(LEN=ESMF_MAXSTR)  :: compName    ! Name of gridded component
    CHARACTER(LEN=ESMF_MAXSTR)  :: Iam
    INTEGER                     :: PHASE
    INTEGER                     :: STATUS

    !=======================================================================
    ! Run2 starts here
    !=======================================================================

    ! Set up traceback info
    CALL ESMF_GridCompGet( GC, name=compName, __RC__ )

    ! Identify this routine to MAPL
    Iam = TRIM(compName)//'::Run2'

    ! Set phase number: this is 2 for multi-phase runs (e.g. GEOS-5), and
    ! is -1 for single-phase runs (e.g. GCHP). If set to -1, all processes
    ! are called (drydep, emissions, chemistry, etc.)
    IF ( NPHASE == 1 ) THEN
       PHASE = -1
    ELSE
       PHASE = 2
    ENDIF

    ! Call run routine stage 2
    CALL Run_ ( GC, IMPORT, EXPORT, CLOCK, PHASE, __RC__ )

    ! Return w/ success
    _RETURN(ESMF_SUCCESS)

  END SUBROUTINE Run2
!EOC
!------------------------------------------------------------------------------
!                  GEOS-Chem Global Chemical Model                            !
!------------------------------------------------------------------------------
!BOP
!
! !IROUTINE: Run_
!
! !DESCRIPTION: Run_ is the run method of the GEOSCHEMchem gridded component.
!  GC is a simple ESMF/MAPL wrapper which calls down to the Run method of
!  the GEOS-Chem column chemistry code.
!  Note: this routine currently skips the call down to GEOS-Chem on the very
!  first time it is invoked. The reason is that a number of met-variables seem
!  to be undefined still (e.g. BXHEIGHT, T, etc), yielding to seg-faults and/or
!  crazy results.
!\\
!\\
! !INTERFACE:
!
  SUBROUTINE Run_( GC, Import, Export, Clock, Phase, RC )
!
! !USES:
!
    USE CMN_Size_Mod,            ONLY : NDUST
    USE HCO_State_GC_Mod,        ONLY : HcoState
    USE MAPL_MemUtilsMod
    USE Olson_Landmap_Mod,       ONLY : Compute_Olson_Landmap
    USE Precision_Mod

#if defined( MODEL_GEOS )
    ! To archive selected reaction rates
    USE GCKPP_Parameters
    USE GCKPP_Monitor
    USE CMN_FJX_MOD,             ONLY : JVN_
#endif

!
! !INPUT/OUTPUT PARAMETERS:
!
    TYPE(ESMF_GridComp), INTENT(INOUT), TARGET :: GC     ! Ref to this GridComp
    TYPE(ESMF_State),    INTENT(INOUT), TARGET :: Import ! Import State
    TYPE(ESMF_State),    INTENT(INOUT), TARGET :: Export ! Export State
    TYPE(ESMF_Clock),    INTENT(INOUT)         :: Clock  ! ESMF Clock object
    INTEGER,             INTENT(IN   )         :: Phase  ! Run phase (-1/1/2)
!
! !OUTPUT PARAMETERS:
!
    INTEGER,             INTENT(  OUT)         :: RC     ! Error return code
!
! !REMARKS:
!  We call routine Extract_ to return various values (i.e. grid parameters,
!  start & end dates, PET information, etc.) from the ESMF/MAPL environment.
!  We then pass those to GEOS-Chem via routine GCHP_CHUNK_RUN, which is
!  located in GEOS-Chem module ./GEOS-Chem/ESMF/gchp_chunk_mod.F90.

! !REVISION HISTORY:
!  06 Dec 2009 - A. da Silva - Initial version
!  See https://github.com/geoschem/geos-chem for history
!EOP
!------------------------------------------------------------------------------
!BOC

!
! LOCAL VARIABLES:
!
    ! Objects
    TYPE(ESMF_Grid)              :: Grid          ! ESMF Grid object
    TYPE(ESMF_Config)            :: MaplCF        ! Config (MAPL.rc)
    TYPE(ESMF_Config)            :: GeosCF        ! Config (GEOSCHEM*.rc)
    TYPE(ESMF_Alarm)             :: ALARM
    TYPE(ESMF_VM)                :: VM            ! ESMF VM object
    TYPE(ESMF_STATE)             :: INTSTATE

    ! Scalars
    LOGICAL                      :: am_I_Root     ! Are we on the root PET?
    LOGICAL                      :: IsChemTime    ! Chemistry alarm proxy
    LOGICAL                      :: IsRadTime     ! Radiation alarm proxy
    LOGICAL                      :: IsRunTime     ! Time to call GEOS-Chem
    LOGICAL                      :: IsTendTime    ! Time to calculate tendencies
    INTEGER                      :: IND           ! Species or tracer index
    INTEGER                      :: error         ! G-C error return code
    INTEGER(ESMF_KIND_I8)        :: advCount      ! # of clock advances
    INTEGER                      :: nymd          ! YYYY/MM/DD date
    INTEGER                      :: nhms          ! hh:mm:ss time
    INTEGER                      :: myPet         ! PET # we are on now
    INTEGER                      :: nPets         ! Total # of PETs
    INTEGER                      :: I, J, L       ! Loop indices
    INTEGER                      :: IM,JM,LM      ! Grid dimensions
    INTEGER                      :: LR, N         ! Loop indices
    INTEGER                      :: N_TRC         ! Shadow var: # of tracers
    INTEGER                      :: year          ! Current year
    INTEGER                      :: month         ! Current month
    INTEGER                      :: day           ! Current day
    INTEGER                      :: dayOfYr       ! Current day of year
    INTEGER                      :: hour          ! Current hour
    INTEGER                      :: minute        ! Current minute
    INTEGER                      :: second        ! Current second
    REAL                         :: UTC           ! Universal time
    REAL                         :: tsChem        ! Chem timestep [sec]
    REAL                         :: tsRad         ! RRTMG timestep [sec]
    REAL                         :: tsDyn         ! Dynamic timestep [sec]
    REAL                         :: hElapsed      ! Elapsed time [hours]
    REAL*8                       :: lonDeg        ! Longitude [degrees]
    REAL*8                       :: latDeg        ! Latitude [degrees]
    REAL*8                       :: P1, P2        ! Pressure variables
    CHARACTER(LEN=4)             :: petStr        ! String for PET #
    CHARACTER(LEN=ESMF_MAXSTR)   :: compName      ! Gridded Component name

    ! Allocatable local arrays
    REAL,  ALLOCATABLE, TARGET   :: zenith(:,:)   ! Solar zenith angle
    REAL,  ALLOCATABLE, TARGET   :: solar(:,:)    ! Solar insolation

    ! Pointer arrays needed to initialize from imports
    CHARACTER(LEN=2) :: intStr ! ewl: for new internal state vars
    REAL, POINTER                :: Ptr2d   (:,:)   => NULL()
    REAL, POINTER                :: Ptr3d   (:,:,:) => NULL()
    REAL(ESMF_KIND_R8), POINTER  :: Ptr2d_R8(:,:)   => NULL()
    REAL(ESMF_KIND_R8), POINTER  :: Ptr3d_R8(:,:,:) => NULL()

    ! Other pointer arrays
    REAL(ESMF_KIND_R4),  POINTER :: lonCtr  (:,:) ! Lon centers, this PET [rad]
    REAL(ESMF_KIND_R4),  POINTER :: latCtr  (:,:) ! Lat centers, this PET [rad
    TYPE(MAPL_MetaComp), POINTER :: STATE

    ! For CTM Mode
    ! ckeller, 8/22/19: In GEOS, PLE and AIRDENS are from the IMPORT state
#if !defined( MODEL_GEOS )
    REAL(ESMF_KIND_R8),  POINTER :: PLE(:,:,:)     => NULL() ! INTERNAL: PEDGE
#endif

    ! Initialize variables used for reading Olson and MODIS LAI imports
    INTEGER            :: TT, VV, landTypeInt
    CHARACTER(len=64)  :: landTypeStr, varName, importName

#if defined( MODEL_GEOS )
    ! GEOS-5 only local variables
    INTEGER                      :: LB            ! Loop indices

    ! Initialize everything to zero (from registry file)?
    INTEGER                      :: InitZero

    ! Initialize species to values given in globchem.dat (from rc file)?
    INTEGER                      :: InitSpecs

    ! Some checks for replay runs
    LOGICAL                      :: FIRSTREWIND
    LOGICAL                      :: AFTERREWIND
    LOGICAL                      :: IsFirst
    INTEGER, SAVE                :: pymd = 0         ! previous date
    INTEGER, SAVE                :: phms = 0         ! previous time
    INTEGER, SAVE                :: nnRewind = 0

    ! Perturb O3
    REAL                         :: Rnd(2)
    REAL, POINTER                :: Ptr3dA(:,:,:) => NULL()
    REAL, POINTER                :: Ptr3dB(:,:,:) => NULL()
#else
    ! GCHP only local variables
    INTEGER                      :: trcID, RST
    REAL                         :: COEFF
    CHARACTER(LEN=ESMF_MAXSTR)   :: trcNAME,hcoNAME
    TYPE(ESMF_Field      )       :: trcFIELD
    TYPE(ESMF_FieldBundle)       :: trcBUNDLE
    REAL              , POINTER  :: fPtrArray(:,:,:)
    REAL(ESMF_KIND_R8), POINTER  :: fPtrVal, fPtr1D(:)
    INTEGER                      :: IMAXLOC(1)
    INTEGER                      :: z_lb, z_ub

#endif

    ! Alarms
    type(GC_run_alarms), pointer :: GC_alarms
    type(GCRA_wrap)               :: GC_alarm_wrapper

    ! First call?
    LOGICAL, SAVE                :: FIRST = .TRUE.
    INTEGER                      :: NFD, K
    LOGICAL                      :: LAST
    TYPE(ESMF_Time        )      :: currTime, stopTime
    TYPE(ESMF_TimeInterval)      :: tsChemInt
    CHARACTER(len=ESMF_MAXSTR)   :: timestring1, timestring2
#ifdef ADJOINT
    LOGICAL                      :: isStartTime
    REAL(ESMF_KIND_r8), POINTER  :: CostFuncMask(:,:,:) => NULL()
#endif

    __Iam__('Run_')

    !=======================================================================
    ! Run starts here
    !=======================================================================

    ! Are we on the root PET?
    am_I_Root = MAPL_Am_I_Root()

    ! Set up traceback info
    CALL ESMF_GridCompGet( GC, name=compName, __RC__ )

    ! Identify this routine to MAPL
    Iam = TRIM(compName)//'::Run_'

#if !defined( MODEL_GEOS )
    ! Get the VM for optional memory prints (level >= 2)
    !-----------------------------------
    if ( MemDebugLevel > 0 ) THEN
       call ESMF_VmGetCurrent(VM, RC=STATUS)
       _VERIFY(STATUS)
    endif
#endif

    ! Get my MAPL_Generic state
    ! -------------------------
    CALL MAPL_GetObjectFromGC(GC, STATE, __RC__)

    ! Query the chemistry alarm.
    ! This checks if it's time to do chemistry, based on the time step
    ! set in AGCM.rc (GEOSCHEMCHEM_DT:). If the GEOS-Chem time step is not
    ! specified in AGCM.rc, the heartbeat will be taken (set in MAPL.rc).
    ! ----------------------------------------------------------------------
    CALL MAPL_Get(STATE, RUNALARM=ALARM, __RC__)
    IsChemTime = ESMF_AlarmIsRinging(ALARM, __RC__)

    ! if (am_I_Root) WRITE(*,*) ' Chem clock is reverse? ', ESMF_ClockIsReverse(CLOCK)
    ! Turn off alarm: only if it was on and this is phase 2 (don't turn off
    ! after phase 1 since this would prevent phase 2 from being executed).
    IF ( IsChemTime .AND. PHASE /= 1 .and. .not. ESMF_ClockIsReverse(CLOCK)) THEN
       CALL ESMF_AlarmRingerOff(ALARM, __RC__ )
    ENDIF

    ! Retrieve GEOS-Chem's internal alarms
    call ESMF_UserCompGetInternalState(GC,'gcchem_internal_alarms',GC_alarm_wrapper,status)
    _ASSERT(rc==0,'Could not retrieve radiation alarm')
    GC_alarms => GC_alarm_wrapper%ptr
    ! Query the radiation alarm
    IsRadTime = ESMF_AlarmIsRinging(GC_alarms%RRTMG_alarm,__RC__)

    ! Turn off alarm: only if it was on, chemistry will run, and this is phase 2
    If ( IsRadTime .and. IsChemTime .and. PHASE /= 1 ) Then
       CALL ESMF_AlarmRingerOff(GC_alarms%RRTMG_alarm, __RC__ )
    End If

    ! Get Internal state
    CALL MAPL_Get ( STATE, INTERNAL_ESMF_STATE=INTSTATE, __RC__ )

    ! ----------------------------------------------------------------------
    ! Check if we need to call the GEOS-Chem driver. The GEOS-Chem driver
    ! contains routines for the following processes:
    !
    ! Phase 1:
    ! (1) Convection:     --> Dynamics time step  (optional)
    ! (2) Dry deposition  --> Chemistry time step
    ! (3) Emissions       --> Chemistry time step
    !
    ! Phase 2:
    ! (4) Turbulence      --> Dynamics time step  (optional)
    ! (5) Chemistry       --> Chemistry time step
    ! (6) Wet deposition  --> Dynamics time step
    !
    ! Phase -1:
    ! Includes all of the above
    !
    ! Convection and turbulence are only called if the corresponding
    ! switches are turned on in the GEOS-Chem input file (geoschem_config.yml).
    !
    ! To avoid unnecessary calls to the GEOS-Chem driver routine, we
    ! check here if it's time for any of the processes listed above.
    ! The IsChemTime variable will be passed down to the GEOS-Chem driver
    ! to ensure that chemistry is only executed if it's time to do so.
    !
    ! The O3 and H2O tendencies will only be calculated when doing chemistry
    ! (set to zero otherwise). All other export variables are updated every
    ! time GEOS-Chem is called.
    ! ----------------------------------------------------------------------
    IsRunTime = IsChemTime
    IF ( Input_Opt%LCONV .AND. Phase /= 2 ) IsRunTime = .TRUE.
    IF ( Input_Opt%LTURB .AND. Phase /= 1 ) IsRunTime = .TRUE.
    IF ( Input_Opt%LWETD .AND. Phase /= 1 ) IsRunTime = .TRUE.

#if defined( MODEL_GEOS )
    !!! always run
    !IsRunTime = .TRUE.
#endif

#ifdef ADJOINT
    if (Input_Opt%is_adjoint .and. first) THEN
       ! the forward model doesn't actually trigger on the final
       ! timestep, so we should skip the first one
       IsRunTime = .false.
    end if
#endif
    ! Is it time to update tendencies?
    ! Tendencies shall only be updated when chemistry is done, which is
    ! Phase -1 or 2.
    IsTendTime = ( IsChemTime .AND. Phase /= 1 )

    ! Start timers
    ! ------------
    CALL MAPL_TimerOn(STATE, "TOTAL")

    ! Get pointers to fields in import, internal, and export states defined
    ! in the registry file. This has to be done on the first call only.
    IF ( FIRST ) THEN
#if defined( MODEL_GEOS )
#      include "GEOSCHEMCHEM_GetPointer___.h"
#else
#      include "GCHPchem_GetPointer___.h"

       !IF ( IsCTM ) THEN
       call MAPL_GetPointer ( IMPORT, PLE,      'PLE',     __RC__ )
       !ENDIF

       ! Set up pointers if GEOS-Chem is a provider
       !IF ( isProvider ) THEN
       CALL Provider_SetPointers( am_I_Root, EXPORT, calcOzone, __RC__ )
       !ENDIF

       ! Pass IMPORT/EXPORT object to HEMCO state object
       !CALL GetHcoState( HcoState )
       _ASSERT(ASSOCIATED(HcoState),'HcoState is not associated')
       HcoState%GRIDCOMP => GC
       HcoState%IMPORT   => IMPORT
       HcoState%EXPORT   => EXPORT
       !HcoState => NULL()

#endif
    ENDIF

#if defined( MODEL_GEOS )
! GCHP ends the (if FIRST) block and then links HEMCO state to GC objects:
!    ENDIF

   ! Link HEMCO state to gridcomp objects
   ASSERT_(ASSOCIATED(HcoState))
   HcoState%GRIDCOMP => GC
   HcoState%IMPORT   => IMPORT
   HcoState%EXPORT   => EXPORT
#endif
#ifdef ADJOINT
       call MAPL_GetPointer( IMPORT, CostFuncMask, &
            'CFN_MASK', notFoundOK=.TRUE.,         &
            __RC__ )
       if (MAPL_Am_I_Root() .and. .not. ASSOCIATED(CostFuncMask)) &
            WRITE(*,*) ' No CFN_MASK import variable found'
#endif

    ! Run when it's time to do so
    ! Always run on first call to make sure that all variables become
    ! properly specified and initialized.
    ! ------------------------------------------------------------------
    RunningGEOSChem: IF(IsRunTime .OR. FIRST) THEN

       CALL MAPL_TimerOn(STATE, "RUN"  )

       ! Get various parameters from the ESMF/MAPL framework
       CALL Extract_( GC,                   &  ! Ref to this Gridded Component
                      Clock,                &  ! ESMF Clock object
                      Grid      = Grid,     &  ! ESMF Grid object
                      MaplCf    = MaplCF,   &  ! ESMF Config obj (MAPL*.rc)
                      GeosCf    = GeosCF,   &  ! ESMF Config obj (GEOSCHEM*.rc)
                      tsChem    = tsChem,   &  ! Chemistry timestep [sec]
                      tsRad     = tsRad,    &  ! Radiation timestep [sec]
                      tsDyn     = tsDyn,    &  ! Dynamic timestep [sec]
                      nymd      = nymd,     &  ! Current YYYY/MM/DD date
                      nhms      = nhms,     &  ! Current hh:mm:ss time
                      year      = year,     &  ! Current year
                      month     = month,    &  ! Current month
                      day       = day,      &  ! Current day
                      dayOfYr   = dayOfYr,  &  ! Current day of year
                      hour      = hour,     &  ! Current hour
                      minute    = minute,   &  ! Current minute
                      helapsed  = hElapsed, &  ! Elapsed hours
                      advCount  = advCount, &  ! # of times clock has advanced
                      utc       = utc,      &  ! Universal time [hours]
                      localpet  = myPet,    &  ! # of the PET we are on now
                      petCount  = nPets,    &  ! Total # of PETs
                      __RC__ )

       ! For convenience, set grid dimension variables. These are being
       ! used in Includes_Before_Run.H (ckeller, 8/22/19)
       IM = State_Grid%NX
       JM = State_Grid%NY
       LM = State_Grid%NZ

       ! Allocate GMAO_ZTH (declared at top of module)
       IF ( .not. ALLOCATED( zenith ) ) THEN
          ALLOCATE( zenith(State_Grid%NX,State_Grid%NY), STAT=STATUS)
          _VERIFY(STATUS)
       ENDIF

       ! Allocate GMAO_SLR (declared @ top of module)
       IF ( .not. ALLOCATED( solar ) ) THEN
          ALLOCATE( solar(State_Grid%NX,State_Grid%NY), STAT=STATUS)
          _VERIFY(STATUS)
       ENDIF

       ! Call EXTRACT a second time to get the solar zenith
       ! angle and solar insolation fields
       CALL Extract_( GC,                   &  ! Ref to this Gridded Component
                      Clock,                &  ! ESMF Clock object
                      Grid      = Grid,     &  ! ESMF Grid object
                      MaplCf    = MaplCF,   &  ! ESMF Config obj (MAPL*.rc)
                      GeosCf    = GeosCF,   &  ! ESMF Config obj (GEOSCHEM*.rc)
                      lonCtr    = lonCtr,   &  ! Lon centers on this PET [rad]
                      latCtr    = latCtr,   &  ! Lat centers on this PET [rad]
                      ZTH       = zenith,   &  ! Solar zenith angle
                      SLR       = solar,    &  ! Solar insolation
                      __RC__ )

#if !defined( MODEL_GEOS )
       ! MSL - shift from 0 - 360 to -180 - 180 degree grid
       where (lonCtr .gt. MAPL_PI ) lonCtr = lonCtr - 2*MAPL_PI
#endif

       ! Pass grid area [m2] obtained from dynamics component to State_Grid
       State_Grid%Area_M2 = AREA
       !%%%%%%%%%%%%%%%%%%%%%%%%%%%%%%%%%%%%%%%%%%%%%%%%%%%%%%%%%%%%%%%%%%%%
       ! KLUDGE (mps, 5/23/19):
       ! Copy to State_Met%AREA_M2 to avoid breaking GCHP benchmarks, which
       ! require the AREA_M2 field saved out to the StateMet diagnostic
       ! collection for things like computing emission totals.
       !
       State_Met%Area_M2 = State_Grid%Area_M2
       !%%%%%%%%%%%%%%%%%%%%%%%%%%%%%%%%%%%%%%%%%%%%%%%%%%%%%%%%%%%%%%%%%%%%

       !=======================================================================
       ! Prevent use of (occasional) MAPL_UNDEF tropopause pressures
       !=======================================================================

       ! GCCTROPP contains the last valid tropopause pressure
       WHERE ( TROPP /= MAPL_UNDEF ) GCCTROPP = TROPP

       ! If any values in GCCTROPP are undefined, stop the run
       IF ( ANY( GCCTROPP == MAPL_UNDEF ) ) THEN
          PRINT *,TRIM(Iam)//": At least one invalid tropopause pressure."
          STATUS = GC_FAILURE
          _VERIFY(STATUS)
       ENDIF

#ifdef ADJOINT
          IF (IsRunTime) THEN
             IF (Input_opt%IS_ADJOINT) THEN
                call WRITE_PARALLEL('  Resetting state from checkpoint file')
                ! call MAPL_GenericRefresh(GC, Import, Export, Clock, RC)
                call Adjoint_StateRefresh( GC, IMPORT, EXPORT, CLOCK, RC )
                ! Loop over all species and get info from spc db
                DO N = 1, State_Chm%nSpecies
                   ThisSpc => State_Chm%SpcData(N)%Info
                   !IF (ThisSpc%Is_Advected) CYCLE
                   IF ( TRIM(ThisSpc%Name) == '' ) CYCLE
                   IND = IND_( TRIM(ThisSpc%Name ) )
                   IF ( IND < 0 ) CYCLE
                   ! Get data from internal state and copy to species array
                   CALL MAPL_GetPointer( INTERNAL, Ptr3D_R8, TRIM(SPFX) //          &
                        TRIM(ThisSpc%Name), notFoundOK=.TRUE.,     &
                        __RC__ )
                   State_Chm%Species(IND)%Conc(:,:,:) = &
                                 Ptr3D_R8(:,:,State_Grid%NZ:1:-1)
                   if ( MAPL_am_I_Root()) WRITE(*,*)                                &
                        'Initialized species from INTERNAL state: ', TRIM(ThisSpc%Name)

                enddo
             ELSE
                call WRITE_PARALLEL('  Recording state to checkpoint file')
                call Adjoint_StateRecord( GC, IMPORT, EXPORT, CLOCK, RC )
                ! call WRITE_PARALLEL('  Done recording state to checkpoint files')
             ENDIF
          ENDIF
#endif

!       !=======================================================================
!       ! pre-Run method array assignments. This passes the tracer arrays from
!       ! the internal state to State_Chm. On the first call, it also fills the
!       ! internal species arrays in State_Chm with the values read from the
!       ! restart file (and stored in the internal state).
!       !=======================================================================
       CALL MAPL_TimerOn(STATE, "CP_BFRE")
#include "Includes_Before_Run.H"
       CALL MAPL_TimerOff(STATE, "CP_BFRE")

#if defined( MODEL_GCHPCTM )
       !=======================================================================
       ! Pass species from internal state to GEOS-Chem tracers array
       !=======================================================================
       DO I = 1, SIZE(Int2Spc,1)
          IF ( Int2Spc(I)%ID <= 0 ) CYCLE
          DO L = 1, State_Grid%NZ
             State_Chm%Species(Int2Spc(I)%ID)%Conc(:,:,L) = &
                Int2Spc(I)%Internal(:,:,State_Grid%NZ-L+1)
          ENDDO
       ENDDO

#ifdef ADJOINT
      IF (Input_Opt%Is_Adjoint) THEN
         DO I = 1, SIZE(Int2Adj,1)
            IF ( Int2Adj(I)%ID <= 0 ) CYCLE
            State_Chm%SpeciesAdj(:,:,:,Int2Adj(I)%ID) = Int2Adj(I)%Internal
         ENDDO

         ! Flip in the vertical
         State_Chm%SpeciesAdj = State_Chm%SpeciesAdj( :, :, State_Grid%NZ:1:-1, : )
      ENDIF
#endif
       !=======================================================================
       ! On first call, also need to initialize the species from restart file.
       ! Only need to do this for species that are not advected, i.e. species
       ! that are not tracers (all other species arrays will be filled with
       ! tracer values anyways!).
       ! We only need to do this on the first call because afterwards, species
       ! array already contains values from previous chemistry time step
       ! (advected species will be updated with tracers)
       ! ckeller, 10/27/2014
       !=======================================================================
#ifdef ADJOINT
       IF ( FIRST .or. Input_Opt%IS_ADJOINT) THEN
#else
       IF ( FIRST ) THEN
#endif

          ! Get Generic State
          call MAPL_GetObjectFromGC ( GC, STATE, RC=STATUS)
          _VERIFY(STATUS)
          ! Get Internal state
          CALL MAPL_Get ( STATE, INTERNAL_ESMF_STATE=INTERNAL, __RC__ )

          ! Loop over all species and get info from spc db
          DO N = 1, State_Chm%nSpecies
             ThisSpc => State_Chm%SpcData(N)%Info
             IF (ThisSpc%Is_Advected) CYCLE
             IF ( TRIM(ThisSpc%Name) == '' ) CYCLE
             IND = IND_( TRIM(ThisSpc%Name ) )
             IF ( IND < 0 ) CYCLE

             ! Get data from internal state and copy to species array
             CALL MAPL_GetPointer( INTERNAL, Ptr3D_R8, TRIM(SPFX) //          &
                                   TRIM(ThisSpc%Name), notFoundOK=.TRUE.,     &
                                   __RC__ )
             IF ( .NOT. ASSOCIATED(Ptr3D_R8) ) THEN
                IF ( MAPL_am_I_Root()) WRITE(*,*)                             &
                   'Could not find species in INTERNAL state - will be ' //   &
                   'initialized to zero: ', TRIM(SPFX), TRIM(ThisSpc%Name)
                State_Chm%Species(IND)%Conc(:,:,:) = 1d-26
                CYCLE
             ENDIF
             DO L = 1, State_Grid%NZ
                State_Chm%Species(IND)%Conc(:,:,L) = &
                   Ptr3D_R8(:,:,State_Grid%NZ-L+1)
             ENDDO
             if ( MAPL_am_I_Root()) WRITE(*,*)                                &
             'Initialized species from INTERNAL state: ', TRIM(ThisSpc%Name)

             ! Determine if species in restart file
             CALL ESMF_StateGet( INTERNAL, TRIM(SPFX) // TRIM(ThisSpc%Name),  &
                  trcFIELD, RC=RC )
             CALL ESMF_AttributeGet( trcFIELD, NAME="RESTART",                &
                  VALUE=RST, RC=STATUS )

             ! Set spc conc to background value if rst skipped or var not there
             IF ( RC /= ESMF_SUCCESS .OR. RST == MAPL_RestartBootstrap .OR.   &
                      RST == MAPL_RestartSkipInitial ) THEN
                DO L = 1, State_Grid%NZ
                DO J = 1, State_Grid%NY
                DO I = 1, State_Grid%NX
                   IF ( L > State_Grid%MaxChemLev .AND. &
                            ( .NOT. ThisSpc%Is_Advected ) ) THEN
                      ! For non-advected spc at L > MaxChemLev, use small number
                      State_Chm%Species(IND)%Conc(I,J,L) = 1.0E-30_FP
                   ELSE
                      ! For all other cases, use the background value in spc db
                      State_Chm%Species(IND)%Conc(I,J,L) = ThisSpc%BackgroundVV
                   ENDIF
                   PTR3D_R8(I,J,State_Grid%NZ-L+1) = State_Chm%Species(IND)%Conc(I,J,L)
                ENDDO
                ENDDO
                ENDDO
                IF ( MAPL_am_I_Root()) THEN
                   WRITE(*,*)  &
                   '   WARNING: using background values from species database'
                ENDIF
             ENDIF
             ThisSpc => NULL()
          ENDDO
       ENDIF

       !=======================================================================
       ! On first call, initialize certain State_Chm and State_Met arrays from
       ! imports if they are found (ewl, 12/13/18)
       !=======================================================================
       IF ( FIRST ) THEN
          CALL MAPL_GetPointer( INTSTATE, Ptr3d_R8, 'H2O2AfterChem', notFoundOK=.TRUE., __RC__ )
          IF ( ASSOCIATED(Ptr3d_R8) .AND. ASSOCIATED(State_Chm%H2O2AfterChem) ) THEN
             State_Chm%H2O2AfterChem = Ptr3d_R8(:,:,State_Grid%NZ:1:-1)
          ENDIF
          Ptr3d_R8 => NULL()
<<<<<<< HEAD

          CALL MAPL_GetPointer( INTSTATE, Ptr3d_R8, 'SO2AfterChem',   &
                                notFoundOK=.TRUE., __RC__ )
          IF ( ASSOCIATED(Ptr3d_R8) .AND. &
               ASSOCIATED(State_Chm%SO2AfterChem) ) THEN
             State_Chm%SO2AfterChem = Ptr3d_R8(:,:,State_Grid%NZ:1:-1)
          ENDIF
          Ptr3d_R8 => NULL()

          CALL MAPL_GetPointer( INTSTATE, Ptr2d_R8, 'DryDepNitrogen', &
                                notFoundOK=.TRUE., __RC__ )
          IF ( ASSOCIATED(Ptr2d_R8) .AND. &
               ASSOCIATED(State_Chm%DryDepNitrogen) ) THEN
             State_Chm%DryDepNitrogen = Ptr2d_R8
          ENDIF
          Ptr2d_R8 => NULL()

          CALL MAPL_GetPointer( INTSTATE, Ptr2d_R8, 'WetDepNitrogen', &
                                notFoundOK=.TRUE., __RC__ )
          IF ( ASSOCIATED(Ptr2d_R8) .AND. &
               ASSOCIATED(State_Chm%WetDepNitrogen) ) THEN
             State_Chm%WetDepNitrogen = Ptr2d_R8
          ENDIF
          Ptr2d_R8 => NULL()

          CALL MAPL_GetPointer( INTSTATE, Ptr3d_R8, 'KPPHvalue' ,     &
                                notFoundOK=.TRUE., __RC__ )
          IF ( ASSOCIATED(Ptr3d_R8) .AND. &
               ASSOCIATED(State_Chm%KPPHvalue) ) THEN
=======
          
          CALL MAPL_GetPointer( INTSTATE, Ptr3d_R8, 'SO2AfterChem', notFoundOK=.TRUE., __RC__ )
          IF ( ASSOCIATED(Ptr3d_R8) .AND. ASSOCIATED(State_Chm%SO2AfterChem) ) THEN
             State_Chm%SO2AfterChem = Ptr3d_R8(:,:,State_Grid%NZ:1:-1)
          ENDIF
          Ptr3d_R8 => NULL()
          
          CALL MAPL_GetPointer( INTSTATE, Ptr2d_R8, 'DryDepNitrogen', notFoundOK=.TRUE., __RC__ )
          IF ( ASSOCIATED(Ptr2d_R8) .AND. ASSOCIATED(State_Chm%DryDepNitrogen) ) THEN
             State_Chm%DryDepNitrogen = Ptr2d_R8
          ENDIF
          Ptr2d_R8 => NULL()
          
          CALL MAPL_GetPointer( INTSTATE, Ptr2d_R8, 'WetDepNitrogen', notFoundOK=.TRUE., __RC__ )
          IF ( ASSOCIATED(Ptr2d_R8) .AND. ASSOCIATED(State_Chm%WetDepNitrogen) ) THEN
             State_Chm%WetDepNitrogen = Ptr2d_R8
          ENDIF
          Ptr2d_R8 => NULL()
          
          CALL MAPL_GetPointer( INTSTATE, Ptr3d_R8, 'KPPHvalue', notFoundOK=.TRUE., __RC__ )
          IF ( ASSOCIATED(Ptr3d_R8) .AND. ASSOCIATED(State_Chm%KPPHvalue) ) THEN
>>>>>>> 188db859
             State_Chm%KPPHvalue(:,:,1:State_Grid%MaxChemLev) =       &
            Ptr3d_R8(:,:,State_Grid%NZ:State_Grid%NZ-State_Grid%MaxChemLev+1:-1)
          ENDIF
          Ptr3d_R8 => NULL()

          CALL MAPL_GetPointer( INTSTATE, Ptr3D, 'STATE_PSC', notFoundOK=.TRUE., __RC__ )
          IF ( ASSOCIATED(Ptr3D) .AND. ASSOCIATED(State_Chm%State_PSC) ) THEN
             State_Chm%State_PSC(:,:,:) = Ptr3D(:,:,LM:1:-1)
          ENDIF
          Ptr3D => NULL()

          CALL MAPL_GetPointer( INTSTATE, Ptr3d_R8, 'AeroH2O_SNA', notFoundOK=.TRUE., __RC__ )
          IF ( ASSOCIATED(Ptr3d_R8) .AND. ASSOCIATED(State_Chm%AeroH2O) ) THEN
             State_Chm%AeroH2O(:,:,1:State_Grid%NZ,NDUST+1) =       &
                                  Ptr3d_R8(:,:,State_Grid%NZ:1:-1)
          ENDIF
          Ptr3d_R8 => NULL()

          CALL MAPL_GetPointer( INTSTATE, Ptr3d_R8, 'ORVCSESQ', notFoundOK=.TRUE., __RC__ )
          IF ( ASSOCIATED(Ptr3d_R8) .AND. ASSOCIATED(State_Chm%ORVCsesq) ) THEN
             State_Chm%ORVCsesq(:,:,1:State_Grid%NZ) =       &
                                  Ptr3d_R8(:,:,State_Grid%NZ:1:-1)
          ENDIF
          Ptr3d_R8 => NULL()

          CALL MAPL_GetPointer( INTSTATE, Ptr2D_R8, 'JOH', notFoundOK=.TRUE., __RC__ )
          IF ( ASSOCIATED(Ptr2D_R8) .AND. ASSOCIATED(State_Chm%JOH) ) THEN
             State_Chm%JOH(:,:) = Ptr2D_R8(:,:)
          ENDIF
          Ptr2D_R8 => NULL()

          CALL MAPL_GetPointer( INTSTATE, Ptr2D_R8, 'JNO2', notFoundOK=.TRUE., __RC__ )
          IF ( ASSOCIATED(Ptr2D_R8) .AND. ASSOCIATED(State_Chm%JNO2) ) THEN
             State_Chm%JNO2(:,:) = Ptr2D_R8(:,:)
          ENDIF
          Ptr2D_R8 => NULL()

          CALL MAPL_GetPointer( INTSTATE, Ptr3d_R8, 'DELP_DRY', notFoundOK=.TRUE., __RC__ )
          IF ( ASSOCIATED(Ptr3d_R8) .AND. ASSOCIATED(State_Met%DELP_DRY) ) THEN
             State_Met%DELP_DRY(:,:,1:State_Grid%NZ) =       &
                                  Ptr3d_R8(:,:,State_Grid%NZ:1:-1)
          ENDIF
          Ptr3d_R8 => NULL()

          CALL MAPL_GetPointer( INTSTATE, Ptr3d_R8, 'BXHEIGHT', notFoundOK=.TRUE., __RC__ )
          IF ( ASSOCIATED(Ptr3d_R8) .AND. ASSOCIATED(State_Met%BXHEIGHT) ) THEN
             State_Met%BXHEIGHT(:,:,1:State_Grid%NZ) =       &
                                  Ptr3d_R8(:,:,State_Grid%NZ:1:-1)
          ENDIF
          Ptr3d_R8 => NULL()

          CALL MAPL_GetPointer( INTSTATE, Ptr2d_R8, 'TropLev', notFoundOK=.TRUE., __RC__ )
          IF ( ASSOCIATED(Ptr2d_R8) .AND. ASSOCIATED(State_Met%TropLev) ) THEN
             State_Met%TropLev = Ptr2d_R8
          ENDIF
          Ptr2d_R8 => NULL()
       ENDIF
#endif

#if defined( MODEL_GEOS )
       CALL MetVars_For_Lightning_Run( GC, Import=IMPORT, Export=EXPORT, &
             State_Met=State_Met, State_Grid=State_Grid, __RC__ )

       ! Eventually initialize species concentrations from external field.
       IF ( InitFromFile ) THEN
          IsFirst = ( FIRST .OR. FIRSTREWIND )
          CALL InitFromFile_( GC, Import, INTSTATE, Export, Clock, &
                              Input_Opt, State_Met, State_Chm, Q,  &
                              PLE, GCCTROPP, IsFirst, __RC__ )
       ENDIF

       !=======================================================================
       ! Error trap: make sure that PBL height is defined.
       ! Some fields needed by GEOS-Chem are only filled after the first
       ! GEOS-Chem run. We need to avoid that GEOS-Chem is called in these
       ! cases, since those fields are still zero and would cause seg-faults.
       ! The PBL height is a good proxy variable, and if those values are ok
       ! all others seem to be fine as well.
       ! We do this error check on every time step (not only on the first
       ! one) to also catch the case where the time is reset to the initial
       ! conditions (replay mode).
       ! (ckeller, 4/24/2015).
       !=======================================================================
       IF ( ANY(State_Met%PBLH <= 0.0_fp) ) THEN
          Input_Opt%haveImpRst = .FALSE.

          ! Warning message
          IF ( am_I_Root ) THEN
             write(*,*) ' '
             write(*,*)      &
                'At least one PBLH value in GEOS-Chem is zero - skip time step'
             write(*,*) ' '
          ENDIF
       ENDIF

       !=======================================================================
       ! Handling of species/tracer initialization. Default practice is to take
       ! whatever values are in the restarts. However, it is possible to
       ! initialize everything to zero and/or to set species' concentration to
       ! the values set in globchem.dat.rc. These options can be set in the
       ! GEOSCHEMchem GridComp registry. (ckeller, 2/4/16)
       !=======================================================================
       IF ( FIRST .OR. FIRSTREWIND ) THEN
          ! Check if zero initialization option is selected. If so, make sure
          ! all concentrations are initialized to zero!
          CALL ESMF_ConfigGetAttribute( GeosCF, InitZero, Default=0, &
                                        Label = "INIT_ZERO:", __RC__ )
          IF ( InitZero == 1 ) THEN
             DO N = 1, State_Chm%nSpecies
                State_Chm%Species(N)%Conc = 0.0d0
             ENDDO
             IF ( am_I_Root ) THEN
                write(*,*) ' '
                write(*,*) ' '
                write(*,*)     &
                 '### ALL GEOS-CHEM CONCENTRATIONS INITIALIZED TO ZERO !!! ###'
                write(*,*) ' '
                write(*,*) ' '
             ENDIF
          ENDIF

          ! Check if species shall be initialized to values set in globchem.dat
          CALL ESMF_ConfigGetAttribute( GeosCF, InitSpecs, Default=0, &
                                        Label = "INIT_SPECS:", __RC__ )
          IF ( InitSpecs == 1 ) Input_Opt%LINITSPEC = .TRUE.
       ENDIF
#endif

       !=======================================================================
       ! Set Olson land map types from import of Olson file.
       !=======================================================================
       ! We are currently using land type fractions derived from the 2001
       ! Olson land map instead of GEOS5 vegetation type fractions. Fractions
       ! are calculated by ExtData using conservate fractional regridding of
       ! the native 0.25x0.25 resolution file. (ewl, 11/29/16)
       !
       ! Previous:
       ! Set land types in State_Met from GEOS5 vegetation type fractions or
       ! OLSON land type fractions. For now, the land types are treated as
       ! static and obtained from offline fields. The routine below thus needs
       ! to be called only once.
       ! Once the GEOS-5 land types are dynamic, we should import those from
       ! the surface component (field ITY, or better: vegetation type fractions
       ! per grid box).                                   (ckeller, 01/06/2015)
       !
       !=======================================================================
#if defined( MODEL_GEOS )
       IF ( FIRST .OR. FIRSTREWIND ) THEN
#else
       IF ( FIRST ) THEN
#endif

          ! Set Olson fractional land type from import (ewl)
          If (am_I_Root) Write(*,'(a)') 'Initializing land type ' // &
                           'fractions from Olson imports'
          Ptr2d => NULL()
          DO TT = 1, NSURFTYPE

             ! Create two-char string for land type
             landTypeInt = TT-1
             WRITE ( landTypeStr, '(I2.2)' ) landTypeInt
             importName = 'OLSON' // TRIM(landTypeStr)

             ! Get pointer and populate State_Met variable
             CALL MAPL_GetPointer ( IMPORT, Ptr2D, TRIM(importName),  &
                                    notFoundOK=.TRUE., __RC__ )
             If ( Associated(Ptr2D) ) Then
                State_Met%LandTypeFrac(:,:,TT) = Ptr2D(:,:)
             ELSE
                WRITE(6,*) TRIM(importName) // ' pointer is not associated'
             ENDIF
             Ptr2D => NULL()
          ENDDO

          ! Compute State_Met variables IREG, ILAND, IUSE, and FRCLND
          CALL Compute_Olson_Landmap( Input_Opt, State_Grid, State_Met, RC )
          _ASSERT(RC==GC_SUCCESS,'Error calling Compute_Olson_Landmap')
       ENDIF

#if defined( MODEL_GEOS )
       !=======================================================================
       ! Set ozone to values from PCHEM if this option is selected
       !=======================================================================
       IF ( PHASE /= 2 .AND. LANAO3 ) THEN
          CALL SetAnaO3_( GC, Import, INTSTATE, Export, Clock, &
                          Input_Opt,  State_Met, State_Chm, Q, PLE, TROPP, __RC__ )
       ENDIF
#endif

       !=======================================================================
       ! Get total ozone column from GEOS-Chem export variable.
       ! Need to calculate from restart variables on first call!
       !=======================================================================
#if defined( MODEL_GEOS )
       IF ( PHASE /= 1 ) THEN
          CALL CalcTotOzone_( am_I_Root, State_Met, State_Diag, INTSTATE, PLE, TROPP, __RC__ )
       ENDIF
#else
       IF ( calcOzone ) THEN
          IF ( FIRST ) THEN
             CALL CalcTotalOzone( am_I_Root, PLE, GCCTROPP, __RC__ )
          ENDIF
          CALL SetStateMetTO3( am_I_Root, State_Met, __RC__ )
       ENDIF
#endif

       !=======================================================================
       ! Execute GEOS-Chem on multiple PETs
       !=======================================================================

       ! Fix negatives!
       ! These can be brought in as an artifact of convection.
#ifndef ADJOINT
       DO N = 1, State_Chm%nSpecies
          WHERE ( State_Chm%Species(N)%Conc < 0.0e0 )
             State_Chm%Species(N)%Conc = 1.0e-36
          END WHERE 
       ENDDO
#endif

       ! Execute GEOS-Chem if it's time to run it
       IF ( IsRunTime ) THEN

          ! This is mostly for testing
#if defined( MODEL_GEOS )
          IF ( FIRST .AND. Input_Opt%haveImpRst ) THEN
#else
          IF ( FIRST ) THEN
#endif
             IF ( am_I_Root ) THEN
                WRITE(*,*) ''
                WRITE(*,*) 'Doing warm GEOS-Chem restart'
                WRITE(*,*) ''
             ENDIF
          ENDIF

#if defined( MODEL_GEOS )
          ! Only if restart file exists...
          IF ( Input_Opt%haveImpRst ) THEN
#endif

#if !defined( MDOEL_GEOS )
             ! Optional memory prints (level >= 2)
             if ( MemDebugLevel > 0 ) THEN
                call ESMF_VMBarrier(vm, RC=STATUS)
                _VERIFY(STATUS)
                call MAPL_MemUtilsWrite(VM, &
                  'Chem_GridCompMod, before chunk_run', RC=STATUS )
                _VERIFY(STATUS)
             endif
#endif

             CALL MAPL_TimerOn(STATE, "DO_CHEM")

#if !defined( MODEL_GEOS )
             ! NOTE: Second was not extracted previously; set to 0 for now
             second = 0
#endif

#ifdef ADJOINT
             !=======================================================================
             ! If this is an adjoint run, we need to check for the final (first)
             ! timestep and multiply the scaling factor adjoint by the initial concs
             !=======================================================================
             isStartTime = .false.
             IF (Input_Opt%IS_ADJOINT) THEN
                call ESMF_ClockGet(clock, currTime=currTime, startTime=stopTime,  __RC__ )
             else
                call ESMF_ClockGet(clock, currTime=currTime, stopTime=stopTime, __RC__ )
             Endif

                ! call ESMF_TimeIntervalSet(tsChemInt, s_r8=real(-tsChem, 8), __RC__ )
             ! this variable is set to zero but I'm leaving it in case I need this code later
                call ESMF_TimeIntervalSet(tsChemInt, s_r8=real(0, 8), __RC__ )

                call ESMF_TimeGet(currTime + tsChemInt, timeString=timestring1, __RC__ )
                call ESMF_TimeGet(stopTime, timeString=timestring2, __RC__ )

                if (memdebuglevel > 0 .and. am_I_Root) &
                     WRITE(*,*) '   Adjoint checking if ' // trim(timestring1) // ' == ' // trim(timestring2)

                if (currTime + tsChemInt == stopTime) THEN
                   isStartTime = .TRUE.
                ENDIF
#endif

             ! Run the GEOS-Chem column chemistry code for the given phase
             CALL GCHP_Chunk_Run( GC         = GC,         & ! Grid comp ref.
                                  nymd       = nymd,       & ! Current YYYYMMDD
                                  nhms       = nhms,       & ! Current hhmmss
                                  year       = year,       & ! Current year
                                  month      = month,      & ! Current month
                                  day        = day,        & ! Current day
                                  dayOfYr    = dayOfYr,    & ! Current doy
                                  hour       = hour,       & ! Current hour
                                  minute     = minute,     & ! Current minute
                                  second     = second,     & ! Current second
                                  utc        = utc,        & ! Current UTC [hrs]
                                  hElapsed   = hElapsed,   & ! Elapsed hours
                                  Input_Opt  = Input_Opt,  & ! Input Options
                                  State_Chm  = State_Chm,  & ! Chemistry State
                                  State_Diag = State_Diag, & ! Diagnostics State
                                  State_Grid = State_Grid, & ! Grid State
                                  State_Met  = State_Met,  & ! Meteorology State
                                  Phase      = Phase,      & ! Run phase
                                  IsChemTime = IsChemTime, & ! Time for chem?
                                  IsRadTime  = IsRadTime,  & ! Time for RRTMG?
#if defined( MODEL_GEOS )
                                  FrstRewind = FirstRewind,& ! First rewind?
#endif
#ifdef ADJOINT
                                  isStartTime = isStartTime, & !back to the first timestep in the reverse run?
#endif
                                  __RC__                  )  ! Success or fail?

             CALL MAPL_TimerOff(STATE, "DO_CHEM")

#if !defined( MODEL_GEOS )
             ! Optional memory prints (level >= 2)
             if ( MemDebugLevel > 0 ) THEN
                call ESMF_VMBarrier(vm, RC=STATUS)
                _VERIFY(STATUS)
                call MAPL_MemUtilsWrite(VM, &
                  'Chem_GridCompMod, after  chunk_run', RC=STATUS )
                _VERIFY(STATUS)
             endif
#endif

#if !defined( MODEL_GEOS )
             where( State_Met%HFLUX .eq. 0.) State_Met%HFLUX = 1e-5
#endif

#if defined( MODEL_GEOS )
          ! Restart file does not exist:
          ELSE
             IF ( am_I_Root ) THEN
                WRITE(*,*) ''
                WRITE(*,*) ' SKIP GEOS-CHEM PHASE ', Phase, &
                           ' BECAUSE IMPORT RESTART FILE IS MISSING'
                WRITE(*,*) ''
             ENDIF
          ENDIF
#endif

       ENDIF !IsRunTime

       !=======================================================================
       ! post-Run method array assignments. This copies the values back from
       ! the State_Chm tracer arrays to the internal state, so that they can
       ! be seen by other components (moist, turbulence, ...)
       !=======================================================================

       CALL MAPL_TimerOn(STATE, "CP_AFTR")
#if defined( MODEL_GEOS )
#      include "Includes_After_Run.H"
#endif

#if defined( MODEL_GCHPCTM )
       DO I = 1, SIZE(Int2Spc,1)
          IF ( Int2Spc(I)%ID <= 0 ) CYCLE
          DO L = 1, State_Grid%NZ
             Int2Spc(I)%Internal(:,:,State_Grid%NZ-L+1) = &
                State_Chm%Species(Int2Spc(I)%ID)%Conc(:,:,L)
          ENDDO
       ENDDO
       ! ---
#ifdef ADJOINT
       IF (Input_Opt%Is_Adjoint) THEN
          State_Chm%SpeciesAdj = State_Chm%SpeciesAdj(:,:,State_Grid%NZ:1:-1,:)

          DO I = 1, SIZE(Int2Adj,1)
             WRITE(*,*) 'Copying adjoint ', Int2Adj(I)%ID, ' to ', I
             IF ( Int2Adj(I)%ID <= 0 ) CYCLE
             Int2Adj(I)%Internal = State_Chm%SpeciesAdj(:,:,:,Int2Adj(I)%ID)
          ENDDO
       ENDIF
#endif

       ! Copy certain State_Chm and State_Met arrays to internal state for inclusion in checkpoints
       CALL MAPL_GetPointer( INTSTATE, Ptr2d_R8, 'DryDepNitrogen', notFoundOK=.TRUE., __RC__ )
       IF ( ASSOCIATED(Ptr2d_R8) .AND. ASSOCIATED(State_Chm%DryDepNitrogen) ) THEN
          Ptr2d_R8 = State_Chm%DryDepNitrogen
       ENDIF
       Ptr2d_R8 => NULL()

       CALL MAPL_GetPointer( INTSTATE, Ptr2d_R8, 'WetDepNitrogen', notFoundOK=.TRUE., __RC__ )
       IF ( ASSOCIATED(Ptr2d_R8) .AND. ASSOCIATED(State_Chm%WetDepNitrogen) ) THEN
          Ptr2d_R8 = State_Chm%WetDepNitrogen
       ENDIF
       Ptr2d_R8 => NULL()

       CALL MAPL_GetPointer( INTSTATE, Ptr3d_R8, 'H2O2AfterChem', notFoundOK=.TRUE., __RC__ )
       IF ( ASSOCIATED(Ptr3d_R8) .AND. ASSOCIATED(State_Chm%H2O2AfterChem) ) THEN
          Ptr3d_R8(:,:,State_Grid%NZ:1:-1) = State_Chm%H2O2AfterChem
       ENDIF
       Ptr3d_R8 => NULL()

       CALL MAPL_GetPointer( INTSTATE, Ptr3d_R8, 'SO2AfterChem', notFoundOK=.TRUE., __RC__ )
       IF ( ASSOCIATED(Ptr3d_R8) .AND. ASSOCIATED(State_Chm%SO2AfterChem) ) THEN
          Ptr3d_R8(:,:,State_Grid%NZ:1:-1) = State_Chm%SO2AfterChem
       ENDIF
       Ptr3d_R8 => NULL()

       CALL MAPL_GetPointer( INTSTATE, Ptr3d_R8, 'KPPHvalue', notFoundOK=.TRUE., __RC__ )
       IF ( ASSOCIATED(Ptr3d_R8) .AND. ASSOCIATED(State_Chm%KPPHvalue) ) THEN
          Ptr3d_R8(:,:,1:State_Grid%NZ-State_Grid%MaxChemLev) = 0.0
          Ptr3d_R8(:,:,State_Grid%NZ:State_Grid%NZ-State_Grid%MaxChemLev+1:-1) = &
             State_Chm%KPPHvalue(:,:,1:State_Grid%MaxChemLev)
       ENDIF
       Ptr3d_R8 => NULL()

       CALL MAPL_GetPointer( INTSTATE, Ptr3d_R8, 'AeroH2O_SNA', notFoundOK=.TRUE., __RC__ )
       IF ( ASSOCIATED(Ptr3d_R8) .AND. ASSOCIATED(State_Chm%AeroH2O) ) THEN
          Ptr3d_R8(:,:,State_Grid%NZ:1:-1) = State_Chm%AeroH2O(:,:,:,NDUST+1)
       ENDIF
       Ptr3d_R8 => NULL()

       CALL MAPL_GetPointer( INTSTATE, Ptr3d_R8, 'ORVCSESQ', notFoundOK=.TRUE., __RC__ )
       IF ( ASSOCIATED(Ptr3d_R8) .AND. ASSOCIATED(State_Chm%ORVCsesq) ) THEN
          Ptr3d_R8(:,:,State_Grid%NZ:1:-1) = State_Chm%ORVCsesq(:,:,:)
       ENDIF
       Ptr3d_R8 => NULL()

       CALL MAPL_GetPointer( INTSTATE, Ptr3D, 'STATE_PSC', notFoundOK=.TRUE., __RC__ )
       IF ( ASSOCIATED(Ptr3D) .AND. ASSOCIATED(STate_Chm%State_PSC)) THEN
          Ptr3d(:,:,LM:1:-1) = State_Chm%State_PSC(:,:,:)
       ENDIF
       Ptr3D_R8 => NULL()

       CALL MAPL_GetPointer( INTSTATE, Ptr2D_R8, 'JNO2', notFoundOK=.TRUE., __RC__ )
       IF ( ASSOCIATED(Ptr2D_R8) .AND. ASSOCIATED(STate_Chm%JNO2)) THEN
          Ptr2d_R8(:,:) = State_Chm%JNO2(:,:)
       ENDIF
       Ptr2D_R8 => NULL()

       CALL MAPL_GetPointer( INTSTATE, Ptr2D_R8, 'JOH', notFoundOK=.TRUE., __RC__ )
       IF ( ASSOCIATED(Ptr2D_R8) .AND. ASSOCIATED(State_Chm%JOH) ) THEN
          Ptr2d_R8(:,:) = State_Chm%JOH(:,:)
       ENDIF
       Ptr2D_R8 => NULL()

       CALL MAPL_GetPointer( INTSTATE, Ptr3d_R8, 'DELP_DRY', notFoundOK=.TRUE., __RC__ )
       IF ( ASSOCIATED(Ptr3d_R8) .AND. ASSOCIATED(State_Met%DELP_DRY) ) THEN
          Ptr3d_R8(:,:,State_Grid%NZ:1:-1) =  &
                    State_Met%DELP_DRY(:,:,1:State_Grid%NZ)
       ENDIF
       Ptr3d_R8 => NULL()

       CALL MAPL_GetPointer( INTSTATE, Ptr2d_R8, 'AREA', notFoundOK=.TRUE., __RC__ )
       IF ( ASSOCIATED(Ptr2d_R8) .AND. ASSOCIATED(State_Met%AREA_M2) ) THEN
          Ptr2d_R8 = State_Met%AREA_M2
       ENDIF
       Ptr2d_R8 => NULL()

       CALL MAPL_GetPointer( INTSTATE, Ptr3d_R8, 'BXHEIGHT', notFoundOK=.TRUE., __RC__ )
       IF ( ASSOCIATED(Ptr3d_R8) .AND. ASSOCIATED(State_Met%BXHEIGHT) ) THEN
          Ptr3d_R8(:,:,State_Grid%NZ:1:-1) =  &
                    State_Met%BXHEIGHT(:,:,1:State_Grid%NZ)
       ENDIF
       Ptr3d_R8 => NULL()

       CALL MAPL_GetPointer( INTSTATE, Ptr2d_R8, 'TropLev', notFoundOK=.TRUE., __RC__ )
       IF ( ASSOCIATED(Ptr2d_R8) .AND. ASSOCIATED(State_Met%TropLev) ) THEN
          Ptr2d_R8 = State_Met%TropLev
       ENDIF
       Ptr2d_R8 => NULL()
#endif

       CALL MAPL_TimerOff(STATE, "CP_AFTR")

       ! Stop timer
       ! ----------
       CALL MAPL_TimerOff(STATE, "RUN"  )

#if !defined( MODEL_GEOS )
       ! Fill bundles only on chemistry time steps and after phase 2
       ! -----------------------------------------------------------
       IF ( IsTendTime ) THEN

          IF ( isProvider ) THEN
             CALL Provider_FillBundles( am_I_Root, tsChem,    PLE, GCCTROPP, &
                                        STATE,     Input_Opt, GC,  EXPORT,   &
                                        __RC__ )
          ENDIF

          IF ( calcOzone ) THEN
             !================================================================
             ! Total ozone and total tropospheric ozone for export [dobsons].
             ! 2.69E+20 per dobson.
             !================================================================
             CALL CalcTotalOzone( am_I_Root, PLE, GCCTROPP, __RC__ )
          ENDIF

       ENDIF ! IsTendTime
#endif

#if defined( MODEL_GEOS )
       !=======================================================================
       ! Perturb O3 by random amount if specified so
       !=======================================================================
       IF ( PHASE /= 1 .AND. ( PerturbO3 .OR. PerturbCO ) ) THEN
          CALL MAPL_GetPointer( INTSTATE, Ptr3DA, 'SPC_O3', NotFoundOk=.TRUE.,&
                                 __RC__ )
          CALL MAPL_GetPointer( INTSTATE, Ptr3DB, 'SPC_CO', NotFoundOk=.TRUE.,&
                                 __RC__ )
          IF ( ASSOCIATED(Ptr3DA) .OR. ASSOCIATED(Ptr3DB) ) THEN
             DO L=1,State_Grid%NZ
             DO J=1,State_Grid%NY
             DO I=1,State_Grid%NX
                IF ( FIXPERT >= 0.0 ) Rnd(1) = FIXPERT

                ! O3
                IF ( PerturbO3 ) THEN
                   IF ( FIXPERT < 0.0 ) THEN
                      CALL RANDOM_NUMBER(Harvest=Rnd)
                      IF ( Rnd(2) >= 0.5 ) Rnd(1) = Rnd(1) * -1.0
                      Rnd(1) = 1.0 + ( Rnd(1) * MAXPERT )
                   ENDIF
                   Ptr3DA(I,J,L) = Ptr3DA(I,J,L) * Rnd(1)
                ENDIF

                ! CO
                IF ( PerturbCO ) THEN
                   IF ( FIXPERT < 0.0 ) THEN
                      CALL RANDOM_NUMBER(Harvest=Rnd)
                      IF ( Rnd(2) >= 0.5 ) Rnd(1) = Rnd(1) * -1.0
                      Rnd(1) = 1.0 + ( Rnd(1) * MAXPERT )
                   ENDIF
                   Ptr3DB(I,J,L) = Ptr3DB(I,J,L) * Rnd(1)
                ENDIF

             ENDDO
             ENDDO
             ENDDO
          ENDIF

          IF ( am_I_Root ) THEN
             IF ( FIXPERT > 0.0 ) THEN
                IF ( PerturbO3 ) write(*,*) &
                     'GCC O3 concentrations perturbed by factor of ', Rnd(1)
                IF ( PerturbCO ) write(*,*) &
                     'GCC CO concentrations perturbed by factor of ', Rnd(1)
             ELSE
                IF ( PerturbO3 ) write(*,*) &
                     'GCC O3 concentrations randomly perturbed'
                IF ( PerturbCO ) write(*,*) &
                     'GCC CO concentrations randomly perturbed'
             ENDIF
          ENDIF
       ENDIF

!      !=======================================================================
!      ! Tendencies (needs more testing - ignore for now)
!      !=======================================================================
!      IF ( IsRunTime ) THEN
!         CALL CalcTendencies_( am_I_Root, Input_Opt, State_Met, State_Chm,   &
!                               IsChemTime, Phase, EXPORT, OX_TEND, H2O_TEND, &
!                               State_Grid%NZ, __RC__ )
!      ENDIF

       ! Archive last active time steps
       pymd = nymd
       phms = nhms

#endif

    ENDIF RunningGEOSChem

    !=======================================================================
    ! Diagnostics
    !=======================================================================
# if defined( MODEL_GEOS )
    CALL GEOS_Diagnostics_( GC, IMPORT, EXPORT, Clock, Phase, &
                            Input_Opt, State_Met, State_Chm, State_Diag, __RC__ )
#else
    !=======================================================================
    ! If we were not doing chemistry, make sure that all tendencies are
    ! zero. We ignore the tendencies that may arise due to physical
    ! processes covered by GEOS-Chem (e.g. convection).
    !=======================================================================
    IF ( .NOT. IsTendTime ) THEN
       CALL Provider_ZeroTendencies( am_I_Root, __RC__ )
    ENDIF
#endif

    !=======================================================================
    ! Copy HISTORY.rc diagnostic data to exports. Includes HEMCO emissions
    ! diagnostics but excludes internal state and exports created explicitly
    ! in Chem_GridCompMod. NOTE: Exports created explicitly in Chem_GridCompMod
    ! will eventually be moved elsewhere as diagnostics for use with GEOS-5.
    ! (ewl, 11/2/17)
    !=======================================================================
    IF ( FIRST ) THEN
       CALL HistoryExports_SetDataPointers( am_I_Root,     EXPORT,    &
                                            HistoryConfig, State_Chm, &
                                            State_Diag,    State_Met, &
                                            STATUS )
       _VERIFY(STATUS)
    ENDIF
    CALL CopyGCStates2Exports( am_I_Root, Input_Opt, HistoryConfig, STATUS )
    _VERIFY(STATUS)

    !=======================================================================
    ! All done
    !=======================================================================

    IF ( ALLOCATED( zenith     ) ) DEALLOCATE( zenith     )
    IF ( ALLOCATED( solar      ) ) DEALLOCATE( solar      )

    ! Stop timer
    ! ----------
    CALL MAPL_TimerOff(STATE, "TOTAL")

#if defined( MODEL_GEOS )
    ! The restart file should exist at least after the first full cycle,
    ! e.g. after phase 1 and phase 2 has been called once.
    IF ( FIRST .AND. Phase == 1 ) THEN
       Input_Opt%haveImpRst = Input_Opt%haveImpRst
    ELSE
       Input_Opt%haveImpRst = .TRUE.
    ENDIF
#endif

    ! Update first flags
    FIRST = .FALSE.

#if defined( MODEL_GEOS )
    ! Unlink HEMCO state from gridcomp objects
    HcoState%GRIDCOMP => NULL()
    HcoState%IMPORT   => NULL()
    HcoState%EXPORT   => NULL()
#endif

    ! Successful return
    _RETURN(ESMF_SUCCESS)

    ! Formats
100 FORMAT( '---> DATE: ', i4.4, '/', i2.2, '/', i2.2,      &
            '  GMT: ', i2.2, ':', i2.2, '  X-HRS: ', f11.3 )
110 FORMAT( 'Box (',i3,',',i3,') on PET ', i3, ' has coords: ', 2f7.2, &
               ' LocT = ', f9.4 )
200 FORMAT( '### ',                                           / &
            '### ', a, '  |  Execution on PET # ',      i5.5, / &
            '###' )

  END SUBROUTINE Run_
!EOC
!------------------------------------------------------------------------------
!                  GEOS-Chem Global Chemical Model                            !
!------------------------------------------------------------------------------
!BOP
!
! !IROUTINE: Finalize_
!
! !DESCRIPTION: Finalize_ is the finalize method of the GEOSCHEMchem gridded
!  component.
!\\
!\\
! !INTERFACE:
!
  SUBROUTINE Finalize_( GC, Import, Export, Clock, RC )
!
! !USES:
!
    USE CMN_Size_Mod,          ONLY : NDUST
    USE Input_Opt_Mod,         ONLY : OptInput
#if !defined( MODEL_GEOS )
    USE Input_Opt_Mod,         ONLY : Cleanup_Input_Opt
#endif
    USE State_Chm_Mod,         ONLY : ChmState, Cleanup_State_Chm
    USE State_Diag_Mod,        ONLY : DgnState, Cleanup_State_Diag
    USE State_Grid_Mod,        ONLY : GrdState, Cleanup_State_Grid
    USE State_Met_Mod,         ONLY : MetState, Cleanup_State_Met
    USE HCO_Interface_GC_Mod,  ONLY : HCOI_GC_FINAL
#if defined( MODEL_GEOS )
    USE HCO_State_GC_Mod,      ONLY : HcoState
#endif
!
! !INPUT/OUTPUT PARAMETERS:
!
#if defined( MODEL_GEOS )
    TYPE(ESMF_GridComp), INTENT(INOUT), TARGET :: GC       ! Ref. to this GC
    TYPE(ESMF_State),    INTENT(INOUT), TARGET :: Import   ! Import State
    TYPE(ESMF_State),    INTENT(INOUT), TARGET :: Export   ! Export State
#else
    TYPE(ESMF_GridComp), INTENT(INOUT)         :: GC       ! Ref. to this GC
    TYPE(ESMF_State),    INTENT(INOUT)         :: Import   ! Import State
    TYPE(ESMF_State),    INTENT(INOUT)         :: Export   ! Export State
#endif
    TYPE(ESMF_Clock),    INTENT(INOUT)         :: Clock    ! ESMF Clock object
!
! !OUTPUT PARAMETERS:
!
    INTEGER,             INTENT(OUT)           :: RC       ! Success or failure?
!
! !REMARKS:
!  We call routine Extract_ to return various values (i.e. grid parameters,
!  start & end dates, PET information, etc.) from the ESMF/MAPL environment.
!  We then pass those to GEOS-Chem via routine GCHP_CHUNK_FINAL, which is
!  located in GEOS-Chem module ./GEOS-Chem/ESMF/gchp_chunk_mod.F90.
!
! !REVISION HISTORY:
!  01 Dec 2009 - A. Da Silva - Initial version
!  See https://github.com/geoschem/geos-chem for history
!EOP
!------------------------------------------------------------------------------
!BOC
!
! LOCAL VARIABLES:
!
    ! Objects
    TYPE(ESMF_Grid)            :: Grid        ! ESMF Grid object
    TYPE(ESMF_Config)          :: MaplCF      ! Config (MAPL.rc)
    TYPE(ESMF_Config)          :: GeosCF      ! Config (GEOSCHEM*.rc)

    type(GC_run_alarms), pointer :: GC_alarms
    type(GCRA_wrap)              :: GC_alarm_wrapper

    ! Scalars
    LOGICAL                    :: am_I_Root   ! Are we on the root PET?
    CHARACTER(LEN=ESMF_MAXSTR) :: compName    ! Gridded component name
    INTEGER                    :: error       ! GEOS-Chem error code
    INTEGER                    :: myPet       ! # of PET we are on now
    INTEGER                    :: I,  J,  L   ! Loop indices
    REAL                       :: UTC         ! UTC time [hours]
<<<<<<< HEAD
=======
    
    ! ewl: added for new internal state vars
    CHARACTER(LEN=ESMF_MAXSTR) :: importName, intStr
    INTEGER                    :: LM
>>>>>>> 188db859

    ! Pointers
    TYPE(MAPL_MetaComp), POINTER :: STATE
#if !defined( MODEL_GEOS )
    TYPE(Species),       POINTER :: ThisSpc

    ! For species copying
    INTEGER                     :: IND
    TYPE(ESMF_STATE)            :: INTSTATE
    REAL, POINTER               :: Ptr2D(:,:)      => NULL()
    REAL, POINTER               :: Ptr3D(:,:,:)    => NULL()
    REAL(ESMF_KIND_R8), POINTER :: Ptr2D_R8(:,:)   => NULL()
    REAL(ESMF_KIND_R8), POINTER :: Ptr3D_R8(:,:,:) => NULL()

    INTEGER                     :: N, K, NFD
    CHARACTER(LEN=ESMF_MAXSTR)  :: TrcName
#endif
#ifdef ADJOINT
    ! Finite difference test variables
    INTEGER                        :: IFD, JFD, LFD
    REAL*8                         :: CFN
    CHARACTER(len=ESMF_MAXSTR)     :: FD_SPEC
#endif


    __Iam__('Finalize_')

    !=======================================================================
    ! Initialization
    !=======================================================================

    ! Are we on the root PET
    am_I_Root = MAPL_Am_I_Root()

    ! Set number of levels
    LM = State_Grid%NZ

    ! Set up traceback info
    CALL ESMF_GridCompGet( GC, name=compName, __RC__ )

    ! Identify this routine to MAPL
    Iam = TRIM(compName)//'::Finalize_'

    ! Get my MAPL_Generic state
    ! -------------------------
    CALL MAPL_GetObjectFromGC(GC, STATE, RC=STATUS)
    _VERIFY(STATUS)

    ! Start timers
    ! ------------
!    CALL MAPL_TimerOn(STATE, "TOTAL")
!    CALL MAPL_TimerOn(STATE, "FINALIZE")

    ! Get various parameters from the ESMF/MAPL framework
    CALL Extract_( GC,                 &    ! Ref to this Gridded Component
                   Clock,              &    ! ESMF Clock object
                   Grid     = Grid,    &    ! ESMF Grid object
                   MaplCF   = MaplCF,  &    ! ESMF Config obj (MAPL.rc)
                   GeosCF   = GeosCF,  &    ! ESMF Config obj (GEOSCHEM*.rc)
                   utc      = utc,     &    ! Universal time [hours]
                   localPET = myPet,   &    ! PET # we are on now
                   __RC__ )

#if !defined( MODEL_GEOS )
    !=========================================================================
    ! Archive species in internal state. Also include certain State_Chm
    ! and State_Met arrays needed for continuity across runs (ewl, 12/13/18)
    !=========================================================================

    ! Get Internal state
    CALL MAPL_Get ( STATE, INTERNAL_ESMF_STATE=INTSTATE, __RC__ )

    ! Loop over all species
    DO I = 1, State_Chm%nSpecies

       ! Get info about this species from the species database
       ThisSpc => State_Chm%SpcData(I)%Info

       ! Skip if empty
       IF ( TRIM(ThisSpc%Name) == '' ) CYCLE

       ! Is this a tracer?
       IND = IND_( TRIM(ThisSpc%Name) )
#ifndef ADJOINT
       IF ( IND >= 0 ) CYCLE
#else
       IF ( IND >= 0 ) THEN
          ! Get data from internal state and copy to species array
          CALL MAPL_GetPointer( INTSTATE, Ptr3D_R8, TRIM(SPFX) // &
               TRIM(ThisSpc%Name), &
               notFoundOK=.TRUE., __RC__ )
          IF ( .NOT. ASSOCIATED(Ptr3D_R8) .and. MAPL_am_I_Root() ) &
               WRITE(*,999) TRIM(SPFX) // TRIM(ThisSpc%Name), IND
          IF ( .NOT. ASSOCIATED(Ptr3D_R8) ) CYCLE
999       FORMAT(' No INTERNAL pointer found for ', a12, ' with IND ', i3)

          DO L = 1, State_Grid%NZ
             State_Chm%Species(IND)%Conc(:,:,L) = Ptr3D_R8(:,:,State_Grid%NZ-L+1)
          ENDDO
          ! Verbose 
          if ( MAPL_am_I_Root()) write(*,*)                &
               'Species copied from INTERNAL state: ',  &
               TRIM(ThisSpc%Name)
       ELSE
#endif

       ! Get data from internal state and copy to species array
       CALL MAPL_GetPointer( INTSTATE, Ptr3D_R8, TRIM(ThisSpc%Name), &
                             notFoundOK=.TRUE., __RC__ )
       DO L = 1, State_Grid%NZ
          Ptr3D_R8(:,:,State_Grid%NZ-L+1) = State_Chm%Species(IND)%Conc(:,:,L)
       ENDDO
       Ptr3D_R8 => NULL()

       ! Verbose
       if ( MAPL_am_I_Root()) write(*,*)                &
                'Species written to INTERNAL state: ',  &
                TRIM(ThisSpc%Name)
#ifdef ADJOINT
       endif
#endif

    ENDDO

<<<<<<< HEAD
    CALL MAPL_GetPointer( INTSTATE, Ptr3d_R8, 'H2O2AfterChem',  &
                          notFoundOK=.TRUE., __RC__ )
    IF ( ASSOCIATED(Ptr3d_R8) .AND. &
         ASSOCIATED(State_Chm%H2O2AfterChem) ) THEN
       Ptr3d_R8(:,:,State_Grid%NZ:1:-1) = State_Chm%H2O2AfterChem
    ENDIF
    Ptr3d_R8 => NULL()

    CALL MAPL_GetPointer( INTSTATE, Ptr3d_R8, 'SO2AfterChem',   &
                          notFoundOK=.TRUE., __RC__ )
    IF ( ASSOCIATED(Ptr3d_R8) .AND. &
         ASSOCIATED(State_Chm%SO2AfterChem) ) THEN
       Ptr3d_R8(:,:,State_Grid%NZ:1:-1) = State_Chm%SO2AfterChem
    ENDIF
    Ptr3d_R8 => NULL()

    CALL MAPL_GetPointer( INTSTATE, Ptr2d_R8, 'DryDepNitrogen', &
                          notFoundOK=.TRUE., __RC__ )
    IF ( ASSOCIATED(Ptr2d_R8) .AND. &
         ASSOCIATED(State_Chm%DryDepNitrogen) ) THEN
       Ptr2d_R8 = State_Chm%DryDepNitrogen
    ENDIF
    Ptr2d_R8 => NULL()

    CALL MAPL_GetPointer( INTSTATE, Ptr2d_R8, 'WetDepNitrogen', &
                          notFoundOK=.TRUE., __RC__ )
    IF ( ASSOCIATED(Ptr2d_R8) .AND. &
         ASSOCIATED(State_Chm%WetDepNitrogen) ) THEN
=======
    CALL MAPL_GetPointer( INTSTATE, Ptr2d_R8, 'DryDepNitrogen', notFoundOK=.TRUE., __RC__ )
    IF ( ASSOCIATED(Ptr2d_R8) .AND. ASSOCIATED(State_Chm%DryDepNitrogen) ) THEN
       Ptr2d_R8 = State_Chm%DryDepNitrogen
    ENDIF
    Ptr2d_R8 => NULL()
    
    CALL MAPL_GetPointer( INTSTATE, Ptr2d_R8, 'WetDepNitrogen', notFoundOK=.TRUE., __RC__ )
    IF ( ASSOCIATED(Ptr2d_R8) .AND. ASSOCIATED(State_Chm%WetDepNitrogen) ) THEN
>>>>>>> 188db859
       Ptr2d_R8 = State_Chm%WetDepNitrogen
    ENDIF
    Ptr2d_R8 => NULL()

<<<<<<< HEAD
    CALL MAPL_GetPointer( INTSTATE, Ptr3d_R8, 'KPPHvalue', &
                          notFoundOK=.TRUE., __RC__ )
    IF ( ASSOCIATED(Ptr3d_R8) .AND. &
         ASSOCIATED(State_Chm%KPPHvalue) ) THEN
=======
    CALL MAPL_GetPointer( INTSTATE, Ptr3d_R8, 'H2O2AfterChem', notFoundOK=.TRUE., __RC__ )
    IF ( ASSOCIATED(Ptr3d_R8) .AND. ASSOCIATED(State_Chm%H2O2AfterChem) ) THEN
       Ptr3d_R8(:,:,State_Grid%NZ:1:-1) = State_Chm%H2O2AfterChem
    ENDIF
    Ptr3d_R8 => NULL()
    
    CALL MAPL_GetPointer( INTSTATE, Ptr3d_R8, 'SO2AfterChem', notFoundOK=.TRUE., __RC__ )
    IF ( ASSOCIATED(Ptr3d_R8) .AND. ASSOCIATED(State_Chm%SO2AfterChem) ) THEN
       Ptr3d_R8(:,:,State_Grid%NZ:1:-1) = State_Chm%SO2AfterChem
    ENDIF
    Ptr3d_R8 => NULL()

    CALL MAPL_GetPointer( INTSTATE, Ptr3d_R8, 'KPPHvalue', notFoundOK=.TRUE., __RC__ )
    IF ( ASSOCIATED(Ptr3d_R8) .AND. ASSOCIATED(State_Chm%KPPHvalue) ) THEN
>>>>>>> 188db859
       Ptr3d_R8(:,:,1:State_Grid%NZ-State_Grid%MaxChemLev) = 0.0
       Ptr3d_R8(:,:,State_Grid%NZ:State_Grid%NZ-State_Grid%MaxChemLev+1:-1) = &
          State_Chm%KPPHvalue(:,:,1:State_Grid%MaxChemLev)
    ENDIF
    Ptr3d_R8 => NULL()

    CALL MAPL_GetPointer( INTSTATE, Ptr3d_R8, 'AeroH2O_SNA', notFoundOK=.TRUE., __RC__ )
    IF ( ASSOCIATED(Ptr3d_R8) .AND. ASSOCIATED(State_Chm%AeroH2O) ) THEN
       Ptr3d_R8(:,:,State_Grid%NZ:1:-1) =  &
                 State_Chm%AeroH2O(:,:,1:State_Grid%NZ,NDUST+1)
    ENDIF
    Ptr3d_R8 => NULL()

    CALL MAPL_GetPointer( INTSTATE, Ptr3d_R8, 'ORVCSESQ', notFoundOK=.TRUE., __RC__ )
    IF ( ASSOCIATED(Ptr3d_R8) .AND. ASSOCIATED(State_Chm%ORVCsesq) ) THEN
       Ptr3d_R8(:,:,State_Grid%NZ:1:-1) =  &
                 State_Chm%ORVCsesq(:,:,1:State_Grid%NZ)
    ENDIF
    Ptr3d_R8 => NULL()

    CALL MAPL_GetPointer( INTSTATE, Ptr2D_R8, 'JOH', notFoundOK=.TRUE., __RC__ )
    IF ( ASSOCIATED(Ptr2D_R8) .AND. ASSOCIATED(State_Chm%JOH) ) THEN
       Ptr2d_R8(:,:) = State_Chm%JOH(:,:)
    ENDIF
    Ptr2D_R8 => NULL()

    CALL MAPL_GetPointer( INTSTATE, Ptr2D_R8, 'JNO2', notFoundOK=.TRUE., __RC__ )
    IF ( ASSOCIATED(Ptr2D_R8) .AND. ASSOCIATED(State_Chm%JNO2) ) THEN
       Ptr2d_R8(:,:) = State_Chm%JNO2(:,:)
    ENDIF
    Ptr2D_R8 => NULL()

    CALL MAPL_GetPointer( INTSTATE, Ptr3D, 'STATE_PSC', notFoundOK=.TRUE., __RC__ )
    IF ( ASSOCIATED(Ptr3D) .AND. ASSOCIATED(State_Chm%State_PSC) ) THEN
       Ptr3d(:,:,LM:1:-1) = State_Chm%State_PSC(:,:,:)
    ENDIF
    Ptr3D => NULL()

<<<<<<< HEAD
    CALL MAPL_GetPointer( INTSTATE, Ptr3d_R8, 'DELP_DRY' , &
                          notFoundOK=.TRUE., __RC__ )
    IF ( ASSOCIATED(Ptr3d_R8) .AND. &
         ASSOCIATED(State_Met%DELP_DRY) ) THEN
=======
    CALL MAPL_GetPointer( INTSTATE, Ptr3d_R8, 'DELP_DRY', notFoundOK=.TRUE., __RC__ )
    IF ( ASSOCIATED(Ptr3d_R8) .AND. ASSOCIATED(State_Met%DELP_DRY) ) THEN
>>>>>>> 188db859
       Ptr3d_R8(:,:,State_Grid%NZ:1:-1) =  &
                 State_Met%DELP_DRY(:,:,1:State_Grid%NZ)
    ENDIF
    Ptr3d_R8 => NULL()

    CALL MAPL_GetPointer( INTSTATE, Ptr2d_R8, 'AREA', notFoundOK=.TRUE., __RC__ )
    IF ( ASSOCIATED(Ptr2d_R8) .AND. ASSOCIATED(State_Met%AREA_M2) ) THEN
       Ptr2d_R8 = State_Met%AREA_M2
    ENDIF
    Ptr2d_R8 => NULL()

    CALL MAPL_GetPointer( INTSTATE, Ptr3d_R8, 'BXHEIGHT' , notFoundOK=.TRUE., __RC__ )
    IF ( ASSOCIATED(Ptr3d_R8) .AND. ASSOCIATED(State_Met%BXHEIGHT) ) THEN
       Ptr3d_R8(:,:,State_Grid%NZ:1:-1) =  &
                 State_Met%BXHEIGHT(:,:,1:State_Grid%NZ)
    ENDIF
    Ptr3d_R8 => NULL()

    CALL MAPL_GetPointer( INTSTATE, Ptr2d_R8, 'TropLev', notFoundOK=.TRUE., __RC__ )
    IF ( ASSOCIATED(Ptr2d_R8) .AND. ASSOCIATED(State_Met%TropLev) ) THEN
       Ptr2d_R8 = State_Met%TropLev
    ENDIF
    Ptr2d_R8 => NULL()
#endif

    ! Destroy the internal alarms
    call ESMF_UserCompGetInternalState(GC,'gcchem_internal_alarms',GC_alarm_wrapper,status)
    _ASSERT(status==0,'Could not find GC alarms for destruction')

    GC_alarms => GC_alarm_wrapper%ptr
    call ESMF_AlarmDestroy(GC_alarms%RRTMG_alarm,rc=status)
    _ASSERT(status==0,'Could not destroy radiation alarm')
    deallocate(GC_alarms,stat=status)
    _ASSERT(status==0,'Could not deallocate GC alarms')

    !=======================================================================
    ! Finalize the Gridded Component
    !=======================================================================

#if defined( MODEL_GEOS )
    ! Link HEMCO state to gridcomp objects
    _ASSERT(ASSOCIATED(HcoState),'HcoState is not associated')
    HcoState%GRIDCOMP => GC
    HcoState%IMPORT   => IMPORT
    HcoState%EXPORT   => EXPORT
#endif

#ifdef ADJOINT
    IF (Input_Opt%IS_FD_SPOT_THIS_PET .and. .not. Input_Opt%IS_FD_GLOBAL) THEN
       FD_SPEC = transfer(state_chm%SpcData(Input_Opt%NFD)%Info%Name, FD_SPEC)
       IFD = Input_Opt%IFD
       JFD = Input_Opt%JFD
       LFD = Input_Opt%LFD
       NFD = Input_Opt%NFD
       ! print out the cost function
       WRITE(*,*) ' Computing final cost function'
       CFN = 0d0
       DO L = 1, State_Grid%NZ
       DO J = 1, State_Grid%NY
       DO I = 1, State_Grid%NX
          if (State_Chm%CostFuncMask(I,J,L) > 0d0) THEN
             WRITE (*, 1047) I, J, L, State_Chm%Species(NFD)%conc(I,J,L)
             CFN = CFN + State_Chm%Species(NFD)%Conc(I,J,L)
          endif
       ENDDO
        ENDDO
       ENDDO
       WRITE(*,'(a7, e22.10)') ' CFN = ', CFN
1047   FORMAT('  SPC(', i2, ', ', i2, ', ', i2, ') = ', e22.10)
    ENDIF
#endif

    ! Finalize HEMCO
    CALL HCOI_GC_FINAL( .FALSE., RC )
    IF ( Input_Opt%AmIRoot ) THEN
       IF ( RC == GC_SUCCESS ) THEN
          write(*,'(a)') 'HEMCO::Finalize... OK.'
       ELSE
          write(*,'(a)') 'HEMCO::Finalize... FAILURE.'
       ENDIF
    ENDIF

    ! Deallocate fields of the Chemistry State object
    CALL Cleanup_State_Chm( State_Chm, RC )
    IF ( Input_Opt%AmIRoot ) THEN
       IF ( RC == GC_SUCCESS ) THEN
          write(*,'(a)') 'Chem::State_Chm Finalize... OK.'
       ELSE
          write(*,'(a)') 'Chem::State_Chm Finalize... FAILURE.'
       ENDIF
    ENDIF

    ! Deallocate fields of the Diagnostics State object
    CALL Cleanup_State_Diag( State_Diag, RC )
    IF ( Input_Opt%AmIRoot ) THEN
       IF ( RC == GC_SUCCESS ) THEN
          write(*,'(a)') 'Chem::State_Diag Finalize... OK.'
       ELSE
          write(*,'(a)') 'Chem::State_Diag Finalize... FAILURE.'
       ENDIF
    ENDIF

    ! Deallocate fields of the Grid State object
    CALL Cleanup_State_Grid( State_Grid, RC )
    IF ( Input_Opt%AmIRoot ) THEN
       IF ( RC == GC_SUCCESS ) THEN
          write(*,'(a)') 'Chem::State_Grid Finalize... OK.'
       ELSE
          write(*,'(a)') 'Chem::State_Grid Finalize... FAILURE.'
       ENDIF
    ENDIF

    ! Deallocate fields of the Meteorology State object
    CALL Cleanup_State_Met( State_Met, RC )
    IF ( Input_Opt%AmIRoot ) THEN
       IF ( RC == GC_SUCCESS ) THEN
          write(*,'(a)') 'Chem::State_Met Finalize... OK.'
       ELSE
          write(*,'(a)') 'Chem::State_Met Finalize... FAILURE.'
       ENDIF
    ENDIF

#if !defined( MODEL_GEOS )
    ! Deallocate fields of the Input Options object
    ! The call to Cleanup_Input_Opt causes a memory leak error. Comment
    ! for now (ckeller, 11/29/16).
    ! Does this still cause a memory leak? (ewl, 12/14/18)
     CALL Cleanup_Input_Opt( Input_Opt, RC )
    IF ( Input_Opt%AmIRoot ) THEN
       IF ( RC == GC_SUCCESS ) THEN
          write(*,'(a)') 'Chem::Input_Opt Finalize... OK.'
       ELSE
          write(*,'(a)') 'Chem::Input_Opt Finalize... FAILURE.'
       ENDIF
    ENDIF
#endif

    ! Free Int2Spc pointer
    IF ( ASSOCIATED(Int2Spc) ) THEN
       DO I=1,SIZE(Int2Spc,1)
          Int2Spc(I)%Internal => NULL()
       ENDDO
       DEALLOCATE(Int2Spc)
    ENDIF

#ifdef ADJOINT
    ! Free Int2Adj pointer
    IF ( ASSOCIATED(Int2Adj) ) THEN
       DO I=1,SIZE(Int2Adj,1)
          Int2Adj(I)%Internal => NULL()
       ENDDO
       DEALLOCATE(Int2Adj)
    ENDIF
#endif

    ! Deallocate the history interface between GC States and ESMF Exports
    CALL Destroy_HistoryConfig( am_I_Root, HistoryConfig, RC )

#if !defined( MODEL_GEOS )
    ! Deallocate provide pointers and arrays
    CALL Provider_Finalize( am_I_Root, __RC__ )
#endif

    ! Finalize MAPL Generic
    CALL MAPL_GenericFinalize( GC, Import, Export, Clock, __RC__ )

    !=======================================================================
    ! All done
    !=======================================================================

    ! Stop timers
    ! -----------
!    CALL MAPL_TimerOff(STATE, "FINALIZE")
!    CALL MAPL_TimerOff(STATE, "TOTAL")

    ! Successful return
    _RETURN(ESMF_SUCCESS)

  END SUBROUTINE Finalize_
!EOC
!------------------------------------------------------------------------------
!                  GEOS-Chem Global Chemical Model                            !
!------------------------------------------------------------------------------
!BOP
!
! !IROUTINE: Extract_
!
! !DESCRIPTION: GC routine extracts several common quantities from the
!  ESMF/MAPL environment so that they can be later passed down to the
!  grid-independent GEOS-Chem code.
!\\
!\\
! !INTERFACE:
!
  SUBROUTINE Extract_( GC,         Clock,    Grid,    MaplCF, GeosCF,    &
                       localPet,   petCount,                             &
                       IM,         JM,       LM,                         &
                       IM_WORLD,   JM_WORLD, LM_WORLD,                   &
                       IL_WORLD,   IU_WORLD, JL_WORLD, JU_WORLD,         &
                       lonCtr,     latCtr,   advCount,                   &
                       nymdB,      nymdE,    nymd,    nhmsB,  nhmsE,     &
                       nhms,       year,     month,   day,    dayOfYr,   &
                       hour,       minute,   second,  utc,    hElapsed,  &
                       tsChem,     tsDyn,    mpiComm, ZTH,   SLR,        &
                       tsRad,                                            &
#if defined( MODEL_GEOS )
                       haveImpRst,                                       &
#endif
                       RC )
!
! !INPUT PARAMETERS:
!
    TYPE(ESMF_Clock),    INTENT(IN)            :: Clock       ! ESMF clock obj
!
! !INPUT/OUTPUT PARAMETERS:
!
    TYPE(ESMF_GridComp), INTENT(INOUT)         :: GC          ! GC grid comp
!
! !OUTPUT PARAMETERS:
!
    !----------------------------------
    ! ESMF and/or MAPL quantities
    !----------------------------------
    TYPE(ESMF_Grid),     INTENT(OUT), OPTIONAL :: Grid        ! ESMF Grid obj
    TYPE(ESMF_Config),   INTENT(OUT), OPTIONAL :: MaplCF      ! AGCM.rc
    TYPE(ESMF_Config),   INTENT(OUT), OPTIONAL :: GeosCF      ! GEOSCHEM*.rc
    INTEGER,             INTENT(OUT), OPTIONAL :: localPet    ! This PET
    INTEGER,             INTENT(OUT), OPTIONAL :: petCount    ! Total # of PETs
    INTEGER,             INTENT(OUT), OPTIONAL :: mpiComm     ! MPI Comm Handle

    !----------------------------------
    ! Local grid coordinates
    ! (defined on the current CPU)
    !----------------------------------
    INTEGER,             INTENT(OUT), OPTIONAL :: IM          ! Total # lons
    INTEGER,             INTENT(OUT), OPTIONAL :: JM          ! Total # lats
    INTEGER,             INTENT(OUT), OPTIONAL :: LM          ! Total # levs
    REAL(ESMF_KIND_R4),  POINTER,     OPTIONAL :: lonCtr(:,:) ! Lon ctrs [rad]
    REAL(ESMF_KIND_R4),  POINTER,     OPTIONAL :: latCtr(:,:) ! Lat ctrs [rad]

    !----------------------------------
    ! Global grid coordinates
    !----------------------------------
    INTEGER,             INTENT(OUT), OPTIONAL :: IM_WORLD    ! Global # lons
    INTEGER,             INTENT(OUT), OPTIONAL :: JM_WORLD    ! Global # lats
    INTEGER,             INTENT(OUT), OPTIONAL :: LM_WORLD    ! Global # levs
    INTEGER,             INTENT(OUT), OPTIONAL :: IL_WORLD    ! Global start lon index on this PET
    INTEGER,             INTENT(OUT), OPTIONAL :: IU_WORLD    ! Global end   lon index on this PET
    INTEGER,             INTENT(OUT), OPTIONAL :: JL_WORLD    ! Global start lat index on this PET
    INTEGER,             INTENT(OUT), OPTIONAL :: JU_WORLD    ! Global end   lat index on this PET

    !----------------------------------
    ! Date and time variables
    !----------------------------------
   INTEGER(ESMF_KIND_I8),INTENT(OUT), OPTIONAL :: advCount    ! # of clock advs
    INTEGER,             INTENT(OUT), OPTIONAL :: nymdB       ! YYYYMMDD @ start
    INTEGER,             INTENT(OUT), OPTIONAL :: nymdE       ! YYYYMMDD @ end
    INTEGER,             INTENT(OUT), OPTIONAL :: nymd        ! YYYYMMDD now
    INTEGER,             INTENT(OUT), OPTIONAL :: nhmsB       ! hhmmss @ start
    INTEGER,             INTENT(OUT), OPTIONAL :: nhmsE       ! hhmmss @ end
    INTEGER,             INTENT(OUT), OPTIONAL :: nhms        ! hhmmss now
    INTEGER,             INTENT(OUT), OPTIONAL :: year        ! UTC year
    INTEGER,             INTENT(OUT), OPTIONAL :: month       ! UTC month
    INTEGER,             INTENT(OUT), OPTIONAL :: day         ! UTC day
    INTEGER,             INTENT(OUT), OPTIONAL :: dayOfYr     ! UTC day of year
    INTEGER,             INTENT(OUT), OPTIONAL :: hour        ! UTC hour
    INTEGER,             INTENT(OUT), OPTIONAL :: minute      ! UTC minute
    INTEGER,             INTENT(OUT), OPTIONAL :: second      ! UTC second
    REAL,                INTENT(OUT), OPTIONAL :: utc         ! UTC time [hrs]
    REAL,                INTENT(OUT), OPTIONAL :: hElapsed    ! Elapsed hours

    !-----------------------------------
    ! Timestep variables [seconds]
    !-----------------------------------
    REAL,                INTENT(OUT), OPTIONAL :: tsChem      ! Chemistry
    REAL,                INTENT(OUT), OPTIONAL :: tsRad       ! RRTMG
    REAL,                INTENT(OUT), OPTIONAL :: tsDyn       ! Dynamics

    !-----------------------------------
    ! Solar parameters
    !-----------------------------------
    REAL,                INTENT(OUT), OPTIONAL :: ZTH(:,:)    ! Solar zth angle
    REAL,                INTENT(OUT), OPTIONAL :: SLR(:,:)    ! Insolation

#if defined( MODEL_GEOS )
    !-----------------------------------------------
    ! Optional import restart file existence inquiry
    !-----------------------------------------------
    LOGICAL,             INTENT(OUT), OPTIONAL :: haveImpRst ! Import rst exist?
#endif

    !-----------------------------------
    ! Return code
    !-----------------------------------
    INTEGER,             INTENT(OUT), OPTIONAL :: RC          ! 0 = all is well
!
! !REMARKS:
!  If you need to obtain a quantity not returned by this routine, you can
!  manually extract it from the MaplCF or GeosCF configuration objects.
!
! !REVISION HISTORY:
!  01 Dec 2009 - A. Da Silva - Initial version
!  See https://github.com/geoschem/geos-chem for history
!EOP
!------------------------------------------------------------------------------
!BOC
!
! LOCAL VARIABLES:
!
    ! Objects
    TYPE(ESMF_Time)               :: startTime      ! ESMF start time obj
    TYPE(ESMF_Time)               :: stopTime       ! ESMF stop time obj
    TYPE(ESMF_Time)               :: currTime       ! ESMF current time obj
    TYPE(ESMF_TimeInterval)       :: elapsedTime    ! ESMF elapsed time obj
    TYPE(ESMF_TimeInterval)       :: chemInterval   ! chemistry interval
    TYPE(ESMF_ALARM)              :: ALARM          ! Run alarm
    TYPE(ESMF_VM)                 :: VM             ! ESMF VM object
    TYPE(GEOSCHEM_State), POINTER :: myState        ! Legacy state
    TYPE(GEOSCHEM_Wrap)           :: wrap           ! Wrapper for myState
    TYPE(MAPL_MetaComp),  POINTER :: STATE          ! MAPL MetaComp object
    TYPE(MAPL_SunOrbit)           :: sunOrbit

    ! Scalars
    CHARACTER(len=ESMF_MAXSTR)    :: compName       ! Gridded component name
    CHARACTER(len=ESMF_MAXSTR)    :: importRstFN    ! Import restart file name
    INTEGER(ESMF_KIND_I8)         :: count          ! # of clock advances
    INTEGER                       :: locDims(3)     ! Array for local dims
    INTEGER                       :: globDims(3)    ! Array for global dims
    INTEGER                       :: doy            ! Day of year (0-365/366)
    INTEGER                       :: yyyy, mm, dd   ! Year, month, day
    INTEGER                       :: h,    m,  s    ! Hour, minute, seconds
    INTEGER                       :: IL,   IU       ! Min/max local lon indices
    INTEGER                       :: JL,   JU       ! Min/max local lat indices
    REAL                          :: elapsedHours   ! Elapsed hours of run
    REAL(ESMF_KIND_R8)            :: dt_r8          ! chemistry timestep

    CHARACTER(len=ESMF_MAXSTR)    :: OUTSTR         ! Parallel write nonsense

    __Iam__('Extract_')

    !=======================================================================
    ! Initialization
    !=======================================================================

    ! Get my name and set-up traceback handle
    CALL ESMF_GridCompGet( GC, name=compName, vm=VM, __RC__ )
    Iam = TRIM(compName)//'::Extract_'

    ! Get the internal state which holds the private Config object
    CALL ESMF_UserCompGetInternalState( GC, 'GEOSCHEM_State', wrap, STATUS )
    _VERIFY(STATUS)
    myState => wrap%ptr

    ! Get generic state object
    CALL MAPL_GetObjectFromGC( GC, STATE, __RC__ )

    ! Assume successful return
    IF ( PRESENT( RC ) ) RC = ESMF_SUCCESS

    ! Zero variables
    locDims  = 0
    globDims = 0
    IL       = 0
    JL       = 0
    IU       = 0
    JU       = 0

    !=======================================================================
    ! Extract information from ESMF VM object
    !=======================================================================


    ! Index of the PET we are on now
    IF ( PRESENT( localPet ) ) THEN
       CALL ESMF_VmGet( VM, localPet=localPet, __RC__ )
    ENDIF

    ! Total # of PETs used by this gridded component
    IF ( PRESENT( petCount ) ) THEN
       CALL ESMF_VmGet( VM, petCount=petCount, __RC__ )
    ENDIF

    ! Global MPI Communicator Handle
    IF ( PRESENT( mpiComm ) ) THEN
       CALL ESMF_VmGet( VM, mpicommunicator=mpiComm, __RC__ )
    ENDIF

    !=======================================================================
    ! Extract information from ESMF Config objects
    !=======================================================================

    ! Get the Config object
    CALL ESMF_GridCompGet( GC, Config=MaplCF, __RC__ )

    ! Get the Config object based on "GEOSCHEMchem_GridComp.rc"
    GeosCF = myState%myCF

    ! Dynamic timestep (in seconds)
    IF ( PRESENT( tsDyn ) ) THEN
       CALL ESMF_ConfigGetAttribute( MaplCF, tsDyn, Default=1800.,        &
                                     Label="RUN_DT:",             __RC__ )
    ENDIF

    ! Radiation timestep (in seconds)
    IF ( PRESENT( tsRad ) ) THEN
       CALL ESMF_ConfigGetAttribute( MaplCF, tsRad, Default=10800.,        &
                                     Label="RRTMG_DT:",             __RC__ )
    ENDIF

    ! Chemistry timestep (in seconds)
    IF ( PRESENT( tsChem ) ) THEN
        CALL MAPL_Get( STATE, RUNALARM=ALARM, __RC__ )
        CALL ESMF_AlarmGet( ALARM, RingInterval=chemInterval, __RC__ )
        CALL ESMF_TimeIntervalGet( chemInterval, s_r8=dt_r8, __RC__ )
        tsChem = real(dt_r8)

        IF(abs(tsChem) < abs(tsDyn)) THEN
           IF( MAPL_AM_I_ROOT() ) THEN
#if defined( MODEL_GEOS )
              WRITE(6,*) 'GEOSCHEMCHEM_DT cannot be less than RUN_DT'
#else
              WRITE(6,*) 'Chem_DT cannot be less than RUN_DT'
#endif
           ENDIF
           STATUS = 1
           _VERIFY(STATUS)
        ENDIF
    ENDIF

    If ( PRESENT( tsRad ) .and. PRESENT( tsChem ) ) Then
        _ASSERT(MOD(nint(tsRad),nint(tsChem)) == 0,'RRTMG_DT is not a multiple of GCHPCHEM_DT')
    End If

#if defined( MODEL_GEOS )
    ! Simulation dates. Legacy stuff, not used.
    ! Set to dummy values (ckeller, 1/18/18)
    !IF ( PRESENT( nymdB ) ) nymdB = 20130701
    !IF ( PRESENT( nhmsB ) ) nhmsB = 000000
    !IF ( PRESENT( nymdE ) ) nymdE = 20130701
    !IF ( PRESENT( nhmsE ) ) nhmsE = 000000

    !=======================================================================
    ! Does the import restart file exist?
    !=======================================================================

    ! Import restart file name
    IF ( PRESENT ( haveImpRst ) ) THEN
       CALL ESMF_ConfigGetAttribute( MaplCF, importRstFN,                      &
                                  DEFAULT = "geoschemchem_import_rst.nc4",     &
                                  LABEL = "GEOSCHEMCHEM_IMPORT_RESTART_FILE:", &
                                  __RC__ )

       ! remove bootstrap parameter
       IF( importRstFN(1:1) == '-' .OR. &
           importRstFN(1:1) == '+'       ) THEN
          importRstFN = importRstFN(2:LEN(TRIM(importRstFN)))
       ENDIF
       INQUIRE( FILE=TRIM( importRstFN ), EXIST=haveImpRst )
       IF( MAPL_AM_I_ROOT() ) THEN
          PRINT *," ",TRIM( importRstFN )," exists: ", haveImpRst
          PRINT *," "
       END IF
    ENDIF
#endif

    !=======================================================================
    ! Extract time/date information
    !=======================================================================

    ! Get the ESMF time object
    CALL ESMF_ClockGet( Clock,                    &
                        startTime    = startTime, &
                        stopTime     = stopTime,  &
                        currTime     = currTime,  &
                        advanceCount = count,     &
                         __RC__ )

    ! Get starting-time fields from the time object
    CALL ESMF_TimeGet( startTime, yy=yyyy, mm=mm, dd=dd, dayOfYear=doy, &
                                  h=h,     m=m,   s=s,   __RC__ )

    ! Save fields for return
    IF ( PRESENT( nymd     ) ) CALL MAPL_PackTime( nymd, yyyy, mm, dd )
    IF ( PRESENT( nhms     ) ) CALL MAPL_PackTime( nhms, h,    m,  s  )

    ! Get ending-time fields from the time object
    CALL ESMF_TimeGet( stopTime, yy=yyyy, mm=mm, dd=dd, dayOfYear=doy, &
                                 h=h,     m=m,   s=s,   __RC__ )

    ! Save packed fields for return
    IF ( PRESENT( nymdE    ) ) CALL MAPL_PackTime( nymdE, yyyy, mm, dd )
    IF ( PRESENT( nhmsE    ) ) CALL MAPL_PackTime( nhmsE, h,    m,  s  )

    IF ( PRESENT( advCount ) ) advCount = count

    !=======================================================================
    ! SDE 2017-01-05: The following calls must be kept as a single block,
    ! or the wrong date/time elements will be returned (the yyyy/mm/dd
    ! etc variables are re-used). Specifically, the output variables must
    ! be set now, before the variables are re-used.
    !=======================================================================
    ! Start of current-time block
    !=======================================================================
    ! Get current-time fields from the time object
    CALL ESMF_TimeGet( currTime, yy=yyyy, mm=mm, dd=dd, dayOfYear=doy, &
                                 h=h,     m=m,   s=s,   __RC__ )

    ! Save packed fields for return
    IF ( PRESENT( nymd     ) ) CALL MAPL_PackTime( nymd, yyyy, mm, dd )
    IF ( PRESENT( nhms     ) ) CALL MAPL_PackTime( nhms, h,    m,  s  )

    ! Save the various extacted current-time fields for return
    IF ( PRESENT( year     ) ) year     = yyyy
    IF ( PRESENT( month    ) ) month    = mm
    IF ( PRESENT( day      ) ) day      = dd
    IF ( PRESENT( dayOfYr  ) ) dayOfYr  = doy
    IF ( PRESENT( hour     ) ) hour     = h
    IF ( PRESENT( minute   ) ) minute   = m
    IF ( PRESENT( second   ) ) second   = s
    IF ( PRESENT( utc      ) ) utc      = ( DBLE( h )        ) + &
                                          ( DBLE( m )/60d0   ) + &
                                          ( DBLE( s )/3600d0 )

    !=======================================================================
    ! End of current-time block
    !=======================================================================

    CALL ESMF_TimeGet( startTime, yy=yyyy, mm=mm, dd=dd, dayOfYear=doy, &
                                 h=h,     m=m,   s=s,   __RC__ )

    ! Save fields for return
    IF ( PRESENT( nymdB    ) ) CALL MAPL_PackTime( nymdB, yyyy, mm, dd )
    IF ( PRESENT( nhmsB    ) ) CALL MAPL_PackTime( nhmsB, h,    m,  s  )

    CALL ESMF_TimeGet( stopTime, yy=yyyy, mm=mm, dd=dd, dayOfYear=doy, &
                                 h=h,     m=m,   s=s,   __RC__ )

    ! Save fields for return
    IF ( PRESENT( nymdE    ) ) CALL MAPL_PackTime( nymdE, yyyy, mm, dd )
    IF ( PRESENT( nhmsE    ) ) CALL MAPL_PackTime( nhmsE, h,    m,  s  )

    IF ( PRESENT( advCount ) ) advCount = count

    ! Compute elapsed time since start of simulation
    elapsedTime = currTime - startTime

    ! Get time fields from the elapsedTime object
    CALL ESMF_TimeIntervalGet( elapsedTime, h=h, m=m, s=s, __RC__ )

    ! Convert to decimal hours
    elapsedHours = DBLE( h ) + ( DBLE( m )/60d0 ) + ( DBLE( s )/3600d0 )

    ! Save fields for return
    IF ( PRESENT( hElapsed ) ) hElapsed = elapsedHours

    !=======================================================================
    ! Extract grid information
    !=======================================================================
    IF ( PRESENT( Grid ) ) THEN

       ! Get the ESMF grid attached to this gridded component
       CALL ESMF_GridCompGet( GC, grid=Grid, __RC__ )

       ! Get # of dimensions on this pet, and globally
       CALL MAPL_GridGet( Grid,                                        &
                          localCellCountPerDim  = locDims,             &
                          globalCellCountPerDim = globDims,            &
                          __RC__ )

#if defined( MODEL_GEOS )
       ! Get the upper and lower bounds of on each PET
       CALL GridGetInterior( Grid, IL, IU, JL, JU, __RC__  )
#else
       ! Get the upper and lower bounds of on each PET using MAPL
       CALL MAPL_GridGetInterior( Grid, IL, IU, JL, JU )
#endif
       ! if (PRESENT(localPet)) THEN
       !    WRITE (*,1141) localPet, IL, IU, JL, JU
       ! endif

1141   FORMAT(' Process ', i5, ' goes from I = ', i3, ':', i3, '   J = ', i3, ':', i3)

    ENDIF

    ! Save fields for return
    IF ( PRESENT( IM       ) ) IM       = locDims(1)
    IF ( PRESENT( JM       ) ) JM       = locDims(2)
    IF ( PRESENT( LM       ) ) LM       = locDims(3)
    IF ( PRESENT( IM_WORLD ) ) IM_WORLD = globDims(1)
    IF ( PRESENT( JM_WORLD ) ) JM_WORLD = globDims(2)
    IF ( PRESENT( LM_WORLD ) ) LM_WORLD = globDims(3)

    IF ( PRESENT( IL_WORLD ) ) IL_WORLD = IL
    IF ( PRESENT( IU_WORLD ) ) IU_WORLD = IU
    IF ( PRESENT( JL_WORLD ) ) JL_WORLD = JL
    IF ( PRESENT( JU_WORLD ) ) JU_WORLD = JU

    ! Longitude values on this PET
    IF ( PRESENT( lonCtr ) ) THEN
       CALL MAPL_Get( STATE, lons=lonCtr, __RC__ )
    ENDIF

    ! Latitude values on this PET
    IF ( PRESENT( latCtr ) ) THEN
       CALL MAPL_Get( STATE, lats=latCtr, __RC__ )
    ENDIF

    !=======================================================================
    ! Get solar zenith angle enformation
    !=======================================================================
    IF ( PRESENT( ZTH    ) .and. PRESENT( SLR    )  .and. &
         PRESENT( lonCtr ) .and. PRESENT( latCtr ) ) THEN

       ! Get the Orbit object (of type MAPL_SunOrbit),
       ! which is used in the call to MAPL_SunGetInsolation
       CALL MAPL_Get( STATE,                       &
                      LONS      = lonCtr,             &
                      LATS      = latCtr,             &
                      ORBIT     = sunOrbit,           &
                      __RC__                         )

       ! Get the solar zenith angle and solar insolation
       ! NOTE: ZTH, SLR are allocated outside of this routine
       CALL MAPL_SunGetInsolation( LONS  = lonCtr,    &
                                   LATS  = latCtr,    &
                                   ORBIT = sunOrbit,  &
                                   ZTH   = ZTH,       &
                                   SLR   = SLR,       &
                                   CLOCK = Clock,     &
                                   __RC__            )

    ENDIF

    !=======================================================================
    ! All done
    !=======================================================================
    _RETURN(ESMF_SUCCESS)

  END SUBROUTINE Extract_
!EOC
!------------------------------------------------------------------------------
!                  GEOS-Chem Global Chemical Model                            !
!------------------------------------------------------------------------------
!BOP
!
! !IROUTINE: AddInternal_ 
!
! !DESCRIPTION: AddInternal_ adds a field to an internal state object (if requested
!               so in the RC file) 
!\\
!\\
! !INTERFACE:
!
  SUBROUTINE AddInternal_ ( am_I_Root, GC, myCF, FieldName, FieldDim, Units, RC ) 
!
! !USES:
!
!
! !INPUT PARAMETERS:
!
    LOGICAL                                    :: am_I_Root
    TYPE(ESMF_GridComp), INTENT(INOUT)         :: GC       
    TYPE(ESMF_CONFIG)                          :: myCF
    CHARACTER(LEN=*),    INTENT(IN)            :: FieldName
    INTEGER,             INTENT(IN)            :: FieldDim
    CHARACTER(LEN=*),    INTENT(IN), OPTIONAL  :: Units
!                                                             
! !OUTPUT PARAMETERS:                                         
!              
    INTEGER, INTENT(OUT), OPTIONAL             :: RC
!
! !REVISION HISTORY:
!  30 Mar 2015 - C. Keller   - Initial version
!  See https://github.com/geoschem/geos-chem for history
!EOP
!------------------------------------------------------------------------------
!BOC
!
! LOCAL VARIABLES:
!

    INTEGER                      :: DoIt 
    INTEGER                      :: DimsHorz, VLocation
    CHARACTER(LEN=ESMF_MAXSTR)   :: Units_ 

    ! Error handling
    INTEGER                      :: STATUS
    CHARACTER(LEN=ESMF_MAXSTR)   :: Iam

    !=======================================================================
    ! AddInternal_ begins here
    !=======================================================================

    ! Traceback handle
    Iam = 'AddInternal_'
 
    IF ( PRESENT(Units) ) THEN
       Units_ = Units
    ELSE
       Units_ = '1'
    ENDIF

    ! Unit parameter
    IF ( FieldDim==3 ) THEN
       DimsHorz  = MAPL_DimsHorzVert
       VLocation = MAPL_VLocationCenter
    ELSE
       DimsHorz  = MAPL_DimsHorzOnly
       VLocation = MAPL_VLocationNone
    ENDIF 

    CALL ESMF_ConfigGetAttribute( myCF, DoIt, Label = 'Internal_'//TRIM(FieldName)//':', Default=1, __RC__ )
    IF ( DoIt == 1 ) THEN
       call MAPL_AddInternalSpec(GC,                      &
               SHORT_NAME         = TRIM(FieldName),      &
               LONG_NAME          = TRIM(FieldName),      &
               UNITS              = Units_,               &
               DIMS               = DimsHorz,             &
               PRECISION          = ESMF_KIND_R8, &
               VLOCATION          = VLocation,            &
               FRIENDLYTO         = 'GEOSCHEMCHEM',    __RC__ )
          if(am_I_Root) WRITE(*,*) 'Added to internal: '//TRIM(FieldName)
    ENDIF

    ! Successful return
    RC = ESMF_SUCCESS

  END SUBROUTINE AddInternal_ 
!EOC
#if defined( MODEL_GEOS )
!------------------------------------------------------------------------------
!                  GEOS-Chem Global Chemical Model                            !
!------------------------------------------------------------------------------
!BOP
!
! !IROUTINE: GEOS_Diagnostics_
!
! !DESCRIPTION: Wrapper routine to handle all GEOS-specific diagnostics.
!\\
!\\
! !INTERFACE:
!
  SUBROUTINE GEOS_Diagnostics_( GC, IMPORT, EXPORT, Clock, Phase, &
                                Input_Opt, State_Met, State_Chm, State_Diag, RC )
!
! !USES:
!
!
! !INPUT/OUTPUT PARAMETERS:
!
    TYPE(ESMF_GridComp), INTENT(INOUT), TARGET :: GC     ! Ref to this GridComp
    TYPE(ESMF_State),    INTENT(INOUT)         :: Import   ! Import State
    TYPE(ESMF_State),    INTENT(INOUT)         :: Export   ! Export State
    TYPE(ESMF_Clock),    INTENT(INOUT)         :: Clock  ! ESMF Clock object
    INTEGER,             INTENT(IN   )         :: Phase  ! Run phase (-1/1/2)
    TYPE(OptInput),      INTENT(INOUT)         :: Input_Opt
    TYPE(MetState),      INTENT(INOUT)         :: State_Met
    TYPE(ChmState),      INTENT(INOUT)         :: State_Chm
    TYPE(DgnState),      INTENT(INOUT)         :: State_Diag
!
! !OUTPUT PARAMETERS:
!
    INTEGER,             INTENT(INOUT)         :: RC       ! Success or failure?
!
! !REMARKS:
!
! !REVISION HISTORY:
!  08 Oct 2020 - C. Keller   - Initial version
!  See https://github.com/geoschem/geos-chem for history
!EOP
!------------------------------------------------------------------------------
!BOC
!
! LOCAL VARIABLES:
!
    TYPE(MAPL_MetaComp), POINTER :: STATE => NULL()
    TYPE(ESMF_Alarm)             :: ALARM
    TYPE(ESMF_STATE)             :: IntState

    LOGICAL                      :: am_I_Root
    LOGICAL                      :: IsChemTime    ! Chemistry alarm proxy
    LOGICAL                      :: IsTendTime    ! Time to calculate tendencies

    INTEGER                      :: I,  J,  L, N, LB
    INTEGER                      :: IM, JM, LM

    REAL, POINTER                :: Q(:,:,:)     => NULL()
    REAL, POINTER                :: PLE(:,:,:)   => NULL()
    REAL, POINTER                :: TROPP(:,:)   => NULL()

    REAL, POINTER                :: Ptr2D(:,:)     => NULL()
    REAL, POINTER                :: Ptr3D(:,:,:)   => NULL()
    REAL, POINTER                :: PTR_O3(:,:,:)  => NULL()
    REAL, POINTER                :: OX(:,:,:)      => NULL()
    REAL, POINTER                :: O3(:,:,:)      => NULL()
    REAL, POINTER                :: O3PPMV(:,:,:)  => NULL()
!    REAL, POINTER                :: OX_TEND(:,:,:) => NULL()
    REAL, POINTER                :: PTR_O3P(:,:,:) => NULL()
    REAL, POINTER                :: PTR_O1D(:,:,:) => NULL()
    REAL, PARAMETER              :: OMW = 16.0

    REAL, POINTER     :: CH4     (:,:,:) => NULL()
    REAL, POINTER     :: N2O     (:,:,:) => NULL()
    REAL, POINTER     :: CFC11   (:,:,:) => NULL()
    REAL, POINTER     :: CFC12   (:,:,:) => NULL()
    REAL, POINTER     :: HCFC22  (:,:,:) => NULL()

    REAL, POINTER     :: PTR_CH4     (:,:,:) => NULL()
    REAL, POINTER     :: PTR_N2O     (:,:,:) => NULL()
    REAL, POINTER     :: PTR_CFC11   (:,:,:) => NULL()
    REAL, POINTER     :: PTR_CFC12   (:,:,:) => NULL()
    REAL, POINTER     :: PTR_HCFC22  (:,:,:) => NULL()

    REAL(f4), POINTER            :: O3_MASS(:,:,:) => NULL()

    ! For AERO
    REAL                         :: GCMW, FRAC
    INTEGER                      :: nAero, GCID
    TYPE(ESMF_STATE)             :: Aero
    TYPE(ESMF_FieldBundle)       :: AeroBdl
    TYPE(ESMF_Field)             :: AeroFld
    CHARACTER(LEN=ESMF_MAXSTR)   :: GCName, AeroName
    REAL, POINTER                :: GcPtr3d  (:,:,:) => NULL()
    REAL, POINTER                :: AeroPtr3d(:,:,:) => NULL()

    ! LFR diag
    REAL                          :: lp1, lp2      ! lightning potentials
    TYPE(GEOSCHEM_Wrap)           :: wrap           ! Wrapper for myState
    CHARACTER(LEN=ESMF_MAXSTR)    :: LFR_SOURCE
    REAL, POINTER                 :: PtrEmis(:,:)  => NULL()
    REAL, POINTER                 :: LWI(:,:)      => NULL()
    REAL, POINTER                 :: LFR(:,:)      => NULL()
    REAL, POINTER                 :: CNV_FRC(:,:)  => NULL()

    __Iam__('GEOS_Diagnostics_')

    !=======================================================================
    ! GEOS_Diagnostics_ starts here
    !=======================================================================

    ! Are we on the root PET?
    am_I_Root = MAPL_Am_I_Root()

    ! Get MAPL Generic State
    CALL MAPL_GetObjectFromGC(GC, STATE, __RC__)

    ! Start timers
    CALL MAPL_TimerOn(STATE, "GC_DIAGN")

    ! Get Internal state
    CALL MAPL_Get ( STATE, INTERNAL_ESMF_STATE=IntState, __RC__ )

    ! Timers
    CALL MAPL_Get(STATE, RUNALARM=ALARM, __RC__)
    IsChemTime = ESMF_AlarmIsRinging(ALARM, __RC__)
    IsTendTime = ( IsChemTime .AND. Phase /= 1 )

    CALL MAPL_GetPointer( IMPORT,     Q,     'Q', __RC__ )
    CALL MAPL_GetPointer( IMPORT,   PLE,   'PLE', __RC__ )
    CALL MAPL_GetPointer( IMPORT, TROPP, 'TROPP', __RC__ )

    ! Grid size
    IM = SIZE(Q,1); JM = SIZE(Q,2); LM = SIZE(Q,3)

    !=======================================================================
    ! Dry volume mixing ratios and PM2.5 diagnostics
    !=======================================================================
    CALL CalcSpeciesDiagnostics_ ( am_I_Root, Input_Opt, State_Met, State_Chm, &
                                   State_Diag, IMPORT, EXPORT, IntState, &
                                   Q, __RC__ )

    !=======================================================================
    ! Ozone diagnostics for GEOS coupling with other components. Do these
    ! via the export state directly, rather than using the State_Diag obj.
    !=======================================================================

    ! PTR_O3: kg kg-1 total air
    CALL MAPL_GetPointer( INTSTATE, PTR_O3, 'SPC_O3', NotFoundOk=.TRUE., __RC__ )

    ! Fill ozone export states if GC is the analysis OX provider:
    !      OX: volume mixing ratio
    !      O3: mass mixing ratio
    !  O3PPMV: volume mixing ratio in ppm
    ! OX_TEND: mol mol-1 s-1
    ! Get pointers to analysis OX exports
    !CALL MAPL_GetPointer ( EXPORT, OX_TEND, 'OX_TEND' , NotFoundOK=.TRUE., __RC__ )
    CALL MAPL_GetPointer ( EXPORT,      OX, 'OX'      , NotFoundOK=.TRUE., __RC__ )
    CALL MAPL_GetPointer ( EXPORT,      O3, 'O3'      , NotFoundOK=.TRUE., __RC__ )
    CALL MAPL_GetPointer ( EXPORT,  O3PPMV, 'O3PPMV'  , NotFoundOK=.TRUE., __RC__ )

    IF ( ASSOCIATED(O3) .OR. ASSOCIATED(O3PPMV) .OR. ASSOCIATED(OX) ) THEN
       ASSERT_(ASSOCIATED(PTR_O3))
    ENDIF
    IF ( ASSOCIATED(O3)     ) O3     = PTR_O3
    IF ( ASSOCIATED(O3PPMV) ) O3PPMV = PTR_O3 * MAPL_AIRMW / MAPL_O3MW * 1.00E+06
    IF ( ASSOCIATED(OX) ) THEN
       CALL MAPL_GetPointer( INTSTATE, PTR_O3P, 'SPC_O'  , __RC__ )
       CALL MAPL_GetPointer( INTSTATE, PTR_O1D, 'SPC_O1D', __RC__ )
       OX =        PTR_O3  * MAPL_AIRMW / MAPL_O3MW
       OX = OX + ( PTR_O3P * MAPL_AIRMW / OMW )
       OX = OX + ( PTR_O1D * MAPL_AIRMW / OMW )
    ENDIF

    !=======================================================================
    ! Ozone diagnostics handled through State_Diag object
    !=======================================================================

    ! Total ozone and total tropospheric ozone for export [dobsons]. 2.69E+20 per dobson.
    CALL CalcTotOzone_( am_I_Root, State_Met, State_Diag, INTSTATE, PLE, TROPP, __RC__ )

    ! O3 mass in kg/m2
    IF ( State_Diag%Archive_O3_MASS .AND. ASSOCIATED(State_Diag%O3_MASS) ) THEN
       O3_MASS => State_Diag%O3_MASS(:,:,LM:1:-1)
       LB = LBOUND(PLE,3)
       DO L=1,LM
          O3_MASS(:,:,L)=PTR_O3(:,:,L)*(g0_100*(PLE(:,:,L+LB)-PLE(:,:,L+LB-1)))
       ENDDO
    ENDIF
    O3_MASS => NULL()

    !=======================================================================
    ! Fill RATS export states if GC is the RATS provider
    ! The tracer concentrations of the RATS export states are in mol mol-1.
    ! These fields are required for coupling with other components. Don't
    ! do this via the State_Diag object but use the EXPORT state directly.
    !=======================================================================
    ! Get pointers to RATS exports
    CALL MAPL_GetPointer ( EXPORT,      CH4, 'CH4'      , NotFoundOK=.TRUE., __RC__ )
    CALL MAPL_GetPointer ( EXPORT,      N2O, 'N2O'      , NotFoundOK=.TRUE., __RC__ )
    CALL MAPL_GetPointer ( EXPORT,    CFC11, 'CFC11'    , NotFoundOK=.TRUE., __RC__ )
    CALL MAPL_GetPointer ( EXPORT,    CFC12, 'CFC12'    , NotFoundOK=.TRUE., __RC__ )
    CALL MAPL_GetPointer ( EXPORT,   HCFC22, 'HCFC22'   , NotFoundOK=.TRUE., __RC__ )

    IF ( ASSOCIATED(CH4) ) THEN
       CALL MAPL_GetPointer( INTSTATE, PTR_CH4, 'SPC_CH4',    __RC__ )
       CH4 = PTR_CH4 * MAPL_AIRMW /  16.00
    ENDIF
    IF ( ASSOCIATED(N2O) ) THEN
       CALL MAPL_GetPointer( INTSTATE,    PTR_N2O, 'SPC_N2O',    __RC__ )
       N2O = PTR_N2O    * MAPL_AIRMW /  44.00
    ENDIF
    IF ( ASSOCIATED(CFC11) ) THEN
       CALL MAPL_GetPointer( INTSTATE,  PTR_CFC11, 'SPC_CFC11',  __RC__ )
       CFC11 = PTR_CFC11  * MAPL_AIRMW / 137.37
    ENDIF
    IF ( ASSOCIATED(CFC12) ) THEN
       CALL MAPL_GetPointer( INTSTATE,  PTR_CFC12, 'SPC_CFC12',  __RC__ )
       CFC12 = PTR_CFC12  * MAPL_AIRMW / 120.91
    ENDIF
    IF ( ASSOCIATED(HCFC22) ) THEN
       CALL MAPL_GetPointer( INTSTATE, PTR_HCFC22, 'SPC_HCFC22', __RC__ )
       HCFC22 = PTR_HCFC22 * MAPL_AIRMW /  86.47
    ENDIF

    !=======================================================================
    ! Total and tropospheric columns
    !=======================================================================
    CALL CalcColumns_( am_I_Root, Input_Opt, State_Chm, State_Diag, &
                       INTSTATE, PLE, TROPP, __RC__ )

    !=======================================================================
    ! Fill AERO bundle if GEOS-Chem is the AERO provider.
    ! For every field of the AERO bundle, we will copy the corresponding
    ! GEOS-Chem tracer field, converting units from mol mol-1 to kg kg-1.
    !=======================================================================
    IF ( DoAERO ) THEN

       ! Get AERO bundle
       CALL ESMF_StateGet( EXPORT, 'AERO',     Aero,    __RC__ )
       CALL ESMF_StateGet( Aero,   'AEROSOLS', AeroBdl, __RC__ )

       ! Number of fields in the AERO Bundle
       CALL ESMF_FieldBundleGet ( AeroBdl, FieldCount=nAero, __RC__ )

       ! Update every field
       DO N = 1, nAero

          ! Get field
          CALL ESMF_FieldBundleGet( AeroBdl, N, AeroFld, __RC__ )

          ! Extract GC tracer name, molecular weight and fraction to be used
          CALL ESMF_AttributeGet( AeroFld, NAME='GCNAME', VALUE=GcName, __RC__ )
          CALL ESMF_AttributeGet( AeroFld, NAME='GCMW'  , VALUE=GCMW,   __RC__ )
          CALL ESMF_AttributeGet( AeroFld, NAME='FRAC',   VALUE=FRAC,  __RC__ )

          ! Get pointer to Aero data
          CALL ESMF_FieldGet( AeroFld, farrayPtr=AeroPtr3D, __RC__ )

          ! Get pointer to GC data
          CALL MAPL_GetPointer ( INTSTATE, GcPtr3D, TRIM(GcName), __RC__ )

          ! Pass GC to AERO. Convert from mol/mol to kg/kg. Only use the
          ! fraction specified during initialization (different from 1 for
          ! sea salt aerosols only)
          !AeroPtr3D = GcPtr3D * FRAC * GCMW / MAPL_AIRMW
          AeroPtr3D = GcPtr3D * FRAC

          !!! writing to diagnostics
          GcPtr3D   => NULL()
          CALL ESMF_FieldGet( AeroFld, NAME=GcName, __RC__ )
          CALL MAPL_GetPointer ( EXPORT, GcPtr3D, 'AERO_'//TRIM(GcName), &
                                 NotFoundOk=.TRUE., __RC__ )
          IF ( ASSOCIATED(GcPtr3D) ) GcPtr3D = AeroPtr3D

          ! Free pointers
          GcPtr3D   => NULL()
          AeroPtr3D => NULL()
       ENDDO

       ! Fill AERO_DP bundle
       CALL FillAeroDP ( am_I_Root, GC, EXPORT, __RC__ )
    ENDIF ! DoAero

    !=======================================================================
    ! Derived met. diagnostics relevant to chemistry processes
    !=======================================================================
    IF ( Phase /= 1 ) THEN
       ! chemistry top level
       IF ( State_Diag%Archive_CHEMTOP .AND. &
            ASSOCIATED(State_Diag%CHEMTOP) ) THEN
          DO J = 1, JM
          DO I = 1, IM
             State_Diag%CHEMTOP(I,J) = LM - State_Met%ChemGridLev(I,J) + 1
          ENDDO
          ENDDO
       ENDIF

       ! chemistry tropopause
       IF ( State_Diag%Archive_CHEMTROPP .AND. &
            ASSOCIATED(State_Diag%CHEMTOP) ) THEN
          State_Diag%CHEMTOP(:,:) = State_Met%TROPP(:,:) * 100.0 ! hPa -> Pa
       ENDIF
    ENDIF

    ! convective cloud top height
    IF ( Phase /= 2 ) THEN
       IF ( State_Diag%Archive_CONVCLDTOP .AND. &
            ASSOCIATED(State_Diag%CONVCLDTOP) ) THEN
          State_Diag%CONVCLDTOP(:,:) = 0.0
          DO J = 1, JM
          DO I = 1, IM
             DO L = 1, LM
                IF ( State_Met%CMFMC(I,J,L) > 0.0d0 ) THEN
                   State_Diag%CONVCLDTOP(I,J) = REAL(LM-L+1,f4)
                   EXIT
                ENDIF
             ENDDO
          ENDDO
          ENDDO
       ENDIF
    ENDIF

    !=======================================================================
    ! Lightning potential (from GEOS lightning flash rates and convective
    ! fraction)
    !=======================================================================
    IF ( Phase /= 2 ) THEN
       ! convective cloud top height
       CALL MAPL_GetPointer( EXPORT, Ptr2D, 'LightningPotential', &
                             NotFoundOk=.TRUE., __RC__ )
       IF ( State_Diag%Archive_LGHTPOTENTIAL .AND. &
            ASSOCIATED(State_Diag%LightningPotential) ) THEN
          CALL ESMF_UserCompGetInternalState( GC, 'GEOSCHEM_State', wrap, STATUS )
          _ASSERT(STATUS==0,'Could not find GEOSCHEM_State to access configuration file')
          CALL ESMF_ConfigGetAttribute( wrap%ptr%myCF, LFR_SOURCE,     &
                                 Label="LIGHTNING_FLASH_RATE_SOURCE:", &
                                 Default="LFR_GCC", __RC__  )
          CALL MAPL_GetPointer( IMPORT, LFR,      TRIM(LFR_SOURCE), __RC__ )
          CALL MAPL_GetPointer( EXPORT, LWI,     'LWI', __RC__ )
          CALL MAPL_GetPointer( EXPORT, CNV_FRC, 'CNV_FRC', __RC__ )
          CALL MAPL_GetPointer( EXPORT, PtrEmis, 'EMIS_NO_LGHT', NotFoundOk=.TRUE., __RC__ )
          State_Diag%LightningPotential(:,:) = 0.0
          DO J = 1, JM
          DO I = 1, IM
             lp1 = 0.0
             lp2 = 0.0

             ! If there are HEMCO lightning emissions in current grid box set
             ! lightning potential accordingly
             IF ( ASSOCIATED(PtrEmis) ) THEN
                IF ( LWI(I,J) == 1 ) THEN
                   lp1 = PtrEmis(I,J) / 1.0e-11 ! Land
                ELSE
                   lp1 = PtrEmis(I,J) / 1.0e-13 ! Water/Ice
                ENDIF
                lp1 = MIN(MAX(0.25,lp1),1.00)
             ENDIF

             ! Lightning flash rate
             IF ( LFR(I,J) > 0.0 ) THEN
                IF ( LWI(I,J) == 1 ) THEN
                   lp2 = LFR(I,J) / 5.0e-07 ! Land
                ELSE
                   lp2 = LFR(I,J) / 1.0e-08 ! Water/Ice
                ENDIF
                lp2 = MIN(MAX(0.25,lp2),1.00)

             ! Convective fraction
             ELSE
                lp2 = CNV_FRC(I,J)
             ENDIF

             ! Take highest value
             State_Diag%LightningPotential(I,J) = MAX(lp1,lp2)
          ENDDO
          ENDDO
       ENDIF
       PtrEmis => NULL()
    ENDIF

    ! Start timers
    CALL MAPL_TimerOff(STATE, "GC_DIAGN")

    _RETURN(ESMF_SUCCESS)

    END SUBROUTINE GEOS_Diagnostics_
!EOC
!------------------------------------------------------------------------------
!                  GEOS-Chem Global Chemical Model                            !
!------------------------------------------------------------------------------
!BOP
!
! !IROUTINE: CalcTotOzone_
!
! !DESCRIPTION: CalcTotOzone_ calculates total ozone for the entire
!  atmosphere and troposphere only (in dobsons) and writes them into
!  the export variables GCCTO3 and GCCTTO3, respectively. Expects O3 in the
!  internal state in kg/kg total.
!\\
!\\
! !INTERFACE:
!
  SUBROUTINE CalcTotOzone_ ( am_I_Root, State_Met, State_Diag, INTSTATE, PLE, TROPP, RC )
!
! !USES:
!
    USE Precision_Mod
!
! !INPUT PARAMETERS:
!
    LOGICAL,          INTENT(IN)     :: am_I_Root
    TYPE(MetState),   INTENT(INOUT)  :: State_Met
    TYPE(DgnState),   INTENT(INOUT)  :: State_Diag
    TYPE(ESMF_STATE), INTENT(INOUT)  :: INTSTATE ! Internal state
    REAL,             POINTER        :: PLE  (:,:,:)
    REAL,             POINTER        :: TROPP(:,:)
!
! !OUTPUT PARAMETERS:
!
    INTEGER, INTENT(OUT), OPTIONAL   :: RC
!
! !REVISION HISTORY:
!  25 Oct 2014 - C. Keller   - Initial version
!  See https://github.com/geoschem/geos-chem for history
!EOP
!------------------------------------------------------------------------------
!BOC
!
! LOCAL VARIABLES:
!
    REAL,     POINTER            :: O3   (:,:,:) => NULL()
    REAL(fp), POINTER            :: TO3fp(:,:) => NULL()
    REAL(f4), POINTER            :: TO3 (:,:)  => NULL()
    REAL(f4), POINTER            :: TTO3(:,:)  => NULL()

    REAL,  ALLOCATABLE           :: DUsLayerL(:,:)! Dobsons in a layer,
                                                  !  for total ozone
    REAL,  ALLOCATABLE           :: wgt(:,:)      ! Layer thickness weighting
                                                  !  for total ozone
    REAL                         :: const
    INTEGER                      :: IM, JM, LM, LB, L, STATUS
    CHARACTER(LEN=ESMF_MAXSTR)   :: Iam

    !=======================================================================
    ! CalcTotOzone_ begins here
    !=======================================================================

    ! Traceback handle
    Iam = 'CalcTotOzone_'

    ! Check if we need to compute this
    IF ( ASSOCIATED( State_Met%TO3 )    ) TO3fp => State_Met%TO3
    IF ( State_Diag%Archive_GCCTO3 .AND. &
         ASSOCIATED(State_Diag%GCCTO3)  ) TO3   => State_Diag%GCCTO3
    IF ( State_Diag%Archive_GCCTTO3 .AND. &
         ASSOCIATED(State_Diag%GCCTTO3) ) TTO3  => State_Diag%GCCTTO3

    ! Nothing to do if neither of the arrays is associated
    IF ( .NOT. ASSOCIATED(TO3) .AND. .NOT. ASSOCIATED(TTO3) .AND. .NOT. ASSOCIATED(TO3fp) ) THEN
       RC = ESMF_SUCCESS
       RETURN
    ENDIF

    ! Get O3 from internal state
    CALL MAPL_GetPointer ( IntState, O3, 'SPC_O3', __RC__ )

    ! Grid size
    IM = SIZE(O3,1)
    JM = SIZE(O3,2)
    LM = SIZE(O3,3)

    ! Pressure edges
    LB = LBOUND(PLE,3)

    ! Reset values
    IF ( ASSOCIATED(TO3fp ) ) TO3fp  = 0.0
    IF ( ASSOCIATED(TO3   ) ) TO3  = 0.0
    IF ( ASSOCIATED(TTO3  ) ) TTO3 = 0.0

    ! Allocate local variables
    ALLOCATE(DUsLayerL(IM,JM), STAT=STATUS)
    _VERIFY(STATUS)
    ALLOCATE(wgt(IM,JM), STAT=STATUS)
    _VERIFY(STATUS)

    ! constant
    const = 0.01 * MAPL_AVOGAD / ( MAPL_GRAV * (MAPL_AIRMW/1000.0) )
    const = const * MAPL_AIRMW / MAPL_O3MW ! convert kg/kg total to v/v total

    ! Calculate total ozone
    DO L = 1,LM

       DUsLayerL(:,:) = O3(:,:,L) * ((PLE(:,:,L+LB)-PLE(:,:,L+LB-1))/100.0) &
                        * const / 2.69e16 / 1000.0

!       DUsLayerL(:,:) = O3(:,:,L)*(PLE(:,:,L)-PLE(:,:,L-1))               &
!                        *(MAPL_AVOGAD/2.69E+20)/(MAPL_AIRMW*MAPL_GRAV)

       IF ( ASSOCIATED(TO3fp) ) TO3fp = TO3fp+DUsLayerL
       IF ( ASSOCIATED(TO3  ) ) TO3   = TO3  +DUsLayerL
       IF ( ASSOCIATED(TTO3) ) THEN
          wgt  = MAX(0.0,MIN(1.0,(PLE(:,:,L+LB)-TROPP(:,:)) &
                 /(PLE(:,:,L+LB)-PLE(:,:,L+LB-1))))
          TTO3 = TTO3+DUsLayerL*wgt
       END IF
    END DO

    ! Cleanup
    IF ( ASSOCIATED(TO3fp) ) TO3fp => NULL()
    IF ( ASSOCIATED(TO3  ) ) TO3   => NULL()
    IF ( ASSOCIATED(TTO3 ) ) TTO3  => NULL()
    DEALLOCATE(DUsLayerL, STAT=STATUS)
    _VERIFY(STATUS)
    DEALLOCATE(wgt, STAT=STATUS)
    _VERIFY(STATUS)

    ! Successful return
    RC = ESMF_SUCCESS

  END SUBROUTINE CalcTotOzone_
!EOC
!------------------------------------------------------------------------------
!                  GEOS-Chem Global Chemical Model                            !
!------------------------------------------------------------------------------
!BOP
!
! !IROUTINE: CalcColumns_
!
! !DESCRIPTION: CalcColumns_ calculates total and tropospheric columns for a
!  number of species.
!\\
!\\
! !INTERFACE:
!
  SUBROUTINE CalcColumns_ ( am_I_Root, Input_Opt, State_Chm, State_Diag, &
                            INTSTATE, PLE, TROPP, RC )
!
! !USES:
!
    USE State_Diag_Mod, ONLY : DgnMap
!
! !INPUT PARAMETERS:
!
    LOGICAL,          INTENT(IN)            :: am_I_Root
    TYPE(OptInput),   INTENT(INOUT)         :: Input_Opt
    TYPE(ChmState),   INTENT(INOUT)         :: State_Chm
    TYPE(DgnState),   INTENT(INOUT)         :: State_Diag
    TYPE(ESMF_STATE), INTENT(INOUT)         :: INTSTATE
    REAL,             POINTER               :: PLE  (:,:,:)
    REAL,             POINTER               :: TROPP(:,:  )
    INTEGER,          INTENT(OUT)           :: RC
!
! !REVISION HISTORY:
!  25 Oct 2014 - C. Keller   - Initial version
!  See https://github.com/geoschem/geos-chem for history
!EOP
!------------------------------------------------------------------------------
!BOC
!
! LOCAL VARIABLES:
!
    REAL,  POINTER               :: ExpTOTCOL(:,:)
    REAL,  POINTER               :: ExpTRPCOL(:,:)
    REAL,  POINTER               :: IntSpc   (:,:,:)
    REAL,  ALLOCATABLE           :: DUsLayerL(:,:)! Dobsons in a layer,
                                                  !  for total ozone
    REAL,  ALLOCATABLE           :: wgt(:,:)      ! Layer thickness weighting
                                                  !  for total ozone
    REAL                         :: MW, const
    INTEGER                      :: I, J, IM, JM, LM, LB, L, STATUS
    INTEGER                      :: ID, TotID, TropID
    CHARACTER(LEN=ESMF_MAXSTR)   :: Iam
    CHARACTER(LEN=15)            :: ISPEC

    ! Objects
    TYPE(DgnMap), POINTER :: mapTotCol  => NULL()
    TYPE(DgnMap), POINTER :: mapTropCol => NULL()

    !=======================================================================
    ! CalcColumns_ begins here
    !=======================================================================

    ! Traceback handle
    Iam = 'CalcColumns_'

    ! Nothing to do if not active
    IF ( .NOT. State_Diag%Archive_TotCol .AND. &
         .NOT. State_Diag%Archive_TropCol       ) THEN
       RC = ESMF_SUCCESS
       RETURN
    ENDIF

    ! Grid size
    IM = SIZE(PLE,1)
    JM = SIZE(PLE,2)
    LM = SIZE(PLE,3)-1
    LB = LBOUND(PLE,3)

    ! mapping objects
    IF ( State_Diag%Archive_TotCol  ) THEN
       mapTotCol  => State_Diag%Map_TotCol
       State_Diag%TotCol(:,:,:) = 0.0
    ENDIF
    IF ( State_Diag%Archive_TropCol ) THEN
       mapTropCol => State_Diag%Map_TropCol
       State_Diag%TropCol(:,:,:) = 0.0
    ENDIF

    ! Allocate local variables
    ALLOCATE(DUsLayerL(IM,JM), STAT=STATUS)
    _VERIFY(STATUS)
    ALLOCATE(wgt(IM,JM), STAT=STATUS)
    _VERIFY(STATUS)

    ! Check all species
    DO I = 1, State_Chm%nSpecies

       ! Check if total column and/or trop. column requested for this species
       TotID = -1
       DO J = 1,mapTotCol%nSlots
           IF ( mapTotCol%slot2id(J)==I ) THEN
              TotID = J
              EXIT
           ENDIF
       ENDDO
       TropID = -1
       DO J = 1,mapTropCol%nSlots
           IF ( mapTropCol%slot2id(J)==I ) THEN
              TropID = J
              EXIT
           ENDIF
       ENDDO
       IF ( (TotID<0) .AND. (TropID<0) ) CYCLE

       ! Species info
       ISPEC = State_Chm%SpcData(I)%Info%Name
       ID    = IND_(TRIM(ISPEC))
       MW    = State_Chm%SpcData(ID)%Info%MW_g

       ! Get species from internal state
       CALL MAPL_GetPointer ( INTSTATE, IntSpc, 'SPC_'//TRIM(ISPEC), __RC__ )

       ! constant
       const = MAPL_AVOGAD / ( MAPL_GRAV * MW )

       ! Calculate total and trop. column
       DO L = 1,LM
          DUsLayerL(:,:) = IntSpc(:,:,L) * ( PLE(:,:,L+LB) &
                           - PLE(:,:,L+LB-1) ) * const
          ! rescale: molec/m2 --> molec/cm2
          ! rescale: molec/cm2 ==> 1.0e15 molec/cm2
          DUsLayerL(:,:) = DUsLayerL(:,:) / 1.0e4 / 1.0e15
          ! Add to total column
          IF ( TotID > 0 ) THEN
             State_Diag%TotCol(:,:,TotID) = State_Diag%TotCol(:,:,TotID) &
                                          + DUsLayerL(:,:)
          ENDIF
          ! Add to tropospheric column
          IF ( TropID > 0 ) THEN
             wgt = MAX(0.0,MIN(1.0,(PLE(:,:,L+LB)-TROPP(:,:)) &
                 / (PLE(:,:,L+LB)-PLE(:,:,L+LB-1))))
             State_Diag%TropCol(:,:,TropID) = State_Diag%TropCol(:,:,TropID) &
                                            + DUsLayerL(:,:)*wgt(:,:)
          END IF
       END DO
    ENDDO

    ! Cleanup
    DEALLOCATE(DUsLayerL, STAT=STATUS)
    _VERIFY(STATUS)
    DEALLOCATE(wgt, STAT=STATUS)
    _VERIFY(STATUS)

    ! Successful return
    RC = ESMF_SUCCESS

  END SUBROUTINE CalcColumns_
!EOC
!!------------------------------------------------------------------------------
!!                  GEOS-Chem Global Chemical Model                            !
!!------------------------------------------------------------------------------
!!BOP
!!
!! !IROUTINE: CalcTendencies_
!!
!! !DESCRIPTION: CalcTendencies_ computes tendencies.
!!\\
!!\\
!! !INTERFACE:
!!
!  SUBROUTINE CalcTendencies_( am_I_Root, Input_Opt, State_Met, State_Chm, &
!                              IsChemTime, Phase, EXPORT, OX_TEND, H2O_TEND, &
!                              LM, RC )
!!
!! !USES:
!!
!!    USE TENDENCIES_MOD,          ONLY : Tend_Get
!!
!! !INPUT/OUTPUT PARAMETERS:
!!
!    LOGICAL,             INTENT(IN)            :: am_I_Root
!    TYPE(OptInput),      INTENT(INOUT)         :: Input_Opt
!    TYPE(MetState),      INTENT(INOUT)         :: State_Met
!    TYPE(ChmState),      INTENT(INOUT)         :: State_Chm
!    LOGICAL,             INTENT(IN)            :: IsChemTime
!    INTEGER,             INTENT(IN)            :: Phase
!    TYPE(ESMF_State),    INTENT(INOUT)         :: Export   ! Export State
!    REAL,                POINTER               :: OX_TEND(:,:,:)
!    REAL,                POINTER               :: H2O_TEND(:,:,:)
!    INTEGER,             INTENT(IN)            :: LM
!!
!! !OUTPUT PARAMETERS:
!!
!    INTEGER,             INTENT(OUT)           :: RC       ! Success or failure?
!!
!! !REMARKS:
!!
!! !REVISION HISTORY:
!!  05 Dec 2017 - C. Keller   - Initial version
!!  See https://github.com/geoschem/geos-chem for history
!!EOP
!!------------------------------------------------------------------------------
!!BOC
!!
!! LOCAL VARIABLES:
!!
!    ! Objects
!
!    ! Scalars
!    INTEGER                    :: STATUS
!    INTEGER                    :: I, N, IND
!    INTEGER                    :: Stage
!    CHARACTER(LEN=ESMF_MAXSTR) :: Iam           ! Gridded component name
!    CHARACTER(LEN=ESMF_MAXSTR) :: FldName
!    REAL, POINTER              :: Ptr3D(:,:,:), Ptr2D(:,:)
!    REAL(f4), POINTER          :: Tend(:,:,:)
!
!
!    !=======================================================================
!    ! Initialization
!    !=======================================================================
!
!    ! Identify this routine to MAPL
!    Iam = 'GCC::CalcTendencies_'
!
!    ! O3 tendencies due to chemistry.
!    IF ( IsChemTime .AND. Phase==2 ) THEN
!       CALL MAPL_GetPointer( EXPORT, Ptr3D, 'MTEND_CHEM_O3', &
!                             NotFoundOk=.TRUE., __RC__ )
!       IF ( ASSOCIATED(OX_TEND) .OR. ASSOCIATED(Ptr3D) ) THEN
!
!          ! Get O3 tracer ID
!          IND = Ind_('O3')
!          _ASSERT(IND>0,'O3 tracer ID is negative')
!
!          ! Get tracer tendency in kg/kg dry air/s
!          CALL Tend_Get( am_I_Root, Input_Opt, 'CHEM', IND, Stage, &
!                         Tend, __RC__ )
!          ! Fill OX_TEND (in kg/kg/s)
!          IF ( ASSOCIATED(Tend) .AND. Stage==2 ) THEN
!             OX_TEND = Tend(:,:,LM:1:-1)
!          ELSE
!             OX_TEND = 0.0
!          ENDIF
!
!          ! export as kg/m2/s:
!          IF ( ASSOCIATED(Ptr3D) .AND. ASSOCIATED(Tend) .AND. Stage==2 ) THEN
!             Ptr3D(:,:,LM:1:-1) = Tend(:,:,1:LM) * ( g0_100 &
!                                  * State_Met%DELP_DRY(:,:,LM:1:-1) )
!          ENDIF
!
!          ! Cleanup
!          Ptr3D => NULL()
!          Tend  => NULL()
!       ENDIF
!    ENDIF
!
!    ! H2O tendencies due to chemistry.
!    IF ( ASSOCIATED(H2O_TEND) .AND. IsChemTime .AND. Phase==2 ) THEN
!       ! Initialize
!       H2O_TEND = 0.0
!       ! Get tracer ID
!       IND = Ind_('H2O')
!       IF ( IND > 0 ) THEN
!          ! Get tendency due to chemistry in kg/kg/s
!          CALL Tend_Get( am_I_Root, Input_Opt, 'CHEM', IND, Stage, &
!                         Tend, __RC__ )
!          ! Fill H2O_TEND. Convert to kg/kg/s
!          IF ( ASSOCIATED(Tend) .AND. Stage==2 ) THEN
!             H2O_TEND = Tend(:,:,LM:1:-1)
!          ENDIF
!
!!          ! It looks like H2O_TEND is not preserved in the MAPL restart files,
!!          ! which causes the time regression to fail. Force GCC H2O tendencies
!!          ! to zero until this problem is resolved! (ckeller, 11/02/2015)
!!          H2O_TEND = 0.0
!!          if(am_I_Root) write(*,*) 'GCC: H2O_TEND set to zero!'
!       ENDIF
!       ! Cleanup
!       Tend => NULL()
!    ENDIF
!
!    ! Drydep mass tendencies
!    ! MTEND_FLUX is a 2D diagnostics and reflects the mass flux due to dry
!    ! deposition
!    IF ( PHASE == 1 ) THEN
!       DO I = 1, State_Chm%nDryDep
!          N = State_Chm%Map_DryDep(I)
!          FldName = 'MTEND_FLUX_'//TRIM(State_Chm%SpcData(N)%Info%Name)
!          CALL MAPL_GetPointer( Export, Ptr2D, TRIM(FldName), &
!                                NotFoundOk=.TRUE., __RC__ )
!          IF ( ASSOCIATED(Ptr2D) ) THEN
!             ! Tracer index
!             IND = Ind_(TRIM(State_Chm%SpcData(N)%Info%Name))
!             _ASSERT(IND>0,'Tracer ID is negative')
!             ! Get tracer tendency in kg/kg dry air/s
!             CALL Tend_Get( am_I_Root, Input_Opt, 'FLUX', IND, Stage, &
!                            Tend, __RC__ )
!             ! Export as kg/m2/s:
!             IF ( ASSOCIATED(Tend) .AND. Stage==2 ) THEN
!                Tend(:,:,1:LM) = Tend(:,:,1:LM) * ( g0_100  &
!                                 * State_Met%DELP_DRY(:,:,LM:1:-1) )
!                Ptr2D(:,:) = SUM(Tend,DIM=3)
!             ENDIF
!             Ptr2D => NULL()
!          END IF
!       ENDDO
!    ENDIF
!
!    ! Wetdep mass tendencies
!    ! MTEND_WETD is a 2D diagnostics and reflects the mass flux due to
!    ! large-scale wet deposition
!    IF ( PHASE == 2 ) THEN
!       DO I = 1, State_Chm%nWetDep
!          N = State_Chm%Map_WetDep(I)
!          FldName = 'MTEND_WETD_'//TRIM(State_Chm%SpcData(N)%Info%Name)
!          CALL MAPL_GetPointer( Export, Ptr2D, TRIM(FldName), &
!                                NotFoundOk=.TRUE., __RC__ )
!          IF ( ASSOCIATED(Ptr2D) ) THEN
!             ! Tracer index
!             IND = Ind_(TRIM(State_Chm%SpcData(N)%Info%Name))
!             _ASSERT(IND>0,'Tracer ID is negative')
!             ! Get tracer tendency in kg/kg dry air/s
!             CALL Tend_Get( am_I_Root, Input_Opt, 'WETD', IND, Stage, &
!                            Tend, __RC__ )
!             ! Export as kg/m2/s:
!             IF ( ASSOCIATED(Tend) .AND. Stage==2 ) THEN
!                Tend(:,:,1:LM) = Tend(:,:,1:LM) * ( g0_100 &
!                                 * State_Met%DELP_DRY(:,:,LM:1:-1) )
!                Ptr2D(:,:) = SUM(Tend,DIM=3)
!             ENDIF
!             Ptr2D => NULL()
!          END IF
!       ENDDO
!    ENDIF
!
!    ! Convection mass tendencies
!    ! MTEND_CONV is a 2D diagnostics and reflects the mass flux due to
!    ! convective wet deposition
!    IF ( PHASE == 1 ) THEN
!       DO I = 1, State_Chm%nWetDep
!          N = State_Chm%Map_WetDep(I)
!          FldName = 'MTEND_CONV_'//TRIM(State_Chm%SpcData(N)%Info%Name)
!          CALL MAPL_GetPointer( Export, Ptr2D, TRIM(FldName),  &
!                                NotFoundOk=.TRUE., __RC__ )
!          IF ( ASSOCIATED(Ptr2D) ) THEN
!             ! Tracer index
!             IND = Ind_(TRIM(State_Chm%SpcData(N)%Info%Name))
!             _ASSERT(IND>0,'Tracer ID is negative')
!             ! Get tracer tendency in kg/kg dry air/s
!             CALL Tend_Get( am_I_Root, Input_Opt, 'CONV', IND, Stage, &
!                            Tend, __RC__ )
!             ! Export as kg/m2/s:
!             IF ( ASSOCIATED(Tend) .AND. Stage==2 ) THEN
!                Tend(:,:,1:LM) = Tend(:,:,1:LM) * ( g0_100  &
!                                 * State_Met%DELP_DRY(:,:,LM:1:-1) )
!                Ptr2D(:,:) = SUM(Tend,DIM=3)
!             ENDIF
!             Ptr2D => NULL()
!          END IF
!       ENDDO
!    ENDIF
!
!    ! Successful return
!    _RETURN(ESMF_SUCCESS)
!
!  END SUBROUTINE CalcTendencies_
!!EOC
!------------------------------------------------------------------------------
!                  GEOS-Chem Global Chemical Model                            !
!------------------------------------------------------------------------------
!BOP
!
! !IROUTINE: CalcSpeciesDiagnostics_
!
! !DESCRIPTION: CalcSpeciesDiagnostics_ computes species' diagnostics
!\\
!\\
! !INTERFACE:
!
  SUBROUTINE CalcSpeciesDiagnostics_( am_I_Root, Input_Opt, State_Met, &
                                      State_Chm, State_Diag, IMPORT, EXPORT, &
                                      INTSTATE, Q, RC )
!
! !USES:
!
!    USE TENDENCIES_MOD,          ONLY : Tend_Get
!
! !INPUT/OUTPUT PARAMETERS:
!
    LOGICAL,             INTENT(IN)            :: am_I_Root
    TYPE(OptInput),      INTENT(INOUT)         :: Input_Opt
    TYPE(MetState),      INTENT(INOUT)         :: State_Met
    TYPE(ChmState),      INTENT(INOUT)         :: State_Chm
    TYPE(DgnState),      INTENT(INOUT)         :: State_Diag
    TYPE(ESMF_State),    INTENT(INOUT)         :: Import   ! Import State
    TYPE(ESMF_State),    INTENT(INOUT)         :: Export   ! Export State
    TYPE(ESMF_STATE),    INTENT(INOUT)         :: INTSTATE
    REAL,                POINTER               :: Q(:,:,:)
!
! !OUTPUT PARAMETERS:
!
    INTEGER,             INTENT(INOUT)         :: RC       ! Success or failure?
!
! !REMARKS:
!
! !REVISION HISTORY:
!  05 Dec 2017 - C. Keller   - Initial version
!  See https://github.com/geoschem/geos-chem for history
!EOP
!------------------------------------------------------------------------------
!BOC
!
! LOCAL VARIABLES:
!
    ! Objects

    ! Scalars
    INTEGER                    :: STATUS
    INTEGER                    :: I, J, N, IM, JM, LM, DryID
    LOGICAL                    :: IsBry, IsNOy,  IsCly, IsOrgCl
    LOGICAL                    :: RunMe
    CHARACTER(LEN=ESMF_MAXSTR) :: Iam           ! Gridded component name
    CHARACTER(LEN=ESMF_MAXSTR) :: FieldName, SpcName
    REAL                       :: MW
    REAL                       :: BrCoeff, ClCoeff, OrgClCoeff
    REAL, POINTER              :: PtrTmp(:,:,:)
    TYPE(Species), POINTER     :: SpcInfo
    REAL(f4), POINTER          :: NOy(:,:,:) => NULL()
    REAL(f4), POINTER          :: Bry(:,:,:) => NULL()
    REAL(f4), POINTER          :: Cly(:,:,:) => NULL()
    REAL(f4), POINTER          :: OrgCl(:,:,:) => NULL()

    LOGICAL, SAVE                    :: FIRST = .TRUE.

    !=======================================================================
    ! Routine starts here
    !=======================================================================

    ! Identify this routine to MAPL
    Iam = 'GCC::CalcSpeciesDiagnostics_'

    ! Grid size
    IM = SIZE(Q,1)
    JM = SIZE(Q,2)
    LM = SIZE(Q,3)

    !=======================================================================
    ! Exports in dry vol mixing ratio (v/v dry). Includes NOy. Convert from
    ! kg/kg total.
    !=======================================================================
    IF ( State_Diag%Archive_NOy .AND.       &
         ASSOCIATED(State_Diag%NOy)          ) NOy => State_Diag%NOy(:,:,LM:1:-1)
    IF ( State_Diag%Archive_Bry .AND.       &
         ASSOCIATED(State_Diag%Bry)          ) Bry => State_Diag%Bry(:,:,LM:1:-1)
    IF ( State_Diag%Archive_Cly .AND.       &
         ASSOCIATED(State_Diag%Cly)          ) Cly => State_Diag%Cly(:,:,LM:1:-1)
    IF ( State_Diag%Archive_OrganicCl .AND. &
         ASSOCIATED(State_Diag%OrganicCl)    ) OrgCl => State_Diag%OrganicCl(:,:,LM:1:-1)
    IF ( ASSOCIATED(NOy)   ) NOy(:,:,:)   = 0.0
    IF ( ASSOCIATED(Bry)   ) Bry(:,:,:)   = 0.0
    IF ( ASSOCIATED(Cly)   ) Cly(:,:,:)   = 0.0
    IF ( ASSOCIATED(OrgCl) ) OrgCl(:,:,:) = 0.0

    DO N=1,State_Chm%nSpecies
       SpcInfo   => State_Chm%SpcData(N)%Info ! Species database
       SpcName   =  TRIM(SpcInfo%Name)

       ! Need to fill at least one export?
       RunMe = .FALSE.

       ! Is this a NOy species?
       IF ( ASSOCIATED(NOy) ) THEN
          SELECT CASE ( TRIM(SpcName) )
             CASE ( 'BrNO3', 'ClNO3', 'DHDN', 'ETHLN', 'HNO2', &
                    'HNO3',  'HNO4',  'HONIT'  )
                IsNOy = .TRUE.
             CASE ( 'IONITA', 'IPMN', 'ISN1', 'ISNIOA', 'ISNIOG' )
                IsNOy = .TRUE.
             CASE ( 'ISOPNB', 'ISOPND', 'MACRN', 'MPN', 'MVKN', &
                    'N2O5',   'NIT',    'NO',    'NO2', 'NO3' )
                IsNOy = .TRUE.
             CASE ( 'NPMN', 'ONIT', 'PAN', 'PROPNN', 'R4N2' )
                IsNOy = .TRUE.
             CASE DEFAULT
                IsNOy = .FALSE.
          END SELECT
       ELSE
          IsNOy = .FALSE.
       ENDIF
       IF ( IsNOy ) RunMe = .TRUE.

       ! Is this a Bry species?
       BrCoeff = 0.0
       IF ( ASSOCIATED(Bry) ) THEN
          SELECT CASE ( TRIM(SpcName) )
             CASE ( 'Br', 'BrO', 'HOBr', 'HBr', 'BrNO2', 'BrNO3', 'BrCl', 'IBr' )
                BrCoeff = 1.0
                IsBry   = .TRUE.
             CASE ( 'Br2' )
                BrCoeff = 2.0
                IsBry   = .TRUE.
             CASE DEFAULT
                IsBry = .FALSE.
          END SELECT
       ELSE
          IsBry = .FALSE.
       ENDIF
       IF ( IsBry ) RunMe = .TRUE.

       ! Is this a Cly species?
       ClCoeff = 0.0
       IF ( ASSOCIATED(Cly) ) THEN
          SELECT CASE ( TRIM(SpcName) )
             CASE ( 'Cl', 'ClO', 'OClO', 'ClOO', 'HOCl', 'HCl', 'ClNO2', 'ClNO3', 'BrCl', 'ICl' )
                ClCoeff = 1.0
                IsCly   = .TRUE.
             CASE ( 'Cl2', 'Cl2O2' )
                ClCoeff = 2.0
                IsCly   = .TRUE.
             CASE DEFAULT
                IsCly = .FALSE.
          END SELECT
       ELSE
          IsCly = .FALSE.
       ENDIF
       IF ( IsCly ) RunMe = .TRUE.

       ! Is this an OrgCl species?
       OrgClCoeff = 0.0
       IF ( ASSOCIATED(Cly) ) THEN
          SELECT CASE ( TRIM(SpcName) )
             CASE ( 'H1211', 'CFC115', 'CH3Cl', 'HCFC142b', 'HCFC22', 'CH2ICl' )
                OrgClCoeff = 1.0
                IsOrgCl    = .TRUE.
             CASE ( 'CFC114', 'CFC12', 'HCFC141b', 'HCFC123', 'CH2Cl2' )
                OrgClCoeff = 2.0
                IsOrgCl    = .TRUE.
             CASE ( 'CFC11', 'CFC113', 'CH3CCl3', 'CHCl3' )
                OrgClCoeff = 3.0
                IsOrgCl    = .TRUE.
             CASE ( 'CCl4' )
                OrgClCoeff = 4.0
                IsOrgCl    = .TRUE.
             CASE DEFAULT
                IsOrgCl = .FALSE.
          END SELECT
       ELSE
          IsOrgCl = .FALSE.
       ENDIF
       IF ( IsOrgCl ) RunMe = .TRUE.

       ! Fill exports
       IF ( RunMe ) THEN
          FieldName = 'SPC_'//TRIM(SpcName)
          MW = SpcInfo%MW_g
          IF ( MW < 0.0 ) THEN
             ! Get species and set MW to 1.0. This is ok because the internal
             ! state uses a MW of 1.0 for all species
             MW = 1.0
             ! Cannot add to NOy if MW is unknown because it would screw up
             ! unit conversion
             IF ( IsNOy ) THEN
                IsNOy = .FALSE.
                IF ( am_I_Root .AND. FIRST ) THEN
                   write(*,*) 'WARNING: Ignore species for NOy computation' //&
                              '  because MW is unknown: ', TRIM(SpcName)
                ENDIF
             ENDIF
          ENDIF
          CALL MAPL_GetPointer( INTSTATE, PtrTmp, FieldName, RC=STATUS )
          IF ( STATUS /= ESMF_SUCCESS ) THEN
             WRITE(*,*) 'Error reading ',TRIM(SpcName)
             VERIFY_(STATUS)
          ENDIF

          ! NOy concentration
          IF ( IsNOy ) NOy = NOy + PtrTmp * ( MAPL_AIRMW / MW ) / ( 1.0 - Q )

          ! Bry concentration
          IF ( IsBry ) Bry = Bry + BrCoeff * PtrTmp * ( MAPL_AIRMW / MW ) / ( 1.0 - Q )

          ! Cly concentration
          IF ( IsCly ) Cly = Cly + ClCoeff * PtrTmp * ( MAPL_AIRMW / MW ) / ( 1.0 - Q )

          ! OrgCl concentration
          IF ( IsOrgCl ) OrgCl = OrgCl + OrgClCoeff * PtrTmp * ( MAPL_AIRMW / MW ) / ( 1.0 - Q )
       ENDIF
    ENDDO

    !=======================================================================
    ! All done
    !=======================================================================

    ! Cleanup
    IF ( ASSOCIATED(NOy)   ) NOy   => NULL()
    IF ( ASSOCIATED(Bry)   ) Bry   => NULL()
    IF ( ASSOCIATED(Cly)   ) Cly   => NULL()
    IF ( ASSOCIATED(OrgCl) ) OrgCl => NULL()

    ! Successful return
    FIRST = .FALSE.
    RETURN_(ESMF_SUCCESS)

  END SUBROUTINE CalcSpeciesDiagnostics_
!EOC
!------------------------------------------------------------------------------
!                  GEOS-Chem Global Chemical Model                            !
!------------------------------------------------------------------------------
!BOP
!
! !IROUTINE: InitFromFile_
!
! !DESCRIPTION: InitFromFile_ initializes the GEOS-Chem species values from
!  external data.
!\\
!\\
! !INTERFACE:
!
  SUBROUTINE InitFromFile_( GC, Import, Internal, Export, Clock, Input_Opt, &
                            State_Met, State_Chm, Q, PLE, TROPP, First, RC )
!
! !USES:
!
!
! !INPUT/OUTPUT PARAMETERS:
!
    TYPE(ESMF_GridComp), INTENT(INOUT)         :: GC       ! Ref. to this GridComp
    TYPE(ESMF_State),    INTENT(INOUT)         :: Import   ! Import State
    TYPE(ESMF_STATE),    INTENT(INOUT)         :: Internal ! Internal state
    TYPE(ESMF_State),    INTENT(INOUT)         :: Export   ! Export State
    TYPE(ESMF_Clock),    INTENT(INOUT)         :: Clock    ! ESMF Clock object
    TYPE(OptInput)                             :: Input_Opt
    TYPE(MetState)                             :: State_Met
    TYPE(ChmState)                             :: State_Chm
    TYPE(ESMF_Time)                            :: currTime
    REAL,                INTENT(IN)            :: Q(:,:,:)
    REAL,                POINTER               :: PLE(:,:,:)
    REAL,                POINTER               :: TROPP(:,:)
    LOGICAL,             INTENT(IN)            :: First
!
! !OUTPUT PARAMETERS:
!
    INTEGER,             INTENT(OUT)           :: RC       ! Success or failure?
!
! !REMARKS:
!
! !REVISION HISTORY:
!  18 Mar 2017 - C. Keller   - Initial version
!  See https://github.com/geoschem/geos-chem for history
!EOP
!------------------------------------------------------------------------------
!BOC
!
! LOCAL VARIABLES:
!
    ! Objects

    ! Scalars
    LOGICAL                    :: am_I_Root     ! Are we on the root PET?
    TYPE(ESMF_Config)          :: GeosCF      ! ESMF Config obj (GEOSCHEM*.rc)
    CHARACTER(LEN=ESMF_MAXSTR) :: Iam, compName ! Gridded component name
    CHARACTER(LEN=ESMF_MAXSTR) :: FldName
    CHARACTER(LEN=ESMF_MAXSTR) :: SpcName
    CHARACTER(LEN=255)         :: ifile
    CHARACTER(LEN=255)         :: VarPrefix
    TYPE(MAPL_SimpleBundle)    :: VarBundle
    TYPE(ESMF_Grid)            :: grid
    TYPE(ESMF_TIME)            :: time
    TYPE(ESMF_Field)           :: iFld
    REAL, POINTER              :: Ptr3D(:,:,:) => NULL()
    REAL, ALLOCATABLE          :: Scal(:,:), Temp(:,:), wgt1(:,:), wgt2(:,:)
    INTEGER                    :: varID, fid, N, L, LM2
    INTEGER                    :: L1, L2, INC
    INTEGER                    :: IM, JM, LM, LB
    INTEGER                    :: STATUS
    INTEGER                    :: nymd, nhms, yy, mm, dd, h, m, s, incSecs
    REAL                       :: MW
    REAL                       :: UniformIfMissing
    LOGICAL                    :: ShortlivedOnly
    LOGICAL                    :: FileExists
    INTEGER                    :: DoIt, idx, x1, x2
    LOGICAL                    :: ReadGMI
    LOGICAL                    :: OnGeosLev
    LOGICAL                    :: AboveTroppOnly
    LOGICAL                    :: IsInPPBV
    LOGICAL                    :: DoUpdate
    INTEGER                    :: TopLev
    CHARACTER(LEN=ESMF_MAXSTR) :: GmiTmpl
    REAL(fp), POINTER          :: EmptyPtr2D(:,:) => NULL()
    REAL(fp), POINTER          :: Tmp3D(:,:,:) => NULL()

    ! Read GMI file
    CHARACTER(LEN=ESMF_MAXSTR) :: GmiFldName
    CHARACTER(LEN=255)         :: Gmiifile
    TYPE(MAPL_SimpleBundle)    :: GmiVarBundle
    TYPE(ESMF_TIME)            :: Gmitime
    LOGICAL                    :: GmiFileExists
    INTEGER, SAVE              :: OnlyOnFirst = -999

    ! Parameter
    REAL, PARAMETER            :: MISSVAL = 1.0e-15

    !=======================================================================
    ! Initialization
    !=======================================================================

    ! Are we on the root PET
    am_I_Root = MAPL_Am_I_Root()

    ! Set up traceback info
    CALL ESMF_GridCompGet( GC, name=compName, grid=grid, __RC__ )

    ! Identify this routine to MAPL
    Iam = TRIM(compName)//'::InitFromFile_'

    ! Get GEOS-Chem resource file
    CALL Extract_( GC, Clock, GeosCF=GeosCF, __RC__ )

    ! Check if we need to do update
    IF ( OnlyOnFirst < 0 ) THEN
        CALL ESMF_ConfigGetAttribute( GeosCF, DoIt, Label = 'ONLY_ON_FIRST_STEP:', Default=1, __RC__ )
        IF ( DoIt == 1 ) THEN
           OnlyOnFirst = 1
        ELSE
           OnlyOnFirst = 0
        ENDIF
    ENDIF
    DoUpdate = .FALSE.
    IF ( OnlyOnFirst == 0             ) DoUpdate = .TRUE.
    IF ( OnlyOnFirst == 1 .AND. First ) DoUpdate = .TRUE.

    ! Do the following only if we need to...
    IF ( DoUpdate ) THEN

    ! Array size
    IM = SIZE(Q,1)
    JM = SIZE(Q,2)
    LM = SIZE(Q,3)

    ! Lower bound of PLE 3rd dim
    LB = LBOUND(PLE,3)

    ! Name of file to read internal state fields from
    CALL ESMF_ConfigGetAttribute( GeosCF, ifile, Label = "INIT_SPC_FILE:", __RC__ )
    IF ( am_I_Root ) WRITE(*,*) TRIM(Iam)//': reading species from '//TRIM(ifile)

    ! Check if file exists
    INQUIRE( FILE=TRIM(ifile), EXIST=FileExists )
    IF ( .NOT. FileExists ) THEN
       IF ( am_I_Root ) WRITE(*,*) 'File does not exist: ',TRIM(ifile)
       ASSERT_(.FALSE.)
    ENDIF

    ! Check for other flags
    CALL ESMF_ConfigGetAttribute( GeosCF, DoIt, Label = 'ONLY_SHORTLIVED_SPECIES:', Default=0, __RC__ )
    ShortlivedOnly = ( DoIt == 1 )
    CALL ESMF_ConfigGetAttribute( GeosCF, DoIt, Label = 'DATA_ON_GEOS_LEVELS:', Default=0, __RC__ )
    OnGeosLev = ( DoIt == 1 )
    CALL ESMF_ConfigGetAttribute( GeosCF, DoIt, Label = 'ONLY_ABOVE_TROPOPAUSE:', Default=0, __RC__ )
    AboveTroppOnly = ( DoIt == 1 )
    CALL ESMF_ConfigGetAttribute( GeosCF, DoIt, Label = 'DATA_IS_IN_PPBV:', Default=1, __RC__ )
    IsInPPBV = ( DoIt == 1 )
    CALL ESMF_ConfigGetAttribute( GeosCF, TopLev, Label = 'DO_NOT_OVERWRITE_ABOVE_LEVEL:', Default=LM, __RC__ )
    IF ( TopLev < 0 ) TopLev = LM
    CALL ESMF_ConfigGetAttribute( GeosCF, VarPrefix, Label = 'VAR_PREFIX:', Default='SpeciesRst_', __RC__ )
    CALL ESMF_ConfigGetAttribute( GeosCF, UniformIfMissing, Label = 'UNIFORM_IF_MISSING:', Default=-999.0, __RC__ )

    ! Verbose
    IF ( am_I_Root ) THEN
       WRITE(*,*) 'Will use the following settings to overwrite restart variables:'
       WRITE(*,*) 'Only overwrite short-lived species: ',ShortlivedOnly
       WRITE(*,*) 'Variable prefix: ',TRIM(VarPrefix)
       WRITE(*,*) 'External data is in ppbv: ',IsInPPBV
       WRITE(*,*) 'External data is on GEOS levels: ',OnGeosLev
       WRITE(*,*) 'Only overwrite above tropopause: ',AboveTroppOnly
       WRITE(*,*) 'Maximum valid level (will be used above that level): ',TopLev
       WRITE(*,*) 'Maximum valid level (will be used above that level): ',TopLev
    ENDIF

    ! Initialize array to missing values
    IF ( UniformIfMissing >= 0.0 ) THEN
        DO N = 1, State_Chm%nSpecies
           State_Chm%Species(N)%Conc(:,:,:) = UniformIfMissing 
        ENDDO
        IF ( am_I_Root ) WRITE(*,*) 'All species initialized to ',UniformIfMissing
    ENDIF

    ! Initialize array to missing values
    IF ( UniformIfMissing >= 0.0 ) THEN
        DO N = 1, State_Chm%nSpecies
           State_Chm%Species(N)%Conc(:,:,:) = UniformIfMissing 
        ENDDO
        IF ( am_I_Root ) WRITE(*,*) 'All species initialized to ',UniformIfMissing
    ENDIF

    ! Check for GMI flags
    CALL ESMF_ConfigGetAttribute( GeosCF, DoIt, Label = "USE_GMI_MESO:", Default = 0, __RC__ )
    ReadGMI = ( DoIt == 1 )
    IF ( ReadGMI ) THEN
       CALL ESMF_ConfigGetAttribute( GeosCF, GmiTmpl, Label = "GMI_TEMPLATE:", __RC__ )
    ENDIF

    ! Get time stamp on file
    call GFIO_Open( TRIM(ifile), 1, fid, STATUS )
    ASSERT_(STATUS==0)
    call GetBegDateTime ( fid, nymd, nhms, incSecs, STATUS )
    ASSERT_(STATUS==0)
    caLL GFIO_Close( fid, STATUS )
    ASSERT_(STATUS==0)
    yy = nymd/10000
    mm = (nymd-yy*10000) / 100
    dd = nymd - (10000*yy + mm*100)
    h  = nhms/10000
    m  = (nhms- h*10000) / 100
    s  = nhms - (10000*h  +  m*100)
    call ESMF_TimeSet(time, yy=yy, mm=mm, dd=dd, h=h, m=m, s=s)

    ! Read file
    VarBundle = MAPL_SimpleBundleRead ( TRIM(iFile), 'GCCinit', grid, time, __RC__ )

    ! Scal is the array with scale factors
    ALLOCATE(Scal(IM,JM),Temp(IM,JM),wgt1(IM,JM),wgt2(IM,JM))
    Scal(:,:) = 1.0
    Temp(:,:) = 0.0
    wgt1(:,:) = 0.0
    wgt2(:,:) = 1.0

    ! Loop over all species
    DO N = 1, State_Chm%nSpecies

       ! Get species name
       SpcName = TRIM(State_Chm%SpcData(N)%Info%Name)

       ! Check for short-lived species only
       IF ( ShortlivedOnly ) THEN
          IF ( State_Chm%SpcData(N)%Info%Is_Advected ) THEN
             IF ( am_I_Root ) WRITE(*,*) 'Do not initialize species from external field because it is not short-lived: ',TRIM(SpcName)
             CYCLE
          ENDIF
       ENDIF

       ! Molecular weight
       MW = State_Chm%SpcData(N)%Info%MW_g
       IF ( MW < 0.0 ) MW = 1.0

       ! Check if variable is in file
       FldName = TRIM(VarPrefix)//TRIM(SpcName)
       !FldName = 'SPC_'//TRIM(SpcName)
       VarID = MAPL_SimpleBundleGetIndex ( VarBundle, trim(FldName), 3, RC=STATUS, QUIET=.TRUE. )

       ! Check other fieldname if default one is not found
       !IF ( VarID <= 0 ) THEN
       !   FldName = 'TRC_'//TRIM(SpcName)
       !   VarID = MAPL_SimpleBundleGetIndex ( VarBundle, trim(FldName), 3, RC=STATUS, QUIET=.TRUE. )
       !ENDIF
       IF ( VarID <= 0 ) THEN
          FldName = TRIM(SpcName)
          VarID = MAPL_SimpleBundleGetIndex ( VarBundle, trim(FldName), 3, RC=STATUS, QUIET=.TRUE. )
       ENDIF
       IF ( VarID > 0 ) THEN
          ! Make sure vertical dimensions match
          LM2 = SIZE(VarBundle%r3(VarID)%q,3)

          ! Error if vertical dimensions do not agree
          IF ( LM2 /= LM ) THEN
             IF ( am_I_Root ) THEN
                WRITE(*,*) 'Wrong # of vert. levels for variable ',TRIM(FldName), ' ',LM2,' vs. ',LM
             ENDIF
             ASSERT_( LM==LM2 )
          ENDIF

          ! Loop over all vertical levels
          DO L = 1, LM
             ! Scale factor for unit conversion
             IF ( IsInPPBV ) THEN
                Scal(:,:) =  MW / MAPL_AIRMW * ( 1 - Q(:,:,L) )
                IF(L==1 .and. am_I_Root ) WRITE(*,*) 'Convert units from ppbv to kg/kg: ',TRIM(FldName), MW
             ENDIF

             ! Pass to temporary array
             IF ( OnGeosLev ) THEN
                Temp(:,:) = VarBundle%r3(VarID)%q(:,:,L) * Scal
             ELSE
                Temp(:,:) = VarBundle%r3(VarID)%q(:,:,LM-L+1) * Scal
             ENDIF

             ! Flag for stratosphere only
             IF ( AboveTroppOnly ) THEN
                wgt1 = MAX(0.0,MIN(1.0,(PLE(:,:,L+LB)-TROPP(:,:))/(PLE(:,:,L+LB)-PLE(:,:,L+LB-1))))
                wgt2 = 1.0 - wgt1
             ENDIF

             ! Pass to State_Chm
             State_Chm%Species(N)%Conc(:,:,LM-L+1) = &
                State_Chm%Species(N)%Conc(:,:,LM-L+1)*wgt1 + Temp(:,:)*wgt2
          ENDDO

          ! Check for cap at given level
          IF ( TopLev < LM ) THEN
             DO L = TopLev+1,LM
                State_Chm%Species(N)%Conc(:,:,L) = &
                   State_Chm%Species(N)%Conc(:,:,TopLev)
             ENDDO
             IF ( am_I_Root ) WRITE(*,*) 'Extend values from level ',TopLev,' to top of atmosphere: ',TRIM(FldName)
          ENDIF

          ! Verbose
          IF ( am_I_Root ) WRITE(*,*) 'Species initialized from external field: ',TRIM(FldName),N,MINVAL(State_Chm%Species(N)%Conc(:,:,:)),MAXVAL(State_Chm%Species(N)%Conc(:,:,:)),SUM(State_Chm%Species(N)%Conc(:,:,:))/IM/JM/LM

       ELSE
          IF ( UniformIfMissing >= 0.0 ) THEN
             State_Chm%Species(N)%Conc(:,:,:) = UniformIfMissing 
             IF ( am_I_Root ) WRITE(*,*) 'Field not found for species ',TRIM(SpcName),', set to uniform value of ',UniformIfMissing
          ELSE
             IF ( am_I_Root ) WRITE(*,*) 'Species unchanged, field not found for species ',TRIM(SpcName)
          ENDIF
       ENDIF

       ! ---------------------------
       ! Try to read GMI data
       ! ---------------------------
       IF ( ReadGMI ) THEN
          ! Get file name
          Gmiifile = GmiTmpl
          idx = INDEX(Gmiifile,'%spc')
          IF ( idx > 0 ) THEN
             x1 = idx + 4
             x2 = LEN(TRIM(Gmiifile))
             Gmiifile = TRIM(Gmiifile(1:idx-1))//TRIM(SpcName)//TRIM(Gmiifile(x1:x2))
          ENDIF
          INQUIRE( FILE=TRIM(Gmiifile), EXIST=GmiFileExists )

          IF ( GmiFileExists ) THEN

             ! Get time stamp on file
             call GFIO_Open( Gmiifile, 1, fid, STATUS )
             ASSERT_(STATUS==0)
             call GetBegDateTime ( fid, nymd, nhms, incSecs, STATUS )
             ASSERT_(STATUS==0)
             caLL GFIO_Close( fid, STATUS )
             ASSERT_(STATUS==0)
             yy = nymd/10000
             mm = (nymd-yy*10000) / 100
             dd = nymd - (10000*yy + mm*100)
             h  = nhms/10000
             m  = (nhms- h*10000) / 100
             s  = nhms - (10000*h  +  m*100)
             call ESMF_TimeSet(Gmitime, yy=yy, mm=7, dd=6, h=h, m=m, s=s)

             ! Read data
             GmiVarBundle = MAPL_SimpleBundleRead ( TRIM(GmiiFile), 'GCCinitGMI', grid, Gmitime, __RC__ )

             ! Check if variable is in file
             VarID = MAPL_SimpleBundleGetIndex ( GmiVarBundle, 'species', 3, RC=STATUS, QUIET=.TRUE. )
             IF ( VarID > 0 ) THEN
                ! Pass to State_Chm, convert v/v to kg/kg.
                State_Chm%Species(N)%Conc(:,:,60:72) = VarBundle%r3(VarID)%q(:,:,13:1:-1) * MW / MAPL_AIRMW * ( 1 - Q(:,:,13:1:-1) )
                IF ( am_I_Root ) WRITE(*,*) 'Use GMI concentrations in mesosphere: ',TRIM(SpcName)
             ENDIF

          ELSE
             IF ( am_I_Root ) WRITE(*,*) 'No GMI file found: ',TRIM(Gmiifile)
          ENDIF
       ENDIF
    ENDDO

    ! Additional 3D restart variables related to chemistry/emissions
    CALL Init3D_ ( am_I_Root, IM, JM, LM, OnGeosLev, Internal, VarBundle, 'Chem_H2O2AfterChem', 'H2O2AfterChem', State_Chm%H2O2AfterChem, __RC__ )
    CALL Init3D_ ( am_I_Root, IM, JM, LM, OnGeosLev, Internal, VarBundle, 'Chem_SO2AfterChem', 'SO2AfterChem', State_Chm%SO2AfterChem, __RC__ )
    CALL Init3D_ ( am_I_Root, IM, JM, LM, OnGeosLev, Internal, VarBundle, 'Chem_KPPHvalue', 'KPPHvalue', State_Chm%KPPHvalue, __RC__ )
    ALLOCATE(Tmp3D(IM,JM,LM))
    Tmp3D = 0.0
    CALL Init3D_ ( am_I_Root, IM, JM, LM, OnGeosLev, Internal, VarBundle, 'Chem_StatePSC', 'StatePSC', Tmp3D, __RC__ )
    State_Chm%State_PSC = Tmp3D
    DEALLOCATE(Tmp3d)

    ! Look for additional 2D restart variables related to chemistry / emissions. Add to State_Chm and internal state
    CALL Init2D_ ( am_I_Root, IM, JM, Internal, VarBundle, 'Chem_DryDepNitrogen', 'DryDepNitrogen', State_Chm%DryDepNitrogen, __RC__ )
    CALL Init2D_ ( am_I_Root, IM, JM, Internal, VarBundle, 'Chem_WetDepNitrogen', 'WetDepNitrogen', State_Chm%WetDepNitrogen, __RC__ )
    CALL Init2D_ ( am_I_Root, IM, JM, Internal, VarBundle, 'PARDF_DAVG', 'PARDF_DAVG', EmptyPtr2D, __RC__ )
    CALL Init2D_ ( am_I_Root, IM, JM, Internal, VarBundle, 'PARDR_DAVG', 'PARDR_DAVG', EmptyPtr2D, __RC__ )
    CALL Init2D_ ( am_I_Root, IM, JM, Internal, VarBundle, 'T_DAVG', 'T_DAVG', EmptyPtr2D, __RC__ )
    CALL Init2D_ ( am_I_Root, IM, JM, Internal, VarBundle, 'T_PREVDAY', 'T_PREVDAY', EmptyPtr2D, __RC__ )
    CALL Init2D_ ( am_I_Root, IM, JM, Internal, VarBundle, 'LAI_PREVDAY', 'LAI_PREVDAY', EmptyPtr2D, __RC__ )
    CALL Init2D_ ( am_I_Root, IM, JM, Internal, VarBundle, 'DEP_RESERVOIR', 'DEP_RESERVOIR', EmptyPtr2D, __RC__ )
    CALL Init2D_ ( am_I_Root, IM, JM, Internal, VarBundle, 'DRYPERIOD', 'DRYPERIOD', EmptyPtr2D, __RC__ )
    CALL Init2D_ ( am_I_Root, IM, JM, Internal, VarBundle, 'PFACTOR', 'PFACTOR', EmptyPtr2D, __RC__ )

    ! Deallocate helper array
    IF ( ALLOCATED(Scal) ) DEALLOCATE(Scal)
    IF ( ALLOCATED(Temp) ) DEALLOCATE(Temp)
    IF ( ALLOCATED(wgt1) ) DEALLOCATE(wgt1)
    IF ( ALLOCATED(wgt2) ) DEALLOCATE(wgt2)

    ! All done
    CALL MAPL_SimpleBundleDestroy ( VarBundle, __RC__ )

    ! Make sure that values are not zero
    DO N = 1, State_Chm%nSpecies
       WHERE ( State_Chm%Species(N)%Conc <= 0.0 ) &
          State_Chm%Species(N)%Conc = MISSVAL
    ENDDO

    ENDIF ! DoUpdate

    ! Return
    RETURN_(ESMF_SUCCESS)

  END SUBROUTINE InitFromFile_
!
  SUBROUTINE Init3D_ ( am_I_Root, IM, JM, LM, OnGeosLev, Internal, VarBundle, VarName, IntName, State3D, RC )
    LOGICAL,                 INTENT(IN)            :: am_I_Root
    INTEGER,                 INTENT(IN)            :: IM, JM, LM
    LOGICAL,                 INTENT(IN)            :: OnGeosLev
    TYPE(ESMF_STATE),        INTENT(INOUT)         :: Internal ! Internal state
    TYPE(MAPL_SimpleBundle), INTENT(INOUT)         :: VarBundle
    CHARACTER(LEN=*),        INTENT(IN)            :: VarName
    CHARACTER(LEN=*),        INTENT(IN)            :: IntName
    REAL(fp),                POINTER               :: State3D(:,:,:)
    INTEGER,                 INTENT(OUT)           :: RC       ! Success or failure?
! LOCAL VARIABLES:
    CHARACTER(LEN=ESMF_MAXSTR)    :: Iam
    INTEGER                       :: VarID
    INTEGER                       :: LM2
    INTEGER                       :: STATUS
    REAL, POINTER                 :: Ptr3D(:,:,:) => NULL()

    ! Begin here
    Iam = 'Init3D_'

    ! Get variable on internal array
    VarID = MAPL_SimpleBundleGetIndex ( VarBundle, trim(VarName), 3, RC=STATUS, QUIET=.TRUE. )
    IF ( VarID > 0 ) THEN
       LM2 = SIZE(VarBundle%r3(VarID)%q,3)
       ASSERT_( LM==LM2 )
       IF ( am_I_Root ) WRITE(*,*) 'Field initialized from external field: ',TRIM(VarName),TRIM(IntName)
    ELSE
       IF ( am_I_Root ) WRITE(*,*) 'Field not found in external file - no updates: ',TRIM(VarName)
    ENDIF

    ! Pass field to internal state
    CALL MAPL_GetPointer( Internal, Ptr3D, TRIM(IntName) , notFoundOK=.TRUE., __RC__ )
    IF ( ASSOCIATED(Ptr3D) ) THEN
       IF ( OnGeosLev ) THEN
          Ptr3D(:,:,:) = VarBundle%r3(VarID)%q(:,:,:)
       ELSE
          Ptr3D(:,:,:) = VarBundle%r3(VarID)%q(:,:,LM:1:-1)
       ENDIF
    ELSE
       IF ( am_I_Root ) WRITE(*,*) 'Field not found in internal state - no update: ',TRIM(IntName)
    ENDIF

    ! Pass field to state object (if provided)
    IF ( ASSOCIATED(State3D) ) THEN
       IF ( OnGeosLev ) THEN
          State3D(:,:,:) = VarBundle%r3(VarID)%q(:,:,LM:1:-1)
       ELSE
          State3D(:,:,:) = VarBundle%r3(VarID)%q(:,:,:)
       ENDIF
    ELSE
       IF ( am_I_Root ) WRITE(*,*) 'No state obj field provided - no update: ',TRIM(VarName)
    ENDIF

    RETURN_(ESMF_SUCCESS)
  END SUBROUTINE Init3D_
!
  SUBROUTINE Init2D_ ( am_I_Root, IM, JM, Internal, VarBundle, VarName, IntName, State2D, RC )
    LOGICAL,                 INTENT(IN)            :: am_I_Root
    INTEGER,                 INTENT(IN)            :: IM, JM
    TYPE(ESMF_STATE),        INTENT(INOUT)         :: Internal ! Internal state
    TYPE(MAPL_SimpleBundle), INTENT(INOUT)         :: VarBundle
    CHARACTER(LEN=*),        INTENT(IN)            :: VarName
    CHARACTER(LEN=*),        INTENT(IN)            :: IntName
    REAL(fp),                POINTER               :: State2D(:,:)
    INTEGER,                 INTENT(OUT)           :: RC       ! Success or failure?
! LOCAL VARIABLES:
    CHARACTER(LEN=ESMF_MAXSTR)    :: Iam
    INTEGER                       :: VarID
    INTEGER                       :: STATUS
    REAL, POINTER                 :: Ptr2D(:,:) => NULL()

    ! Begin here
    Iam = 'Init2D_'

    ! Get variable on internal array
    VarID = MAPL_SimpleBundleGetIndex ( VarBundle, trim(VarName), 2, RC=STATUS, QUIET=.TRUE. )
    IF ( VarID > 0 ) THEN
       IF ( am_I_Root ) WRITE(*,*) 'Field initialized from external field: ',TRIM(VarName),' ',TRIM(IntName)
    ELSE
       IF ( am_I_Root ) WRITE(*,*) 'Field not found in external file - no updates: ',TRIM(VarName)
    ENDIF

    ! Pass field to internal state
    CALL MAPL_GetPointer( Internal, Ptr2D, TRIM(IntName) , notFoundOK=.TRUE., __RC__ )
    IF ( ASSOCIATED(Ptr2D) ) THEN
       Ptr2D(:,:) = VarBundle%r2(VarID)%q(:,:)
    ELSE
       IF ( am_I_Root ) WRITE(*,*) 'Field not found in internal state - no update: ',TRIM(IntName)
    ENDIF

    ! Pass field to state object (if provided)
    IF ( ASSOCIATED(State2D) ) THEN
       State2D(:,:) = VarBundle%r2(VarID)%q(:,:)
    ELSE
       IF ( am_I_Root ) WRITE(*,*) 'No state obj field provided - no update: ',TRIM(VarName)
    ENDIF

    RETURN_(ESMF_SUCCESS)

  END SUBROUTINE Init2D_
!EOC
!------------------------------------------------------------------------------
!                  GEOS-Chem Global Chemical Model                            !
!------------------------------------------------------------------------------
!BOP
!
! !IROUTINE: SetAnaO3_
!
! !DESCRIPTION:
!\\
!\\
! !INTERFACE:
!
  SUBROUTINE SetAnaO3_( GC, Import, Internal, Export, Clock, &
                        Input_Opt,  State_Met, State_Chm, Q, PLE, TROPP, RC )
!
! !USES:
!
!
! !INPUT/OUTPUT PARAMETERS:
!
    TYPE(ESMF_GridComp), INTENT(INOUT)         :: GC       ! Ref. to this GridComp
    TYPE(ESMF_State),    INTENT(INOUT)         :: Import   ! Import State
    TYPE(ESMF_STATE),    INTENT(INOUT)         :: Internal ! Internal state
    TYPE(ESMF_State),    INTENT(INOUT)         :: Export   ! Export State
    TYPE(ESMF_Clock),    INTENT(INOUT)         :: Clock    ! ESMF Clock object
    TYPE(OptInput)                             :: Input_Opt
    TYPE(MetState)                             :: State_Met
    TYPE(ChmState)                             :: State_Chm
    REAL,                INTENT(IN)            :: Q(:,:,:)
    REAL,                POINTER               :: PLE(:,:,:)
    REAL,                POINTER               :: TROPP(:,:)
!
! !OUTPUT PARAMETERS:
!
    INTEGER,             INTENT(OUT)           :: RC       ! Success or failure?
!
! !REMARKS:
!
! !REVISION HISTORY:
!  18 Mar 2017 - C. Keller   - Initial version
!  See https://github.com/geoschem/geos-chem for history
!EOP
!------------------------------------------------------------------------------
!BOC
!
! LOCAL VARIABLES:
!
    ! Objects

    ! Scalars
    LOGICAL                    :: am_I_Root     ! Are we on the root PET?
    LOGICAL                    :: TimeForAna
    REAL, POINTER              :: ANAO3(:,:,:)
    REAL, POINTER              :: O3INC(:,:,:)
    CHARACTER(LEN=ESMF_MAXSTR) :: Iam, compName ! Gridded component name
    CHARACTER(LEN=ESMF_MAXSTR) :: SpcName
    INTEGER                    :: I, J, L, N, LR, IM, JM, LM
    INTEGER                    :: STATUS
    REAL                       :: O3new, MW, ifrac
    REAL                       :: ITROPP
    INTEGER                    :: idx
    INTEGER                    :: LB, L0, L1, L2, L3, L4
    CHARACTER(LEN=2)           :: SL1, SL2

    ! To read from file
    LOGICAL                    :: HasFile
    CHARACTER(LEN=ESMF_MAXSTR) :: ifile
    CHARACTER(LEN=ESMF_MAXSTR) :: VarName
    TYPE(MAPL_SimpleBundle)    :: VarBundle
    TYPE(ESMF_Grid)            :: grid
    TYPE(ESMF_TIME)            :: currTime
    TYPE(ESMF_TIME)            :: fileTime
    TYPE(ESMF_Field)           :: iFld
    INTEGER                    :: VarID, fid
    INTEGER                    :: nymd, nhms, yy, mm, dd, h, m, s, incSecs
    CHARACTER(LEN=4)           :: syy
    CHARACTER(LEN=2)           :: smm, sdd, sh, sm

    !=======================================================================
    ! Initialization
    !=======================================================================

    ! Are we on the root PET
    am_I_Root = MAPL_Am_I_Root()

    ! Set up traceback info
    CALL ESMF_GridCompGet( GC, name=compName, grid=grid,  __RC__ )

    ! Identify this routine to MAPL
    Iam = TRIM(compName)//'::SetAnaO3_'

    ! Is it time to do the analysis? For now, do analysis every three hours
    ! (middle of 3-hour time step)
    ! Get current time
    CALL ESMF_ClockGet( Clock, currTime = currTime, __RC__ )
    CALL ESMF_TimeGet( currTime, yy=yy, mm=mm, dd=dd, h=h, m=m, s=s, __RC__ )
    IF ( m==30 .AND. MOD(h,3)==1 ) THEN
       TimeForAna = .TRUE.
    ELSE
       TimeForAna = .FALSE.
    ENDIF

    ! Diagnostics
    CALL MAPL_GetPointer ( Export, O3INC, 'GCC_ANA_O3_INC', NotFoundOk=.TRUE., __RC__ )
    IF ( ASSOCIATED(O3INC) ) O3INC = 0.0

    ! Get lower bound of PLE array
    LB = LBOUND(PLE,3)

    ! Get target ozone field
    IF ( TimeForAna ) THEN

       ! Verbose
       WRITE(SL2,'(I2)') ANAO3L4
       IF ( ANAO3TROPP <= 0 ) THEN
          WRITE(SL1,'(I2)') ANAO3L1
          IF ( am_I_Root ) WRITE(*,*) 'GEOS-Chem: nudging ozone between level '//SL1//' and '//SL2
       ELSE
          WRITE(SL1,'(I2)') ANAO3TROPP
          IF ( am_I_Root ) WRITE(*,*) 'GEOS-Chem: nudging ozone from tropopause +'//SL1//' levels to '//SL2
       ENDIF

       ! Get analysis O3 field from import in kg/kg
       IF ( LPCHEMO3 ) THEN
          CALL MAPL_GetPointer ( IMPORT, ANAO3, 'PCHEM_O3', __RC__ )

       ! If not PCHEM, try to read it from the specified file
       ELSE
          !CALL MAPL_GetPointer ( IMPORT, ANAO3, 'ANA_O3', __RC__ )
          ! Parse file name
          ifile = ANAO3FILE

          ! testing only
          !IF ( am_I_Root ) WRITE(*,*) 'parsing '//TRIM(ifile)

          write(syy,'(I4.4)') yy
          CALL ReplaceChar ( ifile, '%y4', syy )
          write(smm,'(I2.2)') mm
          CALL ReplaceChar ( ifile, '%m2', smm )
          write(sdd,'(I2.2)') dd
          CALL ReplaceChar ( ifile, '%d2', sdd )
          write(sh,'(I2.2)') h
          CALL ReplaceChar ( ifile, '%h2', sh  )
          write(sm,'(I2.2)') m
          CALL ReplaceChar ( ifile, '%n2', sm  )

          ! testing only
          !IF ( am_I_Root ) WRITE(*,*) 'parsed file: '//TRIM(ifile)

          ! Check if file exists
          INQUIRE( FILE=ifile, EXIST=HasFile )
          IF ( HasFile ) THEN
             ! Try reading current time stamp on file
             s = 0
             call ESMF_TimeSet(fileTime, yy=yy, mm=mm, dd=dd, h=h, m=m, s=s)
             VarBundle =  MAPL_SimpleBundleRead ( TRIM(ifile), 'GCCAnaO3', grid, fileTime, RC=STATUS )
             ! Fall back if this didn't work:
             IF ( RC /= ESMF_SUCCESS ) THEN
                ! If error mode is 0 or 1, stop with error
                IF ( ANAO3ERR <= 1 ) THEN
                   IF ( am_I_Root ) THEN
                      WRITE(*,*) 'Error: current time not found in file: ',TRIM(ifile),yy,mm,dd,h,m
                      WRITE(*,*) 'You can get past this error by disabling ozone nudging or setting the error mode to > 1 in GEOSCHEMchem_GridComp.rc'
                   ENDIF
                   ASSERT_(.FALSE.)
                ! If error mode is larger than 1, just read first variable on file. This can be dangerous!
                ELSE
                   IF ( am_I_Root ) THEN
                      WRITE(*,*) 'Warning: current time not found in file - will read first time slice on file!! ',yy,mm,dd,h,m
                   ENDIF
                   ! Get time stamp on file
                   call GFIO_Open( ifile, 1, fid, STATUS )
                   ASSERT_(STATUS==0)
                   call GetBegDateTime ( fid, nymd, nhms, incSecs, STATUS )
                   ASSERT_(STATUS==0)
                   caLL GFIO_Close( fid, STATUS )
                   ASSERT_(STATUS==0)
                   yy = nymd/10000
                   mm = (nymd-yy*10000) / 100
                   dd = nymd - (10000*yy + mm*100)
                   h  = nhms/10000
                   m  = (nhms- h*10000) / 100
                   s  = nhms - (10000*h  +  m*100)
                   VarBundle =  MAPL_SimpleBundleRead ( TRIM(ifile), 'GCCAnaO3', grid, fileTime, __RC__ )
                ENDIF
             ENDIF
             ! Read variable
             VarName   =  'O3'
             VarID     =  MAPL_SimpleBundleGetIndex ( VarBundle, trim(VarName), 3, RC=STATUS, QUIET=.TRUE. )
             ANAO3     => VarBundle%r3(VarID)%q
             IF ( am_I_Root ) WRITE(*,*) 'Use analysis ozone from '//TRIM(ifile)
          ELSE
             ! If file not found and error mode is zero, stop with error
             IF ( ANAO3ERR == 0 ) THEN
                IF ( am_I_Root ) THEN
                   WRITE(*,*) 'ERROR: file not found: '//TRIM(ifile)
                   WRITE(*,*) 'You can get past this error by disabling ozone nudging or setting the error mode to > 0 in GEOSCHEMchem_GridComp.rc'
                ENDIF
                ASSERT_(.FALSE.)
             ! If file not found and error mode is not zero, just skip nudging
             ELSE
                TimeForAna = .FALSE.
                IF ( am_I_Root ) WRITE(*,*) 'File not found - skip ozone nudging: '//TRIM(ifile)
             ENDIF
          ENDIF
       ENDIF
    ENDIF

    ! Apply ozone analysis increment if it's time to do so
    IF ( TimeForAna ) THEN

       ! Select ozone index
       ! Loop over all species
       N = -1
       DO I = 1, State_Chm%nSpecies
          IF ( TRIM(State_Chm%SpcData(I)%Info%Name) == 'O3' ) THEN
             N = I
          ENDIF
       ENDDO
       ASSERT_(N > 0)

       ! array dimensions
       IM = SIZE(ANAO3,1)
       JM = SIZE(ANAO3,2)
       LM = SIZE(ANAO3,3)

       DO J=1,JM
       DO I=1,IM

          ! Determine levels to loop over: upper level is always the same
          ! Lower level may be dynamic if along tropopause. In that case
          ! find lowest level above tropopause as reference point.
          L3 = ANAO3L3
          L4 = ANAO3L4
          IF ( ANAO3TROPP > 0 ) THEN
             ! Find first level edge above tropopause.
             ITROPP = TROPP(I,J)
             L0 = -1
             DO L=1,LM
                IF ( PLE(I,J,LM-L+LB) < ITROPP ) THEN
                   L0 = L
                   EXIT
                ENDIF
             ENDDO
             ! Set lower nudging levels based on tropopause level L0.
             ! The lowest level is determined based on L0 and the offset
             ! value ANAO3TROPP (provided in GEOSCHEMchem_GridComp.rc).
             ASSERT_(L0>0)
             L1 = L0 - 1 + ANAO3TROPP
             L2 = L1 + ( ANAO3L2 - ANAO3L1 )
          ELSE
             L1 = ANAO3L1
             L2 = ANAO3L2
          ENDIF

          ! Loop over all relevant levels
          DO L = L1, L4

             ! LR is the reverse of L
             LR = LM - L + 1

             ! Get fraction of analysis field to be used.
             ! This goes gradually from 0.0 to ANAO3FR between ANAO3L1 to ANAO3L2,
             ! and is ANAO3FR above
             ifrac = 0.0
             IF ( L >= L2 .AND. L <= L3 ) THEN
                ifrac = ANAO3FR
             ELSEIF ( L < L2 ) THEN
                ifrac = ANAO3FR * ( (L-L1) / (L2-L1) )
             ELSEIF ( L > L3 ) THEN
                ifrac = ANAO3FR * ( (L4-L) / (L4-L3) )
             ENDIF
             ifrac = max(0.0,min(1.0,ifrac))
             IF ( ifrac == 0.0 ) CYCLE

             ! Pass to State_Chm species array. PCHEM ozone should never be zero or smaller!
             IF ( ANAO3(I,J,LR) > 0.0 ) THEN
                O3new = ( (1.0-ifrac) * State_Chm%Species(N)%Conc(I,J,L) ) &
                      + (      ifrac  * ANAO3(I,J,LR)              )
                IF ( ASSOCIATED(O3INC) ) O3INC(I,J,LR) = O3new - State_Chm%Species(N)%Conc(I,J,L) 
                State_Chm%Species(N)%Conc(I,J,L) = O3new 
             ENDIF
          ENDDO ! L
       ENDDO
       ENDDO

       ! Clean up
       IF ( ASSOCIATED(ANAO3 ) ) ANAO3 => NULL()
       IF ( .NOT. LPCHEMO3 ) CALL MAPL_SimpleBundleDestroy ( VarBundle, __RC__ )
    ENDIF

    ! All done
    RETURN_(ESMF_SUCCESS)

  END SUBROUTINE SetAnaO3_
!EOC
#if defined( MODEL_GEOS )
!------------------------------------------------------------------------------
!                  GEOS-Chem Global Chemical Model                            !
!------------------------------------------------------------------------------
!BOP
!
! !IROUTINE: AddSpecInfoForMoist
!
! !DESCRIPTION: Add species info to internal state for moist
!\\
!\\
! !INTERFACE:
!
  SUBROUTINE AddSpecInfoForMoist ( am_I_Root, GC, CF, Input_Opt, State_Chm, RC )
!
! !USE:
!
   USE Species_Mod,      ONLY : MISSING, MISSING_R8
!
! !INPUT/OUTPUT PARAMETERS:
!
    LOGICAL,             INTENT(IN   )         :: am_I_Root ! Root CPU?
    TYPE(ESMF_GridComp), INTENT(INOUT)         :: GC        ! Ref. to this GridComp
    TYPE(ESMF_Config),   INTENT(INOUT)         :: CF        ! GEOSCHEM*.rc
    TYPE(OptInput),      INTENT(INOUT)         :: Input_Opt ! Input Options
    TYPE(ChmState),      INTENT(INOUT)         :: State_Chm ! Chemistry state
!
! !OUTPUT PARAMETERS:
!
    INTEGER,             INTENT(INOUT)         :: RC        ! Success or failure?
!
! !REMARKS:
!
! !REVISION HISTORY:
!  21 Oct 2020 - C. Keller   - Initial version
!  See https://github.com/geoschem/geos-chem for history
!EOP
!------------------------------------------------------------------------------
!BOC
!
! LOCAL VARIABLES:
!
    TYPE(MAPL_MetaComp), POINTER     :: STATE => NULL()
    TYPE(ESMF_STATE)                 :: Internal
    TYPE(ESMF_Field)                 :: Field
    CHARACTER(LEN=ESMF_MAXSTR)       :: FieldName
    real(ESMF_KIND_R4), dimension(4) :: HenryCoeffs
    real(ESMF_KIND_R4), dimension(3) :: kcs
    REAL                             :: fscav
    REAL(ESMF_KIND_R4)               :: hstar,dhr,ak0,dak
    REAL                             :: liq_and_gas, retfactor, convfaci2g
    INTEGER                          :: N
    INTEGER                          :: TurnOffSO2
    INTEGER                          :: online_cldliq, online_vud
    TYPE(Species), POINTER           :: SpcInfo

    __Iam__('AddSpecInfoForMoist')

    ! Starts here
    CALL MAPL_GetObjectFromGC(GC, STATE, __RC__ )
    CALL MAPL_Get ( STATE, INTERNAL_ESMF_STATE=Internal, __RC__ )

    ! Turn off SO2 washout? Defaults to yes.
    ! SO2  washout occurs via reaction with H2O2. This reaction
    ! seems to be explicitly capture in the sulfur chemistry code so make sure that
    ! SO2 is not being washed out.
    CALL ESMF_ConfigGetAttribute( CF, TurnOffSO2, Label="TurnOff_SO2_washout:", Default=1, __RC__ )

    ! Use online or offline calculation of cloud liquid water?
    CALL ESMF_ConfigGetAttribute( CF, online_cldliq, Label="Online_CLDLIQ:", Default=1, __RC__ )

    ! Use online or offline calculation of vertical updraft velocity?
    CALL ESMF_ConfigGetAttribute( CF, online_vud, Label="Online_VUD:", Default=1, __RC__ )

    ! Verbose
    IF ( am_I_Root ) THEN
       WRITE(*,*) 'Update wet scavenging parameter for MOIST:'
       WRITE(*,*) 'Turn off SO2 washout: ',TurnOffSO2
       WRITE(*,*) 'Calculate CLDLIQ online: ',online_cldliq
       WRITE(*,*) 'Calculate VUD online: ',online_vud
       WRITE(*,*) 'ID,          Name:  Hstar, dHstar, Ka, dKa, AerScavEff, KcScal1, KcScal2, KcScal3, liq/gas, i2g, retention'
    ENDIF

    ! Loop over all species
    !DO N_WD = 1, State_Chm%nWetDep
    DO N = 1, State_Chm%nSpecies

       !N = State_Chm%Map_WetDep(N_WD)
       SpcInfo => State_Chm%SpcData(N)%Info

       ! Get field
       FieldName = TRIM(SPFX)//TRIM(SpcInfo%name)
       CALL ESMF_StateGet(Internal, TRIM(FieldName), Field, RC=RC )
       ! Skip to next species if not found. This can happen if not all species are in the internal state
       IF ( RC /= ESMF_SUCCESS ) CYCLE

       ! Scavenging efficiency
       fscav = MIN(MAX(SpcInfo%WD_AerScavEff,0.0),1.0)
       ! Don't washout SO2 if specified so
       IF ( (TRIM(FieldName)==TRIM(SPFX)//'SO2') .AND. (TurnOffSO2==1) ) fscav = 0.0
       CALL ESMF_AttributeSet(Field, NAME='ScavengingFractionPerKm', VALUE=fscav, __RC__ )

       ! Henry coefficients. All values default to -1.0
       hstar = -99.0
       dhr   = 0.0 !mkelp 20210114
       ak0   = 0.0 !mkelp
       ! Henry law coefficient [mol/atm]
       IF ( SpcInfo%Henry_K0  /= MISSING_R8 ) hstar = SpcInfo%Henry_K0
       ! Temperature correction factor [K]
       IF ( SpcInfo%Henry_CR  /= MISSING_R8 ) dhr = SpcInfo%Henry_CR
       ! Acid dissociation constant Ka, compute from pKa
       IF ( SpcInfo%Henry_pKa /= MISSING_R8 ) ak0 = SpcInfo%Henry_pKa
       ! Temperature correction for Ka, currently ignored by GEOS-Chem
       dak   = 0.0 !mkelp
       ! Don't washout SO2 if specified so
       IF ( (TRIM(FieldName)==TRIM(SPFX)//'SO2') .AND. (TurnOffSO2==1) ) THEN
          hstar = -99.0
          dhr   = 0.0 !mkelp
          ak0   = 0.0 !mkelp
       ENDIF
       ! Pass to array
       HenryCoeffs(1) = hstar
       HenryCoeffs(2) = dhr
       HenryCoeffs(3) = ak0
       HenryCoeffs(4) = dak
       CALL ESMF_AttributeSet(Field, 'SetofHenryLawCts', HenryCoeffs, __RC__ )
       ! KC scale factors
       kcs(:) = 1.0
       IF ( SpcInfo%WD_KcScaleFac(1) /= MISSING ) kcs(1) = SpcInfo%WD_KcScaleFac(1)
       IF ( SpcInfo%WD_KcScaleFac(2) /= MISSING ) kcs(2) = SpcInfo%WD_KcScaleFac(2)
       IF ( SpcInfo%WD_KcScaleFac(3) /= MISSING ) kcs(3) = SpcInfo%WD_KcScaleFac(3)
       CALL ESMF_AttributeSet(Field, 'SetofKcScalFactors', kcs, __RC__ )
       ! Gas-phase washout parameter
       ! Liquid and gas washout?
       liq_and_gas = 0.0
       IF ( SpcInfo%WD_LiqAndGas ) liq_and_gas = 1.0
       CALL ESMF_AttributeSet(Field, 'LiqAndGas', liq_and_gas, __RC__ )
       ! ice to gas ratio
       IF ( SpcInfo%WD_ConvFacI2G == MISSING ) THEN
          convfaci2g = 0.0
       ELSE
          convfaci2g = SpcInfo%WD_ConvFacI2G
       ENDIF
       CALL ESMF_AttributeSet(Field, 'ConvFacI2G', convfaci2g, __RC__ )
       ! Retention factor
       IF ( SpcInfo%WD_RetFactor == MISSING ) THEN
          retfactor = 1.0
       ELSE
          retfactor = SpcInfo%WD_RetFactor
       ENDIF
       CALL ESMF_AttributeSet(Field, 'RetentionFactor', retfactor, __RC__ )
       ! Use online or offline CLDLIQ? This is the same for all species
       CALL ESMF_AttributeSet(Field, 'OnlineCLDLIQ', real(online_cldliq), __RC__ )
       ! Use online or offline VUD? This is the same for all species
       CALL ESMF_AttributeSet(Field, 'OnlineVUD', real(online_vud), __RC__ )
       ! Verbose
       IF ( am_I_Root ) THEN
          WRITE(*,100) N, TRIM(SpcInfo%Name), hstar, dhr, ak0, dak, fscav, kcs(1), kcs(2), kcs(3), liq_and_gas, convfaci2g, retfactor
100       FORMAT( i3,1x,a14,': ',4(1x,es9.2),7(1x,f3.1) )
       ENDIF
    ENDDO

    RETURN_(ESMF_SUCCESS)

  END SUBROUTINE AddSpecInfoForMoist
!EOC
!------------------------------------------------------------------------------
!     NASA/GSFC, Global Modeling and Assimilation Office, Code 910.1 and      !
!          Harvard University Atmospheric Chemistry Modeling Group            !
!------------------------------------------------------------------------------
!BOP
!
! !IROUTINE: MetVars_For_Lightning_Init
!
! !DESCRIPTION: Initialize the imports to fill the met variables needed for
!               lightning NOx computation
!\\
!\\
! !INTERFACE:
!
  SUBROUTINE MetVars_For_Lightning_Init( GC, CF, RC )
!
! !INPUT/OUTPUT PARAMETERS:
!
    TYPE(ESMF_GridComp), INTENT(INOUT)         :: GC        ! Ref. to this GridComp
    TYPE(ESMF_Config),   INTENT(INOUT)         :: CF        ! GEOSCHEM*.rc
!
! !OUTPUT PARAMETERS:
!
    INTEGER,             INTENT(OUT)           :: RC        ! Success or failure?
!
! !REMARKS:
!
! !REVISION HISTORY:
!  20 Jan 2020 - C. Keller   - Initial version
!  See https://github.com/geoschem/geos-chem for history
!EOP
!------------------------------------------------------------------------------
!BOC
!
! LOCAL VARIABLES:
!
    CHARACTER(LEN=31)  :: LfrSrc, CnvSrc

    __Iam__('MetVars_For_Lightning_Init')

    ! Get source for lightning fields
    CALL MetVars_For_Lightning_Run( GC, DryRun=.TRUE., CF=CF, &
                                    LfrSrc=LfrSrc, CnvSrc=CnvSrc, __RC__ )

    ! LFR import - always pass LFR and LFR_GCC. Depending on specification,
    ! also provide import from external file
    call MAPL_AddImportSpec(GC,                     &
               SHORT_NAME='LFR',                    &
               LONG_NAME ='lightning_flash_rate',   &
               UNITS     ='km-2 s-1',               &
               DIMS      = MAPL_DimsHorzOnly,       &
               VLOCATION = MAPL_VLocationNone,      &
                                              __RC__ )

    call MAPL_AddImportSpec(GC,                     &
               SHORT_NAME='LFR_GCC',                &
               LONG_NAME ='lightning_flash_rate',   &
               UNITS     ='km-2 s-1',               &
               DIMS      = MAPL_DimsHorzOnly,       &
               VLOCATION = MAPL_VLocationNone,      &
                                              __RC__ )

    IF ( (TRIM(LfrSrc)/='LFR') .AND. &
         (TRIM(LfrSrc)/='LFR_GCC')    ) THEN
       call MAPL_AddImportSpec(GC,                     &
                  SHORT_NAME=TRIM(LfrSrc),             &
                  LONG_NAME ='lightning_flash_rate',   &
                  UNITS     ='km-2 s-1',               &
                  DIMS      = MAPL_DimsHorzOnly,       &
                  VLOCATION = MAPL_VLocationNone,      &
                                                 __RC__ )
    ENDIF

    ! Import fields needed to compute convective height, depending on specification
    SELECT CASE ( TRIM(CnvSrc) )
       CASE ( 'CNV_MFC' )
          ! CNV_MFC is always imported, nothing to do here
          !CONTINUE

       CASE ( 'BYNCY' )
          call MAPL_AddImportSpec(GC,                   &
             SHORT_NAME = 'BYNCY',                      &
             LONG_NAME  ='buoyancy_of surface_parcel',  &
             UNITS      ='m s-2',                       &
             DIMS       = MAPL_DimsHorzVert,            &
             VLOCATION  = MAPL_VLocationCenter,         &
                                                  __RC__ )

       CASE DEFAULT
          call MAPL_AddImportSpec(GC,                       &
               SHORT_NAME=TRIM(CnvSrc),                     &
               LONG_NAME ='convective_cloud_top_from_file', &
               UNITS     ='m',                              &
               DIMS      = MAPL_DimsHorzOnly,               &
               VLOCATION = MAPL_VLocationNone,              &
                                                      __RC__ )

    END SELECT

    ! Also add export for CONV_DEPTH_GCC & LFR diagnostics
    call MAPL_AddExportSpec(GC,                                    &
               SHORT_NAME='GCC_CONV_DEPTH',                        &
               LONG_NAME ='Convective_depth_seen_by_GEOSCHEMchem', &
               UNITS     ='m',                                     &
               DIMS      = MAPL_DimsHorzOnly,                      &
               VLOCATION = MAPL_VLocationNone,                     &
                                                             __RC__ )

    call MAPL_AddExportSpec(GC,                                     &
               SHORT_NAME='GCC_LFR',                                &
               LONG_NAME ='Lightning_flash_rate_seen_GEOSCHEMchem', &
               UNITS     ='km-2 s-1',                               &
               DIMS      = MAPL_DimsHorzOnly,                       &
               VLOCATION = MAPL_VLocationNone,                      &
                                                              __RC__ )


    RETURN_(ESMF_SUCCESS)

  END SUBROUTINE MetVars_For_Lightning_Init
!EOC
!------------------------------------------------------------------------------
!                  GEOS-Chem Global Chemical Model                            !
!------------------------------------------------------------------------------
!BOP
!
! !IROUTINE: MetVars_For_Lightning_Run
!
! !DESCRIPTION: Fill the State_Met variables needed for lightning NOx calculation
!\\
!\\
! !INTERFACE:
!
  SUBROUTINE MetVars_For_Lightning_Run( GC, Import, Export, State_Met, State_Grid, &
                                        DryRun, CF, LfrSrc, CnvSrc, RC )
!
! !INPUT/OUTPUT PARAMETERS:
!
    TYPE(ESMF_GridComp), INTENT(INOUT)           :: GC         ! Ref. to this GridComp
    TYPE(ESMF_State),    INTENT(INOUT), OPTIONAL :: Import     ! Import State
    TYPE(ESMF_State),    INTENT(INOUT), OPTIONAL :: Export     ! Export State
    TYPE(MetState),      INTENT(INOUT), OPTIONAL :: State_Met  ! Met. state object
    TYPE(GrdState),      INTENT(IN),    OPTIONAL :: State_Grid ! Grid state
    LOGICAL,             INTENT(IN),    OPTIONAL :: DryRun     ! Don't fill fields
    TYPE(ESMF_Config),   INTENT(INOUT), OPTIONAL :: CF         ! GEOSCHEM*.rc
!
! !OUTPUT PARAMETERS:
!
    CHARACTER(LEN=*),    INTENT(OUT), OPTIONAL   :: LfrSrc     ! Lightning flash rate source ID
    CHARACTER(LEN=*),    INTENT(OUT), OPTIONAL   :: CnvSrc     ! Convective height source ID
    INTEGER,             INTENT(OUT)             :: RC         ! Success or failure?
!
! !REMARKS:
!
! !REVISION HISTORY:
!  20 Jan 2020 - C. Keller   - Initial version
!  See https://github.com/geoschem/geos-chem for history
!EOP
!------------------------------------------------------------------------------
!BOC
!
! LOCAL VARIABLES:
!
  INTEGER                       :: I,J,L
  INTEGER                       :: LTOP
  LOGICAL                       :: am_I_Root
  LOGICAL                       :: Skip
  CHARACTER(LEN=31), SAVE       :: LFR_SOURCE = ""
  CHARACTER(LEN=31), SAVE       :: CNV_SOURCE = ""
  INTEGER, SAVE                 :: CNV_ID = -1
  REAL, SAVE                    :: SCAL_STRP = 1.0
  REAL, SAVE                    :: SCAL_TROP = 1.0
  REAL, SAVE                    :: SCAL_NTRP = 1.0
  REAL, SAVE                    :: SCAL_LFR  = 1.0
  REAL, POINTER                 :: Ptr2d(:,:)
  REAL, POINTER                 :: BYNCY(:,:,:)

  __Iam__('MetVars_For_Lightning_Run')
  am_I_Root = MAPL_Am_I_Root()

!-LFR source
  IF ( TRIM(LFR_SOURCE)=="" .OR. CNV_ID<0 ) THEN
     ASSERT_(PRESENT(CF))
     CALL ESMF_ConfigGetAttribute( CF, LFR_SOURCE,                     &
                                 Label="LIGHTNING_FLASH_RATE_SOURCE:", &
                                 Default="LFR_GCC",                    &
                                 __RC__                                 )
     CALL ESMF_ConfigGetAttribute( CF, SCAL_STRP,                      &
                                 Label="LFR_SCALING_SOUTHERN_TROP:",   &
                                 Default=1.0,                          &
                                 __RC__                                 )
     CALL ESMF_ConfigGetAttribute( CF, SCAL_TROP,                      &
                                 Label="LFR_SCALING_TROPICS:",         &
                                 Default=1.0,                          &
                                 __RC__                                 )
     CALL ESMF_ConfigGetAttribute( CF, SCAL_NTRP,                      &
                                 Label="LFR_SCALING_NORTHERN_TROP:",   &
                                 Default=1.0,                          &
                                 __RC__                                 )
     CALL ESMF_ConfigGetAttribute( CF, SCAL_LFR,                       &
                                 Label="LFR_SCALING_GLOBAL:",          &
                                 Default=1.0,                          &
                                 __RC__                                 )
     ! Verbose
     IF (am_I_Root) THEN
        WRITE(*,*) 'GEOSCHEMchem lightning flash rate source: ',TRIM(LFR_SOURCE)
        WRITE(*,*) '--> LFR scaling southern trop (<23S)    : ',SCAL_STRP
        WRITE(*,*) '--> LFR scaling tropics (23S-23N)       : ',SCAL_TROP
        WRITE(*,*) '--> LFR scaling northern trop (>23N)    : ',SCAL_NTRP
        WRITE(*,*) '--> LFR scaling global                  : ',SCAL_LFR
     ENDIF

!----Convective height source
     CALL ESMF_ConfigGetAttribute( CF, CNV_SOURCE,                         &
                                 Label="LIGHTNING_CONVECTIVE_TOP_SOURCE:", &
                                 Default="CNV_MFC",                        &
                                 __RC__                                     )
     SELECT CASE ( TRIM(CNV_SOURCE) )
        CASE ( "CNV_MFC" )
           CNV_ID = 0
        CASE ( "BYNCY" )
           CNV_ID = 1
        CASE DEFAULT
           CNV_ID = 2
     END SELECT

     ! Verbose
     IF (am_I_Root) THEN
        WRITE(*,*) 'GEOSCHEMchem lightning convective height source: ',TRIM(CNV_SOURCE)
     ENDIF

  ENDIF

!-Fill state met
  IF ( PRESENT(DryRun) ) THEN
     Skip = DryRun
  ELSE
     Skip = .FALSE.
  ENDIF
  IF ( .NOT. Skip ) THEN

!----Lightning flash rate density [km-2 s-1]
     call MAPL_GetPointer ( IMPORT, Ptr2D, TRIM(LFR_SOURCE), __RC__ )
     State_Met%FLASH_DENS = Ptr2D

     ! Rescale flash rates as specified in GEOSCHEMchem_GridComp.rc
     ! southern extratropics
     IF ( SCAL_STRP /= 1.0 ) THEN
         WHERE ( State_Grid%YMID < -23.0 )
             State_Met%FLASH_DENS = State_Met%FLASH_DENS * SCAL_STRP
         END WHERE
     ENDIF
     ! tropics
     IF ( SCAL_TROP /= 1.0 ) THEN
         WHERE ( State_Grid%YMID >= -23.0 .AND. State_Grid%YMID <= 23.0 )
             State_Met%FLASH_DENS = State_Met%FLASH_DENS * SCAL_TROP
         END WHERE
     ENDIF
     ! northern extratropics
     IF ( SCAL_NTRP /= 1.0 ) THEN
         WHERE ( State_Grid%YMID > 23.0 )
             State_Met%FLASH_DENS = State_Met%FLASH_DENS * SCAL_NTRP
         END WHERE
     ENDIF
     ! overall LFR scaling
     IF ( SCAL_LFR /= 1.0 ) THEN
        State_Met%FLASH_DENS = State_Met%FLASH_DENS * SCAL_LFR
     ENDIF

     ! Eventually add to Export
     Ptr2D => NULL()
     call MAPL_GetPointer ( EXPORT, Ptr2D, 'GCC_LFR', NotFoundOk=.TRUE., __RC__ )
     IF ( ASSOCIATED(Ptr2D) ) Ptr2D = State_Met%FLASH_DENS

!----Convective depth [m]
     SELECT CASE ( CNV_ID )
        ! Convective mass flux
        ! Get highest level with positive convective mass flux. CNV_MFC is on
        ! GEOS coordinates (--> 1=top of atmosphere) and on level edges.
        CASE ( 0 )
           DO J=1,State_Grid%NY
           DO I=1,State_Grid%NX
              LTOP = 0
              DO L = 2,State_Grid%NZ+1
                 IF ( CNV_MFC(I,J,L-1) > 0.0 ) THEN
                    LTOP = (State_Grid%NZ+1) - L + 1
                    EXIT
                 ENDIF
              ENDDO
              IF ( LTOP > 0 ) THEN
                 State_Met%CONV_DEPTH(I,J) = SUM(State_Met%BXHEIGHT(I,J,1:LTOP))
              ELSE
                 State_Met%CONV_DEPTH(I,J) = 0.0
              ENDIF
           ENDDO
           ENDDO

        ! Buoyancy and convective fraction
        ! Get highest level with positive buoyancy and where convective fraction
        ! is non-zero. BYNCY is on GEOS coordinates (--> 1=top of atmosphere) and
        ! on level mid-points. LM captures the dimension of CNV_MFC, which is on
        ! level edges.
        CASE ( 1 )
           call MAPL_GetPointer ( IMPORT, BYNCY, 'BYNCY', __RC__ )
           ASSERT_(ASSOCIATED(CNV_FRC))
           DO J=1,State_Grid%NY
           DO I=1,State_Grid%NX
              LTOP = 0
              IF ( CNV_FRC(I,J) > 0.0 ) THEN
                 DO L = 1,State_Grid%NZ
                    IF ( BYNCY(I,J,L) > 0.0 ) THEN
                       LTOP = State_Grid%NZ - L + 1
                       EXIT
                    ENDIF
                 ENDDO
              ENDIF
              IF ( LTOP > 0 ) THEN
                 State_Met%CONV_DEPTH(I,J) = SUM(State_Met%BXHEIGHT(I,J,1:LTOP))
              ELSE
                 State_Met%CONV_DEPTH(I,J) = 0.0
              ENDIF
           ENDDO
           ENDDO

        ! Offline file
        CASE ( 2 )
           call MAPL_GetPointer ( IMPORT, Ptr2D, TRIM(CNV_SOURCE), __RC__ )
           State_Met%CONV_DEPTH = Ptr2D
     END SELECT

     ! Eventually add to Export
     Ptr2D => NULL()
     call MAPL_GetPointer ( EXPORT, Ptr2D, 'GCC_CONV_DEPTH', NotFoundOk=.TRUE., __RC__ )
     IF ( ASSOCIATED(Ptr2D) ) Ptr2D = State_Met%CONV_DEPTH

  ENDIF ! Skip

!-Cleanup
  IF ( PRESENT(LfrSrc) ) LfrSrc = LFR_SOURCE
  IF ( PRESENT(CnvSrc) ) CnvSrc = CNV_SOURCE
  RETURN_(ESMF_SUCCESS)

  END SUBROUTINE MetVars_For_Lightning_Run
!EOC
#endif
!------------------------------------------------------------------------------
!                  GEOS-Chem Global Chemical Model                            !
!------------------------------------------------------------------------------
!BOP
!
! !IROUTINE: ReplaceChar
!
! !DESCRIPTION: Replaces all characters in a string
!\\
!\\
! !INTERFACE:
!
  SUBROUTINE ReplaceChar ( str, pattern, replace )
!
! !INPUT PARAMETERS:
!
    CHARACTER(LEN=*), INTENT(IN)    :: pattern
    CHARACTER(LEN=*), INTENT(IN)    :: replace
!
! !INPUT/OUTPUT PARAMETERS:
!
    CHARACTER(LEN=*), INTENT(INOUT) :: str
!
! !REVISION HISTORY:
!  20 Dec 2018 - C. Keller   - Initial version
!  See https://github.com/geoschem/geos-chem for history
!EOP
!------------------------------------------------------------------------------
!BOC
!
! LOCAL VARIABLES:
!
    INTEGER  :: I, LP, LS

    LP = LEN(TRIM(pattern))
    LS = LEN(TRIM(str))+1
    I  = INDEX(TRIM(str),TRIM(pattern))
    DO WHILE ( I > 0 )
       str = TRIM(str(1:I-1))//TRIM(replace)//TRIM(str(I+LP:LS))
       I = INDEX(TRIM(str),TRIM(pattern))
    ENDDO

  END SUBROUTINE ReplaceChar
!EOC
! GEOS-5 routine moved to gchp_providerservices_mod but needs updating so
! use this for now:
!------------------------------------------------------------------------------
!                  GEOS-Chem Global Chemical Model                            !
!------------------------------------------------------------------------------
!BOP
!
! !IROUTINE: FillAeroDP
!
! !DESCRIPTION: FillAeroDP fills the AERO_DP bundle
!\\
!\\
! !INTERFACE:
!
  SUBROUTINE FillAeroDP ( am_I_Root, GC, EXPORT, RC )
!
! !USES:
!
    USE HCO_ERROR_MOD
    USE HCO_TYPES_MOD,     ONLY : DiagnCont
    USE HCO_DIAGN_MOD,     ONLY : Diagn_Get
    USE HCO_State_GC_Mod,  ONLY : HcoState
!
! !INPUT PARAMETERS:
!
    LOGICAL                            :: am_I_Root
!
! !INPUT/OUTPUT PARAMETERS:
!
    TYPE(ESMF_GridComp), INTENT(INOUT) :: GC       ! Ref to this GridComp
    TYPE(ESMF_State),    INTENT(INOUT) :: Export   ! Export State
!
! !OUTPUT PARAMETERS:
!
    INTEGER, INTENT(OUT), OPTIONAL     :: RC
!
! !REVISION HISTORY:
!  30 Mar 2015 - C. Keller   - Initial version
!  See https://github.com/geoschem/geos-chem for history
!EOP
!------------------------------------------------------------------------------
!BOC
!
! LOCAL VARIABLES:
!

    REAL, POINTER                :: Ptr2d(:,:) => NULL()
    INTEGER                      :: I, J, N, TrcID
    CHARACTER(LEN= 2)            :: Prfx
    CHARACTER(LEN=15)            :: TrcName
    CHARACTER(LEN=ESMF_MAXSTR)   :: ExpName

    ! Hemco diagnostics
    INTEGER                      :: DgnID
    INTEGER                      :: FLAG, ERR
    TYPE(DiagnCont), POINTER     :: DgnCont => NULL()

    ! Error handling
    INTEGER                      :: STATUS
    CHARACTER(LEN=ESMF_MAXSTR)   :: Iam

    !=======================================================================
    ! FillAeroDP begins here
    !=======================================================================

    ! Traceback handle
    Iam = 'FillAeroDP'

    ! There are 8 species in total
    DO N = 1, 8

       ! Get species ID
       SELECT CASE ( N )
          CASE ( 1 )
             TrcName = 'DST1'
             Prfx    = 'DU'
          CASE ( 2 )
             TrcName = 'DST2'
             Prfx    = 'DU'
          CASE ( 3 )
             TrcName = 'DST3'
             Prfx    = 'DU'
          CASE ( 4 )
             TrcName = 'DST4'
             Prfx    = 'DU'
          CASE ( 5 )
             TrcName = 'BCPI'
             Prfx    = 'BC'
          CASE ( 6 )
             TrcName = 'BCPO'
             Prfx    = 'BC'
          CASE ( 7 )
             TrcName = 'OCPI'
             Prfx    = 'OC'
          CASE ( 8 )
             TrcName = 'OCPO'
             Prfx    = 'OC'
          CASE DEFAULT
             TrcName = 'YeahYeahYeah'
       END SELECT

       ! Get GEOS-Chem tracer ID
       TrcID = Ind_( TRIM(TrcName) )

       ! Only if tracer is defined...
       IF ( TrcID <= 0 ) CYCLE

       ! Dry dep and wet dep
       DO I = 1, 2

          IF ( I == 1 ) THEN
             ExpName = TRIM(Prfx)//'DP_'//TRIM(TrcName)
          ELSEIF ( I == 2 ) THEN
             ExpName = TRIM(Prfx)//'WT_'//TRIM(TrcName)
          ENDIF

          ! Get pointer
          CALL MAPL_GetPointer( EXPORT, Ptr2D, TRIM(ExpName),   &
                                notFoundOk=.TRUE., __RC__ )

          ! Skip if not defined
          IF ( .NOT. ASSOCIATED(Ptr2D) ) CYCLE

          ! Reset
          Ptr2D = 0.0

          ! ------------------
          ! Dry deposition
          ! ------------------
          IF ( I == 1 ) THEN

             ! Get diagnostics
             DgnID = 44500 + TrcID
             CALL Diagn_Get( HcoState, .FALSE., DgnCont,  &
                             FLAG, ERR, cID=DgnID, AutoFill=-1,      &
                             COL=Input_Opt%DIAG_COLLECTION )

             ! Error check
             _ASSERT( ERR == HCO_SUCCESS,'Error calling Diagn_Get' )

             ! Add to array if diagnostics is defined
             ! GEOS-Chem diagnostics is in kg m-2 s-1.
             IF ( FLAG == HCO_SUCCESS ) THEN
                IF ( ASSOCIATED(DgnCont%Arr2D%Val) ) THEN
                   Ptr2D = Ptr2D + DgnCont%Arr2D%Val
                ENDIF
             ENDIF

          ! ------------------
          ! Wet depostion
          ! ------------------
          ELSEIF ( I == 2 ) THEN

             ! Convective and wet scavenging
             DO J = 1, 2

                SELECT CASE ( J )
                   ! Convection:
                   CASE ( 1 )
                      DgnID = 38000 + TrcID
                   ! Wet deposition
                   CASE ( 2 )
                      DgnID = 39000 + TrcID
                   CASE DEFAULT
                      DgnID = -1
                END SELECT

                ! Get diagnostics
                CALL Diagn_Get( HcoState, .FALSE., DgnCont,  &
                                FLAG, ERR, cID=DgnID, AutoFill=-1,      &
                                COL=Input_Opt%DIAG_COLLECTION )

                ! Error check
                _ASSERT( ERR == HCO_SUCCESS,'Error calling Diagn_Get' )

                ! Add to array if diagnostics is defined. GEOS-Chem
                ! diagnostics is already in kg m-2 s-1.
                IF ( FLAG == HCO_SUCCESS ) THEN
                   IF ( ASSOCIATED(DgnCont%Arr2D%Val) ) THEN
                      Ptr2D = Ptr2D + DgnCont%Arr2D%Val
                   ELSEIF ( ASSOCIATED(DgnCont%Arr3D%Val) ) THEN
                      Ptr2D = Ptr2D + SUM(DgnCont%Arr3D%Val,DIM=3)
                   ENDIF
                ENDIF
             ENDDO !J
          ENDIF

       ENDDO !I
    ENDDO !N

    ! Successful return
    RC = ESMF_SUCCESS

  END SUBROUTINE FillAeroDP
!EOC
!------------------------------------------------------------------------------
!                  GEOS-Chem Global Chemical Model                            !
!------------------------------------------------------------------------------
!BOP
!
! !IROUTINE: gridGetInterior
!
! !DESCRIPTION: Given an ESMF grid, returns the lower and upper longitude
!  and latitude indices on a given PET.
!\\
!\\
! !INTERFACE:
!
    SUBROUTINE GridGetInterior( Grid, I1, IN, J1, JN, RC )
!
! !INPUT PARAMETERS:
!
    TYPE(ESMF_Grid), INTENT(IN)  :: Grid   ! ESMF Grid object
!
! !OUTPUT PARAMETERS:
!
    INTEGER,         INTENT(OUT) :: I1     ! Lower lon index on this PET
    INTEGER,         INTENT(OUT) :: IN     ! Upper lon index on this PET
    INTEGER,         INTENT(OUT) :: J1     ! Lower lat index on this PET
    INTEGER,         INTENT(OUT) :: JN     ! Upper lat index on this PET
    INTEGER,         INTENT(OUT) :: RC     ! Success/failure
!
! !REMARKS:
!  This was a PRIVATE routine named MAPL_GridGetInterior within MAPL_Base.F90.
!  I have pulled the source code from there.
!
! !REVISION HISTORY:
!  30 Nov 2012 - R. Yantosca - Initial version, based on MAPL_Base
!  See https://github.com/geoschem/geos-chem for history
!EOP
!------------------------------------------------------------------------------
!BOC
!
! !LOCAL VARIABLES:
!
    TYPE(ESMF_DistGrid)             :: distGrid
    TYPE(ESMF_DELayout)             :: LAYOUT
    INTEGER,            ALLOCATABLE :: AL(:,:)
    INTEGER,            ALLOCATABLE :: AU(:,:)
    INTEGER                         :: nDEs
    INTEGER                         :: deId
    INTEGER                         :: gridRank
    INTEGER                         :: deList(1)

    ! Identify this routine to MAPL
    __Iam__('GridGetInterior')

    ! Get ESMF DistGrid object
    CALL ESMF_GridGet    ( GRID,                           &
                           dimCount        = gridRank,     &
                           distGrid        = distGrid,     &
                           __RC__ )

    ! Get ESMF DELayout object
    CALL ESMF_DistGridGet( distGrid,                       &
                           delayout        = layout,       &
                           __RC__ )


    ! Get the # of DE's and the list of DE's
    CALL ESMF_DELayoutGet( layout,                         &
                           deCount         = nDEs,         &
                           localDeList     = deList,       &
                           __RC__ )

    deId = deList(1)

    ! Allocate memory
    ALLOCATE( AL( gridRank, 0:nDEs-1 ), stat=status )
    ALLOCATE( AU( gridRank, 0:nDEs-1 ), stat=status )

    ! Get the min/max lon/lat values on each PET
    CALL ESMF_DistGridGet( distGrid,                       &
                           minIndexPDe = AL,               &
                           maxIndexPDe = AU,               &
                           __RC__ )

    ! Local Lon indices
    I1 = AL( 1, deId )   ! Lower
    IN = AU( 1, deId )   ! Upper

    ! Local lat indices
    J1 = AL( 2, deId )   ! Lower
    JN = AU( 2, deId )   ! Upper

    ! Free memory
    DEALLOCATE(AU, AL)

    ! Return successfully
    RC = GC_SUCCESS

  END SUBROUTINE GridGetInterior

  ! Adapted from the GOCART interface
  subroutine aerosol_optics(state, rc)

    implicit none

    ! Arguments
    ! ---------
    type(ESMF_State)     :: state
    integer, intent(out) :: rc


    ! Local
    ! ---------
    integer                                 :: n_aerosols
    character(len=ESMF_MAXSTR), allocatable :: aerosol_names(:)
    type(ESMF_FieldBundle)                  :: aerosols

    real, dimension(:,:,:), pointer         :: ple
    real, dimension(:,:,:), pointer         :: rh
    real, dimension(:,:,:), pointer         :: var
    real, dimension(:,:,:), pointer         :: q
    real, dimension(:,:,:,:), pointer       :: q_4d

    real, dimension(:,:,:), allocatable     :: dp, f_p

    character(len=ESMF_MAXSTR)              :: fld_name
    type(ESMF_Field)                        :: fld

    real, dimension(:,:,:,:), allocatable   :: ext, ssa, asy ! (lon:,lat:,lev:,band:)

    integer                                 :: n
    integer                                 :: i1, j1, i2, j2, km

    integer                                 :: band, offset

    integer                                 :: instance

    integer                                 :: STATUS
    character(len=ESMF_MAXSTR)              :: Iam

    integer, parameter                      :: n_bands = 1

    real    :: x
    integer :: i, j, k

    Iam = 'GEOSCHEMCHEM::aerosol_optics()'

    ! Mie Table instance/index
    ! ------------------------
    call ESMF_AttributeGet(state, name='mie_table_instance',  &
                           value=instance, __RC__)

    ! Radiation band
    ! --------------
    band = 0
    call ESMF_AttributeGet(state, name='band_for_aerosol_optics',  &
                           value=band, __RC__)
    offset = band - n_bands

    ! Pressure at layer edges
    ! ------------------------
    call ESMF_AttributeGet(state, name='air_pressure_for_aerosol_optics', &
                           value=fld_name, __RC__)
    call MAPL_GetPointer(state, ple, trim(fld_name), __RC__)

    i1 = lbound(ple, 1); i2 = ubound(ple, 1)
    j1 = lbound(ple, 2); j2 = ubound(ple, 2)
    km = ubound(ple, 3)

    ! Relative humidity
    ! -----------------
    call ESMF_AttributeGet(state, name='relative_humidity_for_aerosol_optics', &
                           value=fld_name, __RC__)
    call MAPL_GetPointer(state, rh, trim(fld_name), __RC__)

    i1 = lbound(rh, 1); i2 = ubound(rh, 1)
    j1 = lbound(rh, 2); j2 = ubound(rh, 2)
    km = ubound(rh, 3)

    call ESMF_StateGet(state, 'AEROSOLS', aerosols, __RC__)
    call ESMF_FieldBundleGet(aerosols, fieldCount=n_aerosols, __RC__)

    allocate(aerosol_names(n_aerosols), __STAT__)

    call ESMF_FieldBundleGet(aerosols, FieldNameList=aerosol_names, __RC__)

    allocate(ext(i1:i2,j1:j2,km,n_bands), &
         ssa(i1:i2,j1:j2,km,n_bands), &
         asy(i1:i2,j1:j2,km,n_bands), __STAT__)

    allocate(q_4d(i1:i2,j1:j2,km,n_aerosols), __STAT__)

#if (0)
    allocate(dp(i1:i2,j1:j2,km), f_p(i1:i2,j1:j2,km), __STAT__)

    dp  = ple(:,:,1:km) - ple(:,:,0:km-1)
    f_p = dp / MAPL_GRAV

    do n = 1, n_aerosols
       call ESMF_FieldBundleGet(aerosols, trim(aerosol_names(n)),  &
                                field=fld, __RC__)
       call ESMF_FieldGet(fld, farrayPtr=q, __RC__)

       q_4d(:,:,:,n) = f_p * q
    end do

    call ESMF_AttributeGet(state, name='mie_table_instance',  &
                           value=instance, __RC__)
    call mie_(geoschemMieTable(instance), aerosol_names, n_bands, &
              offset, q_4d, rh, ext, ssa, asy, __RC__)

    deallocate(dp, f_p, __STAT__)
#else
    do n = 1, n_aerosols
       call ESMF_FieldBundleGet(aerosols, trim(aerosol_names(n)), &
                                field=fld, __RC__)
       call ESMF_FieldGet(fld, farrayPtr=q, __RC__)

       do k = 1, km
          do j = j1, j2
             do i = i1, i2
                x = ((PLE(i,j,k) - PLE(i,j,k-1))*0.01)*(100./MAPL_GRAV)
                q_4d(i,j,k,n) = x * q(i,j,k)
             end do
          end do
       end do
    end do

    call mie_(geoschemMieTable(instance), aerosol_names, n_bands,  &
              offset, q_4d, rh, ext, ssa, asy, __RC__)
#endif

    call ESMF_AttributeGet(state,                                            &
                           name='extinction_in_air_due_to_ambient_aerosol',  &
                           value=fld_name, __RC__)
    if (fld_name /= '') then
       call MAPL_GetPointer(state, var, trim(fld_name), __RC__)
       var = ext(:,:,:,1)
    end if

    call ESMF_AttributeGet(state,                                             &
                           name='single_scattering_albedo_of_ambient_aerosol',&
                           value=fld_name, __RC__)
    if (fld_name /= '') then
       call MAPL_GetPointer(state, var, trim(fld_name), __RC__)
       var = ssa(:,:,:,1)
    end if

    call ESMF_AttributeGet(state,                                         &
                           name='asymmetry_parameter_of_ambient_aerosol', &
                           value=fld_name, __RC__)
    if (fld_name /= '') then
       call MAPL_GetPointer(state, var, trim(fld_name), __RC__)
       var = asy(:,:,:,1)
    end if

    deallocate(aerosol_names, ext, ssa, asy, q_4d, __STAT__)

    _RETURN(ESMF_SUCCESS)

  contains

    subroutine mie_(mie_table, aerosol, nb, offset, q, rh, ext, ssa, asy, rc)

      implicit none

      type(Chem_Mie),    intent(inout):: mie_table    ! mie table
      character(len=*),  intent(in )  :: aerosol(:)   ! list of aerosols
      integer,           intent(in )  :: nb           ! number of bands
      integer,           intent(in )  :: offset       ! bands offset
      real,              intent(in )  :: q(:,:,:,:)   ! aerosol mass mixing
                                                      ! ratio, kg kg-1
      real,              intent(in )  :: rh(:,:,:)    ! relative humidity

      real,              intent(out)  :: ext(:,:,:,:) ! extinction
      real,              intent(out)  :: ssa(:,:,:,:) ! SSA
      real,              intent(out)  :: asy(:,:,:,:) ! asymmetry parameter

      integer,           intent(out)  :: rc

      ! local
      integer :: STATUS
      character(len=ESMF_MAXSTR) :: Iam='aerosol_optics::mie_'

      integer :: l, idx, na

      real(kind=8) :: ext_(size(ext,1),size(ext,2),size(ext,3),size(ext,4))
      real(kind=8) :: ssa_(size(ext,1),size(ext,2),size(ext,3),size(ext,4))
      real(kind=8) :: asy_(size(ext,1),size(ext,2),size(ext,3),size(ext,4))

      na = size(aerosol)

      _ASSERT (na == size(q,4),'Error in number of aerosols')

      ext_ = 0.0d0
      ssa_ = 0.0d0
      asy_ = 0.0d0

      do l = 1, na
         idx = Chem_MieQueryIdx(mie_table, trim(aerosol(l)), __RC__)

         call Chem_MieQueryAllBand4D(mie_table, idx, nb, offset, &
                                     q(:,:,:,l), rh, ext, ssa, asy, __RC__)

         ext_ = ext_ +          ext     ! total extinction
         ssa_ = ssa_ +     (ssa*ext)    ! total scattering
         asy_ = asy_ + asy*(ssa*ext)    ! sum of (asy * sca)
      end do

      ext = ext_
      ssa = ssa_
      asy = asy_

      _RETURN(ESMF_SUCCESS)

    end subroutine mie_

  end subroutine aerosol_optics
!EOC
#endif

#ifdef ADJOINT
   subroutine Adjoint_StateRecord( GC, IMPORT, EXPORT, CLOCK, RC )

     ! !ARGUMENTS:

     type(ESMF_GridComp), intent(inout) :: GC     ! composite gridded component
     type(ESMF_State),    intent(inout) :: IMPORT ! import state
     type(ESMF_State),    intent(inout) :: EXPORT ! export state
     type(ESMF_Clock),    intent(inout) :: CLOCK  ! the clock
     integer, optional,   intent(  out) :: RC     ! Error code:
     ! = 0 all is well
     ! otherwise, error
     !EOPI

     ! LOCAL VARIABLES

     character(len=ESMF_MAXSTR)                  :: IAm
     character(len=ESMF_MAXSTR)                  :: COMP_NAME
     integer                                     :: STATUS

     type (MAPL_MetaComp), pointer               :: STATE
     type (ESMF_State)                           :: INTERNAL
     integer                                     :: hdr
     character(len=ESMF_MAXSTR)                  :: FILETYPE
     character(len=ESMF_MAXSTR)                  :: FNAME, DATESTAMP

     !=============================================================================

     !  Begin...

     _UNUSED_DUMMY(EXPORT)

     Iam = "Adjoint_StateRecord"
     call ESMF_GridCompGet(GC, name=COMP_NAME, RC=STATUS )
     _VERIFY(STATUS)
     Iam = trim(COMP_NAME) // Iam

     ! Get my MAPL_Generic state
     ! -------------------------
     CALL MAPL_GetObjectFromGC(GC, STATE, RC=STATUS)
     _VERIFY(STATUS)

     ! Get Internal State
     call MAPL_Get( STATE, INTERNAL_ESMF_STATE=INTERNAL, __RC__ )

     hdr = 0
     ! call MAPL_GetResource( STATE   , hdr,         &
     !      default=0, &
     !      LABEL="INTERNAL_HEADER:", &
     !      RC=STATUS)
     ! _VERIFY(STATUS)

     call MAPL_DateStampGet(clock, datestamp, __RC__ )

     FILETYPE = 'pnc4'
     FNAME = 'gcadj_import_checkpoint.' // trim(datestamp) // '.nc4'

     call MAPL_CheckpointState(IMPORT, CLOCK, &
          FNAME, &
          FILETYPE, STATE, hdr/=0, &
          RC=STATUS)
     _VERIFY(STATUS)

     FNAME = 'gcadj_internal_checkpoint.' // trim(datestamp) // '.nc4'

     call MAPL_CheckpointState(INTERNAL, CLOCK, &
          FNAME, &
          FILETYPE, STATE, hdr/=0, &
          RC=STATUS)
     _VERIFY(STATUS)


     _RETURN(ESMF_SUCCESS)
   end subroutine Adjoint_StateRecord

   subroutine Adjoint_StateRefresh( GC, IMPORT, EXPORT, CLOCK, RC )

     ! !ARGUMENTS:

     type(ESMF_GridComp), intent(inout) :: GC     ! composite gridded component
     type(ESMF_State),    intent(inout) :: IMPORT ! import state
     type(ESMF_State),    intent(inout) :: EXPORT ! export state
     type(ESMF_Clock),    intent(inout) :: CLOCK  ! the clock
     integer, optional,   intent(  out) :: RC     ! Error code:
     ! = 0 all is well
     ! otherwise, error
     !EOPI

     ! LOCAL VARIABLES

     character(len=ESMF_MAXSTR)                  :: IAm
     character(len=ESMF_MAXSTR)                  :: COMP_NAME
     integer                                     :: STATUS

     type (MAPL_MetaComp), pointer               :: STATE
     type (ESMF_State)                           :: INTERNAL
     integer                                     :: hdr
     integer                                     :: unit

     character(len=ESMF_MAXSTR)                  :: FNAME, datestamp

     !=============================================================================

     _UNUSED_DUMMY(EXPORT)

     !  Begin...

     Iam = "Adjoint_StateRefresh"
     call ESMF_GridCompGet(GC, name=COMP_NAME, RC=STATUS )
     _VERIFY(STATUS)
     Iam = trim(COMP_NAME) // Iam

     ! Get my MAPL_Generic state
     ! -------------------------
     CALL MAPL_GetObjectFromGC(GC, STATE, RC=STATUS)
     _VERIFY(STATUS)

     ! Get Internal state
     CALL MAPL_Get ( STATE, INTERNAL_ESMF_STATE=INTERNAL, __RC__ )

     call MAPL_DateStampGet(clock, datestamp, rc=status)
     _VERIFY(STATUS)

     HDR = 0

     FNAME = 'gcadj_import_checkpoint.' // trim(datestamp) // '.nc4'

     call MAPL_ESMFStateReadFromFile(IMPORT, CLOCK, &
          FNAME, &
          STATE, .FALSE., RC=STATUS)
     _VERIFY(STATUS)
     UNIT = GETFILE(FNAME, RC=STATUS)
     _VERIFY(STATUS)
     call MAPL_DestroyFile(unit = UNIT, rc=STATUS)
     _VERIFY(STATUS)
     CALL FREE_FILE(UNIT, RC=STATUS)
     _VERIFY(STATUS)

     FNAME = 'gcadj_internal_checkpoint.' // trim(datestamp) // '.nc4'

     call MAPL_ESMFStateReadFromFile(INTERNAL, CLOCK, &
          FNAME, &
          STATE, hdr/=0, RC=STATUS)
     _VERIFY(STATUS)
     IF (FNAME(1:1) .eq. '-' .or. &
          FNAME(1:1) .eq. '+') THEN
        UNIT = GETFILE(FNAME(2:), RC=STATUS)
     else
        UNIT = GETFILE(FNAME, RC=STATUS)
     endif
     _VERIFY(STATUS)
     call MAPL_DestroyFile(unit = UNIT, rc=STATUS)
     _VERIFY(STATUS)
     CALL FREE_FILE(UNIT, RC=STATUS)
     _VERIFY(STATUS)

     _RETURN(ESMF_SUCCESS)
   end subroutine Adjoint_StateRefresh

#endif

#ifdef MODEL_GEOS
END MODULE GEOSCHEMchem_GridCompMod
#else
END MODULE Chem_GridCompMod
#endif<|MERGE_RESOLUTION|>--- conflicted
+++ resolved
@@ -433,12 +433,9 @@
     ! Identify this routine to MAPL
     Iam = TRIM(compName)//'::SetServices'
 
-<<<<<<< HEAD
-=======
     ! Root CPU? 
     am_I_Root = MAPL_am_I_Root()    
 
->>>>>>> 188db859
     !=======================================================================
     ! Wrap internal state for storing in this gridded component
     ! Rename this to a "legacy state"
@@ -3365,37 +3362,6 @@
              State_Chm%H2O2AfterChem = Ptr3d_R8(:,:,State_Grid%NZ:1:-1)
           ENDIF
           Ptr3d_R8 => NULL()
-<<<<<<< HEAD
-
-          CALL MAPL_GetPointer( INTSTATE, Ptr3d_R8, 'SO2AfterChem',   &
-                                notFoundOK=.TRUE., __RC__ )
-          IF ( ASSOCIATED(Ptr3d_R8) .AND. &
-               ASSOCIATED(State_Chm%SO2AfterChem) ) THEN
-             State_Chm%SO2AfterChem = Ptr3d_R8(:,:,State_Grid%NZ:1:-1)
-          ENDIF
-          Ptr3d_R8 => NULL()
-
-          CALL MAPL_GetPointer( INTSTATE, Ptr2d_R8, 'DryDepNitrogen', &
-                                notFoundOK=.TRUE., __RC__ )
-          IF ( ASSOCIATED(Ptr2d_R8) .AND. &
-               ASSOCIATED(State_Chm%DryDepNitrogen) ) THEN
-             State_Chm%DryDepNitrogen = Ptr2d_R8
-          ENDIF
-          Ptr2d_R8 => NULL()
-
-          CALL MAPL_GetPointer( INTSTATE, Ptr2d_R8, 'WetDepNitrogen', &
-                                notFoundOK=.TRUE., __RC__ )
-          IF ( ASSOCIATED(Ptr2d_R8) .AND. &
-               ASSOCIATED(State_Chm%WetDepNitrogen) ) THEN
-             State_Chm%WetDepNitrogen = Ptr2d_R8
-          ENDIF
-          Ptr2d_R8 => NULL()
-
-          CALL MAPL_GetPointer( INTSTATE, Ptr3d_R8, 'KPPHvalue' ,     &
-                                notFoundOK=.TRUE., __RC__ )
-          IF ( ASSOCIATED(Ptr3d_R8) .AND. &
-               ASSOCIATED(State_Chm%KPPHvalue) ) THEN
-=======
           
           CALL MAPL_GetPointer( INTSTATE, Ptr3d_R8, 'SO2AfterChem', notFoundOK=.TRUE., __RC__ )
           IF ( ASSOCIATED(Ptr3d_R8) .AND. ASSOCIATED(State_Chm%SO2AfterChem) ) THEN
@@ -3417,7 +3383,6 @@
           
           CALL MAPL_GetPointer( INTSTATE, Ptr3d_R8, 'KPPHvalue', notFoundOK=.TRUE., __RC__ )
           IF ( ASSOCIATED(Ptr3d_R8) .AND. ASSOCIATED(State_Chm%KPPHvalue) ) THEN
->>>>>>> 188db859
              State_Chm%KPPHvalue(:,:,1:State_Grid%MaxChemLev) =       &
             Ptr3d_R8(:,:,State_Grid%NZ:State_Grid%NZ-State_Grid%MaxChemLev+1:-1)
           ENDIF
@@ -4143,13 +4108,10 @@
     INTEGER                    :: myPet       ! # of PET we are on now
     INTEGER                    :: I,  J,  L   ! Loop indices
     REAL                       :: UTC         ! UTC time [hours]
-<<<<<<< HEAD
-=======
     
     ! ewl: added for new internal state vars
     CHARACTER(LEN=ESMF_MAXSTR) :: importName, intStr
     INTEGER                    :: LM
->>>>>>> 188db859
 
     ! Pointers
     TYPE(MAPL_MetaComp), POINTER :: STATE
@@ -4274,36 +4236,6 @@
 
     ENDDO
 
-<<<<<<< HEAD
-    CALL MAPL_GetPointer( INTSTATE, Ptr3d_R8, 'H2O2AfterChem',  &
-                          notFoundOK=.TRUE., __RC__ )
-    IF ( ASSOCIATED(Ptr3d_R8) .AND. &
-         ASSOCIATED(State_Chm%H2O2AfterChem) ) THEN
-       Ptr3d_R8(:,:,State_Grid%NZ:1:-1) = State_Chm%H2O2AfterChem
-    ENDIF
-    Ptr3d_R8 => NULL()
-
-    CALL MAPL_GetPointer( INTSTATE, Ptr3d_R8, 'SO2AfterChem',   &
-                          notFoundOK=.TRUE., __RC__ )
-    IF ( ASSOCIATED(Ptr3d_R8) .AND. &
-         ASSOCIATED(State_Chm%SO2AfterChem) ) THEN
-       Ptr3d_R8(:,:,State_Grid%NZ:1:-1) = State_Chm%SO2AfterChem
-    ENDIF
-    Ptr3d_R8 => NULL()
-
-    CALL MAPL_GetPointer( INTSTATE, Ptr2d_R8, 'DryDepNitrogen', &
-                          notFoundOK=.TRUE., __RC__ )
-    IF ( ASSOCIATED(Ptr2d_R8) .AND. &
-         ASSOCIATED(State_Chm%DryDepNitrogen) ) THEN
-       Ptr2d_R8 = State_Chm%DryDepNitrogen
-    ENDIF
-    Ptr2d_R8 => NULL()
-
-    CALL MAPL_GetPointer( INTSTATE, Ptr2d_R8, 'WetDepNitrogen', &
-                          notFoundOK=.TRUE., __RC__ )
-    IF ( ASSOCIATED(Ptr2d_R8) .AND. &
-         ASSOCIATED(State_Chm%WetDepNitrogen) ) THEN
-=======
     CALL MAPL_GetPointer( INTSTATE, Ptr2d_R8, 'DryDepNitrogen', notFoundOK=.TRUE., __RC__ )
     IF ( ASSOCIATED(Ptr2d_R8) .AND. ASSOCIATED(State_Chm%DryDepNitrogen) ) THEN
        Ptr2d_R8 = State_Chm%DryDepNitrogen
@@ -4312,17 +4244,10 @@
     
     CALL MAPL_GetPointer( INTSTATE, Ptr2d_R8, 'WetDepNitrogen', notFoundOK=.TRUE., __RC__ )
     IF ( ASSOCIATED(Ptr2d_R8) .AND. ASSOCIATED(State_Chm%WetDepNitrogen) ) THEN
->>>>>>> 188db859
        Ptr2d_R8 = State_Chm%WetDepNitrogen
     ENDIF
     Ptr2d_R8 => NULL()
 
-<<<<<<< HEAD
-    CALL MAPL_GetPointer( INTSTATE, Ptr3d_R8, 'KPPHvalue', &
-                          notFoundOK=.TRUE., __RC__ )
-    IF ( ASSOCIATED(Ptr3d_R8) .AND. &
-         ASSOCIATED(State_Chm%KPPHvalue) ) THEN
-=======
     CALL MAPL_GetPointer( INTSTATE, Ptr3d_R8, 'H2O2AfterChem', notFoundOK=.TRUE., __RC__ )
     IF ( ASSOCIATED(Ptr3d_R8) .AND. ASSOCIATED(State_Chm%H2O2AfterChem) ) THEN
        Ptr3d_R8(:,:,State_Grid%NZ:1:-1) = State_Chm%H2O2AfterChem
@@ -4337,7 +4262,6 @@
 
     CALL MAPL_GetPointer( INTSTATE, Ptr3d_R8, 'KPPHvalue', notFoundOK=.TRUE., __RC__ )
     IF ( ASSOCIATED(Ptr3d_R8) .AND. ASSOCIATED(State_Chm%KPPHvalue) ) THEN
->>>>>>> 188db859
        Ptr3d_R8(:,:,1:State_Grid%NZ-State_Grid%MaxChemLev) = 0.0
        Ptr3d_R8(:,:,State_Grid%NZ:State_Grid%NZ-State_Grid%MaxChemLev+1:-1) = &
           State_Chm%KPPHvalue(:,:,1:State_Grid%MaxChemLev)
@@ -4376,15 +4300,8 @@
     ENDIF
     Ptr3D => NULL()
 
-<<<<<<< HEAD
-    CALL MAPL_GetPointer( INTSTATE, Ptr3d_R8, 'DELP_DRY' , &
-                          notFoundOK=.TRUE., __RC__ )
-    IF ( ASSOCIATED(Ptr3d_R8) .AND. &
-         ASSOCIATED(State_Met%DELP_DRY) ) THEN
-=======
     CALL MAPL_GetPointer( INTSTATE, Ptr3d_R8, 'DELP_DRY', notFoundOK=.TRUE., __RC__ )
     IF ( ASSOCIATED(Ptr3d_R8) .AND. ASSOCIATED(State_Met%DELP_DRY) ) THEN
->>>>>>> 188db859
        Ptr3d_R8(:,:,State_Grid%NZ:1:-1) =  &
                  State_Met%DELP_DRY(:,:,1:State_Grid%NZ)
     ENDIF
