#include "MAPL_Generic.h"
!------------------------------------------------------------------------------
!                  GEOS-Chem Global Chemical Transport Model                  !
!------------------------------------------------------------------------------
!BOP
!
! !MODULE: gchp_chunk_mod
!
! !DESCRIPTION: Module GC\_CHUNK\_MOD is the module that contains the init,
!  and run methods for the ESMF interface to GEOS-Chem.
!\\
!\\
! !INTERFACE:
!
MODULE GCHP_Chunk_Mod
!
! !USES:
!
  USE MAPL_MOD
  USE ESMF
  USE ErrCode_Mod
  USE Precision_Mod

  IMPLICIT NONE
  PRIVATE
!
! !PUBLIC MEMBER FUNCTIONS:
!
  PUBLIC :: GCHP_Chunk_Init
  PUBLIC :: GCHP_Chunk_Run
!
! !PRIVATE MEMBER FUNCTIONS:
!
  INTEGER  ::  MemDebugLevel
!
! !REVISION HISTORY:
!  22 Jun 2009 - R. Yantosca & P. Le Sager - Chunkized & cleaned up.
!  See https://github.com/geoschem/geos-chem for history
!EOP
!------------------------------------------------------------------------------
!BOC

CONTAINS
!EOC
!------------------------------------------------------------------------------
!                  GEOS-Chem Global Chemical Transport Model                  !
!------------------------------------------------------------------------------
!BOP
!
! !IROUTINE: gchp_chunk_init
!
! !DESCRIPTION: Subroutine GCHP\_CHUNK\_INIT is the ESMF init method for
!  GEOS-Chem.  This routine calls routines within core GEOS-Chem to allocate
!  arrays and read input files.
!\\
!\\
! !INTERFACE:
!
  SUBROUTINE GCHP_Chunk_Init( nymdB,         nhmsB,      nymdE,           &
                              nhmsE,         tsChem,     tsDyn,           &
                              lonCtr,        latCtr,                      &
#if !defined( MODEL_GEOS )
                              GC,            EXPORT,                      &
#endif
                              Input_Opt,     State_Chm,  State_Diag,      &
                              State_Grid,    State_Met,  HcoConfig,       &
                              HistoryConfig, RC )
!
! !USES:
!
    USE Chemistry_Mod,           ONLY : Init_Chemistry
    USE Emissions_Mod,           ONLY : Emissions_Init
    USE GC_Environment_Mod
    USE GC_Grid_Mod,             ONLY : SetGridFromCtr
    USE GCHP_HistoryExports_Mod, ONLY : HistoryConfigObj
    USE HCO_Types_Mod,           ONLY : ConfigObj
    USE Input_Mod,               ONLY : Read_Input_File
    USE Input_Opt_Mod,           ONLY : OptInput, Set_Input_Opt
    USE Linoz_Mod,               ONLY : Linoz_Read
    USE PhysConstants,           ONLY : PI_180
    USE Pressure_Mod,            ONLY : Init_Pressure
<<<<<<< HEAD
    USE State_Chm_Mod,           ONLY : ChmState
=======
    USE Roundoff_Mod,            ONLY : RoundOff
    USE State_Chm_Mod,           ONLY : ChmState, Ind_
>>>>>>> cd488b8f
    USE State_Diag_Mod,          ONLY : DgnState
    USE State_Grid_Mod,          ONLY : GrdState, Init_State_Grid
    USE State_Met_Mod,           ONLY : MetState
    USE Strat_Chem_Mod,          ONLY : Init_Strat_Chem
!#if defined( MODEL_GEOS )
!    USE Tendencies_Mod,          ONLY : TEND_INIT
!#endif
    USE Time_Mod,                ONLY : Set_Timesteps
    USE UCX_MOD,                 ONLY : INIT_UCX
    USE UnitConv_Mod,            ONLY : Convert_Spc_Units
#ifdef ADJOINT
    USE Charpak_Mod,             ONLY : To_UpperCase
<<<<<<< HEAD
    USE State_Chm_Mod,           ONLY : Ind_
=======
>>>>>>> cd488b8f
#endif
#if defined( RRTMG )
    USE RRTMG_RAD_TRANSFER_MOD,  ONLY : Init_RRTMG_Rad_Transfer
    USE RRTMG_LW_Init,           ONLY : RRTMG_LW_Ini
    USE RRTMG_SW_Init,           ONLY : RRTMG_SW_Ini
#endif
!
! !INPUT PARAMETERS:
!
    INTEGER,            INTENT(IN)    :: nymdB       ! YYYYMMDD @ start of run
    INTEGER,            INTENT(IN)    :: nhmsB       ! hhmmss   @ start of run
    INTEGER,            INTENT(IN)    :: nymdE       ! YYYYMMDD @ end of run
    INTEGER,            INTENT(IN)    :: nhmsE       ! hhmmss   @ end of run
    REAL,               INTENT(IN)    :: tsChem      ! Chemistry timestep [s]
    REAL,               INTENT(IN)    :: tsDyn       ! Chemistry timestep [s]
    REAL(ESMF_KIND_R4), INTENT(IN)    :: lonCtr(:,:) ! Lon centers [radians]
    REAL(ESMF_KIND_R4), INTENT(IN)    :: latCtr(:,:) ! Lat centers [radians]
!
! !INPUT/OUTPUT PARAMETERS:
!
#if !defined( MODEL_GEOS )
    TYPE(ESMF_State),    INTENT(INOUT), TARGET :: EXPORT ! Export state object
    TYPE(ESMF_GridComp), INTENT(INOUT)         :: GC     ! Ref to this GridComp
#endif
    TYPE(OptInput),      INTENT(INOUT) :: Input_Opt      ! Input Options object
    TYPE(ChmState),      INTENT(INOUT) :: State_Chm      ! Chem State object
    TYPE(DgnState),      INTENT(INOUT) :: State_Diag     ! Diag State object
    TYPE(GrdState),      INTENT(INOUT) :: State_Grid     ! Grid State object
    TYPE(MetState),      INTENT(INOUT) :: State_Met      ! Met State object
    TYPE(ConfigObj),     POINTER       :: HcoConfig      ! HEMCO config obj
    TYPE(HistoryConfigObj), POINTER    :: HistoryConfig  ! History config obj
!
! !OUTPUT PARAMETERS:
!
    INTEGER,             INTENT(OUT)   :: RC             ! Success or failure?
!
! !REMARKS:
!  Need to add better error checking
!
! !REVISION HISTORY:
!  18 Jul 2011 - M. Long     - Initial Version
!  See https://github.com/geoschem/geos-chem for history
!EOP
!------------------------------------------------------------------------------
!BOC
!
! !LOCAL VARIABLES:
!
    INTEGER                        :: I, J, L, STATUS
    CHARACTER(LEN=ESMF_MAXSTR)     :: Iam
    TYPE(ESMF_Config)              :: CF            ! Grid comp config object

#ifdef ADJOINT
    ! Adoint variables
    ! Local Finite Difference variables
    REAL(fp)                       :: FD_LAT, FD_LON
    INTEGER                        :: FD_STEP
    CHARACTER(LEN=ESMF_MAXSTR)     :: FD_SPEC
    REAL(fp)                       :: d, dmin
    INTEGER                        :: imin, jmin, NFD, LFD
    INTEGER                        :: IFD, JFD
    CHARACTER(LEN=ESMF_MAXSTR)     :: FD_TYPE

    ! At present, we are unable to load cube-sphere files through ExtData
    ! so we will define the cost function region thusly in GCHP.rc
    INTEGER                        :: CF_IMIN, CF_IMAX
    INTEGER                        :: CF_JMIN, CF_JMAX
    INTEGER                        :: CF_LMIN, CF_LMAX

    ! Need to get gloabl grid information for some FD spot tests
    TYPE(ESMF_Grid)                :: grid           ! ESMF Grid object
    INTEGER                        :: IL_PET, IU_PET ! Global lon bounds on this PET
    INTEGER                        :: JL_PET, JU_PET ! Global lat bounds on this PET

    ! Model phase: fwd, TLM, ADJOINT
    CHARACTER(LEN=ESMF_MAXSTR)     :: ModelPhase
#endif

    !=======================================================================
    ! GCHP_CHUNK_INIT begins here
    !=======================================================================

    ! Error trap
    Iam = 'GCHP_CHUNK_INIT (gchp_chunk_mod.F90)'

    ! Assume success
    RC = GC_SUCCESS

#if !defined( MODEL_GEOS )
    ! Get memory debug level
    call ESMF_GridCompGet ( GC, config=CF, RC=STATUS )
    _VERIFY(STATUS)
    call ESMF_ConfigGetAttribute(CF, MemDebugLevel, &
                                 Label="MEMORY_DEBUG_LEVEL:" , RC=STATUS)
    _VERIFY(STATUS)
#endif

    ! Read input.geos at very beginning of simulation on every thread
    CALL Read_Input_File( Input_Opt, State_Grid, RC )
    _ASSERT(RC==GC_SUCCESS, 'Error calling Read_Input_File')

    ! Initialize GEOS-Chem horizontal grid structure
    CALL GC_Init_Grid( Input_Opt, State_Grid, RC )
    _ASSERT(RC==GC_SUCCESS, 'Error calling GC_Init_Grid')

    ! Set maximum number of levels in the chemistry grid
    IF ( Input_Opt%LUCX ) THEN
       State_Grid%MaxChemLev  = State_Grid%MaxStratLev
    ELSE
       State_Grid%MaxChemLev  = State_Grid%MaxTropLev
    ENDIF

    ! In the ESMF/MPI environment, we can get the total overhead ozone
    ! either from the met fields (GCHPsa) or from the Import State (GEOS-5)
    Input_Opt%USE_O3_FROM_MET = .TRUE.

    ! Read LINOZ climatology
    IF ( Input_Opt%LLINOZ ) THEN
       CALL Linoz_Read( Input_Opt, RC )
       _ASSERT(RC==GC_SUCCESS, 'Error calling Linoz_Read')
    ENDIF

    ! Allocate all lat/lon arrays
    CALL GC_Allocate_All( Input_Opt, State_Grid, RC )
    _ASSERT(RC==GC_SUCCESS, 'Error calling GC_Allocate_All')

    ! Set grid based on passed mid-points
    CALL SetGridFromCtr( Input_Opt, State_Grid, lonCtr, latCtr, RC )
    _ASSERT(RC==GC_SUCCESS, 'Error caling')

    ! Update Input_Opt with timing fields
    Input_Opt%NYMDb   = nymdB
    Input_Opt%NHMSb   = nhmsB
    Input_Opt%NYMDe   = nymdE
    Input_Opt%NHMSe   = nhmsE
    Input_Opt%TS_CHEM = INT( tsChem )   ! Chemistry timestep [sec]
    Input_Opt%TS_EMIS = INT( tsChem )   ! Chemistry timestep [sec]
    Input_Opt%TS_DYN  = INT( tsDyn  )   ! Dynamic   timestep [sec]
    Input_Opt%TS_CONV = INT( tsDyn  )   ! Dynamic   timestep [sec]

    ! Set GEOS-Chem timesteps on all CPUs
    CALL SET_TIMESTEPS( Input_Opt,                                       &
                        Chemistry  = Input_Opt%TS_CHEM,                  &
                        Convection = Input_Opt%TS_CONV,                  &
                        Dynamics   = Input_Opt%TS_DYN,                   &
                        Emission   = Input_Opt%TS_EMIS,                  &
                        Radiation  = Input_Opt%TS_RAD,                   &
                        Unit_Conv  = MAX( Input_Opt%TS_DYN,              &
                                          Input_Opt%TS_CONV ),           &
                        Diagnos    = Input_Opt%TS_DIAG         )

    ! Initialize derived-type objects for met, chem, and diag
    CALL GC_Init_StateObj( HistoryConfig%DiagList,                       &
                           HistoryConfig%TaggedDiagList, Input_Opt,      &
                           State_Chm, State_Diag, State_Grid, State_Met, RC )
    _ASSERT(RC==GC_SUCCESS, 'Error calling GC_Init_StateObj')

#ifdef ADJOINT
    ! Are we running the adjoint?
    call ESMF_ConfigGetAttribute(CF, ModelPhase,            &
                                 Label="MODEL_PHASE:" ,         &
                                 Default="FORWARD",  RC=STATUS)
    _VERIFY(STATUS)
    call WRITE_PARALLEL('Checking if this is adjoint. Model phase = "' // trim(ModelPhase) // '"')
    input_opt%IS_ADJOINT = .FALSE.
    if (TRIM(ModelPhase) .eq. 'ADJOINT') THEN
       call WRITE_PARALLEL('Yes! Setting IS_ADJOINT to true.')
       input_opt%IS_ADJOINT = .TRUE.
    endif

    call ESMF_ConfigGetAttribute(CF, FD_TYPE, &
         Label="FD_TYPE:" , Default='NONE', RC=STATUS)
    _VERIFY(STATUS)

    Input_Opt%IS_FD_GLOBAL = TRIM(To_UpperCase(FD_TYPE(1:4))) == 'GLOB'
    Input_Opt%IS_FD_SPOT   = TRIM(To_UpperCase(FD_TYPE(1:4))) == 'SPOT'
    IF (MAPL_Am_I_Root()) THEN
       WRITE(*,1091) TRIM(FD_TYPE), Input_Opt%IS_FD_GLOBAL, Input_Opt%IS_FD_SPOT
    ENDIF
1091   FORMAT('FD_TYPE = ', a6, ', FD_GLOB = ', L1, ', FD_SPOT = ', L1)



    call ESMF_ConfigGetAttribute(CF, FD_STEP, &
         Label="FD_STEP:" , Default=-1, RC=STATUS)
    _VERIFY(STATUS)

    IF (Input_Opt%IS_FD_GLOBAL .or. Input_Opt%IS_FD_SPOT)  THEN
       _ASSERT(FD_STEP /= -1, 'FD_GLOB or FD_SPOT require FD_STEP')
    ENDIF


    if (.not. FD_STEP == -1 .and. input_opt%IS_ADJOINT) THEN
       Input_Opt%FD_STEP = FD_STEP

       call ESMF_ConfigGetAttribute(CF, FD_SPEC, &
            Label="FD_SPEC:", default="", RC=STATUS)
       _VERIFY(STATUS)
       IF (TRIM(FD_SPEC ) == "") THEN
          NFD = -1
       ELSE
          NFD = Ind_(FD_SPEC)
       ENDIF

       call ESMF_ConfigGetAttribute(CF, IFD, &
            Label="IFD:", default=-1, RC=STATUS)
       _VERIFY(STATUS)

       call ESMF_ConfigGetAttribute(CF, JFD, &
            Label="JFD:", default=-1, RC=STATUS)
       _VERIFY(STATUS)

       ! Get the ESMF grid attached to this gridded component
       CALL ESMF_GridCompGet( GC, grid=Grid, __RC__ )

       ! Get the upper and lower bounds of on each PET using MAPL
       CALL MAPL_GridGetInterior( Grid, IL_PET, IU_PET, JL_PET, JU_PET )

       ! See if we specified IFD and JFD in GCHP.rc
       IF ( IFD > 0 .and. JFD > 0 ) THEN

          if (IL_PET .le. IFD .and. IFD .le. IU_PET .and. &
               JL_PET .le. JFD .and. JFD .le. JU_PET) THEN
             Input_Opt%IS_FD_SPOT_THIS_PET = .true.
             Input_opt%IFD = IFD - IL_PET + 1
             Input_Opt%JFD = JFD - JL_PET + 1

             ! set these for debug printing
             DMIN = 0.0
             IMIN = Input_Opt%IFD
             JMIN = Input_Opt%JFD
          ENDIF

       ELSE

          call ESMF_ConfigGetAttribute(CF, FD_LAT, &
               Label="FD_LAT:", default=-999.0d0, RC=STATUS)
          _VERIFY(STATUS)

          call ESMF_ConfigGetAttribute(CF, FD_LON, &
               Label="FD_LON:", default=-999.0d0, RC=STATUS)
          _VERIFY(STATUS)

          _ASSERT( FD_LAT .ne. -999.0d0 .and. FD_LON .ne. -999.0d0, 'FD_SPOT requires either IFD and JFD or FD_LAT and FD_LON be set in GCHP.rc')


          dmin = 99999.9
          imin = -1
          jmin = -1
          ! try to find lat lon grid cell closest to 44.65, -63.58 (Halifax, NS)
          DO I = 1, state_grid%nx
             DO J = 1, state_grid%ny
                d = sqrt((state_grid%XMID(I,J) - FD_LON)**2 + &
                     (state_grid%YMID(I,J) - FD_LAT)**2)
                if (d < dmin) then
                   dmin = d
                   imin = i
                   jmin = j
                endif
             enddo
          enddo
          ! this is terrible. We need a better way to figure out if we're really in
          ! a grid cell, bbut I don't know how to do that. For now we're just hardcoding
          ! to the value for C24 and hoping for no points near cubed-sphere face
          ! boundaries
          if (dmin < 3.2) then
             ! getting the global grid offset is possible, see Chem_GridCompMod.F90:Extract_
             Input_Opt%IS_FD_SPOT_THIS_PET = .true.
             Input_Opt%IFD = IMIN
             Input_Opt%JFD = JMIN

          end if
       ENDIF

       Input_Opt%NFD = NFD

       call ESMF_ConfigGetAttribute(CF, LFD, &
            Label="LFD:", RC=STATUS)
       _VERIFY(STATUS)

       Input_Opt%LFD = LFD

       ! Read in cost function region

       call ESMF_ConfigGetAttribute(CF, CF_IMIN, &
            Label="CF_IMIN:", default=-1, RC=STATUS)
       _VERIFY(STATUS)

       CF_IMIN = CF_IMIN - IL_PET + 1

       call ESMF_ConfigGetAttribute(CF, CF_IMAX, &
            Label="CF_IMAX:", default=-1, RC=STATUS)
       _VERIFY(STATUS)

       CF_IMAX = CF_IMAX - IL_PET + 1

       call ESMF_ConfigGetAttribute(CF, CF_JMIN, &
            Label="CF_JMIN:", default=-1, RC=STATUS)
       _VERIFY(STATUS)

       CF_JMIN = CF_JMIN - JL_PET + 1

       call ESMF_ConfigGetAttribute(CF, CF_JMAX, &
            Label="CF_JMAX:", default=-1, RC=STATUS)
       _VERIFY(STATUS)

       CF_JMAX = CF_JMAX - JL_PET + 1

       call ESMF_ConfigGetAttribute(CF, CF_LMIN, &
            Label="CF_LMIN:", default=-1, RC=STATUS)
       _VERIFY(STATUS)

       call ESMF_ConfigGetAttribute(CF, CF_LMAX, &
            Label="CF_LMAX:", default=-1, RC=STATUS)
       _VERIFY(STATUS)

       IF (CF_IMIN < 1 .OR. CF_IMIN > State_Grid%NX .OR. &
            CF_IMAX < 1 .OR. CF_IMAX > State_Grid%NX .OR. &
            CF_JMIN < 1 .OR. CF_JMIN > State_Grid%NY .OR. &
            CF_JMAX < 1 .OR. CF_JMAX > State_Grid%NY) THEN
       WRITE(*,1028) Input_Opt%thisCPU,   &
            Input_Opt%CF_IMIN, Input_Opt%CF_IMAX, &
            Input_Opt%CF_JMIN, Input_Opt%CF_JMAX, &
            Input_Opt%CF_LMIN, Input_Opt%CF_LMAX
1028   FORMAT('Pre-CF on Pet ', i3, ' I = (', i3, ', ', i3, ') &
             J = ( ', i3, ', ', i3, ') &
             L = (', i3, ', ', i3, ')')

          CF_IMIN = -1
          CF_IMAX = -1
          CF_JMIN = -1
          CF_JMAX = -1
          CF_LMIN = -1
          CF_LMAX = -1
       ENDIF

       _ASSERT(CF_IMIN * CF_IMAX > 0, 'Please define both max and min for CF_I')
       _ASSERT(CF_JMIN * CF_JMAX > 0, 'Please define both max and min for CF_J')
       _ASSERT(CF_LMIN * CF_LMAX > 0, 'Please define both max and min for CF_L')

       _ASSERT(CF_LMIN * CF_IMIN > 0, 'If CF_I: is defined, please define CF_L')
       _ASSERT(CF_JMIN * CF_IMIN > 0, 'If CF_I: is defined, please define CF_J')
       
       ! At this point, they should all be set or all be negative (probably -1)
       IF (CF_IMIN > 0) THEN
          Input_Opt%CF_IMIN = CF_IMIN
          Input_Opt%CF_IMAX = CF_IMAX
          Input_Opt%CF_JMIN = CF_JMIN
          Input_Opt%CF_JMAX = CF_JMAX
          Input_Opt%CF_LMIN = CF_LMIN
          Input_Opt%CF_LMAX = CF_LMAX
       ELSEIF (Input_Opt%IS_FD_SPOT_THIS_PET) THEN
          Input_Opt%CF_IMIN = Input_Opt%IFD
          Input_Opt%CF_IMAX = Input_Opt%IFD
          Input_Opt%CF_JMIN = Input_Opt%JFD
          Input_Opt%CF_JMAX = Input_Opt%JFD
          Input_Opt%CF_LMIN = Input_Opt%LFD
          Input_Opt%CF_LMAX = Input_Opt%LFD
       WRITE(*,1027) Input_Opt%thisCPU,   &
            Input_Opt%CF_IMIN, Input_Opt%CF_IMAX, &
            Input_Opt%CF_JMIN, Input_Opt%CF_JMAX, &
            Input_Opt%CF_LMIN, Input_Opt%CF_LMAX
1027   FORMAT('CF on Pet ', i3, ' I = (', i3, ', ', i3, ') &
             J = ( ', i3, ', ', i3, ') &
             L = (', i3, ', ', i3, ')')

       ELSE
          Input_Opt%CF_IMIN = -1
          Input_Opt%CF_IMAX = -1
          Input_Opt%CF_JMIN = -1
          Input_Opt%CF_JMAX = -1
          Input_Opt%CF_LMIN = -1
          Input_Opt%CF_LMAX = -1
       ENDIF

       IF ( Input_Opt%IS_FD_SPOT_THIS_PET ) THEN
          write (*,1011) Input_Opt%thisCPU, dmin, imin, jmin, &
               state_grid%YMID(IMIN,JMIN), state_grid%XMID(IMIN,JMIN)

#ifdef DEBUG
          ! Get the ESMF grid attached to this gridded component
          CALL ESMF_GridCompGet( GC, grid=Grid, __RC__ )

          ! Get the upper and lower bounds of on each PET using MAPL
          CALL MAPL_GridGetInterior( Grid, IL_PET, IU_PET, JL_PET, JU_PET )
          WRITE(*,1013) IL_PET, IU_PET
          WRITE(*,1014) JL_PET, JU_PET
#endif
          
         ENDIF

1011   FORMAT('Found FD_SPOT on PET ', i5, ' ', f7.2, &
            ' degrees from cell ', i3, ', ', i3, ' (', f7.2, ', ', f7.2, ')')
1012   FORMAT('Did not find FD_SPOT on PET ', i5, ' ', f7.2,&
            ' degrees from cell ', i3, ', ', i3, ' (', f7.2, ', ', f7.2, ')')
1013   FORMAT('   XminOffset = ', i3, '     XmaxOffset = ', i3)
1014   FORMAT('   YminOffset = ', i3, '     YmaxOffset = ', i3)
1015   FORMAT('   GlobalXMid(', i3, ', ', i3, ') = (', f7.2, ', ' f7.2, ')')
1016   FORMAT('       SPC(', a10, ', FD_SPOT) = ', e22.10)
1019   FORMAT('   SPC_ADJ(', a10, ', FD_SPOT) = ', e22.10)
    ENDIF
#endif

    ! Initialize other GEOS-Chem modules
    CALL GC_Init_Extra( HistoryConfig%DiagList, Input_Opt,    &
                        State_Chm, State_Diag, State_Grid, RC )
    _ASSERT(RC==GC_SUCCESS, 'Error calling GC_Init_Extra')

    ! Set initial State_Chm%Species units to units expected in transport
# if defined( MODEL_GEOS )
    State_Chm%Spc_Units = 'kg/kg total'
#else
    State_Chm%Spc_Units = 'kg/kg dry'
#endif

    ! Initialize chemistry mechanism
    IF ( Input_Opt%ITS_A_FULLCHEM_SIM .OR. Input_Opt%ITS_AN_AEROSOL_SIM ) THEN
       CALL INIT_CHEMISTRY ( Input_Opt,  State_Chm, State_Diag, &
                             State_Grid, RC )
       _ASSERT(RC==GC_SUCCESS, 'Error calling INIT_CHEMISTRY')
    ENDIF

#if defined( RRTMG )
       ! RRTMG initialization
    IF ( Input_Opt%LRAD ) THEN
       CALL Init_RRTMG_Rad_Transfer( Input_Opt, State_Diag, State_Grid, RC )
       _ASSERT(RC==GC_SUCCESS, 'Error calling "Init_RRTMG_Rad_Transfer"!')
       CALL Rrtmg_Lw_Ini()
       CALL Rrtmg_Sw_Ini()
       State_Chm%RRTMG_iCld  = 0
       State_Chm%RRTMG_iSeed = 10
    ENDIF
#endif

    ! Initialize HEMCO
    CALL EMISSIONS_INIT( Input_Opt, State_Chm, State_Grid, State_Met, RC, &
                         HcoConfig=HcoConfig )
    _ASSERT(RC==GC_SUCCESS, 'Error calling EMISSIONS_INIT')

    ! Stratosphere - can't be initialized without HEMCO because of STATE_PSC
    IF ( Input_Opt%LUCX ) THEN

       ! Initialize stratospheric routines
       CALL INIT_UCX( Input_Opt, State_Chm, State_Diag, State_Grid )

    ENDIF

#if defined( MODEL_GEOS )
    ! Keep commented out line with LLSTRAT as a GEOS-5 option reminder
    !IF ( Input_Opt%LSCHEM .AND. Input_Opt%LLSTRAT < value_LM ) THEN
#endif
     IF ( Input_Opt%LSCHEM ) THEN
       CALL INIT_STRAT_CHEM( Input_Opt, State_Chm, State_Met, State_Grid, RC )
       _ASSERT(RC==GC_SUCCESS, 'Error calling INIT_STRAT_CHEM')
    ENDIF

    !-------------------------------------------------------------------------
    ! Diagnostics and tendencies
    !-------------------------------------------------------------------------

!#if defined( MODEL_GEOS )
!    ! The GEOS-Chem diagnostics list, stored in HistoryConfig, is initialized
!    ! during GCHP_INIT_SIMULATION, and corresponding arrays in State_Diag are
!    ! allocated accordingly when initializing State_Diag. Here, we thus
!    ! only need to initialize the tendencies, which have not been initialized
!    ! yet (ckeller, 11/29/17).
!    CALL Tend_Init ( Input_Opt, State_Chm, State_Grid, State_Met, RC )
!    _ASSERT(RC==GC_SUCCESS, 'Error calling Tend_Init')
!#endif

#if !defined( MODEL_GEOS )
    ! GCHP only: Convert species units to internal state units (v/v dry)
    CALL Convert_Spc_Units( Input_Opt, State_Chm, State_Grid, State_Met, &
                            'v/v dry', RC )
    _ASSERT(RC==GC_SUCCESS, 'Error calling Convert_Spc_Units')
#endif

    ! Return success
    RC = GC_Success

  END SUBROUTINE GCHP_Chunk_Init
!EOC

!------------------------------------------------------------------------------
!                  GEOS-Chem Global Chemical Transport Model                  !
!------------------------------------------------------------------------------
!BOP
!
! !IROUTINE: gchp_chunk_run
!
! !DESCRIPTION: Subroutine GCHP\_CHUNK\_RUN is the ESMF run method for
!  GEOS-Chem.
!
! !INTERFACE:
!
  SUBROUTINE GCHP_Chunk_Run( GC,                                             &
                             nymd,       nhms,       year,       month,      &
                             day,        dayOfYr,    hour,       minute,     &
                             second,     utc,        hElapsed,   Input_Opt,  &
                             State_Chm,  State_Diag, State_Grid, State_Met,  &
                             Phase,      IsChemTime, IsRadTime,              &
#if defined( MODEL_GEOS )
                             FrstRewind, &
#endif
#if defined( ADJOINT )
                             IsStarttime, &
#endif
                             RC )
!
! !USES:
!
    ! GEOS-Chem state objects
    USE Input_Opt_Mod,      ONLY : OptInput
    USE State_Chm_Mod,      ONLY : ChmState
    USE State_Diag_Mod
    USE State_Grid_Mod,     ONLY : GrdState
    USE State_Met_Mod,      ONLY : MetState

    ! GEOS-Chem components
    USE Chemistry_Mod,      ONLY : Do_Chemistry, Recompute_OD
    USE Convection_Mod,     ONLY : Do_Convection
    USE DryDep_Mod,         ONLY : Do_DryDep
    USE Emissions_Mod,      ONLY : Emissions_Run
    USE Mixing_Mod,         ONLY : Do_Tend, Do_Mixing
    USE WetScav_Mod,        ONLY : Setup_WetScav, Do_WetDep

    ! HEMCO components (eventually moved to a separate GridComp?)
    USE HCO_State_GC_Mod,   ONLY : HcoState, ExtState
    USE HCO_Interface_Common, ONLY : SetHcoTime
    USE HCO_Utilities_GC_Mod

    ! Specialized subroutines
    USE Calc_Met_Mod,       ONLY : AirQnt
    USE Calc_Met_Mod,       ONLY : Set_Dry_Surface_Pressure
    USE Calc_Met_Mod,       ONLY : Set_Clock_Tracer
    USE Calc_Met_Mod,       ONLY : GCHP_Cap_Tropopause_Prs
    USE Set_Global_CH4_Mod, ONLY : Set_CH4
    USE MODIS_LAI_Mod,      ONLY : Compute_XLAI
    USE PBL_Mix_Mod,        ONLY : Compute_PBL_Height
    USE Pressure_Mod,       ONLY : Set_Floating_Pressures
    USE TOMS_Mod,           ONLY : Compute_Overhead_O3
    USE UCX_Mod,            ONLY : Set_H2O_Trac
    USE Vdiff_Mod,          ONLY : Max_PblHt_for_Vdiff

    ! Utilities
    USE ErrCode_Mod
    USE HCO_Error_Mod
    USE MAPL_MemUtilsMod
    USE Pressure_Mod,       ONLY : Accept_External_Pedge
    USE State_Chm_Mod,      ONLY : IND_
    USE Time_Mod,           ONLY : Accept_External_Date_Time
    USE UnitConv_Mod,       ONLY : Convert_Spc_Units, Print_Global_Species_Kg

    ! Diagnostics
    USE Diagnostics_Mod,    ONLY : Zero_Diagnostics_StartofTimestep
    USE Diagnostics_Mod,    ONLY : Set_Diagnostics_EndofTimestep
#ifdef ADJOINT
    USE Diagnostics_Mod,    ONLY :  Set_SpcAdj_Diagnostic
#endif
    USE Aerosol_Mod,        ONLY : Set_AerMass_Diagnostic

#if defined( RRTMG )
    USE RRTMG_RAD_TRANSFER_MOD,  ONLY : Do_RRTMG_Rad_Transfer
    USE RRTMG_RAD_TRANSFER_MOD,  ONLY : Set_SpecMask
#endif

#if defined( MODEL_GEOS )
    USE Calc_Met_Mod,           ONLY : GET_COSINE_SZA
    USE HCO_Interface_GC_Mod,   ONLY : HCOI_GC_WriteDiagn
#endif
    USE Species_Mod,   ONLY : Species

!
! !INPUT PARAMETERS:
!
    INTEGER,        INTENT(IN)    :: nymd        ! YYYY/MM/DD @ current time
    INTEGER,        INTENT(IN)    :: nhms        ! hh:mm:ss   @ current time
    INTEGER,        INTENT(IN)    :: year        ! UTC year
    INTEGER,        INTENT(IN)    :: month       ! UTC month
    INTEGER,        INTENT(IN)    :: day         ! UTC day
    INTEGER,        INTENT(IN)    :: dayOfYr     ! UTC day of year
    INTEGER,        INTENT(IN)    :: hour        ! UTC hour
    INTEGER,        INTENT(IN)    :: minute      ! UTC minute
    INTEGER,        INTENT(IN)    :: second      ! UTC second
    REAL*4,         INTENT(IN)    :: utc         ! UTC time [hrs]
    REAL*4,         INTENT(IN)    :: hElapsed    ! Elapsed hours
    INTEGER,        INTENT(IN)    :: Phase       ! Run phase (-1, 1 or 2)
    LOGICAL,        INTENT(IN)    :: IsChemTime  ! Time for chemistry? 
    LOGICAL,        INTENT(IN)    :: IsRadTime   ! Time for RRTMG? 
#if defined( MODEL_GEOS )
    LOGICAL,        INTENT(IN)    :: FrstRewind  ! Is it the first rewind?
#endif
#if defined ( ADJOINT )
    LOGICAL,        INTENT(IN)    :: IsStarttime ! Have we reached the start time
                                                 ! in an adjoint run
#endif 
!
! !INPUT/OUTPUT PARAMETERS:
!
    TYPE(ESMF_GridComp), INTENT(INOUT) :: GC          ! Ref to this GridComp
    TYPE(OptInput),      INTENT(INOUT) :: Input_Opt   ! Input Options obj
    TYPE(ChmState),      INTENT(INOUT) :: State_Chm   ! Chemistry State obj
    TYPE(DgnState),      INTENT(INOUT) :: State_Diag  ! Diagnostics State obj
    TYPE(GrdState),      INTENT(INOUT) :: State_Grid  ! Grid State obj
    TYPE(MetState),      INTENT(INOUT) :: State_Met   ! Meteorology State obj
!
! !OUTPUT PARAMETERS:
!
    INTEGER,             INTENT(OUT)   :: RC          ! Return code
!
! !REMARKS:
!
! !REVISION HISTORY:
!  18 Jul 2011 - M. Long     - Initial Version
!  See https://github.com/geoschem/geos-chem for history
!EOP
!------------------------------------------------------------------------------
!BOC
    TYPE(ESMF_STATE)               :: INTSTATE
    TYPE(MAPL_MetaComp), POINTER   :: STATE
    TYPE(ESMF_VM)                  :: VM            ! ESMF VM object
    TYPE(ESMF_Field)               :: IntField
    REAL*8                         :: DT
    CHARACTER(LEN=ESMF_MAXSTR)     :: Iam, OrigUnit
    INTEGER                        :: STATUS, HCO_PHASE, RST
#if defined( MODEL_GEOS )
    INTEGER                        :: I, J, L
#endif

    ! Local logicals to turn on/off individual components
    ! The parts to be executed are based on the input options,
    ! the time step and the phase.
    LOGICAL                        :: DoConv
    LOGICAL                        :: DoDryDep
    LOGICAL                        :: DoEmis
    LOGICAL                        :: DoTend
    LOGICAL                        :: DoTurb
    LOGICAL                        :: DoChem
    LOGICAL                        :: DoWetDep
    LOGICAL                        :: DoRad

    ! First call?
    LOGICAL, SAVE                  :: FIRST    = .TRUE.
    LOGICAL, SAVE                  :: FIRST_RT = .TRUE. ! RRTMG

    ! # of times this routine has been called. Only temporary for printing
    ! processes on the first 10 calls.
    INTEGER, SAVE                  :: NCALLS = 0

    ! Strat. H2O settings
    LOGICAL                        :: SetStratH2O
#if defined( MODEL_GEOS )
    LOGICAL, SAVE                  :: LSETH2O_orig
#endif

    ! For RRTMG
    INTEGER                        :: N

    ! Whether to scale mixing ratio with meteorology update in AirQnt
    LOGICAL, SAVE                  :: scaleMR = .FALSE.

    ! Debug variables
    INTEGER, parameter             :: I_DBG = 6, J_DBG = 5, L_DBG=1
#ifdef ADJOINT
    ! Adjoint Finitie Difference Variables
    INTEGER                        :: IFD, JFD, LFD, NFD
    INTEGER                        :: I, J, L
    REAL*8                         :: CFN
    CHARACTER(len=ESMF_MAXSTR)     :: FD_SPEC, TRACNAME
    TYPE(Species),       POINTER   :: ThisSpc
#endif

    !=======================================================================
    ! GCHP_CHUNK_RUN begins here
    !=======================================================================

    ! Error trap
    Iam = 'GCHP_CHUNK_RUN (gchp_chunk_mod.F90)'

    ! Assume success
    RC = GC_SUCCESS

    ! Get state object (needed for timers)
    CALL MAPL_GetObjectFromGC(GC, STATE, __RC__)

    ! Get the VM for optional memory prints (level >= 2)
    !-----------------------------------
    if ( MemDebugLevel > 0 ) THEN
       call ESMF_VmGetCurrent(VM, RC=STATUS)
       _VERIFY(STATUS)
    endif

    !=======================================================================
    ! Define processes to be covered in this phase
    !
    ! In the standard GEOS-Chem, the following operator sequence is used:
    ! 1. DryDep (kg)
    ! 2. Emissions (kg)
    ! 3. Turbulence (v/v)
    ! 4. Convection (v/v)
    ! 5. Chemistry (kg)
    ! 6. Wetdep (kg)
    !
    ! The GEOS-5 operator sequence is:
    ! 1. Gravity wave drag
    ! 2. Moist (convection)
    ! 3. Chemistry 1 (drydep and emissions)
    ! 4. Surface 1
    ! 5. Turbulence 1
    ! 6. Surface 2
    ! 7. Turbulence 2
    ! 8. Chemistry 2 (chemistry and wet deposition)
    ! 9. Radiation
    !
    ! Here, we use the following operator sequence:
    !
    ! 1.  Convection (v/v) --> Phase 1
    ! 2.  DryDep (kg)      --> Phase 1
    ! 3.  Emissions (kg)   --> Phase 1
    ! 4a. Tendencies (v/v) --> Phase 1
    ! -------------------------------
    ! 4b. Turbulence (v/v) --> Phase 2
    ! 5.  Chemistry (kg)   --> Phase 2
    ! 6.  WetDep (kg)      --> Phase 2
    !
    ! Any of the listed processes is only executed if the corresponding switch
    ! in the input.geos file is enabled. If the physics component already
    ! covers convection or turbulence, they should not be applied here!
    ! The tendencies are only applied if turbulence is not done within
    ! GEOS-Chem (ckeller, 10/14/14).
    !
    ! The standard number of phases in GCHP is 1, set in GCHP.rc, which
    ! results in Phase -1 in gchp_chunk_run. This results in executing
    ! all GEOS-Chem components in a single run rather than splitting up
    ! across two runs as is done in GEOS-5. (ewl, 10/26/18)
    !=======================================================================

    ! By default, do processes as defined in input.geos. DoTend defined below.
    DoConv   = Input_Opt%LCONV                    ! dynamic time step
    DoDryDep = Input_Opt%LDRYD .AND. IsChemTime   ! chemistry time step
    DoEmis   = IsChemTime                         ! chemistry time step
#if defined( MODEL_GEOS )
    DoTurb   = Input_Opt%LTURB .AND. IsChemTime   ! dynamic time step
#else
    DoTurb   = Input_Opt%LTURB                    ! dynamic time step
#endif
    DoChem   = Input_Opt%LCHEM .AND. IsChemTime   ! chemistry time step
    DoWetDep = Input_Opt%LWETD                    ! dynamic time step 
    DoRad    = Input_Opt%LRAD  .AND. IsRadTime    ! radiation time step

    ! If Phase is not -1, only do selected processes for given phases:
    ! Phase 1: disable turbulence, chemistry and wet deposition.
    IF ( Phase == 1 ) THEN
       DoTurb   = .FALSE.
       DoChem   = .FALSE.
       DoWetDep = .FALSE.

    ! Phase 2: disable convection, drydep and emissions.
    ELSEIF ( Phase == 2 ) THEN
       DoConv   = .FALSE.
       DoDryDep = .FALSE.
       DoEmis   = .FALSE.
    ENDIF

    ! Check if tendencies need be applied. The drydep and emission calls
    ! only calculates the emission / drydep rates, but do not apply the
    ! tendencies to the tracer array yet. If turbulence is done as part of
    ! GEOS-5, we need to make sure that these tendencies are applied to the
    ! tracer array. If turbulence is explicitly covered by GEOS-Chem,
    ! however, the tendencies become automatically applied within the PBL
    ! mixing routines (DO_MIXING), so we should never apply the tendencies
    ! in this case.
    DoTend = ( DoEmis .OR. DoDryDep ) .AND. .NOT. Input_Opt%LTURB

    ! testing only
    IF ( Input_Opt%AmIRoot .and. NCALLS < 10 ) THEN
       write(*,*) 'GEOS-Chem phase ', Phase, ':'
       write(*,*) 'DoConv   : ', DoConv
       write(*,*) 'DoDryDep : ', DoDryDep
       write(*,*) 'DoEmis   : ', DoEmis
       write(*,*) 'DoTend   : ', DoTend
       write(*,*) 'DoTurb   : ', DoTurb
       write(*,*) 'DoChem   : ', DoChem
       write(*,*) 'DoWetDep : ', DoWetDep
       write(*,*) ' '
    ENDIF

    !-------------------------------------------------------------------------
    ! Pre-Run assignments
    !-------------------------------------------------------------------------

    ! Zero out certain State_Diag arrays
    CALL Zero_Diagnostics_StartOfTimestep( Input_Opt, State_Diag, RC )

    ! Eventually initialize/reset wetdep
    IF ( DoConv .OR. DoChem .OR. DoWetDep ) THEN
       CALL SETUP_WETSCAV( Input_Opt, State_Chm, State_Grid, State_Met, RC )
    ENDIF

    ! Pass time values obtained from the ESMF environment to GEOS-Chem
    CALL Accept_External_Date_Time( value_NYMD     = nymd,       &
                                    value_NHMS     = nhms,       &
                                    value_YEAR     = year,       &
                                    value_MONTH    = month,      &
                                    value_DAY      = day,        &
                                    value_DAYOFYR  = dayOfYr,    &
                                    value_HOUR     = hour,       &
                                    value_MINUTE   = minute,     &
                                    value_HELAPSED = hElapsed,   &
                                    value_UTC      = utc,        &
                                    RC             = RC         )

    ! Pass time values obtained from the ESMF environment to HEMCO
    CALL SetHcoTime ( HcoState,   ExtState,   year,    month,   day,   &
                      dayOfYr,    hour,       minute,  second,  DoEmis,  RC )

    ! Calculate MODIS leaf area indexes needed for dry deposition
    CALL Compute_XLAI( Input_Opt, State_Grid, State_Met, RC )

    ! Set the pressure at level edges [hPa] from the ESMF environment
    CALL Accept_External_Pedge( State_Met = State_Met,  &
                                RC        = RC         )

    ! Set dry surface pressure (PS1_DRY) from State_Met%PS1_WET
    CALL SET_DRY_SURFACE_PRESSURE( State_Grid, State_Met, 1 )

    ! Set dry surface pressure (PS2_DRY) from State_Met%PS2_WET
    CALL SET_DRY_SURFACE_PRESSURE( State_Grid, State_Met, 2 )

    ! Initialize surface pressures to match the post-advection pressures
    State_Met%PSC2_WET = State_Met%PS1_WET
    State_Met%PSC2_DRY = State_Met%PS1_DRY
    CALL SET_FLOATING_PRESSURES( State_Grid, State_Met, RC )
    IF ( RC /= GC_SUCCESS ) RETURN

    ! Define airmass and related quantities
#if defined( MODEL_GEOS )
    CALL AirQnt( Input_Opt, State_Chm, State_Grid, State_Met, RC, .FALSE. )
#else
    ! Scale mixing ratio with changing met only if FV advection is off.
    ! Only do this the first timestep if DELP_DRY found in restart.
    IF ( FIRST .and. .not. Input_Opt%LTRAN ) THEN
       CALL MAPL_Get ( STATE, INTERNAL_ESMF_STATE=INTSTATE, __RC__ )
       CALL ESMF_StateGet( INTSTATE, 'DELP_DRY', IntField, RC=STATUS )
       _VERIFY(STATUS)
       CALL ESMF_AttributeGet( IntField, NAME="RESTART", VALUE=RST, RC=STATUS )
       _VERIFY(STATUS)
       IF ( .not. ( RST == MAPL_RestartBootstrap .OR. &
                    RST == MAPL_RestartSkipInitial ) ) scaleMR = .TRUE.
       CALL AirQnt( Input_Opt, State_Chm, State_Grid, State_Met, RC, scaleMR )
       scaleMR = .TRUE.
    ELSE
       CALL AirQnt( Input_Opt, State_Chm, State_Grid, State_Met, RC, scaleMR )
    ENDIF
#endif

    ! Cap the polar tropopause pressures at 200 hPa, in order to avoid
    ! tropospheric chemistry from happening too high up (cf. J. Logan)
    CALL GCHP_Cap_Tropopause_Prs( Input_Opt      = Input_Opt,  &
                                  State_Grid     = State_Grid, &
                                  State_Met      = State_Met,  &
                                  RC             = RC         )

    ! Update clock tracer if relevant
    IF (  IND_('CLOCK','A') > 0 ) THEN
       CALL Set_Clock_Tracer( State_Chm, State_Grid )
    ENDIF

    ! Call PBL quantities. Those are always needed
    CALL Compute_Pbl_Height( Input_Opt, State_Grid, State_Met, RC )
    _ASSERT(RC==GC_SUCCESS, 'Error calling COMPUTE_PBL_HEIGHT')

    ! Convert to dry mixing ratio
    CALL Convert_Spc_Units ( Input_Opt, State_Chm, State_Grid, State_Met, &
                             'kg/kg dry', RC, OrigUnit=OrigUnit )
    _ASSERT(RC==GC_SUCCESS, 'Error calling CONVERT_SPC_UNITS')

    ! SDE 05/28/13: Set H2O to STT if relevant
    IF ( IND_('H2O','A') > 0 ) THEN
       SetStratH2O = .FALSE.
#if defined( MODEL_GEOS )
       !=======================================================================
       ! Tropospheric H2O is always prescribed (using GEOS Q). For strat H2O
       ! there are three options, controlled by toggles 'set initial global MR'
       ! in input.geos and 'Prescribe_strat_H2O' in GEOSCHEMchem_GridComp.rc:
       ! (A) never prescribe strat H2O -> both toggles off
       ! (B) prescribe strat H2O on init time step -> toggle in input.goes on
       ! (C) always prescribe strat H2O -> toggle in GEOSCHEMchem_GridComp.rc on
       !=======================================================================
       IF ( FIRST ) THEN
          LSETH2O_orig = Input_Opt%LSETH2O
       ENDIF
       IF ( FIRST .OR. FrstRewind ) THEN
          Input_Opt%LSETH2O = LSETH2O_orig
       ENDIF
       IF ( Input_Opt%LSETH2O .OR. .NOT. Input_Opt%LUCX .OR. &
            Input_Opt%AlwaysSetH2O ) THEN
#else
       IF ( Input_Opt%LSETH2O .OR. .NOT. Input_Opt%LUCX ) THEN
#endif
          SetStratH2O = .TRUE.
       ENDIF
       CALL SET_H2O_TRAC( SetStratH2O, Input_Opt, State_Chm, &
                          State_Grid,  State_Met, RC )
       _ASSERT(RC==GC_SUCCESS, 'Error calling SET_H2O_TRAC')

      ! Only force strat once if using UCX
       IF (Input_Opt%LSETH2O) Input_Opt%LSETH2O = .FALSE.
    ENDIF

#if defined( MODEL_GEOS )
    ! GEOS-5 only: needed in GCHP?
    ! Compute the cosine of the solar zenith angle array:
    !    State_Met%SUNCOS     => COS(SZA) at the current time
    !    State_Met%SUNCOSmid  => COS(SZA) at the midpt of the chem timestep
    !    COS(SZA) at the midpt of the chem timestep 5hrs ago is now
    !    calculated elsewhere, in the HEMCO PARANOx extension
    CALL GET_COSINE_SZA( Input_Opt, State_Grid, State_Met, RC )
    _ASSERT(RC==GC_SUCCESS, 'Error calling GET_COSINE_SZA')
#endif
#ifdef ADJOINT
    if (.not. first) &
         CALL Print_Global_Species_Kg( I_DBG, J_DBG, L_DBG,           &
                                       'CO2', Input_Opt, State_Chm,   &
                                       State_Grid, State_Met, trim(Iam) // &
                                       ' before first unit conversion', RC)
    CALL GCHP_PRINT_MET( I_DBG, J_DBG, L_DBG, Input_Opt,&
         State_Grid, State_Met, trim(Iam) // ' before first unit conversion.', RC)
    
    IF (first .and. Input_Opt%IS_FD_SPOT_THIS_PET .and.  Input_Opt%IS_FD_SPOT) THEN
       FD_SPEC = transfer(state_chm%SpcData(Input_Opt%NFD)%Info%Name, FD_SPEC)
       IFD = Input_Opt%IFD
       JFD = Input_Opt%JFD
       LFD = Input_Opt%LFD
       NFD = Input_Opt%NFD
       WRITE (*, 1017) TRIM(FD_SPEC), state_chm%species(IFD, JFD, LFD, NFD)
       IF (Input_Opt%IS_ADJOINT) THEN
          WRITE(*,*) ' Computing final cost function'
          CFN = 0d0
          state_chm%SpeciesAdj(:,:,:,NFD) = 0d0
          DO L = 1,State_Grid%NZ
          DO J = 1,State_Grid%NY
          DO I = 1,State_Grid%NX
             if (State_chm%CostFuncMask(I,J,L) > 0d0) THEN
                WRITE (*, 1047) I, J, L, state_chm%species(I, J, L, NFD)
                state_chm%SpeciesAdj(I,J,L, NFD) = 1.0d0
                CFN = CFN + state_chm%species(I,J,L,NFD)
             endif
          ENDDO
          ENDDO
          ENDDO
          WRITE(*,'(a7, e22.10)') ' CFN = ', CFN
1047      FORMAT('  SPC(', i2, ', ', i2, ', ', i2, ') = ', e22.10)
       ELSE
          IF (Input_Opt%FD_STEP .eq. 0) THEN
             WRITE(*, *) '    Not perturbing'
          ELSEIF (Input_Opt%FD_STEP .eq. 1) THEN
             WRITE(*, *) '    Perturbing +0.1'
             state_chm%species(IFD, JFD, LFD, NFD) = state_chm%species(IFD, JFD, LFD, NFD) * 1.1d0
          ELSEIF (Input_Opt%FD_STEP .eq. 2) THEN
             WRITE(*, *) '    Perturbing -0.1'
             state_chm%species(IFD, JFD, LFD, NFD) = state_chm%species(IFD, JFD, LFD, NFD) * 0.9d0
          ELSE
             WRITE(*, *) '    FD_STEP = ', Input_Opt%FD_STEP, ' NOT SUPPORTED!'
          ENDIF
          WRITE (*, 1017) TRIM(FD_SPEC), state_chm%species(IFD, JFD, LFD, NFD)
       ENDIF
    ENDIF

    IF (first .and. Input_Opt%IS_FD_GLOBAL) THEN
       FD_SPEC = transfer(state_chm%SpcData(Input_Opt%NFD)%Info%Name, FD_SPEC)
       NFD = Input_Opt%NFD
       LFD = Input_Opt%LFD
       IF (Input_Opt%IS_FD_SPOT_THIS_PET) THEN
          IFD = Input_Opt%IFD
          JFD = Input_Opt%JFD
          WRITE (*, 1017) TRIM(FD_SPEC), state_chm%species(IFD, JFD, LFD, NFD)
          IF (Input_Opt%Is_Adjoint) &
               WRITE (*, 1018) TRIM(FD_SPEC), state_chm%SpeciesAdj(IFD, JFD, LFD, NFD)
       ENDIF
       IF (.not. Input_Opt%IS_ADJOINT) THEN
          IF (Input_Opt%FD_STEP .eq. 0) THEN
             WRITE(*, *) '    Not perturbing'
          ELSEIF (Input_Opt%FD_STEP .eq. 1) THEN
             WRITE(*, *) '    Perturbing +0.1'
             state_chm%species(:, :, :, NFD) = state_chm%species(:, :, :, NFD) * 1.1d0
          ELSEIF (Input_Opt%FD_STEP .eq. 2) THEN
             WRITE(*, *) '    Perturbing -0.1'
             state_chm%species(:, :, :, NFD) = state_chm%species(:, :, :, NFD) * 0.9d0
          ELSE
             WRITE(*, *) '    FD_STEP = ', Input_Opt%FD_STEP, ' NOT SUPPORTED!'
          ENDIF
          IF (Input_Opt%IS_FD_SPOT_THIS_PET) &
               WRITE (*, 1017) TRIM(FD_SPEC), state_chm%species(IFD, JFD, LFD, NFD)
       ELSE
          state_chm%SpeciesAdj(:,:,:,:) = 0d0
          IF (NFD > 0) THEN
             IF (LFD > 0) THEN
                IF (Input_opt%amIRoot) THEN
                   WRITE(*,*) ' Setting Level ', LFD, ' forcing to 1'
                ENDIF
                state_chm%SpeciesAdj(:,:,LFD,NFD) = 1d0
             ELSE
                IF (Input_opt%amIRoot) THEN
                   WRITE(*,*) ' Setting all forcing to 1'
                ENDIF
                state_chm%SpeciesAdj(:,:,:,NFD) = 1d0
             ENDIF
          ENDIF
       ENDIF
    ENDIF

1017 FORMAT('       SPC(', a10, ', FD_SPOT) = ', e22.10)
1018   FORMAT('   SPC_ADJ(', a10, ', FD_SPOT) = ', e22.10)
    IF (Input_Opt%IS_FD_SPOT_THIS_PET ) THEN
       FD_SPEC = transfer(state_chm%SpcData(Input_Opt%NFD)%Info%Name, FD_SPEC)
       NFD = Input_Opt%NFD
       IFD = Input_Opt%IFD
       JFD = Input_Opt%JFD
       LFD = Input_Opt%LFD
       WRITE(*,1017) TRIM(FD_SPEC), state_chm%species(IFD, JFD, LFD, NFD)
       IF (Input_Opt%Is_Adjoint) &
            WRITE (*, 1018) TRIM(FD_SPEC), state_chm%SpeciesAdj(IFD, JFD, LFD, NFD)
    ENDIF
#endif

    !=======================================================================
    ! EMISSIONS. Pass HEMCO Phase 1 which only updates the HEMCO clock
    ! and the HEMCO data list. Should be called every time to make sure
    ! that the HEMCO clock and the HEMCO data list are up to date.
    !=======================================================================
    HCO_PHASE = 1
    CALL EMISSIONS_RUN( Input_Opt, State_Chm, State_Diag, &
                        State_Grid, State_Met, DoEmis, HCO_PHASE, RC  )
    _ASSERT(RC==GC_SUCCESS, 'Error calling EMISSIONS_RUN')

!%%%%%%%%%%%%%%%%%%%%%%%%%%%%%%%%%%%%%%%%%%%%%%%%%%%%%%%%%%%%%%%%%%%%%%%%%%%%%
!!!                                PHASE 1 or -1                           !!!
!%%%%%%%%%%%%%%%%%%%%%%%%%%%%%%%%%%%%%%%%%%%%%%%%%%%%%%%%%%%%%%%%%%%%%%%%%%%%%

    !=======================================================================
    ! 1. Convection
    !
    ! Call GEOS-Chem internal convection routines if convection is enabled
    ! in input.geos. This should only be done if convection is not covered
    ! by another gridded component and/or the GC species are not made
    ! friendly to this component!!
    !=======================================================================
    IF ( DoConv ) THEN
       if(Input_Opt%AmIRoot.and.NCALLS<10) write(*,*) ' --- Do convection now'
       CALL MAPL_TimerOn( STATE, 'GC_CONV' )

       CALL DO_CONVECTION ( Input_Opt, State_Chm, State_Diag, &
                            State_Grid, State_Met, RC )
       _ASSERT(RC==GC_SUCCESS, 'Error calling DO_CONVECTION')

       CALL MAPL_TimerOff( STATE, 'GC_CONV' )
       if(Input_Opt%AmIRoot.and.NCALLS<10) write(*,*) ' --- Convection done!'
    ENDIF

    !=======================================================================
    ! 2. Dry deposition
    !
    ! Calculates the deposition rates in [s-1].
    !=======================================================================
    IF ( DoDryDep ) THEN
       if(Input_Opt%AmIRoot.and.NCALLS<10) THEN
          write(*,*) ' --- Do drydep now'
          write(*,*) '     Use FULL PBL: ', Input_Opt%PBL_DRYDEP
       endif
       CALL MAPL_TimerOn( STATE, 'GC_DRYDEP' )

       ! Do dry deposition
       CALL Do_DryDep ( Input_Opt, State_Chm, State_Diag, &
                        State_Grid, State_Met, RC )
       _ASSERT(RC==GC_SUCCESS, 'Error calling Do_DryDep')

       CALL MAPL_TimerOff( STATE, 'GC_DRYDEP' )
       if(Input_Opt%AmIRoot.and.NCALLS<10) write(*,*) ' --- Drydep done!'
    ENDIF

    !=======================================================================
    ! 3. Emissions (HEMCO)
    !
    ! HEMCO must be called on first time step to make sure that the HEMCO
    ! data lists are all properly set up.
    !=======================================================================
    IF ( DoEmis ) THEN
#if !defined( MODEL_GEOS )
       ! Optional memory prints (level >= 3)
       if ( MemDebugLevel > 0 ) THEN
          call ESMF_VMBarrier(VM, RC=STATUS)
          _VERIFY(STATUS)
          call MAPL_MemUtilsWrite(VM, &
                  'gchp_chunk_run, before Emissions_Run', RC=STATUS )
          _VERIFY(STATUS)
       endif
#endif

       if(Input_Opt%AmIRoot.and.NCALLS<10) write(*,*) ' --- Do emissions now'
       CALL MAPL_TimerOn( STATE, 'GC_EMIS' )

       ! Do emissions. Pass HEMCO Phase 2 which performs the emissions
       ! calculations.
       HCO_PHASE = 2
       CALL EMISSIONS_RUN( Input_Opt, State_Chm, State_Diag, &
                           State_Grid, State_Met, DoEmis, HCO_PHASE, RC )
       _ASSERT(RC==GC_SUCCESS, 'Error calling EMISSIONS_RUN')

       CALL MAPL_TimerOff( STATE, 'GC_EMIS' )
       if(Input_Opt%AmIRoot.and.NCALLS<10) write(*,*) ' --- Emissions done!'

       ! Optional memory prints (level >= 3)
       if ( MemDebugLevel > 0 ) THEN
          call ESMF_VMBarrier(VM, RC=STATUS)
          _VERIFY(STATUS)
          call MAPL_MemUtilsWrite(VM,&
                  'gchp_chunk_run, after  Emissions_Run', RC=STATUS )
          _VERIFY(STATUS)
       endif

    ENDIF

    !=======================================================================
    ! If physics covers turbulence, simply add the emission and dry
    ! deposition fluxes calculated above to the tracer array, without caring
    ! about the vertical distribution. The tracer tendencies are only added
    ! to the tracers array after emissions, drydep. So we need to use the
    ! emissions time step here.
    !=======================================================================
    IF ( DoTend ) THEN
       if(Input_Opt%AmIRoot.and.NCALLS<10) write(*,*)   &
                           ' --- Add emissions and drydep to tracers'
       CALL MAPL_TimerOn( STATE, 'GC_FLUXES' )

       ! Get emission time step [s].
       _ASSERT(ASSOCIATED(HcoState), 'Error: HcoState not associated')
       DT = HcoState%TS_EMIS

       ! Apply tendencies over entire PBL. Use emission time step.
       CALL DO_TEND( Input_Opt, State_Chm, State_Diag, &
                     State_Grid, State_Met, .FALSE., RC, DT=DT )
       _ASSERT(RC==GC_SUCCESS, 'Error calling DO_TEND')

       ! testing only
       if(Input_Opt%AmIRoot.and.NCALLS<10) write(*,*)   &
                                 '     Tendency time step [s]: ', DT

       CALL MAPL_TimerOff( STATE, 'GC_FLUXES' )
       if(Input_Opt%AmIRoot.and.NCALLS<10) write(*,*)   &
                                 ' --- Fluxes applied to tracers!'
    ENDIF ! Tendencies

!%%%%%%%%%%%%%%%%%%%%%%%%%%%%%%%%%%%%%%%%%%%%%%%%%%%%%%%%%%%%%%%%%%%%%%%%%%%%%
!!!                              PHASE 2 or -1                             !!!
!%%%%%%%%%%%%%%%%%%%%%%%%%%%%%%%%%%%%%%%%%%%%%%%%%%%%%%%%%%%%%%%%%%%%%%%%%%%%%

    !=======================================================================
    ! 4. Turbulence
    !
    ! Call GEOS-Chem internal turbulence routines if turbulence is enabled
    ! in input.geos. This should only be done if turbulence is not covered
    ! by another gridded component and/or the GC species are not made
    ! friendly to this component!!
    !=======================================================================
    IF ( DoTurb ) THEN
       if(Input_Opt%AmIRoot.and.NCALLS<10) write(*,*) ' --- Do turbulence now'
       CALL MAPL_TimerOn( STATE, 'GC_TURB' )

       ! Only do the following for the non-local PBL mixing
       IF ( Input_Opt%LNLPBL ) THEN

          ! Once the initial met fields have been read in, we need to find
          ! the maximum PBL level for the non-local mixing algorithm.
          ! This only has to be done once. (bmy, 5/28/20)
          IF ( FIRST ) THEN
             CALL Max_PblHt_For_Vdiff( Input_Opt, State_Grid, State_Met, RC )
             _ASSERT(RC==GC_SUCCESS, 'Error calling MAX_PBLHT_FOR_VDIFF')
          ENDIF

          ! Compute the surface flux for the non-local mixing,
          ! (which means getting emissions & drydep from HEMCO)
          ! and store it in State_Chm%Surface_Flux
          CALL Compute_Sflx_For_Vdiff( Input_Opt,  State_Chm, State_Diag,    &
                                       State_Grid, State_Met, RC            )
          _ASSERT(RC==GC_SUCCESS, 'Error calling COMPUTE_SFLX_FOR_VDIFF')
       ENDIF

       ! Do mixing and apply tendencies. This will use the dynamic time step,
       ! which is fine since this call will be executed on every time step.
       CALL DO_MIXING ( Input_Opt, State_Chm, State_Diag,                    &
                        State_Grid, State_Met, RC                           )
       _ASSERT(RC==GC_SUCCESS, 'Error calling DO_MIXING')

       CALL MAPL_TimerOff( STATE, 'GC_TURB' )
       if(Input_Opt%AmIRoot.and.NCALLS<10) write(*,*) ' --- Turbulence done!'
    ENDIF

    ! Set tropospheric CH4 concentrations and fill species array with
    ! current values.
#if defined( MODEL_GEOS )
    IF ( .NOT. Input_Opt%LCH4EMIS .AND. ( DoTurb .OR. DoTend ) ) THEN
#else
    IF ( Phase /= 2 .AND. Input_Opt%ITS_A_FULLCHEM_SIM  &
         .AND. IND_('CH4','A') > 0 ) THEN
#endif
       CALL SET_CH4 ( Input_Opt, State_Chm, State_Diag, &
                      State_Grid, State_Met, RC )
       _ASSERT(RC==GC_SUCCESS, 'Error calling SET_CH4')
    ENDIF

    !=======================================================================
    ! 5. Chemistry
    !=======================================================================
    IF ( DoChem ) THEN
       if(Input_Opt%AmIRoot.and.NCALLS<10) write(*,*) ' --- Do chemistry now'
       CALL MAPL_TimerOn( STATE, 'GC_CHEM' )

       IF ( Input_Opt%ITS_A_FULLCHEM_SIM ) THEN
          ! Calculate TOMS O3 overhead. For now, always use it from the
          ! Met field. State_Met%TO3 is imported from PCHEM (ckeller, 10/21/2014).
          CALL COMPUTE_OVERHEAD_O3( Input_Opt, State_Grid, State_Chm, DAY, &
                                    .TRUE., State_Met%TO3, RC )
       ENDIF

#if !defined( MODEL_GEOS )
       ! Set H2O to species value if H2O is advected
       IF ( IND_('H2O','A') > 0 ) THEN
          CALL SET_H2O_TRAC( (.not. Input_Opt%LUCX), Input_Opt, &
                             State_Chm, State_Grid, State_Met, RC )
       ENDIF
#endif

       ! Optional memory prints (level >= 3)
       if ( MemDebugLevel > 0 ) THEN
          call ESMF_VMBarrier(VM, RC=STATUS)
          _VERIFY(STATUS)
          call MAPL_MemUtilsWrite(VM, &
                  'gchp_chunk_run:, before Do_Chemistry', RC=STATUS )
          _VERIFY(STATUS)
       endif

       ! Do chemistry
       CALL Do_Chemistry( Input_Opt, State_Chm, State_Diag, &
                          State_Grid, State_Met, RC )
       _ASSERT(RC==GC_SUCCESS, 'Error calling Do_Chemistr')

       CALL MAPL_TimerOff( STATE, 'GC_CHEM' )
       if(Input_Opt%AmIRoot.and.NCALLS<10) write(*,*) ' --- Chemistry done!'

       ! Optional memory prints (level >= 3)
       if ( MemDebugLevel > 0 ) THEN
          call ESMF_VMBarrier(VM, RC=STATUS)
          _VERIFY(STATUS)
          call MAPL_MemUtilsWrite(VM, &
                  'gchp_chunk_run, after  Do_Chemistry', RC=STATUS )
          _VERIFY(STATUS)
       endif

    ENDIF

    !=======================================================================
    ! 6. Wet deposition
    !=======================================================================
    IF ( DoWetDep ) THEN
       if(Input_Opt%AmIRoot.and.NCALLS<10) write(*,*) ' --- Do wetdep now'
       CALL MAPL_TimerOn( STATE, 'GC_WETDEP' )

       ! Do wet deposition
       CALL DO_WETDEP( Input_Opt, State_Chm, State_Diag, &
                       State_Grid, State_Met, RC )
       _ASSERT(RC==GC_SUCCESS, 'Error calling DO_WETDEP')

       CALL MAPL_TimerOff( STATE, 'GC_WETDEP' )
       if(Input_Opt%AmIRoot.and.NCALLS<10) write(*,*) ' --- Wetdep done!'
    ENDIF

    !=======================================================================
    ! Diagnostics
    !=======================================================================

    !==============================================================
    !      ***** U P D A T E  O P T I C A L  D E P T H *****
    !==============================================================
    ! Recalculate the optical depth at the wavelength(s) specified
    ! in the Radiation Menu. This must be done before the call to any
    ! diagnostic and only on a chemistry timestep.
    ! (skim, 02/05/11)
    IF ( DoChem ) THEN
       CALL RECOMPUTE_OD ( Input_Opt, State_Chm, State_Diag, &
                           State_Grid, State_Met, RC )
       _ASSERT(RC==GC_SUCCESS, 'Error calling RECOMPUTE_OD')
    ENDIF

#if defined( RRTMG )
    ! RRTMG diagnostics
    IF ( DoRad ) THEN

       CALL MAPL_TimerOn( STATE, 'GC_RAD' )

       IF ( Input_Opt%amIRoot .AND. FIRST_RT ) THEN
             WRITE( 6, '(a)' ) REPEAT( '#', 79 )
             WRITE( 6, 500 ) 'R R T M G : Radiative Transfer Model (by AER)'
500          FORMAT( '#####', 12x, a, 12x, '#####' )
             WRITE( 6, '(a)' ) REPEAT( '#', 79 )
       ENDIF

       State_Chm%RRTMG_iSeed = State_Chm%RRTMG_iSeed + 15

       !-----------------------------------------------------------
       ! Determine if we are doing clear-sky or all-sky.
       ! Clear-sky is output with all-sky, so we just need
       ! to run once regardless of whether both are required
       ! or just one.
       !-----------------------------------------------------------
       IF (Input_Opt%LSKYRAD(2) ) Then
          State_Chm%RRTMG_iCld = 1
       ELSE
          State_Chm%RRTMG_iCld = 0      !clouds are on
       ENDIF

       !-----------------------------------------------------------
       ! Calculation for each of the potential output types
       ! See: wiki.geos-chem.org/Coupling_GEOS-Chem_with_RRTMG
       !
       ! RRTMG outputs (scheduled in HISTORY.rc):
       !  0-BA  1=O3  2=ME  3=SU   4=NI  5=AM
       !  6=BC  7=OA  8=SS  9=DU  10=PM  11=ST (UCX only)
       !
       ! State_Diag%RadOutInd(1) will ALWAYS correspond to BASE due
       ! to how it is populated from HISTORY.rc diaglist_mod.F90.
       ! BASE is always calculated first since its flux is used to calculate
       ! other RRTMG flux diagnostics.
       !-----------------------------------------------------------

       ! Calculate BASE first
       N = 1

       ! Echo info
       IF ( Input_Opt%amIRoot ) THEN
          PRINT *, 'Calling RRTMG to compute fluxes and optics'
          IF ( FIRST_RT ) THEN
             WRITE( 6, 520 ) State_Diag%RadOutName(N), State_Diag%RadOutInd(N)
          ENDIF
       ENDIF

       ! Generate mask for species in RT
       CALL Set_SpecMask( State_Diag%RadOutInd(N) )

       ! Compute radiative fluxes for the given output
       CALL Do_RRTMG_Rad_Transfer( ThisDay    = Day,                     &
                                   ThisMonth  = Month,                   &
                                   iCld       = State_Chm%RRTMG_iCld,    &
                                   iSpecMenu  = State_Diag%RadOutInd(N), &
                                   iNcDiag    = N,                       &
                                   iSeed      = State_Chm%RRTMG_iSeed,   &
                                   Input_Opt  = Input_Opt,               &
                                   State_Chm  = State_Chm,               &
                                   State_Diag = State_Diag,              &
                                   State_Grid = State_Grid,              &
                                   State_Met  = State_Met,               &
                                   RC         = RC                     )

       ! Trap potential errors
       _ASSERT(RC==GC_SUCCESS, 'Error encounted in Do_RRTMG_Rad_Transfer' )

       ! Calculate for rest of outputs, if any
       DO N = 2, State_Diag%nRadOut
          IF ( Input_Opt%amIRoot .AND. FIRST_RT ) THEN
             WRITE( 6, 520 ) State_Diag%RadOutName(N), State_Diag%RadOutInd(N)
          ENDIF
          CALL Set_SpecMask( State_Diag%RadOutInd(N) )
          CALL Do_RRTMG_Rad_Transfer( ThisDay    = Day,                    &
                                      ThisMonth  = Month,                  &
                                      iCld       = State_Chm%RRTMG_iCld,   &
                                      iSpecMenu  = State_Diag%RadOutInd(N),&
                                      iNcDiag    = N,                      &
                                      iSeed      = State_Chm%RRTMG_iSeed,  &
                                      Input_Opt  = Input_Opt,              &
                                      State_Chm  = State_Chm,              &
                                      State_Diag = State_Diag,             &
                                      State_Grid = State_Grid,             &
                                      State_Met  = State_Met,              &
                                      RC         = RC          )
          _ASSERT(RC==GC_SUCCESS, 'Error encounted in Do_RRTMG_Rad_Transfer')
       ENDDO

520    FORMAT( 5x, '- ', &
                  a4, ' (Index = ', i2.2, ')' )

       IF ( FIRST_RT ) THEN
          FIRST_RT = .FALSE.
       ENDIF

       CALL MAPL_TimerOff( STATE, 'GC_RAD' )
    ENDIF
#endif

    if(Input_Opt%AmIRoot.and.NCALLS<10) write(*,*) ' --- Do diagnostics now'
    CALL MAPL_TimerOn( STATE, 'GC_DIAGN' )

    ! Set certain diagnostics dependent on state at end of step. This
    ! includes species concentration and dry deposition flux.
    CALL Set_Diagnostics_EndofTimestep( Input_Opt,  State_Chm, State_Diag, &
                                        State_Grid, State_Met, RC )
    _ASSERT(RC==GC_SUCCESS, 'Error calling Set_Diagnostics_EndofTimestep')

    ! Archive aerosol mass and PM2.5 diagnostics
    IF ( State_Diag%Archive_AerMass ) THEN
       CALL Set_AerMass_Diagnostic( Input_Opt,  State_Chm, State_Diag, &
                                    State_Grid, State_Met, RC )
       _ASSERT(RC==GC_SUCCESS, 'Error calling Set_AerMass_Diagnostic')
    ENDIF

    CALL MAPL_TimerOff( STATE, 'GC_DIAGN' )
    if(Input_Opt%AmIRoot.and.NCALLS<10) write(*,*) ' --- Diagnostics done!'

    !=======================================================================
    ! Convert State_Chm%Species units
    !=======================================================================
    CALL Convert_Spc_Units ( Input_Opt, State_Chm, State_Grid, State_Met, &
                             OrigUnit, RC )
    _ASSERT(RC==GC_SUCCESS, 'Error calling CONVERT_SPC_UNITS')

#if defined( MODEL_GEOS )
    ! Save specific humidity and dry air mass for total mixing ratio
    ! adjustment in next timestep, if needed (ewl, 11/8/18)
    State_Met%SPHU_PREV = State_Met%SPHU
#endif

#ifdef ADJOINT
       if (Input_Opt%IS_FD_SPOT_THIS_PET .and. Input_opt%IFD > 0) THEN
       DO N = 1, State_Chm%nSpecies
          ThisSpc => State_Chm%SpcData(N)%Info
          write(*,*) 'SpcAdj(', TRIM(thisSpc%Name), ') = ',  &
               State_Chm%SpeciesAdj(Input_Opt%IFD,Input_Opt%JFD,Input_Opt%LFD,N)
       ENDDO
       ENDIF
    !=======================================================================
    ! If this is an adjoint run, we need to check for the final (first)
    ! timestep and multiply the scaling factor adjoint by the initial concs
    !=======================================================================
    IF (Input_Opt%IS_ADJOINT .and. IsStarttime) THEN
       if (Input_opt%amIRoot) WRITE(*,*) '   Adjoint multiplying SF_ADJ by ICS'
       DO N = 1, State_Chm%nSpecies
          ThisSpc => State_Chm%SpcData(N)%Info

          ! Find the non-adjoint variable or this
          TRACNAME = ThisSpc%Name

          State_Chm%SpeciesAdj(:,:,:,N) = State_Chm%SpeciesAdj(:,:,:,N) * State_Chm%Species(:,:,:,N)
          if (Input_Opt%IS_FD_SPOT_THIS_PET .and. Input_Opt%IFD > 0) THEN
             write(*,*) 'After conversion ',  &
                  State_Chm%SpeciesAdj(Input_Opt%IFD,Input_Opt%JFD,Input_Opt%LFD,N)
          ENDIF
       ENDDO

<<<<<<< HEAD
       CALL Set_SpcAdj_Diagnostic( Input_Opt,  State_Chm, State_Diag,        &
                                   State_Grid, State_Met, RC                )
=======
       CALL Set_SpcAdj_Diagnostic( 'SpeciesAdj',                 &
                                   State_Diag%SpeciesAdj,                   &
                                   Input_Opt,  State_Chm,                   &
                                   State_Grid, State_Met,  RC              )
>>>>>>> cd488b8f
    ENDIF
#endif


    !=======================================================================
    ! Clean up
    !=======================================================================

    ! testing only
    IF ( PHASE /= 1 .AND. NCALLS < 10 ) NCALLS = NCALLS + 1

    ! First call is done
    FIRST = .FALSE.

    ! Return success
    RC = GC_SUCCESS

  END SUBROUTINE GCHP_Chunk_Run
!EOC

!BOP
  SUBROUTINE GCHP_PRINT_MET(I, J, L,         &
       Input_Opt, State_Grid, State_Met, LOC, RC )

    !
    ! !USES:
    !
    USE State_Met_Mod,        ONLY : MetState
    USE Input_Opt_Mod,        ONLY : OptInput
    USE State_Grid_Mod,       ONLY : GrdState

    !
    ! !INPUT PARAMETERS: 
    !
    INTEGER,          INTENT(IN)    :: I         ! Grid cell lat index
    INTEGER,          INTENT(IN)    :: J         ! Grid cell lon index
    INTEGER,          INTENT(IN)    :: L         ! Grid cell lev index
    CHARACTER(LEN=*), INTENT(IN)    :: LOC       ! Call location string
    TYPE(OptInput),   INTENT(IN)    :: Input_Opt ! Input Options object
    TYPE(GrdState),   INTENT(IN)    :: State_Grid! Grid State object
    TYPE(MetState),   INTENT(IN)    :: State_Met ! Meteorology State object
    !
    ! !INPUT/OUTPUT PARAMETERS: 
    !

    !
    ! !OUTPUT PARAMETERS:
    !
    INTEGER,          INTENT(OUT)   :: RC        ! Success or failure?! 
    ! !REMARKS:
    !
    ! !REVISION HISTORY: 
    !EOP
    !------------------------------------------------------------------------------
    !BOC
    !
    ! !LOCAL VARIABLES:
    !     
    CHARACTER(LEN=255) :: ErrorMsg, ThisLoc


    !=========================================================================
    ! GCHP_PRINT_MET begins here!
    !=========================================================================

    ErrorMsg  = ''
    ThisLoc   = ' -> at Print_Global_Species_Kg (in module ' // &
         'GeosUtil/unitconv_mod.F)'

<<<<<<< HEAD
    ! Assume success
    RC = GC_SUCCESS

=======
>>>>>>> cd488b8f
    ! Echo info
    IF ( Input_Opt%amIRoot ) THEN
       WRITE( 6, 100 ) TRIM( LOC )
       WRITE( 6, 113 ) State_Grid%YMid(I,J), State_Grid%XMid(I,J)
    ENDIF
100 FORMAT( /, '%%%%% GCHP_PRINT_MET at ', a )
113 FORMAT( 'Lat: ', f5.1, '   Lon: ', f5.1 )

    ! Write formatted output
    IF ( Input_Opt%amIRoot ) THEN
       ! 2-D Fields
       WRITE( 6, 114 ) 'PBLH',     State_Met%PBLH(I,J),     I, J
       WRITE( 6, 114 ) 'PSC2_WET', State_Met%PSC2_WET(I,J), I, J
       WRITE( 6, 114 ) 'PSC2_DRY', State_Met%PSC2_DRY(I,J), I, J
       WRITE( 6, 114 ) 'PS1_WET',  State_Met%PS1_WET(I,J), I, J
       WRITE( 6, 114 ) 'PS1_DRY',  State_Met%PS1_DRY(I,J), I, J
       WRITE( 6, 114 ) 'PS2_WET',  State_Met%PS2_WET(I,J), I, J
       WRITE( 6, 114 ) 'PS2_DRY',  State_Met%PS2_DRY(I,J), I, J
       WRITE( 6, 114 ) 'TS',       State_Met%TS(I,J),       I, J
       WRITE( 6, 114 ) 'U10M',     State_Met%U10M(I,J),     I, J
       ! 3-D Fields
       WRITE( 6, 115 ) 'CLDF',     State_Met%CLDF(I,J,L),      I, J, L
       WRITE( 6, 115 ) 'OMEGA',    State_Met%OMEGA(I,J,L),     I, J, L
       WRITE( 6, 115 ) 'PEDGE',    State_Met%PEDGE(I,J,L),     I, J, L
       WRITE( 6, 115 ) 'T',        State_Met%T(I,J,L),         I, J, L
       WRITE( 6, 115 ) 'U',        State_Met%U(I,J,L),         I, J, L
       WRITE( 6, 115 ) 'V',        State_Met%V(I,J,L),         I, J, L
       WRITE( 6, 115 ) 'AD',       State_Met%AD(I,J,L),        I, J, L
       WRITE( 6, 115 ) 'PREVSPHU', State_Met%SPHU_PREV(I,J,L), I, J, L
       WRITE( 6, 115 ) 'SPHU',     State_Met%SPHU(I,J,L),      I, J, L
       ! terminator
       WRITE( 6, 120 )
    ENDIF
114 FORMAT( 'Grid cell  for ', a8, ' = ', es24.16, ', I,J  = ',2I4 )
115 FORMAT( 'Grid cell  for ', a8, ' = ', es24.16, ', I,J,L= ',3I4 )
120 FORMAT( / )


  END SUBROUTINE GCHP_PRINT_MET
!EOC
END MODULE GCHP_Chunk_Mod<|MERGE_RESOLUTION|>--- conflicted
+++ resolved
@@ -79,12 +79,8 @@
     USE Linoz_Mod,               ONLY : Linoz_Read
     USE PhysConstants,           ONLY : PI_180
     USE Pressure_Mod,            ONLY : Init_Pressure
-<<<<<<< HEAD
-    USE State_Chm_Mod,           ONLY : ChmState
-=======
     USE Roundoff_Mod,            ONLY : RoundOff
     USE State_Chm_Mod,           ONLY : ChmState, Ind_
->>>>>>> cd488b8f
     USE State_Diag_Mod,          ONLY : DgnState
     USE State_Grid_Mod,          ONLY : GrdState, Init_State_Grid
     USE State_Met_Mod,           ONLY : MetState
@@ -97,10 +93,6 @@
     USE UnitConv_Mod,            ONLY : Convert_Spc_Units
 #ifdef ADJOINT
     USE Charpak_Mod,             ONLY : To_UpperCase
-<<<<<<< HEAD
-    USE State_Chm_Mod,           ONLY : Ind_
-=======
->>>>>>> cd488b8f
 #endif
 #if defined( RRTMG )
     USE RRTMG_RAD_TRANSFER_MOD,  ONLY : Init_RRTMG_Rad_Transfer
@@ -1558,15 +1550,8 @@
           ENDIF
        ENDDO
 
-<<<<<<< HEAD
        CALL Set_SpcAdj_Diagnostic( Input_Opt,  State_Chm, State_Diag,        &
                                    State_Grid, State_Met, RC                )
-=======
-       CALL Set_SpcAdj_Diagnostic( 'SpeciesAdj',                 &
-                                   State_Diag%SpeciesAdj,                   &
-                                   Input_Opt,  State_Chm,                   &
-                                   State_Grid, State_Met,  RC              )
->>>>>>> cd488b8f
     ENDIF
 #endif
 
@@ -1636,12 +1621,9 @@
     ThisLoc   = ' -> at Print_Global_Species_Kg (in module ' // &
          'GeosUtil/unitconv_mod.F)'
 
-<<<<<<< HEAD
     ! Assume success
     RC = GC_SUCCESS
 
-=======
->>>>>>> cd488b8f
     ! Echo info
     IF ( Input_Opt%amIRoot ) THEN
        WRITE( 6, 100 ) TRIM( LOC )
