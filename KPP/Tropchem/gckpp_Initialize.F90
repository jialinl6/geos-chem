! ~~~~~~~~~~~~~~~~~~~~~~~~~~~~~~~~~~~~~~~~~~~~~~~~~~~~~~~~~~~~~~~~~
! 
! Initialization File
! 
! Generated by KPP-2.2.4_gc symbolic chemistry Kinetics PreProcessor
!       (http://www.cs.vt.edu/~asandu/Software/KPP)
! KPP is distributed under GPL, the general public licence
!       (http://www.gnu.org/copyleft/gpl.html)
! (C) 1995-1997, V. Damian & A. Sandu, CGRER, Univ. Iowa
! (C) 1997-2005, A. Sandu, Michigan Tech, Virginia Tech
!     With important contributions from:
!        M. Damian, Villanova University, USA
!        R. Sander, Max-Planck Institute for Chemistry, Mainz, Germany
! 
! File                 : gckpp_Initialize.f90
<<<<<<< HEAD
! Time                 : Mon Oct 14 12:53:25 2019
! Working directory    : /panfs/roc/groups/13/milletd/chen3849/naames/mohpatch/code/Code.12.5.0_mohtogcst/KPP/Tropchem
=======
! Time                 : Mon Nov 18 17:54:30 2019
! Working directory    : /n/home08/elundgren/GC/Code.12.7.0_gcc/KPP/Tropchem
>>>>>>> 03c0fff7
! Equation file        : gckpp.kpp
! Output root filename : gckpp
! 
! ~~~~~~~~~~~~~~~~~~~~~~~~~~~~~~~~~~~~~~~~~~~~~~~~~~~~~~~~~~~~~~~~~



MODULE gckpp_Initialize

  USE gckpp_Parameters, ONLY: dp, NVAR, NFIX
  IMPLICIT NONE

CONTAINS


! ~~~~~~~~~~~~~~~~~~~~~~~~~~~~~~~~~~~~~~~~~~~~~~~~~~~~~~~~~~~~~~~~~
! 
! Initialize - function to initialize concentrations
!   Arguments :
! 
! ~~~~~~~~~~~~~~~~~~~~~~~~~~~~~~~~~~~~~~~~~~~~~~~~~~~~~~~~~~~~~~~~~

SUBROUTINE Initialize ( )


  USE gckpp_Global

  INTEGER :: i
  REAL(kind=dp) :: x

  CFACTOR = 1.000000e+00_dp

  x = (0.)*CFACTOR
  DO i = 1, NVAR
    VAR(i) = x
  END DO

  x = (0.)*CFACTOR
  DO i = 1, NFIX
    FIX(i) = x
  END DO

! constant rate coefficients
! END constant rate coefficients

! INLINED initializations

! End INLINED initializations

      
END SUBROUTINE Initialize

! End of Initialize function
! ~~~~~~~~~~~~~~~~~~~~~~~~~~~~~~~~~~~~~~~~~~~~~~~~~~~~~~~~~~~~~~~~~



END MODULE gckpp_Initialize
<|MERGE_RESOLUTION|>--- conflicted
+++ resolved
@@ -13,13 +13,8 @@
 !        R. Sander, Max-Planck Institute for Chemistry, Mainz, Germany
 ! 
 ! File                 : gckpp_Initialize.f90
-<<<<<<< HEAD
-! Time                 : Mon Oct 14 12:53:25 2019
-! Working directory    : /panfs/roc/groups/13/milletd/chen3849/naames/mohpatch/code/Code.12.5.0_mohtogcst/KPP/Tropchem
-=======
-! Time                 : Mon Nov 18 17:54:30 2019
-! Working directory    : /n/home08/elundgren/GC/Code.12.7.0_gcc/KPP/Tropchem
->>>>>>> 03c0fff7
+! Time                 : Wed Dec 11 14:04:27 2019
+! Working directory    : /n/scratchlfs/jacob_lab/msulprizio/GC/rundirs/12.7.0_Tests/GC_12.7.0_MOHchem/CodeDir/KPP/Tropchem
 ! Equation file        : gckpp.kpp
 ! Output root filename : gckpp
 ! 
