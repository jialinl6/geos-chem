! ~~~~~~~~~~~~~~~~~~~~~~~~~~~~~~~~~~~~~~~~~~~~~~~~~~~~~~~~~~~~~~~~~
! 
! Map File with Human-Readable Information
! 
! Generated by KPP-2.2.4_gc symbolic chemistry Kinetics PreProcessor
!       (http://www.cs.vt.edu/~asandu/Software/KPP)
! KPP is distributed under GPL, the general public licence
!       (http://www.gnu.org/copyleft/gpl.html)
! (C) 1995-1997, V. Damian & A. Sandu, CGRER, Univ. Iowa
! (C) 1997-2005, A. Sandu, Michigan Tech, Virginia Tech
!     With important contributions from:
!        M. Damian, Villanova University, USA
!        R. Sander, Max-Planck Institute for Chemistry, Mainz, Germany
! 
! File                 : gckpp.map
<<<<<<< HEAD
! Time                 : Tue May 21 15:18:52 2019
! Working directory    : /n/home05/msulprizio/GC/Code.12.4.0/KPP/SOA_SVPOA
=======
! Time                 : Fri Mar  8 16:08:47 2019
! Working directory    : /work/home/ts551/GEOSChem/geos-chem_FORKED_PUBLIC/KPP/SOA_SVPOA
>>>>>>> 407dcd6d
! Equation file        : gckpp.kpp
! Output root filename : gckpp
! 
! ~~~~~~~~~~~~~~~~~~~~~~~~~~~~~~~~~~~~~~~~~~~~~~~~~~~~~~~~~~~~~~~~~



### Options -------------------------------------------

FUNCTION - AGGREGATE
JACOBIAN - SPARSE W/ ACCOUNT FOR LU DECOMPOSITION FILL-IN
DOUBLE   - ON
REORDER  - ON

### Parameters ----------------------------------------

! NSPEC - Number of chemical species
  INTEGER, PARAMETER :: NSPEC = 225 
! NVAR - Number of Variable species
  INTEGER, PARAMETER :: NVAR = 219 
! NVARACT - Number of Active species
  INTEGER, PARAMETER :: NVARACT = 186 
! NFIX - Number of Fixed species
  INTEGER, PARAMETER :: NFIX = 6 
! NREACT - Number of reactions
  INTEGER, PARAMETER :: NREACT = 652 
! NVARST - Starting of variables in conc. vect.
  INTEGER, PARAMETER :: NVARST = 1 
! NFIXST - Starting of fixed in conc. vect.
  INTEGER, PARAMETER :: NFIXST = 220 

### Species -------------------------------------------

Variable species
  1 = CH2I2 (r)  75 = Cl2O2 (r) 149 = HOCl (r)  
  2 = CH2ICl (r) 76 = DMS (r)   150 = PRN1 (r)  
  3 = CH2IBr (r) 77 = HNO4 (r)  151 = MONITU (r)
  4 = NITs (r)   78 = IONO (r)  152 = GLYX (r)  
  5 = NIT (r)    79 = OIO (r)   153 = MACROO (r)
  6 = AERI (n)   80 = RA3P (r)  154 = ISOPNBO2 (r)
  7 = CO2 (n)    81 = RB3P (r)  155 = MVKN (r)  
  8 = INDIOL (n) 82 = XYLE (r)  156 = A3O2 (r)  
  9 = ISALA (n)  83 = HNO2 (r)  157 = PROPNN (r)
 10 = ISALC (n)  84 = CH3Cl (r) 158 = ISNOOA (r)
 11 = ISN1OA (n) 85 = ClNO2 (r) 159 = MAN2 (r)  
 12 = ISN1OG (r) 86 = ETP (r)   160 = IEPOXOO (r)
 13 = LBRO2H (n) 87 = ClOO (r)  161 = PO2 (r)   
 14 = LBRO2N (n) 88 = OClO (r)  162 = ISOP (r)  
 15 = LISOPOH (n) 89 = PAN (r)   163 = ATO2 (r)  
 16 = LISOPNO3 (n) 90 = RP (r)    164 = B3O2 (r)  
 17 = LNRO2H (n) 91 = ALK4 (r)  165 = MACRN (r) 
 18 = LNRO2N (n) 92 = PP (r)    166 = MAOPO2 (r)
 19 = NRO2 (r)   93 = PRPN (r)  167 = I (r)     
 20 = NAP (r)    94 = BrCl (r)  168 = ClNO3 (r) 
 21 = LTRO2H (n) 95 = HPALD (r) 169 = IO (r)    
 22 = LTRO2N (n) 96 = PIP (r)   170 = HNO3 (r)  
 23 = LVOCOA (n) 97 = R4P (r)   171 = BrO (r)   
 24 = LVOC (r)   98 = HOI (r)   172 = ISOPNDO2 (r)
 25 = LXRO2H (n) 99 = ATOOH (r) 173 = OLND (r)  
 26 = LXRO2N (n)100 = N2O5 (r)  174 = OLNN (r)  
 27 = MSA (n)   101 = C3H8 (r)  175 = LIMO2 (r) 
 28 = PYAC (n)  102 = DHPCARP (r)176 = R4N1 (r)  
 29 = SO4 (n)   103 = MP (r)    177 = ACTA (r)  
 30 = SO4H1 (n) 104 = MRP (r)   178 = CH2OO (r) 
 31 = SO4H2 (n) 105 = IAP (r)   179 = RCO3 (r)  
 32 = SOAGX (n) 106 = RIPB (r)  180 = PIO2 (r)  
 33 = SOAIE (n) 107 = VRP (r)   181 = KO2 (r)   
 34 = SOAME (n) 108 = Br2 (r)   182 = ISOPND (r)
 35 = IMAE (r)  109 = HPC52O2 (r)183 = GLYC (r)  
 36 = SOAMG (n) 110 = HC187 (r) 184 = HC5OO (r) 
 37 = POx (n)   111 = Cl2 (r)   185 = HBr (r)   
 38 = LOx (n)   112 = MOBA (r)  186 = VRO2 (r)  
 39 = PCO (n)   113 = DHMOB (r) 187 = NMAO3 (r) 
 40 = LCO (n)   114 = HONIT (r) 188 = MGLY (r)  
 41 = PSO4 (n)  115 = RIPA (r)  189 = ISN1 (r)  
 42 = LCH4 (n)  116 = RIPD (r)  190 = HC5 (r)   
 43 = PH2O2 (n) 117 = ISNP (r)  191 = ACET (r)  
 44 = I2O4 (r)  118 = BrSALA (r)192 = MRO2 (r)  
 45 = CH2Br2 (r)119 = BrSALC (r)193 = RIO2 (r)  
 46 = CHBr3 (r) 120 = EOH (r)   194 = INO2 (r)  
 47 = I2O2 (r)  121 = MAOP (r)  195 = ETO2 (r)  
 48 = MONITA (r)122 = ETHLN (r) 196 = HAC (r)   
 49 = BENZ (r)  123 = C2H6 (r)  197 = R4O2 (r)  
 50 = CH3I (r)  124 = ISNOHOO (r)198 = PRPE (r)  
 51 = DHDN (r)  125 = MTPA (r)  199 = R4N2 (r)  
 52 = DHDC (r)  126 = MTPO (r)  200 = HCl (r)   
 53 = I2O3 (r)  127 = NPMN (r)  201 = CH2O (r)  
 54 = PMNN (r)  128 = BrNO3 (r) 202 = ClO (r)   
 55 = PPN (r)   129 = IONO2 (r) 203 = MVK (r)   
 56 = TOLU (r)  130 = MOBAOO (r)204 = MEK (r)   
 57 = BrNO2 (r) 131 = MVKOO (r) 205 = ALD2 (r)  
 58 = CH3Br (r) 132 = DIBOO (r) 206 = RCHO (r)  
 59 = HI (r)    133 = IPMN (r)  207 = Br (r)    
 60 = IBr (r)   134 = ISNOOB (r)208 = NO (r)    
 61 = IEPOXD (r)135 = LIMO (r)  209 = MO2 (r)   
 62 = INO (r)   136 = CH3CHOO (r)210 = OH (r)    
 63 = TRO2 (r)  137 = I2 (r)    211 = Cl (r)    
 64 = BRO2 (r)  138 = GAOO (r)  212 = SO2 (r)   
 65 = IEPOXA (r)139 = MGLYOO (r)213 = NO3 (r)   
 66 = IEPOXB (r)140 = INPN (r)  214 = O3 (r)    
 67 = IONITA (r)141 = MACRNO2 (r)215 = MCO3 (r)  
 68 = XRO2 (r)  142 = ROH (r)   216 = HO2 (r)   
 69 = MAP (r)   143 = MGLOO (r) 217 = CO (r)    
 70 = ICl (r)   144 = MONITS (r)218 = MACR (r)  
 71 = IMAO3 (r) 145 = ISOPNB (r)219 = NO2 (r)   
 72 = MPN (r)   146 = H2O2 (r)  
 73 = CH2Cl2 (r)147 = HCOOH (r) 
 74 = CHCl3 (r) 148 = HOBr (r)  

Fixed species
  1 = CH4 (r)     4 = MOH (r)   
  2 = H2 (r)      5 = O2 (n)    
  3 = H2O (r)     6 = RCOOH (n) 

### Subroutines ---------------------------------------

SUBROUTINE Fun ( V, F, RCT, Vdot )
SUBROUTINE Jac_SP ( V, F, RCT, JVS )
SUBROUTINE Jac_SP_Vec ( JVS, UV, JUV )
SUBROUTINE JacTR_SP_Vec ( JVS, UV, JTUV )
SUBROUTINE KppSolve ( JVS, X )
SUBROUTINE KppSolveTR ( JVS, X, XX )
SUBROUTINE Initialize ( )
SUBROUTINE Shuffle_user2kpp ( V_USER, V )
SUBROUTINE Shuffle_kpp2user ( V, V_USER )
SUBROUTINE Update_RCONST ( )
SUBROUTINE Update_PHOTO ( )
SUBROUTINE GetMass ( CL, Mass )<|MERGE_RESOLUTION|>--- conflicted
+++ resolved
@@ -13,13 +13,8 @@
 !        R. Sander, Max-Planck Institute for Chemistry, Mainz, Germany
 ! 
 ! File                 : gckpp.map
-<<<<<<< HEAD
-! Time                 : Tue May 21 15:18:52 2019
-! Working directory    : /n/home05/msulprizio/GC/Code.12.4.0/KPP/SOA_SVPOA
-=======
-! Time                 : Fri Mar  8 16:08:47 2019
-! Working directory    : /work/home/ts551/GEOSChem/geos-chem_FORKED_PUBLIC/KPP/SOA_SVPOA
->>>>>>> 407dcd6d
+! Time                 : Thu Jun 27 12:00:03 2019
+! Working directory    : /local/msulprizio/Code.Dev/KPP/SOA_SVPOA
 ! Equation file        : gckpp.kpp
 ! Output root filename : gckpp
 ! 
