<<<<<<< HEAD
#INTEGRATOR rosenbrock
#LANGUAGE Fortran90
#DRIVER none
#HESSIAN off
#MEX off
#STOICMAT off

#INCLUDE custom.eqn

#FAMILIES
POx : O3 + NO2 + 2NO3 + PAN + PPN + MPAN + HNO4 + 3N2O5 + HNO3 + BrO + HOBr + BrNO2 + 2BrNO3 + MPN + ETHLN + MVKN + MCRHN + MCRHNB + PROPNN + R4N2 + PRN1 + PRPN + R4N1 + HONIT + MONITS + MONITU + OLND + OLNN + IHN1 + IHN2 + IHN3 + IHN4 + INPB + INPD + ICN + 2IDN + ITCN + ITHN + ISOPNOO1 + ISOPNOO2 + INO2B + INO2D + INA + IDHNBOO + IDHNDOO1 + IDHNDOO2 + IHPNBOO + IHPNDOO + ICNOO + 2IDNOO + MACRNO2 + ClO + HOCl + ClNO2 + 2ClNO3 + 2Cl2O2 + 2OClO + O + O1D + IO + HOI + IONO + 2IONO2 + 2OIO + 2I2O2 + 3I2O3 + 4I2O4;
LOx : O3 + NO2 + 2NO3 + PAN + PPN + MPAN + HNO4 + 3N2O5 + HNO3 + BrO + HOBr + BrNO2 + 2BrNO3 + MPN + ETHLN + MVKN + MCRHN + MCRHNB + PROPNN + R4N2 + PRN1 + PRPN + R4N1 + HONIT + MONITS + MONITU + OLND + OLNN + IHN1 + IHN2 + IHN3 + IHN4 + INPB + INPD + ICN + 2IDN + ITCN + ITHN + ISOPNOO1 + ISOPNOO2 + INO2B + INO2D + INA + IDHNBOO + IDHNDOO1 + IDHNDOO2 + IHPNBOO + IHPNDOO + ICNOO + 2IDNOO + MACRNO2 + ClO + HOCl + ClNO2 + 2ClNO3 + 2Cl2O2 + 2OClO + O + O1D + IO + HOI + IONO + 2IONO2 + 2OIO + 2I2O2 + 3I2O3 + 4I2O4;
PCO : CO;
LCO : CO;
PSO4 : SO4;
LCH4 : CH4;
PH2O2 : H2O2;

#INLINE F90_RATES

  FUNCTION ARRPLUS_ade( a0, d0, e0 ) RESULT( rate )
    ! Modified Arrhenius law, skipping computation of EXP( -b0/T )
    ! and ( 300/T )**c0 terms, which evaluate to 1 when b0 = c0 = 0.
    ! This avoids excess CPU cycles. (bmy, 12/18/20)
    !
    ! Used to compute the rate for these reactions:
    !    IHOO1 + IHOO1 = 2MVK  + 2HO2 + 2CH2O
    !    IHOO4 + IHOO4 = 2MACR + 2HO2 + 2CH2O
    !    IHOO1 + IHOO4 = MACR + MVK + 2HO2 + 2CH2O
    !    IHOO1 + IHOO1 = HO2 + HC5A + CO + OH +  MVKHP
    !    IHOO4 + IHOO4 = HO2 + HC5A + CO + OH +  MCRHP
    !    IHOO1 + IHOO4 = HO2 + HC5A + CO + OH +  0.5MVKHP + 0.5MCRHP
    !    IHOO1 + MO2   = MVK + 2HO2 + 2CH2O :
    !    IHOO1 + MO2   = CH2O + 0.5HC5A + 1.5HO2 + 0.5MVKHP + 0.5CO + 0.5OH
    !    IHOO4 + MO2   = MACR + 2HO2 + 2CH2O
    !    IHOO4 + MO2   = CH2O + 0.5HC5A + 1.5HO2 +  0.5MCRHP + 0.5CO + 0.5OH
    !
    REAL(kind=dp), INTENT(IN) :: a0, d0, e0
    REAL(kind=dp)             :: rate
    !
    rate = a0 * ( d0 + ( TEMP * e0 ) )
    rate = MAX( rate, 0.0_dp )
  END FUNCTION ARRPLUS_ade

  FUNCTION ARRPLUS_abde( a0, b0, d0, e0 ) RESULT( rate )
    ! Modified Arrhenius law, skipping computation of ( T/300 )**c0,
    ! which evaluates to 1 when c0=0.  This avoids excess CPU cycles.
    ! (bmy, 12/18/20)
    !
    ! Used to compute the rate for these reactions:
    !    IHOO1 + HO2 = 0.063MVK + 0.063OH + 0.063HO2 + 0.063CH2O + 0.937RIPA
    !    IHOO1 + HO2 = RIPC
    !    IHOO4 + HO2 = 0.063MACR + 0.063OH + 0.063HO2 + 0.063CH2O + 0.937RIPB
    !    IHOO4 + HO2 = RIPD
    !    IHOO1       = CH2O + OH + MVK
    !    IHOO4       = MACR + OH + CH2O
    !
    REAL(kind=dp), INTENT(IN) :: a0, b0, d0, e0
    REAL(kind=dp)             :: rate
    !
    rate = a0 * ( d0 + ( TEMP * e0 ) ) * EXP( -b0 / TEMP )
    rate = MAX( rate, 0.0_dp )
  END FUNCTION ARRPLUS_abde

  FUNCTION TUNPLUS_abcde( a0, b0, c0, d0, e0 ) RESULT( rate )
    ! Used to compute the rate for these reactions:
    !    IHOO1 = 1.5OH + ...
    !    IHOO4 = 1.5OH + ...
    !
    REAL(kind=dp), INTENT(IN) :: a0, b0, c0, d0, e0
    REAL(kind=dp)             :: rate
    !
    rate = a0 * ( d0 + ( TEMP * e0 ) )
    rate = rate * EXP( b0 / TEMP ) * EXP( c0 / TEMP**3 )
    rate = MAX( rate, 0.0_dp )
  END FUNCTION TUNPLUS_abcde

  FUNCTION GC_ISO1( a0, b0, c0, d0, e0, f0, g0 ) RESULT( rate )
    ! Used to compute the rate for these reactions:
    !    ISOP + OH = LISOPOH + IHOO1
    !    ISOP + OH = LISOPOH + IHOO4
    !
    REAL(kind=dp), INTENT(IN) :: a0, b0, c0, d0, e0, f0, g0
    REAL(kind=dp)             :: k0, k1, k2, rate
    !
    k0   = d0 * EXP( e0 / TEMP ) * EXP( 1.0E8_dp / TEMP**3 )
    k1   = f0 * EXP( g0 / TEMP )
    k2   = c0 * k0 / ( k0 + k1 )
    rate = a0 * EXP( b0 / TEMP ) * ( 1.0_dp - k2 )
  END FUNCTION GC_ISO1

  FUNCTION GC_ISO2( a0, b0, c0, d0, e0, f0, g0 ) RESULT( rate )
    ! Used to compute the rate for these reactions:
    !    ISOP + OH = 0.3MCO3 + 0.3MGLY + 0.3CH2O
    !              + 0.15HPALD3 + 0.25HPALD1 + 0.4HO2
    !              + 0.6CO + 1.5OH + 0.3HPETHNL + LISOPOH
    !    ISOP + OH = 0.3CH2O + 0.15HPALD4 + 0.25HPALD2
    !              + 1.5OH + 0.9CO + 0.7HO2 + 0.3MGLY
    !              + 0.3ATOOH + LISOPOH
    !
    REAL(kind=dp), INTENT(IN) :: a0, b0, c0, d0, e0, f0, g0
    REAL(kind=dp)             :: k0, k1, k2, rate
    !
    k0   = d0 * EXP( e0 / TEMP ) * EXP( 1.0E8_dp / TEMP**3 )
    k1   = f0 * EXP( g0 / TEMP )
    k2   = c0 * k0 / ( k0 + k1 )
    rate = a0 * EXP( b0 / TEMP ) * k2
  END FUNCTION GC_ISO2

  FUNCTION GC_EPO_a( a1, e1, m1 ) RESULT( rate )
    ! Used to compute the rate for these reactions:
    !    RIPA   + OH = 0.67IEPOXA   + 0.33IEPOXB   + OH + 0.005LVOC
    !    RIPB   + OH = 0.68IEPOXA   + 0.321IEPOB   + OH + 0.005LVOC
    !    IEPOXA + OH = 0.67IEPOXA00 + 0.33IEPOXB00
    !    IEPOXB + OH = 0.81IEPOXA00 + 0.19IEPOXB00
    !    IHN2   + OH = 0.67IEPOXA   + 0.33IEPOXB   + NO2
    !    IHN3   + OH = 0.67IEPOXA   + 0.33IEPOXB   + NO2
    !    IHN1   + OH = IEPOXD       + NO2
    !    IHN4   + OH = IEPOXD       + NO2
    !    INPB   + OH = OH           + ITHN
    !    INPD   + OH = OH           + ITHN
    !    INPD   + OH = NO2          + ICHE
    !    ICN    + OH = NO2          + ICHE
    !
    REAL(kind=dp), INTENT(IN) :: a1, e1, m1
    REAL(kind=dp)             :: k1, rate
    !
    k1   = 1.0_dp / ( m1 * NUMDEN + 1.0_dp )
    rate = a1 * EXP( e1 / TEMP ) *  K1
  END FUNCTION GC_EPO_a

  FUNCTION GC_PAN_acac( a0, c0, a1, c1, cf ) RESULT( rate )
    ! Used to compute the rate for these reactions:
    !    MACR1OO + NO2 = MPAN
    !    MACRNO2 + NO2 = MPAN + NO2
    !
    ! For these reactions, these Arrhenius law terms evaluate to 1:
    !    EXP(b0/T)
    !    EXP(b1/T)
    ! because b0 = b1 = 0.  Therefore we can skip computing these
    ! terms.  This avoids excess CPU cycles. (bmy, 12/18/20)
    !
    REAL(kind=dp), INTENT(IN) :: a0, c0, a1, c1, cf
    REAL(kind=dp)             :: k0, k1, kr, nc, f,  rate
    !
    k0   = a0 * ( TEMP / 300.0_dp )**c0
    k1   = a1 * ( TEMP / 300.0_dp )**c1
    k0   = k0 * NUMDEN
    kr   = k0 / k1
    nc   = 0.75_dp - 1.27_dp * ( LOG10( cf ) )
    f    = 10.0_dp**( LOG10( cf ) / ( 1.0_dp + ( LOG10( kr ) / nc )**2 ) )
    rate = k0 * k1 * f / ( k0 + k1 )
  END FUNCTION GC_PAN_acac

  FUNCTION GC_NIT( a0, b0, c0, n, x0, y0 ) RESULT( rate )
    ! Used to compute the rate for these reactions:
    !    IHOO1    + NO = IHN2
    !    IHOO4    + NO = IHN4
    !    IHPOO1   + NO = IHTN
    !    IHPOO2   + NO = IHTN
    !    IHPOO2   + NO = IHTN
    !    IEPOXAOO + NO = IHTN
    !    IEPOXBOO + NO = IHTN
    !    IHCOO    + NO = IHTN
    !    ISOPNOO1 + NO = IDN
    !    ISOPNOO2 + NO = IDN
    !    IDHNDOO1 + NO = IDN
    !    IDHNDOO2 + NO = IDN
    !    INO2B    + NO = IDN
    !    INO2D    + NO = IDN
    !    IHPNBOO  + NO = IDN
    !    IHPNDOO  + NO = IDN
    !    MVK0HOO  + NO = 0.438MVKN
    !    MCROHOO  + NO = MCRHN
    !
    REAL(kind=dp), INTENT(IN) :: a0, b0, c0, n,  x0, y0
    REAL(kind=dp)             :: k0, k1, k2, k3, k4, rate
    !
    k0   = 2.0E-22_dp * EXP( n )
    k1   = 4.3E-1_dp * ( TEMP / 298.0_dp )**(-8)
    k0   = k0 * NUMDEN
    k1   = k0 / k1
    k2   = ( k0 / ( 1.0_dp + k1 ) ) &
         * 4.1E-1_dp**( 1.0_dp / ( 1.0_dp + ( LOG10(k1) )**2) )
    k3   = k2 / ( k2 + c0 )
    k4   = A0 * ( x0 - TEMP*y0 )
    rate = k4 * EXP( b0 / TEMP ) * k3
    rate = MAX( rate, 0.0_dp )
  END FUNCTION GC_NIT

  FUNCTION GC_ALK( a0, b0, c0, n, x0, y0 ) RESULT( rate )
    ! Used to compute the rate for these reactions:
    !   IHOO1    + NO =      NO2 + ...
    !   IHOO4    + NO =      NO2 + ...
    !   IHP001   + NO =      NO2 + ...
    !   IHP002   + NO =      NO2 + ...
    !   IHP003   + NO =      NO2 + ...
    !   IEPOXAOO + NO =      NO2 + ...
    !   IEPOXBOO + NO =      NO2 + ...
    !   ICHOO    + NO =      NO2 + ...
    !   ISOPNOO1 + NO = 1.728NO2 + ...
    !   ISOPNOO2 + NO =      NO2 + ...
    !   IDHNDOO1 + NO =      NO2 + ...
    !   IDHNDOO2 + NO =      NO2 + ...
    !   IDHNBOO  + NO =      NO2 + ...
    !   IDHNDOO  + NO =      NO2 + ...
    !   INO2B    + NO = 2.000NO2 + ...
    !   INO2D    + NO =      NO2 + ...
    !   IHPNBOO  + NO = 1.065NO2 + ...
    !   IHPNDOO  + NO =      NO2 + ...
    !   MVKOHOO  + NO =      NO2 + ...
    !   MCROHOO  + NO =      NO2 + ...
    !
    REAL(kind=dp), INTENT(IN) :: a0, b0, c0, n,  x0, y0
    REAL(kind=dp)             :: k0, k1, k2, k3, k4, rate
    !
    k0   = 2.0E-22_dp * EXP( n )
    k1   = 4.3E-1_dp * ( TEMP / 298.0_dp)**(-8)
    k0   = k0 * NUMDEN
    k1   = k0 / k1
    k2   = ( K0 / ( 1.0_dp +K1 ) )                                          &
         * 4.1E-1_dp**( 1.0_dp / ( 1.0_dp + ( LOG10( k1 ) )**2) )
    k3   = c0/ ( k2 + c0 )
    k4   = a0 * ( x0 - TEMP*y0 )
    rate = k4 * EXP( b0 / TEMP ) * k3
    rate = MAX( rate, 0.0_dp )
  END FUNCTION GC_ALK

  FUNCTION GCARR_ab( a0, b0 ) RESULT( rate )
    ! Arrhenius function, skipping computation of EXP( c0/T ),
    ! which evaluates to 1 when c0=0.  This avoids excess CPU
    ! cycles. (bmy, 12/18/20)
    !
    REAL(kind=dp), INTENT(IN) :: a0, b0
    REAL(kind=dp)             :: rate
    !
    rate = a0 * ( 300.0_dp / TEMP )**b0
  END FUNCTION GCARR_ab

  FUNCTION GCARR_ac( a0, c0 ) RESULT( rate )
    ! Arrhenius function, skipping computation of ( 300/T )**b0,
    ! which evaluates to 1 when b0=0.  This avoids excess CPU
    ! cycles (bmy, 12/18/20)
    !
    REAL(kind=dp), INTENT(IN) :: a0, c0
    REAL(kind=dp)             :: rate
    !
    rate = a0 * EXP( c0 / TEMP )
  END FUNCTION GCARR_ac

  FUNCTION GCARR_abc( a0, b0, c0 ) RESULT( rate )
    ! Arrhenius function, using all 3 terms.
    ! Use this when a0, b0, c0 are all nonzero.
    !
    REAL(kind=dp), INTENT(IN) :: a0, b0, c0
    REAL(kind=dp)             :: rate
    !
    rate = a0 * EXP( c0 / TEMP ) * ( 300.0_dp / TEMP )**b0
  END FUNCTION GCARR_abc

  FUNCTION GC_HO2HO2_acac( a0, c0, a1, c1 ) RESULT( rate )
    ! Used to compute the rate for these reactions:
    !    HO2 + HO2 = H2O2 + O2
    !
    ! For this reaction, these Arrhenius law terms evaluate to 1:
    !    (300/T)**b0
    !    (300/T)**b1
    ! because b0 = b1 = 0.  Therefore we can skip computing these
    ! terms.  This avoids excess CPU cycles. (bmy, 12/18/20)
    !
    REAL(kind=dp), INTENT(IN) :: a0, c0, a1, c1
    REAL(kind=dp)             :: r0, r1, rate
    !
    r0   = a0 * EXP( c0 / TEMP )
    r1   = a1 * EXP( c1 / TEMP )
    rate = ( r0     + r1         * NUMDEN                           ) &
         * ( 1.0_dp + 1.4E-21_dp * H2O    * EXP( 2200.0_dp / TEMP ) )
  END FUNCTION GC_HO2HO2_acac

  FUNCTION GC_TBRANCH_1_acac( a0, c0, a1, c1 ) RESULT( rate )
    ! Temperature Dependent Branching Ratio, used for reactions:
    !    MO2 + MO2 = CH2O  + MOH + O2
    !    MO2 + MO2 = 2CH2O + 2HO2
    !
    ! For these reactions, these Arrhenius law terms evaluate to 1:
    !    (300/T)**b0
    !    (300/T)**b1
    ! because b0 = b1 = 0.  Therefore we can skip computing these
    ! terms.  This avoids excess CPU cycles. (bmy, 12/18/20)
    !
    REAL(kind=dp), INTENT(IN) :: a0, c0, a1, c1
    REAL(kind=dp)             :: r0, r1, rate
    !
    r0   = a0 * EXP( c0 / TEMP )
    r1   = a1 * EXP( c1 / TEMP )
    rate = r0 / ( 1.0_dp + r1 )
  END FUNCTION GC_TBRANCH_1_acac

  FUNCTION GC_TBRANCH_2_acabc( a0, c0, a1, b1, c1 ) RESULT( rate )
    ! Temperature Dependent Branching Ratio, used for reactions:
    !    C3H8 + OH = B3O2
    !    C3H8 + OH = A3O2
    !
    ! For these reactions, this Arrhenius law term evaluates to 1:
    !    (300/T)**b0
    ! because b0 = 0.  Therefore we can skip computing this
    ! term.  This avoids excess CPU cycles. (bmy, 12/18/20)
    !
    REAL(kind=dp), INTENT(IN) :: a0, c0, a1, b1, c1
    REAL(kind=dp)             :: r0, r1, rate
    !
    r0   =  a0 * EXP( c0 / TEMP )
    r1   =  a1 * EXP( c1 / TEMP ) * ( 300.0_dp / TEMP )**b1
    rate =  r0 / ( 1.0_dp + r1 )
  END FUNCTION GC_TBRANCH_2_acabc

  FUNCTION GC_RO2HO2_aca( a0, c0, a1 ) RESULT( rate )
    ! Carbon Dependence of RO2+HO2, used in these reactions:
    !    A3O2 + HO2 = RA3P
    !    PO2  + HO2 = PP
    !    KO2  + HO2 = 0.150OH + 0.150ALD2 + 0.150MCO3 + 0.850ATOOH
    !    B3O2 + HO2 = RB3P
    !    PRN1 + HO2 = PRPN
    !
    ! For these reactions, these Arrhenius law terms evaluate to 1:
    !    (300/T)**b0
    !    (300/T)**b1 * EXP(c1/T)
    ! Because b0 = b1 = c1 = 0.  Therefore we can skip computing these
    ! terms.  This avoids excess CPU cycles. (bmy, 12/18/20)
    !
    REAL(kind=dp), INTENT(IN) :: a0, c0, a1
    REAL(kind=dp)             :: rate
    !
    rate = a0 * EXP( c0 / TEMP )
    rate = rate * ( 1.0_dp - EXP( -0.245_dp * a1 ) )
  END FUNCTION GC_RO2HO2_aca

  FUNCTION GC_DMSOH_acac( a0, c0, a1, c1 ) RESULT( rate )
    ! Reaction rate for:
    !    DMS + OH = 0.750SO2 + 0.250MSA + MO2
    !
    ! For this reaction, these Arrhenius law terms evaluate to 1:
    !    (300/T)**b0
    !    (300/T)**b1
    ! Because b0 = b1 = 0.  Therefore we can skip computing these
    ! terms.  This avoids excess CPU cycles. (bmy, 12/18/20)
    !
    REAL(kind=dp), INTENT(IN) :: a0, c0, a1, c1
    REAL(kind=dp)             :: r0, r1, rate
    r0   = a0 * EXP( c0 / TEMP )
    r1   = a1 * EXP( c1 / TEMP )
    rate = ( r0 * NUMDEN * 0.2095e0_dp ) / ( 1.0_dp + r1 * 0.2095e0_dp )
  END FUNCTION GC_DMSOH_acac

  FUNCTION GC_GLYXNO3_ac( a0, c0 ) RESULT( rate )
    ! Reaction rate for:
    !    GLYX + NO3 = HNO3 + HO2 + 2CO
    !    i.e. the HO2 + 2*CO branch
    !
    ! For this reaction, this Arrhenius term evaluates to 1:
    !    (300/T)**b0
    ! because b0 = 0.  Therefore we can skip computing this
    ! term.  This avoids excess CPU cycles. (bmy, 12/18/20)
    !
    REAL(kind=dp), INTENT(IN) :: a0, c0
    REAL(kind=dp)             :: O2, rate
    !
    ! ---  K = K1*([O2]+3.5D18)/(2*[O2]+3.5D18)
    O2   = NUMDEN * 0.2095e0_dp
    rate = a0 * EXP( c0 / TEMP )
    rate = rate * ( O2 + 3.5E+18_dp ) / ( 2.0_dp * O2 + 3.5E+18_dp )
  END FUNCTION GC_GLYXNO3_ac

  FUNCTION GC_OHHNO3_acacac( a0, c0, a1, c1, a2, c2 ) RESULT( rate )
    ! Used to compute the rate for these reactions:
    !    HNO3  + OH = H2O + NO3
    !    HONIT + OH = NO3 + HAC
    !
    ! For these reactions, these Arrhenius law terms evaluate to 1:
    !    (300/T)**b0
    !    (300/T)**b1
    !    (300/T)**b2
    ! Because b0 = b1 = b2 = 0.  Therefore we can skip computing
    ! these terms.  This avoids excess CPU cycles. (bmy, 12/18/20)
    !
    REAL(kind=dp), INTENT(IN) :: a0, c0, a1, c1, a2, c2
    REAL(kind=dp)             :: r0, r1, r2, rate
    !
    ! ---  OH + HNO3:   K = K0 + K3[M] / (1 + K3[M]/K2)  ------
    r0   = a0 * EXP( c0 / TEMP )
    r1   = a1 * EXP( c1 / TEMP )
    r2   = NUMDEN * ( a2 * EXP( c2 / TEMP ) )
    rate = r0 + r2 / ( 1.0_dp + r2/r1 )
  END FUNCTION GC_OHHNO3_acacac

  FUNCTION GC_GLYCOH_A_a( a0 ) RESULT( rate )
    ! Used to compute the rate for this reaction:
    !    GLYC + OH = 0.732CH2O + 0.361CO2  + 0.505CO    + 0.227OH
    !              + 0.773HO2  + 0.134GLYX + 0.134HCOOH
    ! which is the "A" branch of GLYC + OH.
    !
    ! For this reaction, these Arrhenius law terms evaluate to 1:
    !    (300/T)**b0 * EXP(c0/T)
    ! Because b0 = c0 = 0.  Therefore we can skip computing these
    ! terms.  This avoids excess CPU cycles. (bmy, 12/18/20)
    !
    REAL(kind=dp), INTENT(IN) :: a0
    REAL(kind=dp)             :: glyc_frac, rate
    REAL(kind=dp), PARAMETER  :: exp_arg = -1.0_dp / 73.0_dp
    !
    glyc_frac = 1.0_dp - 11.0729_dp * EXP( exp_arg * TEMP )
    glyc_frac = MAX( glyc_frac, 0.0_dp )
    rate      = a0 * glyc_frac
  END FUNCTION GC_GLYCOH_A_a

  FUNCTION GC_GLYCOH_B_a( a0 ) RESULT( rate )
    ! Used to compute the rate for this reaction:
    !    GLYC + OH = HCOOH + OH + CO
    ! which is the "B" branch of GLYC + OH.
    !
    ! For this reaction, these Arrhenius law terms evaluate to 1:
    !    (300/T)**b0 * EXP(c0/T)
    ! Because b0 = c0 = 0.  Therefore we can skip computing these
    ! terms.  This avoids excess CPU cycles. (bmy, 12/18/20)
    !
    REAL(kind=dp), INTENT(IN) :: a0
    REAL(kind=dp)             :: glyc_frac, rate
    REAL(kind=dp), PARAMETER  :: exp_arg = -1.0_dp / 73.0_dp
    !
    glyc_frac = 1.0_dp - 11.0729_dp * EXP( exp_arg * TEMP )
    glyc_frac = MAX( glyc_frac, 0.0_dp )
    rate      = a0 * ( 1.0_dp - glyc_frac )
  END FUNCTION GC_GLYCOH_B_a

  FUNCTION GC_HACOH_A_ac( a0, c0 ) RESULT( rate )
    ! Used to compute the rate for this reaction:
    !    HAC + OH = MGLY + HO2
    ! which is the "A" branch of HAC + OH.
    !
    ! For this reaction, this Arrhenius law term evaluates to 1:
    !    (300/T)**b0
    ! because b0 = 0.  Therefore we can skip computing this
    ! term.  This avoids excess CPU cycles. (bmy, 12/18/20)
    !
    REAL(kind=dp), INTENT(IN) :: a0, c0
    REAL(kind=dp)             :: r0, hac_frac, rate
    REAL(kind=dp), PARAMETER  :: exp_arg = -1.0_dp / 60.0_dp
    !
    r0       = a0 * EXP( c0 / TEMP )
    hac_frac = 1.0_dp - 23.7_dp * EXP( exp_arg * TEMP )
    hac_frac = MAX( hac_frac, 0.0_dp )
    rate     = r0 * hac_frac
  END FUNCTION GC_HACOH_A_ac

  FUNCTION GC_HACOH_B_ac( a0, c0 ) RESULT( rate )
    ! Used to compute the rate for this reaction:
    !    HAC + OH = 0.5HCOOH + OH + 0.5ACTA + 0.5CO2 + 0.5CO + 0.5MO2
    ! which is the "B" branch of HAC + OH.
    !
    ! For this reaction, this Arrhenius law term evaluates to 1:
    !    (300/T)**b0
    ! because b0 = 0.  Therefore we can skip computing this
    ! term.  This avoids excess CPU cycles. (bmy, 12/18/20)
    !
    REAL(kind=dp), INTENT(IN) :: a0, c0
    REAL(kind=dp)             :: r0, hac_frac, rate
    REAL(kind=dp), PARAMETER  :: exp_arg = -1.0_dp / 60.0_dp
    !
    r0       = a0 * EXP( c0 / TEMP )
    hac_frac = 1.0_dp - 23.7_dp * EXP( exp_arg * TEMP )
    hac_frac = MAX( hac_frac, 0.0_dp )
    rate     = r0 * ( 1.0_dp - hac_frac )
  END FUNCTION GC_HACOH_B_ac

  FUNCTION GC_OHCO_a( a0 ) RESULT( rate )
    ! Reaction rate for:
    !    OH + CO = HO2 + CO2 (cf. JPL 15-10)
    !
    ! For this reaction, these Arrhenius law terms evaluate to 1:
    !    (300/T)**b0 * EXP(c0/T)
    ! because b0 = c0 = 0.  Therefore we can skip computing these
    ! terms.  This avoids excess CPU cycles. (bmy, 12/18/20)
    !
    REAL(kind=dp), INTENT(IN) :: a0
    !
    REAL(kind=dp)             :: r0,     klo1,   klo2,  khi1,    khi2
    REAL(kind=dp)             :: xyrat1, xyrat2, blog1, blog2,   fexp1
    REAL(kind=dp)             :: fexp2,  kco1,   kco2,  TEMP300, rate
    !
    TEMP300 = ( 300.0_dp / TEMP )
    r0      = a0 * ( 1.0_dp + 0.6_dp * 9.871E7_dp * PRESS )
    klo1    = 5.9E-33_dp * TEMP300
    khi1    = 1.1E-12_dp * TEMP300**(-1.3_dp)
    xyrat1  = klo1 * NUMDEN / khi1
    blog1   = LOG10( xyrat1 )
    fexp1   = 1.0_dp / ( 1.0_dp + blog1*blog1 )
    kco1    = klo1 * NUMDEN * 0.6_dp**fexp1 / ( 1.0_dp + xyrat1 )
    klo2    = 1.5E-13_dp
    khi2    = 2.1E+09_dp * TEMP300**(-6.1_dp)
    xyrat2  = klo2 * NUMDEN / khi2
    blog2   = LOG10( xyrat2 )
    fexp2   = 1.0_dp / ( 1.0_dp + blog2*blog2 )
    kco2    = klo2 * 0.6_dp**fexp2 / ( 1.0_dp + xyrat2 )
    rate    = kco1 + kco2
  END FUNCTION GC_OHCO_a

  FUNCTION GC_RO2NO_A1_ac( a0, c0 ) RESULT( rate )
    ! Reaction rate for the "A" branch of these RO2 + NO reactions:
    !    MO2  + NO = MENO3
    ! in which the "a1" parameter equals exactly 1.
    !
    ! For these reactions, these Arrhenius law terms evaluate to 1:
    !    (300/T)**b0
    !    (300/T)**b1 * EXP(c1/T)
    ! because b0 = b1 = c1 = 0.  Therefore we can skip computing
    ! these terms.  This avoids excess CPU cycles. (bmy, 1/4/20)
    !
    REAL(kind=dp), INTENT(IN) :: a0, c0
    REAL(kind=dp), PARAMETER  :: fyrno3 = 3.0e-4_dp
    REAL(kind=dp)             :: rate
    !
    ! Special treatment for methyl nitrate based on observations
    ! as Carter and Atkinson formulation does not apply to C1.
    ! Value based on upper limit of Flocke et al. 1998 as applied
    ! in Fisher et al. 2018
    rate  = a0 * EXP( c0 / TEMP ) * fyrno3
  END FUNCTION GC_RO2NO_A1_ac

  FUNCTION GC_RO2NO_B1_ac( a0, c0 ) RESULT( rate )
    ! Reaction rate for the "B" branch of these RO2 + NO reactions:
    !    MO2 + NO = CH2O + NO2 + HO2
    ! in which the "a1" parameter equals exactly 1.
    !
    ! For these reactions, these Arrhenius law terms evaluate to 1:
    !    (300/T)**b0
    !    (300/T)**b1 * EXP(c1/T)
    ! because b0 = c0 = c1 = 0.  Therefore we can skip computing
    ! these terms.  This avoids excess CPU cycles. (bmy, 1/4/20)
    !
    REAL(kind=dp), INTENT(IN) :: a0, c0
    REAL(kind=dp), PARAMETER  :: one_minus_fyrno3 = 1.0_dp - 3.0e-4_dp
    REAL(kind=dp)             :: rate
    !
    rate = a0 * EXP( c0 / TEMP ) * one_minus_fyrno3
  END FUNCTION GC_RO2NO_B1_ac

  FUNCTION GC_RO2NO_A2_aca( a0, c0, a1 ) RESULT( rate )
    ! Reaction rate for the "A" branch of these RO2 + NO reactions,
    !    ETO2 + NO = ETNO3
    !    A3O2 + NO = NPRNO3
    !    R4O2 + NO = R4N2
    !    B3O2 + NO = IPRNO3
    ! in which the "a1" parameter is greater than 1.0.
    !
    ! For these reactions, these Arrhenius law terms evaluate to 1:
    !    (300/T)**b0
    !    (300/T)**b1 * EXP(c1/T)
    ! because b0 = b1 = c1 = 0.  Therefore we can skip computing
    ! these terms.  This avoids excess CPU cycles. (bmy, 1/4/20)
    !
    REAL(kind=dp), INTENT(IN) :: a0,  c0,   a1
    REAL(kind=dp)             :: r0,  rate, yyyn, xxyn
    REAL(kind=dp)             :: aaa, rarb, zzyn, fyrno3
    !
    r0     = a0 * EXP( c0 / TEMP )
    xxyn   = 1.94e-22_dp * EXP( 0.97_dp * a1 ) * NUMDEN
    yyyn   = 0.826_dp * ( ( 300.0_dp / TEMP )**8.1_dp )
    aaa    = LOG10( xxyn / yyyn )
    zzyn   = ( 1.0_dp / ( 1.0_dp + ( aaa *  aaa  ) ) )
    rarb   = ( xxyn   / ( 1.0_dp + ( xxyn / yyyn ) ) ) * ( 0.411_dp**zzyn )
    fyrno3 = ( rarb   / ( 1.0_dp +   rarb          ) )
    rate   = r0 * fyrno3
  END FUNCTION GC_RO2NO_A2_aca

  FUNCTION GC_RO2NO_B2_aca( a0, c0, a1 ) RESULT( rate )
    ! Reaction rate for the "B" branch of these RO2 + NO reactions:
    !    ETO2 + NO = NO2 +     HO2 + ...
    !    A3O2 + NO = NO2 +     HO2 + ...
    !    R4O2 + NO = NO2 + 0.27HO2 + ...
    !    B3O2 + NO = NO2 +     HO2 + ...
    ! in which the "a1" parameter is greater than 1.0.
    !
    ! For these reactions, these Arrhenius law terms evaluate to 1:
    !    (300/T)**b0
    !    (300/T)**b1 * EXP(c1/T)
    ! because b0 = c0 = c1 = 0.  Therefore we can skip computing
    ! these terms.  This avoids excess CPU cycles. (bmy, 1/4/20)
    !
    ! Use this function when a1 input argument is greater than 1.0.
    ! This avoids IF statements, which saves CPU cycles (bmy, 1/4/20)
    !
    REAL(kind=dp), INTENT(IN) :: a0,  c0,   a1
    REAL(kind=dp)             :: r0,  rate, yyyn, xxyn
    REAL(kind=dp)             :: aaa, rarb, zzyn, fyrno3
    !
    r0     = a0 * EXP( c0 / TEMP )
    xxyn   = 1.94e-22_dp * EXP(  0.97_dp * a1 ) * NUMDEN
    yyyn   = 0.826_dp * ( ( 300.0_dp / TEMP )** 8.1_dp )
    aaa    = LOG10( xxyn / yyyn )
    zzyn   = ( 1.0_dp / ( 1.0_dp + ( aaa  * aaa  ) ) )
    rarb   = ( xxyn   / ( 1.0_dp + ( xxyn / yyyn ) ) ) * ( 0.411_dp**zzyn )
    fyrno3 = ( rarb   / ( 1.0_dp +   rarb          ) )
    rate   = r0 * ( 1.0_dp - fyrno3 )
  END FUNCTION GC_RO2NO_B2_aca

  FUNCTION GCJPLEQ_acabab( a0, c0, a1, b1, a2, b2, fv ) RESULT( rate )
    ! Calculates the equilibrium constant
    ! Find the backwards reaction by K=kforward/kbackwards
    ! Calculates the rate constant of the forward reaction
    !
    ! Used to compute the rate for these reactions:
    !    PPN        = RCO3 + NO2
    !    PAN        = MCO3 + NO2
    !    ClOO  {+M} = Cl   + O2 {+M}
    !    Cl2O2 {+M} = 2ClO      {+M}
    !
    ! For these reactions, these Arrhenius law terms evaluate to 1:
    !    (300/T)**b0
    !    EXP(c1/T)
    !    EXP(c2/T)
    ! because b0 = c1 = c2 = 0.  Therefore we can skip computing these terms.
    ! Also, fct1 = fct2 = 0, so we will skip those terms as well.  This is
    ! more computationally efficient. (bmy, 1/25/20)
    !
    REAL(kind=dp), INTENT(IN) :: a0, c0, a1, b1, a2, b2, fv
    REAL(kind=dp)             :: r0, r1, rate
    !
    r0    = a0 * EXP( c0 / TEMP )               ! backwards rxn rate
    r1    = GCJPLPR_abab( a1, b1, a2, b2, fv )  ! forwards rxn rate
    rate  = r1 / r0
  END FUNCTION GCJPLEQ_acabab

  FUNCTION GCJPLPR_aa( a1, a2, fv ) RESULT( rate )
    ! Third body effect for pressure dependence of rate coefficients.
    ! a1 is Arrhenius parameters for the lower-limit rate.
    ! a2 is Arrhenius parameters for the upper-limit rate.
    ! fv is the falloff curve paramter, (see ATKINSON ET. AL (1992)
    ! J. Phys. Chem. Ref. Data 21, P. 1145). Usually fv = 0.6.
    !
    ! Used to compute the rate for this reaction:
    !    Cl + PRPE {+M} = HCl + PO2 {+M}
    !
    ! For this reactions, these Arrhenius law terms evaluate to 1:
    !    (300/T)**b1 * EXP(c1/T)
    !    (300/T)**b2 * EXP(c2/T)
    ! because b1 = b2 = c1 = c2 = 0.  Therefore we can skip computing
    ! these terms.  Also, fct1 = fct2 = 0, so we will skip computing
    ! these terms as well.  This is more computationally efficient.
    ! (bmy, 1/25/20)
    !
    REAL(kind=dp), INTENT(IN) :: a1,   a2,   fv
    REAL(kind=dp)             :: rlow, xyrat, blog, fexp, rate
    !
    rlow  = a1 * NUMDEN
    xyrat = rlow / a2         ! rhigh = a2
    blog  = LOG10( xyrat )
    fexp  = 1.0_dp / ( 1.0_dp + ( blog * blog ) )
    rate  = rlow * ( fv**fexp ) / ( 1.0_dp + xyrat )
  END FUNCTION GCJPLPR_aa

  FUNCTION GCJPLPR_aba( a1, b1, a2, fv ) RESULT( rate )
    ! Third body effect for pressure dependence of rate coefficients.
    ! a1, b1 are the Arrhenius parameters for the lower-limit rate.
    ! a2     is  the Arrhenius parameters for the upper-limit rate.
    ! fv     is the falloff curve paramter, (see ATKINSON ET. AL (1992)
    !        J. Phys. Chem. Ref. Data 21, P. 1145). Usually fv = 0.6.
    !
    ! Used to compute the rate for these reactions:
    !    OH  + OH  {+M} = H2O2
    !    NO2 + OH  {+M} = HNO3       {+M}
    !    Cl  + O2  {+M} = ClOO       {+M}
    !    SO2 + OH  {+M} = SO4  + HO2
    !    Br  + NO2 {+M} = BrNO2      {+M}
    !    NO  + O   {+M} = NO2        {+M}
    !    I   + NO2 {+M} = IONO       {+M}
    !    I   + NO  {+M} = INO        {+M}
    !
    ! For these reactions, these Arrhenius law terms evaluate to 1:
    !    EXP(c1/T)
    !    (300/T)**b2 * EXP(c2/T)
    ! because b2 = c1 = c2 = 0.  Therefore we can skip computing these
    ! terms.  Also, fct1 = fct2 = 0, so we will skip computing these
    ! terms as well.  This is more computationally efficient.
    ! (bmy, 1/25/20)
    !
    REAL(kind=dp), INTENT(IN) :: a1,   b1,    a2,    fv
    REAL(kind=dp)             :: rlow, xyrat, blog, fexp, rate
    !
    rlow  = a1 * ( ( 300.0_dp / TEMP )**b1 ) * NUMDEN
    xyrat = rlow / a2                                  ! rhigh = a2
    blog  = LOG10( xyrat )
    fexp  = 1.0_dp / ( 1.0_dp + ( blog * blog ) )
    rate  = rlow * ( fv**fexp ) / ( 1.0_dp + xyrat )
  END FUNCTION GCJPLPR_aba

  FUNCTION GCJPLPR_abab( a1, b1, a2, b2, fv ) RESULT( rate )
    ! Third body effect for pressure dependence of rate coefficients.
    ! a1, b1 are the Arrhenius parameters for the lower-limit rate.
    ! a2, b2 are the Arrhenius parameters for the upper-limit rate.
    ! fv     is the falloff curve paramter, (see ATKINSON ET. AL (1992)
    !        J. Phys. Chem. Ref. Data 21, P. 1145). Usually fv = 0.6.
    !
    ! Used to compute the rate for these reactions:
    !    NO   + OH  {+M} = HNO2  {+M}
    !    HO2  + NO2 {+M} = HNO4
    !    NO2  + NO3 {+M} = N2O5
    !    ClO  + NO2 {+M} = ClNO3 {+M}
    !    MCO3 + NO2 {+M} = PAN
    !    RCO3 + NO2 {+M} = PPN
    !    PRPE + OH  {+M} = PO2
    !    MO2  + NO2 {+M} = MPN   {+M}
    !    BrO  + NO2 {+M} = BrNO3 {+M}
    !    NO2  + O   {+M} = NO3   {+M}
    !    H    + O2  {+M} = HO2   {+M}
    !    IO   + NO2 {+M} = IONO2 {+M}
    !
    ! For these reactions, these Arrhenius law terms evaluate to 1:
    !    EXP(c1/T)
    !    EXP(c2/T)
    ! because c1 = c2 = 0.  Therefore we can skip computing these
    ! terms.  Also, fct1 = fct2 = 0, so we will skip computing these
    ! terms as well.  This is more computationally efficient.
    ! (bmy, 1/25/20)
    !
    REAL(kind=dp), INTENT(IN) :: a1,   b1,    a2,    b2,   fv
    REAL(kind=dp)             :: rlow, rhigh, xyrat, blog, fexp, rate
    !
    rlow  = a1 * ( ( 300.0_dp / TEMP )**b1 ) * NUMDEN
    rhigh = a2 * ( ( 300.0_dp / TEMP )**b2 )
    xyrat = rlow / rhigh
    blog  = LOG10( xyrat )
    fexp  = 1.0_dp / ( 1.0_dp + ( blog * blog ) )
    rate  = rlow * ( fv**fexp ) / ( 1.0_dp + xyrat )
  END FUNCTION GCJPLPR_abab

  FUNCTION GCJPLPR_abcabc( a1, b1, c1, a2, b2, c2, fv ) RESULT( rate )
    ! Third body effect for pressure dependence of rate coefficients.
    ! a1, b1, c1 are the Arrhenius parameters for the lower-limit rate.
    ! a2, b2, c2 are the Arrhenius parameters for the upper-limit rate.
    ! fv         is the falloff curve paramter, (see ATKINSON ET. AL (1992)
    !           J. Phys. Chem. Ref. Data 21, P. 1145). Usually fv = 0.6.
    !
    ! Used to compute the rate for these reactions:
    !    HNO4 {+M} = HO2 + NO2
    !    N2O5 {+M} = NO2 + NO3
    !    MPN  {+M} = MO2 + NO2
    !
    REAL(kind=dp), INTENT(IN) :: a1,   b1,    c1,    a2,   b2,   c2,  fv
    REAL(kind=dp)             :: rlow, rhigh, xyrat, blog, fexp, rate
    !
    rlow  = a1 * ( ( 300.0_dp / TEMP )**b1 ) * EXP( c1 / TEMP ) * NUMDEN
    rhigh = a2 * ( ( 300.0_dp / TEMP )**b2 ) * EXP( c2 / TEMP )
    xyrat = rlow / rhigh
    blog  = LOG10( xyrat )
    fexp  = 1.0_dp / ( 1.0_dp + ( blog * blog ) )
    rate  = rlow * ( fv**fexp ) / ( 1.0_dp + xyrat )
  END FUNCTION GCJPLPR_abcabc
#ENDINLINE

#INLINE F90_GLOBAL
  !-----------------------------------------------------------------------
  ! Declare KPP variables that are defined above as THREADPRIVATE
  ! as they are updated for each iteration w/in a parallel loop
  !-----------------------------------------------------------------------
  !$OMP THREADPRIVATE( C, VAR, FIX, RCONST, TIME, TEMP, CFACTOR )

  !-----------------------------------------------------------------------
  ! Add parameters to isolate a box for debugging
  !-----------------------------------------------------------------------
  INTEGER,       PARAMETER :: I_dbg = 50
  INTEGER,       PARAMETER :: J_dbg = 2
  INTEGER,       PARAMETER :: L_dbg = 44

  !-----------------------------------------------------------------------
  ! Add more inlined global parameters for heterogeneous chemistry here
  !-----------------------------------------------------------------------

  ! Minimum heterogeneous chemistry lifetime and reaction rate
  REAL(kind=dp), PARAMETER :: HetMinLife  = 1.e-3_dp
  REAL(kind=dp), PARAMETER :: HetMinRate  = 1.0_dp / HetMinLife

  ! Critical RH for uptake of GLYX, MGLYX, and GLYC:
  REAL(kind=dp), PARAMETER :: CRITRH      = 35.0e+0_dp

  ! Effective Henry's Law constant of IEPOX for reactive
  ! uptake to aqueous aerosols (M/atm)
  REAL(kind=dp), PARAMETER :: HSTAR_EPOX  = 1.7e+7_dp

  ! Conversion factor from atm to bar
  REAL(kind=dp), PARAMETER :: con_atm_bar = 1.0_dp / 1.01325_dp

  ! Universal gas consatant [bar/(mol/kg)/K]  (Source: NIST, 2014)
  ! NOTE: Make sure this is consistent w/ the value in physconsts.F90!
  REAL(kind=dp), PARAMETER :: con_R       = 0.083144598_dp

  !--------------------------------------------------------------------------
  ! Add more global variables here, so that they can be used
  ! in inlined functions that will get written to gckpp_Rates.F90
  !--------------------------------------------------------------------------

  !%%%%% LOGICALS %%%%%%%%%%%%%%%

  LOGICAL :: NATSURFACE, PSCBOX, STRATBOX
  !$OMP THREADPRIVATE( NATSURFACE, PSCBOX, STRATBOX )

  !%%%%% INTEGERS %%%%%%%%%%%%%%%

  INTEGER :: NAEROTYPE
  !$OMP THREADPRIVATE( NAEROTYPE )

  !%%%%% REALS %%%%%%%%%%%%%%%%

  ! Fine SSA+SNA aerosol area [cm2 aerosol/cm3 air]
  REAL(kind=dp) :: AClAREA
  !$OMP THREADPRIVATE( AClAREA )

  ! Fine SSA+SNA aerosol radius [cm]
  REAL(kind=dp) :: AClRADI
  !$OMP THREADPRIVATE( AClRADI )

  ! Fine SSA+SNA aerosol volume (cm3 aerosol/cm3 air)
  REAL(kind=dp) :: AClVOL
  !$OMP THREADPRIVATE( AClVol )

  ! Isorropia aerosol water (coarse & fine modes)
  REAL(kind=dp) :: AWATER(2)
  !$OMP THREADPRIVATE( AWATER )

  ! Proton activity [unitless] and H+ concentration [M]
  ! (assumed equivalent - for now):
  REAL(kind=dp) :: GAMMA_HO2
  !$OMP THREADPRIVATE( GAMMA_HO2 )

  ! H2O concentration
  REAL(kind=dp) :: H2O
  !$OMP THREADPRIVATE( H2O )

  ! Array for heterogeneous rates
  REAL(kind=dp) :: HET(NSPEC,8)
  !$OMP THREADPRIVATE( HET )

  ! Proton activity [unitless] and H+ concentration [M]
  ! (assumed equivalent - for now):
  REAL(kind=dp) :: H_PLUS
  !$OMP THREADPRIVATE( H_PLUS )

  ! KHETI_SLA = sticking coefficients for PSC reactions on SLA
  REAL(kind=dp) :: KHETI_SLA(11)
  !$OMP THREADPRIVATE( KHETI_SLA )

  ! Bisulfate (general acid), nitrate, sulfate concentrations [M]:
  REAL(kind=dp) :: MHSO4, MNO3, MSO4
  !$OMP THREADPRIVATE( MHSO4, MNO3, MSO4 )

  ! Number density
  REAL(kind=dp) :: NUMDEN
  !$OMP THREADPRIVATE( NUMDEN )

  ! Array for photolysis rates
  REAL(kind=dp) :: PHOTOL(1000)
  !$OMP THREADPRIVATE( PHOTOL )

  ! Ice and water mixing ratios (kg ice/kg dry air)
  REAL(kind=dp) :: QICE, QLIQ
  !$OMP THREADPRIVATE( QICE, QLIQ )

  ! Organic mattter to organic carbon ratios
  REAL(kind=dp) :: OMOC_POA, OMOC_OPOA
  !$OMP THREADPRIVATE( OMOC_POA, OMOC_OPOA )

  ! Pressure and relative humidity
  REAL(kind=dp) :: PRESS, RELHUM
  !$OMP THREADPRIVATE( PRESS, RELHUM )

  ! Aerosol concentrations
  REAL(kind=dp) :: SPC_SALA
  !$OMP THREADPRIVATE( SPC_SALA )

  ! Cosine of solar zenith angle
  REAL(kind=dp) :: SUNCOS
  !$OMP THREADPRIVATE( SUNCOS )

  ! Volume of air (cm3)
  REAL(kind=dp) :: VAir
  !$OMP THREADPRIVATE( Vair )

  ! Aerosol specific surface area (cm3 H2O/cm3 air)
  REAL(kind=dp) :: XAREA(25)
  !$OMP THREADPRIVATE( XAREA )

  ! Dry air density [molec/cm3]
  REAL(kind=dp) :: XDENA
  !$OMP THREADPRIVATE( XDENA )

  ! Aerosol water content, cm3(H2O)/cm3(air)
  REAL(kind=dp) :: XH2O(25)
  !$OMP THREADPRIVATE( XH2O )

  ! Aerosol effective radius (cm)
  REAL(kind=dp) :: XRADI(25)
  !$OMP THREADPRIVATE( XRADI )

  ! Square root of temperature [K]
  REAL(kind=dp) :: XTEMP
  !$OMP THREADPRIVATE( XTEMP )

  ! Aerosol specific volume, cm3(aerosol)/cm3(air)
  REAL(kind=dp) :: XVOL(25)
  !$OMP THREADPRIVATE( XVOL )

#ENDINLINE
=======
custom.kpp
>>>>>>> cc66bc30
<|MERGE_RESOLUTION|>--- conflicted
+++ resolved
@@ -1,915 +1 @@
-<<<<<<< HEAD
-#INTEGRATOR rosenbrock
-#LANGUAGE Fortran90
-#DRIVER none
-#HESSIAN off
-#MEX off
-#STOICMAT off
-
-#INCLUDE custom.eqn
-
-#FAMILIES
-POx : O3 + NO2 + 2NO3 + PAN + PPN + MPAN + HNO4 + 3N2O5 + HNO3 + BrO + HOBr + BrNO2 + 2BrNO3 + MPN + ETHLN + MVKN + MCRHN + MCRHNB + PROPNN + R4N2 + PRN1 + PRPN + R4N1 + HONIT + MONITS + MONITU + OLND + OLNN + IHN1 + IHN2 + IHN3 + IHN4 + INPB + INPD + ICN + 2IDN + ITCN + ITHN + ISOPNOO1 + ISOPNOO2 + INO2B + INO2D + INA + IDHNBOO + IDHNDOO1 + IDHNDOO2 + IHPNBOO + IHPNDOO + ICNOO + 2IDNOO + MACRNO2 + ClO + HOCl + ClNO2 + 2ClNO3 + 2Cl2O2 + 2OClO + O + O1D + IO + HOI + IONO + 2IONO2 + 2OIO + 2I2O2 + 3I2O3 + 4I2O4;
-LOx : O3 + NO2 + 2NO3 + PAN + PPN + MPAN + HNO4 + 3N2O5 + HNO3 + BrO + HOBr + BrNO2 + 2BrNO3 + MPN + ETHLN + MVKN + MCRHN + MCRHNB + PROPNN + R4N2 + PRN1 + PRPN + R4N1 + HONIT + MONITS + MONITU + OLND + OLNN + IHN1 + IHN2 + IHN3 + IHN4 + INPB + INPD + ICN + 2IDN + ITCN + ITHN + ISOPNOO1 + ISOPNOO2 + INO2B + INO2D + INA + IDHNBOO + IDHNDOO1 + IDHNDOO2 + IHPNBOO + IHPNDOO + ICNOO + 2IDNOO + MACRNO2 + ClO + HOCl + ClNO2 + 2ClNO3 + 2Cl2O2 + 2OClO + O + O1D + IO + HOI + IONO + 2IONO2 + 2OIO + 2I2O2 + 3I2O3 + 4I2O4;
-PCO : CO;
-LCO : CO;
-PSO4 : SO4;
-LCH4 : CH4;
-PH2O2 : H2O2;
-
-#INLINE F90_RATES
-
-  FUNCTION ARRPLUS_ade( a0, d0, e0 ) RESULT( rate )
-    ! Modified Arrhenius law, skipping computation of EXP( -b0/T )
-    ! and ( 300/T )**c0 terms, which evaluate to 1 when b0 = c0 = 0.
-    ! This avoids excess CPU cycles. (bmy, 12/18/20)
-    !
-    ! Used to compute the rate for these reactions:
-    !    IHOO1 + IHOO1 = 2MVK  + 2HO2 + 2CH2O
-    !    IHOO4 + IHOO4 = 2MACR + 2HO2 + 2CH2O
-    !    IHOO1 + IHOO4 = MACR + MVK + 2HO2 + 2CH2O
-    !    IHOO1 + IHOO1 = HO2 + HC5A + CO + OH +  MVKHP
-    !    IHOO4 + IHOO4 = HO2 + HC5A + CO + OH +  MCRHP
-    !    IHOO1 + IHOO4 = HO2 + HC5A + CO + OH +  0.5MVKHP + 0.5MCRHP
-    !    IHOO1 + MO2   = MVK + 2HO2 + 2CH2O :
-    !    IHOO1 + MO2   = CH2O + 0.5HC5A + 1.5HO2 + 0.5MVKHP + 0.5CO + 0.5OH
-    !    IHOO4 + MO2   = MACR + 2HO2 + 2CH2O
-    !    IHOO4 + MO2   = CH2O + 0.5HC5A + 1.5HO2 +  0.5MCRHP + 0.5CO + 0.5OH
-    !
-    REAL(kind=dp), INTENT(IN) :: a0, d0, e0
-    REAL(kind=dp)             :: rate
-    !
-    rate = a0 * ( d0 + ( TEMP * e0 ) )
-    rate = MAX( rate, 0.0_dp )
-  END FUNCTION ARRPLUS_ade
-
-  FUNCTION ARRPLUS_abde( a0, b0, d0, e0 ) RESULT( rate )
-    ! Modified Arrhenius law, skipping computation of ( T/300 )**c0,
-    ! which evaluates to 1 when c0=0.  This avoids excess CPU cycles.
-    ! (bmy, 12/18/20)
-    !
-    ! Used to compute the rate for these reactions:
-    !    IHOO1 + HO2 = 0.063MVK + 0.063OH + 0.063HO2 + 0.063CH2O + 0.937RIPA
-    !    IHOO1 + HO2 = RIPC
-    !    IHOO4 + HO2 = 0.063MACR + 0.063OH + 0.063HO2 + 0.063CH2O + 0.937RIPB
-    !    IHOO4 + HO2 = RIPD
-    !    IHOO1       = CH2O + OH + MVK
-    !    IHOO4       = MACR + OH + CH2O
-    !
-    REAL(kind=dp), INTENT(IN) :: a0, b0, d0, e0
-    REAL(kind=dp)             :: rate
-    !
-    rate = a0 * ( d0 + ( TEMP * e0 ) ) * EXP( -b0 / TEMP )
-    rate = MAX( rate, 0.0_dp )
-  END FUNCTION ARRPLUS_abde
-
-  FUNCTION TUNPLUS_abcde( a0, b0, c0, d0, e0 ) RESULT( rate )
-    ! Used to compute the rate for these reactions:
-    !    IHOO1 = 1.5OH + ...
-    !    IHOO4 = 1.5OH + ...
-    !
-    REAL(kind=dp), INTENT(IN) :: a0, b0, c0, d0, e0
-    REAL(kind=dp)             :: rate
-    !
-    rate = a0 * ( d0 + ( TEMP * e0 ) )
-    rate = rate * EXP( b0 / TEMP ) * EXP( c0 / TEMP**3 )
-    rate = MAX( rate, 0.0_dp )
-  END FUNCTION TUNPLUS_abcde
-
-  FUNCTION GC_ISO1( a0, b0, c0, d0, e0, f0, g0 ) RESULT( rate )
-    ! Used to compute the rate for these reactions:
-    !    ISOP + OH = LISOPOH + IHOO1
-    !    ISOP + OH = LISOPOH + IHOO4
-    !
-    REAL(kind=dp), INTENT(IN) :: a0, b0, c0, d0, e0, f0, g0
-    REAL(kind=dp)             :: k0, k1, k2, rate
-    !
-    k0   = d0 * EXP( e0 / TEMP ) * EXP( 1.0E8_dp / TEMP**3 )
-    k1   = f0 * EXP( g0 / TEMP )
-    k2   = c0 * k0 / ( k0 + k1 )
-    rate = a0 * EXP( b0 / TEMP ) * ( 1.0_dp - k2 )
-  END FUNCTION GC_ISO1
-
-  FUNCTION GC_ISO2( a0, b0, c0, d0, e0, f0, g0 ) RESULT( rate )
-    ! Used to compute the rate for these reactions:
-    !    ISOP + OH = 0.3MCO3 + 0.3MGLY + 0.3CH2O
-    !              + 0.15HPALD3 + 0.25HPALD1 + 0.4HO2
-    !              + 0.6CO + 1.5OH + 0.3HPETHNL + LISOPOH
-    !    ISOP + OH = 0.3CH2O + 0.15HPALD4 + 0.25HPALD2
-    !              + 1.5OH + 0.9CO + 0.7HO2 + 0.3MGLY
-    !              + 0.3ATOOH + LISOPOH
-    !
-    REAL(kind=dp), INTENT(IN) :: a0, b0, c0, d0, e0, f0, g0
-    REAL(kind=dp)             :: k0, k1, k2, rate
-    !
-    k0   = d0 * EXP( e0 / TEMP ) * EXP( 1.0E8_dp / TEMP**3 )
-    k1   = f0 * EXP( g0 / TEMP )
-    k2   = c0 * k0 / ( k0 + k1 )
-    rate = a0 * EXP( b0 / TEMP ) * k2
-  END FUNCTION GC_ISO2
-
-  FUNCTION GC_EPO_a( a1, e1, m1 ) RESULT( rate )
-    ! Used to compute the rate for these reactions:
-    !    RIPA   + OH = 0.67IEPOXA   + 0.33IEPOXB   + OH + 0.005LVOC
-    !    RIPB   + OH = 0.68IEPOXA   + 0.321IEPOB   + OH + 0.005LVOC
-    !    IEPOXA + OH = 0.67IEPOXA00 + 0.33IEPOXB00
-    !    IEPOXB + OH = 0.81IEPOXA00 + 0.19IEPOXB00
-    !    IHN2   + OH = 0.67IEPOXA   + 0.33IEPOXB   + NO2
-    !    IHN3   + OH = 0.67IEPOXA   + 0.33IEPOXB   + NO2
-    !    IHN1   + OH = IEPOXD       + NO2
-    !    IHN4   + OH = IEPOXD       + NO2
-    !    INPB   + OH = OH           + ITHN
-    !    INPD   + OH = OH           + ITHN
-    !    INPD   + OH = NO2          + ICHE
-    !    ICN    + OH = NO2          + ICHE
-    !
-    REAL(kind=dp), INTENT(IN) :: a1, e1, m1
-    REAL(kind=dp)             :: k1, rate
-    !
-    k1   = 1.0_dp / ( m1 * NUMDEN + 1.0_dp )
-    rate = a1 * EXP( e1 / TEMP ) *  K1
-  END FUNCTION GC_EPO_a
-
-  FUNCTION GC_PAN_acac( a0, c0, a1, c1, cf ) RESULT( rate )
-    ! Used to compute the rate for these reactions:
-    !    MACR1OO + NO2 = MPAN
-    !    MACRNO2 + NO2 = MPAN + NO2
-    !
-    ! For these reactions, these Arrhenius law terms evaluate to 1:
-    !    EXP(b0/T)
-    !    EXP(b1/T)
-    ! because b0 = b1 = 0.  Therefore we can skip computing these
-    ! terms.  This avoids excess CPU cycles. (bmy, 12/18/20)
-    !
-    REAL(kind=dp), INTENT(IN) :: a0, c0, a1, c1, cf
-    REAL(kind=dp)             :: k0, k1, kr, nc, f,  rate
-    !
-    k0   = a0 * ( TEMP / 300.0_dp )**c0
-    k1   = a1 * ( TEMP / 300.0_dp )**c1
-    k0   = k0 * NUMDEN
-    kr   = k0 / k1
-    nc   = 0.75_dp - 1.27_dp * ( LOG10( cf ) )
-    f    = 10.0_dp**( LOG10( cf ) / ( 1.0_dp + ( LOG10( kr ) / nc )**2 ) )
-    rate = k0 * k1 * f / ( k0 + k1 )
-  END FUNCTION GC_PAN_acac
-
-  FUNCTION GC_NIT( a0, b0, c0, n, x0, y0 ) RESULT( rate )
-    ! Used to compute the rate for these reactions:
-    !    IHOO1    + NO = IHN2
-    !    IHOO4    + NO = IHN4
-    !    IHPOO1   + NO = IHTN
-    !    IHPOO2   + NO = IHTN
-    !    IHPOO2   + NO = IHTN
-    !    IEPOXAOO + NO = IHTN
-    !    IEPOXBOO + NO = IHTN
-    !    IHCOO    + NO = IHTN
-    !    ISOPNOO1 + NO = IDN
-    !    ISOPNOO2 + NO = IDN
-    !    IDHNDOO1 + NO = IDN
-    !    IDHNDOO2 + NO = IDN
-    !    INO2B    + NO = IDN
-    !    INO2D    + NO = IDN
-    !    IHPNBOO  + NO = IDN
-    !    IHPNDOO  + NO = IDN
-    !    MVK0HOO  + NO = 0.438MVKN
-    !    MCROHOO  + NO = MCRHN
-    !
-    REAL(kind=dp), INTENT(IN) :: a0, b0, c0, n,  x0, y0
-    REAL(kind=dp)             :: k0, k1, k2, k3, k4, rate
-    !
-    k0   = 2.0E-22_dp * EXP( n )
-    k1   = 4.3E-1_dp * ( TEMP / 298.0_dp )**(-8)
-    k0   = k0 * NUMDEN
-    k1   = k0 / k1
-    k2   = ( k0 / ( 1.0_dp + k1 ) ) &
-         * 4.1E-1_dp**( 1.0_dp / ( 1.0_dp + ( LOG10(k1) )**2) )
-    k3   = k2 / ( k2 + c0 )
-    k4   = A0 * ( x0 - TEMP*y0 )
-    rate = k4 * EXP( b0 / TEMP ) * k3
-    rate = MAX( rate, 0.0_dp )
-  END FUNCTION GC_NIT
-
-  FUNCTION GC_ALK( a0, b0, c0, n, x0, y0 ) RESULT( rate )
-    ! Used to compute the rate for these reactions:
-    !   IHOO1    + NO =      NO2 + ...
-    !   IHOO4    + NO =      NO2 + ...
-    !   IHP001   + NO =      NO2 + ...
-    !   IHP002   + NO =      NO2 + ...
-    !   IHP003   + NO =      NO2 + ...
-    !   IEPOXAOO + NO =      NO2 + ...
-    !   IEPOXBOO + NO =      NO2 + ...
-    !   ICHOO    + NO =      NO2 + ...
-    !   ISOPNOO1 + NO = 1.728NO2 + ...
-    !   ISOPNOO2 + NO =      NO2 + ...
-    !   IDHNDOO1 + NO =      NO2 + ...
-    !   IDHNDOO2 + NO =      NO2 + ...
-    !   IDHNBOO  + NO =      NO2 + ...
-    !   IDHNDOO  + NO =      NO2 + ...
-    !   INO2B    + NO = 2.000NO2 + ...
-    !   INO2D    + NO =      NO2 + ...
-    !   IHPNBOO  + NO = 1.065NO2 + ...
-    !   IHPNDOO  + NO =      NO2 + ...
-    !   MVKOHOO  + NO =      NO2 + ...
-    !   MCROHOO  + NO =      NO2 + ...
-    !
-    REAL(kind=dp), INTENT(IN) :: a0, b0, c0, n,  x0, y0
-    REAL(kind=dp)             :: k0, k1, k2, k3, k4, rate
-    !
-    k0   = 2.0E-22_dp * EXP( n )
-    k1   = 4.3E-1_dp * ( TEMP / 298.0_dp)**(-8)
-    k0   = k0 * NUMDEN
-    k1   = k0 / k1
-    k2   = ( K0 / ( 1.0_dp +K1 ) )                                          &
-         * 4.1E-1_dp**( 1.0_dp / ( 1.0_dp + ( LOG10( k1 ) )**2) )
-    k3   = c0/ ( k2 + c0 )
-    k4   = a0 * ( x0 - TEMP*y0 )
-    rate = k4 * EXP( b0 / TEMP ) * k3
-    rate = MAX( rate, 0.0_dp )
-  END FUNCTION GC_ALK
-
-  FUNCTION GCARR_ab( a0, b0 ) RESULT( rate )
-    ! Arrhenius function, skipping computation of EXP( c0/T ),
-    ! which evaluates to 1 when c0=0.  This avoids excess CPU
-    ! cycles. (bmy, 12/18/20)
-    !
-    REAL(kind=dp), INTENT(IN) :: a0, b0
-    REAL(kind=dp)             :: rate
-    !
-    rate = a0 * ( 300.0_dp / TEMP )**b0
-  END FUNCTION GCARR_ab
-
-  FUNCTION GCARR_ac( a0, c0 ) RESULT( rate )
-    ! Arrhenius function, skipping computation of ( 300/T )**b0,
-    ! which evaluates to 1 when b0=0.  This avoids excess CPU
-    ! cycles (bmy, 12/18/20)
-    !
-    REAL(kind=dp), INTENT(IN) :: a0, c0
-    REAL(kind=dp)             :: rate
-    !
-    rate = a0 * EXP( c0 / TEMP )
-  END FUNCTION GCARR_ac
-
-  FUNCTION GCARR_abc( a0, b0, c0 ) RESULT( rate )
-    ! Arrhenius function, using all 3 terms.
-    ! Use this when a0, b0, c0 are all nonzero.
-    !
-    REAL(kind=dp), INTENT(IN) :: a0, b0, c0
-    REAL(kind=dp)             :: rate
-    !
-    rate = a0 * EXP( c0 / TEMP ) * ( 300.0_dp / TEMP )**b0
-  END FUNCTION GCARR_abc
-
-  FUNCTION GC_HO2HO2_acac( a0, c0, a1, c1 ) RESULT( rate )
-    ! Used to compute the rate for these reactions:
-    !    HO2 + HO2 = H2O2 + O2
-    !
-    ! For this reaction, these Arrhenius law terms evaluate to 1:
-    !    (300/T)**b0
-    !    (300/T)**b1
-    ! because b0 = b1 = 0.  Therefore we can skip computing these
-    ! terms.  This avoids excess CPU cycles. (bmy, 12/18/20)
-    !
-    REAL(kind=dp), INTENT(IN) :: a0, c0, a1, c1
-    REAL(kind=dp)             :: r0, r1, rate
-    !
-    r0   = a0 * EXP( c0 / TEMP )
-    r1   = a1 * EXP( c1 / TEMP )
-    rate = ( r0     + r1         * NUMDEN                           ) &
-         * ( 1.0_dp + 1.4E-21_dp * H2O    * EXP( 2200.0_dp / TEMP ) )
-  END FUNCTION GC_HO2HO2_acac
-
-  FUNCTION GC_TBRANCH_1_acac( a0, c0, a1, c1 ) RESULT( rate )
-    ! Temperature Dependent Branching Ratio, used for reactions:
-    !    MO2 + MO2 = CH2O  + MOH + O2
-    !    MO2 + MO2 = 2CH2O + 2HO2
-    !
-    ! For these reactions, these Arrhenius law terms evaluate to 1:
-    !    (300/T)**b0
-    !    (300/T)**b1
-    ! because b0 = b1 = 0.  Therefore we can skip computing these
-    ! terms.  This avoids excess CPU cycles. (bmy, 12/18/20)
-    !
-    REAL(kind=dp), INTENT(IN) :: a0, c0, a1, c1
-    REAL(kind=dp)             :: r0, r1, rate
-    !
-    r0   = a0 * EXP( c0 / TEMP )
-    r1   = a1 * EXP( c1 / TEMP )
-    rate = r0 / ( 1.0_dp + r1 )
-  END FUNCTION GC_TBRANCH_1_acac
-
-  FUNCTION GC_TBRANCH_2_acabc( a0, c0, a1, b1, c1 ) RESULT( rate )
-    ! Temperature Dependent Branching Ratio, used for reactions:
-    !    C3H8 + OH = B3O2
-    !    C3H8 + OH = A3O2
-    !
-    ! For these reactions, this Arrhenius law term evaluates to 1:
-    !    (300/T)**b0
-    ! because b0 = 0.  Therefore we can skip computing this
-    ! term.  This avoids excess CPU cycles. (bmy, 12/18/20)
-    !
-    REAL(kind=dp), INTENT(IN) :: a0, c0, a1, b1, c1
-    REAL(kind=dp)             :: r0, r1, rate
-    !
-    r0   =  a0 * EXP( c0 / TEMP )
-    r1   =  a1 * EXP( c1 / TEMP ) * ( 300.0_dp / TEMP )**b1
-    rate =  r0 / ( 1.0_dp + r1 )
-  END FUNCTION GC_TBRANCH_2_acabc
-
-  FUNCTION GC_RO2HO2_aca( a0, c0, a1 ) RESULT( rate )
-    ! Carbon Dependence of RO2+HO2, used in these reactions:
-    !    A3O2 + HO2 = RA3P
-    !    PO2  + HO2 = PP
-    !    KO2  + HO2 = 0.150OH + 0.150ALD2 + 0.150MCO3 + 0.850ATOOH
-    !    B3O2 + HO2 = RB3P
-    !    PRN1 + HO2 = PRPN
-    !
-    ! For these reactions, these Arrhenius law terms evaluate to 1:
-    !    (300/T)**b0
-    !    (300/T)**b1 * EXP(c1/T)
-    ! Because b0 = b1 = c1 = 0.  Therefore we can skip computing these
-    ! terms.  This avoids excess CPU cycles. (bmy, 12/18/20)
-    !
-    REAL(kind=dp), INTENT(IN) :: a0, c0, a1
-    REAL(kind=dp)             :: rate
-    !
-    rate = a0 * EXP( c0 / TEMP )
-    rate = rate * ( 1.0_dp - EXP( -0.245_dp * a1 ) )
-  END FUNCTION GC_RO2HO2_aca
-
-  FUNCTION GC_DMSOH_acac( a0, c0, a1, c1 ) RESULT( rate )
-    ! Reaction rate for:
-    !    DMS + OH = 0.750SO2 + 0.250MSA + MO2
-    !
-    ! For this reaction, these Arrhenius law terms evaluate to 1:
-    !    (300/T)**b0
-    !    (300/T)**b1
-    ! Because b0 = b1 = 0.  Therefore we can skip computing these
-    ! terms.  This avoids excess CPU cycles. (bmy, 12/18/20)
-    !
-    REAL(kind=dp), INTENT(IN) :: a0, c0, a1, c1
-    REAL(kind=dp)             :: r0, r1, rate
-    r0   = a0 * EXP( c0 / TEMP )
-    r1   = a1 * EXP( c1 / TEMP )
-    rate = ( r0 * NUMDEN * 0.2095e0_dp ) / ( 1.0_dp + r1 * 0.2095e0_dp )
-  END FUNCTION GC_DMSOH_acac
-
-  FUNCTION GC_GLYXNO3_ac( a0, c0 ) RESULT( rate )
-    ! Reaction rate for:
-    !    GLYX + NO3 = HNO3 + HO2 + 2CO
-    !    i.e. the HO2 + 2*CO branch
-    !
-    ! For this reaction, this Arrhenius term evaluates to 1:
-    !    (300/T)**b0
-    ! because b0 = 0.  Therefore we can skip computing this
-    ! term.  This avoids excess CPU cycles. (bmy, 12/18/20)
-    !
-    REAL(kind=dp), INTENT(IN) :: a0, c0
-    REAL(kind=dp)             :: O2, rate
-    !
-    ! ---  K = K1*([O2]+3.5D18)/(2*[O2]+3.5D18)
-    O2   = NUMDEN * 0.2095e0_dp
-    rate = a0 * EXP( c0 / TEMP )
-    rate = rate * ( O2 + 3.5E+18_dp ) / ( 2.0_dp * O2 + 3.5E+18_dp )
-  END FUNCTION GC_GLYXNO3_ac
-
-  FUNCTION GC_OHHNO3_acacac( a0, c0, a1, c1, a2, c2 ) RESULT( rate )
-    ! Used to compute the rate for these reactions:
-    !    HNO3  + OH = H2O + NO3
-    !    HONIT + OH = NO3 + HAC
-    !
-    ! For these reactions, these Arrhenius law terms evaluate to 1:
-    !    (300/T)**b0
-    !    (300/T)**b1
-    !    (300/T)**b2
-    ! Because b0 = b1 = b2 = 0.  Therefore we can skip computing
-    ! these terms.  This avoids excess CPU cycles. (bmy, 12/18/20)
-    !
-    REAL(kind=dp), INTENT(IN) :: a0, c0, a1, c1, a2, c2
-    REAL(kind=dp)             :: r0, r1, r2, rate
-    !
-    ! ---  OH + HNO3:   K = K0 + K3[M] / (1 + K3[M]/K2)  ------
-    r0   = a0 * EXP( c0 / TEMP )
-    r1   = a1 * EXP( c1 / TEMP )
-    r2   = NUMDEN * ( a2 * EXP( c2 / TEMP ) )
-    rate = r0 + r2 / ( 1.0_dp + r2/r1 )
-  END FUNCTION GC_OHHNO3_acacac
-
-  FUNCTION GC_GLYCOH_A_a( a0 ) RESULT( rate )
-    ! Used to compute the rate for this reaction:
-    !    GLYC + OH = 0.732CH2O + 0.361CO2  + 0.505CO    + 0.227OH
-    !              + 0.773HO2  + 0.134GLYX + 0.134HCOOH
-    ! which is the "A" branch of GLYC + OH.
-    !
-    ! For this reaction, these Arrhenius law terms evaluate to 1:
-    !    (300/T)**b0 * EXP(c0/T)
-    ! Because b0 = c0 = 0.  Therefore we can skip computing these
-    ! terms.  This avoids excess CPU cycles. (bmy, 12/18/20)
-    !
-    REAL(kind=dp), INTENT(IN) :: a0
-    REAL(kind=dp)             :: glyc_frac, rate
-    REAL(kind=dp), PARAMETER  :: exp_arg = -1.0_dp / 73.0_dp
-    !
-    glyc_frac = 1.0_dp - 11.0729_dp * EXP( exp_arg * TEMP )
-    glyc_frac = MAX( glyc_frac, 0.0_dp )
-    rate      = a0 * glyc_frac
-  END FUNCTION GC_GLYCOH_A_a
-
-  FUNCTION GC_GLYCOH_B_a( a0 ) RESULT( rate )
-    ! Used to compute the rate for this reaction:
-    !    GLYC + OH = HCOOH + OH + CO
-    ! which is the "B" branch of GLYC + OH.
-    !
-    ! For this reaction, these Arrhenius law terms evaluate to 1:
-    !    (300/T)**b0 * EXP(c0/T)
-    ! Because b0 = c0 = 0.  Therefore we can skip computing these
-    ! terms.  This avoids excess CPU cycles. (bmy, 12/18/20)
-    !
-    REAL(kind=dp), INTENT(IN) :: a0
-    REAL(kind=dp)             :: glyc_frac, rate
-    REAL(kind=dp), PARAMETER  :: exp_arg = -1.0_dp / 73.0_dp
-    !
-    glyc_frac = 1.0_dp - 11.0729_dp * EXP( exp_arg * TEMP )
-    glyc_frac = MAX( glyc_frac, 0.0_dp )
-    rate      = a0 * ( 1.0_dp - glyc_frac )
-  END FUNCTION GC_GLYCOH_B_a
-
-  FUNCTION GC_HACOH_A_ac( a0, c0 ) RESULT( rate )
-    ! Used to compute the rate for this reaction:
-    !    HAC + OH = MGLY + HO2
-    ! which is the "A" branch of HAC + OH.
-    !
-    ! For this reaction, this Arrhenius law term evaluates to 1:
-    !    (300/T)**b0
-    ! because b0 = 0.  Therefore we can skip computing this
-    ! term.  This avoids excess CPU cycles. (bmy, 12/18/20)
-    !
-    REAL(kind=dp), INTENT(IN) :: a0, c0
-    REAL(kind=dp)             :: r0, hac_frac, rate
-    REAL(kind=dp), PARAMETER  :: exp_arg = -1.0_dp / 60.0_dp
-    !
-    r0       = a0 * EXP( c0 / TEMP )
-    hac_frac = 1.0_dp - 23.7_dp * EXP( exp_arg * TEMP )
-    hac_frac = MAX( hac_frac, 0.0_dp )
-    rate     = r0 * hac_frac
-  END FUNCTION GC_HACOH_A_ac
-
-  FUNCTION GC_HACOH_B_ac( a0, c0 ) RESULT( rate )
-    ! Used to compute the rate for this reaction:
-    !    HAC + OH = 0.5HCOOH + OH + 0.5ACTA + 0.5CO2 + 0.5CO + 0.5MO2
-    ! which is the "B" branch of HAC + OH.
-    !
-    ! For this reaction, this Arrhenius law term evaluates to 1:
-    !    (300/T)**b0
-    ! because b0 = 0.  Therefore we can skip computing this
-    ! term.  This avoids excess CPU cycles. (bmy, 12/18/20)
-    !
-    REAL(kind=dp), INTENT(IN) :: a0, c0
-    REAL(kind=dp)             :: r0, hac_frac, rate
-    REAL(kind=dp), PARAMETER  :: exp_arg = -1.0_dp / 60.0_dp
-    !
-    r0       = a0 * EXP( c0 / TEMP )
-    hac_frac = 1.0_dp - 23.7_dp * EXP( exp_arg * TEMP )
-    hac_frac = MAX( hac_frac, 0.0_dp )
-    rate     = r0 * ( 1.0_dp - hac_frac )
-  END FUNCTION GC_HACOH_B_ac
-
-  FUNCTION GC_OHCO_a( a0 ) RESULT( rate )
-    ! Reaction rate for:
-    !    OH + CO = HO2 + CO2 (cf. JPL 15-10)
-    !
-    ! For this reaction, these Arrhenius law terms evaluate to 1:
-    !    (300/T)**b0 * EXP(c0/T)
-    ! because b0 = c0 = 0.  Therefore we can skip computing these
-    ! terms.  This avoids excess CPU cycles. (bmy, 12/18/20)
-    !
-    REAL(kind=dp), INTENT(IN) :: a0
-    !
-    REAL(kind=dp)             :: r0,     klo1,   klo2,  khi1,    khi2
-    REAL(kind=dp)             :: xyrat1, xyrat2, blog1, blog2,   fexp1
-    REAL(kind=dp)             :: fexp2,  kco1,   kco2,  TEMP300, rate
-    !
-    TEMP300 = ( 300.0_dp / TEMP )
-    r0      = a0 * ( 1.0_dp + 0.6_dp * 9.871E7_dp * PRESS )
-    klo1    = 5.9E-33_dp * TEMP300
-    khi1    = 1.1E-12_dp * TEMP300**(-1.3_dp)
-    xyrat1  = klo1 * NUMDEN / khi1
-    blog1   = LOG10( xyrat1 )
-    fexp1   = 1.0_dp / ( 1.0_dp + blog1*blog1 )
-    kco1    = klo1 * NUMDEN * 0.6_dp**fexp1 / ( 1.0_dp + xyrat1 )
-    klo2    = 1.5E-13_dp
-    khi2    = 2.1E+09_dp * TEMP300**(-6.1_dp)
-    xyrat2  = klo2 * NUMDEN / khi2
-    blog2   = LOG10( xyrat2 )
-    fexp2   = 1.0_dp / ( 1.0_dp + blog2*blog2 )
-    kco2    = klo2 * 0.6_dp**fexp2 / ( 1.0_dp + xyrat2 )
-    rate    = kco1 + kco2
-  END FUNCTION GC_OHCO_a
-
-  FUNCTION GC_RO2NO_A1_ac( a0, c0 ) RESULT( rate )
-    ! Reaction rate for the "A" branch of these RO2 + NO reactions:
-    !    MO2  + NO = MENO3
-    ! in which the "a1" parameter equals exactly 1.
-    !
-    ! For these reactions, these Arrhenius law terms evaluate to 1:
-    !    (300/T)**b0
-    !    (300/T)**b1 * EXP(c1/T)
-    ! because b0 = b1 = c1 = 0.  Therefore we can skip computing
-    ! these terms.  This avoids excess CPU cycles. (bmy, 1/4/20)
-    !
-    REAL(kind=dp), INTENT(IN) :: a0, c0
-    REAL(kind=dp), PARAMETER  :: fyrno3 = 3.0e-4_dp
-    REAL(kind=dp)             :: rate
-    !
-    ! Special treatment for methyl nitrate based on observations
-    ! as Carter and Atkinson formulation does not apply to C1.
-    ! Value based on upper limit of Flocke et al. 1998 as applied
-    ! in Fisher et al. 2018
-    rate  = a0 * EXP( c0 / TEMP ) * fyrno3
-  END FUNCTION GC_RO2NO_A1_ac
-
-  FUNCTION GC_RO2NO_B1_ac( a0, c0 ) RESULT( rate )
-    ! Reaction rate for the "B" branch of these RO2 + NO reactions:
-    !    MO2 + NO = CH2O + NO2 + HO2
-    ! in which the "a1" parameter equals exactly 1.
-    !
-    ! For these reactions, these Arrhenius law terms evaluate to 1:
-    !    (300/T)**b0
-    !    (300/T)**b1 * EXP(c1/T)
-    ! because b0 = c0 = c1 = 0.  Therefore we can skip computing
-    ! these terms.  This avoids excess CPU cycles. (bmy, 1/4/20)
-    !
-    REAL(kind=dp), INTENT(IN) :: a0, c0
-    REAL(kind=dp), PARAMETER  :: one_minus_fyrno3 = 1.0_dp - 3.0e-4_dp
-    REAL(kind=dp)             :: rate
-    !
-    rate = a0 * EXP( c0 / TEMP ) * one_minus_fyrno3
-  END FUNCTION GC_RO2NO_B1_ac
-
-  FUNCTION GC_RO2NO_A2_aca( a0, c0, a1 ) RESULT( rate )
-    ! Reaction rate for the "A" branch of these RO2 + NO reactions,
-    !    ETO2 + NO = ETNO3
-    !    A3O2 + NO = NPRNO3
-    !    R4O2 + NO = R4N2
-    !    B3O2 + NO = IPRNO3
-    ! in which the "a1" parameter is greater than 1.0.
-    !
-    ! For these reactions, these Arrhenius law terms evaluate to 1:
-    !    (300/T)**b0
-    !    (300/T)**b1 * EXP(c1/T)
-    ! because b0 = b1 = c1 = 0.  Therefore we can skip computing
-    ! these terms.  This avoids excess CPU cycles. (bmy, 1/4/20)
-    !
-    REAL(kind=dp), INTENT(IN) :: a0,  c0,   a1
-    REAL(kind=dp)             :: r0,  rate, yyyn, xxyn
-    REAL(kind=dp)             :: aaa, rarb, zzyn, fyrno3
-    !
-    r0     = a0 * EXP( c0 / TEMP )
-    xxyn   = 1.94e-22_dp * EXP( 0.97_dp * a1 ) * NUMDEN
-    yyyn   = 0.826_dp * ( ( 300.0_dp / TEMP )**8.1_dp )
-    aaa    = LOG10( xxyn / yyyn )
-    zzyn   = ( 1.0_dp / ( 1.0_dp + ( aaa *  aaa  ) ) )
-    rarb   = ( xxyn   / ( 1.0_dp + ( xxyn / yyyn ) ) ) * ( 0.411_dp**zzyn )
-    fyrno3 = ( rarb   / ( 1.0_dp +   rarb          ) )
-    rate   = r0 * fyrno3
-  END FUNCTION GC_RO2NO_A2_aca
-
-  FUNCTION GC_RO2NO_B2_aca( a0, c0, a1 ) RESULT( rate )
-    ! Reaction rate for the "B" branch of these RO2 + NO reactions:
-    !    ETO2 + NO = NO2 +     HO2 + ...
-    !    A3O2 + NO = NO2 +     HO2 + ...
-    !    R4O2 + NO = NO2 + 0.27HO2 + ...
-    !    B3O2 + NO = NO2 +     HO2 + ...
-    ! in which the "a1" parameter is greater than 1.0.
-    !
-    ! For these reactions, these Arrhenius law terms evaluate to 1:
-    !    (300/T)**b0
-    !    (300/T)**b1 * EXP(c1/T)
-    ! because b0 = c0 = c1 = 0.  Therefore we can skip computing
-    ! these terms.  This avoids excess CPU cycles. (bmy, 1/4/20)
-    !
-    ! Use this function when a1 input argument is greater than 1.0.
-    ! This avoids IF statements, which saves CPU cycles (bmy, 1/4/20)
-    !
-    REAL(kind=dp), INTENT(IN) :: a0,  c0,   a1
-    REAL(kind=dp)             :: r0,  rate, yyyn, xxyn
-    REAL(kind=dp)             :: aaa, rarb, zzyn, fyrno3
-    !
-    r0     = a0 * EXP( c0 / TEMP )
-    xxyn   = 1.94e-22_dp * EXP(  0.97_dp * a1 ) * NUMDEN
-    yyyn   = 0.826_dp * ( ( 300.0_dp / TEMP )** 8.1_dp )
-    aaa    = LOG10( xxyn / yyyn )
-    zzyn   = ( 1.0_dp / ( 1.0_dp + ( aaa  * aaa  ) ) )
-    rarb   = ( xxyn   / ( 1.0_dp + ( xxyn / yyyn ) ) ) * ( 0.411_dp**zzyn )
-    fyrno3 = ( rarb   / ( 1.0_dp +   rarb          ) )
-    rate   = r0 * ( 1.0_dp - fyrno3 )
-  END FUNCTION GC_RO2NO_B2_aca
-
-  FUNCTION GCJPLEQ_acabab( a0, c0, a1, b1, a2, b2, fv ) RESULT( rate )
-    ! Calculates the equilibrium constant
-    ! Find the backwards reaction by K=kforward/kbackwards
-    ! Calculates the rate constant of the forward reaction
-    !
-    ! Used to compute the rate for these reactions:
-    !    PPN        = RCO3 + NO2
-    !    PAN        = MCO3 + NO2
-    !    ClOO  {+M} = Cl   + O2 {+M}
-    !    Cl2O2 {+M} = 2ClO      {+M}
-    !
-    ! For these reactions, these Arrhenius law terms evaluate to 1:
-    !    (300/T)**b0
-    !    EXP(c1/T)
-    !    EXP(c2/T)
-    ! because b0 = c1 = c2 = 0.  Therefore we can skip computing these terms.
-    ! Also, fct1 = fct2 = 0, so we will skip those terms as well.  This is
-    ! more computationally efficient. (bmy, 1/25/20)
-    !
-    REAL(kind=dp), INTENT(IN) :: a0, c0, a1, b1, a2, b2, fv
-    REAL(kind=dp)             :: r0, r1, rate
-    !
-    r0    = a0 * EXP( c0 / TEMP )               ! backwards rxn rate
-    r1    = GCJPLPR_abab( a1, b1, a2, b2, fv )  ! forwards rxn rate
-    rate  = r1 / r0
-  END FUNCTION GCJPLEQ_acabab
-
-  FUNCTION GCJPLPR_aa( a1, a2, fv ) RESULT( rate )
-    ! Third body effect for pressure dependence of rate coefficients.
-    ! a1 is Arrhenius parameters for the lower-limit rate.
-    ! a2 is Arrhenius parameters for the upper-limit rate.
-    ! fv is the falloff curve paramter, (see ATKINSON ET. AL (1992)
-    ! J. Phys. Chem. Ref. Data 21, P. 1145). Usually fv = 0.6.
-    !
-    ! Used to compute the rate for this reaction:
-    !    Cl + PRPE {+M} = HCl + PO2 {+M}
-    !
-    ! For this reactions, these Arrhenius law terms evaluate to 1:
-    !    (300/T)**b1 * EXP(c1/T)
-    !    (300/T)**b2 * EXP(c2/T)
-    ! because b1 = b2 = c1 = c2 = 0.  Therefore we can skip computing
-    ! these terms.  Also, fct1 = fct2 = 0, so we will skip computing
-    ! these terms as well.  This is more computationally efficient.
-    ! (bmy, 1/25/20)
-    !
-    REAL(kind=dp), INTENT(IN) :: a1,   a2,   fv
-    REAL(kind=dp)             :: rlow, xyrat, blog, fexp, rate
-    !
-    rlow  = a1 * NUMDEN
-    xyrat = rlow / a2         ! rhigh = a2
-    blog  = LOG10( xyrat )
-    fexp  = 1.0_dp / ( 1.0_dp + ( blog * blog ) )
-    rate  = rlow * ( fv**fexp ) / ( 1.0_dp + xyrat )
-  END FUNCTION GCJPLPR_aa
-
-  FUNCTION GCJPLPR_aba( a1, b1, a2, fv ) RESULT( rate )
-    ! Third body effect for pressure dependence of rate coefficients.
-    ! a1, b1 are the Arrhenius parameters for the lower-limit rate.
-    ! a2     is  the Arrhenius parameters for the upper-limit rate.
-    ! fv     is the falloff curve paramter, (see ATKINSON ET. AL (1992)
-    !        J. Phys. Chem. Ref. Data 21, P. 1145). Usually fv = 0.6.
-    !
-    ! Used to compute the rate for these reactions:
-    !    OH  + OH  {+M} = H2O2
-    !    NO2 + OH  {+M} = HNO3       {+M}
-    !    Cl  + O2  {+M} = ClOO       {+M}
-    !    SO2 + OH  {+M} = SO4  + HO2
-    !    Br  + NO2 {+M} = BrNO2      {+M}
-    !    NO  + O   {+M} = NO2        {+M}
-    !    I   + NO2 {+M} = IONO       {+M}
-    !    I   + NO  {+M} = INO        {+M}
-    !
-    ! For these reactions, these Arrhenius law terms evaluate to 1:
-    !    EXP(c1/T)
-    !    (300/T)**b2 * EXP(c2/T)
-    ! because b2 = c1 = c2 = 0.  Therefore we can skip computing these
-    ! terms.  Also, fct1 = fct2 = 0, so we will skip computing these
-    ! terms as well.  This is more computationally efficient.
-    ! (bmy, 1/25/20)
-    !
-    REAL(kind=dp), INTENT(IN) :: a1,   b1,    a2,    fv
-    REAL(kind=dp)             :: rlow, xyrat, blog, fexp, rate
-    !
-    rlow  = a1 * ( ( 300.0_dp / TEMP )**b1 ) * NUMDEN
-    xyrat = rlow / a2                                  ! rhigh = a2
-    blog  = LOG10( xyrat )
-    fexp  = 1.0_dp / ( 1.0_dp + ( blog * blog ) )
-    rate  = rlow * ( fv**fexp ) / ( 1.0_dp + xyrat )
-  END FUNCTION GCJPLPR_aba
-
-  FUNCTION GCJPLPR_abab( a1, b1, a2, b2, fv ) RESULT( rate )
-    ! Third body effect for pressure dependence of rate coefficients.
-    ! a1, b1 are the Arrhenius parameters for the lower-limit rate.
-    ! a2, b2 are the Arrhenius parameters for the upper-limit rate.
-    ! fv     is the falloff curve paramter, (see ATKINSON ET. AL (1992)
-    !        J. Phys. Chem. Ref. Data 21, P. 1145). Usually fv = 0.6.
-    !
-    ! Used to compute the rate for these reactions:
-    !    NO   + OH  {+M} = HNO2  {+M}
-    !    HO2  + NO2 {+M} = HNO4
-    !    NO2  + NO3 {+M} = N2O5
-    !    ClO  + NO2 {+M} = ClNO3 {+M}
-    !    MCO3 + NO2 {+M} = PAN
-    !    RCO3 + NO2 {+M} = PPN
-    !    PRPE + OH  {+M} = PO2
-    !    MO2  + NO2 {+M} = MPN   {+M}
-    !    BrO  + NO2 {+M} = BrNO3 {+M}
-    !    NO2  + O   {+M} = NO3   {+M}
-    !    H    + O2  {+M} = HO2   {+M}
-    !    IO   + NO2 {+M} = IONO2 {+M}
-    !
-    ! For these reactions, these Arrhenius law terms evaluate to 1:
-    !    EXP(c1/T)
-    !    EXP(c2/T)
-    ! because c1 = c2 = 0.  Therefore we can skip computing these
-    ! terms.  Also, fct1 = fct2 = 0, so we will skip computing these
-    ! terms as well.  This is more computationally efficient.
-    ! (bmy, 1/25/20)
-    !
-    REAL(kind=dp), INTENT(IN) :: a1,   b1,    a2,    b2,   fv
-    REAL(kind=dp)             :: rlow, rhigh, xyrat, blog, fexp, rate
-    !
-    rlow  = a1 * ( ( 300.0_dp / TEMP )**b1 ) * NUMDEN
-    rhigh = a2 * ( ( 300.0_dp / TEMP )**b2 )
-    xyrat = rlow / rhigh
-    blog  = LOG10( xyrat )
-    fexp  = 1.0_dp / ( 1.0_dp + ( blog * blog ) )
-    rate  = rlow * ( fv**fexp ) / ( 1.0_dp + xyrat )
-  END FUNCTION GCJPLPR_abab
-
-  FUNCTION GCJPLPR_abcabc( a1, b1, c1, a2, b2, c2, fv ) RESULT( rate )
-    ! Third body effect for pressure dependence of rate coefficients.
-    ! a1, b1, c1 are the Arrhenius parameters for the lower-limit rate.
-    ! a2, b2, c2 are the Arrhenius parameters for the upper-limit rate.
-    ! fv         is the falloff curve paramter, (see ATKINSON ET. AL (1992)
-    !           J. Phys. Chem. Ref. Data 21, P. 1145). Usually fv = 0.6.
-    !
-    ! Used to compute the rate for these reactions:
-    !    HNO4 {+M} = HO2 + NO2
-    !    N2O5 {+M} = NO2 + NO3
-    !    MPN  {+M} = MO2 + NO2
-    !
-    REAL(kind=dp), INTENT(IN) :: a1,   b1,    c1,    a2,   b2,   c2,  fv
-    REAL(kind=dp)             :: rlow, rhigh, xyrat, blog, fexp, rate
-    !
-    rlow  = a1 * ( ( 300.0_dp / TEMP )**b1 ) * EXP( c1 / TEMP ) * NUMDEN
-    rhigh = a2 * ( ( 300.0_dp / TEMP )**b2 ) * EXP( c2 / TEMP )
-    xyrat = rlow / rhigh
-    blog  = LOG10( xyrat )
-    fexp  = 1.0_dp / ( 1.0_dp + ( blog * blog ) )
-    rate  = rlow * ( fv**fexp ) / ( 1.0_dp + xyrat )
-  END FUNCTION GCJPLPR_abcabc
-#ENDINLINE
-
-#INLINE F90_GLOBAL
-  !-----------------------------------------------------------------------
-  ! Declare KPP variables that are defined above as THREADPRIVATE
-  ! as they are updated for each iteration w/in a parallel loop
-  !-----------------------------------------------------------------------
-  !$OMP THREADPRIVATE( C, VAR, FIX, RCONST, TIME, TEMP, CFACTOR )
-
-  !-----------------------------------------------------------------------
-  ! Add parameters to isolate a box for debugging
-  !-----------------------------------------------------------------------
-  INTEGER,       PARAMETER :: I_dbg = 50
-  INTEGER,       PARAMETER :: J_dbg = 2
-  INTEGER,       PARAMETER :: L_dbg = 44
-
-  !-----------------------------------------------------------------------
-  ! Add more inlined global parameters for heterogeneous chemistry here
-  !-----------------------------------------------------------------------
-
-  ! Minimum heterogeneous chemistry lifetime and reaction rate
-  REAL(kind=dp), PARAMETER :: HetMinLife  = 1.e-3_dp
-  REAL(kind=dp), PARAMETER :: HetMinRate  = 1.0_dp / HetMinLife
-
-  ! Critical RH for uptake of GLYX, MGLYX, and GLYC:
-  REAL(kind=dp), PARAMETER :: CRITRH      = 35.0e+0_dp
-
-  ! Effective Henry's Law constant of IEPOX for reactive
-  ! uptake to aqueous aerosols (M/atm)
-  REAL(kind=dp), PARAMETER :: HSTAR_EPOX  = 1.7e+7_dp
-
-  ! Conversion factor from atm to bar
-  REAL(kind=dp), PARAMETER :: con_atm_bar = 1.0_dp / 1.01325_dp
-
-  ! Universal gas consatant [bar/(mol/kg)/K]  (Source: NIST, 2014)
-  ! NOTE: Make sure this is consistent w/ the value in physconsts.F90!
-  REAL(kind=dp), PARAMETER :: con_R       = 0.083144598_dp
-
-  !--------------------------------------------------------------------------
-  ! Add more global variables here, so that they can be used
-  ! in inlined functions that will get written to gckpp_Rates.F90
-  !--------------------------------------------------------------------------
-
-  !%%%%% LOGICALS %%%%%%%%%%%%%%%
-
-  LOGICAL :: NATSURFACE, PSCBOX, STRATBOX
-  !$OMP THREADPRIVATE( NATSURFACE, PSCBOX, STRATBOX )
-
-  !%%%%% INTEGERS %%%%%%%%%%%%%%%
-
-  INTEGER :: NAEROTYPE
-  !$OMP THREADPRIVATE( NAEROTYPE )
-
-  !%%%%% REALS %%%%%%%%%%%%%%%%
-
-  ! Fine SSA+SNA aerosol area [cm2 aerosol/cm3 air]
-  REAL(kind=dp) :: AClAREA
-  !$OMP THREADPRIVATE( AClAREA )
-
-  ! Fine SSA+SNA aerosol radius [cm]
-  REAL(kind=dp) :: AClRADI
-  !$OMP THREADPRIVATE( AClRADI )
-
-  ! Fine SSA+SNA aerosol volume (cm3 aerosol/cm3 air)
-  REAL(kind=dp) :: AClVOL
-  !$OMP THREADPRIVATE( AClVol )
-
-  ! Isorropia aerosol water (coarse & fine modes)
-  REAL(kind=dp) :: AWATER(2)
-  !$OMP THREADPRIVATE( AWATER )
-
-  ! Proton activity [unitless] and H+ concentration [M]
-  ! (assumed equivalent - for now):
-  REAL(kind=dp) :: GAMMA_HO2
-  !$OMP THREADPRIVATE( GAMMA_HO2 )
-
-  ! H2O concentration
-  REAL(kind=dp) :: H2O
-  !$OMP THREADPRIVATE( H2O )
-
-  ! Array for heterogeneous rates
-  REAL(kind=dp) :: HET(NSPEC,8)
-  !$OMP THREADPRIVATE( HET )
-
-  ! Proton activity [unitless] and H+ concentration [M]
-  ! (assumed equivalent - for now):
-  REAL(kind=dp) :: H_PLUS
-  !$OMP THREADPRIVATE( H_PLUS )
-
-  ! KHETI_SLA = sticking coefficients for PSC reactions on SLA
-  REAL(kind=dp) :: KHETI_SLA(11)
-  !$OMP THREADPRIVATE( KHETI_SLA )
-
-  ! Bisulfate (general acid), nitrate, sulfate concentrations [M]:
-  REAL(kind=dp) :: MHSO4, MNO3, MSO4
-  !$OMP THREADPRIVATE( MHSO4, MNO3, MSO4 )
-
-  ! Number density
-  REAL(kind=dp) :: NUMDEN
-  !$OMP THREADPRIVATE( NUMDEN )
-
-  ! Array for photolysis rates
-  REAL(kind=dp) :: PHOTOL(1000)
-  !$OMP THREADPRIVATE( PHOTOL )
-
-  ! Ice and water mixing ratios (kg ice/kg dry air)
-  REAL(kind=dp) :: QICE, QLIQ
-  !$OMP THREADPRIVATE( QICE, QLIQ )
-
-  ! Organic mattter to organic carbon ratios
-  REAL(kind=dp) :: OMOC_POA, OMOC_OPOA
-  !$OMP THREADPRIVATE( OMOC_POA, OMOC_OPOA )
-
-  ! Pressure and relative humidity
-  REAL(kind=dp) :: PRESS, RELHUM
-  !$OMP THREADPRIVATE( PRESS, RELHUM )
-
-  ! Aerosol concentrations
-  REAL(kind=dp) :: SPC_SALA
-  !$OMP THREADPRIVATE( SPC_SALA )
-
-  ! Cosine of solar zenith angle
-  REAL(kind=dp) :: SUNCOS
-  !$OMP THREADPRIVATE( SUNCOS )
-
-  ! Volume of air (cm3)
-  REAL(kind=dp) :: VAir
-  !$OMP THREADPRIVATE( Vair )
-
-  ! Aerosol specific surface area (cm3 H2O/cm3 air)
-  REAL(kind=dp) :: XAREA(25)
-  !$OMP THREADPRIVATE( XAREA )
-
-  ! Dry air density [molec/cm3]
-  REAL(kind=dp) :: XDENA
-  !$OMP THREADPRIVATE( XDENA )
-
-  ! Aerosol water content, cm3(H2O)/cm3(air)
-  REAL(kind=dp) :: XH2O(25)
-  !$OMP THREADPRIVATE( XH2O )
-
-  ! Aerosol effective radius (cm)
-  REAL(kind=dp) :: XRADI(25)
-  !$OMP THREADPRIVATE( XRADI )
-
-  ! Square root of temperature [K]
-  REAL(kind=dp) :: XTEMP
-  !$OMP THREADPRIVATE( XTEMP )
-
-  ! Aerosol specific volume, cm3(aerosol)/cm3(air)
-  REAL(kind=dp) :: XVOL(25)
-  !$OMP THREADPRIVATE( XVOL )
-
-#ENDINLINE
-=======
-custom.kpp
->>>>>>> cc66bc30
+custom.kpp