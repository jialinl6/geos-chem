--- conflicted
+++ resolved
@@ -70,13 +70,13 @@
   SUBROUTINE fullchem_ConvertAlkToEquiv()
 !
 ! !USES:
-! 
+!
     USE gckpp_Parameters, ONLY : ind_SALAAL, ind_SALCAL
 !EOP
 !------------------------------------------------------------------------------
 !BOC
     C(ind_SALAAL) = C(ind_SALAAL) * ( MW(ind_SALAAL) * 7.0e-5_fp )
-    C(ind_SALCAL) = C(ind_SALCAL) * ( MW(ind_SALCAL) * 7.0e-5_fp )   
+    C(ind_SALCAL) = C(ind_SALCAL) * ( MW(ind_SALCAL) * 7.0e-5_fp )
   END SUBROUTINE fullchem_ConvertAlkToEquiv
 !EOC
 !------------------------------------------------------------------------------
@@ -96,13 +96,13 @@
   SUBROUTINE fullchem_ConvertEquivToAlk()
 !
 ! !USES:
-! 
+!
     USE gckpp_Parameters, ONLY : ind_SALAAL, ind_SALCAL
 !EOP
 !------------------------------------------------------------------------------
 !BOC
     C(ind_SALAAL) = C(ind_SALAAL) / ( MW(ind_SALAAL) * 7.0e-5_fp )
-    C(ind_SALCAL) = C(ind_SALCAL) / ( MW(ind_SALCAL) * 7.0e-5_fp )   
+    C(ind_SALCAL) = C(ind_SALCAL) / ( MW(ind_SALCAL) * 7.0e-5_fp )
   END SUBROUTINE fullchem_ConvertEquivToAlk
 !EOC
 !------------------------------------------------------------------------------
@@ -815,7 +815,7 @@
                                            State_Chm, State_Het, State_Met   )
 !
 ! !USES:
-! 
+!
     USE gckpp_Parameters, ONLY : ind_HSO3m, ind_SO3mm
     USE gckpp_Global,     ONLY : HetState
     USE State_Chm_Mod,    ONLY : ChmState
@@ -1345,40 +1345,17 @@
        !K_CLD(1) = CloudHet2R( Spc(id_SO2), Spc(id_H2O2), FC, KaqH2O2 * CVFAC )
        !K_CLD(2) = CloudHet2R( Spc(id_SO2), Spc(id_O3),   FC, KaqO3   * CVFAC )
        !K_CLD(3) computed below
-<<<<<<< HEAD
-
-!-----------------------------------------------------------------------------
-! Temporary modification: Set HMS rxn rates to zero, while we try to
-! further vet the HMS reactions in both sulfate_mod and via KPP.
-! Leave this code commented out until further notice.
-!   -- Mike Long, Bob Yantosca (13 Jan 2021)
-!
-!       ! HMS reaction rates (skip if HMS isn't defined)
-!       IF ( IS_FULLCHEM .and. id_HMS > 0 ) THEN
-!          K_CLD(4) = KaqHCHO*FC*CVFAC
-!          K_CLD(5) = KaqHMS*FC
-!          K_CLD(6) = KaqHMS2*State_Met%AIRDEN(I,J,L)*State_Met%AIRDEN(I,J,L)*CVFAC*FC
-!          !          CloudHet2R( Spc(id_HMS), Spc(id_CH2O), FC, KaqHCHO*CVFAC )
-!          !          CloudHet1R( FC, KaqHMS ) ! KaqHMS is pseudo-1st order
-!          !          CloudHet2R( Spc(id_HMS), Spc(id_OH), FC, &
-!          ! In the above, KaqHMS2 is converted from [m^6 kg^-2 s^-1] to [v/v/s]
-!       ENDIF
-!
-       K_CLD(4) = 0.0_dp
-       K_CLD(5) = 0.0_dp
-       K_CLD(6) = 0.0_dp
-!----------------------------------------------------------------------
-=======
+
        ! HMS reaction rates (skip if HMS isn't defined)
        IF ( IS_FULLCHEM .and. id_HMS > 0 ) THEN
-          K_CLD(4) = KaqHCHO*FC*CVFAC
-          K_CLD(5) = KaqHMS *FC 
-          K_CLD(6) = KaqHMS2*FC
+          K_CLD(4) = KaqHCHO * FC * CVFAC
+          K_CLD(5) = KaqHMS  * FC
+          K_CLD(6) = KaqHMS2 * FC
+          ! Leave comments here (bmy, 18 Jan 2022)
           !          CloudHet2R( Spc(id_HMS), Spc(id_CH2O), FC, KaqHCHO*CVFAC )
           !          CloudHet1R( FC, KaqHMS ) ! KaqHMS is pseudo-1st order
-          !          CloudHet2R( Spc(id_HMS), Spc(id_OH), FC, & ...)
+          !          CloudHet2R( Spc(id_HMS), Spc(id_OH), FC, & ...)       ENDIF
        ENDIF
->>>>>>> 1de143c9
 
 #ifdef TOMAS
        !%%%%%%%%%%%%%%%%% BUG FIX FOR TOMAS %%%%%%%%%%%%%%%%%%%%%%%
