--- conflicted
+++ resolved
@@ -900,14 +900,9 @@
       !----------------------------------------------------------------
       ! NOTE: the restriction of these reactions to the troposphere has been
       ! restored - TMS (2017/04/06 )
-<<<<<<< HEAD
-      HET(ind_BrNO3, 2) = kIIR1Ltd( spcVec, H%BrNO3%mId, H%HCl%mId,          &
-                                    HETBrNO3_HCl( 1.42E2_fp, 0.0_fp, Input_Opt), &
-                                    HetMinLife                              )
-=======
       HET(ind_BrNO3, 2) = kIIR1Ltd( C(ind_BrNO3), C(ind_HCl),                &
-                                    HETBrNO3_HCl( 1.42E2_fp, 0.0_fp )       )
->>>>>>> be4ea2ee
+                                    HETBrNO3_HCl( 1.42E2_fp, 0.0_fp,         &
+                                    Input_Opt )                             )
 
       !----------------------------------------------------------------
       ! N2O5 + HCl in stratosphere
