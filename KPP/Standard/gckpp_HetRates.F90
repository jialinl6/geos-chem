!------------------------------------------------------------------------------
!                  GEOS-Chem Global Chemical Transport Model                  !
!------------------------------------------------------------------------------
!BOP
!
! !MODULE: gckpp_HetRates
!
! !DESCRIPTION: FlexChem module for heterogeneous chemistry, via KPP.
!\\
!\\
! !INTERFACE:

MODULE GCKPP_HETRATES
!
! !USES:
!
  USE CMN_FJX_MOD,        ONLY : NDUST
  USE CMN_FJX_MOD,        ONLY : NAER
  USE ERROR_MOD,          ONLY : ERROR_STOP
  USE ERROR_MOD,          ONLY : GEOS_CHEM_STOP
  USE ERROR_MOD,          ONLY : IS_SAFE_DIV, SAFE_DIV
  USE gckpp_Precision
  USE gckpp_Parameters
  USE gckpp_Global,       ONLY : HET
  USE State_Chm_Mod,      ONLY : ChmState
  USE State_Chm_Mod,      ONLY : HetState
  USE State_Chm_Mod,      ONLY : Ind_
  USE State_Met_Mod,      ONLY : MetState
  USE Input_Opt_Mod,      ONLY : OptInput
  USE PhysConstants,      ONLY : AVO, RGASLATM, CONSVAP, RSTARG, PI
  USE Precision_Mod,      ONLY : fp

  IMPLICIT NONE
  PRIVATE
!
! !PUBLIC MEMBER FUNCTIONS:
!
  PUBLIC  :: SET_HET
!
! !PRIVATE MEMBER FUNCTIONS:
!
  ! These functions are used for all mechanisms
  PRIVATE :: HetNO3
  PRIVATE :: HetNO2
  PRIVATE :: HetHO2
  PRIVATE :: HetGLYX
  PRIVATE :: HetMGLY
  PRIVATE :: HetIEPOX
  PRIVATE :: HetIMAE
  PRIVATE :: HetLVOC
  PRIVATE :: HetISOPND
  PRIVATE :: HetISOPNB
  PRIVATE :: HetMACRN
  PRIVATE :: HetMVKN
  PRIVATE :: HetR4N2
  PRIVATE :: HetISN1OG
  PRIVATE :: HetDHDN
  PRIVATE :: HetMONITS
  PRIVATE :: HetMONITU
  PRIVATE :: HetHONIT
  PRIVATE :: HetIONITA
  PRIVATE :: HetMONITA
  PRIVATE :: HetHBr
  PRIVATE :: HetN2O5
  PRIVATE :: N2O5
  PRIVATE :: HO2
  PRIVATE :: CloudHet

  ! New iodine heterogeneous chemistry
  PRIVATE :: HETIUptake
  PRIVATE :: HETIXCycleSSA      !XW modified

  ! Halogen fuctions, XW
  PRIVATE :: HETBrNO3
  PRIVATE :: HETClNO3
  PRIVATE :: HETHOBr_HBr
  PRIVATE :: HETHOBr_HCl
  PRIVATE :: HETClNO3_HBr
  PRIVATE :: HETO3_TCld
  PRIVATE :: HETHOBr_SS
  PRIVATE :: HETClNO3_SS
  PRIVATE :: HETO3_SS
  PRIVATE :: HETHXUptake
  PRIVATE :: HETN2O5_SS
  PRIVATE :: HETHOCl_TCld
  PRIVATE :: HETHOCl_SS
  PRIVATE :: HETHOBr_TCld
  PRIVATE :: HETClNO3_TCld
  PRIVATE :: HETClNO2_TCld
  PRIVATE :: HETOH
  PRIVATE :: HETClNO2
  PRIVATE :: HetNO3_Cl

  ! Halogen gamma calculation and other subrontines, XW
  PRIVATE :: Gamma_O3_Br
  PRIVATE :: Gamma_HX_Uptake
  PRIVATE :: Coth
  PRIVATE :: ReactoDiff_Corr
  PRIVATE :: Gamma_HOBr_CLD
  PRIVATE :: Gamma_HOBr_AER
  PRIVATE :: Gamma_ClNO3_AER
  PRIVATE :: Gamma_ClNO2
  PRIVATE :: Gamma_HOCl_AER
  PRIVATE :: Gamma_HOCl_CLD
  PRIVATE :: Gamma_NO3

  ! These are strat-only reactions
  PRIVATE :: HETClNO3_HCl
  PRIVATE :: HETHOCl_HBr
  PRIVATE :: HETHOCl_HCl
  PRIVATE :: HETBrNO3_HCl
  PRIVATE :: HETN2O5_HCl

  ! These are subfunctions to calculate rates on/in clouds and SSA
  PRIVATE :: CLD_PARAMS
  PRIVATE :: GET_HALIDE_CLDConc
  Private :: Get_Halide_SSAConc
  PRIVATE :: COMPUTE_L2G_LOCAL
  PRIVATE :: CLD1K_XNO3
  PRIVATE :: EPOXUPTK
  PRIVATE :: FCRO2HO2
  PRIVATE :: FYHORO
  PRIVATE :: FYRNO3
  PRIVATE :: ARSL1K
  PRIVATE :: kIIR1Ltd
  PRIVATE :: kIIR1R2L

  ! These are subfunctions related to ice uptake of bromine/chlorine
  PRIVATE :: GET_THETA_ICE
  PRIVATE :: GAMMA_ClNO3_ICE
  PRIVATE :: GAMMA_HOBr_ICE

!
! !PRIVATE DATA MEMBERS:
!
  ! Scalars
  INTEGER  :: NAEROTYPE
  LOGICAL  :: NATSURFACE,   PSCBOX,    STRATBOX
  REAL(fp) :: TEMPK,        RELHUM,    SUNCOS,  SPC_SO4
  REAL(fp) :: SPC_NIT,      GAMMA_HO2, XTEMP,   XDENA
  REAL(fp) :: QLIQ,         QICE,      SPC_SALA, SPC_fCl
  REAL(fp) :: SPC_cCl,      SPC_NITs
  REAL(fp) :: H_PLUS,       MSO4,      MNO3,    MHSO4
  REAL(fp) :: H_K0_O3,      H_CR_O3,   H_O3_T
  REAL(fp) :: H_K0_HOBr
  REAL(fp) :: H_K0_HBr,     H_CR_HBr
  REAL(fp) :: H_K0_HCl,     H_CR_HCl
  REAL(fp) :: OMOC_POA, OMOC_OPOA
  REAL(fp) :: HSO3conc_Cld, SO3conc_Cld, fupdateHOBr, fupdateHOCl
  REAL(fp) :: AClAREA,      AClRADI,   AClVOL   !xnw
  REAL(fp) :: nitConc_SALA, nitConc_SALC

  ! Arrays
  REAL(fp) :: XAREA(25), XRADI(25), XVOL(25), XH2O(25)
  REAL(fp) :: KHETI_SLA(11)
  REAL(fp) :: AWATER(2)

!$OMP THREADPRIVATE( NAEROTYPE,    NATSURFACE, PSCBOX,   STRATBOX )
!$OMP THREADPRIVATE( TEMPK,        RELHUM,     SPC_NIT,  SPC_SO4  )
!$OMP THREADPRIVATE( SPC_fCl,      SPC_cCl,    SPC_NITs, AWATER   )
!$OMP THREADPRIVATE( GAMMA_HO2,    XTEMP,      XDENA,    QLIQ     )
!$OMP THREADPRIVATE( OMOC_POA,     OMOC_OPOA,  SPC_SALA, AClVOL   )
!$OMP THREADPRIVATE( QICE,         XAREA,      XRADI, XVOL, XH2O  )
!$OMP THREADPRIVATE( KHETI_SLA,    SUNCOS,   AClAREA,  AClRADI    )
!$OMP THREADPRIVATE( H_PLUS,       MSO4,       MNO3,     MHSO4    )
!$OMP THREADPRIVATE( HSO3conc_Cld, SO3conc_Cld, fupdateHOBr       )
!$OMP THREADPRIVATE( fupdateHOCl, nitConc_SALA, nitConc_SALC      )

! !DEFINED PARAMETERS:
!
  REAL(fp), PARAMETER :: HetMinLife = 1.e-3_fp

  ! Critical RH for uptake of GLYX, MGLYX, and GLYC:
  REAL(fp), PARAMETER :: CRITRH = 35.0e+0_fp

  ! Effective Henry's Law constant of IEPOX for reactive
  ! uptake to aqueous aerosols (M/atm)
  REAL(fp), PARAMETER :: HSTAR_EPOX = 1.7e+7_fp

  ! Conversion factor from atm to bar
  REAL(fp), PARAMETER :: con_atm_bar = 1.0_fp / 1.01325_fp

  ! Universal gas consatant [bar/(mol/kg)/K]
  REAL(fp), PARAMETER :: con_R = RStarG * 1.0e-2_fp
!
! !REMARKS:
!  Need
!  - TOTAREA (previously used for archiving N2O5 hydrolysis in the planeflight
!             diagnostic only)
!  - Air NUM. DENSITY
!  - TEMPERATURE
!  - Aerosol Surface Area
!  - Aerosol Type
!  - Gamma (XSTKCF; sticking factor)
!  - ARR
!  - Species num density (mcl cm-3)
!  - Continental PBL or no?
!  - In stratosphere or no?
!  - Reaction index (e.g. NK1HBr, NK2HBr)
!
!  According to S. Eastham, we should also include
!  cloud and ice area explicitly, in addition to
!  aerosol area
!
!  C.D. Holmes: Cloud uptake of HBr, HOBr, BrNO3, and Cl equivalents should be handled by CloudHet
!  so that they account for entrainment limits.
!
! !REFERENCES:
!  Eastham et al., Development and evaluation of the unified tropospheric-
!    stratospheric chemistry extension (UCX) for the global chemistry-transport
!    model GEOS-Chem, Atmos. Env., doi:10.1016/j.atmosenv.2014.02.001, 2014.
!  Fisher et al, Organic nitrate chemistry and its implications for nitrogen
!    budgets in an isoprene- and monoterpene-rich atmosphere: constraints from
!    aircraft (SEAC4RS) and ground-based (SOAS) observations in the Southeast
!    US. Atmos. Chem. Phys., 16, 2961-2990, 2016.
!  Marais et al., Aqueous-phase mechanism for secondary organic aerosol
!    formation from isoprene: application to the southeast United States and
!    co-benefit of SO2 emission controls, Atmos. Chem. Phys., 16, 1603-1618,
!    doi:10.5194/acp-16-1603-2016, 2016.
!  Parrella et al, Tropospheric bromine chemistry: implications for present and
!    pre-industrial ozone and mercury, Atmos. Chem. Phys., 12, 6,723-6,740,
!    doi:10.5194/acp-12-6723-2012, 2012.
!  Schmidt, J., et al., “Modelling the observed tropospheric BrO background:
!    Importance of multiphase chemistry & implications for ozone, OH, &
!    mercury”, J Geophys. Res-Atmos., 121, 024229,
!    https://doi.org/10.1002/2015JD024229, 2016.
!  Sherwen, T., et al., Global impacts of tropospheric halogens (Cl, Br, I) on
!    oxidants and composition in GEOS-Chem, Atmos. Chem. Phys., 16, 12239-12271,
!    https://doi.org/10.5194/acp-16-12239-2016, 2016.
!
! !REVISION HISTORY:
! Use the gitk browser to view the revision history!
!EOP
!------------------------------------------------------------------------------
!BOC
  CONTAINS
!EOC
!------------------------------------------------------------------------------
!                  GEOS-Chem Global Chemical Transport Model                  !
!------------------------------------------------------------------------------
!BOP
!
! !IROUTINE: Set_Het
!
! !DESCRIPTION: Main heterogenous chemistry driver routine.  Sets up the
!  vector of heterogeneous chemistry rates for the KPP chemistry solver.
!\\
!\\
! !INTERFACE:
!
    SUBROUTINE SET_HET( I, J, L, Input_Opt, State_Chm, State_Met )
!
! !INPUT PARAMETERS:
!
      INTEGER,        INTENT(IN)    :: I, J, L    ! Lon, lat, level indices
      TYPE(MetState), INTENT(IN)    :: State_Met  ! Meteorology State object
      TYPE(OptInput), INTENT(IN)    :: Input_Opt  ! Input Options object
!
! !INPUT/OUTPUT PARAMETERS:
!
      TYPE(ChmState), INTENT(INOUT) :: State_Chm  ! Chemistry State object
!
! !REMARKS:
!
! !REVISION HISTORY:
!  06 Jan 2015 - R. Yantosca - Initial version
!  01 Apr 2016 - R. Yantosca - Define many variables locally that don't
!                              need to be in the THREADPRIVATE statements
!  01 Apr 2016 - R. Yantosca - Remove KII_KI; we now declare that locally
!  31 May 2016 - E. Lundgren - Replace Input_Opt%XNUMOL with emMW_g from species
!                              database (emitted species g/mol)
!  26 Jul 2017 - M. Sulprizio- Remove hardcoded molecular weights from calls to
!                              Het* functions and use MW from species database
!                              instead
!  03 Jan 2018 - M. Sulprizio- Remove SCF argument. It was apparently added for
!                              diagnostic purposes and is no longer used. Also
!                              rename IO,SM,SC to Input_Opt,State_Met,State_Chm
!                              for consistency with other GEOS-Chem routines.
!  31 Jan 2018 - X. Wang     - Correct the calculations of halide concentrations
!  27 Feb 2018 - M. Sulprizio- Obtain Henry's law parameters from species
!                              database instead of hardcoding in halogens code
!  17 Oct 2018 - C.D. Holmes - Added cloud heterogeneous chemistry
!  08 Jun 2019 - X. Wang     - Remove SS debromination options

!EOP
!------------------------------------------------------------------------------
!BOC
!
! !LOCAL VARIABLES:
!
      ! Scalars
      LOGICAL                :: SAFEDIV
      INTEGER                :: IND
      REAL(fp)               :: ADJUSTEDRATE, CONSEXP,  DUMMY,    HBr_RTEMP
      REAL(fp)               :: HOBr_RTEMP,   QICE,     QLIQ,     SPC_BrNO3
      REAL(fp)               :: SPC_ClNO3,    SPC_H2O,  SPC_HBr,  SPC_HCl
      REAL(fp)               :: SPC_HOBr,     SPC_HOCl, SPC_N2O5, VPRESH2O
      REAL(fp)               :: conc1, conc2

      ! SAVEd scalars
      LOGICAL,          SAVE :: FIRST = .TRUE.

      ! New treatment for educt removal
      REAL(fp)               :: kITemp, kIITemp
      REAL(fp)               :: HetTemp(3)  !new temp array for gamma results

      ! Cloud parameters
      REAL(fp)               :: rLiq, ALiq, VLiq, CLDFr
      REAL(fp)               :: rIce, AIce, VIce

      ! Volume of air (cm3)
      REAL(fp)               :: VAir

      ! New bromine/chlorine chemistry
      REAL(fp)               :: hConc_Sul
      REAL(fp)               :: hConc_LCl
      REAL(fp)               :: hConc_ICl
      REAL(fp)               :: hConc_SSA
      REAL(fp)               :: hConc_SSC
      REAL(fp)               :: brConc_SALA, clConc_SALA
      REAL(fp)               :: brConc_SALC, clConc_SALC
      REAL(fp)               :: brConc_CldA, clConc_CldA
      REAL(fp)               :: brConc_CldC, clConc_CldC
      REAL(fp)               :: brConc_Cldg, clConc_Cldg
      REAL(fp)               :: brConc_Cld, clConc_Cld
      REAL(fp)               :: pHCloud, pHSSA(2)
      REAL(fp)               :: SSAlk(2)
      REAL(fp)               :: hno3_th, hcl_th, hbr_th

      ! Pointers and objects
      REAL(fp),       POINTER :: spcVec(:)
      TYPE(HetState), POINTER :: H

      !====================================================================
      ! SET_HET begins here!
      !====================================================================

      ! Zero scalars and arrays
      ADJUSTEDRATE  = 0.0_fp
      CONSEXP       = 0.0_fp
      DUMMY         = 0.0_fp
      HBr_RTEMP     = 0.0_fp
      HOBr_RTEMP    = 0.0_fp
      KHETI_SLA     = 0.0_fp
      NAEROTYPE     = State_Chm%nAeroType
      QICE          = 0.0_fp
      QLIQ          = 0.0_fp
      SPC_BrNO3     = 0.0_fp
      SPC_ClNO3     = 0.0_fp
      SPC_H2O       = 0.0_fp
      SPC_HBr       = 0.0_fp
      SPC_HCl       = 0.0_fp
      SPC_HOBr      = 0.0_fp
      SPC_HOCl      = 0.0_fp
      SPC_N2O5      = 0.0_fp
      SPC_NIT       = 0.0_fp
      VPRESH2O      = 0.0_fp
      HetTemp       = 0.0_fp
      OMOC_POA      = State_Chm%OMOC_POA(I,J)
      OMOC_OPOA     = State_Chm%OMOC_OPOA(I,J)

      ! Initialize logicals
      SAFEDIV       = .FALSE.
      PSCBOX        = .FALSE.
      STRATBOX      = .FALSE.
      NATSURFACE    = .FALSE.

      ! KHETI_SLA = sticking coefficients for PSC reactions on SLA
      IF ( Input_Opt%LUCX ) THEN
         KHETI_SLA  = State_Chm%KHETI_SLA(I,J,L,:)
      ENDIF

      ! Point to the chemical species array [molec/cm3]
      spcVec        => State_Chm%Species(I,J,L,:)

      ! Point to the HetInfo objec
      H             => State_Chm%HetInfo

      !--------------------------------------------------------------------
      ! Calculate RH [%]
      ! Not clear why this calc is slightly different than State_Met%RH
      !--------------------------------------------------------------------
      RELHUM        = State_Met%AVGW(I,J,L) * State_Met%AIRNUMDEN(I,J,L)
      CONSEXP       = 17.2693882e+0_fp * (State_Met%T(I,J,L) - 273.16e+0_fp) /&
                      (State_Met%T(I,J,L) - 35.86e+0_fp)
      VPRESH2O      = CONSVAP * EXP(CONSEXP) / State_Met%T(I,J,L)
      RELHUM        = RELHUM / VPRESH2O
      RELHUM        = RELHUM * 100e+0_fp

      !--------------------------------------------------------------------
      ! Get species concentrations [molec/cm3]
      !--------------------------------------------------------------------
      SPC_NIT  = spcVec(H%NIT%mId   )
      SPC_SALA = spcVec(H%SALA%mId  )
      SPC_NITs = spcVec(H%NITs%mId  )
      SPC_SO4  = spcVec(H%SO4%mId   )
      SPC_fCl  = spcVec(H%SALACL%mId)
      SPC_cCl  = spcVec(H%SALCCL%mId)
      SPC_HBr  = spcVec(H%HBr%mId   )
      SPC_HOBr = spcVec(H%HOBr%mId  )

      !--------------------------------------------------------------------
      ! Get fields required for epoxide uptake hydrolysis (EPOXUPTK)
      ! These values are saved in isorropiaII_mod.F
      !--------------------------------------------------------------------
      ! Proton activity [unitless] and H+ concentration [M]
      ! (assumed equivalent - for now):

      H_PLUS = State_Chm%HplusSav(I,J,L,1)

      ! Sulfate concentration [M]:
      MSO4   = State_Chm%SulRatSav(I,J,L)

      ! Nitrate concentration [M]:

      MNO3   = State_Chm%NaRatSav(I,J,L,1)
      ! Bisulfate (general acid) concentration [M]:
      MHSO4  = State_Chm%BisulSav(I,J,L)

      !--------------------------------------------------------------------
      ! Aerosol Physical Properties
      !--------------------------------------------------------------------

      ! Aerosol specific surface area, cm2(aerosol)/cm3(air)
      XAREA(1:State_Chm%nAeroType) = State_Chm%AeroArea(I,J,L,:)

      ! Aerosol effective radius, cm
      XRADI(1:State_Chm%nAeroType) = State_Chm%AeroRadi(I,J,L,:)

      ! Aerosol specific volume, cm3(aerosol)/cm3(air)
      XVOL(1:State_Chm%nAeroType)  = XAREA(1:State_Chm%nAeroType)              &
                                   * XRADI(1:State_Chm%nAeroType) / 3e+0_fp

      ! Aerosol water content, cm3(H2O)/cm3(air) [note: AeroH2O has units g/m3]
      XH2O(1:State_Chm%nAeroType)  = State_Chm%AeroH2O(I,J,L,:) * 1e-6_fp

      !--------------------------------------------------------------------
      ! Get fields from State_Met, State_Chm, and Input_Opt
      !--------------------------------------------------------------------
      AClAREA = State_Chm%AClArea(I,J,L)      !Fine SSA+SNA aerosol area [cm2/cm3]
      AClRADI = State_Chm%AClRadi(I,J,L)    !Fine SSA+SNA aerosol radius [cm]
      AClVOL  = AClArea * AClRadi / 3e+0_fp !Fine SSA+SNA aerosol volume [cm3/cm3]
      AWATER(:) = State_Chm%WaterSav(I,J,L,:)

      TEMPK  = State_Met%T(I,J,L)              ! Temperature [K]
      XTEMP  = sqrt(State_Met%T(I,J,L))        ! Square root of temperature
      XDENA  = State_Met%AIRNUMDEN(I,J,L)      ! Dry air density [molec/cm3]
      SUNCOS = State_Met%SUNCOSmid(I,J)        ! COS(SZA),midpt of chem timestep
      VAir   = State_Met%AIRVOL(I,J,L)*1.0e6_fp! Volume of air (cm3)
      QICE   = State_Met%QI(I,J,L)             ! Ice   mix ratio [kg/kg dry air]
      QLIQ   = State_Met%QL(I,J,L)             ! Water mix ratio [kg/kg dry air]

      GAMMA_HO2 = Input_Opt%GAMMA_HO2

      !--------------------------------------------------------------------
      ! UCX-based mechanisms: Check surface type of PSCs (SDE 04/17/13)
      !--------------------------------------------------------------------
      IF ( Input_Opt%LUCX ) THEN
         CALL CHECK_NAT( I,  J,  L, NATSURFACE, PSCBOX, STRATBOX, &
                         Input_Opt, State_Met, State_Chm )
      ENDIF

      !--------------------------------------------------------------------
      !  Calculate parameters for cloud halogen chemistry
      !  under the new scheme (SDE 2016-12-21)
      !--------------------------------------------------------------------

      ! Get cloud physical parameters
      CALL Cld_Params( I, J, L, XDenA, VAir, TempK, QLiq, QIce, State_Met, &
                       rLiq,  ALiq,  VLiq, rIce,  AIce,  VIce, CLDFr )

      ! Retrieve cloud pH and alkalinity
      pHCloud = State_Chm%pHCloud(I,J,L)
      pHSSA(:) = State_Chm%pHSav(I,J,L,:)
      ! Since we have Alk tracers, State_Chm%SSAlk may be removed in future
      ! Here still use State_Chm%SSAlk instead of Alk tracers,
      ! to skip unit conversion. xnw 1/24/18
      SSAlk(1:2) = State_Chm%SSAlk(I,J,L,1:2)

      ! Estimate liquid phase pH (H+ concentration)
      hConc_Sul = 10.0**(-1.0_fp*pHSSA(1))
      hConc_LCl = 10.0**(-1.0_fp*pHCloud)
      hConc_ICl = 10.0**(-4.5_fp)
      hConc_SSA = hConc_Sul
<<<<<<< HEAD
      hConc_SSC = 10.0**(-5.0e+0_fp)

      ! Get halide concentrations, in cloud      
      CALL Get_Halide_CldConc(spcVec(Ind_('HBr'))+spcVec(Ind_('BrSALA'))*0.7e+0_fp+spcVec(Ind_('BrSALC')), &    
                             spcVec(Ind_('HCl'))+spcVec(Ind_('SALACL'))*0.7e+0_fp+spcVec(Ind_('SALCCL')), VLiq, &    
                             VIce, VAir, TempK, CLDFr, pHCloud, brConc_Cldg, clConc_Cldg)

      brConc_Cld = brConc_Cldg
      IF ((spcvec(ind_('HBr'))<=0).and.(spcvec(ind_('BrSALA'))<=0).and.(spcvec(ind_('BrSALC'))<=0)) THEN
         brConc_Cldg = 1.0e-20_fp
         brConc_CldA = 1.0e-20_fp
         brConc_CldC = 1.0e-20_fp
      ELSE
         brConc_Cldg = brConc_Cld * spcVec(Ind_('HBr')) / &
              (spcVec(Ind_('HBr')) + spcVec(Ind_('BrSALA'))*0.7e+0_fp + spcVec(Ind_('BrSALC')))     
         brConc_CldA = brConc_Cld * spcVec(Ind_('BrSALA'))*0.7e+0_fp / &
              (spcVec(Ind_('HBr')) + spcVec(Ind_('BrSALA'))*0.7e+0_fp + spcVec(Ind_('BrSALC')))
         brConc_CldC = brConc_Cld * spcVec(Ind_('BrSALC')) / &
              (spcVec(Ind_('HBr')) + spcVec(Ind_('BrSALA'))*0.7e+0_fp + spcVec(Ind_('BrSALC')))
         brConc_Cldg = MAX(brConc_Cldg, 1.0e-20_fp)
         brConc_CldA = MAX(brConc_CldA, 1.0e-20_fp)
         brConc_CldC = MAX(brConc_CldC, 1.0e-20_fp)
      ENDIF

      clConc_Cld = clConc_Cldg   
      IF ((spcvec(ind_('HCl'))<=0).and.(spcvec(ind_('SALACL'))<=0).and.(spcvec(ind_('SALCCL'))<=0)) THEN
         clConc_Cldg = 1.0e-20_fp
         clConc_CldA = 1.0e-20_fp
         clConc_CldC = 1.0e-20_fp
      ELSE
         clConc_Cldg = clConc_Cld * spcVec(Ind_('HCl')) / &
              (spcVec(Ind_('HCl')) + spcVec(Ind_('SALACL'))*0.7e+0_fp + spcVec(Ind_('SALCCL')))   
         clConc_CldA = clConc_Cld * spcVec(Ind_('SALACL'))*0.7e+0_fp / &
              (spcVec(Ind_('HCl')) + spcVec(Ind_('SALACL'))*0.7e+0_fp + spcVec(Ind_('SALCCL')))
         clConc_Cldc = clConc_Cld * spcVec(Ind_('SALCCL')) / &
              (spcVec(Ind_('HCl')) + spcVec(Ind_('SALACL'))*0.7e+0_fp + spcVec(Ind_('SALCCL')))
         clConc_Cldg = MAX(clConc_Cldg, 1.0e-20_fp)
         clConc_CldA = MAX(clConc_CldA, 1.0e-20_fp)
         clConc_CldC = MAX(clConc_CldC, 1.0e-20_fp)
      ENDIF
=======
      hConc_SSC = 10.0**(-5.0_fp)

      ! Get halide concentrations, in cloud
      conc1 = spcVec(H%HBr%mId   )                                           &
            + spcVec(H%BrSALA%mId) * 0.7_fp                                  &
            + spcVec(H%BrSALC%mId)

      conc2 = spcVec(H%HCl%mId   )                                           &
            + spcVec(H%SALACL%mId) * 0.7_fp                                  &
            + spcVec(H%SALCCL%mId)

      CALL Get_Halide_CldConc( conc1,       conc2,      VLiq,  VIce,         &
                               VAir,        TempK,      CLDFr, pHCloud,      &
                               brConc_Cldg, clConc_Cldg                     )

      brConc_Cld  = brConc_Cldg
      brConc_Cldg = ( brConc_Cld * spcVec(H%HBr%mId)                        )&
                  / ( spcVec(H%HBr%mId)             +                       &
                      spcVec(H%BrSALA%mId) * 0.7_fp +                       &
                      spcVec(H%BrSALC%mId)                                  )
      brConc_CldA = ( brConc_Cld * spcVec(H%BrSALA%mId) * 0.7_fp            )&
                  / ( spcVec(H%HBr%mId)                 +                    &
                      spcVec(H%BrSALA%mId) * 0.7_fp     +                    &
                      spcVec(H%BrSALC%mId)                                  )

      brConc_CldC = ( brConc_Cld * spcVec(H%BrSALC%mId)                     )&
                  / ( spcVec(H%HBr%mId)                 +                    &
                      spcVec(H%BrSALA%mId) * 0.7_fp     +                    &
                      spcVec(H%BrSALC%mId)                                  )

      brConc_Cldg = MAX( brConc_Cldg, 1.0e-20_fp )
      brConc_CldA = MAX( brConc_CldA, 1.0e-20_fp )
      brConc_CldC = MAX( brConc_CldC, 1.0e-20_fp )

      clConc_Cld  = clConc_Cldg
      clConc_Cldg = ( clConc_Cld * spcVec(H%HCl%mId)                        )&
                  / ( spcVec(H%HCl%mId)              +                     &
                      spcVec(H%SALACL%mId) * 0.7_fp  +                     &
                      spcVec(H%SALCCL%mId)                                  )

      clConc_CldA = ( clConc_Cld * spcVec(H%SALACL%mId) * 0.7_fp            )&
                  / ( spcVec(H%HCl%mId)                 +                    &
                      spcVec(H%SALACL%mId) * 0.7_fp     +                    &
                      spcVec(H%SALCCL%mId)                                  )

      clConc_Cldc = ( clConc_Cld * spcVec(H%SALCCL%mId)                     )&
                  / ( spcVec(H%HCl%mId)                 +                    &
                      spcVec(H%SALACL%mId) * 0.7_fp     +                    &
                      spcVec(H%SALCCL%mId)                                  )

      clConc_Cldg = MAX( clConc_Cldg, 1.0e-20_fp )
      clConc_CldA = MAX( clConc_CldA, 1.0e-20_fp )
      clConc_CldC = MAX( clConc_CldC, 1.0e-20_fp )
>>>>>>> 83d18521

      ! Get halide concentrations, in aerosol
      ! Note that here Br/ClSALA = Br/Cl- in (SALA + sulfate)
      ! Get the concentration of Br-
      CALL Get_Halide_SSAConc( spcVec(H%BrSALA%mId), AClAREA,                &
                               AClRADI,              brConc_SALA            )
      CALL Get_Halide_SSAConc( spcVec(H%BrSALC%mId), xArea(12),              &
                               xRadi(12),            brConc_SALC            )

      ! Get the concentration of Cl-
      CALL Get_Halide_SSAConc( spcVec(H%SALACL%mId), AClAREA,                &
                               AClRADI,              clConc_SALA            )
      CALL Get_Halide_SSAConc( spcVec(H%SALCCL%mId), xArea(12),              &
                               xRadi(12),            clConc_SALC            )

      ! Get the concentration of NO3-
      CALL Get_Halide_SSAConc( spcVec(H%NIT%mId),    AClAREA,                &
                               AClRADI,              nitConc_SALA           )
      CALL Get_Halide_SSAConc( spcVec(H%NITs%mId),   xArea(12),              &
                               xRadi(12),            nitConc_SALC           )

      ! Get theta for ice cloud uptake
      CALL Get_Theta_Ice(      spcVec(H%HNO3%mId),   spcVec(H%HCl%mId),      &
                               spcVec(H%HBr%mId),    TempK,                  &
                               hno3_th,              hcl_th,                 &
                               hbr_th                                       )

      !--------------------------------------------------------------------
      !  Get parameters for HOBr + S(IV)
      !--------------------------------------------------------------------

      ! Cloud bisulfite (HSO3-) concentration [mol/l] from sulfate_mod.F
      HSO3conc_Cld = State_Chm%HSO3_AQ(I,J,L)

      ! Cloud sulfite (SO3--) concentration [mol/l] from sulfate_mod.F
      SO3conc_Cld  = State_Chm%SO3_AQ(I,J,L)

      ! Avoid div-by-zero issues in GAMMA_HOBr_X
      !IF ( HSO3conc_Cld <= 0.0_fp) HSO3conc_Cld = 1e-20_fp
      !IF (  SO3conc_Cld  <= 0.0_fp)  SO3conc_Cld = 1e-20_fp

      ! Correction factor for HOBr removal by SO2 [unitless]
      fupdateHOBr  = State_Chm%fupdateHOBr(I,J,L)
      fupdateHOCl  = State_Chm%fupdateHOCl(I,J,L)

      !--------------------------------------------------------------------
      ! Calculate and pass het rates to the KPP rate array
      !--------------------------------------------------------------------

      ! Zero the HET array
      HET = 0.0_dp

      ! Calculate genuine first-order uptake reactions first
      HET(ind_HO2,    1) = HetHO2(     H%HO2%MW_g,    2E-1_fp      )
      HET(ind_NO2,    1) = HetNO2(     H%NO2%MW_g,    1E-4_fp      )
      HET(ind_NO3,    1) = HetNO3(     H%NO3%MW_g,    1E-1_fp      )         &
                         + CloudHet( 'NO3', CldFr, Aliq,  Aice,              &
                                      rLiq, rIce,  TempK, XDenA, H )
      HET(ind_GLYX,   1) = HetGLYX(    H%GLYX%MW_g,   1E-1_fp      )
      HET(ind_MGLY,   1) = HetMGLY(    H%MGLY%MW_g,   1E-1_fp      )
      HET(ind_IEPOXA, 1) = HetIEPOX(   H%IEPOXA%MW_g, 1E-1_fp      )
      HET(ind_IEPOXB, 1) = HetIEPOX(   H%IEPOXB%MW_g, 1E-1_fp      )
      HET(ind_IEPOXD, 1) = HetIEPOX(   H%IEPOXD%MW_g, 1E-1_fp      )
      HET(ind_HMML,   1) = HetIMAE(    H%HMML%MW_g,   1E-1_fp      )
      HET(ind_PYAC,   1) = HetMGLY(    H%PYAC%MW_g,   1E-1_fp      )
      HET(ind_ICHE,   1) = HetIEPOX(   H%ICHE%MW_g,   1E-1_fp      )
      HET(ind_LVOC,   1) = HetLVOC(    H%LVOC%MW_g,   1E+0_fp      )
      HET(ind_IHN1,   1) = HetISOPND(  H%IHN1%MW_g,   5E-3_fp      )
      HET(ind_IHN2,   1) = HetISOPNB(  H%IHN2%MW_g,   5E-2_fp      )
      HET(ind_IHN3,   1) = HetISOPNB(  H%IHN3%MW_g,   5E-3_fp      )
      HET(ind_IHN4,   1) = HetISOPND(  H%IHN4%MW_g,   5E-3_fp      )
      HET(ind_INPB,   1) = HetISOPNB(  H%INPB%MW_g,   5E-3_fp      )
      HET(ind_INPD,   1) = HetISOPND(  H%INPD%MW_g,   5E-3_fp      )
      HET(ind_MCRHN,  1) = HetMACRN(   H%MCRHN%MW_g,  5E-3_fp      )
      HET(ind_MCRHNB, 1) = HetMACRN(   H%MCRHNB%MW_g, 5E-3_fp      )
      HET(ind_MVKN,   1) = HetMVKN(    H%MVKN%MW_g,   5E-3_fp      )
      HET(ind_R4N2,   1) = HetR4N2(    H%R4N2%MW_g,   5E-3_fp      )
      HET(ind_IDN,    1) = HetDHDN(    H%IDN%MW_g,    5E-3_fp      )
      HET(ind_ITHN,   1) = HetDHDN(    H%ITHN%MW_g,   5E-3_fp      )
      HET(ind_ITCN,   1) = HetDHDN(    H%ITCN%MW_g,   5E-3_fp      )
      HET(ind_MONITS, 1) = HetMONITS(  H%MONITS%MW_g, 1E-2_fp      )
      HET(ind_MONITU, 1) = HetMONITU(  H%MONITU%MW_g, 1E-2_fp      )
      HET(ind_HONIT,  1) = HetHONIT(   H%HONIT%MW_g,  1E-2_fp      )
      HET(ind_IONITA, 1) = HetIONITA(  H%IONITA%MW_g, 1E-1_fp      )
      HET(ind_MONITA, 1) = HetMONITA(  H%MONITA%MW_g, 1E-1_fp      )

      ! First-order loss in clouds
      HET(ind_NO3,    1) = HET(ind_NO3, 1)                                   &
                         + CloudHet( 'NO3', CldFr, Aliq, Aice,               &
                                     rLiq,  rIce, TempK, XDenA, H  )
      HET(ind_N2O5,   3) = CloudHet( 'N2O5',CldFr, Aliq, Aice,               &
                                      rLiq, rIce, TempK, XDenA, H  )

      ! Now calculate reaction rates where the educt can be consumed.
      ! kIIR1Ltd: Assume that the first reactant is limiting. Assume that the
      ! second reactant is "abundant" and calculate the overall rate based on
      ! the uptake rate of the first reactant only.

      HetTemp(1:2)                 = HETN2O5( 1.08E2_fp, 1E-1_fp, CldFr )
      kITemp                       = HetTemp(1)
      HET(ind_N2O5,  1)            = kIIR1Ltd( spcVec,    H%N2O5%mId,        &
                                               H%H2O%mId, kITemp,            &
                                               HetMinLife                   )
      State_Chm%GammaN2O5(I,J,L,1) = HetTemp(2)

      !======================================================================
      ! Br/Cl heterogeneous chemistry
      !======================================================================

      !----------------------------------------------------------------------
      ! Cl- enhanced NO3 hydrolysis (XW 2018-03-16)
      !----------------------------------------------------------------------
      kITemp          = HetNO3_Cl( XDenA, AClRADI,     (1-CldFr)*AClAREA,    &
                                   TempK, clConc_SALA, 1,                    &
                                   H                                        )

      HET(ind_NO3, 2) = kITemp

      kITemp          = HetNO3_Cl( XDenA, XRADI(12),  (1-CldFr)*XAREA(12),   &
                                   TempK, clConc_SALC, 2,                    &
                                   H                                        )

      HET(ind_NO3, 3) = kITemp

      !----------------------------------------------------------------------
      ! ClNO3 and BrNO3 hydrolysis (update: XW 2019-06-08)
      !----------------------------------------------------------------------
      kITemp            = HETBrNO3( XDenA, TempK, CldFr, H )
      kITemp = kITemp   + CloudHet( 'BrNO3', CldFr, Aliq,  Aice,             &
                                     rLiq,   rIce,  TempK, XDenA, H         )

      HET(ind_BrNO3, 1) = kIIR1Ltd( spcVec, H%BrNO3%mId, H%H2O%mId,          &
                                    kITemp, HetMinLife                      )

      kITemp            = HETClNO3( XDenA,       TempK, clConc_SALA,         &
                                    brConc_SALA, CldFr, H                   )

      kITemp            = kITemp                                             &
                        + HETClNO3_TCld(                                     &
                                    XDenA,       rLiq,  rIce,                &
                                    ALiq,        AIce,  VAir,                &
                                    TempK,       CldFr, clConc_CldA,         &
                                    clConc_CldC, clConc_Cldg, brConc_CldA,   &
                                    brConc_CldC, brConc_Cldg, hno3_th,       &
                                    hcl_th,      hbr_th,      7,             &
                                    H                                       )

      HET(ind_ClNO3, 1) = kIIR1Ltd( spcVec, H%ClNO3%mId, H%H2O%mId,          &
                                    kITemp, HetMinLife                      )

      !----------------------------------------------------------------------
      ! HOBr + HBr (update: XW 2019-06-08)
      !----------------------------------------------------------------------
      kITemp = HETHOBr_HBr( H%HOBr%MW_g, 0.0_fp, Input_Opt                  )

      kITemp = kITemp                                                        &
             + HETHOBr_TCld( XDenA,       rLiq,        rIce,                 &
                             ALiq,        AIce,        VAir,                 &
                             TempK,       CldFr,       hConc_Sul,            &
                             hConc_LCl,   hConc_ICl,   clConc_CldA,          &
                             clConc_CldC, clConc_Cldg, brConc_CldA,          &
                             brConc_CldC, brConc_Cldg, HSO3conc_Cld,         &
                             SO3conc_Cld, hno3_th,     hcl_th,               &
                             hbr_th,      6,           H                    )

      HET(ind_HOBr,  1) = kIIR1Ltd( spcVec, H%HOBr%mId,  H%HBr%mId,          &
                                    kITemp, HetMinLife                      )

      !----------------------------------------------------------------------
      ! HOBr + HCl (update: XW 2019-06-08)
      !----------------------------------------------------------------------
      kITemp = HETHOBr_HCl( H%HOBr%MW_g, 0.0_fp, Input_Opt                  )

      kITemp = kITemp                                                        &
             + HETHOBr_TCld( XDenA,       rLiq,        rIce,                 &
                             ALiq,        AIce,        VAir,                 &
                             TempK,       CldFr,       hConc_Sul,            &
                             hConc_LCl,   hConc_ICl,   clConc_CldA,          &
                             clConc_CldC, clConc_Cldg, brConc_CldA,          &
                             brConc_CldC, brConc_Cldg, HSO3conc_Cld,         &
                             SO3conc_Cld, hno3_th,     hcl_th,               &
                             hbr_th,      5,           H                    )

      HET(ind_HOBr,  2) = kIIR1Ltd( spcVec, H%HOBr%mId,  H%HCl%mId,          &
                                    kITemp, HetMinLife                      )

      !----------------------------------------------------------------------
      ! HOBr + BrSalA/C (update: XW 2019-06-08)
      !----------------------------------------------------------------------

      ! First consider reaction in troposphere cloud
      kITemp = HETHOBr_TCld( XDenA,       rLiq,        rIce,                 &
                             ALiq,        AIce,        VAir,                 &
                             TempK,       CldFr,       hConc_Sul,            &
                             hConc_LCl,   hConc_ICl,   clConc_CldA,          &
                             clConc_CldC, clConc_Cldg, brConc_CldA,          &
                             brConc_CldC, brConc_Cldg, HSO3conc_Cld,         &
                             SO3conc_Cld, hno3_th,     hcl_th,               &
                             hbr_th,      3,           H                    )

      ! Then calculate reaction on aerosols
      kITemp = kITemp +                                                      &
               HETHOBr_SS( XDenA,       AClRADI,     (1-CldFr)*AClAREA,      &
                           SSAlk(1),    TempK,       hConc_SSA,              &
                           clConc_SALA, brConc_SALA, 2,                      &
                           H                                                )

      HET(ind_HOBr,  5) = kIIR1Ltd( spcVec, H%HOBr%mId,  H%BrSALA%mId,       &
                                    kITemp, HetMinLife                      )

      ! First consider reaction in troposphere cloud
      kITemp = HETHOBr_TCld( XDenA,       rLiq,        rIce,                 &
                             ALiq,        AIce,        VAir,                 &
                             TempK,       CldFr,       hConc_Sul,            &
                             hConc_LCl,   hConc_ICl,   clConc_CldA,          &
                             clConc_CldC, clConc_Cldg, brConc_CldA,          &
                             brConc_CldC, brConc_Cldg, HSO3conc_Cld,         &
                             SO3conc_Cld, hno3_th,     hcl_th,               &
                             hbr_th,      4,           H                    )

      ! Then calculate reaction on aerosols
      kITemp = kITemp                                                        &
             + HETHOBr_SS( XDenA,       xRadi(12),   (1-CldFr)*xArea(12),    &
                           SSAlk(2),    TempK,       hConc_SSC,              &
                           clConc_SALC, brConc_SALC, 2,                      &
                           H                                                )

      HET(ind_HOBr,  6) = kIIR1Ltd( spcVec, H%HOBr%mId,  H%BrSALC%mId,       &
                                    kITemp, HetMinLife                      )

      !----------------------------------------------------------------------
      ! HOBr + Cl-(p) (update: XW 2019-06-08)
      !----------------------------------------------------------------------
      ! First consider reaction in troposphere cloud
      kITemp = HETHOBr_TCld( XDenA,       rLiq,        rIce,                 &
                             ALiq,        AIce,        VAir,                 &
                             TempK,       CldFr,       hConc_Sul,            &
                             hConc_LCl,   hConc_ICl,   clConc_CldA,          &
                             clConc_CldC, clConc_Cldg, brConc_CldA,          &
                             brConc_CldC, brConc_Cldg, HSO3conc_Cld,         &
                             SO3conc_Cld, hno3_th,     hcl_th,               &
                             hbr_th,      1,           H                    )

      ! Then calculate reaction on aerosols
      kITemp = kITemp                                                        &
             + HETHOBr_SS( XDenA,       AClRADI,     (1-CldFr)*AClAREA,      &
                           SSAlk(1),    TempK,       hConc_SSA,              &
                           clConc_SALA, brConc_SALA, 1,                      &
                           H                                                )

      HET(ind_HOBr,  3) = kIIR1Ltd( spcVec, H%HOBr%mId,  H%SALACL%mId,       &
                                    kITemp, HetMinLife                      )

      ! First consider reaction in troposphere cloud
      kITemp = HETHOBr_TCld( XDenA,       rLiq,        rIce,                 &
                             ALiq,        AIce,        VAir,                 &
                             TempK,       CldFr,       hConc_Sul,            &
                             hConc_LCl,   hConc_ICl,   clConc_CldA,          &
                             clConc_CldC, clConc_Cldg, brConc_CldA,          &
                             brConc_CldC, brConc_Cldg, HSO3conc_Cld,         &
                             SO3conc_Cld, hno3_th,     hcl_th,               &
                             hbr_th,      2,           H                    )

      ! Then calculate reaction on aerosols
      kITemp = kITemp                                                        &
             + HETHOBr_SS( XDenA,       xRadi(12),   (1-CldFr)*xArea(12),    &
                           SSAlk(2),    TempK,       hConc_SSC,              &
                           clConc_SALC, brConc_SALC, 1,                      &
                           H                                                )

      HET(ind_HOBr,  4) = kIIR1Ltd( spcVec, H%HOBr%mId,  H%SALCCL%mId,       &
                                    kITemp, HetMinLife                      )

      !----------------------------------------------------------------------
      ! HOBr + HSO3-(aq) (update: XW 2019-06-08)
      !----------------------------------------------------------------------

      ! This reaction is first order, so no kII calculation is required
      kITemp = HETHOBr_TCld( XDenA,       rLiq,        rIce,                 &
                             ALiq,        AIce,        VAir,                 &
                             TempK,       CldFr,       hConc_Sul,            &
                             hConc_LCl,   hConc_ICl,   clConc_CldA,          &
                             clConc_CldC, clConc_Cldg, brConc_CldA,          &
                             brConc_CldC, brConc_Cldg, HSO3conc_Cld,         &
                             SO3conc_Cld, hno3_th,     hcl_th,               &
                             hbr_th,      7,           H                    )

      ! Make sure sulfate produced is less than SO2 available (qjc, 06/20/16)
      HET(ind_HOBr,  7) = kITemp * fupdateHOBr

      !----------------------------------------------------------------------
      ! HOBr + SO3--(aq) (update: XW 2019-06-08)
      !----------------------------------------------------------------------
      ! This reaction is first order, so no kII calculation is required
      kITemp = HETHOBr_TCld( XDenA,       rLiq,        rIce,                 &
                             ALiq,        AIce,        VAir,                 &
                             TempK,       CldFr,       hConc_Sul,            &
                             hConc_LCl,   hConc_ICl,   clConc_CldA,          &
                             clConc_CldC, clConc_Cldg, brConc_CldA,          &
                             brConc_CldC, brConc_Cldg, HSO3conc_Cld,         &
                             SO3conc_Cld, hno3_th,     hcl_th,               &
                             hbr_th,      8,           H                    )

      ! Make sure sulfate produced is less than SO2 available (qjc, 06/20/16)
      HET(ind_HOBr,  8) = kITemp * fupdateHOBr

      !---------------------------------------------------------------------
      ! ClNO3 + BrSALA/C (update: XW 2019-06-08)
      !---------------------------------------------------------------------
      ! First consider reaction in troposphere cloud
      kITemp = HETClNO3_TCld( XDenA,       rLiq,        rIce,                &
                              ALiq,        AIce,        VAir,                &
                              TempK,       CldFr,       clConc_CldA,         &
                              clConc_CldC, clConc_Cldg, brConc_CldA,         &
                              brConc_CldC, brConc_Cldg, hno3_th,             &
                              hcl_th,      hbr_th,      3,                   &
                              H                                             )

      ! Then calculate reaction on aerosols
      kITemp = kITemp                                                        &
             + HETClNO3_SS( XDenA,       AClRADI, (1-CldFr)*AClAREA,         &
                            SSAlk(1),    TempK,   clConc_SALA,               &
                            brConc_SALA, 2,       1,                         &
                            H                                               )

      HET(ind_ClNO3, 4) = kIIR1Ltd( spcVec, H%ClNO3%mId, H%BrSALA%mId,       &
                                    kITemp, HetMinLife                      )

      ! First consider reaction in troposphere cloud
      kITemp = HETClNO3_TCld( XDenA,       rLiq,        rIce,                &
                              ALiq,        AIce,        VAir,                &
                              TempK,       CldFr,       clConc_CldA,         &
                              clConc_CldC, clConc_Cldg, brConc_CldA,         &
                              brConc_CldC, brConc_Cldg, hno3_th,             &
                              hcl_th,      hbr_th,      4,                   &
                              H                                             )

      ! Then calculate reaction on aerosols
      kITemp = kITemp                                                        &
             + HETClNO3_SS( XDenA,       xRadi(12), (1-CldFr)*xArea(12),     &
                            SSAlk(2),    TempK,     clConc_SALC,             &
                            brConc_SALC, 2,         2,                       &
                            H                                               )

      HET(ind_ClNO3, 5) = kIIR1Ltd( spcVec, H%ClNO3%mId, H%BrSALC%mId,       &
                                    kITemp, HetMinLife)

      !---------------------------------------------------------------------
      ! ClNO3 + Cl-(p) (update: XW 2019-06-08)
      !---------------------------------------------------------------------
      ! First consider reaction in troposphere cloud
      kITemp = HETClNO3_TCld( XDenA,       rLiq,        rIce,                &
                              ALiq,        AIce,        VAir,                &
                              TempK,       CldFr,       clConc_CldA,         &
                              clConc_CldC, clConc_Cldg, brConc_CldA,         &
                              brConc_CldC, brConc_Cldg, hno3_th,             &
                              hcl_th,      hbr_th,      1,                   &
                              H                                             )

      ! Then calculate reaction on aerosols
      kITemp = kITemp                                                        &
             + HETClNO3_SS( XDenA,       AClRADI, (1-CldFr)*AClAREA,         &
                            SSAlk(1),    TempK,   clConc_SALA,               &
                            brConc_SALA, 1,       1,                         &
                            H                                               )

      HET(ind_ClNO3, 6) = kIIR1Ltd( spcVec, H%ClNO3%mId, H%SALACL%mId,       &
                                    kITemp, HetMinLife                      )

      ! First consider reaction in troposphere cloud
      kITemp = HETClNO3_TCld( XDenA,       rLiq,        rIce,                &
                              ALiq,        AIce,        VAir,                &
                              TempK,       CldFr,       clConc_CldA,         &
                              clConc_CldC, clConc_Cldg, brConc_CldA,         &
                              brConc_CldC, brConc_Cldg, hno3_th,             &
                              hcl_th,      hbr_th,      2,                   &
                              H                                             )

      ! Then calculate reaction on aerosols out of cloud
      kITemp = kITemp                                                        &
             + HETClNO3_SS( XDenA,       xRadi(12), (1-CldFr)*xArea(12),     &
                            SSAlk(2),    TempK,     clConc_SALC,             &
                            brConc_SALC, 1,         2,                       &
                            H                                               )

      HET(ind_ClNO3, 7) = kIIR1Ltd( spcVec, H%ClNO3%mId, H%SALCCL%mId,       &
                                    kITemp, HetMinLife                      )

      !--------------------------------------------------------------------
      ! ClNO3 + HCl (update: XW 2019-06-08)
      !--------------------------------------------------------------------
      kITemp = HETClNO3_HCl( H%ClNO3%MW_g, 0.0_fp                           )

      kITemp = kITemp                                                        &
             + HETClNO3_TCld( XDenA,       rLiq,        rIce,                &
                              ALiq,        AIce,        VAir,                &
                              TempK,       CldFr,       clConc_CldA,         &
                              clConc_CldC, clConc_Cldg, brConc_CldA,         &
                              brConc_CldC, brConc_Cldg, hno3_th,             &
                              hcl_th,      hbr_th,      5,                   &
                              H                                             )

      HET(ind_ClNO3, 2) = kIIR1Ltd( spcVec, H%ClNO3%mId, H%HCl%mId,          &
                                    kITemp, HetMinLife                      )

      !--------------------------------------------------------------------
      ! ClNO3 + HBr (update: XW 2019-06-08)
      !--------------------------------------------------------------------
      kITemp = HETClNO3_HBr( H%ClNO3%MW_g, 0.0_fp, Input_Opt                )

      kITemp = kITemp                                                        &
             + HETClNO3_TCld( XDenA,       rLiq,        rIce,                &
                              ALiq,        AIce,        VAir,                &
                              TempK,       CldFr,       clConc_CldA,         &
                              clConc_CldC, clConc_Cldg, brConc_CldA,         &
                              brConc_CldC, brConc_Cldg, hno3_th,             &
                              hcl_th,      hbr_th,      6,                   &
                              H                                             )

      HET(ind_ClNO3, 3) = kIIR1Ltd( spcVec, H%ClNO3%mId, H%HBr%mId,          &
                                    kITemp, HetMinLife                      )

      !----------------------------------------------------------------------
      ! HOCl + HCl and HOCl + HBr (update: XW 2019-06-08)
      !----------------------------------------------------------------------
      kITemp = HETHOCl_HCl( H%HOCl%MW_g, 0.0_fp, Input_opt                  )
      kITemp = kITemp                                                        &
             + HETHOCl_TCld( XDenA,       rLiq,        rIce,                 &
                             ALiq,        AIce,        VAir,                 &
                             TempK,       CldFr,       hConc_Sul,            &
                             hConc_LCl,   hConc_ICl,   clConc_CldA,          &
                             clConc_CldC, clConc_Cldg, HSO3conc_Cld,         &
                             SO3conc_Cld, hcl_th,      3,                    &
                             H                                             )

      HET(ind_HOCl,  1) = kIIR1Ltd( spcVec, H%HOCl%mId,  H%HCl%mId,          &
                                    kITemp, HetMinLife                      )

      kiTemp            = HETHOCl_HBr( H%HOCl%MW_g, 0E+0_fp, Input_Opt )

      HET(ind_HOCl,  2) = kIIR1Ltd( spcVec, H%HOCl%mId,  H%HBr%mId,          &
                                    kiTemp, HetMinLife                      )

      !----------------------------------------------------------------
      ! HOCl + Cl-(p) (update: XW 2019-06-08)
      !----------------------------------------------------------------
      ! First consider reaction in troposphere cloud
      kITemp = HETHOCl_TCld( XDenA,       rLiq,        rIce,                 &
                             ALiq,        AIce,        VAir,                 &
                             TempK,       CldFr,       hConc_Sul,            &
                             hConc_LCl,   hConc_ICl,   clConc_CldA,          &
                             clConc_CldC, clConc_Cldg, HSO3conc_Cld,         &
                             SO3conc_Cld, hcl_th,      1,                    &
                             H                                              )

      ! Then calculate reaction on aerosols
      kITemp = kITemp                                                        &
             + HETHOCl_SS( XDenA,       AClRADI, (1-CldFr)*AClAREA,          &
                           SSAlk(1),    TempK,   hConc_SSA,                  &
                           clConc_SALA, H                                   )

      HET(ind_HOCl,  3) = kIIR1Ltd( spcVec, H%HOCl%mId,  H%SALACL%mId,       &
                                    kITemp, HetMinLife                      )

      ! First consider reaction in troposphere cloud
      kITemp = HETHOCl_TCld( XDenA,       rLiq,        rIce,                 &
                             ALiq,        AIce,        VAir,                 &
                             TempK,       CldFr,       hConc_Sul,            &
                             hConc_LCl,   hConc_ICl,   clConc_CldA,          &
                             clConc_CldC, clConc_Cldg, HSO3conc_Cld,         &
                             SO3conc_Cld, hcl_th,      2,                    &
                             H                                              )

      ! Then calculate reaction on aerosols
      kITemp = kITemp                                                        &
             + HETHOCl_SS( XDenA,       xRadi(12), (1-CldFr)*xArea(12),      &
                           SSAlk(2),    TempK,      hConc_SSC,               &
                           clConc_SALC, H                                   )

      HET(ind_HOCl,  4) = kIIR1Ltd( spcVec, H%HOCl%mId,  H%SALCCL%mId,       &
                                    kITemp, HetMinLife)

      !----------------------------------------------------------------
      ! HOCl + HSO3-/SO3--(aq)
      !----------------------------------------------------------------
      ! This reaction is first order, so no kII calculation is required
      kITemp = HETHOCl_TCld( XDenA,       rLiq,        rIce,                 &
                             ALiq,        AIce,        VAir,                 &
                             TempK,       CldFr,       hConc_Sul,            &
                             hConc_LCl,   hConc_ICl,   clConc_CldA,          &
                             clConc_CldC, clConc_Cldg, HSO3conc_Cld,         &
                             SO3conc_Cld, hcl_th,      4,                    &
                             H                                              )

      ! Make sure sulfate produced is less than SO2 available
      HET(ind_HOCl,  5) = kITemp * fupdateHOCl

      ! This reaction is first order, so no kII calculation is required
      kITemp = HETHOCl_TCld( XDenA,       rLiq,        rIce,                 &
                             ALiq,        AIce,        VAir,                 &
                             TempK,       CldFr,       hConc_Sul,            &
                             hConc_LCl,   hConc_ICl,   clConc_CldA,          &
                             clConc_CldC, clConc_Cldg, HSO3conc_Cld,         &
                             SO3conc_Cld, hcl_th,      5,                    &
                             H                                              )

      ! Make sure sulfate produced is less than SO2 available
      HET(ind_HOCl,  6) = kITemp * fupdateHOCl

      !----------------------------------------------------------------
      ! O3 + Br- calculation (TS index: hhc12)
      !----------------------------------------------------------------
      kITemp = HETO3_TCld( XDenA,       rLiq,        rIce,                   &
                           ALiq,        AIce,        VAir,                   &
                           TempK,       CldFr,       brConc_CldA,            &
                           brConc_CldC, brConc_Cldg, spcVec(H%O3%mId),       &
                           3,           H                                   )

      HET(ind_O3,    1) = kIIR1Ltd( spcVec, H%O3%mId, H%HBr%mId,             &
                                    kITemp, HetMinLife                      )

      !----------------------------------------------------------------
      ! O3 + BrSALA/C calculations (TMS index: hhc13/14)
      !----------------------------------------------------------------
      kITemp = HETO3_TCld( XDenA,       rLiq,        rIce,                   &
                           ALiq,        AIce,        VAir,                   &
                           TempK,       CldFr,       brConc_CldA,            &
                           brConc_CldC, brConc_Cldg, spcVec(H%O3%mId),       &
                           1,           H                                   )

      kITemp = kITemp                                                        &
             + HETO3_SS( XDenA,            AClRADI, (1-CldFr)*AClAREA,       &
                         SSAlk(1),         TempK,   brConc_SALA,             &
                         spcVec(H%O3%mId), H                                )

      HET(ind_O3,    2) = kIIR1Ltd( spcVec, H%O3%mId, H%BrSALA%mId,          &
                                    kITemp, HetMinLife                      )

      kITemp  = HETO3_TCld( XDenA,       rLiq,        rIce,                  &
                            ALiq,        AIce,        VAir,                  &
                            TempK,       CldFr,       brConc_CldA,           &
                            brConc_CldC, brConc_Cldg, spcVec(H%O3%mId),      &
                            2,           H                                  )

      kITemp = kITemp                                                        &
             + HETO3_SS( XDenA,            xRadi(12), (1-CldFr)*xArea(12),   &
                         SSAlk(2),         TempK,     brConc_SALC,           &
                         spcVec(H%O3%mId), H                                )

      HET(ind_O3,    3) = kIIR1Ltd( spcVec, H%O3%mId, H%BrSALC%mId,          &
                                    kITemp, HetMinLife                      )

      !----------------------------------------------------------------
      ! Br uptake calculation - forms BrSALA/C (TS index: hhc17/18)
      !----------------------------------------------------------------
      ! First-order reactions, no calculation of kII required
      kITemp            = HETHXUptake( XDenA, AClRADI, (1-CldFr)*ACLAREA,    &
                                       TempK, 2                             )
      HET(ind_HBr,   1) = kITemp

      kITemp            = HETHXUptake( XDenA, xRadi(12), (1-CldFr)*xArea(12),&
                                       TempK, 2                             )
      HET(ind_HBr,   2) = kITemp

      !----------------------------------------------------------------
      ! BrNO3 + HCl in stratosphere
      !----------------------------------------------------------------
      ! NOTE: the restriction of these reactions to the troposphere has been
      ! restored - TMS (2017/04/06 )
      HET(ind_BrNO3, 2) = kIIR1Ltd( spcVec, H%BrNO3%mId, H%HCl%mId,          &
                                    HETBrNO3_HCl( 1.42E2_fp, 0.0_fp),        &
                                    HetMinLife                              )

      !----------------------------------------------------------------
      ! N2O5 + HCl in stratosphere
      !----------------------------------------------------------------
      ! NOTE: this extension of calculation in troposphere has been removed
      !  (TMS 17/04/10)
      kITemp            = HETN2O5_HCl( 1.08E2_fp, 0.0_fp, Input_Opt )
      HET(ind_N2O5,  2) = kIIR1Ltd( spcVec, H%N2O5%mId, H%HCl%mId,           &
                                    kITemp, HetMinLife)

      !----------------------------------------------------------------
      ! Reaction of N2O5 with Cl-, XW 1/24/18)
      !----------------------------------------------------------------
      HetTemp(1:3)      = HETN2O5_SS( CldFr, 1 )
      HET(ind_N2O5,  4) = kIIR1Ltd( spcVec,     H%N2O5%mId, H%SALACL%mId,    &
                                    HetTemp(1), HetMinLife                  )
      State_Chm%GammaN2O5(I,J,L,2) = HetTemp(1)

      HetTemp(1:3)      = HETN2O5_SS( CldFr, 2)
      HET(ind_N2O5,  5) = kIIR1Ltd( spcVec,     H%N2O5%mId, H%SALCCL%mId,    &
                                    HetTemp(1), HetMinLife)
      State_Chm%GammaN2O5(I,J,L,3) = HetTemp(1)

      !----------------------------------------------------------------
      ! Reaction of OH with Cl-, XW 3/12/18)
      !----------------------------------------------------------------
      kITemp          = HETOH( XDenA, AClRADI, AClAREA, TempK, clConc_SALA)
      HET(ind_OH,  1) = kIIR1Ltd( spcVec, H%OH%mId, H%SALACL%mId,            &
                                  kITemp, HetMinLife                        )

      kITemp          = HETOH( XDenA, xRadi(12), xArea(12),                  &
                               TempK, clConc_SALC                           )
      HET(ind_OH,  2) = kIIR1Ltd( spcVec, H%OH%mId, H%SALCCL%mId,            &
                                  kITemp, HetMinLife                        )

      !----------------------------------------------------------------
      ! Reaction of ClNO2 with Cl-, XW 3/12/18)
      !----------------------------------------------------------------

      ! First consider reaction in troposphere cloud
      kITemp = HETClNO2_TCld( XDenA,       rLiq,        rIce,                &
                              ALiq,        AIce,        VAir,                &
                              TempK,       CldFr,       pHCloud,             &
                              clConc_CldA, clConc_CldC, clConc_Cldg,         &
                              brConc_CldA, brConc_CldC, brConc_Cldg,         &
                              1,           H                                )

      ! Then calculate reaction on aerosols out of cloud
      kITemp = kITemp                                                        &
             + HETClNO2( XDenA,       AClRADI,     (1-CldFr)*AClAREA,        &
                         SSAlk(1),    TempK,       pHSSA(1),                 &
                         clConc_SALA, brConc_SALA, 1,                        &
                          H                                                 )

      HET(ind_ClNO2, 1) = kIIR1Ltd( spcVec, H%ClNO2%mId, H%SALACL%mId,       &
                                    kITemp, HetMinLife                      )

      ! First consider reaction in troposphere cloud
      kITemp = HETClNO2_TCld( XDenA,       rLiq,        rIce,                &
                              ALiq,        AIce,        VAir,                &
                              TempK,       CldFr,       pHCloud,             &
                              clConc_CldA, clConc_CldC, clConc_Cldg,         &
                              brConc_CldA, brConc_CldC, brConc_Cldg,         &
                              2,           H                                )
      ! not on SALC
      HET(ind_ClNO2, 2) = kIIR1Ltd( spcVec, H%ClNO2%mId, H%SALCCL%mId,       &
                                    kITemp, HetMinLife)

      !----------------------------------------------------------------
      ! ClNO2 + dissolved HCl in cloud
      !----------------------------------------------------------------
      kITemp = HETClNO2_TCld( XDenA,       rLiq,        rIce,                &
                              ALiq,        AIce,        VAir,                &
                              TempK,       CldFr,       pHCloud,             &
                              clConc_CldA, clConc_CldC, clConc_Cldg,         &
                              brConc_CldA, brConc_CldC, brConc_Cldg,         &
                              3,           H                                )

      HET(ind_ClNO2, 3) = kIIR1Ltd( spcVec, H%ClNO2%mId, H%HCl%mId,          &
                                    kITemp, HetMinLife                      )

      !----------------------------------------------------------------
      ! Reaction of ClNO2 with sea-salt Br-, XW 8/8/18)
      !----------------------------------------------------------------

      ! First consider reaction in troposphere cloud
      kITemp = HETClNO2_TCld( XDenA,       rLiq,        rIce,                &
                              ALiq,        AIce,        VAir,                &
                              TempK,       CldFr,       pHCloud,             &
                              clConc_CldA, clConc_CldC, clConc_Cldg,         &
                              brConc_CldA, brConc_CldC, brConc_Cldg,         &
                              4,           H                                )

      ! Then calculate reaction on aerosols
      kITemp = kITemp +                                                      &
               HETClNO2( XDenA,       AClRADI,     (1-CldFr)*AClAREA,        &
                         SSAlk(1),    TempK,       pHSSA(1),                 &
                         clConc_SALA, brConc_SALA, 2,                        &
                         H                                                  )

      HET(ind_ClNO2, 4) = kIIR1Ltd( spcVec, H%ClNO2%mId, H%BrSALA%mId,       &
                                    kITemp, HetMinLife                      )

      ! First consider reaction in troposphere cloud
      kITemp = HETClNO2_TCld( XDenA,       rLiq,        rIce,                &
                              ALiq,        AIce,        VAir,                &
                              TempK,       CldFr,       pHCloud,             &
                              clConc_CldA, clConc_CldC, clConc_Cldg,         &
                              brConc_CldA, brConc_CldC, brConc_Cldg,         &
                              5,           H                                )

      ! Then calculate reaction on aerosols
      kITemp = kITemp +                                                      &
               HETClNO2( XDenA,       xRadi(12),   (1-CldFr)*xArea(12),      &
                         SSAlk(2),    TempK,       pHSSA(2),                 &
                         clConc_SALC, brConc_SALC, 2,                        &
                         H                                                  )

      HET(ind_ClNO2, 5) = kIIR1Ltd( spcVec, H%ClNO2%mId, H%BrSALC%mId,       &
                                    kITemp, HetMinLife                      )

      !----------------------------------------------------------------
      ! ClNO2 + dissolved HBr in cloud
      !----------------------------------------------------------------
      kITemp = HETClNO2_TCld( XDenA,       rLiq,        rIce,                &
                              ALiq,        AIce,        VAir,                &
                              TempK,       CldFr,       pHCloud,             &
                              clConc_CldA, clConc_CldC, clConc_Cldg,         &
                              brConc_CldA, brConc_CldC, brConc_Cldg,         &
                              6,           H                                )

      HET(ind_ClNO2, 6) = kIIR1Ltd( spcVec, H%ClNO2%mId, H%HBr%mId,          &
                                    kITemp, HetMinLife                      )

      !=====================================================================
      ! Iodine chemistry
      !=====================================================================

      ! Uptake reactions (forming AERI, ISALA and ISALC)
      HET(ind_HI,   1) = HETIUptake( H%HI%MW_g,   0.10_fp,  8, Input_Opt )
      HET(ind_HI,   2) = HETIUptake( H%HI%MW_g,   0.10_fp, 11, Input_Opt )
      HET(ind_HI,   3) = HETIUptake( H%HI%MW_g,   0.10_fp, 12, Input_Opt )
      HET(ind_I2O2, 1) = HETIUptake( H%I2O2%MW_g, 0.02_fp,  8, Input_Opt )
      HET(ind_I2O2, 2) = HETIUptake( H%I2O2%MW_g, 0.02_fp, 11, Input_Opt )
      HET(ind_I2O2, 3) = HETIUptake( H%I2O2%MW_g, 0.02_fp, 12, Input_Opt )
      HET(ind_I2O3, 1) = HETIUptake( H%I2O3%MW_g, 0.02_fp,  8, Input_Opt )
      HET(ind_I2O3, 2) = HETIUptake( H%I2O3%MW_g, 0.02_fp, 11, Input_Opt )
      HET(ind_I2O3, 3) = HETIUptake( H%I2O3%MW_g, 0.02_fp, 12, Input_Opt )
      HET(ind_I2O4, 1) = HETIUptake( H%I2O4%MW_g, 0.02_fp,  8, Input_Opt )
      HET(ind_I2O4, 2) = HETIUptake( H%I2O4%MW_g, 0.02_fp, 11, Input_Opt )
      HET(ind_I2O4, 3) = HETIUptake( H%I2O4%MW_g, 0.02_fp, 12, Input_Opt )

      ! These uptake reactions require non-acidic aerosol
      ! Fine sea salt first
      IF (SSAlk(1).gt.0.05) THEN
         HET(ind_HOI,  1) = HETIUptake( H%HOI%MW_g,   0.01_fp, 11, Input_Opt )
         HET(ind_IONO, 1) = HETIUptake( H%IONO%MW_g,  0.02_fp, 11, Input_Opt )
         HET(ind_IONO2,1) = HETIUptake( H%IONO2%MW_g, 0.01_fp, 11, Input_Opt )
      ENDIF

      ! Now coarse sea salt
      IF (SSAlk(2).gt.0.05) THEN
         HET(ind_HOI,  2) = HETIUptake( H%HOI%MW_g,   0.01_fp, 12, Input_Opt )
         HET(ind_IONO, 2) = HETIUptake( H%IONO%MW_g,  0.02_fp, 12, Input_Opt )
         HET(ind_IONO2,2) = HETIUptake( H%IONO2%MW_g, 0.01_fp, 12, Input_Opt )
      ENDIF

      ! Breakdown of iodine compounds on sea-salt
      kITemp           = HETIXCycleSSA( H%HOI%MW_g, 0.01_fp, SSAlk, 1       )
      HET(ind_HOI,  3) = kIIR1Ltd( spcVec, H%HOI%mId, H%BrSALA%mId,          &
                                   kITemp, HetMinLife                       )

      kITemp           = HETIXCycleSSA( H%HOI%MW_g, 0.01_fp, SSAlk, 2       )
      HET(ind_HOI,  4) = kIIR1Ltd( spcVec, H%HOI%mId, H%BrSALC%mId,          &
                                   kITemp, HetMinLife                       )

      kITemp           = HETIXCycleSSA( H%HOI%MW_g, 0.01_fp, SSAlk, 3       )
      HET(ind_HOI,  5) = kIIR1Ltd( spcVec, H%HOI%mId, H%SALACL%mId,          &
                                   kITemp, HetMinLife                       )

      kITemp           = HETIXCycleSSA( H%HOI%MW_g, 0.01_fp, SSAlk, 4       )
      HET(ind_HOI,  6) = kIIR1Ltd( spcVec, H%HOI%mId, H%SALCCL%mId,          &
                                   kITemp, HetMinLife                       )

      kITemp           = HETIXCycleSSA( H%IONO%MW_g, 0.02_fp, SSAlk, 1      )
      HET(ind_IONO, 3) = kIIR1Ltd( spcVec, H%IONO%mId, H%BrSALA%mId,         &
                                   kITemp, HetMinLife )

      kITemp           = HETIXCycleSSA( H%IONO%MW_g, 0.02_fp, SSAlk, 2      )
      HET(ind_IONO, 4) = kIIR1Ltd( spcVec, H%IONO%mId, H%BrSALC%mId,         &
                                   kITemp, HetMinLife                       )

      kITemp           = HETIXCycleSSA( H%IONO%MW_g, 0.02_fp, SSAlk, 3      )
      HET(ind_IONO, 5) = kIIR1Ltd( spcVec, H%IONO%mId, H%SALACL%mId,         &
                                   kITemp, HetMinLife                       )

      kITemp           = HETIXCycleSSA( H%IONO%MW_g, 0.02_fp, SSAlk, 4      )
      HET(ind_IONO, 6) = kIIR1Ltd( spcVec, H%IONO%mId, H%SALCCL%mId,         &
                                   kITemp, HetMinLife                       )

      kITemp            = HETIXCycleSSA( H%IONO2%MW_g, 0.01_fp, SSAlk, 1    )
      HET(ind_IONO2, 3) = kIIR1Ltd( spcVec, H%IONO2%mId, H%BrSALA%mId,       &
                                    kITemp, HetMinLife                      )

      kITemp            = HETIXCycleSSA( H%IONO2%MW_g, 0.01_fp, SSAlk, 2    )
      HET(ind_IONO2, 4) = kIIR1Ltd( spcVec, H%IONO2%mId, H%BrSALC%mId,       &
                                    kITemp, HetMinLife                      )

      kITemp            = HETIXCycleSSA( H%IONO2%MW_g, 0.01_fp, SSAlk, 3    )
      HET(ind_IONO2, 5) = kIIR1Ltd( spcVec, H%IONO2%mId, H%SALACL%mId,       &
                                    kITemp, HetMinLife                      )

      kITemp            = HETIXCycleSSA( H%IONO2%MW_g, 0.01_fp, SSAlk, 3    )
      HET(ind_IONO2, 6) = kIIR1Ltd( spcVec, H%IONO2%mId, H%SALCCL%mId,       &
                                    kITemp, HetMinLife )

      ! Nullify pointers
      spcVec => NULL()
      H      => NULL()

    END SUBROUTINE SET_HET
!EOC
!------------------------------------------------------------------------------
!                  GEOS-Chem Global Chemical Transport Model                  !
!------------------------------------------------------------------------------
!BOP
!
! !IROUTINE: CloudHet
!
! !DESCRIPTION: Function CloudHet calculates the loss frequency (1/s) of gas
!  species due to heterogeneous chemistry on clouds in a partially cloudy grid
!  cell. The function uses the "entrainment limited uptake" equations of
!  Holmes et al. (2018). Both liquid and ice water clouds are treated.
!\\
!\\
! !INTERFACE:
!
    FUNCTION CloudHet( SpeciesName, fc,    Aliq,      Aice,      rLiq,       &
                       rIce,        T,     airNumDen, H,         xliq,       &
                       xice,        rpliq, rpice                           ) &
                       RESULT( kHet )
!
! !INPUT PARAMETERS:
!
      CHARACTER(len=*), INTENT(IN) :: SpeciesName
      REAL(fp),         INTENT(IN) :: fc         ! Cloud Fraction [0-1]
      REAL(fp),         INTENT(IN) :: Aliq       ! Surface area density of
      REAL(fp),         INTENT(IN) :: AIce       !  cloud liquid & ice, cm2/cm3
                                                 !  (grid average, not in-cloud)
      REAL(fp),         INTENT(IN) :: rLiq       ! Effective radius for liquid
      REAL(fp),         INTENT(IN) :: rIce       !  and ice clouds, cm
      REAL(fp),         INTENT(IN) :: T          ! Temperature, K
      REAL(fp),         INTENT(IN) :: airNumDen  ! Air number density,
                                                 !  molec/cm3
      TYPE(HetState),   INTENT(IN) :: H          ! Hetchem species metadata
      REAL(fp),         OPTIONAL   :: xliq       ! For gama set elsewhere
      REAL(fp),         OPTIONAL   :: xice       ! For gama set elsewhere
      REAL(fp),         OPTIONAL   :: rpliq      ! Partitioning factors
      REAL(fp),         OPTIONAL   :: rpice      ! partitioning factors
!
! !RETURN VALUE:
!
      REAL(fp)                     :: kHet ! Grid-average loss frequency, 1/s
!
! !REVISION HISTORY:
!  23 Aug 2018 - C. D. Holmes - Initial version
!  17 Oct 2018 - C. D. Holmes - Re-implemented for v12.0.2
!  08 Jun 2019 - X. Wang      - Update for halogen reactions
!EOP
!------------------------------------------------------------------------------
!BOC
!
! !DEFINED PARAMETERS:
!
      ! Residence time of air in clouds, s
      real(fp), parameter :: tauc = 3600
!
! !LOCAL VARIABLES:
!
      real(fp) :: kI, gam, rd, gammaLiq, gammaIce, &
           area, alpha, beta, molmass
      real(fp) :: kk, ff, xx, rp, kIr
      integer  :: K
!
!------------------------------------------------------------------------------
!
      ! If cloud fraction < 0.0001 (0.01%) or there is zero cloud surface area,
      ! then return zero uptake
      if ( (fc < 0.0001) .or. ((ALiq + AIce) <= 0) ) then
         kHet = 0.0_fp
         return
      endif

      !------------------------------------------------------------------------
      ! Select Gamma and molar mass for this species
      !------------------------------------------------------------------------

      !%%% BMY NOTE: GET RID OF THIS CASE STATEMENT, IT IS INEFFICIENT
      !%%% TO DO A STRING TEST ON EVERY (I,J,L) GRID BOX (bmy, 6/16/20)
      select case (trim(speciesName))

      case ('HO2')

         gammaLiq = 0.10_fp
         gammaIce = 0.025_fp
         molmass  = H%HO2%MW_g

      case ('NO2')

         gammaLiq = 1e-8_fp
         gammaIce = 0.0_fp
         molmass  = H%NO2%MW_g

      case ('NO3')

         gammaLiq = 0.002_fp
         gammaIce = 0.001_fp
         molmass  = H%NO3%MW_g

      case ('N2O5')

         ! Reactive uptake coefficient for N2O5 on liquid water cloud
         ! Value is 0.03 at 298 K (JPL, Burkholder et al., 2015)
         ! For temperature dependence, JPL recommends the same as
         ! sulfuric acid aerosol at zero percent H2SO4, which is 0.019 at 298 K.
         ! Then apply constant scale factor (0.03/0.019)
         gammaLiq = ( 0.03_fp / 0.019_fp ) * &
              exp( -25.5265_fp + 9283.76_fp / T - 851801.0_fp / T**2 )

         ! Reactive uptake coefficient for N2O5 on water ice
         gammaIce = 0.02_fp
         molmass  = H%N2O5%MW_g

      case ('BrNO3')

         gammaLiq = MAX( 0.0021_fp*T - 0.561_fp, 1e-30_fp )
         gammaIce = 5.3e-4_fp * exp(1100.0_fp / T)
         molmass  = H%BrNO3%MW_g

      case ('ClNO3')

         if ( present(xliq) ) gammaLiq = xliq
         if ( present(xice) ) gammaIce = xice
         molmass = H%ClNO3%MW_g

      case ('HOBr')

         if ( present(xliq) ) gammaLiq = xliq
         if ( present(xice) ) gammaIce = xice
         molmass = H%HOBr%MW_g

      case ('HOCl')

         if ( present(xliq) ) gammaLiq = xliq
         if ( present(xice) ) gammaIce = xice
         molmass = H%HOCl%MW_g

      case ('O3')

         if ( present(xliq) ) gammaLiq = xliq
         gammaIce = 0.0_fp
         molmass = H%O3%MW_g

      case ('ClNO2')

         if ( present(xliq) ) gammaLiq = xliq
         gammaIce = 0.0_fp
         molmass = H%ClNO2%MW_g

      case default

         print*, speciesName // ' not found in CloudHet function'
         call GEOS_CHEM_STOP

      end select

      !------------------------------------------------------------------------
      ! Loss frequency inside cloud
      !
      ! Assume both water and ice phases are inside the same cloud, so mass
      ! transport to both phases works in parallel (additive)
      !------------------------------------------------------------------------

      ! initialize loss, 1/s
      kI = 0 !total loss rate of a gas in cloud
      kIr = 0 !real loss rate for specific reaction

      ! Loop over water (K=1) and ice (K=2)
      do K=1, 2

         ! initialize reactions partitioning factor
         rp = 1.0e0_fp

         ! Liquid water cloud
         if (K==1) then

            ! gamma, unitless
            gam = gammaLiq

            ! Liquid particle radius, cm
            rd = rLiq

            ! Liquid surface area density, cm2/cm3
            area = Aliq

            if ( present(rpliq) ) rp = rpliq

         ! Ice water cloud
         elseif (K==2) then

            ! gamma, unitless
            gam = gammaIce

            ! Ice particle effective radius, cm
            rd = rIce

            ! Ice surface area density, cm2/cm3
            area = Aice

            if ( present(rpice) ) rp = rpice

         else

            print*, 'CloudHet: index value exceeded'
            call GEOS_CHEM_STOP

         endif
!         print'(I4,6E10.3)',K,area,rd,airnumden,gam,T,molmass

         ! Skip calculation if there is no surface area
         if (area <= 0) cycle

         ! In-cloud loss frequency, combining ice and liquid in parallel, 1/s
         ! Pass radius in cm and mass in g.
         kI = kI + arsl1k( area, rd, airnumden, gam, sqrt(T), sqrt(molmass))
         kIr = kIr + arsl1k( area, rd, airnumden, gam, sqrt(T), sqrt(molmass))*rp

      end do

!      !------------------------------------------------------------------------
!      ! Grid-average loss frequency; Add in-cloud and entrainment rates in series
!      !
!      ! APPROXIMATE expression for entrainment-limited uptake
!      !   Approximation error in loss frequency is typically <2% and always <50%.
!      !------------------------------------------------------------------------
!
!      ! Requires declaring...
!      ! real(fp) :: kIinv, kEinv
!
!      ! Entrainment rate, inverse, s
!      kEinv = safe_div( tauc * ( 1e+0_fp - fc ), fc, 1e+30_fp )
!
!      ! In-cloud loss rate, inverse, s
!      kIinv = safe_div( 1e+0_fp, fc*kI, 1e+30_fp )
!
!      ! Overall heterogeneous loss rate, grid average, 1/s
!      kHet = safe_div( 1e+0_fp, ( kEinv + kIinv ), 0e+0_fp )
!
      !------------------------------------------------------------------------
      ! Grid-average loss frequency
      !
      ! EXACT expression for entrainment-limited uptake
      !------------------------------------------------------------------------

      ! Ratio (in cloud) of heterogeneous loss to detrainment, s/s
      kk = kI * tauc

      ! Ratio of volume inside to outside cloud
      ! ff has a range [0,+inf], so cap it at 1e30
      ff = safe_div( fc, (1e0_fp - fc), 1e30_fp )
      ff = max( ff, 1e30_fp )

      ! Ratio of mass inside to outside cloud
      ! xx has range [0,+inf], but ff is capped at 1e30, so this shouldn't overflow
      xx =     ( ff - kk - 1e0_fp ) / 2e0_fp + &
           sqrt( 1e0_fp + ff**2 + kk**2 + 2*ff**2 + 2*kk**2 - 2*ff*kk ) / 2e0_fp

      ! Overall heterogeneous loss rate, grid average, 1/s
      ! kHet = kI * xx / ( 1d0 + xx )
      !  Since the expression ( xx / (1+xx) ) may behave badly when xx>>1,
      !  use the equivalent 1 / (1 + 1/x) with an upper bound on 1/x
      kHet = kIr / ( 1e0_fp + safe_div( 1e0_fp, xx, 1e30_fp ) )

    end function CloudHet
!EOC
!------------------------------------------------------------------------------
!                  GEOS-Chem Global Chemical Transport Model                  !
!------------------------------------------------------------------------------
!BOP
!
! !IROUTINE: kiir1ltd
!
! !DESCRIPTION: Determine removal rates for both species in an uptake reaction.
!\\
!\\
! !INTERFACE:
!
    FUNCTION kIIR1Ltd( spcVec, indGas, indEduct, kISource, minLife ) &
       RESULT( kII )
!
! !INPUT PARAMETERS:
!
      ! Rate coefficients
      REAL(fp), INTENT(IN)           :: spcVec(:)
      INTEGER,  INTENT(IN)           :: indGas
      INTEGER,  INTENT(IN)           :: indEduct
      REAL(fp), INTENT(IN)           :: kISource
      REAL(fp), INTENT(IN), OPTIONAL :: minLife
!
! !RETURN VALUE:
!
      REAL(fp)                       :: kII
!
! !REMARKS:
!
! !REVISION HISTORY:
!  29 Mar 2016 - R. Yantosca - Added ProTeX header
!  01 Apr 2016 - R. Yantosca - Define N, XSTKCF, ADJUSTEDRATE locally
!  01 Apr 2016 - R. Yantosca - Replace KII_KI with DO_EDUCT local variable
!EOP
!------------------------------------------------------------------------------
!BOC
!
! !LOCAL VARIABLES:
!
      REAL(fp) :: kIGas, kIEduct, concGas, concEduct
      REAL(fp) :: lifeA, lifeB, kIMult

      concGas = spcVec(indGas)
      concEduct = spcVec(indEduct)

      ! Copy kI as calculated assuming no limitation
      kIGas = kISource
      kIEduct = 0.0e+0_fp
      kII = 0.0e+0_fp

      IF (concEduct.lt.100.0e+0_fp) THEN
         kIGas = 0.0e+0_fp
         kIEduct = 0.0e+0_fp
         kII = 0.0e+0_fp
      ELSE
         ! Safe division here is probably overkill - may remove this
         IF (Is_Safe_Div(concGas*kIGas,concEduct)) THEN
            kIEduct = kIGas*concGas/concEduct
            kII = kIGas/concEduct
         ELSE
            kIGas = 0.0e+0_fp
            kIEduct = 0.0e+0_fp
            kII = 0.0e+0_fp
         ENDIF
      ENDIF

      ! Enforce a minimum lifetime?
      IF (PRESENT(minLife)) THEN
         IF ((kIGas.gt.0.0e+0_fp).and.(minLife.gt.0.0e+0_fp)) THEN
            ! Calculate lifetime of each reactant against removal
            lifeA = Safe_Div(1.0e+0_fp,kIGas,0.0e+0_fp)
            lifeB = Safe_Div(1.0e+0_fp,kIEduct,0.0e+0_fp)
            ! Check if either lifetime is "too short"
            IF ((lifeA.lt.lifeB).and.(lifeA.lt.minLife)) THEN
               IF (Is_Safe_Div(concGas*kIGas,concEduct)) THEN
                  kIGas = 1.0e+0_fp/minLife
                  kII = kIGas/concEduct
               ELSE
                  kIGas = 0.0e+0_fp
                  kII = 0.0e+0_fp
               ENDIF
            ELSEIF (lifeB.lt.minLife) THEN
               IF (Is_Safe_Div(concEduct*kIEduct,concGas)) THEN
                  kIEduct = 1.0e+0_fp/minLife
                  kII = kIEduct/concGas
               ELSE
                  kIEduct = 0.0e+0_fp
                  kII = 0.0e+0_fp
               ENDIF
            ENDIF
         ENDIF
      ENDIF

    END FUNCTION kIIR1Ltd
!EOC
!------------------------------------------------------------------------------
!                  GEOS-Chem Global Chemical Transport Model                  !
!------------------------------------------------------------------------------
!BOP
!
! !IROUTINE: kiir1r2l
!
! !DESCRIPTION: Determine removal rates for both species in an uptake reaction
! without assuming which reactant is limiting.
!\\
!\\
! !INTERFACE:
!
    FUNCTION kIIR1R2L( spcVec, indGasA, indGasB, kIASource, kIBSource ) &
       RESULT( kII )
!
! !USES:
!
!
! !INPUT PARAMETERS:
!
      ! Rate coefficients
      REAL(fp), INTENT(IN)    :: spcVec(:)
      INTEGER,  INTENT(IN)    :: indGasA
      INTEGER,  INTENT(IN)    :: indGasB
      REAL(fp), INTENT(IN)    :: kIASource
      REAL(fp), INTENT(IN)    :: kIBSource
!
! !RETURN VALUE:
!
      REAL(fp)                :: kII

!
! !REMARKS:
!
! !REVISION HISTORY:
!  29 Mar 2016 - R. Yantosca - Added ProTeX header
!  01 Apr 2016 - R. Yantosca - Define N, XSTKCF, ADJUSTEDRATE locally
!  01 Apr 2016 - R. Yantosca - Replace KII_KI with DO_EDUCT local variable
!EOP
!------------------------------------------------------------------------------
!BOC
!
! !LOCAL VARIABLES:
!
      REAL(fp) :: concGasA, concGasB, kIA, kIB
      REAL(fp) :: R_GasA, R_GasB
      LOGICAL  :: nonZeroRate

      ! Get the base concentrations
      concGasA = spcVec(indGasA)
      concGasB = spcVec(indGasB)

      ! Copy the first estimates of kI for each species
      kIA = kIASource
      kIB = kIBSource

      ! Assume for now that the reaction will not proceed
      nonZeroRate = .False.
      kII = 0.0e+0_fp

      ! Prevent reaction if either concentration is too low
      IF ((concGasA.gt.100.0e+0_fp).and.(concGasB.gt.100.0e+0_fp).and.&
          (kIA.gt.0.0e+0_fp).and.(kIB.gt.0.0e+0_fp)) THEN
         ! Calculate the overall rate based on each reactant
         R_GasA = kIA*concGasA
         R_GasB = kIB*concGasB
         IF (R_GasA > R_GasB) THEN
            ! Limited by uptake of B
            nonZeroRate = Is_Safe_Div( R_GasB, concGasA )
            IF (nonZeroRate) THEN
               kII = kIB / concGasA
            ENDIF
         ELSE
            ! Limited by uptake of A
            nonZeroRate = Is_Safe_Div( R_GasA, concGasB )
            IF (nonZeroRate) THEN
               kII = kIA / concGasB
            ENDIF
         ENDIF
      ENDIF

      ! If no tests were passed, zero out both rates
      IF (.not.nonZeroRate) THEN
         kII = 0.0e+0_fp
      ENDIF

    END FUNCTION kIIR1R2L
!EOC
!------------------------------------------------------------------------------
!                  GEOS-Chem Global Chemical Transport Model                  !
!------------------------------------------------------------------------------
!BOP
!
! !IROUTINE: HetIXCycleSSA
!
! !DESCRIPTION: Set the iodine reaction rate on sea salt, assuming a fixed ratio
! of ICl and IBr (85:15) is produced.
!\\
!\\
! !INTERFACE:
!
    FUNCTION HETIXCycleSSA( A, B, SSAlk, X ) RESULT( kISum )
!
! !INPUT PARAMETERS:
!
      ! Rate coefficients
      REAL(fp), INTENT(IN) :: A, B
      ! Sea salt alkalinity
      REAL(fp), INTENT(IN) :: SSAlk(2)
      ! Br or Cl
      INTEGER, INTENT(IN) :: X
!
! !RETURN VALUE:
!
      REAL(fp)             :: kISum
!
! !REMARKS:
!
! !REVISION HISTORY:
!  24 Dec 2016 - S. D. Eastham - Initial version
!  04 Apr 2018 - X. Wang       - Update for Cl- simulation
!EOP
!------------------------------------------------------------------------------
!BOC
!
! !LOCAL VARIABLES:
!
      REAL(fp) :: XSTKCF, ADJUSTEDRATE, r_gp
      INTEGER  :: N, NAer, N1, N2

      ! Initialize
      kISum        = 0.0_fp

      IF (X == 1) THEN
         !for BrSALA
         N1 = 1
         N2 = 1
         r_gp = 0.15e+0_fp
      ELSEIF (X == 2) THEN
         !for BrSALC
         N1 = 2
         N2 = 2
         r_gp = 0.15e+0_fp
      ELSEIF (X == 3) THEN
         !for SALACl
         N1 = 1
         N2 = 1
         r_gp = 0.85e+0_fp
      ELSEIF (X == 4) THEN
         !for SALCCl
         N1 = 2
         N2 = 2
         r_gp = 0.85e+0_fp
      ENDIF


      DO N = N1, N2
         NAer = N + 10
         ! Only allow reaction on acidic aerosol
         IF (SSAlk(N).le.0.05e+0_fp) THEN
            ! Reaction rate for surface of aerosol
            AdjustedRate = ARSL1K(XAREA(NAer),XRADI(NAer),XDENA,B,XTEMP,(A**0.5_fp))
            kISum = kISum + AdjustedRate * r_gp
         ENDIF
      ENDDO

    END FUNCTION HETIXCycleSSA
!EOC
!------------------------------------------------------------------------------
!                  GEOS-Chem Global Chemical Transport Model                  !
!------------------------------------------------------------------------------
!BOP
!
! !IROUTINE: HetIUptake
!
! !DESCRIPTION: Set the uptake rate for iodine species.
!\\
!\\
! !INTERFACE:
!
    FUNCTION HETIUptake( A, B, N, Input_Opt ) RESULT( kISum )
!
! !INPUT PARAMETERS:
!
      REAL(fp),       INTENT(IN) :: A, B       ! Rate coefficients
      INTEGER,        INTENT(IN) :: N          ! Which aerosol?
      TYPE(OptInput), INTENT(IN) :: Input_Opt  ! Input Options object
!
! !RETURN VALUE:
!
      REAL(fp)             :: kISum
!
! !REMARKS:
!
! !REVISION HISTORY:
!  24 Dec 2016 - S. D. Eastham - Initial version
!  03 Jan 2018 - M. Sulprizio  - Replace UCX CPP switch with Input_Opt%LUCX
!EOP
!------------------------------------------------------------------------------
!BOC
!
! !LOCAL VARIABLES:
!
      !REAL(fp) :: XSTKCF, ADJUSTEDRATE

      ! Initialize
      kISum        = 0.0_fp

      ! Reaction rate for surface of aerosol
      kISum = ARSL1K(XAREA(N),XRADI(N),XDENA,B,XTEMP,(A**0.5_fp))

      IF ( Input_Opt%LUCX ) THEN
         ! For UCX-based mechanisms also allow reaction on stratospheric
         ! sulfate (N=13) if tropospheric sulfate is requested (N=8)
         IF (N.eq.8) THEN
            kISum = kISum + ARSL1K(XAREA(13),XRADI(13),XDENA,B,XTEMP, &
                    (A**0.5_fp))
         ENDIF
      ENDIF

    END FUNCTION HETIUptake
!EOC
!------------------------------------------------------------------------------
!                  GEOS-Chem Global Chemical Transport Model                  !
!------------------------------------------------------------------------------
!BOP
!
! !IROUTINE: HetNO3
!
! !DESCRIPTION: Set the heterogenous chemistry rate for NO3.
!\\
!\\
! !INTERFACE:
!
    FUNCTION HETNO3( A, B ) RESULT( HET_NO3 )
!
! !INPUT PARAMETERS:
!
      ! Rate coefficients
      REAL(fp), INTENT(IN) :: A, B
!
! !RETURN VALUE:
!
      REAL(fp)             :: HET_NO3
!
! !REMARKS:
!
! !REVISION HISTORY:
!  29 Mar 2016 - R. Yantosca  - Added ProTeX header
!  01 Apr 2016 - R. Yantosca  - Define N, XSTKCF, ADJUSTEDRATE locally
!  01 Apr 2016 - R. Yantosca  - Replace KII_KI with DO_EDUCT local variable
!  23 Aug 2018 - C. D. Holmes - Updated Gamma values
!  06 Nov 2019 - R. Yantosca  - Force flexible precision with _fp
!  28 May 2020 - X. Wang      - Merged with chlorine chemsitry
!EOP
!------------------------------------------------------------------------------
!BOC
!
! !LOCAL VARIABLES:
!
      LOGICAL  :: DO_EDUCT
      INTEGER  :: N
      REAL(fp) :: XSTKCF, ADJUSTEDRATE

      ! Initialize
      HET_NO3      = 0.0_fp
      ADJUSTEDRATE = 0.0_fp
      XSTKCF       = 0.0_fp

      ! Don't do PSC rate adjustment
      DO_EDUCT     = .FALSE.

      ! Loop over aerosol types
      DO N = 1, NAEROTYPE

         XSTKCF = B

         ! Set uptake coefficients
         select case (N)
            case (1:7)
               ! dust
               xstkcf = 0.01_fp
            case (8)
               ! sulfate
               !if ( relhum < 40.0_fp ) then
               !   xstkcf = 0.001_fp
               !else
               !   xstkcf = 0.002_fp
               !endif
               ! Follow NO3 hydrolysis on SSA+SNA
               xstkcf = 0.0_fp
            case (9)
               ! BC
               if ( relhum < 50.0_fp ) then
                  xstkcf = 2e-4_fp
               else
                  xstkcf = 1e-3_fp
               endif
            case (10)
               ! OC
               xstkcf = 0.005_fp
            case (11:12)
               ! sea salt
               !if ( relhum < 40.0_fp ) then
               !   xstkcf = 0.05_fp
               !elseif ( relhum > 70.0_fp ) then
               !   xstkcf = 0.002_fp
               !else
               !   xstkcf = 0.05_fp + (0.002_fp - 0.05_fp)                    &
               !          * (relhum - 40.0_fp) / (70.0_fp - 40.0_fp)
               !endif
               ! Follow NO3 hydrolysis on SSA+SNA
               xstkcf = 0.0_fp
         end select

         IF (N.eq.13) THEN
            ! Calculate for stratospheric liquid aerosol
            ! Note that XSTKCF is actually a premultiplying
            ! factor in this case, including c-bar
            ADJUSTEDRATE = XAREA(N) * XSTKCF
         ELSEIF ((N.eq.11).or.(N.eq.12).or.(N.eq.8)) THEN
            ! Follow combined hydrolysis with Cl-, xnw
            ADJUSTEDRATE = 0.0e0_fp
         ELSE
            ! Reaction rate for surface of aerosol
            ADJUSTEDRATE=ARSL1K(XAREA(N),XRADI(N),XDENA,XSTKCF,XTEMP, &
                               (A**0.5_FP))
         ENDIF

         IF ( DO_EDUCT .and. N > 12 ) THEN
            ! PSC reaction - prevent excessive reaction rate
            IF (ADJUSTEDRATE.gt.(1.e+0_fp/HetMinLife)) THEN
               ADJUSTEDRATE = 1.e+0_fp/HetMinLife
            ENDIF
         ENDIF

         ! Add to overall reaction rate
         HET_NO3 = HET_NO3 + ADJUSTEDRATE

      ENDDO

    END FUNCTION HETNO3
!EOC
!------------------------------------------------------------------------------
!                  GEOS-Chem Global Chemical Transport Model                  !
!------------------------------------------------------------------------------
!BOP
!
! !IROUTINE: HetNO2
!
! !DESCRIPTION: Set the heterogenous chemistry rate for NO2.
!\\
!\\
! !INTERFACE:
!
    FUNCTION HETNO2( A, B ) RESULT( HET_NO2 )
!
! !INPUT PARAMETERS:
!
      ! Rate coefficients
      REAL(fp), INTENT(IN) :: A, B
!
! !RETURN VALUE:
!
      REAL(fp)             :: HET_NO2
!
! !REMARKS:
!
! !REVISION HISTORY:
!  29 Mar 2016 - R. Yantosca - Added ProTeX header
!  01 Apr 2016 - R. Yantosca - Define N, XSTKCF, ADJUSTEDRATE locally
!  01 Apr 2016 - R. Yantosca - Replace KII_KI with DO_EDUCT local variable
!  23 Aug 2018 - C. D. Holmes - Updated Gamma values
!EOP
!------------------------------------------------------------------------------
!BOC
!
! !LOCAL VARIABLES:
!
      LOGICAL  :: DO_EDUCT
      INTEGER  :: N
      REAL(fp) :: XSTKCF, ADJUSTEDRATE

      ! Initialize
      HET_NO2      = 0.0_fp
      ADJUSTEDRATE = 0.0_fp
      XSTKCF       = 0.0_fp

      ! Don't do PSC rate adjustment
      DO_EDUCT     = .FALSE.

      ! Loop over aerosol types
      DO N = 1, NAEROTYPE

         XSTKCF = B

         ! Set uptake coefficients
         select case (N)
            case (1:7)
               ! dust
               xstkcf = 1e-8_fp
            case (8)
               ! sulfate
               xstkcf = 5e-6_fp
            case (9)
               ! BC
               xstkcf = 1e-4_fp
            case (10)
               ! OC
               xstkcf = 1e-6_fp
            case (11:12)
               ! sea salt
               if ( relhum < 40 ) then
                  xstkcf = 1e-8_fp
               elseif ( relhum > 70 ) then
                  xstkcf = 1e-4_fp
               else
                  xstkcf = 1e-8_fp + (1e-4_fp-1e-8_fp) * (relhum-40)/(70-40)
               endif
         end select

         IF (N.eq.13) THEN
            ! Calculate for stratospheric liquid aerosol
            ! Note that XSTKCF is actually a premultiplying
            ! factor in this case, including c-bar
            ADJUSTEDRATE = XAREA(N) * XSTKCF
         ELSE
            ! Reaction rate for surface of aerosol
            ADJUSTEDRATE=ARSL1K(XAREA(N),XRADI(N),XDENA,XSTKCF,XTEMP, &
                               (A**0.5_fp))
         ENDIF

         IF ( DO_EDUCT .and. N > 12 ) THEN
            ! PSC reaction - prevent excessive reaction rate
            IF (ADJUSTEDRATE.gt.(1.e+0_fp/HetMinLife)) THEN
               ADJUSTEDRATE = 1.e+0_fp/HetMinLife
            ENDIF
         ENDIF

         ! Add to overall reaction rate
         HET_NO2 = HET_NO2 + ADJUSTEDRATE

      END DO

    END FUNCTION HETNO2
!EOC
!------------------------------------------------------------------------------
!                  GEOS-Chem Global Chemical Transport Model                  !
!------------------------------------------------------------------------------
!BOP
!
! !IROUTINE: HetHO2
!
! !DESCRIPTION: Set the heterogenous chemistry rate for HO2.
!\\
!\\
! !INTERFACE:
!
    FUNCTION HETHO2( A, B ) RESULT( HET_HO2 )
!
! !INPUT PARAMETERS:
!
      ! Rate coefficients
      REAL(fp), INTENT(IN) :: A, B
!
! !RETURN VALUE:
!
      REAL(fp)             :: HET_HO2
!
! !REMARKS:
!
! !REVISION HISTORY:
!  29 Mar 2016 - R. Yantosca - Added ProTeX headers
!  01 Apr 2016 - R. Yantosca - Define N, XSTKCF, ADJUSTEDRATE locally
!  01 Apr 2016 - R. Yantosca - Replace KII_KI with DO_EDUCT local variable
!EOP
!------------------------------------------------------------------------------
!BOC
!
! !LOCAL VARIABLES:
!
      LOGICAL  :: DO_EDUCT
      INTEGER  :: N
      REAL(fp) :: XSTKCF, ADJUSTEDRATE

      ! Initialize
      HET_HO2      = 0.0_fp
      ADJUSTEDRATE = 0.0_fp
      XSTKCF       = 0.0_fp

      ! Don't do PSC rate adjustment
      DO_EDUCT     = .FALSE.

      ! Loop over aerosol types
      DO N = 1, NAEROTYPE

         XSTKCF = 0e+0_fp
         IF (N.gt.12) THEN
            XSTKCF = TINY(1e+0_fp)
         ELSE
            XSTKCF = GAMMA_HO2
         ENDIF

         IF (N.eq.13) THEN
            ! Calculate for stratospheric liquid aerosol
            ! Note that XSTKCF is actually a premultiplying
            ! factor in this case, including c-bar
            ADJUSTEDRATE = XAREA(N) * XSTKCF
         ELSE
            ! Reaction rate for surface of aerosol
            ADJUSTEDRATE=ARSL1K(XAREA(N),XRADI(N),XDENA,XSTKCF,XTEMP, &
                               (A**0.5_FP))
         ENDIF

         IF ( DO_EDUCT .and. N > 12 ) THEN
            ! PSC reaction - prevent excessive reaction rate
            IF (ADJUSTEDRATE.gt.(1.e+0_fp/HetMinLife)) THEN
               ADJUSTEDRATE = 1.e+0_fp/HetMinLife
            ENDIF
         ENDIF

         ! Add to overall reaction rate
         HET_HO2 = HET_HO2 + ADJUSTEDRATE

      ENDDO

    END FUNCTION HETHO2
!EOC
!------------------------------------------------------------------------------
!                  GEOS-Chem Global Chemical Transport Model                  !
!------------------------------------------------------------------------------
!BOP
!
! !IROUTINE: HetHBr
!
! !DESCRIPTION: Set the heterogeneous rate for HBr.
!\\
!\\
! !INTERFACE:
!
    FUNCTION HETHBr( A, B ) RESULT( HET_HBr )
!
! !INPUT PARAMETERS:
!
      ! Rate coefficients
      REAL(fp), INTENT(IN) :: A, B
!
! !RETURN VALUE:
!
      REAL(fp)             :: HET_HBr
!
! !REMARKS:
!
! !REVISION HISTORY:
!  29 Mar 2016 - R. Yantosca - Added ProTeX headers
!  01 Apr 2016 - R. Yantosca - Define N, XSTKCF, ADJUSTEDRATE locally
!  01 Apr 2016 - R. Yantosca - Define local variable for educt adjustment
!EOP
!------------------------------------------------------------------------------
!BOC
!
! !LOCAL VARIABLES:
!
      LOGICAL  :: DO_EDUCT
      INTEGER  :: N
      REAL(fp) :: XSTKCF, ADJUSTEDRATE

      ! Initialize
      HET_HBr      = 0.0_fp
      ADJUSTEDRATE = 0.0_fp
      XSTKCF       = 0.0_fp

      ! Only apply PSC rate adjustment if at high altitude
      DO_EDUCT     = STRATBOX

      ! Loop over aerosol types
      DO N = 1, NAEROTYPE

         ! jpp, 3/22/11: set the sticking coefficient to
         !  ~0 for aerosol types we don't want reactions on
         !  for the HBr and HOBr surface reaction
         XSTKCF = 0e+0_fp
         ! Select proper aerosol type
         IF ( (N == 8) .OR. (N == 11) .OR. (N == 12)) THEN
            ! sulfate, 2 modes of sea-salt
            XSTKCF = B
         ELSEIF ( N == 13 ) THEN
            XSTKCF = KHETI_SLA(11)
         ELSEIF ( N == 14 ) THEN
            XSTKCF = 0.1e+0_fp
         ELSE
            XSTKCF = 0e+0_fp
         ENDIF

         IF (N.eq.13) THEN
            ! Calculate for stratospheric liquid aerosol
            ! Note that XSTKCF is actually a premultiplying
            ! factor in this case, including c-bar
            ADJUSTEDRATE = XAREA(N) * XSTKCF
         ELSE
            ! Reaction rate for surface of aerosol
            ADJUSTEDRATE=ARSL1K(XAREA(N),XRADI(N),XDENA,XSTKCF,XTEMP, &
                               (A**0.5_FP))
         ENDIF

         IF ( DO_EDUCT .and. N > 12 ) THEN
            ! PSC reaction - prevent excessive reaction rate
            IF (ADJUSTEDRATE.gt.(1.e+0_fp/HetMinLife)) THEN
               ADJUSTEDRATE = 1.e+0_fp/HetMinLife
            ENDIF
         ENDIF

         ! Add to overall reaction rate
         HET_HBr = HET_HBr + ADJUSTEDRATE

      ENDDO

    END FUNCTION HETHBr
!EOC
!------------------------------------------------------------------------------
!                  GEOS-Chem Global Chemical Transport Model                  !
!------------------------------------------------------------------------------
!BOP
!
! !IROUTINE: HetN2O5
!
! !DESCRIPTION: Set heterogenous chemistry rate for N2O5.
!\\
!\\
! !INTERFACE:
!
    FUNCTION HETN2O5( A, B, CldFr) RESULT( HET_N2O5 )
!
! !INPUT PARAMETERS:
!
      ! Rate coefficients
      REAL(fp), INTENT(IN) :: A, B
      ! Cloud fraction
      REAL(fp), INTENT(IN) :: CldFr
!
! !RETURN VALUE:
!
      ! HET_N2O5(1) = rate coefficient; HET_N2O5(2) = SA-weighted gamma
      REAL(fp)             :: HET_N2O5(2)
!
! !REMARKS:
!
! !REVISION HISTORY:
!  29 Mar 2016 - R. Yantosca - Added ProTeX header
!  01 Apr 2016 - R. Yantosca - Define N, XSTKCF, ADJUSTEDRATE locally
!  01 Apr 2016 - R. Yantosca - Replace KII_KI with DO_EDUCT local variable
!  02 Jan 2019 - E. McDuffie - Update for gamma for SO4-NIT-NH4 & OC aerosol
!                              (following McDuffie et al., JGR 2018)
!  23 Jul 2019 - C.D. Holmes - Consolidated McDuffie gamma into one function
!  18 May 2020 - X. Wang     - Added effects of chloride
!EOP
!------------------------------------------------------------------------------
!BOC
!
! !LOCAL VARIABLES:
!
      LOGICAL  :: DO_EDUCT
      INTEGER  :: N
      REAL(fp) :: XSTKCF, ADJUSTEDRATE
      REAL(fp) :: output(4)
      REAL(fp) :: ClNO2_yield, kClNO2, Rp, SA, SA_sum
      REAL(fp) :: TMP1,   TMP2
      REAL(fp) :: GAM_N2O5, r_gp

!------------------------------------------------------------------------------
      ! Initialize
      HET_N2O5      = 0.0_fp    !Output, holds ADJUSTEDRATE and XSTCKF results
      ADJUSTEDRATE  = 0.0_fp    !Total N2O5 loss rate coefficient for all aerosol types
      XSTKCF        = 0.0_fp    !Total N2O5 gamma for all aerosol types
      ClNO2_yield   = 0.0_fp    !ClNO2 production yield
      kClNO2        = 0.0_fp
      output        = 0.0_fp    !temporary variable
      Rp            = 0.0_fp    !Total SNA+ORG radius
      SA            = 0.0_fp    !Total SNA+ORG surface area
      SA_sum        = 0.0_fp    ! Used for weighted mean
      TMP1         = 0.0_fp
      TMP2         = 0.0_fp
      GAM_N2O5     = 0.0_fp

      ! Always apply PSC rate adjustment
      DO_EDUCT     = .TRUE.

      !NOTE: This calculations follows these general steps:
      !Loop over all aerosol types
      ! A) Calculate gamma for each aerosol type
      ! B) Use gamma to calculate N2O5 loss rate coefficient for each aerosol
      !    type
      ! C) Add results from all aerosol types to get running sum of ADJUSTEDRATE
      !    and surface-area-weighted gamma
      !
      !After looping through all aerosol types:
      ! D) Divide gamma by SA to get single SA-weighted gamma

      ! Loop over aerosol types
      DO N = 1, NAEROTYPE
         ! A) Calculate gamma for each aerosol type

         XSTKCF = 0e+0_fp
         ! Get GAMMA for N2O5 hydrolysis, which is
         ! a function of aerosol type, temp, and RH
         IF (N.eq.14) THEN
            IF (NATSURFACE) THEN
               XSTKCF = 4.0e-4_fp ! NAT
            ELSE
               XSTKCF = 0.02e+0_fp ! Ice
            ENDIF
         ELSEIF (N.eq.13) THEN
            ! Stratospheric aerosol
            XSTKCF = KHETI_SLA(1)
         ELSEIF ((N==8) .or. (N==10) .or. (N==11) .or. (N==12)) THEN
            XSTKCF = 0.0e+0_fp
         ELSE
            ! For UCX-based mechanisms ABSHUMK is set to Spc(I,J,L,id_H2O)
            XSTKCF = N2O5( N, TEMPK, RELHUM )
         ENDIF

         ! B) Use gamma to calculate N2O5 loss rate coefficient for each
         !    aerosol type
         IF (N.eq.8) THEN

            ! Properties of inorganic (sulfate-nitrate-ammonium-sea salt) coated
            ! with organics
            output = N2O5_InorgOrg( AClVOL, XVOL(10), XH2O(8), XH2O(10), &
                 AClRADI,  SPC_NIT, SPC_fCl,  TEMPK,    RELHUM )

            ! Gamma
            XSTKCF = output(1)
            ! ClNO2 yield, fraction [0,1]
            ! Reduce ClNO2 production yield on inorganic+organic aerosol by 75%,
            ! this is based on the analysis of WINTER observations in McDuffie et al., JGR, 2018
            ClNO2_yield = output(2)*0.25_fp
            ! Particle radius with coating, cm
            Rp     = output(3)
            ! Surface area of coated particles, cm2/cm3
            SA     = output(4)

            !For SNA aerosol...
            ! Total loss rate of N2O5 (kN2O5) on SNA+ORG+fineSSA aerosol
            ADJUSTEDRATE=ARSL1K( (1-CldFr)*SA, Rp, XDENA, XSTKCF, XTEMP, (A**0.5_FP) )

            !Calculate ClNO2 yield on SNA(+ORG) aerosol using kN2O5 from above
            ! phi = kClNO2/kN2O5 (from ClNO2 and HNO3 production pathways)
            kClNO2 = ClNO2_yield * ADJUSTEDRATE

            ! reduce the rate of this HNO3 pathway in accordance with the yield
            ADJUSTEDRATE = ADJUSTEDRATE - kClNO2
         ELSEIF (N.eq.13) THEN
            ! Calculate for stratospheric liquid aerosol
            ! Note that XSTKCF is actually a premultiplying
            ! factor in this case, including c-bar
            ADJUSTEDRATE = XAREA(N) * XSTKCF
         ELSEIF (N.eq.12) THEN

            ! Properties of coarse mode SSA
            output = N2O5_InorgOrg( XVOL(12), 0e+0_fp, XH2O(12), 0e+0_fp, &
                 XRADI(12), SPC_NITs, SPC_cCl,   TEMPK,    RELHUM )

            ! Gamma
            XSTKCF = output(1)
            ! ClNO2 yield, fraction [0,1]
            ClNO2_yield = output(2)
            ! Particle radius with coating, cm
            Rp     = output(3)
            ! Surface area of coated particles, cm2/cm3
            SA     = output(4)

            !For coarse mode SSA aerosol ...
            ADJUSTEDRATE=ARSL1K( (1-CldFr)*SA, Rp, XDENA, XSTKCF, XTEMP, (A**0.5_FP))

            !Calculate ClNO2 yield using kN2O5 from above
            ! phi = kClNO2/kN2O5 (from ClNO2 and HNO3 production pathways)
            kClNO2 = ClNO2_yield * ADJUSTEDRATE

            ! reduce the rate of this HNO3 pathway in accordance with the yield
            ADJUSTEDRATE = ADJUSTEDRATE - kClNO2

         ELSE
            !For all other aerosol types...
            ! Reaction rate for surface of aerosol
            ADJUSTEDRATE=ARSL1K((1-CldFr)*XAREA(N),XRADI(N),XDENA,XSTKCF,XTEMP, &
                               (A**0.5_FP))
         ENDIF

         ! C) Add results from all aerosol types to get running sum of
         !    ADJUSTEDRATE and surface-area-weighted gamma
         HET_N2O5(1) = HET_N2O5(1) + ADJUSTEDRATE         !loss rate coefficient

         IF (N.eq.8) THEN
              HET_N2O5(2) = HET_N2O5(2) + ( XSTKCF * SA ) !SA-weighted gamma
              SA_sum = SA_sum + SA                        !total SA in cm2/cm3
         ELSEIF ( (N.eq.10) .or. (N.eq.11) )THEN
              !don't include ORG and fine SSA SA since it has already been included above
              SA_sum = SA_sum
         ELSE
              HET_N2O5(2) = HET_N2O5(2) + ( XSTKCF * XAREA(N))!SA-weighted gamma
              SA_sum = SA_sum + XAREA(N)                      !total SA
         ENDIF

      END DO

      ! D) Divide gamma by SA to get SA-weighted gamma
      HET_N2O5(2) = safe_div( HET_N2O5(2), SA_sum, 0.0e+0_fp )

    END FUNCTION HETN2O5
!EOC
!------------------------------------------------------------------------------
!                  GEOS-Chem Global Chemical Transport Model                  !
!------------------------------------------------------------------------------
!BOP
!
! !IROUTINE: N2O5_InorgOrg
!
! !DESCRIPTION: Function N2O5\_inorg\_org computes the GAMMA reaction probability
!     for N2O5 loss in inorganic (sulfate-nitrate-ammonium-sea salt) aerosols
!     with organic coatings, based on the recommendation of McDuffie (2018) JGR.
!     The inorganic core is based on Bertram and Thornton ACP (2009).
!\\
!\\
! !INTERFACE:
!
    FUNCTION N2O5_InorgOrg( volInorg, volOrg, H2Oinorg, H2Oorg, Rcore, &
                            NIT,      Cl,     T,        RH ) &
         RESULT ( output )
!
! !USES:
!
  USE PhysConstants,      ONLY : AVO, RGASLATM, RSTARG, PI
!
! !INPUT PARAMETERS:
!
      real(fp), intent(in) :: volInorg ! volume of wet inorganic aerosol core
                                       !  [cm3(aerosol)/cm3(air)]
      real(fp), intent(in) :: volOrg   ! volume of wet organic aerosol coating
                                       !  [cm3(aerosol)/cm3(air)]
      real(fp), intent(in) :: H2Oinorg ! volume of H2O in inorganic core
                                       !  [cm3(H2O)/cm3(air)]
      real(fp), intent(in) :: H2Oorg   ! volume of H2O in organic coating
                                       !  [cm3(H2O)/cm3(air)]
      real(fp), intent(in) :: Rcore    ! radius of inorganic core [cm]
      real(fp), intent(in) :: NIT      ! aerosol nitrate concentration
                                       !  [molecule/cm3(air)
      real(fp), intent(in) :: Cl       ! aerosol chloride concentration
                                       !  [molecule/cm3(air)
      real(fp), intent(in) :: T        ! air temperature [K]
      real(fp), intent(in) :: RH       ! relative humidity [%]
!
! !RETURN VALUE:
!
      real(fp) :: output(4) ! output(1) = gamma;
                            ! output(2) = ClNO2_yield
                            ! output(2) = particle radius, cm
                            ! output(4) = surface area, cm2/cm3
!
! !REMARKS:
!
! !REVISION HISTORY:
!    13 Dec 2018 - E. McDuffie - Initial version
!    23 Jul 2019 - C.D. Holmes - Consolidated into one function
!EOP
!------------------------------------------------------------------------------
!BOC
!
! !DEFINED PARAMETERS:
!
      ! Parameters from Bertram and Thornton (2009) ACP and McDuffie 2018 JGR
      real(fp), parameter :: KH    = 5.1e+1_fp   !unitless
      real(fp), parameter :: k3k2b = 4.0e-2_fp   !unitless
      real(fp), parameter :: beta  = 1.15e+6_fp  ![s-1]
      real(fp), parameter :: delta = 1.3e-1_fp   ![M-1]

      ! Organic Parameters from Antilla et al., 2006 and Riemer et al., 2009
      ! aq. Henry's Law coef [mol m-3 atm-1] (Antilla 2006)
      real(fp), parameter :: Haq  = 5e+3_fp
      ! aq. diffusion coef [m2 s-1] (Riemer, 2009)
      real(fp), parameter :: Daq  = 1e-9_fp
      ! Gas constant [m3 atm K-1 mol-1]
      real(fp), parameter :: R    = RGASLATM * 1e-3_fp
!
! !LOCAL VARIABLES
!
      real(fp)            :: k2f   ! [s-1]
      real(fp)            :: A     ! [s]
      real(fp)            :: speed ! mean molecular speed of N2O5 [m/s]

      real(fp) :: gamma, gamma_core, gamma_coat
      real(fp) :: volTotal, H2Ototal, areaTotal, volRatioDry
      real(fp) :: Rp, l, eps, OCratio
      real(fp) :: M_H2O, M_NIT, M_Cl, ClNO2_yield

      !------------------------------------------------------------------------
      ! Particle size & volume, coating thickness, molar concentrations
      !------------------------------------------------------------------------

      ! Total volume (organic + inorganic), cm3(aerosol)/cm3(air)
      volTotal = volInorg + volOrg

      ! Total H2O (organic + inorganic), cm3(H2O)/cm3(air)
      H2Ototal = H2Oinorg + H2Oorg

      ! Ratio of inorganic to total (organic+inorganic) volumes when dry, unitless
      volRatioDry = safe_div(max(volInorg - H2Oinorg, 0d0), &
                             max(volTotal - H2Ototal, 0d0), 0e+0_fp)

      ! Particle radius, cm
      ! Derived from spherical geometry
      ! [note: The radius and surface area of a wet particle are
      ! properly calculated from the wet volume volume ratio (including water).
      ! We use the dry volume ratio here because McDuffie et al. (2018) fitted
      ! the N2O5 gamma parameters to field data in a model using the
      ! dry ratio. cdholmes 7/22/2019]
      Rp = safe_div( Rcore, volRatioDry**(1e+0_fp/3e+0_fp), Rcore)

      ! Coating thickness, cm
      l = Rp - Rcore

      ! mean molecular speed [m s-1]
      ! sqrt( 8RT / (pi M) )
      speed = sqrt( 8e+0_fp * RSTARG * T / ( PI * 0.108+0_fp) )

      ! H2O molar concentration, mol/L
      M_H2O = H2Ototal / 18e+0_fp / volTotal * 1e+3_fp
      ! Nitrate molar concentration, mol/L
      M_NIT = NIT / volTotal / AVO * 1e+3_fp
      ! Chloride molar concentration, mol/L
      M_Cl = Cl   / volTotal / AVO * 1e+3_fp

      !------------------------------------------------------------------------
      ! Gamma for the organic shell
      ! Implements recommendations by McDuffie (2018) JGR,
      !------------------------------------------------------------------------

      !O:C ratio from Eq. 10 of Canagaratna et al., 2015 (ACP)
      ! Take average OM/OC ratio from /GeosCore/aerosol_mod.F90
      OCratio = ( ( ( OMOC_POA + OMOC_OPOA ) / 2 ) - 1.17e+0_fp ) / 1.29e+0_fp

      ! organic scaling factor (eps(Haq*Daq) = Horg*Dorg)
      ! from McDuffie (2018) JGR
      eps = 1.5e-1_fp * OCratio + 1.6e-3_fp * RH

      ! Gamma for coating
      ! [Rcore, Rp, and l converted cm -> m here]
      IF ( l <= 0.0e+0_fp ) THEN
         gamma_coat = 0.0e+0_fp
      ELSE
         gamma_coat = ( 4e+0_fp * R * T * eps * Haq * Daq * Rcore/1e+2_fp ) / &
                      ( speed * l/1e+2_fp * Rp/1e+2_fp )
      ENDIF

      ! Total particle surface area, cm2/cm3
      areaTotal = 3e+0_fp * volTotal / Rp

      !------------------------------------------------------------------------
      ! Gamma for the inorganic core
      ! Implements recommendations by McDuffie (2018) JGR,
      ! following the general approach from Bertram and Thornton ACP (2009).
      !------------------------------------------------------------------------

      ! Select dry or deliquesed aerosol based on molar concentration of H2O
      IF ( M_H2O < 0.1e+0_fp ) THEN

         ! When H2O is nearly zero, use dry aerosol value
         gamma_core = 0.005e+0_fp

      ELSE

         ! mean molecular speed [cm/s]
         speed = speed * 1e+2_fp

         ! A factor from Bertram and Thornton (2009), s
         ! Their paper suggested an approximated value of A = 3.2D-8
         A = ( ( 4 * volTotal ) / ( speed * areaTotal ) ) * KH

         ! k2f - reaction rate constant of N2O5 with H2O
         ! From McDuffie (2018): k2f = 2.14D5 * H2O
         ! This linear water dependence is not accurate at large
         ! (>20 M) aerosol water concentrations. Therefore, k2f is
         ! calculated following Bertram and Thornton ACP (2009).
         ! Eq 11 from Bertram and Thronton (2009):
         ! Modified to avoid underflow when exp(-delta*H2O) ~1
         IF ( delta * M_H2O < 1e-2_fp ) THEN
            k2f = beta * ( delta * M_H2O )
         ELSE
            k2f = beta * ( 1e+0_fp - exp( -delta * M_H2O ) )
         ENDIF

         ! Eq 12 from Bertram and Thornton (2009)
         ! Use safe_div to avoid overflow when NIT ~ 0
         gamma_core = A * k2f * ( 1e+0_fp - &
            1e+0_fp / ( 1e+0_fp + safe_div( k3k2b * M_H2O, M_NIT, 1e+30_fp ) ) )

      ENDIF

      !------------------------------------------------------------------------
      ! Gamma for overall uptake
      !------------------------------------------------------------------------

      IF (gamma_coat <= 0.0e+0_fp ) THEN
         gamma = gamma_core
      ELSEIF (gamma_core <= 0.0e+0_fp ) THEN
         gamma = 0.0e+0_fp
      ELSE
         gamma = 1e+0_fp / (( 1e+0_fp / gamma_core ) + ( 1e+0_fp / gamma_coat ))
      ENDIF

      !------------------------------------------------------------------------
      ! ClNO2 yield
      !------------------------------------------------------------------------

      ! Calculate the ClNO2 yield following Bertram and Thornton 2009 ACP
      ClNO2_yield = ClNO2_BT( M_Cl, M_H2O )

      output(1) = gamma
      output(2) = ClNO2_yield
      output(3) = Rp
      output(4) = areaTotal

    END FUNCTION N2O5_InorgOrg
!EOC
!------------------------------------------------------------------------------
!                  GEOS-Chem Global Chemical Transport Model                  !
!------------------------------------------------------------------------------
!BOP
!
! !IROUTINE: ClNO2_BT
!
! !DESCRIPTION: Function ClNO2\_BT computes the PHI production yield of ClNO2
!  from N2O5 loss in sulfate-nitrate-ammonium (SNA) aerosols based on the
!  recommendation of Bertram and Thornton (2009) ACP.
!\\
!\\
! !INTERFACE:
!
    FUNCTION ClNO2_BT( Cl, H2O ) RESULT( PHI )
!
! !INPUT PARAMETERS:
!
      ! Rate coefficients
      REAL(fp), INTENT(IN) :: Cl         !Aerosol chloride, mol/L
      REAL(fp), INTENT(IN) :: H2O        ! Aerosol H2O, mol/L

!
! !RETURN VALUE:
!
      REAL(fp)             :: PHI
!
! !REMARKS:
!
! !REVISION HISTORY:
!    13 Dec 2018 - E. McDuffie - Initial version
!    28 May 2020 - X. Wang     - Merged with chlorine chemsitry
!EOP
!------------------------------------------------------------------------------
!BOC
!
! !DEFINED PARAMETERS:
!
      ! Parameters from Bertram and Thornton (2009) ACP
      REAL(fp), parameter :: k2k3  = 1e+0_fp / 4.5e+2_fp

      ! Initialize
      PHI     = 0.0_fp

      !When H2O is nearly zero, assign phi accordingly
      IF ( H2O < 0.1 ) THEN
           IF ( Cl > 1e-3_fp ) THEN
               PHI = 1e+0_fp
           ELSE
               PHI = 0e+0_fp
           ENDIF
      ELSE
           ! Eq from Bertram and Thronton (2009)
           ! Use safe_div to avoid overflow when Cl ~ 0
           PHI = 1e+0_fp / ( 1e+0_fp + k2k3 * ( safe_div( H2O, Cl, 1e+30_fp ) ) )

     ENDIF

    END FUNCTION ClNO2_BT
!EOC
!------------------------------------------------------------------------------
!                  GEOS-Chem Global Chemical Transport Model                  !
!------------------------------------------------------------------------------
!BOP
!
! !IROUTINE: HetGLYX
!
! !DESCRIPTION: Sets the heterogenous chemistry rate for GLYX.
!\\
!\\
! !INTERFACE:
!
    FUNCTION HETGLYX( A, B ) RESULT( HET_GLYX )
!
! !INPUT PARAMETERS:
!
      ! Rate coefficients
      REAL(fp), INTENT(IN) :: A, B
!
! !RETURN VALUE:
!
      REAL(fp)             :: HET_GLYX
!
! !REMARKS:
!
! !REVISION HISTORY:
!  15 Jun 2017 - M. Sulprizio- Initial version based on calcrate.F from E.Marais
!  02 Mar 2018 - M. Sulprizio- Change daytime gamma to 4.4e-3 and nighttime
!                              gamma to 8.0e-6 based on recommendation from E.
!                              Marais to address that SOAGX is a factor of 1.5
!                              lower in v11-02d than in Marais et al. [2016]
!EOP
!------------------------------------------------------------------------------
!BOC
!
! !LOCAL VARIABLES:
!
      LOGICAL  :: DO_EDUCT
      INTEGER  :: N
      REAL(fp) :: XSTKCF, ADJUSTEDRATE

      ! Initialize
      HET_GLYX     = 0.0_fp
      ADJUSTEDRATE = 0.0_fp
      XSTKCF       = 0.0_fp

      ! Don't do PSC rate adjustment
      DO_EDUCT     = .FALSE.

      ! Loop over aerosol types
      DO N = 1, NAEROTYPE

         ! Default value
         XSTKCF = TINY(1e+0_fp)

         ! Only consider inorganic aqueous aerosols with RH > 35%.
         ! Uptake during the day (higher uptake than night)
         ! (Sumner et al., 2014):
         IF ( N == 8 .and. RELHUM >= CRITRH ) THEN

            ! Define gamma for GLYX:
            IF ( SUNCOS .gt. 0 ) THEN

               ! Uptake during the day (use Liggio et al., 2005):
               ! XSTKCF = 2.9e-3_fp ! Prior to 3/2/18
               XSTKCF = 4.4e-3_fp

            ELSE

               ! Uptake at night (lower uptake than day)
               ! Value is within the range 1d-5 to 1d-6
               ! (Faye McNeill personal communication, eam, 2015):
               ! XSTKCF = 5.0e-6_fp ! Prior to 3/2/18
               XSTKCF = 8.0e-6_fp

            ENDIF

         ENDIF

         IF (N.eq.13) THEN
            ! Calculate for stratospheric liquid aerosol
            ! Note that XSTKCF is actually a premultiplying
            ! factor in this case, including c-bar
            ADJUSTEDRATE = XAREA(N) * XSTKCF
         ELSE
            ! Reaction rate for surface of aerosol
            ADJUSTEDRATE=ARSL1K(XAREA(N),XRADI(N),XDENA,XSTKCF,XTEMP, &
                               (A**0.5_FP))
         ENDIF

         IF ( DO_EDUCT .and. N > 12 ) THEN
            ! PSC reaction - prevent excessive reaction rate
            IF (ADJUSTEDRATE.gt.(1.e+0_fp/HetMinLife)) THEN
               ADJUSTEDRATE = 1.e+0_fp/HetMinLife
            ENDIF
         ENDIF

         ! Add to overall reaction rate
         HET_GLYX = HET_GLYX + ADJUSTEDRATE
      END DO

    END FUNCTIOn HETGLYX
!EOC
!------------------------------------------------------------------------------
!                  GEOS-Chem Global Chemical Transport Model                  !
!------------------------------------------------------------------------------
!BOP
!
! !IROUTINE: HetMGLY
!
! !DESCRIPTION: Sets the heterogenous chemistry rate for MGLY.
!\\
!\\
! !INTERFACE:
!
    FUNCTION HETMGLY( A, B ) RESULT( HET_MGLY )
!
! !INPUT PARAMETERS:
!
      ! Rate coefficients
      REAL(fp), INTENT(IN) :: A, B
!
! !RETURN VALUE:
!
      REAL(fp)             :: HET_MGLY
!
! !REMARKS:
!
! !REVISION HISTORY:
!  15 Jun 2017 - M. Sulprizio- Initial version based on calcrate.F from E.Marais
!EOP
!------------------------------------------------------------------------------
!BOC
!
! !LOCAL VARIABLES:
!
      LOGICAL  :: DO_EDUCT
      INTEGER  :: N
      REAL(fp) :: XSTKCF, ADJUSTEDRATE

      ! Initialize
      HET_MGLY     = 0.0_fp
      ADJUSTEDRATE = 0.0_fp
      XSTKCF       = 0.0_fp

      ! Don't do PSC rate adjustment
      DO_EDUCT     = .FALSE.

      ! Loop over aerosol types
      DO N = 1, NAEROTYPE

         ! Default value
         XSTKCF = TINY(1e+0_fp)

         ! Only consider inorganic aqueous aerosols with RH > 35%.
         IF ( N == 8 .and. RELHUM >= CRITRH ) THEN

            ! Define gamma for MGLY:
            ! Obtained by scaling gamma GLYX by the
            ! ratio of effective Henry's law constants
            ! for GLYX (3d7) and MGLY (3.7d3) (eam, 02/2015):
            XSTKCF = 3.6e-7_fp

         ENDIF

         IF (N.eq.13) THEN
            ! Calculate for stratospheric liquid aerosol
            ! Note that XSTKCF is actually a premultiplying
            ! factor in this case, including c-bar
            ADJUSTEDRATE = XAREA(N) * XSTKCF
         ELSE
            ! Reaction rate for surface of aerosol
            ADJUSTEDRATE=ARSL1K(XAREA(N),XRADI(N),XDENA,XSTKCF,XTEMP, &
                               (A**0.5_FP))
         ENDIF

         IF ( DO_EDUCT .and. N > 12 ) THEN
            ! PSC reaction - prevent excessive reaction rate
            IF (ADJUSTEDRATE.gt.(1.e+0_fp/HetMinLife)) THEN
               ADJUSTEDRATE = 1.e+0_fp/HetMinLife
            ENDIF
         ENDIF

         ! Add to overall reaction rate
         HET_MGLY = HET_MGLY + ADJUSTEDRATE
      END DO

    END FUNCTIOn HETMGLY
!EOC
!------------------------------------------------------------------------------
!                  GEOS-Chem Global Chemical Transport Model                  !
!------------------------------------------------------------------------------
!BOP
!
! !IROUTINE: HetIEPOX
!
! !DESCRIPTION: Sets the heterogenous chemistry rate for IEPOX.
!\\
!\\
! !INTERFACE:
!
    FUNCTION HETIEPOX( A, B ) RESULT( HET_IEPOX )
!
! !INPUT PARAMETERS:
!
      ! Rate coefficients
      REAL(fp), INTENT(IN) :: A, B
!
! !RETURN VALUE:
!
      REAL(fp)             :: HET_IEPOX
!
! !REMARKS:
!
! !REVISION HISTORY:
!  15 Jun 2017 - M. Sulprizio- Initial version based on calcrate.F from E.Marais
!EOP
!------------------------------------------------------------------------------
!BOC
!
! !LOCAL VARIABLES:
!
      LOGICAL  :: DO_EDUCT
      INTEGER  :: N
      REAL(fp) :: XSTKCF, ADJUSTEDRATE

      REAL(fp) :: HSTAR, K_HPLUS, K_NUC, K_HSO4, K_HYDRO

      ! Initialize
      HET_IEPOX    = 0.0_fp
      ADJUSTEDRATE = 0.0_fp
      XSTKCF       = 0.0_fp

      ! Don't do PSC rate adjustment
      DO_EDUCT     = .FALSE.

      ! Loop over aerosol types
      DO N = 1, NAEROTYPE

         ! Default value
         XSTKCF = TINY(1e+0_fp)

         ! Only consider inorganic aqueous aerosols with RH > 35%.
         IF ( N == 8 .and. RELHUM >= CRITRH ) THEN

            ! Define Henry's Law constant
            ! Changes H* for IEPOX again to accommodate
            ! reduction in yields of RIP, precursor
            ! of IEPOX (eam, 07/2015):
            HSTAR = HSTAR_EPOX    ! (Nguyen et al., 2014)

            ! Define first-order particle phase reaction rates
            ! specific to IEPOX (from Gaston et al., 2014):
            K_HPLUS = 3.6e-2_fp   ! Alternate: 1.2d-3 (Edding)
            K_NUC   = 2.e-4_fp    ! Alternate: 5.2d-1 (Piletic)
            K_HSO4  = 7.3e-4_fp
            K_HYDRO = 0.0e+0_fp

            ! Get GAMMA for IEPOX hydrolysis:
            XSTKCF = EPOXUPTK( XAREA(N), XRADI(N),            &
                               TEMPK,    (A**0.5_fp),         &
                               HSTAR,    K_HPLUS,    H_PLUS,  &
                               K_NUC,    MSO4,       MNO3,    &
                               K_HSO4,   MHSO4,      K_HYDRO )

         ENDIF

         IF (N.eq.13) THEN
            ! Calculate for stratospheric liquid aerosol
            ! Note that XSTKCF is actually a premultiplying
            ! factor in this case, including c-bar
            ADJUSTEDRATE = XAREA(N) * XSTKCF
         ELSE
            ! Reaction rate for surface of aerosol
            ADJUSTEDRATE=ARSL1K(XAREA(N),XRADI(N),XDENA,XSTKCF,XTEMP, &
                               (A**0.5_FP))
         ENDIF

         IF ( DO_EDUCT .and. N > 12 ) THEN
            ! PSC reaction - prevent excessive reaction rate
            IF (ADJUSTEDRATE.gt.(1.e+0_fp/HetMinLife)) THEN
               ADJUSTEDRATE = 1.e+0_fp/HetMinLife
            ENDIF
         ENDIF

         ! Add to overall reaction rate
         HET_IEPOX = HET_IEPOX + ADJUSTEDRATE
      END DO

    END FUNCTIOn HETIEPOX
!EOC
!------------------------------------------------------------------------------
!                  GEOS-Chem Global Chemical Transport Model                  !
!------------------------------------------------------------------------------
!BOP
!
! !IROUTINE: HetIMAE
!
! !DESCRIPTION: Sets the heterogenous chemistry rate for IMAE.
!\\
!\\
! !INTERFACE:
!
    FUNCTION HETIMAE( A, B ) RESULT( HET_IMAE )
!
! !INPUT PARAMETERS:
!
      ! Rate coefficients
      REAL(fp), INTENT(IN) :: A, B
!
! !RETURN VALUE:
!
      REAL(fp)             :: HET_IMAE
!
! !REMARKS:
! Here use the same values as are read in for IEPOX, but scale down gamma by
! a factor of 30 to get the value for IMAE. Gamma for the two species are
! similar under neutral conditions, so use IEPOX gamma when [H+] <= 8d-5.
! Implemented by (eam, 01/2015) using lab study findings from Riedel et al.,
! EST, 2015.
!
! !REVISION HISTORY:
!  15 Jun 2017 - M. Sulprizio- Initial version based on calcrate.F from E.Marais
!EOP
!------------------------------------------------------------------------------
!BOC
!
! !LOCAL VARIABLES:
!
      LOGICAL  :: DO_EDUCT
      INTEGER  :: N
      REAL(fp) :: XSTKCF, ADJUSTEDRATE

      REAL(fp) :: HSTAR, K_HPLUS, K_NUC, K_HSO4, K_HYDRO

      ! Initialize
      HET_IMAE     = 0.0_fp
      ADJUSTEDRATE = 0.0_fp
      XSTKCF       = 0.0_fp

      ! Don't do PSC rate adjustment
      DO_EDUCT     = .FALSE.

      ! Loop over aerosol types
      DO N = 1, NAEROTYPE

         ! Default value
         XSTKCF = TINY(1e+0_fp)

         ! Only consider inorganic aqueous aerosols with RH > 35%.
         IF ( N == 8 .and. RELHUM >= CRITRH ) THEN

            ! Define Henry's Law constant.
            ! Changes H* for IEPOX again to accommodate
            ! reduction in yields of RIP, precursor
            ! of IEPOX (eam, 07/2015):
            HSTAR = HSTAR_EPOX   ! (Nguyen et al., 2014)

            ! Define first-order particle phase reaction rates
            ! specific to IEPOX (from Gaston et al., 2014):
            K_HPLUS = 3.6e-2_fp   ! Alternate: 1.2d-3 (Edding)
            K_NUC   = 2.6e-4_fp   ! Alternate: 5.2d-1 (Piletic)
            K_HSO4  = 7.3e-4_fp
            K_HYDRO = 0.e+0_fp

            ! Get GAMMA for IMAE hydrolysis:
            XSTKCF = EPOXUPTK( XAREA(N), XRADI(N),            &
                               TEMPK,    (A**0.5_fp),         &
                               HSTAR,    K_HPLUS,    H_PLUS,  &
                               K_NUC,    MSO4,       MNO3,    &
                               K_HSO4,   MHSO4,      K_HYDRO )

            ! Scale down gamma if H+ > 8d-5 (30x less than gamma for IEPOX)
            ! (Riedel et al., 2015)
            IF ( H_PLUS .gt. 8.e-5_fp ) THEN
               XSTKCF = XSTKCF / 30.e+0_fp
            ENDIF

         ENDIF

         IF (N.eq.13) THEN
            ! Calculate for stratospheric liquid aerosol
            ! Note that XSTKCF is actually a premultiplying
            ! factor in this case, including c-bar
            ADJUSTEDRATE = XAREA(N) * XSTKCF
         ELSE
            ! Reaction rate for surface of aerosol
            ADJUSTEDRATE=ARSL1K(XAREA(N),XRADI(N),XDENA,XSTKCF,XTEMP, &
                               (A**0.5_FP))
         ENDIF

         IF ( DO_EDUCT .and. N > 12 ) THEN
            ! PSC reaction - prevent excessive reaction rate
            IF (ADJUSTEDRATE.gt.(1.e+0_fp/HetMinLife)) THEN
               ADJUSTEDRATE = 1.e+0_fp/HetMinLife
            ENDIF
         ENDIF

         ! Add to overall reaction rate
         HET_IMAE = HET_IMAE + ADJUSTEDRATE
      END DO

    END FUNCTIOn HETIMAE
!EOC
!------------------------------------------------------------------------------
!                  GEOS-Chem Global Chemical Transport Model                  !
!------------------------------------------------------------------------------
!BOP
!
! !IROUTINE: HetLVOC
!
! !DESCRIPTION: Sets the heterogenous chemistry rate for LVOC: condensation of
! low-volatility ISOPOOH oxidation products.
!\\
!\\
! !INTERFACE:
!
    FUNCTION HETLVOC( A, B ) RESULT( HET_LVOC )
!
! !INPUT PARAMETERS:
!
      ! Rate coefficients
      REAL(fp), INTENT(IN) :: A, B
!
! !RETURN VALUE:
!
      REAL(fp)             :: HET_LVOC
!
! !REMARKS:
!
! !REVISION HISTORY:
!  15 Jun 2017 - M. Sulprizio- Initial version based on calcrate.F from E.Marais
!EOP
!------------------------------------------------------------------------------
!BOC
!
! !LOCAL VARIABLES:
!
      LOGICAL  :: DO_EDUCT
      INTEGER  :: N
      REAL(fp) :: XSTKCF, ADJUSTEDRATE

      ! Initialize
      HET_LVOC     = 0.0_fp
      ADJUSTEDRATE = 0.0_fp
      XSTKCF       = 0.0_fp

      ! Don't do PSC rate adjustment
      DO_EDUCT     = .FALSE.

      ! Loop over aerosol types
      DO N = 1, NAEROTYPE

         ! Define gamma

         IF (N.eq.8 .and. RELHUM >= CRITRH) THEN
            XSTKCF = B
         ENDIF

         IF (N.eq.13) THEN
            ! Calculate for stratospheric liquid aerosol
            ! Note that XSTKCF is actually a premultiplying
            ! factor in this case, including c-bar
            ADJUSTEDRATE = XAREA(N) * XSTKCF
         ELSE
            ! Reaction rate for surface of aerosol
            ADJUSTEDRATE=ARSL1K(XAREA(N),XRADI(N),XDENA,XSTKCF,XTEMP, &
                               (A**0.5_FP))
         ENDIF

         IF ( DO_EDUCT .and. N > 12 ) THEN
            ! PSC reaction - prevent excessive reaction rate
            IF (ADJUSTEDRATE.gt.(1.e+0_fp/HetMinLife)) THEN
               ADJUSTEDRATE = 1.e+0_fp/HetMinLife
            ENDIF
         ENDIF

         ! Add to overall reaction rate
         HET_LVOC = HET_LVOC + ADJUSTEDRATE
      END DO

    END FUNCTIOn HETLVOC
!EOC
!------------------------------------------------------------------------------
!                  GEOS-Chem Global Chemical Transport Model                  !
!------------------------------------------------------------------------------
!BOP
!
! !IROUTINE: HetISN1OG
!
! !DESCRIPTION: Sets the heterogenous chemistry rate for ISN1OG: uptake of 2nd
! generation organic nitrates formed from ISOP+NO3 reaction (eam, 02/2015).
!\\
!\\
! !INTERFACE:
!
    FUNCTION HETISN1OG( A, B ) RESULT( HET_ISN1OG )
!
! !INPUT PARAMETERS:
!
      ! Rate coefficients
      REAL(fp), INTENT(IN) :: A, B
!
! !RETURN VALUE:
!
      REAL(fp)             :: HET_ISN1OG
!
! !REMARKS:
!
! !REVISION HISTORY:
!  15 Jun 2017 - M. Sulprizio- Initial version based on calcrate.F from E.Marais
!EOP
!------------------------------------------------------------------------------
!BOC
!
! !LOCAL VARIABLES:
!
      LOGICAL  :: DO_EDUCT
      INTEGER  :: N
      REAL(fp) :: XSTKCF, ADJUSTEDRATE

      ! Initialize
      HET_ISN1OG   = 0.0_fp
      ADJUSTEDRATE = 0.0_fp
      XSTKCF       = 0.0_fp

      ! Don't do PSC rate adjustment
      DO_EDUCT     = .FALSE.

      ! Loop over aerosol types
      DO N = 1, NAEROTYPE

         ! Define gamma
         IF (N.eq.8 .and. RELHUM >= CRITRH) THEN
            XSTKCF = B
         ENDIF

         IF (N.eq.13) THEN
            ! Calculate for stratospheric liquid aerosol
            ! Note that XSTKCF is actually a premultiplying
            ! factor in this case, including c-bar
            ADJUSTEDRATE = XAREA(N) * XSTKCF
         ELSE
            ! Reaction rate for surface of aerosol
            ADJUSTEDRATE=ARSL1K(XAREA(N),XRADI(N),XDENA,XSTKCF,XTEMP, &
                               (A**0.5_FP))
         ENDIF

         IF ( DO_EDUCT .and. N > 12 ) THEN
            ! PSC reaction - prevent excessive reaction rate
            IF (ADJUSTEDRATE.gt.(1.e+0_fp/HetMinLife)) THEN
               ADJUSTEDRATE = 1.e+0_fp/HetMinLife
            ENDIF
         ENDIF

         ! Add to overall reaction rate
         HET_ISN1OG = HET_ISN1OG + ADJUSTEDRATE
      END DO

    END FUNCTIOn HETISN1OG
!EOC
!------------------------------------------------------------------------------
!                  GEOS-Chem Global Chemical Transport Model                  !
!------------------------------------------------------------------------------
!BOP
!
! !IROUTINE: HetISOPND
!
! !DESCRIPTION: Sets the heterogenous chemistry rate for ISOPND.
!\\
!\\
! !INTERFACE:
!
    FUNCTION HETISOPND( A, B ) RESULT( HET_ISOPND )
!
! !INPUT PARAMETERS:
!
      ! Rate coefficients
      REAL(fp), INTENT(IN) :: A, B
!
! !RETURN VALUE:
!
      REAL(fp)             :: HET_ISOPND
!
! !REMARKS:
!
! !REVISION HISTORY:
!  15 Jun 2017 - M. Sulprizio- Initial version based on calcrate.F from E.Marais
!  14 Jul 2017 - M. Sulprizio- Product has been changed to IONITA, which also
!                              has heterogeneous reaction. Remove call to
!                              EPOXUPTK here and use gamma value specified in
!                              SET_HET (Fisher et al., 2016).
!EOP
!------------------------------------------------------------------------------
!BOC
!
! !LOCAL VARIABLES:
!
      LOGICAL  :: DO_EDUCT
      INTEGER  :: N
      REAL(fp) :: XSTKCF, ADJUSTEDRATE

      ! Initialize
      HET_ISOPND   = 0.0_fp
      ADJUSTEDRATE = 0.0_fp
      XSTKCF       = 0.0_fp

      ! Don't do PSC rate adjustment
      DO_EDUCT     = .FALSE.

      ! Loop over aerosol types
      DO N = 1, NAEROTYPE

         ! Define gamma
         IF (N.eq.8 .and. RELHUM >= CRITRH) THEN
            XSTKCF = B
         ENDIF

         IF (N.eq.13) THEN
            ! Calculate for stratospheric liquid aerosol
            ! Note that XSTKCF is actually a premultiplying
            ! factor in this case, including c-bar
            ADJUSTEDRATE = XAREA(N) * XSTKCF
         ELSE
            ! Reaction rate for surface of aerosol
            ADJUSTEDRATE=ARSL1K(XAREA(N),XRADI(N),XDENA,XSTKCF,XTEMP, &
                               (A**0.5_FP))
         ENDIF

         IF ( DO_EDUCT .and. N > 12 ) THEN
            ! PSC reaction - prevent excessive reaction rate
            IF (ADJUSTEDRATE.gt.(1.e+0_fp/HetMinLife)) THEN
               ADJUSTEDRATE = 1.e+0_fp/HetMinLife
            ENDIF
         ENDIF

         ! Add to overall reaction rate
         HET_ISOPND = HET_ISOPND + ADJUSTEDRATE
      END DO

    END FUNCTIOn HETISOPND
!EOC
!------------------------------------------------------------------------------
!                  GEOS-Chem Global Chemical Transport Model                  !
!------------------------------------------------------------------------------
!BOP
!
! !IROUTINE: HetISOPNB
!
! !DESCRIPTION: Sets the heterogenous chemistry rate for ISOPNB.
!\\
!\\
! !INTERFACE:
!
    FUNCTION HETISOPNB( A, B ) RESULT( HET_ISOPNB )
!
! !INPUT PARAMETERS:
!
      ! Rate coefficients
      REAL(fp), INTENT(IN) :: A, B
!
! !RETURN VALUE:
!
      REAL(fp)             :: HET_ISOPNB
!
! !REMARKS:
!
! !REVISION HISTORY:
!  15 Jun 2017 - M. Sulprizio- Initial version based on calcrate.F from E.Marais
!  14 Jul 2017 - M. Sulprizio- Product has been changed to IONITA, which also
!                              has heterogeneous reaction. Remove call to
!                              EPOXUPTK here and use gamma value specified in
!                              SET_HET (Fisher et al., 2016).
!EOP
!------------------------------------------------------------------------------
!BOC
!
! !LOCAL VARIABLES:
!
      LOGICAL  :: DO_EDUCT
      INTEGER  :: N
      REAL(fp) :: XSTKCF, ADJUSTEDRATE

      ! Initialize
      HET_ISOPNB   = 0.0_fp
      ADJUSTEDRATE = 0.0_fp
      XSTKCF       = 0.0_fp

      ! Don't do PSC rate adjustment
      DO_EDUCT     = .FALSE.

      ! Loop over aerosol types
      DO N = 1, NAEROTYPE

         ! Define gamma
         IF (N.eq.8 .and. RELHUM >= CRITRH) THEN
            XSTKCF = B
         ENDIF

         IF (N.eq.13) THEN
            ! Calculate for stratospheric liquid aerosol
            ! Note that XSTKCF is actually a premultiplying
            ! factor in this case, including c-bar
            ADJUSTEDRATE = XAREA(N) * XSTKCF
         ELSE
            ! Reaction rate for surface of aerosol
            ADJUSTEDRATE=ARSL1K(XAREA(N),XRADI(N),XDENA,XSTKCF,XTEMP, &
                               (A**0.5_FP))
         ENDIF

         IF ( DO_EDUCT .and. N > 12 ) THEN
            ! PSC reaction - prevent excessive reaction rate
            IF (ADJUSTEDRATE.gt.(1.e+0_fp/HetMinLife)) THEN
               ADJUSTEDRATE = 1.e+0_fp/HetMinLife
            ENDIF
         ENDIF

         ! Add to overall reaction rate
         HET_ISOPNB = HET_ISOPNB + ADJUSTEDRATE
      END DO

    END FUNCTIOn HETISOPNB
!EOC
!------------------------------------------------------------------------------
!                  GEOS-Chem Global Chemical Transport Model                  !
!------------------------------------------------------------------------------
!BOP
!
! !IROUTINE: HetMACRN
!
! !DESCRIPTION: Sets the heterogenous chemistry rate for MACRN.
!\\
!\\
! !INTERFACE:
!
    FUNCTION HETMACRN( A, B ) RESULT( HET_MACRN )
!
! !INPUT PARAMETERS:
!
      ! Rate coefficients
      REAL(fp), INTENT(IN) :: A, B
!
! !RETURN VALUE:
!
      REAL(fp)             :: HET_MACRN
!
! !REMARKS:
!
! !REVISION HISTORY:
!  15 Jun 2017 - M. Sulprizio- Initial version based on calcrate.F from E.Marais
!  14 Jul 2017 - M. Sulprizio- Product has been changed to IONITA, which also
!                              has heterogeneous reaction. Remove call to
!                              EPOXUPTK here and use gamma value specified in
!                              SET_HET (Fisher et al., 2016).
!EOP
!------------------------------------------------------------------------------
!BOC
!
! !LOCAL VARIABLES:
!
      LOGICAL  :: DO_EDUCT
      INTEGER  :: N
      REAL(fp) :: XSTKCF, ADJUSTEDRATE

      ! Initialize
      HET_MACRN    = 0.0_fp
      ADJUSTEDRATE = 0.0_fp
      XSTKCF       = 0.0_fp

      ! Don't do PSC rate adjustment
      DO_EDUCT     = .FALSE.

      ! Loop over aerosol types
      DO N = 1, NAEROTYPE

         ! Define gamma
         IF (N.eq.8 .and. RELHUM >= CRITRH) THEN
            XSTKCF = B
         ENDIF

         IF (N.eq.13) THEN
            ! Calculate for stratospheric liquid aerosol
            ! Note that XSTKCF is actually a premultiplying
            ! factor in this case, including c-bar
            ADJUSTEDRATE = XAREA(N) * XSTKCF
         ELSE
            ! Reaction rate for surface of aerosol
            ADJUSTEDRATE=ARSL1K(XAREA(N),XRADI(N),XDENA,XSTKCF,XTEMP, &
                               (A**0.5_FP))
         ENDIF

         IF ( DO_EDUCT .and. N > 12 ) THEN
            ! PSC reaction - prevent excessive reaction rate
            IF (ADJUSTEDRATE.gt.(1.e+0_fp/HetMinLife)) THEN
               ADJUSTEDRATE = 1.e+0_fp/HetMinLife
            ENDIF
         ENDIF

         ! Add to overall reaction rate
         HET_MACRN = HET_MACRN + ADJUSTEDRATE
      END DO

    END FUNCTIOn HETMACRN
!EOC
!------------------------------------------------------------------------------
!                  GEOS-Chem Global Chemical Transport Model                  !
!------------------------------------------------------------------------------
!BOP
!
! !IROUTINE: HetMVKN
!
! !DESCRIPTION: Sets the heterogenous chemistry rate for MVKN.
!\\
!\\
! !INTERFACE:
!
    FUNCTION HETMVKN( A, B ) RESULT( HET_MVKN )
!
! !INPUT PARAMETERS:
!
      ! Rate coefficients
      REAL(fp), INTENT(IN) :: A, B
!
! !RETURN VALUE:
!
      REAL(fp)             :: HET_MVKN
!
! !REMARKS:
!
! !REVISION HISTORY:
!  15 Jun 2017 - M. Sulprizio- Initial version based on calcrate.F from E.Marais
!  14 Jul 2017 - M. Sulprizio- Product has been changed to IONITA, which also
!                              has heterogeneous reaction. Remove call to
!                              EPOXUPTK here and use gamma value specified in
!                              SET_HET (Fisher et al., 2016).
!EOP
!------------------------------------------------------------------------------
!BOC
!
! !LOCAL VARIABLES:
!
      LOGICAL  :: DO_EDUCT
      INTEGER  :: N
      REAL(fp) :: XSTKCF, ADJUSTEDRATE

      ! Initialize
      HET_MVKN     = 0.0_fp
      ADJUSTEDRATE = 0.0_fp
      XSTKCF       = 0.0_fp

      ! Don't do PSC rate adjustment
      DO_EDUCT     = .FALSE.

      ! Loop over aerosol types
      DO N = 1, NAEROTYPE

         ! Define gamma
         IF (N.eq.8 .and. RELHUM >= CRITRH) THEN
            XSTKCF = B
         ENDIF

         IF (N.eq.13) THEN
            ! Calculate for stratospheric liquid aerosol
            ! Note that XSTKCF is actually a premultiplying
            ! factor in this case, including c-bar
            ADJUSTEDRATE = XAREA(N) * XSTKCF
         ELSE
            ! Reaction rate for surface of aerosol
            ADJUSTEDRATE=ARSL1K(XAREA(N),XRADI(N),XDENA,XSTKCF,XTEMP, &
                               (A**0.5_FP))
         ENDIF

         IF ( DO_EDUCT .and. N > 12 ) THEN
            ! PSC reaction - prevent excessive reaction rate
            IF (ADJUSTEDRATE.gt.(1.e+0_fp/HetMinLife)) THEN
               ADJUSTEDRATE = 1.e+0_fp/HetMinLife
            ENDIF
         ENDIF

         ! Add to overall reaction rate
         HET_MVKN = HET_MVKN + ADJUSTEDRATE
      END DO

    END FUNCTIOn HETMVKN
!EOC
!------------------------------------------------------------------------------
!                  GEOS-Chem Global Chemical Transport Model                  !
!------------------------------------------------------------------------------
!BOP
!
! !IROUTINE: HetR4N2
!
! !DESCRIPTION: Sets the heterogenous chemistry rate for R4N2.
!\\
!\\
! !INTERFACE:
!
    FUNCTION HETR4N2( A, B ) RESULT( HET_R4N2 )
!
! !INPUT PARAMETERS:
!
      ! Rate coefficients
      REAL(fp), INTENT(IN) :: A, B
!
! !RETURN VALUE:
!
      REAL(fp)             :: HET_R4N2
!
! !REMARKS:
!
! !REVISION HISTORY:
!  15 Jun 2017 - M. Sulprizio- Initial version based on calcrate.F from E.Marais
!  14 Jul 2017 - M. Sulprizio- Product has been changed to IONITA, which also
!                              has heterogeneous reaction. Remove call to
!                              EPOXUPTK here and use gamma value specified in
!                              SET_HET (Fisher et al., 2016).
!EOP
!------------------------------------------------------------------------------
!BOC
!
! !LOCAL VARIABLES:
!
      LOGICAL  :: DO_EDUCT
      INTEGER  :: N
      REAL(fp) :: XSTKCF, ADJUSTEDRATE

      ! Initialize
      HET_R4N2   = 0.0_fp
      ADJUSTEDRATE = 0.0_fp
      XSTKCF       = 0.0_fp

      ! Don't do PSC rate adjustment
      DO_EDUCT     = .FALSE.

      ! Loop over aerosol types
      DO N = 1, NAEROTYPE

         ! Define gamma
         IF (N.eq.8 .and. RELHUM >= CRITRH) THEN
            XSTKCF = B
         ENDIF

         IF (N.eq.13) THEN
            ! Calculate for stratospheric liquid aerosol
            ! Note that XSTKCF is actually a premultiplying
            ! factor in this case, including c-bar
            ADJUSTEDRATE = XAREA(N) * XSTKCF
         ELSE
            ! Reaction rate for surface of aerosol
            ADJUSTEDRATE=ARSL1K(XAREA(N),XRADI(N),XDENA,XSTKCF,XTEMP, &
                               (A**0.5_FP))
         ENDIF

         IF ( DO_EDUCT .and. N > 12 ) THEN
            ! PSC reaction - prevent excessive reaction rate
            IF (ADJUSTEDRATE.gt.(1.e+0_fp/HetMinLife)) THEN
               ADJUSTEDRATE = 1.e+0_fp/HetMinLife
            ENDIF
         ENDIF

         ! Add to overall reaction rate
         HET_R4N2 = HET_R4N2 + ADJUSTEDRATE
      END DO

    END FUNCTIOn HETR4N2
!EOC
!------------------------------------------------------------------------------
!                  GEOS-Chem Global Chemical Transport Model                  !
!------------------------------------------------------------------------------
!BOP
!
! !IROUTINE: HetDHDN
!
! !DESCRIPTION: Sets the heterogenous chemistry rate for DHDN.
!\\
!\\
! !INTERFACE:
!
    FUNCTION HETDHDN( A, B ) RESULT( HET_DHDN )
!
! !INPUT PARAMETERS:
!
      ! Rate coefficients
      REAL(fp), INTENT(IN) :: A, B
!
! !RETURN VALUE:
!
      REAL(fp)             :: HET_DHDN
!
! !REMARKS:
!
! !REVISION HISTORY:
!  15 Jun 2017 - M. Sulprizio- Initial version based on calcrate.F from E.Marais
!  14 Jul 2017 - M. Sulprizio- Product has been changed to IONITA, which also
!                              has heterogeneous reaction. Remove call to
!                              EPOXUPTK here and use gamma value specified in
!                              SET_HET (Fisher et al., 2016).
!EOP
!------------------------------------------------------------------------------
!BOC
!
! !LOCAL VARIABLES:
!
      LOGICAL  :: DO_EDUCT
      INTEGER  :: N
      REAL(fp) :: XSTKCF, ADJUSTEDRATE

      ! Initialize
      HET_DHDN     = 0.0_fp
      ADJUSTEDRATE = 0.0_fp
      XSTKCF       = 0.0_fp

      ! Don't do PSC rate adjustment
      DO_EDUCT     = .FALSE.

      ! Loop over aerosol types
      DO N = 1, NAEROTYPE

         ! Define gamma
         IF (N.eq.8 .and. RELHUM >= CRITRH) THEN
            XSTKCF = B
         ENDIF

         IF (N.eq.13) THEN
            ! Calculate for stratospheric liquid aerosol
            ! Note that XSTKCF is actually a premultiplying
            ! factor in this case, including c-bar
            ADJUSTEDRATE = XAREA(N) * XSTKCF
         ELSE
            ! Reaction rate for surface of aerosol
            ADJUSTEDRATE=ARSL1K(XAREA(N),XRADI(N),XDENA,XSTKCF,XTEMP, &
                               (A**0.5_FP))
         ENDIF

         IF ( DO_EDUCT .and. N > 12 ) THEN
            ! PSC reaction - prevent excessive reaction rate
            IF (ADJUSTEDRATE.gt.(1.e+0_fp/HetMinLife)) THEN
               ADJUSTEDRATE = 1.e+0_fp/HetMinLife
            ENDIF
         ENDIF

         ! Add to overall reaction rate
         HET_DHDN = HET_DHDN + ADJUSTEDRATE
      END DO

    END FUNCTIOn HETDHDN
!EOC
!------------------------------------------------------------------------------
!                  GEOS-Chem Global Chemical Transport Model                  !
!------------------------------------------------------------------------------
!BOP
!
! !IROUTINE: HetMONITS
!
! !DESCRIPTION: Sets the heterogenous chemistry rate for MONITS
!\\
!\\
! !INTERFACE:
!
    FUNCTION HETMONITS( A, B ) RESULT( HET_MONITS )
!
! !INPUT PARAMETERS:
!
      ! Rate coefficients
      REAL(fp), INTENT(IN) :: A, B
!
! !RETURN VALUE:
!
      REAL(fp)             :: HET_MONITS
!
! !REMARKS:
!
! !REVISION HISTORY:
!  14 Jul 2017 - M. Sulprizio- Initial version based on SEAC4RS code and Fisher
!                              et al. 2016.
!EOP
!------------------------------------------------------------------------------
!BOC
!
! !LOCAL VARIABLES:
!
      LOGICAL  :: DO_EDUCT
      INTEGER  :: N
      REAL(fp) :: XSTKCF, ADJUSTEDRATE

      ! Initialize
      HET_MONITS   = 0.0_fp
      ADJUSTEDRATE = 0.0_fp
      XSTKCF       = 0.0_fp

      ! Don't do PSC rate adjustment
      DO_EDUCT     = .FALSE.

      ! Loop over aerosol types
      DO N = 1, NAEROTYPE

         ! Define gamma
         IF (N.eq.8 .and. RELHUM >= CRITRH) THEN
            XSTKCF = B
         ENDIF

         IF (N.eq.13) THEN
            ! Calculate for stratospheric liquid aerosol
            ! Note that XSTKCF is actually a premultiplying
            ! factor in this case, including c-bar
            ADJUSTEDRATE = XAREA(N) * XSTKCF
         ELSE
            ! Reaction rate for surface of aerosol
            ADJUSTEDRATE=ARSL1K(XAREA(N),XRADI(N),XDENA,XSTKCF,XTEMP, &
                               (A**0.5_FP))
         ENDIF

         IF ( DO_EDUCT .and. N > 12 ) THEN
            ! PSC reaction - prevent excessive reaction rate
            IF (ADJUSTEDRATE.gt.(1.e+0_fp/HetMinLife)) THEN
               ADJUSTEDRATE = 1.e+0_fp/HetMinLife
            ENDIF
         ENDIF

         ! Add to overall reaction rate
         HET_MONITS = HET_MONITS + ADJUSTEDRATE
      END DO

    END FUNCTIOn HETMONITS
!EOC
!------------------------------------------------------------------------------
!                  GEOS-Chem Global Chemical Transport Model                  !
!------------------------------------------------------------------------------
!BOP
!
! !IROUTINE: HetMONITU
!
! !DESCRIPTION: Sets the heterogenous chemistry rate for MONITU
!\\
!\\
! !INTERFACE:
!
    FUNCTION HETMONITU( A, B ) RESULT( HET_MONITU )
!
! !INPUT PARAMETERS:
!
      ! Rate coefficients
      REAL(fp), INTENT(IN) :: A, B
!
! !RETURN VALUE:
!
      REAL(fp)             :: HET_MONITU
!
! !REMARKS:
!
! !REVISION HISTORY:
!  14 Jul 2017 - M. Sulprizio- Initial version based on SEAC4RS code and Fisher
!                              et al. 2016.
!EOP
!------------------------------------------------------------------------------
!BOC
!
! !LOCAL VARIABLES:
!
      LOGICAL  :: DO_EDUCT
      INTEGER  :: N
      REAL(fp) :: XSTKCF, ADJUSTEDRATE

      ! Initialize
      HET_MONITU   = 0.0_fp
      ADJUSTEDRATE = 0.0_fp
      XSTKCF       = 0.0_fp

      ! Don't do PSC rate adjustment
      DO_EDUCT     = .FALSE.

      ! Loop over aerosol types
      DO N = 1, NAEROTYPE

         ! Define gamma
         IF (N.eq.8 .and. RELHUM >= CRITRH) THEN
            XSTKCF = B
         ENDIF

         IF (N.eq.13) THEN
            ! Calculate for stratospheric liquid aerosol
            ! Note that XSTKCF is actually a premultiplying
            ! factor in this case, including c-bar
            ADJUSTEDRATE = XAREA(N) * XSTKCF
         ELSE
            ! Reaction rate for surface of aerosol
            ADJUSTEDRATE=ARSL1K(XAREA(N),XRADI(N),XDENA,XSTKCF,XTEMP, &
                               (A**0.5_FP))
         ENDIF

         IF ( DO_EDUCT .and. N > 12 ) THEN
            ! PSC reaction - prevent excessive reaction rate
            IF (ADJUSTEDRATE.gt.(1.e+0_fp/HetMinLife)) THEN
               ADJUSTEDRATE = 1.e+0_fp/HetMinLife
            ENDIF
         ENDIF

         ! Add to overall reaction rate
         HET_MONITU = HET_MONITU + ADJUSTEDRATE
      END DO

    END FUNCTIOn HETMONITU
!EOC
!------------------------------------------------------------------------------
!                  GEOS-Chem Global Chemical Transport Model                  !
!------------------------------------------------------------------------------
!BOP
!
! !IROUTINE: HetHONIT
!
! !DESCRIPTION: Sets the heterogenous chemistry rate for HONIT
!\\
!\\
! !INTERFACE:
!
    FUNCTION HETHONIT( A, B ) RESULT( HET_HONIT )
!
! !INPUT PARAMETERS:
!
      ! Rate coefficients
      REAL(fp), INTENT(IN) :: A, B
!
! !RETURN VALUE:
!
      REAL(fp)             :: HET_HONIT
!
! !REMARKS:
!
! !REVISION HISTORY:
!  14 Jul 2017 - M. Sulprizio- Initial version based on SEAC4RS code and Fisher
!                              et al. 2016.
!EOP
!------------------------------------------------------------------------------
!BOC
!
! !LOCAL VARIABLES:
!
      LOGICAL  :: DO_EDUCT
      INTEGER  :: N
      REAL(fp) :: XSTKCF, ADJUSTEDRATE

      ! Initialize
      HET_HONIT    = 0.0_fp
      ADJUSTEDRATE = 0.0_fp
      XSTKCF       = 0.0_fp

      ! Don't do PSC rate adjustment
      DO_EDUCT     = .FALSE.

      ! Loop over aerosol types
      DO N = 1, NAEROTYPE

         ! Define gamma
         IF (N.eq.8 .and. RELHUM >= CRITRH) THEN
            XSTKCF = B
         ENDIF

         IF (N.eq.13) THEN
            ! Calculate for stratospheric liquid aerosol
            ! Note that XSTKCF is actually a premultiplying
            ! factor in this case, including c-bar
            ADJUSTEDRATE = XAREA(N) * XSTKCF
         ELSE
            ! Reaction rate for surface of aerosol
            ADJUSTEDRATE=ARSL1K(XAREA(N),XRADI(N),XDENA,XSTKCF,XTEMP, &
                               (A**0.5_FP))
         ENDIF

         IF ( DO_EDUCT .and. N > 12 ) THEN
            ! PSC reaction - prevent excessive reaction rate
            IF (ADJUSTEDRATE.gt.(1.e+0_fp/HetMinLife)) THEN
               ADJUSTEDRATE = 1.e+0_fp/HetMinLife
            ENDIF
         ENDIF

         ! Add to overall reaction rate
         HET_HONIT = HET_HONIT + ADJUSTEDRATE
      END DO

    END FUNCTIOn HETHONIT
!EOC
!------------------------------------------------------------------------------
!                  GEOS-Chem Global Chemical Transport Model                  !
!------------------------------------------------------------------------------
!BOP
!
! !IROUTINE: HetIONITA
!
! !DESCRIPTION: Sets the heterogenous chemistry rate for IONITA: Aerosol-phase
!  organic nitrate formed from monoterpene precursors.
!\\
!\\
! !INTERFACE:
!
    FUNCTION HETIONITA( A, B ) RESULT( HET_IONITA )
!
! !INPUT PARAMETERS:
!
      ! Rate coefficients
      REAL(fp), INTENT(IN) :: A, B
!
! !RETURN VALUE:
!
      REAL(fp)             :: HET_IONITA
!
! !REMARKS:
!
! !REVISION HISTORY:
!  14 Jul 2017 - M. Sulprizio- Initial version based on SEAC4RS code and Fisher
!                              et al. 2016.
!EOP
!------------------------------------------------------------------------------
!BOC
!
! !LOCAL VARIABLES:
!
      LOGICAL  :: DO_EDUCT
      INTEGER  :: N
      REAL(fp) :: XSTKCF, ADJUSTEDRATE

      ! Initialize
      HET_IONITA   = 0.0_fp
      ADJUSTEDRATE = 0.0_fp
      XSTKCF       = 0.0_fp

      ! Don't do PSC rate adjustment
      DO_EDUCT     = .FALSE.

      ! Loop over aerosol types
      DO N = 1, NAEROTYPE

         ! Define gamma for IONITA
         ! Imposed lifetime = 1 hour (Fisher et al., 2016)
         XSTKCF = 2.78e-4_fp

         IF (N.eq.13) THEN
            ! Calculate for stratospheric liquid aerosol
            ! Note that XSTKCF is actually a premultiplying
            ! factor in this case, including c-bar
            ADJUSTEDRATE = XAREA(N) * XSTKCF
         ELSE
            ! Reaction rate for surface of aerosol
            ADJUSTEDRATE=ARSL1K(XAREA(N),XRADI(N),XDENA,XSTKCF,XTEMP, &
                               (A**0.5_FP))
         ENDIF

         IF ( DO_EDUCT .and. N > 12 ) THEN
            ! PSC reaction - prevent excessive reaction rate
            IF (ADJUSTEDRATE.gt.(1.e+0_fp/HetMinLife)) THEN
               ADJUSTEDRATE = 1.e+0_fp/HetMinLife
            ENDIF
         ENDIF

         ! Add to overall reaction rate
         !HET_IONITA = HET_IONITA + ADJUSTEDRATE

      END DO
      HET_IONITA = 2.78e-4_fp

    END FUNCTIOn HETIONITA
!EOC
!------------------------------------------------------------------------------
!                  GEOS-Chem Global Chemical Transport Model                  !
!------------------------------------------------------------------------------
!BOP
!
! !IROUTINE: HetMONITA
!
! !DESCRIPTION: Sets the heterogenous chemistry rate for MONITA: Aerosol-phase
!  organic nitrate formed from monoterpene precursors.
!\\
!\\
! !INTERFACE:
!
    FUNCTION HETMONITA( A, B ) RESULT( HET_MONITA )
!
! !INPUT PARAMETERS:
!
      ! Rate coefficients
      REAL(fp), INTENT(IN) :: A, B
!
! !RETURN VALUE:
!
      REAL(fp)             :: HET_MONITA
!
! !REMARKS:
!
! !REVISION HISTORY:
!  14 Jul 2017 - M. Sulprizio- Initial version based on SEAC4RS code and Fisher
!                              et al. 2016.
!EOP
!------------------------------------------------------------------------------
!BOC
!
! !LOCAL VARIABLES:
!
      LOGICAL  :: DO_EDUCT
      INTEGER  :: N
      REAL(fp) :: XSTKCF, ADJUSTEDRATE

      ! Initialize
      HET_MONITA   = 0.0_fp
      ADJUSTEDRATE = 0.0_fp
      XSTKCF       = 0.0_fp

      ! Don't do PSC rate adjustment
      DO_EDUCT     = .FALSE.

      ! Loop over aerosol types
      DO N = 1, NAEROTYPE

         ! Define gamma for MONITA
         ! Imposed lifetime = 1 hour (Fisher et al., 2016)
         XSTKCF = 2.78e-4_fp

         IF (N.eq.13) THEN
            ! Calculate for stratospheric liquid aerosol
            ! Note that XSTKCF is actually a premultiplying
            ! factor in this case, including c-bar
            ADJUSTEDRATE = XAREA(N) * XSTKCF
         ELSE
            ! Reaction rate for surface of aerosol
            ADJUSTEDRATE=ARSL1K(XAREA(N),XRADI(N),XDENA,XSTKCF,XTEMP, &
                               (A**0.5_FP))
         ENDIF

         IF ( DO_EDUCT .and. N > 12 ) THEN
            ! PSC reaction - prevent excessive reaction rate
            IF (ADJUSTEDRATE.gt.(1.e+0_fp/HetMinLife)) THEN
               ADJUSTEDRATE = 1.e+0_fp/HetMinLife
            ENDIF
         ENDIF

         ! Add to overall reaction rate
         !HET_MONITA = HET_MONITA + ADJUSTEDRATE
      END DO

      HET_MONITA = 2.78e-4_fp

    END FUNCTIOn HETMONITA
!EOC
!------------------------------------------------------------------------------
!                  GEOS-Chem Global Chemical Transport Model                  !
!------------------------------------------------------------------------------
!BOP
!
! !IROUTINE: HetOH
!
! !DESCRIPTION: Set heterogenous chemistry rate for N2O5 with Cl-.
!\\
!\\
! !INTERFACE:
!
    FUNCTION HETOH(denAir, rAer, AAer, TK, C_X) RESULT( kISum )
!
! !INPUT PARAMETERS:
!
      REAL(fp), INTENT(IN) :: denAir      ! Density of air (#/cm3)
      REAL(fp), INTENT(IN) :: rAer        ! Radius of aerosol (cm)
      REAL(fp), INTENT(IN) :: AAer        ! Area of aerosol (cm2/cm3)
      REAL(fp), INTENT(IN) :: TK          ! Temperature (K)
      REAL(fp), INTENT(IN) :: C_X         ! Cl- concentration (mol/L)
!
! !RETURN VALUE:
!
      REAL(fp)             :: kISum
!
! !REMARKS:
!
! !REVISION HISTORY:
!  12 Mar 2018 - X. Wang  - Initial version
!EOP
!------------------------------------------------------------------------------
!BOC
!
! !LOCAL VARIABLES:
!
      INTEGER  :: N
      REAL(fp) :: XSTKCF
      Real(fp), Parameter :: XMolWeight=17.0e+0_fp
      Real(fp), Parameter :: XSQM=SQRT(XMolWeight)
!
! !DEFINED PARAMETERS:
!
      ! Initialize
      kISum        = 0.0_fp
      XSTKCF       = 0.0_fp

      XSTKCF = 0.04_fp * C_X   !Knipping and Dabdub (2002)

      ! Reaction rate
      kISum = ARSL1K( AAer, rAer, denAir, XSTKCF, XTEMP, XSQM )

    END FUNCTION HETOH
!EOC
!------------------------------------------------------------------------------
!                  GEOS-Chem Global Chemical Transport Model                  !
!------------------------------------------------------------------------------
!BOP
!
! !IROUTINE: HetN2O5_SS
!
! !DESCRIPTION: Set heterogenous chemistry rate for N2O5 on Cl- containing
! aerosols. This reaction follows the N2O5 + Cl- channel.
!\\
!\\
! !INTERFACE:
!
    FUNCTION HETN2O5_SS(CldFr, X) RESULT( kISum )
!
! !INPUT PARAMETERS:
!
      REAL(fp), INTENT(IN) :: CldFr       ! Cloud fraction
      INTEGER,  INTENT(IN) :: X           ! X = 1 fine; 2 coarse
!
! !RETURN VALUE:
!
      REAL(fp)             :: kISum(3) !(1) = rate coefficient, (2) = gamma, (3) = phi
!
! !REMARKS:
!
! !REVISION HISTORY:
!  29 Mar 2016 - R. Yantosca - Added ProTeX header
!  01 Apr 2016 - R. Yantosca - Define N, XSTKCF, ADJUSTEDRATE locally
!  01 Apr 2016 - R. Yantosca - Replace KII_KI with DO_EDUCT local variable
!  15 Jan 2018 - X. Wang     - Updated function for Cl-(p) simulation
!  13 Dec 2018 - E. McDuffie - Update to report ClNO2 yield & N2O5 gamma
!  18 May 2020 - X. Wang     - Merged N2O5 uptake and chlorine chemistry
!EOP
!------------------------------------------------------------------------------
!BOC
!
! !LOCAL VARIABLES:
!
      INTEGER  :: N
      REAL(fp) :: XSTKCF, output(4)
      REAL(fp) :: GAM_N2O5, r_gp
      REAL(fp) :: ClNO2_yield, kClNO2, Rp, SA
      Real(fp), Parameter :: XMolWeight=108.0e+0_fp
      Real(fp), Parameter :: XSQM=SQRT(XMolWeight)
!
! !DEFINED PARAMETERS:
!
      ! Initialize
      kISum        = 0.0_fp
      XSTKCF       = 0.0_fp
      ClNO2_yield   = 0.0_fp    !ClNO2 production yield (for future update)
      kClNO2        = 0.0_fp
      output        = 0.0_fp    !temporary variable
      Rp            = 0.0_fp    !Total SNA+ORG radius
      SA            = 0.0_fp    !Total SNA+ORG surface area

      IF (X .EQ. 1) THEN
         ! Properties of inorganic (sulfate-nitrate-ammonium-sea salt) coated
         ! with organics
         output = N2O5_InorgOrg( AClVOL, XVOL(10), XH2O(8), XH2O(10), &
                  AClRadi, SPC_NIT, SPC_fCl,   TEMPK,    RELHUM )
      ELSEIF (X .eq. 2) THEN
         output = N2O5_InorgOrg( XVOL(12), 0e+0_fp, XH2O(12), 0e+0_fp, &
                  XRADI(12), SPC_NITs, SPC_cCl,  TEMPK,    RELHUM )
      ENDIF

      ! Gamma
      XSTKCF = output(1)
      ! ClNO2 yield, fraction [0,1]
      IF (X .EQ. 1) THEN
         ! Reduce ClNO2 production yield on fine inorganic+organic aerosol by 75%,
         ! this is based on the analysis of WINTER observations in McDuffie
         ! et al., JGR, 2018
         ClNO2_yield = output(2)*0.25_fp
      ELSEIF (X .eq. 2) THEN
         ClNO2_yield = output(2)
      ENDIF
      ! Particle radius with coating, cm
      Rp     = output(3)
      ! Surface area of coated particles, cm2/cm3
      SA     = output(4)

      ! Total loss rate of N2O5 (kN2O5) on SNA+ORG+SSA aerosol
      kISum(1) = ARSL1K( (1-CldFr)*SA, Rp, XDENA, XSTKCF, XTEMP, XSQM )
      kISum(1) = ClNO2_yield * kISum(1)

      kISum(2) = XSTKCF
      kISum(3) = ClNO2_yield

    END FUNCTION HETN2O5_SS
!EOC
!------------------------------------------------------------------------------
!                  GEOS-Chem Global Chemical Transport Model                  !
!------------------------------------------------------------------------------
!BOP
!
! !IROUTINE: HetN2O5_HCl
!
! !DESCRIPTION: Set heterogenous chemistry rate for N2O5(g) + HCl(l,s)
!  in polar stratospheric clouds and on tropospheric sulfate aerosol.
!\\
!\\
! !INTERFACE:
!
    FUNCTION HETN2O5_HCl( A, B, Input_Opt ) RESULT( kISum )
!
! !INPUT PARAMETERS:
!
      REAL(fp),       INTENT(IN) :: A, B       ! Rate coefficients
      TYPE(OptInput), INTENT(IN) :: Input_Opt  ! Input Options object
!
! !RETURN VALUE:
!
      REAL(fp)                   :: kISum
!
! !REMARKS:
!  This routine is only activated for UCX-based mechanisms.
!
! !REVISION HISTORY:
!  29 Jan 2016 - M. Sulprizio- Initial version, adapted from code previously
!                              in calcrate.F
!  29 Mar 2016 - R. Yantosca - Added ProTeX header
!  01 Apr 2016 - R. Yantosca - Define N, XSTKCF, ADJUSTEDRATE locally
!  01 Apr 2016 - R. Yantosca - Replace KII_KI with DO_EDUCT local variable
!  04 May 2016 - M. Sulprizio- Add fixes for setting rate if not a STRATBOX
!  24 Dec 2016 - S. D. Eastham - Extended into the troposphere. Also now use the
!                              standard N2O5 calculation to establish gamma for
!                              sulfate, rather than relying on a fixed factor.
!  03 Jan 2018 - M. Sulprizio  - Replace UCX CPP switch with Input_Opt%LUCX
!  13 Dec 2018 - E. McDuffie - Now report kN2O5 and SA-weighted gamma
!  25 May 2020 - X. Wang     - Remove reporting gamma since this is only for
!                              stratosphere
!EOP
!------------------------------------------------------------------------------
!BOC
!
! !LOCAL VARIABLES:
!
      INTEGER  :: N
      REAL(fp) :: XSTKCF, ADJUSTEDRATE, SA_total

      ! Initialize
      kISum        = 0.0_fp
      ADJUSTEDRATE = 0.0_fp
      XSTKCF       = 0.0_fp
      SA_total     = 0.0_fp

      ! Loop over aerosol types
      DO N = 1, NAEROTYPE

         ! Assume zero
         XStkCf = 0.0e+0_fp

	 ! restore stratosphere only limitation - TMS 17/04/10
         IF ( STRATBOX ) THEN
            IF (N.eq.8) THEN
               ! Fixed gamma?
               !XSTKCF = 0.1e-4_fp ! Sulfate
               ! RH dependence
               ! Note gamma calculation on sulfate in troposphere uses
               ! the McDuffie parameterization (func: HetN2O5())
      	       XSTKCF = N2O5( N, TEMPK, RELHUM )
	    ENDIF
         ENDIF

         ! For UCX-based mechanisms only consider PSC reactions in strat
         IF ( Input_Opt%LUCX .and. STRATBOX ) THEN
            IF (N.eq.13) THEN
               XSTKCF = KHETI_SLA(2)
            ELSEIF (N.eq.14) THEN
               IF (NATSURFACE) THEN
                  XSTKCF = 0.003e+0_fp ! NAT
               ELSE
                  XSTKCF = 0.03e+0_fp ! Ice
               ENDIF
            ENDIF
         ENDIF

         IF (XStkCf.gt.0.0e+0_fp) THEN
            IF (N.eq.13) THEN
               ! Calculate for stratospheric liquid aerosol
               ! Note that XSTKCF is actually a premultiplying
               ! factor in this case, including c-bar
               ADJUSTEDRATE = XAREA(N) * XSTKCF
            ELSE
               ! Reaction rate for surface of aerosol
               ADJUSTEDRATE=ARSL1K(XAREA(N),XRADI(N),XDENA,XSTKCF,XTEMP, &
                                  (A**0.5_FP))
            ENDIF

            ! Add to overall reaction rate
            kISum = kISum + ADJUSTEDRATE
         ENDIF

      END DO

    END FUNCTION HETN2O5_HCl
!EOC
!------------------------------------------------------------------------------
!                  GEOS-Chem Global Chemical Transport Model                  !
!------------------------------------------------------------------------------
!BOP
!
! !IROUTINE: HetHXUptake
!
! !DESCRIPTION: Sets the uptake rate of HCl and HBr on sea salt using Johan
!  Schmidt's updated code.
!\\
!\\
! !INTERFACE:
!
    FUNCTION HETHXUptake( denAir, rAer, AAer, TK, X ) RESULT( kISum )
!
! !INPUT PARAMETERS:
!
      REAL(fp), INTENT(IN) :: denAir      ! Density of air (#/cm3)
      REAL(fp), INTENT(IN) :: rAer        ! Radius of aerosol (cm)
      REAL(fp), INTENT(IN) :: AAer        ! Area of aerosol (cm2/cm3)
      REAL(fp), INTENT(IN) :: TK          ! Temperature (K)
      INTEGER,  INTENT(IN) :: X           ! 1: Cl-, 2: Br-
!
! !RETURN VALUE:
!
      REAL(fp)             :: kISum
!
! !REMARKS:
!
! !REVISION HISTORY:
!  29 Mar 2016 - R. Yantosca - Added ProTeX header
!  01 Apr 2016 - R. Yantosca - Define N, XSTKCF, ADJUSTEDRATE locally
!  01 Apr 2016 - R. Yantosca - Replace KII_KI with DO_EDUCT local variable
!  22 Dec 2016 - S. D. Eastham - Updated code based on Johan Schmidt's work
!EOP
!------------------------------------------------------------------------------
!BOC
!
! !LOCAL VARIABLES:
!
      INTEGER  :: N
      REAL(fp) :: XSTKCF, ADJUSTEDRATE, XSqM
      Real(fp), Parameter :: XMolWeightHCl=36.5e+0_fp
      Real(fp), Parameter :: XSqMHCl=SQRT(XMolWeightHCl)
      Real(fp), Parameter :: XMolWeightHBr=81.0e+0_fp
      Real(fp), Parameter :: XSqMHBr=SQRT(XMolWeightHBr)

      ! Initialize
      kISum        = 0.0_fp

      ! Select between halogens
      IF (X.eq.1) THEN
         ! This would never be used since HCl uptake is
         ! handled by ISSOROPIA now, xnw 1/25/18
         XSqM = XSqMHCl
      ELSEIF (X.eq.2) THEN
         XSqM = XSqMHBr
      ENDIF

      XStkCf = Gamma_HX_Uptake( rAer, denAir, X, TK )

      ! Reaction rate for surface of aerosol
      kISum = Arsl1K(AAer,rAer,denAir,XStkCf,XTemp,XSqM)

    END FUNCTION HETHXUptake
!EOC
!------------------------------------------------------------------------------
!                  GEOS-Chem Global Chemical Transport Model                  !
!------------------------------------------------------------------------------
!BOP
!
! !IROUTINE: HetO3_SS
!
! !DESCRIPTION: Sets the O3 + Br- (in sea salt) rate using Johan
!  Schmidt's updated code.
!\\
!\\
! !INTERFACE:
!
    FUNCTION HETO3_SS( denAir, rAer, AAer, alkAer, TK, halConc, O3Conc, H  ) &
                     RESULT( kISum )
!
! !INPUT PARAMETERS:
!
      REAL(fp),       INTENT(IN) :: denAir   ! Density of air (#/cm3)
      REAL(fp),       INTENT(IN) :: rAer     ! Radius of aerosol (cm)
      REAL(fp),       INTENT(IN) :: AAer     ! Area of aerosol (cm2/cm3)
      REAL(fp),       INTENT(IN) :: alkAer   ! Aerosol alkalinity (?)
      REAL(fp),       INTENT(IN) :: TK       ! Temperature (K)
      REAL(fp),       INTENT(IN) :: halConc  ! Halide concentration (mol/L)
      REAL(fp),       INTENT(IN) :: O3Conc   ! Ozone concentration (#/cm3)
      TYPE(HetState), POINTER    :: H        ! Hetchem species metadata
!
! !RETURN VALUE:
!
      REAL(fp)                   :: kISum    ! Rxn rate O3 + Br- in sea salt
!
! !REVISION HISTORY:
!  29 Mar 2016 - R. Yantosca - Added ProTeX header
!  01 Apr 2016 - R. Yantosca - Define N, XSTKCF, ADJUSTEDRATE locally
!  01 Apr 2016 - R. Yantosca - Replace KII_KI with DO_EDUCT local variable
!  22 Dec 2016 - S. D. Eastham - Updated code based on Johan Schmidt's work
!EOP
!------------------------------------------------------------------------------
!BOC
!
! !LOCAL VARIABLES:
!
      REAL(fp) :: XSTKCF, XSQM

      ! Initialize
      kISum = 0.0_fp
      XSQM  = SQRT( H%O3%MW_g )

      ! Reaction can only proceed on acidic aerosol
      IF ( alkAer > 0.05_fp ) THEN
         XStkCf = 0.0_fp
      ELSE
         XStkCf = Gamma_O3_Br( rAer, denAir, TK, halConc, O3Conc, H )
      ENDIF

      ! Reaction rate for surface of aerosol
      kISum = Arsl1K( AAer, rAer, denAir, XStkCf, XTemp, XSqM )

    END FUNCTION HETO3_SS
!EOC
!------------------------------------------------------------------------------
!                  GEOS-Chem Global Chemical Transport Model                  !
!------------------------------------------------------------------------------
!BOP
!
! !IROUTINE: HetNO3_Cl
!
! !DESCRIPTION: Sets the NO3(g) hypsis rate on Cl-.
!\\
!\\
! !INTERFACE:
!
    FUNCTION HETNO3_Cl( denAir, rAer, AAer, TK, clConc, X, H ) RESULT( kISum )
!
! !INPUT PARAMETERS:
!
      REAL(fp),       INTENT(IN) :: denAir   ! Density of air (#/cm3)
      REAL(fp),       INTENT(IN) :: rAer     ! Radius of aerosol (cm)
      REAL(fp),       INTENT(IN) :: AAer     ! Area of aerosol (cm2/cm3)
      REAL(fp),       INTENT(IN) :: TK       ! Temperature (K)
      REAL(fp),       INTENT(IN) :: clConc   ! Cloride concentration (mol/L)
      INTEGER,        INTENT(IN) :: X
      TYPE(HetState), POINTER    :: H        ! Hetchem species metadata
!
! !RETURN VALUE:
!
      REAL(fp)                   :: kISum       ! NO3(g) reaction rate on Cl-
!
! !REVISION HISTORY:
!  14 Mar 2018 - X. Wang - Initial version
!EOP
!------------------------------------------------------------------------------
!BOC
!
! !LOCAL VARIABLES:
!
      REAL(fp) :: XStkCf, XSqM

      ! Initialize
      kISum = 0.0_fp
      XSQM   = SQRT( H%NO3%MW_g )

      ! Compute reactive uptake coefficient
      XStkCf = GAMMA_NO3( rAer, TK, clConc, X, H ) * 0.01_fp

      ! Reaction rate for surface of aerosol
      kISum = Arsl1K( AAer, rAer, denAir, XStkCf, XTemp, XSqM )

    END FUNCTION HETNO3_Cl
!EOC
!------------------------------------------------------------------------------
!                  GEOS-Chem Global Chemical Transport Model                  !
!------------------------------------------------------------------------------
!BOP
!
! !IROUTINE: HetClNO2_TCld
!
! !DESCRIPTION: Sets the rate of the multiphase reaction ClNO2 + Cl-/Br- in
!  troposphere cloud
!\\
!\\
! !INTERFACE:
!
    FUNCTION HETClNO2_TCld( denAir,   rLiq,     rIce,     ALiq,              &
                            AIce,     VAir,     TK,       CldFr,             &
                            pH,       clConc_A, clConc_C, clConc_g,          &
                            brConc_A, brConc_C, brConc_g, X,                 &
                            H                                              ) &
                          RESULT( kISum )
!
! !INPUT PARAMETERS:
!
      REAL(fp),       INTENT(IN) :: denAir      ! Density of air (#/cm3)
      REAL(fp),       INTENT(IN) :: rLiq        ! Radius of liquid cloud
                                                !  droplets (cm)
      REAL(fp),       INTENT(IN) :: rIce        ! Radius of ice cloud
                                                !  crystals (cm)
      REAL(fp),       INTENT(IN) :: ALiq        ! Area of liquid cloud
                                                !  droplets (cm2/cm3)
      REAL(fp),       INTENT(IN) :: AIce        ! Area of ice cloud
                                                !  crystals (cm2/cm3)
      REAL(fp),       INTENT(IN) :: VAir        ! Box volume (cm3)
      REAL(fp),       INTENT(IN) :: TK          ! Temperature (K)
      REAL(fp),       INTENT(IN) :: CldFr       ! Cloud fraction
      REAL(fp),       INTENT(IN) :: clConc_A    ! Fine Chloride
                                                !  concentration (mol/L)
      REAL(fp),       INTENT(IN) :: clConc_C    ! Coarse Chloride
                                                !  concentration (mol/L)
      REAL(fp),       INTENT(IN) :: clConc_g
      REAL(fp),       INTENT(IN) :: brConc_A    ! Fine Bromide
                                                !  concentration (mol/L)
      REAL(fp),       INTENT(IN) :: brConc_C    ! Coarse Bromide
                                                !  concentration (mol/L)
      REAL(fp),       INTENT(IN) :: brConc_g
      REAL(fp),       INTENT(IN) :: pH
      INTEGER,        INTENT(IN) :: X           ! 1=fineCl;2=coarseCl;
                                                ! 3=HCl,4=fineBr;5=coarseBr;
                                                ! 6=HBr
      TYPE(HetState), POINTER    :: H           ! Hetchem species metadata
!
! !RETURN VALUE:
!
      REAL(fp)                   :: kISum       ! Rxn rate
!
 !REMARKS:
!
! !REVISION HISTORY:
!  08 Aug 2018 - X. Wang      - Initial version
!EOP
!------------------------------------------------------------------------------
!BOC
!
! !LOCAL VARIABLES:
!
      REAL(fp) :: X1, X2, ADJUSTEDRATE
      REAL(fp) :: GAM_ClNO2, r_gp, clConc, r_ac, brConc, r1
      INTEGER  :: Y

      ! Initialize the return value
      kISum = 0.0_fp

      ! Return if we are in the stratosphere
      ! This skips unneccesary computations & function calls
      IF ( StratBox ) RETURN

      ! Continue initializing
      X1    = 0.0_fp

      ! Cloud halide concentration, put fine and coarse mode together
      clConc = clConc_A + clConc_C + clConc_g
      brConc = brConc_A + brConc_C + brConc_g

      If (X == 1) THEN
         r_ac = clConc_A / clConc
         Y = 1
      ELSEIF (X == 2) THEN
         r_ac = clConc_C / clConc
         Y = 1
      ElSEIF (X == 3) THEN
         r_ac = clConc_g / clConc
         Y = 1
      ELSEIF (X == 4) THEN
         r_ac = brConc_A / brConc
         Y = 2
      ELSEIF (X == 5) THEN
         r_ac = brConc_C / brConc
         Y = 2
      ELSEIF (X == 6) THEN
         r_ac = brConc_g / brConc
         Y = 2
      ENDIF

      CALL GAMMA_ClNO2( rLiq,   denAir, TK,        pH,   clConc,              &
                        brConc, Y,      GAM_ClNO2, r_gp, H                   )
      X1 = GAM_ClNO2
      r1 = r_gp * r_ac

      X2 = 0

      kISum = CloudHet( 'ClNO2', CldFr,  Aliq,  Aice, rLiq, rIce,             &
                         TK,     denAir, H,     X1,    X2,  r1               )

    END FUNCTION HetClNO2_TCld
!EOC
!------------------------------------------------------------------------------
!                  GEOS-Chem Global Chemical Transport Model                  !
!------------------------------------------------------------------------------
!BOP
!
! !IROUTINE: HetClNO2
!
! !DESCRIPTION: Sets the ClNO2 + Cl- (in fine mode) rate.
!\\
!\\
! !INTERFACE:
!
    FUNCTION HETClNO2( denAir, rAer,   AAer,   alkAer, TK,                   &
                       pH,     clConc, brConc, X,      H   ) RESULT( kISum )
!
! !INPUT PARAMETERS:
!
      REAL(fp),       INTENT(IN) :: denAir   ! Density of air (#/cm3)
      REAL(fp),       INTENT(IN) :: rAer     ! Radius of aerosol (cm)
      REAL(fp),       INTENT(IN) :: AAer     ! Area of aerosol (cm2/cm3)
      REAL(fp),       INTENT(IN) :: alkAer   ! Aerosol alkalinity (?)
      REAL(fp),       INTENT(IN) :: TK       ! Temperature (K)
      REAL(fp),       INTENT(IN) :: clConc   ! Cloride concentration (mol/L)
      REAL(fp),       INTENT(IN) :: brConc   ! Bromide concentration (mol/L)
      REAL(fp),       INTENT(IN) :: pH       ! Aerosol pH
      INTEGER,        INTENT(IN) :: X        ! 1: Cl-, 2: Br-
      TYPE(HetState), POINTER    :: H        ! Hetchem species metadata
!
! !RETURN VALUE:
!
      REAL(fp)                   :: kISum
!
! !REVISION HISTORY:
!  14 Mar 2018 - X. Wang - Initial version
!EOP
!------------------------------------------------------------------------------
!BOC
!
! !LOCAL VARIABLES:
!
      REAL(fp) :: XSQM, GAM_ClNO2, r_gp

      ! Initialize
      kISum     = 0.0_fp
      GAM_ClNO2 = 0.0_fp
      r_gp      = 0.0_fp
      XSQM      = SQRT( H%ClNO2%MW_g )

      CALL GAMMA_ClNO2( rAer,   denAir, TK,        pH,   clConc,             &
                        brConc, X,      GAM_ClNO2, r_gp, H                  )

      ! Reaction rate for surface of aerosol
      kISum = Arsl1K( AAer, rAer, denAir, GAM_ClNO2, XTemp, XSqM ) * r_gp

    END FUNCTION HETClNO2
!EOC
!------------------------------------------------------------------------------
!                  GEOS-Chem Global Chemical Transport Model                  !
!------------------------------------------------------------------------------
!BOP
!
! !IROUTINE: Gamma_NO3
!
! !DESCRIPTION: Function GAMMA\_NO3 calculates reactive uptake coef.
!               for NO3 on salts and water
!\\
!\\
! !INTERFACE:
!
    FUNCTION GAMMA_NO3( Radius, T, C_X, X, H ) RESULT( GAM_NO3 )
!
! !USES:
!
      USE PhysConstants, ONLY : Pi, RStarG
!
! !INPUT PARAMETERS:
!
      REAL(fp),       INTENT(IN) :: Radius
      REAL(fp),       INTENT(IN) :: T        ! Temperature (K)
      REAL(fp),       INTENT(IN) :: C_X      ! Cl- Concentration (mol/L)
      INTEGER,        INTENT(IN) :: X        ! X = 1 fine; 2 coarse
      TYPE(HetState), POINTER    :: H        ! Hetchem species metadata
!
! !RETURN VALUE:
!
      REAL(fp)                   :: GAM_NO3  ! Reactive uptake coefficient [1]

!
! !REVISION HISTORY:
!  24 Sep 2015 - J. Schmidt  - Initial version
!  27 Feb 2018 - M. Sulprizio- Obtain Henry's law parameters from species
!                              database in SET_HET instead of hardcoding here
!  16 Mar 2018 - X. Wang - Initial version
!EOP
!------------------------------------------------------------------------------
!BOC
!
! !LOCAL VARIABLES:
!
!
      ! Scalars
      REAL(fp) :: ab, M_X, k_tot, H_X, k1, k2
      REAL(fp) :: cavg, D_l, gb, l_r
      REAL(fp) :: WaterC, Vol
      REAL(fp) :: H_K0_O3

      ! Henry's law [M/atm]
      H_K0_O3 = H%O3%K0 * con_atm_bar
      H_X     = H_K0_O3 * dexp( H%O3%CR * ( 1.0e0_fp/T - 1.0e0_fp/H%O3%TK ) )

      ! O3 mol wt (kg/mol)
      M_X = H%O3%MW_g * 1e-3_fp

      WaterC = AWATER(X) / 18e12_fp !mol/cm3 air
      IF (X == 1) THEN
         Vol = AClAREA * AClRADI * 1.0e-3_fp / 3.0e0_fp !L/cm3 air
      ELSE
         Vol = XAREA(12) * XRADI(12) * 1.0e-3_fp / 3.0e0_fp !L/cm3 air
      ENDIF

      WaterC = WaterC / Vol !mol/L aerosol

      ! HNO3 mol wt (kg/mol)
      M_X = H%NO3%MW_g * 1.0e-3_fp

      ! Mass accommodation coefficient
      ab = 1.3e-2_fp

      cavg = dsqrt(8.0e+0_fp*RStarG*T/(Pi*M_X)) *1.0e2_fp ! thermal velocity (cm/s)

      ! Liquid phase diffusion coefficient [cm2/s] for NO3
      ! (Ammann et al., Atmos. Chem. Phys., 2013)
      D_l  = 1.0e-5_fp

      k1 = 2.76e+6_fp !M-1s-1
      k2 = 23e+0_fp !M-1s-1

      k_tot = k1*C_X + k2*WaterC

      H_X = 0.6e+0_fp !M atm-1
      H_X = H_X * con_atm_bar !M/bar
      l_r = dsqrt(D_l / k_tot)
!
!      IF (K_Tot .EQ. 0.0) THEN
!         K_tot = 1.0e-2_fp
!      ENDIF

      gb = 4.0e0_fp * H_X * con_R * T * l_r * k_tot / cavg

      gb = gb * REACTODIFF_CORR( Radius, l_r)

      GAM_NO3 = 1.0e0_fp / (1.0e0_fp/ab  +  1.0e0_fp/gb)

    END FUNCTION GAMMA_NO3
!EOC
!------------------------------------------------------------------------------
!                  GEOS-Chem Global Chemical Transport Model                  !
!------------------------------------------------------------------------------
!BOP
!
    SUBROUTINE GAMMA_HOCl_CLD( Radius,   n_air, X,    T,                     &
                               C_Y1,     C_Y3,  C_Y4, C_Hp,                  &
                               GAM_HOCl, r_gp,  H                           )
!
! !USES:
!
      USE PhysConstants,      ONLY : Pi, RStarG
!
! !INPUT PARAMETERS:
!
      ! Radius (cm), n_air (#/cm), and X (1 for Cl and 2 for Br)
      REAL(fp),       INTENT(IN)  :: Radius   ! Radius (cm)
      REAL(fp),       INTENT(IN)  :: n_air    ! n_air (#/cm)
      INTEGER,        INTENT(IN)  :: X        ! 1=Cl-,2=HSO3-/SO3--
      REAL(fp),       INTENT(IN)  :: T        ! Temperature (K)
      REAL(fp),       INTENT(IN)  :: C_Y1     ! Concentration (mol/L)
      REAL(fp),       INTENT(IN)  :: C_Y3     ! Concentration (mol/L)
      REAL(fp),       INTENT(IN)  :: C_Y4     ! Concentration (mol/L)
      REAL(fp),       INTENT(IN)  :: C_Hp     ! Concentration (mol/L)
      TYPE(HetState), POINTER     :: H        ! Hetchem species metadata
!
! !OUTPUT PARAMETERS:
!
      ! Reactive uptake coefficient (unitless)
      REAL(fp),       INTENT(OUT) :: GAM_HOCl
      REAL(fp),       INTENT(OUT) :: r_gp
!
! !REVISION HISTORY:
!  01 Nov 2018 - X. Wang   - Initial version
!EOP
!------------------------------------------------------------------------------
!BOC
!
! !LOCAL VARIABLES:
!
      ! Scalars
      REAL(fp) :: ab,     M_X,  k1,  k2,  H_X,   C_Y2
      REAL(fp) :: gb_tot, cavg, D_l, l_r, k_tot, H_HOCl

      C_Y2     = C_Y3 + C_Y4

      ! MW of HOCl (kg/mol)
      M_X      = H%HOCl%MW_g * 1.0e-3_fp

      ! Mass accommodation coefficient
      ab       = 0.8_fp

      ! thermal velocity (cm/s)
      cavg     = dsqrt( 8.0_fp * RStarG * T / ( Pi * M_X) ) *1.0e2_fp

      ! Liquid phase diffusion coefficient [cm2/s] for HOCl
      ! (Ammann et al., Atmos. Chem. Phys., 2013)
      D_l      = 2.0e-5_fp

      k1       = 1.5e+4_fp !M-1 s-1
      k2       = 2.8e+5_fp !M-1 s-1 Liu and Abbatt, Geophys. Res. Lett., 2020
      k_tot    = k1 * C_Hp * C_Y1                                            &
               + k2 * C_Y2

      ! Henry's law
      H_HOCl   = H%HOCl%K0 * con_atm_bar
      H_X      = H_HOCl * dexp( H%HOCl%CR * ( 1.0_fp/T - 1.0_fp/H%HOCl%TK ) )

      l_r      = dsqrt( D_l / k_tot )
      gb_tot   = 4.0_fp * H_X * con_R * T * l_r * k_tot / cavg
      gb_tot   = gb_tot * REACTODIFF_CORR( Radius, l_r )

      ! Reactive uptake coefficient [unitless]
      GAM_HOCl = 1.0_fp / ( 1.0_fp/ab  +  1.0_fp/gb_tot )

      ! turn off HOCl+S(IV), Xuan Wang
      !gb2 = 0.0e0_fp

      IF ( X==1 ) THEN
         r_gp = k1 * C_Hp * C_Y1  /k_tot
      ELSEIF ( X==2 ) THEN
         r_gp = k2 * C_Y2 / k_tot
      ENDIF

    END SUBROUTINE GAMMA_HOCl_CLD
!EOC
!------------------------------------------------------------------------------
!                  GEOS-Chem Global Chemical Transport Model                  !
!------------------------------------------------------------------------------
!BOP
!
! !IROUTINE: Gamma_HOCl_AER
!
! !DESCRIPTION: Function GAMMA\_HOCl calculates reactive uptake coef.
!               for HOCL + Cl-
!\\
!\\
! !INTERFACE:
!
    FUNCTION GAMMA_HOCl_AER( Radius, n_air, T, C_H, C_X, H ) RESULT(GAM_HOCl)
!
! !USES:
!
      USE PhysConstants, ONLY : Pi, RStarG
!
! !INPUT PARAMETERS:
!
      REAL(fp),       INTENT(IN) :: Radius   ! Radius (cm)
      REAL(fp),       INTENT(IN) :: n_air    ! n_air (#/cm)
      REAL(fp),       INTENT(IN) :: T        ! Temperature (K)
      REAL(fp),       INTENT(IN) :: C_H      ! H+ concentration
      REAL(fp),       INTENT(IN) :: C_X      ! Cl- Concentration (mol/L)
      TYPE(HetState), POINTER    :: H        ! Hetchem species metadata
!
! !RETURN VALUE:
!
      ! Reactive uptake coefficient (unitless)
      REAL(fp)                   :: GAM_HOCl
!
! !REVISION HISTORY:
!  16 Mar 2018 - X. Wang - Initial version
!EOP
!------------------------------------------------------------------------------
!BOC
!
! !LOCAL VARIABLES:
!
      ! Scalars
      REAL(fp) :: ab, M_X, k_ter, H_X, H_HOCl, cavg, D_l, gb, l_r

      ! MW of HOCl (kg/mol)
      M_X      = H%HOCl%MW_g * 1.0e-2_fp

      ! Mass accommodation coefficient
      ab       = 0.8_fp

      ! thermal velocity (cm/s)
      cavg     = dsqrt( 8.0_fp * RStarG * T / ( Pi * M_X ) ) *1.0e2_fp

      ! Liquid phase diffusion coefficient [cm2/s] for HOCl
      ! (Ammann et al., Atmos. Chem. Phys., 2013)
      D_l      = 2.0e-5_fp

      k_ter    = 1.5e+4_fp                 ! M-1s-1
      H_HOCl   = H%HOCl%K0 * con_atm_bar   ! M/bar
      H_X      = H_HOCl*dexp( H%HOCl%CR *( 1.0_fp/T - 1.0_fp/H%HOCl%TK ) )

      l_r = dsqrt(D_l / (k_ter * C_H * C_X))
      gb       = 4.0_fp * H_X * con_R * T * l_r * k_ter * C_H * C_X / cavg
      gb       = gb * REACTODIFF_CORR( Radius, l_r)

      GAM_HOCl = 1.0_fp / (1.0_fp/ab  +  1.0_fp/gb)

      !GAM_HOCl = MIN(GAM_HOCl, 2.0e-4_fp)

    END FUNCTION GAMMA_HOCl_AER

!EOC
!------------------------------------------------------------------------------
!                  GEOS-Chem Global Chemical Transport Model                  !
!------------------------------------------------------------------------------
!BOP
!
! !IROUTINE: Gamma_ClNO2
!
! !DESCRIPTION: Function GAMMA\_ClNO2 calculates reactive uptake coef.
!               for ClNO2 + Cl-/Br-
!\\
!\\
! !INTERFACE:
!
    SUBROUTINE GAMMA_ClNO2( Radius, n_air, T,         pH,   C_X1,            &
                            C_X2,   X,     GAM_ClNO2, r_gp, H               )
!
! !USES:
!
      USE PhysConstants, ONLY : Pi, RStarG
!
! !INPUT PARAMETERS:
!
      REAL(fp),       INTENT(IN)   :: Radius   ! Radius (cm)
      REAL(fp),       INTENT(IN)   :: n_air    ! n_air (#/cm)
      REAL(fp),       INTENT(IN)   :: T        ! Temperature (K)
      REAL(fp),       INTENT(IN)   :: C_X1     ! Cl-/Br- Concentration (mol/L)
      REAL(fp),       INTENT(IN)   :: C_X2     ! Cl-/Br- Concentration (mol/L)
      INTEGER,        INTENT(IN)   :: X        ! 1=Cl-,2=Br-
      REAL(fp),       INTENT(IN)   :: pH
      TYPE(HetState), POINTER      :: H        ! Hetchem species metadata
!
! !OUTPUT PARAMETERS:
!
      ! Reactive uptake coefficient (unitless)
      REAL(fp),       INTENT(OUT)  :: GAM_ClNO2
      REAL(fp),       INTENT(OUT)  :: r_gp
!
! !REVISION HISTORY:
!  25 Jan 2018 - X. Wang - Initial version
!EOP
!------------------------------------------------------------------------------
!BOC
!
! !LOCAL VARIABLES:
!
!
      ! Scalars
      REAL(fp) :: ab, M_X, H_X, fCl, k_tot
      REAL(fp) :: cavg, D_l, k_b1, k_b2, l_r, gb_tot

      ! MW of ClNO2 (kg/mol)
      M_X       = H%ClNO2%MW_g * 1.0e-3_fp

      ! Mass accommodation coefficient
      ab        = 0.01_fp

      ! thermal velocity (cm/s)
      cavg      = dsqrt( 8.0_fp * RStarG * T / ( Pi * M_X ) ) *1.0e2_fp

      ! Liquid phase diffusion coefficient [cm2/s] for ClNO2
      ! (Ammann et al., Atmos. Chem. Phys., 2013)
      D_l       = 1.0e-5_fp
      H_X       = 4.5e-2_fp         !M atm-1
      H_X       = H_X * con_atm_bar !M/bar

      !ClNO2+Cl-
      k_b1      = 1.0e+7_fp !M-1s-1
      IF (pH >= 2) THEN
         k_b1   = 0.0e0_fp
      ENDIF

      !ClNO2+Br-
      k_b2      = 1.01e-1_fp / (H_X*H_X*D_l)

      k_tot     = k_b1*C_X1 + k_b2*C_X2
      l_r       = dsqrt(D_l / k_tot)
      gb_tot    = 4.0_fp * H_X * con_R * T * l_r * k_tot / cavg
      gb_tot    = gb_tot * REACTODIFF_CORR( Radius, l_r )

      GAM_ClNO2 = 1.0_fp / ( 1.0_fp/ab  +  1.0_fp/gb_tot )

      IF ( X==1 ) THEN
         r_gp = k_b1*C_X1 / k_tot
      ELSEIF ( X==2 ) THEN
         r_gp = k_b2*C_X2 / k_tot
      ENDIF

    END SUBROUTINE GAMMA_ClNO2
!EOC
!------------------------------------------------------------------------------
!                  GEOS-Chem Global Chemical Transport Model                  !
!------------------------------------------------------------------------------
!BOP
!
! !IROUTINE: HetClNO3_SS
!
! !DESCRIPTION: Sets the ClNO3 + Br- (in sea salt) rate using Johan
!  Schmidt's updated code.
!\\
!\\
! !INTERFACE:
!
    FUNCTION HETClNO3_SS( denAir, rAer,   AAer, alkAer, TK,                  &
                          clConc, brConc, X,    M,      H   ) RESULT( kISum )
!
! !INPUT PARAMETERS:
!
      REAL(fp),       INTENT(IN) :: denAir   ! Density of air (#/cm3)
      REAL(fp),       INTENT(IN) :: rAer     ! Radius of aerosol (cm)
      REAL(fp),       INTENT(IN) :: AAer     ! Area of aerosol (cm2/cm3)
      REAL(fp),       INTENT(IN) :: alkAer   ! Aerosol alkalinity (?)
      REAL(fp),       INTENT(IN) :: TK       ! Temperature (K)
      REAL(fp),       INTENT(IN) :: clConc   ! Cloride concentration (mol/L)
      REAL(fp),       INTENT(IN) :: brConc   ! Bromide concentration (mol/L)
      Integer,        INTENT(IN) :: X        ! 1: Cl-, 2: Br-
      Integer,        INTENT(IN) :: M        ! 1: fine, 2: coarse
      TYPE(HetState), POINTER    :: H        ! Hetchem species metadata
!
! !RETURN VALUE:
!
      REAL(fp)                   :: kISum    ! Rxn rate ClNO3 + Br- in sea salt
!
! !REMARKS:
!
! !REVISION HISTORY:
!  29 Mar 2016 - R. Yantosca - Added ProTeX header
!  01 Apr 2016 - R. Yantosca - Define N, XSTKCF, ADJUSTEDRATE locally
!  01 Apr 2016 - R. Yantosca - Replace KII_KI with DO_EDUCT local variable
!  22 Dec 2016 - S. D. Eastham - Updated code based on Johan Schmidt's work
!  25 Jan 2018 - X. Wang     - Updated to include both Cl- and Br-
!EOP
!------------------------------------------------------------------------------
!BOC
!
! !LOCAL VARIABLES:
!
      ! Scalars
      INTEGER  :: N
      REAL(fp) :: GAM_ClNO3, r_gp, XSQM

      ! Initialize
      kISum = 0.0_fp
      XSQM  = SQRT( H%ClNO3%MW_g )

      CALL Gamma_ClNO3_AER( rAer,  denAir,  X,         TK,   M,              &
                            clConc, brConc, GAM_ClNO3, r_gp, H              )

      ! Reaction rate for surface of aerosol
      kISum = Arsl1K( AAer, rAer, denAir, GAM_ClNO3, XTemp, XSqM ) * r_gp

    END FUNCTION HETClNO3_SS
!EOC
!------------------------------------------------------------------------------
!                  GEOS-Chem Global Chemical Transport Model                  !
!------------------------------------------------------------------------------
!BOP
!
! !IROUTINE: HetHOBr_SS
!
! !DESCRIPTION: Sets the HOBr + Br- or Cl- (in sea salt) rate using Johan
!  Schmidt's updated code.
!\\
!\\
! !INTERFACE:
!
    FUNCTION HETHOBr_SS( denAir, rAer,   AAer,   alkAer, TK,                 &
                         hConc,  clConc, brConc, X,      H                 ) &
                         RESULT( kISum )
!
! !INPUT PARAMETERS:
!
      REAL(fp),       INTENT(IN) :: denAir      ! Density of air (#/cm3)
      REAL(fp),       INTENT(IN) :: rAer        ! Radius of aerosol (cm)
      REAL(fp),       INTENT(IN) :: AAer        ! Area of aerosol (cm2/cm3)
      REAL(fp),       INTENT(IN) :: alkAer      ! Aerosol alkalinity (?)
      REAL(fp),       INTENT(IN) :: TK          ! Temperature (K)
      REAL(fp),       INTENT(IN) :: hConc       ! H+ concentration (mol/L)
      REAL(fp),       INTENT(IN) :: clConc      ! Cloride concentration (mol/L)
      REAL(fp),       INTENT(IN) :: brConc      ! Bromide concentration (mol/L)
      INTEGER,        INTENT(IN) :: X           ! 1: Cl-, 2: Br-
      TYPE(HetState), POINTER    :: H           ! Hetchem species metadata
!
! !RETURN VALUE:
!
      REAL(fp)             :: kISum
!
! !REVISION HISTORY:
!  29 Mar 2016 - R. Yantosca - Added ProTeX header
!  01 Apr 2016 - R. Yantosca - Define N, XSTKCF, ADJUSTEDRATE locally
!  01 Apr 2016 - R. Yantosca - Replace KII_KI with DO_EDUCT local variable
!  22 Dec 2016 - S. D. Eastham - Updated code based on Johan Schmidt's work
!  01 Dec 2017 - Q.J. Chen     - Updated to account for Cl- and Br- separately;
!                                Now calls routine Gamma_HOBr_AER
!  25 Jam 2018 - X. Wang     - Updated to include Cl-(p)
!EOP
!------------------------------------------------------------------------------
!BOC
!
! !LOCAL VARIABLES:
!
      REAL(fp) :: XSTKCF, GAM_HOBr, r_gp, XSQM

      ! Initialize
      kISum = 0.0_fp
      XSQM  = SQRT( H%HOBr%MW_g )

      ! Reaction can only proceed on acidic aerosol
      IF ( alkAer > 0.05_fp ) THEN
         XStkCf = 0.0_fp
         r_gp   = 0.0_fp
      ELSE
         CALL Gamma_HOBr_AER( rAer,   denAir,  X,       TK,   clConc,        &
                              brConc, hConc,  GAM_HOBr, r_gp, H             )
         XStkCf = GAM_HOBr
      ENDIF

      ! Reaction rate for surface of aerosol
      kISum = Arsl1K( AAer, rAer, denAir, XStkCf, XTemp, XSqM ) * r_gp

    END FUNCTION HETHOBr_SS
!EOC
!------------------------------------------------------------------------------
!                  GEOS-Chem Global Chemical Transport Model                  !
!------------------------------------------------------------------------------
!BOP
!
! !IROUTINE: HetO3_TCld
!
! !DESCRIPTION: Sets the O3 + Br- rate in troposphere cloud
!
!\\
!\\
! !INTERFACE:
!
    FUNCTION HETO3_TCld( denAir,   rLiq,   rIce,  ALiq,     AIce,            &
                         VAir,     TK,     CldFr, brConc_a, brConc_c,        &
                         brConc_g, O3Conc, X,     H                        ) &
                         RESULT( kISum )
!
! !INPUT PARAMETERS:
!
      REAL(fp),       INTENT(IN) :: denAir      ! Density of air (#/cm3)
      REAL(fp),       INTENT(IN) :: rLiq        ! Radius of liquid cloud
                                                !  droplets (cm)
      REAL(fp),       INTENT(IN) :: rIce        ! Radius of ice cloud crystals
                                                !  (cm)
      REAL(fp),       INTENT(IN) :: ALiq        ! Area of liquid cloud droplets
                                                !  (cm2/cm3)
      REAL(fp),       INTENT(IN) :: AIce        ! Area of ice cloud crystals
                                                !  (cm2/cm3)
      REAL(fp),       INTENT(IN) :: VAir        ! Box volume (cm3)
      REAL(fp),       INTENT(IN) :: TK          ! Temperature (K)
      REAL(fp),       INTENT(IN) :: CldFr       ! Cloud fraction
      REAL(fp),       INTENT(IN) :: brConc_a    ! Bromide concentration (mol/L)
      REAL(fp),       INTENT(IN) :: brConc_c    ! Bromide concentration (mol/L)
      REAL(fp),       INTENT(IN) :: brConc_g    ! Bromide concentration (mol/L)
      REAL(fp),       INTENT(IN) :: O3Conc      ! Ozone concentration (mol/L)
      INTEGER,        INTENT(IN) :: X           ! X=1 _a; 2 _c; 3 _g
      TYPE(HetState), POINTER    :: H           ! Hetchem species metadata
!
! !RETURN VALUE:
!
      REAL(fp)                   :: kISum
!
! !REVISION HISTORY:
!  08 Jun 2019 - X. Wang     - Initial version
!EOP
!------------------------------------------------------------------------------
!BOC
!
! !LOCAL VARIABLES:
!
      ! Scalars
      INTEGER  :: N
      REAL(fp) :: brConc, r_ac, X1, X2

      ! Initialize the return value
      kISum  = 0.0_fp

      ! Return if we are in the stratosphere
      ! This skips unneeded computations & function calls
      IF ( StratBox ) RETURN

      ! Continue initializing
      r_ac   = 0.0_fp
      brConc = 0.0_fp
      X1     = 0.0_fp

      brConc = brConc_a + brConc_g + brConc_c

      IF (X.EQ.1) THEN
         r_ac = brConc_a / brConc
      ELSE IF (X .EQ. 2) THEN
         r_ac = brConc_c / brConc
      ELSE
         r_ac = brConc_g / brConc
      ENDIF

      ! Reaction on liquid clouds (tropospheric only)
      X1 = Gamma_O3_Br( rLiq, denAir, TK, brConc, O3Conc, H )
      X2 = 0.0_fp
      kISum = CloudHet( 'O3', CldFr,  Aliq, Aice, rLiq, rIce,               &
                         TK,  denAir, H,    X1,   X2,   r_ac               )

    END FUNCTION HETO3_TCld
!EOC
!------------------------------------------------------------------------------
!                  GEOS-Chem Global Chemical Transport Model                  !
!------------------------------------------------------------------------------
!BOP
!
! !IROUTINE: Gamma_O3_Br
!
! !DESCRIPTION: Function GAMMA\_O3\_Br calculates reactive uptake coef.
!               for bromide oxidation by O3
!\\
!\\
! !INTERFACE:

    FUNCTION GAMMA_O3_Br( Radius, n_air, T, C_Y, C_X_g, H ) RESULT( GAM )
!
! !USES:
!
      USE PhysConstants, ONLY : Pi, RStarG
!
! !INPUT PARAMETERS:
!
      REAL(fp),       INTENT(IN) :: Radius   ! Radius (cm)
      REAL(fp),       INTENT(IN) :: n_air    ! Number density of air (#/cm)
      REAL(fp),       INTENT(IN) :: T        ! Temparature (K)
      REAL(fp),       INTENT(IN) :: C_Y      ! Concentration
      REAL(fp),       INTENT(IN) :: C_X_g    ! Gas-phase concentration
      TYPE(HetState), POINTER    :: H        ! Hetchem species metadata
!
! !RETURN VALUE
!
      REAL(fp)                   :: GAM      ! Reactive uptake coeff. (1)
!
! !REVISION HISTORY:
!  24 Sept 2015 - J. Schmidt - Initial version
!EOP
!------------------------------------------------------------------------------
!BOC
!
! !LOCAL VARIABLES:
!
      ! Scalars
      REAL(fp) :: ab,     gb,  gd,       gs
      REAL(fp) :: cavg,   H_X, H_O3,     M_X
      REAL(fp) :: KLangC, k_s, C_Y_surf, Nmax
      REAL(fp) :: k_b,    D_l, l_r

      ! Henry's law
      H_O3     = H%O3%K0 * con_atm_bar
      H_X      = H_O3*dexp( H%O3%CR * ( 1.0_fp/T - 1.0_fp/H%O3%TK ) )

      ! Molwt of O3 (kg/mol)
      M_X      = H%O3%MW_g * 1.0e-3_fp

      ! Thermal velocity (cm/s)
      cavg     = dsqrt( 8 * RStarG * T / ( Pi * M_X ) ) *1.0e2_fp

      Nmax     = 3.0e14_fp  ! #/cm2
      KLangC   = 1.0e-13_fp !cm3
      k_s      = 1.0e-16_fp !cm2s-1, from ks*Nmax=0.03s-1

     ! [Br-(surf)] = 3.41E14 cm-2/M * [Br-(bulk)], but not gt Nmax.
      C_Y_surf = MIN( 3.41e14_fp * C_Y, Nmax )
      gs       = ( 4.0_fp * k_s * C_Y_surf * KLangC * Nmax )                 &
               / ( cavg * ( 1.0_fp + KLangC * C_X_g )      )

      k_b      = 6.3e8_fp *  dexp(-4.45e3_fp / T) !M-1 s-1
      D_l      = 8.9e-6_fp !cm2 s-1.
      l_r      = dsqrt( D_l / (k_b * C_Y ) )! cm
      gb       = 4.0_fp * H_X * con_R * T * l_r * k_b * C_Y / cavg
      gb       = gb * REACTODIFF_CORR( Radius, l_r)

      GAM      = gb + gs

      END FUNCTION GAMMA_O3_Br
!EOC
!------------------------------------------------------------------------------
!                  GEOS-Chem Global Chemical Transport Model                  !
!------------------------------------------------------------------------------
!BOP
!
! !IROUTINE: HetClNO3_HBr
!
! !DESCRIPTION: Sets the ClNO3 + Br- rate using Johan Schmidt's
!  updated code.
!\\
!\\
! !INTERFACE:
!
    FUNCTION HETClNO3_HBr( A, B, Input_Opt ) RESULT( kISum )
!
! !USES:
!
      USE Input_Opt_Mod, ONLY : OptInput
!
! !INPUT PARAMETERS:
!
      ! Rate coefficients
      REAL(fp),       INTENT(IN) :: A, B
      TYPE(OptInput), INTENT(IN) :: Input_Opt
!
! !RETURN VALUE:
!
      REAL(fp)                   :: kISum
!
! !REMARKS:
!
! !REVISION HISTORY:
!  29 Mar 2016 - R. Yantosca - Added ProTeX header
!  01 Apr 2016 - R. Yantosca - Define N, XSTKCF, ADJUSTEDRATE locally
!  01 Apr 2016 - R. Yantosca - Replace KII_KI with DO_EDUCT local variable
!  22 Dec 2016 - S. D. Eastham - Updated code based on Johan Schmidt's work
!  03 Jan 2018 - M. Sulprizio  - Replace UCX CPP switch with Input_Opt%LUCX
!  25 Jan 2018 - X. Wang     - Move reactions on troposphere cloud to
!                              HETClNO3_TCld
!EOP
!------------------------------------------------------------------------------
!BOC
!
! !LOCAL VARIABLES:
!
      INTEGER  :: N
      REAL(fp) :: XSTKCF, ADJUSTEDRATE
      Real(fp) :: XSQM

      ! Initialize
      kISum        = 0.0_fp
      ADJUSTEDRATE = 0.0_fp
      XSTKCF       = 0.0_fp
      XSQM         =sqrt(A)

      ! Loop over aerosol types
      DO N = 1, NAEROTYPE

         ! Get the aerosol type
         XStkCf = 0.0e+0_fp

         IF ( N == 8 ) THEN

            ! sulfate aerosol
            ! This seems not to happen

         ELSEIF ( Input_Opt%LUCX .and. STRATBOX ) THEN
            IF (N.eq.13) THEN
               XSTKCF = KHETI_SLA(5)
            ELSEIF (N.eq.14) THEN
               IF (NATSURFACE) THEN
                  XSTKCF = 0.3e+0_fp ! NAT
               ELSE
                  XSTKCF = 0.3e+0_fp ! Ice
               ENDIF
            ENDIF

         ENDIF

         IF (XStkCf.gt.0.0e+0_fp) THEN
            IF (N.eq.13) THEN
               ! Calculate for stratospheric liquid aerosol
               ! Note that XSTKCF is actually a premultiplying
               ! factor in this case, including c-bar
               ADJUSTEDRATE = XAREA(N) * XSTKCF
            ELSE
               ! Reaction rate for surface of aerosol
               ADJUSTEDRATE=ARSL1K(XAREA(N),XRADI(N),XDENA,XSTKCF,XTEMP,XSQM)
            ENDIF

            ! Add to overall reaction rate
            kISum = kISum + ADJUSTEDRATE
         ENDIF
      END DO

    END FUNCTION HETClNO3_HBr
!EOC
!------------------------------------------------------------------------------
!                  GEOS-Chem Global Chemical Transport Model                  !
!------------------------------------------------------------------------------
!BOP
!
! !IROUTINE: HetClNO3
!
! !DESCRIPTION: Sets the hydrolysis rate for ClNO3 using Johan Schmidt's
!  updated code.
!\\
!\\
! !INTERFACE:
!
    FUNCTION HETClNO3( denAir, TK, clConc, brConc, CldFr, H ) &
             RESULT( HET_ClNO3 )
!
! !INPUT PARAMETERS:
!
      REAL(fp),       INTENT(IN) :: denAir   ! Density of air (#/cm3)
      REAL(fp),       INTENT(IN) :: TK       ! Temperature (K)
      REAL(fp),       INTENT(IN) :: clconc   ! Cl- & Br- concentration in
      REAL(fp),       INTENT(IN) :: brconc   !  fine mode (M)
      REAL(fp),       INTENT(IN) :: CldFr    ! Cloud fraction
      TYPE(HetState), POINTER    :: H        ! Hetchem species metadata
!
! !RETURN VALUE:
!
      REAL(fp)                   :: HET_ClNO3  ! Hydrol. rate for ClNO3
!
! !REMARKS:
!
! !REVISION HISTORY:
!  29 Mar 2016 - R. Yantosca - Added ProTeX header
!  01 Apr 2016 - R. Yantosca - Define N, XSTKCF, ADJUSTEDRATE locally
!  01 Apr 2016 - R. Yantosca - Replace KII_KI with DO_EDUCT local variable
!  16 Dec 2016 - S. D. Eastham - Updated code based on Johan Schmidt's work
!  06 Jun 2018 - X. Wang - Updated to new chemistry
!EOP
!------------------------------------------------------------------------------
!BOC
!
! !LOCAL VARIABLES:
!
      ! Scalars
      LOGICAL  :: DO_EDUCT
      INTEGER  :: N
      REAL(fp) :: XSTKCF, ADJUSTEDRATE, GAM_ClNO3, r_gp, XSQM

      ! Initialize
      HET_ClNO3    = 0.0_fp
      ADJUSTEDRATE = 0.0_fp
      XSTKCF       = 0.0_fp
      GAM_ClNO3    = 0.0_fp
      r_gp         = 0.0_fp
      XSQM         = SQRT( H%ClNO3%MW_g )

      ! Only apply PSC rate adjustment if at high altitude
      DO_EDUCT = STRATBOX

      ! Loop over aerosol types
      DO N = 1, NAEROTYPE
         XSTKCF = 0.0_fp

         ! Get the aerosol type
         IF ( N == 8 ) THEN
            ! Follow ClNO3 + Cl- channel
            XSTKCF = 0.0_fp
         ELSEIF (N == 11) THEN
            ! Follow ClNO3 + Cl- channel, xnw 1/25/18
            CALL GAMMA_ClNO3_AER( AClRADI, denAir, 3,         TK,   1,       &
                                  clconc,  brconc, GAM_ClNO3, r_gp, H       )
            XSTKCF = GAM_ClNO3
         ELSEIF (N == 12) THEN
            ! Follow ClNO3 + Cl- channel
            XSTKCF = 0.0_fp
         ELSEIF (N.eq.13) THEN
            XSTKCF = KHETI_SLA(3)
         ELSEIF (N.eq.14) THEN
            IF (NATSURFACE) THEN
               XSTKCF = 0.004_fp ! NAT
            ELSE
               XSTKCF = 0.3_fp ! Ice
            ENDIF
         ELSE
            XSTKCF = 0.0_fp
         ENDIF

         IF (N.eq.13) THEN
            ! Calculate for stratospheric liquid aerosol
            ! Note that XSTKCF is actually a premultiplying
            ! factor in this case, including c-bar
            ADJUSTEDRATE = XAREA(N) * XSTKCF
         ELSE IF (N .eq. 11) THEN
            ADJUSTEDRATE =ARSL1K((1-CldFr)*AClAREA,AClRADI,XDENA,XSTKCF,XTEMP,XSQM)*r_gp
         ELSE
            ! Reaction rate for surface of aerosol
            ADJUSTEDRATE=ARSL1K(XAREA(N),XRADI(N),XDENA,XSTKCF,XTEMP,XSQM)
         ENDIF

         ! Add to overall reaction rate
         HET_ClNO3 = HET_ClNO3 + ADJUSTEDRATE
      END DO

    END FUNCTION HETClNO3
!EOC
!------------------------------------------------------------------------------
!                  GEOS-Chem Global Chemical Transport Model                  !
!------------------------------------------------------------------------------
!BOP
!
! !IROUTINE: HetHOBr_HCl
!
! !DESCRIPTION: Sets the rate of the multiphase reaction HOBr + Cl- in
!  sulfate aerosols, on cloud droplets and on PSCs
!\\
!\\
! !INTERFACE:
!
    FUNCTION HETHOBr_HCl( A, B, Input_Opt ) RESULT( kISum )
!
! !USES:
!
      USE Input_Opt_Mod, ONLY : OptInput
!
! !INPUT PARAMETERS:
      ! Rate coefficients
      REAL(fp),       INTENT(IN) :: A, B
      TYPE(OptInput), INTENT(IN) :: Input_Opt
!
! !RETURN VALUE:
!
      REAL(fp)                   :: kISum
!
! !REMARKS:
!
! !REVISION HISTORY:
!  21 Dec 2016 - S. D. Eastham - Generated code based on Johan Schmidt's work
!  01 Dec 2017 - Q.J. Chen     - Updated to account for Br-, HSO3-, and SO3--;
!                                Now calls routine Gamma_HOBr_AER
!  25 Jan 2018 - X. Wang       - Move reactions on troposphere cloud to
!                                HetHOBr_TCld
!EOP
!------------------------------------------------------------------------------
!BOC
!
! !LOCAL VARIABLES:
!
      INTEGER  :: N
      REAL(fp) :: XSTKCF, ADJUSTEDRATE
      Real(fp) :: XSQM
      REAL(fp) :: GAM_HOBr, r_gp

      ! Initialize
      kISum        = 0.0_fp
      ADJUSTEDRATE = 0.0_fp
      XSTKCF       = 0.0_fp
      XSQM         = SQRT(A)

      ! Loop over aerosol types
      DO N = 1, NAEROTYPE

         XSTKCF = 0e+0_fp
         ! Get the aerosol type

         IF ( Input_Opt%LUCX .and. STRATBOX) THEN
            ! add limitation to stratosphere, xnw 1/25/18
            IF ( N == 8 ) THEN
               XSTKCF = 0.2e+0_fp ! Sulfate, [Hanson and Ravishankara, 1995]
            ELSEIF (N.eq.13) THEN
               ! SSA/STS
               XSTKCF = KHETI_SLA(10)
            ELSEIF (N.eq.14) THEN
               ! Ice/NAT PSC
               IF (NATSURFACE) THEN
                  XSTKCF = 0.1e+0_fp ! NAT
               ELSE
                  XSTKCF = 0.3e+0_fp ! Ice
               ENDIF
            ELSE
               XSTKCF = 0e+0_fp
            ENDIF
         ENDIF

         IF (N.eq.13) THEN
            ! Calculate for stratospheric liquid aerosol
            ! Note that XSTKCF is actually a premultiplying
            ! factor in this case, including c-bar
            ADJUSTEDRATE = XAREA(N) * XSTKCF
         ELSEIF (XStkCf.gt.0.0e+0_fp) THEN
            ! Reaction rate for surface of aerosol
            ADJUSTEDRATE=ARSL1K(XAREA(N),XRADI(N),XDENA,XSTKCF,XTEMP,XSQM)
         ENDIF

         ! Add to overall reaction rate
         kISum = kISum + ADJUSTEDRATE
      END DO

    END FUNCTION HETHOBr_HCl
!EOC
!------------------------------------------------------------------------------
!                  GEOS-Chem Global Chemical Transport Model                  !
!------------------------------------------------------------------------------
!BOP
!
! !IROUTINE: HetHOBr_HBr
!
! !DESCRIPTION: Sets the rate of the multiphase reaction HOBr + Br- in
!  sulfate aerosols, on cloud droplets and on PSCs
!\\
!\\
! !INTERFACE:
!
    FUNCTION HETHOBr_HBr( A, B, Input_Opt ) RESULT( kISum )
!
! !USES:
!
      USE Input_Opt_Mod, ONLY : OptInput
!
! INPUT PARAMETERS:
!
      REAL(fp),       INTENT(IN) :: A, B        ! Rate coefficients
      TYPE(OptInput), INTENT(IN) :: Input_Opt
!
! !RETURN VALUE:
!
      REAL(fp)                   :: kISum
!
! !REMARKS:
!
! !REVISION HISTORY:
!  21 Dec 2016 - S. D. Eastham - Generated code based on Johan Schmidt's work
!  01 Dec 2017 - Q.J. Chen     - Updated to account for Cl-, HSO3-, and SO3--;
!                                Now calls routine Gamma_HOBr_AER
!  25 Jan 2017 - X. Wang       - Move HOBr + Br- in troposphere cloud to
!                                HETHOBr_TCld
!EOP
!------------------------------------------------------------------------------
!BOC
!
! !LOCAL VARIABLES:
!
      INTEGER  :: N
      REAL(fp) :: XSTKCF, ADJUSTEDRATE
      Real(fp) :: XSQM
      Real(fp) :: SADen

      ! Initialize
      kISum        = 0.0_fp
      ADJUSTEDRATE = 0.0_fp
      XSTKCF       = 0.0_fp
      XSQM=SQRT(A)

      ! Loop over aerosol types
      DO N = 1, NAEROTYPE
         XSTKCF = 0e+0_fp

         ! Get the aerosol type
         IF ( Input_Opt%LUCX .and. STRATBOX ) THEN
            ! add limitation to stratosphere, xnw 1/25/18
            IF ( N == 8 ) THEN
               XSTKCF = 0.25e+0_fp ! Sulfate, [Abbatt, 1995]
            ELSEIF ( N == 13 ) THEN
               ! SSA/STS
               XSTKCF = KHETI_SLA(6)
            ELSEIF ( N == 14 ) THEN
               ! Ice/NAT PSC
               IF (NATSURFACE) THEN
                  XSTKCF = 0.001e+0_fp
               ELSE
                  XSTKCF = 0.3e+0_fp
               ENDIF
            ELSE
               XSTKCF = 0e+0_fp
            ENDIF
         ENDIF

         IF (N.eq.13) THEN
            ! Calculate for stratospheric liquid aerosol
            ! Note that XSTKCF is actually a premultiplying
            ! factor in this case, including c-bar
            ADJUSTEDRATE = XAREA(N) * XSTKCF
         ELSEIF (XStkCf.gt.0.0e+0_fp) THEN
            ! Reaction rate for surface of aerosol
            ADJUSTEDRATE=ARSL1K(XAREA(N),XRADI(N),XDENA,XSTKCF,XTemp,XSQM)
         ENDIF

         ! Add to overall reaction rate
         kISum = kISum + ADJUSTEDRATE
      END DO

    END FUNCTION HETHOBr_HBr
!EOC
!------------------------------------------------------------------------------
!                  GEOS-Chem Global Chemical Transport Model                  !
!------------------------------------------------------------------------------
!BOP
!
! !IROUTINE: HetClNO3_TCld
!
! !DESCRIPTION: Sets the rate of the multiphase reaction ClNO3 + Cl-/Br- in
!  troposphere cloud
!\\
!\\
! !INTERFACE:
!
    FUNCTION HETClNO3_TCld( denAir,   rLiq,     rIce,     ALiq,              &
                            AIce,     VAir,     TK,       CldFr,             &
                            clConc_A, clConc_C, clConc_g, brConc_A,          &
                            brConc_C, brConc_g, hno3_th,  hcl_th,            &
                            hbr_th,   X,        H                          ) &
                          RESULT( kISum )
!
! !INPUT PARAMETERS:
!
      REAL(fp),       INTENT(IN) :: denAir      ! Density of air (#/cm3)
      REAL(fp),       INTENT(IN) :: rLiq        ! Radius of liquid cloud
                                                !  droplets (cm)
      REAL(fp),       INTENT(IN) :: rIce        ! Radius of ice cloud
                                                !  crystals (cm)
      REAL(fp),       INTENT(IN) :: ALiq        ! Area of liquid cloud
                                                !  droplets (cm2/cm3)
      REAL(fp),       INTENT(IN) :: AIce        ! Area of ice cloud
                                                !  crystals (cm2/cm3)
      REAL(fp),       INTENT(IN) :: VAir        ! Box volume (cm3)
      REAL(fp),       INTENT(IN) :: TK          ! Temperature (K)
      REAL(fp),       INTENT(IN) :: CldFr       ! Cloud fraction
      REAL(fp),       INTENT(IN) :: clConc_A    ! Fine Chloride
                                                !  concentration (mol/L)
      REAL(fp),       INTENT(IN) :: clConc_C    ! Coarse Chloride
                                                !  concentration (mol/L)
      REAL(fp),       INTENT(IN) :: clConc_g
      REAL(fp),       INTENT(IN) :: brConc_A    ! Fine Bromide
                                                !  concentration (mol/L)
      REAL(fp),       INTENT(IN) :: brConc_C    ! Coarse Bromide
                                                !  concentration (mol/L)
      REAL(fp),       INTENT(IN) :: brConc_g
      REAL(fp),       INTENT(IN) :: hno3_th
      REAL(fp),       INTENT(IN) :: hcl_th
      REAL(fp),       INTENT(IN) :: hbr_th
      INTEGER,        INTENT(IN) :: X           ! 1=fineCl;2=coarseCl;3=fineBr;
                                                ! 4=coarseBr;5=HCl;6=HBr;7=H2O
      TYPE(HetState), POINTER    :: H           ! Hetchem species metadata
!
! !RETURN VALUE:
!
      REAL(fp)             :: kISum
!
 !REMARKS:
!
! !REVISION HISTORY:
!  01 Feb 2018 - X. Wang      - Initial version
!  08 Jun 2019 - X. Wang      - Updated to new cloud process
!EOP
!------------------------------------------------------------------------------
!BOC
!
! !LOCAL VARIABLES:
!
      ! Scalars
      INTEGER  :: N, Y
      REAL(fp) :: X1, X2, GAM_ClNO3, r1, r2, clConc, r_ac, brConc, r_gp

      ! Initialize the return value
      kISum = 0.0_fp

      ! Return if we are in the stratosphere
      ! This will prevent unnecessary computations & function calls
      IF ( StratBox ) RETURN

      ! Continue initializing
      X1    = 0.0_fp
      X2    = 0.0_fp

      ! Cloud halide concentration, put fine and coarse mode together
      clConc = clConc_A + clConc_C + clConc_g
      brConc = brConc_A + brConc_C + brConc_g

      If (X == 1) THEN
         Y = 1
         r_ac = clConc_A / clConc
      ELSEIF (X == 2) THEN
         Y = 1
         r_ac = clConc_C / clConc
      ElSEIF (X == 3) THEN
         Y = 2
         r_ac = brConc_A / brConc
      ELSEIF (X == 4) THEN
         Y = 2
         r_ac = brConc_C / brConc
      ELSEIF (X == 5) THEN
         Y = 1
         r_ac = clConc_g / clConc
      ELSEIF (X == 6) THEN
         Y = 2
         r_ac = brConc_g / brConc
      ELSEIF (X == 7) THEN
         Y = 3
         r_ac = 1.0_fp
      ENDIF

      CALL GAMMA_ClNO3_AER( rLiq,   denAir, Y,         TK,   3,              &
                            clConc, brConc, GAM_ClNO3, r_gp, H              )
      X1 = GAM_ClNO3
      r1 = r_gp*r_ac

      CALL GAMMA_ClNO3_ICE( Y, TK, hno3_th, hcl_th,hbr_th, GAM_ClNO3, r_gp)
      X2 = GAM_ClNO3
      IF (X >= 5) THEN
         r2 = r_gp
      ELSE
         r2 = 0.0_fp
      ENDIF

      kISum = CloudHet( 'ClNO3', CldFr,  Aliq, Aice, rLiq, rIce,             &
                         TK,     denAir, H,    X1,   X2,   r1,   r2         )

    END FUNCTION HetClNO3_TCld
!EOC
!------------------------------------------------------------------------------
!                  GEOS-Chem Global Chemical Transport Model                  !
!------------------------------------------------------------------------------
!BOP
!
! !IROUTINE: HetHOBr_TCld
!
! !DESCRIPTION: Sets the rate of the multiphase reaction HOBr + Cl-/Br-/S(IV) in
!  troposphere cloud
!\\
!\\
! !INTERFACE:
!
    FUNCTION HETHOBr_TCld( denAir,    rLiq,      rIce,      ALiq,            &
                           AIce,      VAir,      TK,        CldFr,           &
                           hConc_Sul, hConc_LCl, hConc_ICl, clConc_A,        &
                           clConc_C,  clConc_g,  brConc_A,  brConc_C,        &
                           brConc_g,  hso3Conc,  so3Conc,   hno3_th,         &
                           hcl_th,    hbr_th,    X,         H              ) &
                           RESULT( kISum )
!
! !INPUT PARAMETERS:
!
      REAL(fp),       INTENT(IN) :: denAir      ! Density of air (#/cm3)
      REAL(fp),       INTENT(IN) :: rLiq        ! Radius of liquid cloud
                                                !  droplets (cm)
      REAL(fp),       INTENT(IN) :: rIce        ! Radius of ice cloud crystals
                                                !  (cm)
      REAL(fp),       INTENT(IN) :: ALiq        ! Area of liquid cloud droplets
                                                !  (cm2/cm3)
      REAL(fp),       INTENT(IN) :: AIce        ! Area of ice cloud crystals
                                                !  (cm2/cm3)
      REAL(fp),       INTENT(IN) :: VAir        ! Box volume (cm3)
      REAL(fp),       INTENT(IN) :: TK          ! Temperature (K)
      REAL(fp),       INTENT(IN) :: CldFr       ! Cloud fraction
      REAL(fp),       INTENT(IN) :: hConc_Sul   ! Sulfate H+ concentration
      REAL(fp),       INTENT(IN) :: hConc_LCl   ! Liquid cloud H+ concentration
      REAL(fp),       INTENT(IN) :: hConc_ICl   ! Ice cloud H+ concentration
      REAL(fp),       INTENT(IN) :: clConc_A    ! Fine Chloride concentration
                                                !  (mol/L)
      REAL(fp),       INTENT(IN) :: clConc_C    ! Coarse Chloride concentration
                                                !  (mol/L)
      REAL(fp),       INTENT(IN) :: clConc_g
      REAL(fp),       INTENT(IN) :: brConc_A    ! Fine Bromide concentration
                                                !  (mol/L)
      REAL(fp),       INTENT(IN) :: brConc_C    ! Coarse Bromide concentration
                                                ! (mol/L)
      REAL(fp),       INTENT(IN) :: brConc_g
      REAL(fp),       INTENT(IN) :: hso3Conc    ! HSO3-    concentration (mol/L)
      REAL(fp),       INTENT(IN) :: so3Conc     ! SO3--    concentration (mol/L)
      REAL(fp),       INTENT(IN) :: hno3_th
      REAL(fp),       INTENT(IN) :: hcl_th
      REAL(fp),       INTENT(IN) :: hbr_th
      INTEGER,        INTENT(IN) :: X           ! 1=fineCl;2=coarseCl;
                                                ! 3=fineBr;4=coarseBr;5=HCl;
                                                ! 6=HBr;7=HSO3;8=SO3
      TYPE(HetState), POINTER    :: H           ! Hetchem species metadata
!
! !RETURN VALUE:
!
      REAL(fp)                   :: kISum
!
! !REVISION HISTORY:
!  01 Feb 2018 - X. Wang      - Initial version
!  08 Jun 2018 - X. Wang      - Updated to new cloud process and merged
!                               HETHOBr_HSO3 and HETHOBr_SO3 here
!EOP
!------------------------------------------------------------------------------
!BOC
!
! !LOCAL VARIABLES:
!
      INTEGER  :: N,        Y
      REAL(fp) :: X1,       X2,   ADJUSTEDRATE, XSQM
      REAL(fp) :: GAM_HOBr, r_gp, clConc,       r_ac
      REAL(fp) :: brConc,   r1,   r2

      ! Initialize return value
      kISum        = 0.0_fp

      ! Return if we are in the stratosphere
      ! This skips unneccessary computations & function calls
      IF ( StratBox ) RETURN

      ! Continue initializing
      ADJUSTEDRATE = 0.0_fp
      X1           = 0.0_fp
      X2           = 0.0_fp
      XSqM         = SQRT( H%HOBr%MW_g )

      ! Cloud halide concentration, put fine and coarse mode together
      clConc = clConc_A + clConc_C + clConc_g
      brConc = brConc_A + brConc_C + brConc_g

      If (X == 1) THEN
         Y = 1
         r_ac = clConc_A / clConc
      ELSEIF (X == 2) THEN
         Y = 1
         r_ac = clConc_C / clConc
      ElSEIF (X == 3) THEN
         Y = 2
         r_ac = brConc_A / brConc
      ELSEIF (X == 4) THEN
         Y = 2
         r_ac = brConc_C / brConc
      ELSEIF (X == 5) THEN
         Y = 1
         r_ac = clConc_g / clConc
      ELSEIF (X == 6) THEN
         Y = 2
         r_ac = brConc_g / brConc
      ELSEIF (X == 7) THEN
         Y = 3
         r_ac = 1.0_fp
      ELSEIF (X == 8) THEN
         Y = 4
         r_ac = 1.0_fp
<<<<<<< HEAD
      ENDIF 

      IF (.not. StratBox) THEN
          CALL Gamma_HOBr_CLD(rLiq, denAir, Y, TK, clConc, brConc, &
                              hso3Conc, so3Conc, hConc_LCl, GAM_HOBr, r_gp)
          X1 = GAM_HOBr 
          r1 = r_gp * r_ac 
          
          CALL Gamma_HOBr_ICE(Y, TK, hno3_th, hcl_th, hbr_th, GAM_HOBr, r_gp)
          X2 = GAM_HOBr
          IF ( (X >= 5) .AND. (X<=6) ) THEN
             r2 = r_gp
          ELSE
             r2 = 0.0_fp
          ENDIF

          kISum = CloudHet( 'HOBr', CldFr, Aliq, Aice, rLiq, rIce, TK, denAir, X1, X2, r1, r2)        
=======
>>>>>>> 83d18521
      ENDIF

      CALL Gamma_HOBr_CLD( rLiq,      denAir,   Y,        TK,                &
                           clConc,    brConc,   hso3Conc, so3Conc,           &
                           hConc_LCl, GAM_HOBr, r_gp,     H                 )
      X1 = GAM_HOBr
      r1 = r_gp * r_ac

      CALL Gamma_HOBr_ICE( Y,       TK,      hno3_th, hcl_th,                &
                           hbr_th, GAM_HOBr, r_gp                           )
      X2 = GAM_HOBr
      IF ( (X >= 5) .AND. (X<=6) ) THEN
         r2 = r_gp
      ELSE
         r2 = 0.0_fp
      ENDIF

      kISum = CloudHet( 'HOBr', CldFr,  Aliq, Aice, rLiq, rIce,              &
                         TK,    denAir, H,    X1,   X2,   r1,   r2          )

    END FUNCTION HetHOBr_TCld
!EOC
!------------------------------------------------------------------------------
!                  GEOS-Chem Global Chemical Transport Model                  !
!------------------------------------------------------------------------------
!BOP
!
! !IROUTINE: Gamma_HX_Uptake
!
! !DESCRIPTION: Function GAMMA\_HX\_uptake calculates mass accomidation coef.
!               for uptake of HX (HCl or HBr)
!\\
!\\
! !INTERFACE:
!
      FUNCTION Gamma_HX_Uptake( Radius, n_air, X, T )  RESULT( GAM )
!
! !OUTPUT PARAMETER:
      ! Reactive uptake coefficient (unitless)
      REAL(fp)                         :: GAM
! !INPUT PARAMETERS:
!
      ! Radius (cm), n_air (#/cm), and X (1 for Cl and 2 for Br)
      REAL(fp), INTENT(IN)             :: Radius, n_air
      INTEGER, INTENT(IN)              :: X
      REAL(fp), INTENT(IN)             :: T
!
! !REVISION HISTORY:
!  24 Sept 2015 - J. Schmidt - Initial version
!EOP
!------------------------------------------------------------------------------
!BOC
!
! !LOCAL VARIABLES:
!
!
      REAL(fp)       :: ab

      ! 1: Cl-, 2: Br-
      IF (X==1) THEN
         ! This would never be used since HCl uptake is
         ! handled by ISORROPIA now, xnw 1/25/18
         ab = 4.4e-6_fp * dexp( 2898.0e0_fp / T ) ! ab(RT) = 0.069
      ELSE
         ab = 1.3e-8_fp * dexp( 4290.0e0_fp / T ) ! ab(RT) = 0.021
      ENDIF

      GAM = ab

      END FUNCTION Gamma_HX_Uptake
!EOC
!------------------------------------------------------------------------------
!                  GEOS-Chem Global Chemical Transport Model                  !
!------------------------------------------------------------------------------
!BOP
!
! !IROUTINE: GAMMA_HOBr_CLD
!
! !DESCRIPTION: Returns GAMMA for HOBr in clouds (need better description)
!\\
!\\
! !INTERFACE:
!
    SUBROUTINE GAMMA_HOBr_CLD( Radius, n_air, X,    T,        C_Y1, C_Y2,    &
                               C_Y3,   C_Y4,  C_Hp, GAM_HOBr, r_gp, H       )
!
! !INPUT PARAMETERS:
!
      ! Radius (cm), n_air (#/cm), and X (1 for Cl and 2 for Br)
      REAL(fp),       INTENT(IN)  :: Radius   ! Radius (cm)
      REAL(fp),       INTENT(IN)  :: n_air    ! n_air (#/cm)
      INTEGER,        INTENT(IN)  :: X        ! 1=Cl-,2=Br-,3=HSO3-,4=SO3--
      REAL(fp),       INTENT(IN)  :: T        ! Temperature (K)
      REAL(fp),       INTENT(IN)  :: C_Y1     ! Concentration (mol/L)
      REAL(fp),       INTENT(IN)  :: C_Y2     ! Concentration (mol/L)
      REAL(fp),       INTENT(IN)  :: C_Y3     ! Concentration (mol/L)
      REAL(fp),       INTENT(IN)  :: C_Y4     ! Concentration (mol/L)
      REAL(fp),       INTENT(IN)  :: C_Hp     ! Concentration (mol/L)
      TYPE(HetState), POINTER     :: H        ! Hetchem species metadata
!
! !OUTPUT PARAMETERS:
!
      ! Reactive uptake coefficient (unitless)
      REAL(fp),       INTENT(OUT) :: GAM_HOBr
      REAL(fp),       INTENT(OUT) :: r_gp
!
! !REVISION HISTORY:
!  30 Nov 2017 - Q.J. Chen   - Initial version
!  27 Feb 2018 - M. Sulprizio- Obtain Henry's law parameters from species
!                              database in SET_HET instead of hardcoding here
!EOP
!------------------------------------------------------------------------------
!BOC
!
! !LOCAL VARIABLES:
!
      ! Scalars
      REAL(fp) :: ab,     gd,   M_X,  cavg,  H_X
      REAL(fp) :: gb_tot, k_b1, k_b2, k_b3,  k_b4
      REAL(fp) :: D_l,    ybr2, l_r,  k_tot, C_Hp1
      REAL(fP) :: H_HOBr, C_Hp2

      ! Reaction rate coefficient for HOBr + Cl- [M-2 s-1]
      ! (Liu and Margerum, Environ. Sci. Tech., 2001)
      k_b1   = 2.3e+10_fp ! (qjc, 12/28/16)

      ! Reaction rate coefficient for HOBr + Br- [M-2 s-1]
      k_b2   = 1.6e+10_fp

      ! Reaction rate coefficient for HOBr + HSO3- [M-2 s-1]
      ! (Liu and Abbatt, Geophys. Res. Let., 2020)
      k_b3   = 2.6e+7_fp

      ! Reaction rate coefficient for HOBr + HSO3-- [M-2 s-1]
      ! (Troy and Margerum, Inorg. Chem., 1991)
      k_b4   = 5.0e+9_fp

      ! Liquid phase diffusion coefficient [cm2/s] for HOBr
      ! (Ammann et al., Atmos. Chem. Phys., 2013)
      D_l    = 1.4e-5_fp

      ! Henry's law
      H_HOBr = H%HOBr%K0 * con_atm_bar
      H_X    = H_HOBr * dexp( H%HOBr%CR *( 1.0e0_fp/T - 1.0e0_fp/H%HOBr%TK ) )
      M_X    = H%HOBr%MW_g * 1e-3_fp

      ! Mass accommodation coefficient
      ab     = 0.6e0_fp

      ! Thermal velocity [cm/s]
      cavg   = dsqrt(8*RStarG*T/(pi*M_X)) *1.0e2_fp

      ! Follow Roberts et al, (2014)
      C_Hp1  = min(C_Hp, 1.0e-6)
      C_Hp2  = min(C_Hp, 1.0e-2)
      C_Hp1  = max(C_Hp1, 1.0e-9)
      C_Hp2  = max(C_Hp2, 1.0e-6)

      k_tot  = k_b1 * C_Y1 * C_Hp1                                            &
             + k_b2 * C_Y2 * C_Hp2                                            &
             + k_b3 * C_Y3                                                    &
             + k_b4 * C_Y4

      ! l_r is diffusive length scale [cm];
      !gb is Bulk reaction coefficient [unitless]
      l_r    = dsqrt( D_l / k_tot )
      gb_tot = 4.0e0_fp * H_X * con_R * T * l_r * k_tot / cavg
      gb_tot = gb_tot * REACTODIFF_CORR( Radius, l_r)

      ! Reactive uptake coefficient [unitless]
      GAM_HOBr = 1.0e0_fp / (1.0e0_fp/ab  +  1.0e0_fp/gb_tot)

      ybr2     = 0.41e0*LOG10(C_Y2/C_Y1)+2.25        ! yield of Br2
      ybr2     = MIN(ybr2, 0.9e0)
      ybr2      = MAX(ybr2, TINY(1.0e0))

      IF ( X==1 ) THEN

         r_gp = (k_b1 * C_Y1 * C_Hp1 + k_b2 * C_Y2 * C_Hp2) / k_tot

         IF (C_Y2/C_Y1>5.e-4) THEN
            r_gp = 0.1e0 * r_gp
         ELSE
            r_gp = r_gp * (1.e0 - ybr2)
         ENDIF

      ELSEIF ( X==2 ) THEN

         r_gp = (k_b1 * C_Y1 * C_Hp1 + k_b2 * C_Y2 * C_Hp2) / k_tot

         IF (C_Y2/C_Y1>5.e-4) THEN
            r_gp = 0.9e0 * r_gp
         ELSE
            r_gp = r_gp * ybr2
         ENDIF

      ELSEIF ( X==3 ) THEN

         r_gp = (k_b3 * C_Y3) / k_tot

      ELSEIF ( X==4 ) THEN

         r_gp = (k_b4 * C_Y4) / k_tot

      ENDIF

    END SUBROUTINE GAMMA_HOBr_CLD
!EOC
!------------------------------------------------------------------------------
!                  GEOS-Chem Global Chemical Transport Model                  !
!------------------------------------------------------------------------------
!BOP
!
! !IROUTINE: Gamma_HOBr_Ice
!
! !DESCRIPTION: Function GAMMA\_HOBr\_ICE calculates reactive uptake coef.
!               for HOBr + HCl/HBr in ice clouds
!\\
!\\
! !INTERFACE:
!
    SUBROUTINE GAMMA_HOBr_ICE( X, T, hno3_th, hcl_th, hbr_th, GAM_HOBr, r_gp)

! !INPUT PARAMETERS:
!
      INTEGER,  INTENT(IN)  :: X        ! 1=HCl,2=HBr
      REAL(fp), INTENT(IN)  :: T        ! Temperature (K)
      REAL(fp), INTENT(IN)  :: hno3_th
      REAL(fp), INTENT(IN)  :: hcl_th
      REAL(fp), INTENT(IN)  :: hbr_th
!
! !OUTPUT PARAMETERS:
!
      ! Reactive uptake coefficient (unitless)
      REAL(fp), INTENT(OUT) :: GAM_HOBr
      REAL(fp), INTENT(OUT) :: r_gp
!
! !REVISION HISTORY:
!  05 Jul 2019 - X. Wang - Initial version
!EOP
!------------------------------------------------------------------------------
!BOC
!
! !LOCAL VARIABLES:
!
     REAL(fp)    :: rgs, g1, g2

     rgs  = 0.0e0_fp
     g1   = 0.0e0_fp
     g2   = 0.0e0_fp

     !HOBr + HCl
     rgs = 0.25
     g1 = rgs * hcl_th

     !HOBr + HBr
     rgs = 4.8e-4 * exp(1240_fp/T)
     g2 = rgs * hbr_th

     GAM_HOBr = g1 + g2

     IF ( GAM_HOBr == 0) THEN
        r_gp=0.0_fp
     ELSEIF ( X==1 ) THEN
         r_gp = g1 / GAM_HOBr
     ELSEIF ( X==2 ) THEN
         r_gp = g2 / GAM_HOBr
     ELSE
         r_gp = 0.0_fp
     ENDIF


    END SUBROUTINE GAMMA_HOBr_ICE
!EOC
!------------------------------------------------------------------------------
!                  GEOS-Chem Global Chemical Transport Model                  !
!------------------------------------------------------------------------------
!BOP
!
    SUBROUTINE GAMMA_HOBr_AER( Radius, n_air, X,        T,    C_Y1,           &
                               C_Y2,   C_Hp,  GAM_HOBr, r_gp, H              )
!
! !INPUT PARAMETERS:
!
      ! Radius (cm), n_air (#/cm), and X (1 for Cl and 2 for Br)
      REAL(fp),       INTENT(IN)  :: Radius   ! Radius (cm)
      REAL(fp),       INTENT(IN)  :: n_air    ! n_air (#/cm)
      INTEGER,        INTENT(IN)  :: X        ! 1=Cl-,2=Br-,3=HSO3-,4=SO3--
      REAL(fp),       INTENT(IN)  :: T        ! Temperature (K)
      REAL(fp),       INTENT(IN)  :: C_Y1     ! Concentration (mol/L)
      REAL(fp),       INTENT(IN)  :: C_Y2     ! Concentration (mol/L)
      REAL(fp),       INTENT(IN)  :: C_Hp     ! Concentration (mol/L)
      TYPE(HetState), POINTER     :: H        ! Hetchem species metadata
!
! !OUTPUT PARAMETERS
!
      ! Reactive uptake coefficient (unitless)
      REAL(fp),       INTENT(OUT) :: GAM_HOBr
      REAL(fp),       INTENT(OUT) :: r_gp
!
! !REVISION HISTORY:
!  30 Nov 2017 - Q.J. Chen   - Initial version
!  27 Feb 2018 - M. Sulprizio- Obtain Henry's law parameters from species
!                              database in SET_HET instead of hardcoding here
!EOP
!------------------------------------------------------------------------------
!BOC
!
! !LOCAL VARIABLES:
!
      ! Scalars
      REAL(fp) :: ab, gd, M_X
      REAL(fp) :: cavg, H_X, H_HOBr
      REAL(fp) :: k_tot, gb_tot
      REAL(fp) :: k_b1, k_b2
      REAL(fp) :: D_l, ybr2
      REAL(fp) :: l_r, C_Hp1, C_Hp2

      ! Reaction rate coefficient for HOBr + Cl- [M-2 s-1]
      !k_b  = 5.9e+9_fp
      ! (Liu and Margerum, Environ. Sci. Tech., 2001)
      k_b1  = 2.3e+10_fp ! (qjc, 12/28/16)
      ! Reaction rate coefficient for HOBr + Br- [M-2 s-1]
      k_b2  = 1.6e+10_fp

      ! Liquid phase diffusion coefficient [cm2/s] for HOBr
      ! (Ammann et al., Atmos. Chem. Phys., 2013)
      D_l    = 1.4e-5_fp

      ! Henry's law
      H_HOBr = H%HOBr%K0 * con_atm_bar
      H_X    = H_HOBr*dexp(H%HOBr%CR*(1.0e0_fp/T - 1.0e0_fp/H%HOBr%TK))

      ! Molwt of HOBr (kg/mol)
      M_X    = H%HOBr%MW_g * 1e-3_fp

      ! Mass accommodation coefficient
      ab     = 0.6e0_fp

      ! Thermal velocity [cm/s]
      cavg   = dsqrt( 8 * RStarG * T / ( pi * M_X) ) * 1.0e2_fp

      ! Follow Roberts et al, (2014)
      C_Hp1  = min(C_Hp, 1.0e-6)
      C_Hp2  = min(C_Hp, 1.0e-2)
      C_Hp1  = max(C_Hp1, 1.0e-9)
      C_Hp2  = max(C_Hp2, 1.0e-6)

      k_tot = k_b1 * C_Y1 * C_Hp1                                            &
            + k_b2 * C_Y2 * C_Hp2

      ! l_r is diffusive length scale [cm];
      ! gb is Bulk reaction coefficient [unitless]
      l_r    = dsqrt( D_l / k_tot )
      gb_tot = 4.0_fp * H_X * con_R * T * l_r * k_tot / cavg
      gb_tot = gb_tot * REACTODIFF_CORR( Radius, l_r)


      ! Reactive uptake coefficient [unitless]
      GAM_HOBr = 1.0_fp / ( 1.0_fp/ab  +  1.0_fp/gb_tot )

      ybr2 = 0.41e0*LOG10(C_Y2/C_Y1)+2.25        ! yield of Br2
      ybr2 = MIN(ybr2, 0.9e0)
      ybr2 = MAX(ybr2, TINY(1.0e0))

      IF ( X==1 ) THEN

         IF (C_Y2/C_Y1>5.e-4) THEN
            r_gp = 0.1e0
         ELSE
            r_gp = 1.e0 - ybr2
         ENDIF

      ELSEIF ( X==2 ) THEN

         IF (C_Y2/C_Y1>5.e-4) THEN
            r_gp = 0.9e0
         ELSE
            r_gp = ybr2
         ENDIF

      ENDIF

    END SUBROUTINE GAMMA_HOBr_AER
!EOC
!------------------------------------------------------------------------------
!                  GEOS-Chem Global Chemical Transport Model                  !
!------------------------------------------------------------------------------
!BOP
!
! !IROUTINE: Gamma_ClNO3_AER
!
! !DESCRIPTION: Function GAMMA\_ClNO3\_AER calculates reactive uptake coef.
!               for ClNO3 + Cl-/Br-
!\\
!\\
! !INTERFACE:
!
    SUBROUTINE GAMMA_ClNO3_AER( Radius, n_air, X,         T,      M,         &
                                C_Y1,  C_Y2,   GAM_ClNO3, r_gp,   H         )
!
! !USES:
!
      USE PhysConstants, ONLY : Pi, RStarG
!
! !INPUT PARAMETERS:
!
      ! Radius (cm), n_air (#/cm), and X (1 for Cl and 2 for Br)
      REAL(fp),       INTENT(IN) :: Radius   ! Radius (cm)
      REAL(fp),       INTENT(IN) :: n_air    ! n_air (#/cm)
      INTEGER,        INTENT(IN) :: X        ! 1=Cl-,2=Br-,3=hydrosis
      REAL(fp),       INTENT(IN) :: T        ! Temperature (K)
      REAL(fp),       INTENT(IN) :: C_Y1     ! Concentration (mol/L)
      REAL(fp),       INTENT(IN) :: C_Y2     ! Concentration (mol/L)
      INTEGER,        INTENT(IN) :: M        ! 1=fine, 2= coarse, 3=cloud
      TYPE(HetState), POINTER    :: H        ! Hetchem species metadata

!
! !OUTPUT PARAMETER:
!
      ! Reactive uptake coefficient (unitless)
      REAL(fp)                   :: GAM_ClNO3
      REAl(fp)                   :: r_gp

!
! !REVISION HISTORY:
!  25 Jan 2018 - X. Wang - Initial version
!EOP
!------------------------------------------------------------------------------
!BOC
!
! !LOCAL VARIABLES:
!
      ! Scalars
      REAL(fp) :: ab, M_X, fCl
      REAL(fp) :: cavg, D_l, k_0, k_2, k_tot
      REAL(fp) :: gb1, gb2, gb_tot, gb0, gbr


      ! Mol wt of ClNO3 (kg/mol)
      M_X = H%ClNO3%MW_g * 1.0e-3_fp

      ! Mass accommodation coefficient
      ab = 0.108e0_fp

      ! Calculate gb1 for ClNO3 + Cl-

      ! Following [Deiber et al., 2004], gamma is not significantly different
      ! from ClNO3 + H2O (gamma = 0.0244) independent of Cl- concentration,
      ! but Cl2 rather than HOCl formed. gb2 can be calculated reversely from
      ! gamma and ab:
      gb1 = 0.0_fp

      ! hydrolysis
      gb0 = 0.032_fp

      ! Calculate gb2 for ClNO3 + Br-

      cavg = dsqrt(8.0_fp*RStarG*T/(Pi*M_X)) *1.0e2_fp ! thermal velocity (cm/s)

      D_l  = 5.0e-6_fp !cm2 s-1.
      gb2   = 4.0e0_fp * con_R * T * 1.0e6_fp * dsqrt(C_Y2*D_l) / cavg ! H*sqrt(kb)=10^6 (M/s)^½ s-1

      k_2 = (1.0e6_fp ** 2.0_fp) * C_Y2 !H2k2Br

      ! Calculate gb1 for ClNO3 + Cl-

      ! Following [Deiber et al., 2004], gamma is not significantly different
      ! from ClNO3 + H2O (gamma = 0.0244) independent of Cl- concentration,
      ! but Cl2 rather than HOCl formed. gb2 can be calculated reversely from
      ! gb1 = gb0 hydrolysis
      gb0 = 4.0e0_fp * con_R * T * 1.2e5_fp * dsqrt(D_l) / cavg

      k_0 = 1.2e5_fp ** 2.0_fp !H2k0

      k_tot = k_0 + k_2 !H2(k0+k2Br)

      gb_tot = 4.0e0_fp * con_R * T * dsqrt(k_tot*D_l) /cavg

      gbr = k_2/k_tot

      GAM_ClNO3 = 1.0e0_fp / (1.0e0_fp/ab  +  1.0e0_fp/gb_tot)

      IF (M .EQ. 1) THEN
         fCl = SPC_fCl / (SPC_fCl + SPC_NIT + SPC_SO4)
      ELSEIF (M .EQ. 2) THEN
         fCl = 1.0e0_fp
      ELSE
         fCl = 0.0e0_fp
      ENDIF

      IF ( X==1 ) THEN
         r_gp = (1.0e0_fp - gbr) * fCl
      ELSEIF ( X==2 ) THEN
         r_gp = gbr
      ELSEIF ( X==3 ) THEN
         r_gp = (1.0e0_fp - gbr) * (1.0e0_fp-fCl)
      ENDIF

    END SUBROUTINE GAMMA_ClNO3_AER
!EOC
!------------------------------------------------------------------------------
!                  GEOS-Chem Global Chemical Transport Model                  !
!------------------------------------------------------------------------------
!BOP
!
! !IROUTINE: Gamma_ClNO3_Ice
!
! !DESCRIPTION: Function GAMMA\_ClNO3\_ICE calculates reactive uptake coef.
!               for ClNO3 + H2O/HCl/HBr in ice clouds
!\\
!\\
! !INTERFACE:
!
    SUBROUTINE GAMMA_ClNO3_ICE( X, T, hno3_th, hcl_th, hbr_th, GAM_ClNO3, r_gp)
!
! !USES:
!
      USE PhysConstants,      ONLY : Pi, RStarG
!
! !OUTPUT PARAMETER:
      ! Reactive uptake coefficient (unitless)
      REAL(fp)                         :: GAM_ClNO3, r_gp
! !INPUT PARAMETERS:
!
      INTEGER,  INTENT(IN)           :: X        ! 1=HCl,2=HBr,3=hydrosis
      REAL(fp), INTENT(IN)           :: T        ! Temperature (K)
      REAL(fp), INTENT(IN)           :: hno3_th, hcl_th, hbr_th
!
! !REVISION HISTORY:
!  02 Jul 2019 - X. Wang - Initial version
!EOP
!------------------------------------------------------------------------------
!BOC
!
! !LOCAL VARIABLES:
!
     ! Universal gas consatant [bar/(mol/kg)/K]
     REAL(fp)    :: rgs, H2Os, cavg, kks, g1, g2, g3

     rgs  = 0.0e0_fp
     H2Os = 0.0e0_fp
     cavg = 0.0e0_fp
     g1   = 0.0e0_fp
     g2   = 0.0e0_fp
     g3   = 0.0e0_fp

     !ClNO3 + HCl
     rgs = 0.24
     g1 = rgs * hcl_th
     !ClNO3 + HBr
     rgs = 0.56
     g2 = rgs * hbr_th
     !ClNO3 + H2O
     cavg = dsqrt(8.0e+0_fp*RStarG*T/(Pi*9.745e-2_fp)) *1.0e2_fp ! thermal velocity (cm/s)
     H2Os = 1e15_fp - 3.0*2.7e14_fp*hno3_th
     kks = 4.0_fp * 5.2e-17_fp * exp(2032_fp/T)
     g3 = 1.0_fp / (1.0_fp/0.5_fp + cavg/(kks*H2Os))

     GAM_ClNO3 = g1 + g2 + g3

     IF ( X==1 ) THEN
         r_gp = g1 / GAM_ClNO3
     ELSEIF ( X==2 ) THEN
         r_gp = g2 / GAM_ClNO3
     ELSEIF ( X==3 ) THEN
         r_gp = g3 / GAM_ClNO3
     ELSE
         r_gp = 0.0_fp
     ENDIF


    END SUBROUTINE GAMMA_ClNO3_ICE
!EOC
!------------------------------------------------------------------------------
!                  GEOS-Chem Global Chemical Transport Model                  !
!------------------------------------------------------------------------------
!BOP
!
! !IROUTINE: COTH
!
! !DESCRIPTION: COTH (Hyperbolic cotangent)
!               coth(x) = cosh(x)/sinh(x) = (1 + exp(-2x))/(1 - exp(-2x))
!\\
!\\
! !INTERFACE:
!
      REAL(fp) FUNCTION COTH( X)
!
! !INPUT PARAMETERS:
!
      REAL(fp),         INTENT(IN)  :: X           ! The argument
!
! !REVISION HISTORY:
!  24 Sept 2015 - J. Schmidt - Initial version
!EOP
!------------------------------------------------------------------------------
!BOC
!
! !LOCAL VARIABLES:
!

      REAL(fp)                 :: exp_temp

      exp_temp = dexp(-2.0e0_fp*X)
      COTH = (1.0e0_fp + exp_temp)/(1.0e0_fp - exp_temp)

      END FUNCTION COTH
!EOC
!------------------------------------------------------------------------------
!                  GEOS-Chem Global Chemical Transport Model                  !
!------------------------------------------------------------------------------
!BOP
!
! !IROUTINE: REACTODIFF_CORR
!
! !DESCRIPTION: REACTODIFF\_CORR
!     Correction =  COTH( x ) - ( 1/x )
!              x = radius / l
!     Correction approaches 1 as x becomes large, corr(x>1000)~1
!     Correction approaches x/3 as x goes towards 0
!\\
!\\
! !INTERFACE:
!
      REAL(fp) FUNCTION REACTODIFF_CORR( radius, l)
!
! !INPUT PARAMETERS:
!
      REAL(fp),         INTENT(IN)  :: radius, l           ! [cm] and [cm]
!
! !REVISION HISTORY:
!  14 Oct 2013 - J. Schmidt - Initial version
!EOP
!------------------------------------------------------------------------------
!BOC
!
! !LOCAL VARIABLES:
!

      REAL(fp)                 :: x

      x = radius / l

      IF (x<0.0e0_fp) THEN
         PRINT *, 'ERROR x<0, particle radius or C_Y is neg!'
      ELSEIF (x>1.0e3_fp) THEN
         REACTODIFF_CORR = 1.0e0_fp
      ELSEIF (x<1.0e-1_fp) THEN
         REACTODIFF_CORR = x/3.0e0_fp
      ELSE
         REACTODIFF_CORR = COTH(x) - (1.0e0_fp/x)
      ENDIF


      RETURN

      END FUNCTION REACTODIFF_CORR
!EOC
!------------------------------------------------------------------------------
!                  GEOS-Chem Global Chemical Transport Model                  !
!------------------------------------------------------------------------------
!BOP
!
! !IROUTINE: HetBrNO3
!
! !DESCRIPTION: Sets the hydrolysis rate for BrNO3 using Johan Schmidt's
!  updated code.
!\\
!\\
! !INTERFACE:
!
    FUNCTION HETBrNO3( denAir, TK, CldFr, H ) RESULT( HET_BrNO3 )
!
! !INPUT PARAMETERS:
!
      REAL(fp),       INTENT(IN) :: denAir     ! Density of air (#/cm3)
      REAL(fp),       INTENT(IN) :: TK         ! Temperature (K)
      REAL(fp),       INTENT(IN) :: CldFr      ! Cloud fraction
      TYPE(HetState), POINTER    :: H          ! Hetchem species metadata
!
! !RETURN VALUE:
!
      REAL(fp)                   :: HET_BrNO3  ! Hydrolysis rate
!
! !REMARKS:
!
! !REVISION HISTORY:
!  29 Mar 2016 - R. Yantosca - Added ProTeX header
!  01 Apr 2016 - R. Yantosca - Define N, XSTKCF, ADJUSTEDRATE locally
!  01 Apr 2016 - R. Yantosca - Replace KII_KI with DO_EDUCT local variable
!  16 Dec 2016 - S. D. Eastham - Updated code based on Johan Schmidt's work
!EOP
!  05 Jun 2019 - X. Wang - Added temperature dependence
!  08 Jun 2019 - X. Wang - Moved cloud updake in CloudHet
!------------------------------------------------------------------------------
!BOC
!
! !LOCAL VARIABLES:
!
      INTEGER  :: N
      REAL(fp) :: XSTKCF, ADJUSTEDRATE, GAM, ab, XSQM

      ! Initialize
      HET_BrNO3    = 0.0_fp
      ADJUSTEDRATE = 0.0_fp
      XSTKCF       = 0.0_fp
      GAM          = 0.0_fp
      ab           = 0.063_fp
      XSQM         = SQRT( H%BrNO3%MW_g )

      ! Calculate temperature dependent reaction uptake rate
      ! Based on Deiber et al. (2004)
      GAM = 0.0021_fp * TK - 0.561
      GAM = MAX( GAM, 1.0e-20_fp )

      ! Loop over aerosol types
      DO N = 1, NAEROTYPE
         XSTKCF = 0e+0_fp
         ! Get the aerosol type
         IF ( N == 8 ) THEN
            ! sulfate aerosol
            !XSTKCF = 1.0_fp / (1.0_fp/ab + 1.0_fp/GAM)
            XSTKCF = GAM
         ELSEIF ( (N == 11) .OR. ( N == 12) ) THEN
            ! 2 modes of sea-salt
            !XSTKCF = 1.0_fp / (1.0_fp/ab + 1.0_fp/GAM)
            XSTKCF = GAM
         ELSEIF ( N == 13 ) THEN
            ! SSA/STS
            XSTKCF = KHETI_SLA(6)
         ELSEIF ( N == 14 ) THEN
            ! Ice/NAT PSC
            IF (NATSURFACE) THEN
               XSTKCF = 0.001e+0_fp
            ELSE
               XSTKCF = 0.3e+0_fp
            ENDIF
         ELSE
            XSTKCF = 0e+0_fp
         ENDIF

         IF (N.eq.13) THEN
            ! Calculate for stratospheric liquid aerosol
            ! Note that XSTKCF is actually a premultiplying
            ! factor in this case, including c-bar
            ADJUSTEDRATE = XAREA(N) * XSTKCF
         ELSE
            ! Reaction rate for surface of aerosol
            ADJUSTEDRATE=ARSL1K( (1-CldFr)*XAREA(N), XRADI(N), denAir,       &
                                 XSTKCF,             XTEMP,    XSQM         )
         ENDIF

         ! Add to overall reaction rate
         HET_BrNO3 = HET_BrNO3 + ADJUSTEDRATE
      END DO

    END FUNCTION HETBrNO3
!EOC
!------------------------------------------------------------------------------
!                  GEOS-Chem Global Chemical Transport Model                  !
!------------------------------------------------------------------------------
!BOP
!
! !IROUTINE: HetClNO3_HCl
!
! !DESCRIPTION: Sets the heterogenous chemistry rate for ClNO3(g) + HCl(l,s)
! in polar stratospheric clouds and on tropospheric sulfate.
!\\
!\\
! !INTERFACE:
!
    FUNCTION HETClNO3_HCl( A,B ) RESULT( kISum )

!
! !INPUT PARAMETERS:
!
      ! Rate coefficients
      REAL(fp), INTENT(IN) :: A, B
!
! !RETURN VALUE:
!
      REAL(fp)             :: kISum
!
! !REMARKS:
!  This routine is only activated for UCX-based mechanisms.
!
! !REVISION HISTORY:
!  29 Jan 2016 - M. Sulprizio- Initial version, adapted from code previously
!                              in calcrate.F
!  29 Mar 2016 - R. Yantosca - Added ProTeX header
!  01 Apr 2016 - R. Yantosca - Define N, XSTKCF, ADJUSTEDRATE locally
!  01 Apr 2016 - R. Yantosca - Replace KII_KI with DO_EDUCT local variable
!  04 May 2016 - M. Sulprizio- Add fixes for setting rate if not a STRATBOX
!EOP
!------------------------------------------------------------------------------
!BOC
!
! !LOCAL VARIABLES:
!
      LOGICAL  :: DO_EDUCT
      INTEGER  :: N
      REAL(fp) :: XSTKCF, ADJUSTEDRATE
      Real(fp) :: XSQM

      ! Initialize
      kISum          = 0.0_fp
      ADJUSTEDRATE   = 0.0_fp
      XSTKCF         = 0.0_fp
      XSQM=SQRT(A)

      ! Loop over aerosol types
      DO N = 1, NAEROTYPE

         ! Assume zero unless proven otherwise
         XSTKCF = 0e+0_fp

!         IF (N.eq.8) THEN
!            XSTKCF = 0.1e-4_fp ! Sulfate
!         ELSEIF ( STRATBOX ) THEN
!            IF (N.eq.13) THEN
	 ! restore limitation to stratosphere - TMS 17/04/10
         IF  ( STRATBOX ) THEN
            IF (N.eq.8) THEN
               XSTKCF = 0.1e-4_fp ! Sulfate
            ELSEIF (N.eq.13) THEN
               XSTKCF = KHETI_SLA(4)
            ELSEIF (N.eq.14) THEN
               IF (NATSURFACE) THEN
                  XSTKCF = 0.2e+0_fp ! NAT
               ELSE
                  XSTKCF = 0.3e+0_fp ! Ice
               ENDIF
            ENDIF
         ENDIF

         IF (STRATBOX.and.(N.eq.13)) THEN
            ! Calculate for stratospheric liquid aerosol
            ! Note that XSTKCF is actually a premultiplying
            ! factor in this case, including c-bar
            ADJUSTEDRATE = XAREA(N) * XSTKCF
         ELSE IF (XSTKCF .GT. 0.0e+0_fp) THEN
            ! Reaction rate for surface of aerosol
            ADJUSTEDRATE=ARSL1K(XAREA(N),XRADI(N),XDENA,XSTKCF,XTEMP, &
                               XSQM)
         ENDIF

         ! Add to overall reaction rate
         kISum = kISum + ADJUSTEDRATE

      END DO

    END FUNCTION HETClNO3_HCl
!EOC
!------------------------------------------------------------------------------
!                  GEOS-Chem Global Chemical Transport Model                  !
!------------------------------------------------------------------------------
!BOP
!
! !IROUTINE: HetBrNO3_HCl
!
! !DESCRIPTION: Set heterogenous chemistry rate for BrNO3(g) + HCl(l,s)
!  in polar stratospheric clouds and on tropospheric sulfate.
!\\
!\\
! !INTERFACE:
!
    FUNCTION HETBrNO3_HCl( A, B ) RESULT( kISum )
!
! !INPUT PARAMETERS:
!
      ! Rate coefficients
      REAL(fp), INTENT(IN) :: A, B
!
! !RETURN VALUE:
!
      REAL(fp)             :: kISum
!
! !REMARKS:
!
! !REVISION HISTORY:
!  29 Jan 2016 - M. Sulprizio- Initial version, adapted from code previously
!                              in calcrate.F
!  29 Mar 2016 - R. Yantosca - Added ProTeX header
!  01 Apr 2016 - R. Yantosca - Define N, XSTKCF, ADJUSTEDRATE locally
!  01 Apr 2016 - R. Yantosca - Replace KII_KI with DO_EDUCT local variable
!  04 May 2016 - M. Sulprizio- Add fixes for setting rate if not a STRATBOX
!  24 Dec 2016 - S. D. Eastham - Extended into the troposphere
!EOP
!------------------------------------------------------------------------------
!BOC
!
! !LOCAL VARIABLES:
!
      INTEGER  :: N
      REAL(fp) :: XSTKCF, ADJUSTEDRATE

      ! Initialize
      kISum         = 0.0_fp
      ADJUSTEDRATE  = 0.0_fp
      XSTKCF        = 0.0_fp

      ! Loop over aerosol types
      DO N = 1, NAEROTYPE

         ! Default to zero
         XSTKCF = 0.0e+0_fp

	 ! restore limitation to stratosphere - TMS 17/04/10
	 IF ( STRATBOX ) THEN
	    IF (N.eq.8) THEN
               XSTKCF = 0.9_fp ! Sulfate
            ELSEIF (N.eq.13) THEN
               XSTKCF = KHETI_SLA(7)
            ELSEIF (N.eq.14) THEN
               IF (NATSURFACE) THEN
                  XSTKCF = 0.3_fp ! NAT   !%%% what is the difference?
               ELSE
                  XSTKCF = 0.3_fp ! Ice
               ENDIF
            ENDIF
         ENDIF

         IF (XStkCf.gt.0.0e+0_fp) THEN
            IF (N.eq.13) THEN
               ! Calculate for stratospheric liquid aerosol
               ! Note that XSTKCF is actually a premultiplying
               ! factor in this case, including c-bar
               ADJUSTEDRATE = XAREA(N) * XSTKCF
            ELSE
               ! Reaction rate for surface of aerosol
               ADJUSTEDRATE=ARSL1K(XAREA(N),XRADI(N),XDENA,XSTKCF,XTEMP, &
                                  (A**0.5_FP))
            ENDIF

            ! Add to overall reaction rate
            kISum = kISum + ADJUSTEDRATE
         ENDIF

      END DO

    END FUNCTION HETBrNO3_HCl
!EOC
!------------------------------------------------------------------------------
!                  GEOS-Chem Global Chemical Transport Model                  !
!------------------------------------------------------------------------------
!BOP
!
! !IROUTINE: HetHOCl_HCl
!
! !DESCRIPTION: Set heterogenous chemistry rate for HOCl(g) + HCl(l,s)
!  in polar stratospheric clouds and on sulfate aerosol.
!\\
!\\
! !INTERFACE:
!
    FUNCTION HETHOCl_HCl( A, B, Input_Opt ) RESULT( kISum )
!
! !INPUT PARAMETERS:
!
      REAL(fp),       INTENT(IN) :: A, B       ! Rate coefficients
      TYPE(OptInput), INTENT(IN) :: Input_Opt  ! Input Options object
!
! !RETURN VALUE:
!
      REAL(fp)                   :: kISum
!
! !REMARKS:
!
! !REVISION HISTORY:
!  29 Jan 2016 - M. Sulprizio- Initial version, adapted from code previously
!                              in calcrate.F
!  29 Mar 2016 - R. Yantosca - Added ProTeX header
!  01 Apr 2016 - R. Yantosca - Define N, XSTKCF, ADJUSTEDRATE locally
!  01 Apr 2016 - R. Yantosca - Replace KII_KI with DO_EDUCT local variable
!  04 May 2016 - M. Sulprizio- Add fixes for setting rate if not a STRATBOX
!  22 Dec 2016 - S. D. Eastham - Now active for non-UCX mechanisms
!  03 Jan 2018 - M. Sulprizio  - Replace UCX CPP switch with Input_Opt%LUCX
!EOP
!------------------------------------------------------------------------------
!BOC
!
! !LOCAL VARIABLES:
!
      INTEGER  :: N
      REAL(fp) :: XSTKCF, ADJUSTEDRATE

      ! Initialize
      kISum         = 0.0_fp
      ADJUSTEDRATE  = 0.0_fp
      XSTKCF        = 0.0_fp

      ! Loop over aerosol types
      DO N = 1, NAEROTYPE

         XSTKCF        = 0.0_fp

         ! For UCX-based mechanisms only consider PSC reactions in strat
         ! restore limitation to stratosphere - TMS 17/04/10
         IF ( Input_Opt%LUCX .and. STRATBOX) THEN
	    IF (N.eq.8) THEN
	       XSTKCF = 0.8e+0_fp ! Sulfate
            ELSEIF (N.eq.13) THEN
               XSTKCF = KHETI_SLA(8)
            ELSEIF (N.eq.14) THEN
               IF (NATSURFACE) THEN
                  XSTKCF = 0.1e+0_fp ! NAT
               ELSE
                  XSTKCF = 0.2e+0_fp ! Ice
               ENDIF
            ENDIF
         ENDIF

         IF (XStkCf.gt.0.0e+0_fp) THEN
            IF (N.eq.13) THEN
               ! Calculate for stratospheric liquid aerosol
               ! Note that XSTKCF is actually a premultiplying
               ! factor in this case, including c-bar
               ADJUSTEDRATE = XAREA(N) * XSTKCF
            ELSE
               ! Reaction rate for surface of aerosol
               ADJUSTEDRATE=ARSL1K(XAREA(N),XRADI(N),XDENA,XSTKCF,XTEMP, &
                                  (A**0.5_FP))
            ENDIF

            ! Add to overall reaction rate
            kISum = kISum + AdjustedRate

         ENDIF

      END DO

    END FUNCTION HETHOCl_HCl
!EOC
!------------------------------------------------------------------------------
!                  GEOS-Chem Global Chemical Transport Model                  !
!------------------------------------------------------------------------------
!BOP
!
! !IROUTINE: HetHOCl_HBr
!
! !DESCRIPTION: Set heterogenous chemistry rate for HOCl(g) + HBr(l,s)
!  in polar stratospheric clouds and on sulfate aerosol.
!\\
!\\
! !INTERFACE:
!
    FUNCTION HETHOCl_HBr( A, B, Input_Opt ) RESULT( kISum )
!
! !INPUT PARAMETERS:
!
      REAL(fp),       INTENT(IN) :: A, B       ! Rate coefficients
      TYPE(OptInput), INTENT(IN) :: Input_Opt  ! Input Options object
!
! !RETURN VALUE:
!
      REAL(fp)                   :: kISum
!
! !REMARKS:
!
! !REVISION HISTORY:
!  29 Jan 2016 - M. Sulprizio- Initial version, adapted from code previously
!                              in calcrate.F
!  29 Mar 2016 - R. Yantosca - Added ProTeX header
!  01 Apr 2016 - R. Yantosca - Define N, XSTKCF, ADJUSTEDRATE locally
!  01 Apr 2016 - R. Yantosca - Replace KII_KI with DO_EDUCT local variable
!  04 May 2016 - M. Sulprizio- Add fixes for setting rate if not a STRATBOX
!  22 Dec 2016 - S. D. Eastham - Now active for non-UCX mechanisms
!  03 Jan 2018 - M. Sulprizio  - Replace UCX CPP switch with Input_Opt%LUCX
!EOP
!------------------------------------------------------------------------------
!BOC
!
! !LOCAL VARIABLES:
!
      INTEGER  :: N
      REAL(fp) :: XSTKCF, ADJUSTEDRATE

      ! Initialize
      kISum         = 0.0_fp
      ADJUSTEDRATE  = 0.0_fp
      XSTKCF        = 0.0_fp

      ! Loop over aerosol types
      DO N = 1, NAEROTYPE

         XSTKCF        = 0.0_fp

         ! For UCX-based mechanisms only consider PSC reactions in strat
         ! restore limitation to stratosphere - TMS 17/04/10
         IF ( Input_Opt%LUCX .and. STRATBOX ) THEN
	    IF (N.eq.8) THEN
 	       XSTKCF = 0.8e+0_fp ! Sulfate
            ELSEIF (N.eq.13) THEN
               XSTKCF = KHETI_SLA(9)
            ELSEIF (N.eq.14) THEN
               IF (NATSURFACE) THEN
                  XSTKCF = 0.3e+0_fp ! NAT
               ELSE
                  XSTKCF = 0.3e+0_fp ! Ice
               ENDIF
            ENDIF
         ENDIF

         IF (XStkCf.gt.0.0e+0_fp) THEN
            IF (N.eq.13) THEN
               ! Calculate for stratospheric liquid aerosol
               ! Note that XSTKCF is actually a premultiplying
               ! factor in this case, including c-bar
               ADJUSTEDRATE = XAREA(N) * XSTKCF
            ELSE
               ! Reaction rate for surface of aerosol
               ADJUSTEDRATE=ARSL1K(XAREA(N),XRADI(N),XDENA,XSTKCF,XTEMP, &
                                  (A**0.5_FP))
            ENDIF

            ! Add to overall reaction rate
            kISum = kISum + AdjustedRate

         ENDIF

      END DO

    END FUNCTION HETHOCl_HBr
!EOC
!------------------------------------------------------------------------------
!                  GEOS-Chem Global Chemical Transport Model                  !
!------------------------------------------------------------------------------
!BOP
!
! !IROUTINE: HetHOCl_TCld
!
! !DESCRIPTION: Sets the rate of the multiphase reaction HOCl + Cl-/S(IV) in
!  troposphere cloud
!\\
!\\
! !INTERFACE:
!
    FUNCTION HETHOCl_TCld( denAir,    rLiq,      rIce,      ALiq,            &
                           AIce,      VAir,      TK,        CldFr,           &
                           hConc_Sul, hConc_LCl, hConc_ICl, clConc_A,        &
                           clConc_C,  clConc_g,  hso3Conc,  so3Conc,         &
                           hcl_th,    X,         H                         ) &
                         RESULT( kISum )
!
! !INPUT PARAMETERS:
!
      REAL(fp),       INTENT(IN) :: denAir      ! Density of air (#/cm3)
      REAL(fp),       INTENT(IN) :: rLiq        ! Radius of liquid cloud
                                                !  droplets (cm)
      REAL(fp),       INTENT(IN) :: rIce        ! Radius of ice cloud
                                                !  crystals (cm)
      REAL(fp),       INTENT(IN) :: ALiq        ! Area of liquid cloud
                                                !  droplets (cm2/cm3)
      REAL(fp),       INTENT(IN) :: AIce        ! Area of ice cloud
                                                !  crystals (cm2/cm3)
      REAL(fp),       INTENT(IN) :: VAir        ! Box volume (cm3)
      REAL(fp),       INTENT(IN) :: TK          ! Temperature (K)
      REAL(fp),       INTENT(IN) :: CldFr       ! Updated to new cloud process
      REAL(fp),       INTENT(IN) :: hConc_Sul   ! Sulfate H+ concentration
      REAL(fp),       INTENT(IN) :: hConc_LCl   ! Liquid cloud H+ concentration
      REAL(fp),       INTENT(IN) :: hConc_ICl   ! Ice cloud H+ concentration
      REAL(fp),       INTENT(IN) :: clConc_A    ! Fine Chloride
                                                !  concentration (mol/L)
      REAL(fp),       INTENT(IN) :: clConc_C    ! Coarse Chloride
                                                !  concentration (mol/L)
      REAL(fp),       INTENT(IN) :: clConc_g
      REAL(fp),       INTENT(IN) :: hso3Conc    ! HSO3-  concentration (mol/L)
      REAL(fp),       INTENT(IN) :: so3Conc     ! SO3--  concentration (mol/L)
      REAL(fp),       INTENT(IN) :: hcl_th
      INTEGER,        INTENT(IN) :: X           ! 1=fineCl;2=coarseCl;
                                                ! 3=HCl;4=HSO3;5=SO3
      TYPE(HetState), POINTER    :: H           ! Hetchem species metadata
!
! !RETURN VALUE:
!
      REAL(fp)                   :: kISum       ! Reaction rate
!
! !REVISION HISTORY:
!  08 Nov 2018 - X. Wang      - Initial version
!EOP
!------------------------------------------------------------------------------
!BOC
!
! !LOCAL VARIABLES:
!
      INTEGER  :: N,      Y
      REAL(fp) :: X1,     X2,   GAM_HOCl, r_gp
      REAL(fp) :: clConc, r_ac, r1,       r2,   rgs

      ! Initialize return value
      kISum = 0.0_fp

      ! Return if we are in the stratosphere
      ! This skips unneccessary computations & function calls
      IF ( StratBox ) RETURN

      ! Continue initializing
      X1    = 0.0_fp
      X2    = 0.0_fp

      ! Cloud halide concentration, put fine and coarse mode together
      clConc = clConc_A + clConc_C + clConc_g

      If (X == 1) THEN
         Y = 1
         r_ac = clConc_A / clConc
      ELSEIF (X == 2) THEN
         Y = 1
         r_ac = clConc_C / clConc
      ElSEIF (X == 3) THEN
         Y = 1
         r_ac = clConc_g / clConc
      ELSEIF (X == 4) THEN
         Y = 2
         r_ac = hso3Conc / (hso3Conc + so3Conc)
      ELSEIF (X == 5) THEN
         Y = 2
         r_ac = so3Conc / (hso3Conc + so3Conc)
      ENDIF

      CALL Gamma_HOCl_CLD( rLiq,     denAir,   Y,       TK,                  &
                           clConc,   hso3Conc, so3Conc, hConc_LCl,           &
                           GAM_HOCl, r_gp,     H                            )
      X1 = GAM_HOCl
      r1 = r_gp*r_ac

      !For uptake on ice crystals
      rgs = 0.22_fp
      X2 = rgs * hcl_th
      IF (X == 3) THEN
         r2 = 1.0_fp
      ELSE
         r2 = 0.0_fp
      ENDIF

      kISum = CloudHet( 'HOCl', CldFr,  Aliq, Aice, rLiq, rIce,              &
                         TK,    denAir, H,    X1,   X2,   r1,   r2          )

    END FUNCTION HetHOCl_TCld
!EOC
!------------------------------------------------------------------------------
!                  GEOS-Chem Global Chemical Transport Model                  !
!------------------------------------------------------------------------------
!BOP
!
! !IROUTINE: HetHOCl_SS
!
! !DESCRIPTION: Set heterogenous chemistry rate for HOCl on Cl- aerosols
!\\
!\\
! !INTERFACE:
!
    FUNCTION HETHOCl_SS( denAir, rAer,  AAer,   alkAer,                      &
                         TK,     hconc, clconc, H       ) RESULT( kISum )
!
! !INPUT PARAMETERS:
!
      REAL(fp),       INTENT(IN) :: denAir    ! Density of air (#/cm3)
      REAL(fp),       INTENT(IN) :: rAer      ! Radius of aerosol (cm)
      REAL(fp),       INTENT(IN) :: AAer      ! Area of aerosol (cm2/cm3)
      REAL(fp),       INTENT(IN) :: alkAer    ! Aerosol alkalinity (eqn)
      REAL(fp),       INTENT(IN) :: TK        ! Temperature (K)
      REAL(fp),       INTENT(IN) :: hconc     ! H+ (M)
      REAL(fp),       INTENT(IN) :: clconc    ! Cl- (M)
      TYPE(HetState), POINTER    :: H         ! Hetchem species metadata
!
! !RETURN VALUE:
!
      REAL(fp)                   :: kISum     ! Rate for HOCl on Cl- aerosol
!
! !REVISION HISTORY:
!  25 Jan 2018 - X. Wang - Initial vesion
!EOP
!------------------------------------------------------------------------------
!BOC
!
! !LOCAL VARIABLES:
!
      REAL(fp) :: XSTKCF, XSQM

      ! Initialize
      kISum = 0.0_fp
      XSQM  = SQRT( H%HOCl%MW_g )

      ! Reaction can only proceed on acidic aerosol
      IF ( alkAer > 0.05_fp ) THEN
         XStkCf = 0.0_fp
      ELSE
         XStkCf = GAMMA_HOCl_AER( rAer, denAir, TK, hconc, clconc, H )
      ENDIF

      ! Reaction rate
      kISum = ARSL1K( AAer, rAer, denAir, XSTKCF, XTEMP, XSQM )

    END FUNCTION HETHOCl_SS
!EOC
!------------------------------------------------------------------------------
!                  GEOS-Chem Global Chemical Transport Model                  !
!------------------------------------------------------------------------------
!BOP
!
! !IROUTINE: N2O5
!
! !DESCRIPTION: Internal function N2O5 computes the GAMMA sticking factor
!  for N2O5 hydrolysis. (mje, bmy, 8/7/03)
!\\
!\\
! !INTERFACE:
!
    FUNCTION N2O5( AEROTYPE, TEMP, RH ) RESULT( GAMMA )
!
! !INPUT PARAMETERS:
!
      INTEGER,   INTENT(IN) :: AEROTYPE  ! Denoting aerosol type (cf FAST_JX)
      REAL(fp),  INTENT(IN) :: TEMP      ! Temperature [K]
      REAL(fp),  INTENT(IN) :: RH        ! Relative humidity [%]
!
! !RETURN VALUE:
!
      REAL(fp)              :: GAMMA

!
! !REMARKS:
!  Taken from the old SMVGEAR function calcrate.F.
!
! !REVISION HISTORY:
!  29 Mar 2016 - R. Yantosca - Added ProTeX headers
!  15 Jun 2017 - M. Sulprizio- Move conversion of RH from fraction to % to
!                              SET_HET above
!  23 Aug 2018 - C. D. Holmes - Updated Gamma values
!EOP
!------------------------------------------------------------------------------
!BOC
!
! !LOCAL VARIABLES:
!
      ! Local variables
      REAL(fp) :: RH_P, FACT, TTEMP

      !=================================================================
      ! N2O5 begins here!
      !=================================================================

      ! RH percent max = 100%
      RH_P  = MIN( RH, 100e0_fp )

      ! Default value
      GAMMA = 0.01e+0_fp

      ! Special handling for various aerosols
      SELECT CASE ( AEROTYPE )

         !----------------
         ! Dust
         !----------------
         CASE ( 1, 2, 3, 4, 5, 6, 7 )
            GAMMA = 0.02e+0_fp

         !----------------
         ! Sulfate
         !----------------
         CASE ( 8 )
            ! This is not used when considering Cl-, XW
!            call ERROR_STOP( 'N2O5 update on sulfate should not be calculated here','gckpp_HetRates.F90')
            GAMMA = 0.00e+0_fp
         !----------------
         ! Black Carbon
         !----------------
         CASE ( 9 )

             ! From IUPAC
             GAMMA = 0.005e+0_fp

         !----------------
         ! Organic Carbon
         !----------------
         CASE ( 10 )

            ! Escoria et al (2010)
            IF ( RH_P < 30e+0_fp ) THEN
               GAMMA = 0.6e-4_fp
            ELSE
               GAMMA = 1.5e-4_fp
            ENDIF

         !----------------
         ! Sea salt
         ! accum & coarse
         !----------------
         CASE ( 11, 12 )
            ! This is not used when considering Cl-, XW
!            call ERROR_STOP( 'N2O5 update on sea salt should not be calculated here','gckpp_HetRates.F90' )
            GAMMA = 0.00e+0_fp

         !----------------
         ! Strat. aerosols
         !----------------
         CASE ( 13, 14 )

            ! These are handled outside this routine - something
            ! is wrong if AEROTYPE=13 or 14 reaches this point
            WRITE (6,*) 'Stratospheric aerosols should not '
            WRITE (6,*) 'be passed to general N2O5 het. '
            WRITE (6,*) 'chem. subroutine'
            WRITE (6,*) 'AEROSOL TYPE =',AEROTYPE
            CALL GEOS_CHEM_STOP

         !----------------
         ! Default
         !----------------
         CASE DEFAULT
            WRITE (6,*) 'Not a suitable aerosol surface '
            WRITE (6,*) 'for N2O5 hydrolysis'
            WRITE (6,*) 'AEROSOL TYPE =',AEROTYPE
            CALL GEOS_CHEM_STOP

      END SELECT

    END FUNCTION N2O5
!EOC
!------------------------------------------------------------------------------
!                  GEOS-Chem Global Chemical Transport Model                  !
!------------------------------------------------------------------------------
!BOP
!
! !IROUTINE: HO2
!
! !DESCRIPTION: Function HO2 computes the GAMMA reaction probability
!  for HO2 loss in aerosols based on the recommendation of
!  Thornton, Jaegle, and McNeill, "Assessing Known Pathways For HO2 Loss in
!  Aqueous Atmospheric Aerosols: Regional and Global Impacts on Tropospheric
!  Oxidants" J. Geophys. Res.,  doi:10.1029/2007JD009236, 2008
!\\
!\\
! !INTERFACE:
!
      FUNCTION HO2( RADIUS,          TEMP,     DENAIR,       &
                    SQM,             HO2DENS,  AEROTYPE,     &
                    CONTINENTAL_PBL, Input_Opt            )  &
                    RESULT( GAMMA )
!
! !USES:
!
      USE Input_Opt_Mod, ONLY : OptInput
      Use PhysConstants, ONLY : AVO, RGASLATM
!
! !INPUT PARAMETERS:
!
      ! Arguments
      REAL(fp),       INTENT(IN) :: RADIUS          ! Aerosol radius [cm]
      REAL(fp),       INTENT(IN) :: TEMP            ! Temperature [K]
      REAL(fp),       INTENT(IN) :: DENAIR          ! Air density [molec/cm3]
      REAL(fp),       INTENT(IN) :: HO2DENS         ! HO2 density [molec/cm3]
      REAL(fp),       INTENT(IN) :: SQM             ! Square root of MW [g/mol]
      INTEGER,        INTENT(IN) :: AEROTYPE        ! Aerosol type (cf FAST-JX)
      INTEGER,        INTENT(IN) :: CONTINENTAL_PBL ! Flag set to 1 if the box
                                                    !  box is located in the
                                                    !  continenal boundary
                                                    !  layer, otherwise 0.
                                                    !  Also check for ICE/SNOW
                                                    !  (to disable this at
                                                    !  high latitudes).
      TYPE(OptInput), INTENT(IN) :: Input_Opt       ! Input Options object
!
! !RETURN VALUE:
!
      REAL(fp)                   :: GAMMA           ! Reaction probability

! !REMARKS:
!  Taken from the old SMVGEAR routine calcrate.F.
!  Gamma(HO2) is a function of aerosol type, radius, temperature.

!  References:
!  ---------------------------------------------------------------
!  (1) Jacob, D.J., Heterogeneous chemistry and tropospheric ozone,
!       Atmos. Environ., 34, 2131-2159, 2000. [full text (pdf)]
!  (2) J. Mao, Fan, S., Jacob, D. J., and Travis, K. R.: Radical
!       loss in the atmosphere from Cu-Fe redox coupling in aerosols,
!       Atmos. Chem. Phys., 13, 509-519, doi:10.5194/acp-13-509-2013,
!       2013.
!
! !REVISION HISTORY:
!  17 May 2013 - M. Payer    - Add improved HO2 uptake (J. Mao)
!  22 May 2013 - M. Payer    - Added option to read GAMMA_HO2 from
!                              input.geos. Recommended value is 0.2
!                              based on Jacob et al (2000) and Mao
!                              et al. (2013).
!  20 Aug 2013 - R. Yantosca - Removed "define.h", this is now obsolete
!  29 Mar 2016 - R. Yantosca - Added ProTeX headers
!EOP
!------------------------------------------------------------------------------
!BOC
!
! !LOCAL VARIABLES:
!
      REAL(fp)             :: ALPHA
      REAL(fp)             :: delG, Keq, w, H_eff
      REAL(fp)             :: A1, B1, k1, k2, A, B, C
      REAL(fp)             :: kaq, kmt, o2_ss, fluxrxn, DFKG
      REAL(fp)             :: TEST
!
! !DEFINED PARAMETERS:
!
      ! Ideal gas constant [atm cm3/mol/K]
      REAL(fp),  PARAMETER :: Raq = RGASLATM * 1e+3_fp

      !=================================================================
      ! HO2 begins here!
      !=================================================================

      ! Default value
      GAMMA = 0.0e+0_fp

      ! Error check
      IF (RADIUS.le.1e-30_fp) THEN
         RETURN
      ENDIF

      ! Special handling for various aerosols
      SELECT CASE ( AEROTYPE )

         !----------------
         ! Dust
         !----------------
         CASE ( 1, 2, 3, 4, 5, 6, 7 )

            ! Assume default gamma=0.1 on dust aerosols
            ! This is tentative as no lab measurements presently exist
            ! for gamma(HO2) on dust aerosols. We assume the rate to
            ! be fast on dust aerosols as transition metal ion induced
            ! chemistry is likely to occur in a thin aqueous surface layer.
            GAMMA = 0.1e+0_fp

         !----------------
         ! For Sulfate(8), Black Carbon (9), Organic Carbon (10),
         ! Sea-salt accum & coarse (11,12) calculate the
         ! reaction probability due to self reaction
         ! by using the algebraic expression in Thornton et al.  (2008)
         ! (equation 7) which is a function of temperature, aerosol radius,
         ! air density and HO2 concentration.
         !
         ! Transition metal ions (such as copper and iron) in sea-salt and
         ! carbonaceous aerosols are complexed to ligands and/or exist at
         ! a concentration too low to catalyze HO2 loss efficiently, so we
         ! apply the HO2 self reaction expression directly for these aerosols.
         !
         ! In the case of sulfate aerosol, the aerosols likely
         ! contain copper in the continental boundary layer and
         ! HO2 uptake proceeds rapidly. To account for the metal catalyzed
         ! uptake, we assume gamma(HO2)=0.07 (in the mid-range of the recommended
         ! 0.04-0.1 by Thornton et al, based on observed copper concentrations
         ! in the US boundary layer). Outside the continental boundary layer, we
         ! use the HO2-only algebraic expression.
         !
         ! SDE 04/18/13: Added stratospheric sulfur aerosols
         !
         !----------------
         CASE ( 8, 9, 10, 11, 12, 13 )

            ! Mean molecular speed [cm/s]
            w = 14550.5e+0_fp * sqrt(TEMP/(SQM*SQM))

            ! DFKG = Gas phase diffusion coeff [cm2/s]
            DFKG  = 9.45E+17_fp/DENAIR * SQRT(TEMP) *      &
                    SQRT(3.472E-2_fp + 1.E+0_fp/(SQM*SQM))

            !calculate T-dependent solubility and aq. reaction rate constants
            ! hydronium ion concentration
            ! A1 = 1.+(Keq/hplus)
            ! with Keq = 2.1d-5 [M], Equilibrium constant for
            ! HO2aq = H+ + O2- (Jacob, 2000)
            !      hplus=10.e+0_fp^(-pH), with pH = 5
            ! B1 = Req * TEMP
            ! with Req = 1.987d-3 [kcal/K/mol], Ideal gas constant
            ! Note that we assume a constant pH of 5.
            A1 = 1.+ (2.1e-5_fp / (10.e+0_fp**(-5) ) )
            B1 = 1.987e-3_fp * TEMP

            ! Free energy change for solvation of HO2 (Hanson 1992, Golden 1991)
            ! in [kcal/mol]:
            ! delG = -4.9-(TEMP-298e+0_fp)*delS
            ! with delS=-0.023  [kcal/mol/K],  Entropy change for solvation of HO2
            delG  = -4.9e+0_fp - (TEMP-298.e+0_fp) * (-0.023)
            H_eff = exp( -delG / B1 ) * A1

            ! Estimated temp dependent value for HO2 + O2- (k1) and
            ! HO2+HO2 (see Jacob 1989)
            k1  =   1.58e+10_fp * exp( -3. / B1 )
            k2  =   2.4e+9_fp   * exp( -4.7 / B1 )
            kaq = ( k1 * (A1 - 1.e+0_fp) + k2) / (A1**2)

            ! Calculate the mass transfer rate constant and s.s. conc. of
            ! total HO2 in the aqueous phase:
            ! kmt = (RADIUS/DFKG + 4e+0_fp/w/alpha)^(-1)
            ! with alpha = mass accomodation coefficient, assumed
            ! to be 1 (Thornton et al.)
            kmt = 1.e+0_fp/( RADIUS/DFKG + 4e+0_fp/w/1. )

            !use quadratic formula to obtain [O2-] in particle of radius RADIUS
            A = -2e+0_fp * kaq
            B = -3e+0_fp * kmt / RADIUS / (H_eff * 0.082 * TEMP)
            C =  3e+0_fp * kmt * HO2DENS * 1000e+0_fp / RADIUS / AVO

            ! Error check that B^2-(4e+0_fp*A*C) is not negative
            TEST= B**2-(4e+0_fp*A*C)
            IF ( TEST < 0e+0_fp ) THEN
                GAMMA = 0e+0_fp
            ELSE
                ! Calculate the concentration of O2- in the aerosol
                o2_ss= ( -B  -sqrt(B**2-(4e+0_fp*A*C)) )/(2e+0_fp*A)

                ! Calculate the reactive flux
                fluxrxn = kmt*HO2DENS - o2_ss*AVO*kmt/H_eff/Raq/TEMP

                IF ( fluxrxn <= 0e0_fp ) THEN
                   GAMMA = 0e+0_fp
                ELSE
                   ! Gamma for HO2 at TEMP, ho2, and RADIUS given
                   GAMMA = 1./( ( ( HO2DENS/fluxrxn ) -              &
                                  ( RADIUS/DFKG ) ) * w / 4.e+0_fp )
                ENDIF
            ENDIF
            ! For sulfate aerosols, check whether we are in
            ! the continental boundary layer, in which case
            ! copper catalyzed HO2 uptake likely dominates and
            ! speeds up the reaction: we assume gamma=0.07,
            ! which is in the middle of the 0.04-0.1 range recommended
            ! by Thornton et al. (2008)
            !
            IF ( AEROTYPE == 8 .and. CONTINENTAL_PBL == 1) THEN
                GAMMA = 0.07
            ENDIF

         !----------------
         ! NAT/ice (SDE 04/18/13)
         !----------------
         CASE ( 14 )

            GAMMA = 0.e+0_fp

         !----------------
         ! Default
         !----------------
         CASE DEFAULT
            WRITE (6,*) 'Not a suitable aerosol surface '
            WRITE (6,*) 'for HO2 uptake'
            WRITE (6,*) 'AEROSOL TYPE =',AEROTYPE
            CALL GEOS_CHEM_STOP

      END SELECT

      ! If negative value is calculated, set it to zero
      IF ( GAMMA  <= 0e+0_fp ) GAMMA = 0e+0_fp

      ! This is for the improved HO2 uptake (J. Mao)
      GAMMA = Input_Opt%GAMMA_HO2

    END FUNCTION HO2
!EOC
!------------------------------------------------------------------------------
!                  GEOS-Chem Global Chemical Transport Model                  !
!------------------------------------------------------------------------------
!BOP
!
! !IROUTINE: EPOXUPTK
!
! !DESCRIPTION: Function EPOXUPTK computes the GAMMA sticking factor for
! EPOXUPTK hydrolysis to form 2-methyltetrols (AITET). (eam, 2014).
!\\
!\\
! !INTERFACE:
!
    FUNCTION EPOXUPTK( AERAREA, AERRAD,  TEMP,  SQMW,              &
                       HENRY,   KHPLUS,  HPLUS, KNUC,  SULF, NITR, &
                       KGACID,  BISULF,  KHYDRO ) &
             RESULT( GAMMA )
!
! !USES:
!
      USE Input_Opt_Mod, ONLY : OptInput
      USE PhysConstants, ONLY : RGASLATM
      USE ERROR_MOD,     ONLY : IT_IS_NAN
!
! !INPUT PARAMETERS:
!
      REAL(fp), INTENT(IN) :: AERRAD   ! Aerosol radius [cm]
      REAL(fp), INTENT(IN) :: AERAREA  ! Aerosol surf. area [cm2/cm3]
      REAL(fp), INTENT(IN) :: TEMP     ! Temperature [K]
      REAL(fp), INTENT(IN) :: SQMW     ! Square root of the molecular weight
      REAL(fp), INTENT(IN) :: HENRY    ! Henry's Law constant [M/atm]
      REAL(fp), INTENT(IN) :: KHPLUS   ! 1st order rxn rate (acid-catalyzed ring
                                       ! opening)
      REAL(fp), INTENT(IN) :: HPLUS    ! Proton activity [unitless] and [H+] [M]
      REAL(fp), INTENT(IN) :: KNUC     ! 1st order rxn rate due to specific
                                       ! nucleophiles (SO4, NO3)
      REAL(fp), INTENT(IN) :: SULF     ! Sulfate concentration [M]
      REAL(fp), INTENT(IN) :: NITR     ! Nitrate concentration [M]
      REAL(fp), INTENT(IN) :: KGACID   ! 1st order rxn rate due to general acids
                                       ! (bisulfate in this case)
      REAL(fp), INTENT(IN) :: BISULF   ! Bisulfate concentration [M]
      REAL(fp), INTENT(IN) :: KHYDRO   ! Hydrolysis rate of alkylnitrates [1/s]
!
! !RETURN VALUE:
!
      REAL(fp)             :: GAMMA    ! Reaction probability

! !REMARKS:
! Calculation is only done for inorganic aqueous phase aerosols
!                                                                             .
! This calculation uses the parameterization of Gaston et al., EST, 2014.
!                                                                             .
! Redistribution of products (e.g. AITET) to yield organosulfates and
! organonitrates is done in SOA_CHEMISTRY in carbon_mod.F.
! This is only done for IEPOX and IMAE if it's an SOA simulation
!
! !REVISION HISTORY:
!  15 Jun 2017 - M. Sulprizio- Initial version based on calcrate.F from E.Marais
!EOP
!------------------------------------------------------------------------------
!BOC
!
! !LOCAL VARIABLES:
!
      ! Local variables
      REAL(fp)             :: AERVOL   ! Aerosol volume [cm3/cm3]
      REAL(fp)             :: KPART    ! Particle-phase reaction rate [1/s]
      REAL(fp)             :: XMMS     ! Mean molecular speed [cm/s]
      REAL(fp)             :: VAL1, VAL2, VAL3  ! Terms for calculating GAMMA
      REAL(fp)             :: VALTMP
!
! !DEFINED PARAMETERS:
!
      ! Gas-phase diffusion constant [cm2/s]:
      REAL(fp), PARAMETER  :: DIFF_N2O5_STD = 1.0e-1_fp

      ! Mass accommodation coefficient [unitless]:
      REAL(fp), PARAMETER  :: MACOEFF = 1.0e-1_fp

      !=================================================================
      ! EPOXUPTK begins here!
      !=================================================================

      ! Initialize
      GAMMA  = 0.0_fp
      AERVOL = 0.0_fp
      KPART  = 0.0_fp
      XMMS   = 0.0_fp
      VAL1   = 0.0_fp
      VAL2   = 0.0_fp
      VAL3   = 0.0_fp
      VALTMP = 0.0_fp

      ! Calculate aerosol volume (use formula in aerosol_mod.F):
      AERVOL = (AERAREA * AERRAD)/3.0e+0_fp

      ! Calculate mean molecular speed [cm/s]:
      XMMS = SQRT( (2.117e+8_fp * TEMP) / (SQMW * SQMW) )

      ! Calculate first-order particle-phase reaction rate:
      ! (assume [H+] = proton activity)
      ! KHYDRO is only important for alkylnitrates (not currently used).
      KPART = ( KHPLUS*HPLUS )               + &
              ( KNUC*HPLUS*( NITR + SULF ) ) + &
              ( KGACID*BISULF )              + &
              ( KHYDRO )

      ! Calculate the first uptake parameterization term:
      VAL1 = ( AERRAD * XMMS )/( 4.e+0_fp * DIFF_N2O5_STD )

      ! Calculate the second uptake parameterization term:
      VAL2 = ( 1.e+0_fp/MACOEFF )

      ! Calculate the third uptake parameterization term:
      IF ( AERAREA > 0.0_fp .and. XMMS > 0.0_fp ) THEN
         VALTMP = ( 4.e+0_fp * AERVOL * RGASLATM * TEMP * HENRY * KPART ) / &
                  ( AERAREA * XMMS )
      ENDIF
      IF ( VALTMP .GT. 0 ) THEN
         VAL3 = 1.e+0_fp / VALTMP
      ELSE
         VAL3 = 0.0e+0_fp
      ENDIF

      ! Account for small reaction rates:
      IF ( KPART .LT. 1.e-8_fp ) THEN

         GAMMA = TINY(1e+0_fp)

      ELSE

         ! Calculate the uptake coefficient:
         GAMMA = 1.e+0_fp/( VAL1 + VAL2 + VAL3 )

      ENDIF

      ! Fail safes for negative, very very small, and NAN GAMMA values:
      IF ( GAMMA  .lt. 0.0e+0_fp )    GAMMA = TINY(1e+0_fp)
      IF ( IT_IS_NAN( GAMMA ) )       GAMMA = TINY(1e+0_fp)
      IF ( GAMMA .lt. TINY(1e+0_fp) ) GAMMA = TINY(1e+0_fp)

      END FUNCTION EPOXUPTK
!EOC
!------------------------------------------------------------------------------
!                  GEOS-Chem Global Chemical Transport Model                  !
!------------------------------------------------------------------------------
!BOP
!
! !IROUTINE: Cld_Params
!
! !DESCRIPTION: Subroutine CLD\_PARAMS returns ice and liquid cloud
!  parameters based on State\_Met off of cloud particles.
!\\
!\\
! !INTERFACE:
!
    SUBROUTINE CLD_PARAMS( I,      J,      L,    DENAIR,            &
                           VAir,   T,      QL,   QI,     State_Met, &
                           rLiq,   ALiq,   VLiq, &
                           rIce,   AIce,   VIce, CLDFr )

!
! !USES:
!
      USE State_Met_Mod, ONLY : MetState
!
! !INPUT PARAMETERS:
!
      INTEGER,        INTENT(IN)  :: I         ! Longitude index
      INTEGER,        INTENT(IN)  :: J         ! Latitude  index
      INTEGER,        INTENT(IN)  :: L         ! Altitude  index
      REAL(fp),       INTENT(IN)  :: DENAIR    ! Density of air [#/cm3]
      REAL(fp),       INTENT(IN)  :: VAir      ! Volume of air [cm3]
      REAL(fp),       INTENT(IN)  :: T         ! Temperature [K]
      REAL(fp),       INTENT(IN)  :: QL, QI    ! Cloud water mixing ratio [kg/kg]
      TYPE(MetState), INTENT(IN)  :: State_Met ! Meteorology State object
!
! !OUTPUT PARAMETERS:
!
      REAL(fp),       INTENT(OUT) :: rLiq     ! Radius of liquid cloud droplets (cm)
      REAL(fp),       INTENT(OUT) :: rIce     ! Radius of ice cloud crystals (cm)
      REAL(fp),       INTENT(OUT) :: ALiq     ! Sfc area of liq. cloud (cm2/cm3)
      REAL(fp),       INTENT(OUT) :: AIce     ! Sfc area of ice cloud (cm2/cm3)
      REAL(fp),       INTENT(OUT) :: VLiq     ! Volume of liq. cloud (cm3/cm3)
      REAL(fp),       INTENT(OUT) :: VIce     ! Volume of ice cloud (cm3/cm3)
      REAL(fp),       INTENT(OUT) :: CLDFr     ! cloud fraction
!
! !REMARKS:
!  References:
!   Heymsfield, A. J., Winker, D., Avery, M., et al. (2014). Relationships between ice water content and volume extinction coefficient from in situ observations for temperatures from 0° to –86°C: implications for spaceborne lidar retrievals. Journal of Applied Meteorology and Climatology, 53(2), 479–505. https://doi.org/10.1175/JAMC-D-13-087.1
!
!   Schmitt, C. G., & Heymsfield, A. J. (2005). Total Surface Area Estimates for Individual Ice Particles and Particle Populations. Journal of Applied Meteorology, 44(4), 467–474. https://doi.org/10.1175/JAM2209.1
!
! !REVISION HISTORY:
!  21 Dec 2016 - S. D. Eastham - Adapted from CLD1K_BrNO3
!  24 Aug 2017 - M. Sulprizio- Remove support for GCAP, GEOS-4, GEOS-5 and MERRA
!  15 Oct 2018 - C.D. Holmes - Corrections for ice radius, volume, surface area
!EOP
!------------------------------------------------------------------------------
!BOC
!
! !DEFINED PARAMETERS:
!
      ! Cloud droplet radius in continental warm clouds [cm]
      REAL(fp), PARAMETER :: xCLDR_CONT =  6.e-4_fp

      ! Cloud droplet radius in marine warm clouds [cm]
      REAL(fp), PARAMETER :: xCLDR_MARI = 10.e-4_fp

      ! Ice cloud droplet radius [cm]
      !REAL(fp), PARAMETER :: XCLDrIce = 75.e-4_fp
      REAL(fp), PARAMETER :: XCLDrIce = 38.5e-4_fp

      ! Density of H2O liquid [kg/cm3]
      REAL(fp), PARAMETER :: dens_h2o = 0.001e+0_fp

      ! Density of H2O ice [kg/cm3]
      REAL(fp), PARAMETER :: dens_ice = 0.91e-3_fp
!
! !LOCAL VARIABLES:
!
      REAL(fp)            :: nu         ! Mean molecular speed
      REAL(fp)            :: RADIUS     ! Radius of cloud droplet      [cm]
      REAL(fp)            :: SQM        ! Square root of molec. weight [g/mol]
      REAL(fp)            :: STK        ! Square root of temperature   [K]
      REAL(fp)            :: DFKG       ! Gas diffusion coefficient    [cm2/s]
      REAL(fp)            :: AREA_L     ! Surface area (liquid)        [cm2/cm3]
      REAL(fp)            :: AREA_I     ! Surface area (ice) )         [cm2/cm3]
      REAL(fp)            :: Vcl, Vci   ! Volume of the cloud (liq and ice) [cm3]

      LOGICAL             :: IS_LAND, IS_ICE, Is_Warm
      REAL(fp)            :: alpha,   beta

      ! Pointers
      REAL(fp), POINTER   :: AD(:,:,:)
      REAL(fp), POINTER   :: CLDF(:,:,:)
      REAL(fp), POINTER   :: FRLAND(:,:)
      REAL(fp), POINTER   :: FROCEAN(:,:)

      !=================================================================
      ! CLD_PARAMS begins here!
      !=================================================================

      ! Initialize pointers
      AD      => State_Met%AD
      CLDF    => State_Met%CLDF
      FRLAND  => State_Met%FRLAND
      FROCEAN => State_Met%FROCEAN

      CLDFr = CLDF(I,J,L)
      CLDFr = Max(CLDFr, 0.0e+0_fp)
      CLDFr = Min(CLDFr, 1.0e+0_fp)

      ! Quick test - is there any cloud?
      IF ( ( (QL+QI) <= 0.0e+0_fp) .or. (CLDF(I,J,L) <= 0.0e+0_fp) ) THEN
         rLiq = xCldR_Cont
         rIce = xCLDrIce
         ALiq = 0.0e+0_fp
         VLiq = 0.0e+0_fp
         AIce = 0.0e+0_fp
         VIce = 0.0e+0_fp
         Return
      ENDIF

      ! ----------------------------------------------
      ! In GC 12.0 and earlier, the liquid water volume was
      ! set to zero at temperatures colder than 258K and
      ! over land ice (Antarctica & Greenland). That
      ! was likely legacy code from GEOS-4, which provided
      ! no information on cloud phase. As of GC 12.0,
      ! all met data sources provide explicit liquid and
      ! ice condensate amounts, so we use those as provided.
      ! (C.D. Holmes)
      ! ----------------------------------------------

      !-----------------------------------------------
      ! Liquid water clouds
      !
      ! Droplets are spheres, so
      ! Surface area = 3 * Volume / Radius
      !
      ! Surface area density = Surface area / Grid volume
      !-----------------------------------------------

      IF ( FRLAND(I,J) > FROCEAN(I,J) ) THEN
         ! Continental cloud droplet radius [cm]
         rLiq = XCLDR_CONT
      ELSE
         ! Marine cloud droplet radius [cm]
         rLiq = XCLDR_MARI
      ENDIF

      ! get the volume of cloud [cm3]
      ! QL is [g/g]
      VLiq = QL * AD(I,J,L) / dens_h2o
      VIce = QI * AD(I,J,L) / dens_h2o

      ALiq = 3.e+0_fp * (VLiq/Vair) / rLiq

      !-----------------------------------------------
      ! Ice water clouds
      !
      ! Surface area calculation requires information about
      ! ice crystal size and shape, which is a function of
      ! temperature. Use Heymsfield (2014) empirical relationships
      ! between temperature, effective radius, surface area
      ! and ice water content.
      !
      ! Schmitt and Heymsfield (2005) found that ice surface area
      ! is about 9 times its cross-sectional area.
      ! For any shape,
      ! Cross section area = pi * (Effective Radius)^2, so
      ! Cross section area = 3 * Volume / ( 4 * Effective Radius ).
      !
      ! Thus, for ice
      ! Surface area = 9 * Cross section area
      !              = 2.25 * 3 * Volume / Effective Radius
      ! (C.D. Holmes)
      !-----------------------------------------------

      ! Heymsfield (2014) ice size parameters
      if (T < 273e+0_fp - 71e+0_fp ) then
          alpha = 83.3e+0_fp
          beta  = 0.0184e+0_fp
      elseif ( T < 273e+0_fp - 56e+0_fp ) then
          alpha = 9.1744e+4_fp
          beta = 0.117e+0_fp
      else
          alpha = 308.4e+0_fp
          beta  = 0.0152e+0_fp
      endif

      ! Effective radius, cm
      rIce = 0.5e+0_fp * alpha * exp( beta * (T-273.15e+0_fp) ) / 1e+4_fp

      ! Ice surface area density, cm2/cm3
      AIce = 3.e+0_fp * (VIce/VAir) / rIce * 2.25e+0_fp

      ! Free Pointers
      NULLIFY( AD      )
      NULLIFY( CLDF    )
      NULLIFY( FRLAND  )
      NULLIFY( FROCEAN )

    END SUBROUTINE Cld_Params
!EOC
!------------------------------------------------------------------------------
!                  GEOS-Chem Global Chemical Transport Model                  !
!------------------------------------------------------------------------------
!BOP
!
! !IROUTINE: Get_Halide_CldConc
!
! !DESCRIPTION: Subroutine GET\_HALIDE\_CLDCONC returns the in-cloud
!  concentration of bromide and chloride (Br- and Cl-).
!\\
!\\
! !INTERFACE:
!
      SUBROUTINE GET_HALIDE_CLDCONC( HBr, HCl, VLiq, VIce, VAir, TK, CF, pHCloud, br_conc, cl_conc )
!
! !USES:
!
! !INPUT PARAMETERS:
!
      REAL(fp),  INTENT(IN) :: HCl, HBr  ! Number density [#/cm3]
      REAL(fp),  INTENT(IN) :: VAir    ! Volume of air [cm3]
      REAL(fp),  INTENT(IN) :: VLiq, VIce ! Volume of the cloud (liq and ice) [cm3]
      REAL(fp),  INTENT(IN) :: TK      ! Air temperature [K]
      REAL(fp),  INTENT(IN) :: CF      ! Cloud fraction
      REAL(fp),  INTENT(IN) :: pHCloud ! Cloud pH
!
! !RETURN VALUE:
!
      REAL(fp), INTENT(OUT) :: cl_conc, br_conc ! Liq. phase molar concentration [mol/kg-water]
!
! !REMARKS:
!
! !REVISION HISTORY:
!  21 Dec 2016 - S. D. Eastham - Initial version
!  27 Feb 2018 - M. Sulprizio  - Obtain Henry's law parameters from species
!                                database in SET_HET instead of hardcoding here
!  01 Apr 2018 - X. Wang       - Updated to correct calculation
!EOP
!------------------------------------------------------------------------------
!BOC
!
! !LOCAL VARIABLES:
!
      REAL(fp)            :: n_br, n_cl ! dissolved bromide and chloride [#/cm3(air)]
      REAL(fp)            :: V_tot, dr_ratio, t2l !
      REAL(fp)            :: L2G, F_L, pH

      !=================================================================
      ! GET_HALIDE_CLDCONC_G begins here!
      !=================================================================

      !---------------------------------------------------------------
      ! jas, 07/30/2014 (SETUP d/r ratio for ice cloud droplets)
      ! V_liq = 4pi/3 ( r^3 - (r - r*(d/r))^3 = (r^3 - r^3*(1 - d/r)^3) = r^3 (1
      ! - (1 - d/r)^3
      ! V_tot / V_liq = 1 / (1 - (1 - d/r)^3))
      DR_RATIO = 2e-2_fp
      T2L = 1.0e0_fp / ( 1.0e0_fp - (1.0e0_fp - DR_RATIO)**3.0e0_fp )
      !---------------------------------------------------------------


      !V_tot = (VLiq/VAir) + ((VIce/VAir) / T2L) ! (cm3(liq)/cm3(air)
      V_tot = VLiq/VAir ! (cm3(liq)/cm3(air)
      V_tot = SAFE_DIV(V_tot, CF, 0.e+0_fp) ! only consider in cloud


      IF (V_tot.lt.1.0e-20) THEN
         br_conc = 1.0e-20_fp
         cl_conc = 1.0e-20_fp
         Return
      ENDIF


      ! Chloride
      CALL COMPUTE_L2G_LOCAL( 1.0e0_fp, 9000.0e0_fp, -6.3e+0_fp, TK, V_tot, L2G, pH)
      F_L = L2G/(1.0e0_fp + L2G)
      cl_conc = F_L * HCl / (V_tot * AVO * 1.0e-3_fp) ! [Cl-] in (mol/L)
      !cl_conc = min(cl_conc,5.0e0_fp)
      !cl_conc = max(cl_conc,1.0e-20_fp)

      ! Bromide
      CALL COMPUTE_L2G_LOCAL( 7.5e-1_fp, 10200.0e0_fp, -9.0e+0_fp, TK, V_tot, L2G, pH)
      F_L = L2G/(1.0e0_fp + L2G)
      br_conc = F_L * HBr / (V_tot * AVO * 1.0e-3_fp) ! [Br-] in (mol/L)

      !br_conc = min(br_conc,5.0e0_fp)
      !br_conc = max(br_conc,1.0e-20_fp)

      END SUBROUTINE GET_HALIDE_CLDCONC
!EOC
!------------------------------------------------------------------------------
!                  GEOS-Chem Global Chemical Transport Model                  !
!------------------------------------------------------------------------------
!BOP
!
! !IROUTINE: Get_Theta_Ice
!
! !DESCRIPTION: Subroutine GET_THETA_ICE returns theta values for HNO3, HCl, and
! HBr for ice uptake calculations
!\\
!\\
! !INTERFACE:
!
      SUBROUTINE GET_THETA_ICE( HNO3, HCl, HBr, TK, hno3_th, hcl_th, hbr_th)


! !USES:
!
! !INPUT PARAMETERS:
!
      REAL(fp),  INTENT(IN) :: HNO3, HCl, HBr  ! Number density [#/cm3]
      REAL(fp),  INTENT(IN) :: TK      ! Air temperature [K]
!
! !RETURN VALUE:
!
      REAL(fp), INTENT(OUT) :: hno3_th, hbr_th, hcl_th

! !REMARKS:
!
! !REVISION HISTORY:
!  02 Jul 2019 - X. Wang       - Initial version
!EOP
!------------------------------------------------------------------------------
!BOC
!
! !LOCAL VARIABLES:
!
      REAL(fp)            :: Nmax, KLangC1, KLangC2, KlinC

      !=================================================================
      ! GET_THETA_ICE begins here!
      !=================================================================

      !HNO3
      Nmax = 2.7e14_fp !molecule cm-2
      KlinC = 7.5e-5_fp * exp(4585_fp/TK)  !cm-1
      KLangC1 = KlinC / Nmax !molecule-1 cm3

      !HCl
      Nmax = 3.0e14_fp !molecule cm-2
      KlinC = 1.3e-5_fp * exp(4600_fp/TK)  !cm-1
      KLangC2 = KlinC / Nmax !molecule-1 cm3

      hno3_th = KLangC1*HNO3 / (1.0e0_fp + KLangC1*HNO3 + KLangC2*HCl)
      hcl_th  = KLangC2*HCl / (1.0e0_fp + KLangC1*HNO3 + KLangC2*HCl)

      !HBr
      hbr_th = 4.14e-10 * (HBr**0.88)
      hbr_th = min(hbr_th, 1.0e0_fp)

      END SUBROUTINE GET_THETA_ICE
!EOC
!------------------------------------------------------------------------------
!                  GEOS-Chem Global Chemical Transport Model                  !
!------------------------------------------------------------------------------
!BOP
!
! !IROUTINE: Get_Halide_SSAConc
!
! !DESCRIPTION: Function GET\_HALIDE\_SSACONC calculates concentration of a
!               halide in sea salt aerosol.
!\\
!\\
! !INTERFACE:
!
      SUBROUTINE GET_HALIDE_SSACONC( n_x, surf_area, r_w, conc_x )
!
! !DESCRIPTION: Function GET\_HALIDE\_SSACONC calculates concentration of a
!               halide in sea salt aerosol.
!
! !OUTPUT PARAMETER:
      ! concentration of X- in SALX (mol/L)
      REAL(fp)                         :: conc_x
! !INPUT PARAMETERS:
      ! n_x = X-(ssa) number density (#/cm3), surf_area = AERO surface area
      ! conc (cm2/cm3), r_w = AERO wet radius (cm)
      REAL(fp), INTENT(IN)             :: n_x, surf_area, r_w

!
! !REVISION HISTORY:
!  25 Jul 2014 - J. Schmidt - Initial version
!EOP
!------------------------------------------------------------------------------
!BOC
!
! !LOCAL VARIABLES:
!
!
      !REAL(fp),  PARAMETER :: con_NA      = 6.0221413e23_fp ! #/mol
      REAL(fp)             :: V_tot

      V_tot = surf_area * r_w * 0.3333333e0_fp * 1e-3_fp ! L(liq)/cm3(air)
      IF (V_tot .le. 1.0e-20) THEN
         conc_x = 1.0e-20_fp
         Return
      ELSE
         ! This calculation can be used for both SSA X- concentration and for
         ! those out of cloud only. For X- out of cloud only, V_tot =
         ! V_tot*(1-CF), n_x = n_x*(1-CF), so (1-CF) is canceled.
         ! xnw, 02/05/18
         conc_x =  (n_x / AVO) / V_tot ! mol/L
         !conc_x = MIN(conc_x,5.0e0_fp)
         conc_x = MAX(conc_x,1.0e-20_fp)
      ENDIF

      END SUBROUTINE GET_HALIDE_SSACONC
!EOC
!------------------------------------------------------------------------------
!                  GEOS-Chem Global Chemical Transport Model                  !
!------------------------------------------------------------------------------
!BOP
!
! !IROUTINE: Compute_L2G_Local
!
! !DESCRIPTION: Subroutine COMPUTE\_L2G\_LOCAL is a local copy of the
!  liquid-gas partitioning routine in GEOS-Chem's wetscav\_mod.F file.
!\\
!\\
! !INTERFACE:
!
      SUBROUTINE COMPUTE_L2G_LOCAL( K0, CR, pKa, TK, H2OLIQ, L2G, pH )
!
! !USES:
!
      USE Henry_Mod, ONLY : Calc_KH
      USE Henry_Mod, ONLY : Calc_Heff
!
! !INPUT PARAMETERS:
!
      REAL(fp), INTENT(IN)  :: K0     ! Henry's solubility constant [M/atm]
      REAL(fp), INTENT(IN)  :: CR     ! Henry's volatility constant [K]
      REAL(fp), INTENT(IN)  :: pKa    ! Henry's pH correction factor [1]
      REAL(fp), INTENT(IN)  :: TK     ! Temperature [K]
      REAL(fp), INTENT(IN)  :: H2OLIQ ! Liquid water content [cm3 H2O/cm3 air]
      REAL(fp), INTENT(IN)  :: pH     ! Liquid water pH
!
! !OUTPUT PARAMETERS:
!
      REAL(fp), INTENT(OUT) :: L2G    ! Cliq/Cgas ratio [1]
!
! !REMARKS:
!  The ratio Cliq / Cgas is obtained via Henry's law.  The appropriate
!  values of Kstar298 and H298_R must be supplied for each species.
!  (cf Jacob et al 2000, p. 3)
!
! !REVISION HISTORY:
!  23 Feb 2000 - R. Yantosca - Initial version
!  (1 ) Bundled into "wetscav_mod.f" (bmy, 11/8/02)
!  16 Sep 2010 - R. Yantosca - Added ProTeX headers
!  10-Jan-2011 - H. Amos - Corrected the units on KStar298 from moles/atm
!                          to M/atm
!  15-May-2013 - F. Paulot - Fix R constant
!  08 Dec 2015 - R. Yantosca - Now use functions from henry_mod.F
!  09 Jul 2019 - X. Wang - Add pH as input
!EOP
!------------------------------------------------------------------------------
!BOC
!
! !LOCAL VARIABLES:
!
      INTEGER  :: RC
      REAL(fp) :: HEFF, KH, TK_8

      !=================================================================
      ! COMPUTE_L2G_LOCAL begins here!
      !=================================================================

      ! Cast temperature to REAL*8
      TK_8 = TK

      ! For wetdep, we assume a pH of 4.5 for rainwater
      !pH = 4.5_fp

      ! Calculate the Henry's law constant
      CALL CALC_KH( K0, CR, TK_8, KH, RC )

      ! Calculate effective Henry's law constant, corrected for pH
      ! (for those species that have a defined pKa value)
      CALL CALC_HEFF( pKa, pH, KH, HEFF, RC )

      ! Use Henry's Law to get the ratio:
      ! [ mixing ratio in liquid phase / mixing ratio in gas phase ]
      L2G   = HEFF * H2OLIQ

      END SUBROUTINE COMPUTE_L2G_LOCAL
!EOC
!------------------------------------------------------------------------------
!                  GEOS-Chem Global Chemical Transport Model                  !
!------------------------------------------------------------------------------
!BOP
!
! !IROUTINE: Cld1k_XNO3
!
! !DESCRIPTION: Function CLD1K\_XNO3 calculates the rate constant for
!  heterogeneous cycling of XNO3 off of cloud particles.
!\\
!\\
! !INTERFACE:
!
    FUNCTION CLD1K_XNO3( denAir, TK, rLiq, rIce, ALiq, AIce, &
                         MX_gmol, AlphaX )    RESULT( cld1k )

!
! !USES:
!
!
! !INPUT PARAMETERS:
!
      REAL(fp),       Intent(IN) :: DENAIR   ! Density of air [#/cm3]
      REAL(fp),       Intent(In) :: TK       ! Air temperature [K]
      REAL(fp),       Intent(In) :: rLiq     ! Radius of liquid cloud drops [cm]
      REAL(fp),       Intent(In) :: rIce     ! Radius of ice cloud crystals [cm]
      REAL(fp),       Intent(In) :: ALiq     ! Surface area (liquid) [cm2/cm3]
      REAL(fp),       Intent(In) :: AIce     ! Surface area (ice) ) [cm2/cm3]
      REAL(fp),       Intent(IN) :: MX_gmol  ! Molecular mass of XNO3 [g/mol]
      REAL(fp),       Intent(IN) :: AlphaX   ! XNO3 accomodation coef [unitless]
!
! !RETURN VALUE:
!
      REAL(fp)                   :: cld1k    ! Rate constant for heterogeneous
                                             ! cycling of BrNO3 off of cloud
                                             ! particles
!
! !REMARKS:
!
! !REVISION HISTORY:
!  27 Feb 2011 - J. Parrella - Initial version
!  22 May 2012 - M. Payer    - Added ProTeX headers
!  09 Nov 2012 - M. Payer    - Replaced all met field arrays with State_Met
!                              derived type object
!  06 Nov 2014 - R. Yantosca - Now use State_Met%CLDF(I,J,L)
!EOP
!------------------------------------------------------------------------------
!BOC
!
! !LOCAL VARIABLES:
!
      REAL(fp)             :: SQM        ! Square root of molec. weight [g/mol]
      REAL(fp)             :: STK        ! Square root of temperature   [K]
      REAL(fp)             :: DFKG       ! Gas diffusion coefficient    [cm2/s]

      !=================================================================
      ! CLD1K_XNO3 begins here!
      !=================================================================

      ! Quick test - is there any cloud?
      IF ((ALiq.le.0.0e+0_fp).and.(AIce.le.0.0e+0_fp)) THEN
         cld1k = 0.0e+0_fp
         Return
      ENDIF

      ! ------------------------------------------------------------
      !   Calculate the 1st order rate constant for XNO3 hydrolysis.
      !
      !   (a) calculate the gas phase diffusion coefficient;
      !
      !   (b) calculate the hydrolysis rxn rate.
      ! ------------------------------------------------------------
      SQM = sqrt(MX_gmol)    ! square root of molar mass [g/mole]
      STK = sqrt(TK) ! square root of temperature [K]

      ! DFKG = Gas phase diffusion coeff [cm2/s] (order of 0.1)
      DFKG  = 9.45E+17_fp/DENAIR * STK * SQRT(3.472E-2_fp + 1.E+0_fp/(SQM*SQM))

      ! Compute ARSL1K according to the formula listed above
      ! Sum contribution from ice and liquid clouds
      cld1k = ALiq / ( rLiq/DFKG + 2.749064E-4 * SQM/(ALPHAX*STK) )
      cld1k = AIce / ( rIce/DFKG + 2.749064E-4 * SQM/(ALPHAX*STK) ) + cld1k

    END FUNCTION CLD1K_XNO3
!EOC
!------------------------------------------------------------------------------
!                  GEOS-Chem Global Chemical Transport Model                  !
!------------------------------------------------------------------------------
!BOP
!
! !IROUTINE: FcrO2HO2
!
! !DESCRIPTION: !fgap, based on saunder 2003 k14
!\\
!\\
! !INTERFACE:
!
    FUNCTION FCRO2HO2( XCARBN ) RESULT( FC_RO2HO2 )
!
! !INPUT PARAMETERS:
!
      REAL(fp), INTENT(IN) :: XCARBN
!
! !RETURN VALUE:
!
      REAL(fp)             :: FC_RO2HO2
!
! !REVISION HISTORY:
!  24 Jul 2014 - R. Yantosca - Now inlined to calcrate.F
!EOP
!------------------------------------------------------------------------------
!BOC

      FC_RO2HO2 = 1E+0_fp - EXP( -0.245E+0_fp * XCARBN )

    END FUNCTION FCRO2HO2
!EOC
!------------------------------------------------------------------------------
!                  GEOS-Chem Global Chemical Transport Model                  !
!------------------------------------------------------------------------------
!BOP
!
! !IROUTINE: FyHORO
!
! !DESCRIPTION: \subsection*{Overview}
!  Function FYHORO returns returns the branching ratio between
!  HOC2H4O oxidation and dissociation:
!  (1) HOC2H4 --O2--> HO2 + GLYC
!  (2) HOC2H4 ------> HO2 + 2CH2O
!
!\subsection*{References}
!  \begin{enumerate}
!  \item Orlando et al., 1998: \emph{Laboratory and theoretical study of the
!         oxyradicals in the OH- and Cl-initiated oxidation of ethene},
!        \underline{J. Phys. Chem. A}, \textbf{102}, 8116-8123.
!  \item Orlando et al., 2003: \emph{The atmospheric chemistry of alkoxy
!         radicals}, \underline{Chem. Rev.}, \textbf{103}, 4657-4689.
!  \end{enumerate}
!
! !INTERFACE:
!
    FUNCTION FYHORO( ZDNUM, TT ) RESULT( FY_HORO )
!
! !INPUT PARAMETERS:
!
      REAL(fp), INTENT(IN) :: ZDNUM   ! Air density   [molec/cm3 ]
      REAL(fp), INTENT(IN) :: TT      ! Temperature   [K         ]
!
! !RETURN VALUE:
!
      REAL(fp)             :: FY_HORO
!
! !REVISION HISTORY:
!  (1 ) Branching ratio calculation (tmf, 2/6/05).
!  20 Aug 2013 - R. Yantosca - Removed "define.h", this is now obsolete
!  25 Jul 2014 - R. Yantosca - Now inlined into calcrate.F
!EOP
!------------------------------------------------------------------------------
!BOC
!
! !LOCAL VARIABLES:
!
      REAL(fp) :: K1, K2, O2DNUM

      !=================================================================
      ! FYHORO begins here!
      !=================================================================
      O2DNUM  = ZDNUM * 0.21E+0_fp
      K1      = 6.0E-14_fp * EXP(-550.E+0_fp/TT) * O2DNUM
      K2      = 9.5E+13_fp * EXP(-5988.E+0_fp/TT)

      FY_HORO = K1 / (K1 + K2)

    END FUNCTION FYHORO
!EOC
!------------------------------------------------------------------------------
!                  GEOS-Chem Global Chemical Transport Model                  !
!------------------------------------------------------------------------------
!BOP
!
! !IROUTINE: FyrNO3
!
! !DESCRIPTION: Function FYRNO3 returns organic nitrate yields
!  YN = RKA/(RKA+RKB) from RO2+NO reactions as a function of the number
!  N of carbon atoms.
!\\
!\\
! !INTERFACE:
!
    FUNCTION FYRNO3( XCARBN, ZDNUM, TT ) RESULT( FYR_NO3 )
!
! !INPUT PARAMETERS:
!
      REAL(fp), INTENT(IN) :: XCARBN   ! Number of C atoms in RO2
      REAL(fp), INTENT(IN) :: ZDNUM    ! Air density   [molec/cm3 ]
      REAL(fp), INTENT(IN) :: TT       ! Temperature   [K         ]
!
! !RETURN VALUE:
!
      REAL(fp)             :: FYR_NO3
!
! !REVISION HISTORY:
!  (1 ) Original code from Larry Horowitz, Jinyou Liang, Gerry Gardner,
!        and Daniel Jacob circa 1989/1990.
!  (2 ) Updated following Atkinson 1990.
!  (3 ) Change yield from Isoprene Nitrate (ISN2) from 0.44% to 12%,
!        according to Sprengnether et al., 2002. (amf, bmy, 1/7/02)
!  (4 ) Eliminate obsolete code from 1/02 (bmy, 2/27/02)
!  (5 ) Updated comment description of XCARBN (bmy, 6/26/03)
!  20 Aug 2013 - R. Yantosca - Removed "define.h", this is now obsolete
!  25 Jul 2014 - R. Yantosca - Now inlined into calcrate.F
!EOP
!------------------------------------------------------------------------------
!BOC
!
! !LOCAL VARIABLES:
!
      REAL(fp) :: YYYN, XXYN,  AAA,  RARB, ZZYN
      REAL(fp) :: XF,   ALPHA, Y300, BETA, XMINF, XM0

      ! Initialize static variables
      DATA   Y300,ALPHA,BETA,XM0,XMINF,XF/.826,1.94E-22,.97,0.,8.1,.411/

      !=================================================================
      ! FYRNO3 begins here!
      !=================================================================
      XXYN    = ALPHA*EXP(BETA*XCARBN)*ZDNUM*((300./TT)**XM0)
      YYYN    = Y300*((300./TT)**XMINF)
      AAA     = LOG10(XXYN/YYYN)
      ZZYN    = 1./(1.+ AAA*AAA )
      RARB    = (XXYN/(1.+ (XXYN/YYYN)))*(XF**ZZYN)
      FYR_NO3 = RARB/(1. + RARB)

    END FUNCTION FYRNO3
!EOC
!------------------------------------------------------------------------------
!                  GEOS-Chem Global Chemical Transport Model                  !
!------------------------------------------------------------------------------
!BOP
!
! !ROUTINE: Arsl1k
!
! !DESCRIPTION: Function ARSL1K calculates the 1st-order loss rate of species
!  on wet aerosol surface.
!\\
!\\
! !INTERFACE:
!
    FUNCTION ARSL1K( AREA, RADIUS, DENAIR, STKCF, STK, SQM ) &
         RESULT( ARS_L1K )
!
! !INPUT PARAMETERS:
!
      ! Surface  area of wet aerosols/volume of air [cm2/cm3]
      REAL(fp), INTENT(IN) :: AREA

      ! Radius of wet aerosol [cm], order of 0.01-10 um;
      ! Note that radius here is Rd, not Ro
      REAL(fp), INTENT(IN) :: RADIUS

      ! Density of air [#/cm3]
      REAL(fp), INTENT(IN) :: DENAIR

      ! Sticking coefficient [unitless], order of 0.1
      REAL(fp), INTENT(IN) :: STKCF

      ! Square root of temperature [K]
      REAL(fp), INTENT(IN) :: STK

      ! Square root of molecular weight [g/mole]
      REAL(fp), INTENT(IN) :: SQM
!
! !RETURN VALUE:
!
      REAL(fp)             :: ARS_L1K
!
! !REMARKS:
!  The 1st-order loss rate on wet aerosol (Dentener's Thesis, p. 14)
!  is computed as:
!                                                                             .
!      ARSL1K [1/s] = area / [ radius/dfkg + 4./(stkcf * xmms) ]
!                                                                             .
!  where XMMS = Mean molecular speed [cm/s] = sqrt(8R*TK/pi/M) for Maxwell
!        DFKG = Gas phase diffusion coeff [cm2/s] (order of 0.1)

! !REVISION HISTORY:
!  01 Jul 1994 - lwh, jyl, gmg, djj - Initial version
!  04 Apr 2003 - R. Yantosca - Updated comments, cosmetic changes
!  07 Apr 2004 - R. Yantosca - Now return w/ default value if RADIUS is zero
!                              (i.e. is smaller than a very small number)
!  03 Dec 2009 - R. Yantosca - Prevent div-by-zero errors by returning the
!                              default value if any of the args are zero
!  03 Dec 2009 - R. Yantosca - Added ProTeX Header
!  20 Aug 2013 - R. Yantosca - Removed "define.h", this is now obsolete
!EOP
!------------------------------------------------------------------------------
!BOC
!
! !LOCAL VARIABLES:
!
      REAL(fp) :: DFKG

      !=================================================================
      ! ARSL1K begins here!
      !=================================================================
      IF ( AREA   < 0e0_fp    .or. DENAIR < 1e-30_fp  .or.  &
           RADIUS < 1e-30_fp  .or. SQM    < 1e-30_fp  .or.  &
           STK    < 1e-30_fp  .or. STKCF  < 1e-30_fp ) THEN

         ! Use default value if any of the above values are zero
         ! This will prevent div-by-zero errors in the eqns below
         ! Value changed from 1d-3 to 1d-30 (bhh, jmao, eam, 7/18/2011)
         ARS_L1K = 1.E-30_fp

      ELSE

         ! DFKG = Gas phase diffusion coeff [cm2/s] (order of 0.1)
         DFKG  = 9.45E+17_fp/DENAIR * STK * SQRT(3.472E-2_fp + 1.E0_fp/ &
          (SQM*SQM))

         ! Compute ARSL1K according to the formula listed above
         ARS_L1K = AREA / ( RADIUS/DFKG + 2.749064E-4_fp*SQM/(STKCF*STK) )

      ENDIF

    END FUNCTION ARSL1K
!EOC
!------------------------------------------------------------------------------
!                  GEOS-Chem Global Chemical Transport Model                  !
!------------------------------------------------------------------------------
!BOP
!
! !IROUTINE: Check_Nat
!
! !DESCRIPTION: Subroutine CHECK\_NAT determines whether the solid PSC is
!  composed of ice or NAT (nitric acid trihydrate) (needed for heterogeneous
!  chemistry), or indeed if there is any direct PSC calculation at all. This
!  is important for determining whether to use the JPP or Kirner scheme for
!  ice cloud radii.
!\\
!\\
! !INTERFACE:
!
      SUBROUTINE CHECK_NAT( I, J, L, IS_NAT, IS_PSC, IS_STRAT, &
                            Input_Opt, State_Met, State_Chm )
!
! !INPUT PARAMETERS:
!
      INTEGER,        INTENT(IN)  :: I,J,L      ! Grid indices
      TYPE(OptInput), INTENT(IN)  :: Input_Opt  ! Input options
      TYPE(MetState), INTENT(IN)  :: State_Met  ! Meteorology State object
      TYPE(ChmState), INTENT(IN)  :: State_Chm  ! Chemistry State object
!
! !OUTPUT VARIABLES:
!
      LOGICAL,        INTENT(OUT) :: IS_NAT     ! Is surface NAT?
      LOGICAL,        INTENT(OUT) :: IS_PSC     ! Are there solid PSCs?
      LOGICAL,        INTENT(OUT) :: IS_STRAT   ! Are we in the strat?
!
! !REMARKS:
!  This routine is only activated for UCX-based mechanisms
!
! !REVISION HISTORY:
!  17 Apr 2013 - S. D. Eastham - Initial version
!  21 Feb 2014 - M. Sulprizio  - Now pass Input_Opt, State_Met, and State_Chm
!                                objects via the arg list
!  08 Apr 2015 - R. Yantosca   - Remove call to READ_PSC_FILE, this is
!                                now done from DO_CHEMISTRY (chemistry_mod.F)
!  29 Jan 2016 - M. Sulprizio  - Moved this routine from ucx_mod.F to
!                                gckpp_HetRates.F90
!EOP
!------------------------------------------------------------------------------
!BOC
!
!LOCAL VARIABLES:
!
      LOGICAL :: IS_TROP

      !=================================================================
      ! CHECK_NAT begins here!
      !=================================================================

      ! Check if box is in the troposphere
      IS_TROP  = ( State_Met%InTroposphere(I,J,L) )

      ! Check if box is in the stratosphere
      IS_STRAT = ( State_Met%InStratosphere(I,J,L) .and. ( .not. IS_TROP) )

      ! Check if there are solid PSCs
      IS_PSC   = ( ( Input_Opt%LPSCCHEM ) .and. &
                 ( State_Chm%STATE_PSC(I,J,L) >= 2.0 ) .and. ( IS_STRAT ) )

      ! Check if there is surface NAT
      IS_NAT   = ( ( IS_PSC ) .and. ( SPC_NIT .gt. TINY(1e+0_fp) ) )

    END SUBROUTINE CHECK_NAT
!EOC
  END MODULE GCKPP_HETRATES<|MERGE_RESOLUTION|>--- conflicted
+++ resolved
@@ -482,48 +482,6 @@
       hConc_LCl = 10.0**(-1.0_fp*pHCloud)
       hConc_ICl = 10.0**(-4.5_fp)
       hConc_SSA = hConc_Sul
-<<<<<<< HEAD
-      hConc_SSC = 10.0**(-5.0e+0_fp)
-
-      ! Get halide concentrations, in cloud      
-      CALL Get_Halide_CldConc(spcVec(Ind_('HBr'))+spcVec(Ind_('BrSALA'))*0.7e+0_fp+spcVec(Ind_('BrSALC')), &    
-                             spcVec(Ind_('HCl'))+spcVec(Ind_('SALACL'))*0.7e+0_fp+spcVec(Ind_('SALCCL')), VLiq, &    
-                             VIce, VAir, TempK, CLDFr, pHCloud, brConc_Cldg, clConc_Cldg)
-
-      brConc_Cld = brConc_Cldg
-      IF ((spcvec(ind_('HBr'))<=0).and.(spcvec(ind_('BrSALA'))<=0).and.(spcvec(ind_('BrSALC'))<=0)) THEN
-         brConc_Cldg = 1.0e-20_fp
-         brConc_CldA = 1.0e-20_fp
-         brConc_CldC = 1.0e-20_fp
-      ELSE
-         brConc_Cldg = brConc_Cld * spcVec(Ind_('HBr')) / &
-              (spcVec(Ind_('HBr')) + spcVec(Ind_('BrSALA'))*0.7e+0_fp + spcVec(Ind_('BrSALC')))     
-         brConc_CldA = brConc_Cld * spcVec(Ind_('BrSALA'))*0.7e+0_fp / &
-              (spcVec(Ind_('HBr')) + spcVec(Ind_('BrSALA'))*0.7e+0_fp + spcVec(Ind_('BrSALC')))
-         brConc_CldC = brConc_Cld * spcVec(Ind_('BrSALC')) / &
-              (spcVec(Ind_('HBr')) + spcVec(Ind_('BrSALA'))*0.7e+0_fp + spcVec(Ind_('BrSALC')))
-         brConc_Cldg = MAX(brConc_Cldg, 1.0e-20_fp)
-         brConc_CldA = MAX(brConc_CldA, 1.0e-20_fp)
-         brConc_CldC = MAX(brConc_CldC, 1.0e-20_fp)
-      ENDIF
-
-      clConc_Cld = clConc_Cldg   
-      IF ((spcvec(ind_('HCl'))<=0).and.(spcvec(ind_('SALACL'))<=0).and.(spcvec(ind_('SALCCL'))<=0)) THEN
-         clConc_Cldg = 1.0e-20_fp
-         clConc_CldA = 1.0e-20_fp
-         clConc_CldC = 1.0e-20_fp
-      ELSE
-         clConc_Cldg = clConc_Cld * spcVec(Ind_('HCl')) / &
-              (spcVec(Ind_('HCl')) + spcVec(Ind_('SALACL'))*0.7e+0_fp + spcVec(Ind_('SALCCL')))   
-         clConc_CldA = clConc_Cld * spcVec(Ind_('SALACL'))*0.7e+0_fp / &
-              (spcVec(Ind_('HCl')) + spcVec(Ind_('SALACL'))*0.7e+0_fp + spcVec(Ind_('SALCCL')))
-         clConc_Cldc = clConc_Cld * spcVec(Ind_('SALCCL')) / &
-              (spcVec(Ind_('HCl')) + spcVec(Ind_('SALACL'))*0.7e+0_fp + spcVec(Ind_('SALCCL')))
-         clConc_Cldg = MAX(clConc_Cldg, 1.0e-20_fp)
-         clConc_CldA = MAX(clConc_CldA, 1.0e-20_fp)
-         clConc_CldC = MAX(clConc_CldC, 1.0e-20_fp)
-      ENDIF
-=======
       hConc_SSC = 10.0**(-5.0_fp)
 
       ! Get halide concentrations, in cloud
@@ -577,7 +535,6 @@
       clConc_Cldg = MAX( clConc_Cldg, 1.0e-20_fp )
       clConc_CldA = MAX( clConc_CldA, 1.0e-20_fp )
       clConc_CldC = MAX( clConc_CldC, 1.0e-20_fp )
->>>>>>> 83d18521
 
       ! Get halide concentrations, in aerosol
       ! Note that here Br/ClSALA = Br/Cl- in (SALA + sulfate)
@@ -6126,26 +6083,6 @@
       ELSEIF (X == 8) THEN
          Y = 4
          r_ac = 1.0_fp
-<<<<<<< HEAD
-      ENDIF 
-
-      IF (.not. StratBox) THEN
-          CALL Gamma_HOBr_CLD(rLiq, denAir, Y, TK, clConc, brConc, &
-                              hso3Conc, so3Conc, hConc_LCl, GAM_HOBr, r_gp)
-          X1 = GAM_HOBr 
-          r1 = r_gp * r_ac 
-          
-          CALL Gamma_HOBr_ICE(Y, TK, hno3_th, hcl_th, hbr_th, GAM_HOBr, r_gp)
-          X2 = GAM_HOBr
-          IF ( (X >= 5) .AND. (X<=6) ) THEN
-             r2 = r_gp
-          ELSE
-             r2 = 0.0_fp
-          ENDIF
-
-          kISum = CloudHet( 'HOBr', CldFr, Aliq, Aice, rLiq, rIce, TK, denAir, X1, X2, r1, r2)        
-=======
->>>>>>> 83d18521
       ENDIF
 
       CALL Gamma_HOBr_CLD( rLiq,      denAir,   Y,        TK,                &
