--- conflicted
+++ resolved
@@ -56,30 +56,7 @@
   PRIVATE :: FYHORO
   PRIVATE :: FYRNO3
   PRIVATE :: ARSL1K
-
-  INTEGER            :: N
-  INTEGER, SAVE      :: NAERO
-  LOGICAL, SAVE      :: NATSURFACE, SAFEDIV
-  INTEGER            :: II,JJ,LL
-  LOGICAL, SAVE      :: KII_KI, PSCBOX, STRATBOX
-  REAL(fp), SAVE     :: TEMPK, RELHUM, XSTKCF
-  REAL(fp)           :: VPRESH2O, CONSEXP
-  REAL(fp), SAVE     :: TRC_NIT, SPC_HBr, SPC_HOBr, SPC_SO4, SPC_NIT
-  REAL(fp), SAVE     :: GAMMA_HO2, XTEMP, XDENA, ADJUSTEDRATE
-  REAL(fp), SAVE     :: cld_brno3_rc, KI_HBR, KI_HOBr, QLIQ, QICE
-  REAL(fp), SAVE, DIMENSION(25)  :: XAREA, XRADI
-  REAL(fp)           :: DUMMY, SCF2(3)
-  REAL(fp), SAVE     :: KHETI_SLA(11)
-  REAL(fp)           :: hobr_rtemp, hbr_rtemp
 #if defined( UCX )
-<<<<<<< HEAD
-  INTEGER, SAVE      :: PSCIDX
-  REAL(fp), SAVE     :: SPC_N2O5, SPC_H2O,   SPC_HCl
-  REAL(fp), SAVE     :: SPC_HOCl, SPC_ClNO3, SPC_BrNO3
-  REAL(fp)           :: PSCEDUCTCONC(11,2)
-  REAL(fp)           :: EDUCTCONC, LIMITCONC
-=======
-  ! These functions are only used for UCX-based mechanisms
   PRIVATE :: HETClNO3_PSC1
   PRIVATE :: HETClNO3_PSC2
   PRIVATE :: HETClNO3_PSC3
@@ -89,6 +66,8 @@
   PRIVATE :: HETHOBr_PSC
   PRIVATE :: HETN2O5_PSC
 #endif
+
+! These functions are only used for UCX-based mechanisms
 !
 ! !PRIVATE DATA MEMBERS:
 !
@@ -103,12 +82,11 @@
   LOGICAL  :: KII_KI,       PSCBOX,    STRATBOX
   REAL(fp) :: TEMPK,        RELHUM,    XSTKCF
   REAL(fp) :: VPRESH2O,     CONSEXP
-  REAL(fp) :: TRC_NIT,      TRC_SO4,   XNM_SO4,   XNM_NIT
+  REAL(fp) :: TRC_NIT,      SPC_HBr,   SPC_HOBr,  SPC_SO4,     SPC_NIT
   REAL(fp) :: GAMMA_HO2,    XTEMP,     XDENA,     ADJUSTEDRATE
   REAL(fp) :: CLD_BRNO3_RC, KI_HBR,    KI_HOBr,   QLIQ,        QICE
   REAL(fp) :: DUMMY
   REAL(fp) :: hobr_rtemp,   hbr_rtemp
-  REAL(fp) :: SPC_HBr,      SPC_HOBr
 #if defined( UCX )
   INTEGER  :: PSCIDX
   REAL(fp) :: SPC_N2O5,     SPC_H2O,   SPC_HCl
@@ -123,7 +101,6 @@
   REAL(fp) :: KHETI_SLA(11)
 #if defined( UCX )
   REAL(fp) :: PSCEDUCTCONC(11,2)
->>>>>>> 66f97aec
 #endif
 
 !$OMP THREADPRIVATE( KII_KI,    NAERO,        N                        )
