--- conflicted
+++ resolved
@@ -11,8 +11,8 @@
 Use GC classic timers?  : F
 ------------------------+------------------------------------------------------
 %%% TIMESTEP MENU %%%   :
-Tran/conv timestep [sec]: 600
-Chem/emis timestep [sec]: 1200
+Tran/conv timestep [sec]: ${RDI_TRANSPORT_TS}
+Chem/emis timestep [sec]: ${RDI_CHEMISTRY_TS}
 ------------------------+------------------------------------------------------
 %%% ADVECTED SPECIES MENU %%%:
 Species name            : ACET
@@ -296,11 +296,7 @@
 Gamma HO2               : 0.2
 ------------------------+------------------------------------------------------
 %%% PHOTOLYSIS MENU %%% :
-<<<<<<< HEAD
-FAST-JX directory       : ${RDI_DATA_ROOT}/CHEM_INPUTS/FAST_JX/v2020-02/
-=======
-FAST-JX directory       : {DATA_ROOT}/CHEM_INPUTS/FAST_JX/v2021-10
->>>>>>> 3cbe39a2
+FAST-JX directory       : ${RDI_DATA_ROOT}/CHEM_INPUTS/FAST_JX/v2021-10/
 ------------------------+------------------------------------------------------
 %%% RADIATION MENU %%%  :
 AOD Wavelength (nm)     : 550
