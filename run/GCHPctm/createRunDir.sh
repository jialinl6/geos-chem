#!/bin/bash

# createRunDir.sh: Create GCHP run directory
#
# Optional argument: run directory name
#
# If optional run directory name argument is not passed then the user
# will be prompted to enter a name interactively, or choose to use the
# default name gchp_{simulation}.
#
# Usage: ./createRunDir.sh [rundirname]
#
# Initial version: E. Lundgren,10/5/2018

srcrundir=$(pwd -P)
cd ${srcrundir}
cd ../..
gcdir=$(pwd)
cd ../../../..
gchpdir=$(pwd)
cd ${srcrundir}

# Load file with utility functions to setup configuration files
. ${gcdir}/run/shared/setupConfigFiles.sh

# Define separator lines
thickline="\n===========================================================\n"
thinline="\n-----------------------------------------------------------\n"

printf "${thickline}GCHP RUN DIRECTORY CREATION${thickline}"

#-----------------------------------------------------------------
# Export data root path in ~/.geoschem/config if file exists
#-----------------------------------------------------------------
if [[ -f ${HOME}/.geoschem/config ]]; then
    source ${HOME}/.geoschem/config
    if [[ ! -d ${GC_DATA_ROOT} ]]; then
	printf "\nWarning: Default root data directory does not exist!"
        printf "\nSet new path below or manually edit ${HOME}/.geoschem/config.\n"
    fi
else
    printf "${thinline}Define path to ExtData."
    printf "\nThis will be stored in ${HOME}/.geoschem/config for future automatic use.${thinline}"
    mkdir -p ${HOME}/.geoschem
fi

#-----------------------------------------------------------------
# One-time configuration of data root path in ~/.geoschem/config
#-----------------------------------------------------------------
if [[ -z "${GC_DATA_ROOT}" ]]; then
    printf "${thinline}Enter path for ExtData:${thinline}"
    valid_path=0
    while [ "$valid_path" -eq 0 ]
    do
	read -e extdata
	if [[ ${extdata} = "q" ]]; then
	    printf "\nExiting.\n"
	    exit 1
	elif [[ ! -d ${extdata} ]]; then
            printf "\nERROR: ${extdata} does not exist. Enter a new path or hit q to quit.\n"
	else
	    valid_path=1
	    echo "export GC_DATA_ROOT=${extdata}" >> ${HOME}/.geoschem/config
            source ${HOME}/.geoschem/config
	fi
    done
fi

#-----------------------------------------------------------------
# Ask user to select simulation type
#-----------------------------------------------------------------
printf "${thinline}Choose simulation type:${thinline}"
printf "   1. Full chemistry\n"
printf "   2. TransportTracers\n"

valid_sim=0
while [ "${valid_sim}" -eq 0 ]; do
    read sim_num
    valid_sim=1
    if [[ ${sim_num} = "1" ]]; then
	sim_name=fullchem
    elif [[ ${sim_num} = "2" ]]; then
	sim_name=TransportTracers
    else
        valid_sim=0
	printf "Invalid simulation option. Try again.\n"
    fi
done

#-----------------------------------------------------------------
# Ask user to specify full-chemistry simulation options
#-----------------------------------------------------------------
sim_extra_option=none

# Ask user to specify full chemistry simulation options
if [[ ${sim_name} = "fullchem" ]]; then
    
    printf "${thinline}Choose additional simulation option:${thinline}"
    printf "  1. Standard\n"
    printf "  2. Benchmark\n"
    printf "  3. Complex SOA\n"
    printf "  4. Marine POA\n"
    printf "  5. Acid uptake on dust\n"
    printf "  6. TOMAS\n"
    printf "  7. APM\n"
    printf "  8. Standard w/ RRTMG\n"
    valid_sim_option=0
    while [ "${valid_sim_option}" -eq 0 ]; do
	read sim_option
	valid_sim_option=1
	if [[ ${sim_option} = "1" ]]; then
	    sim_extra_option=none
	elif [[ ${sim_option} = "2" ]]; then
	    sim_extra_option="benchmark"
	elif [[ ${sim_option} = "3" ]]; then
	    printf "${thinline}Choose complex SOA option:${thinline}"
	    printf "  1. Complex SOA\n"
	    printf "  2. Complex SOA with semivolatile POA\n"
	    valid_soa=0
	    while [ "${valid_soa}" -eq 0 ]; do
		read soa_option
		valid_soa=1
		if [[ ${soa_option} = "1" ]]; then
		    sim_extra_option="complexSOA"
		elif [[ ${soa_option} = "2" ]]; then
		    sim_extra_option="complexSOA_SVPOA"
		else
		    valid_soa=0
		    printf "Invalid complex SOA option.Try again.\n"
		fi
	    done
	elif [[ ${sim_option} = "4" ]]; then
	   sim_extra_option="marinePOA"
	elif [[ ${sim_option} = "5" ]]; then
	   sim_extra_option="aciduptake"
	elif [[ ${sim_option} = "6" ]]; then
	    printf "${thinline}Choose TOMAS option:${thinline}"
	    printf "  1. TOMAS with 15 bins\n"
	    printf "  1. TOASS with 40 bins\n"
	    valid_tomas=0
	    while [ "${valid_tomas}" -eq 0 ]; do
		read tomas_option
		valid_tomas=1
		if [[ ${tomas_option} = "1" ]]; then
		    sim_extra_option="TOMAS15"
		elif [[ ${tomas_option} = "2" ]]; then
		    sim_extra_option="TOMAS40"
		else
		    valid_tomas=0
		    printf "Invalid TOMAS option. Try again.\n"
		fi
	    done
	elif [[ ${sim_option} = "7" ]]; then
	    sim_extra_option="APM"
	elif [[ ${sim_option} = "8" ]]; then
	    sim_extra_option="RRTMG"
            printf "*** IMPORTANT: You must manually specify -DRRTMG=y when compiling the model. ***\n"
	else
	    valid_sim_option=0
	    printf "Invalid simulation option. Try again.\n"
	fi
    done

# Currently no transport tracer extra options
elif [[ ${sim_name} = "TransportTracers" ]]; then
   sim_extra_option=none
fi 

#-----------------------------------------------------------------
# Ask user to select meteorology source
#-----------------------------------------------------------------
printf "${thinline}Choose meteorology source:${thinline}"
printf "  1. MERRA2 (Recommended)\n"
printf "  2. GEOS-FP \n"
valid_met=0
while [ "${valid_met}" -eq 0 ]; do
    read met_num
    valid_met=1
    if [[ ${met_num} = "1" ]]; then
	met_name='MERRA2'
	met_dir='MERRA2'
	met_resolution='05x0625'
	met_native='0.5x0.625'
	met_latres='05'
	met_lonres='0625'
	met_extension='nc4'
	met_cn_year='2015'
	pressure_unit='Pa '
	pressure_scale='0.01'
	dust_sf='3.86e-4'
    elif [[ ${met_num} = "2" ]]; then
	met_name='GEOSFP'
	met_dir='GEOS_FP'
	met_resolution='025x03125'
	met_native='0.25x0.3125'
	met_latres='025'
	met_lonres='03125'
	met_extension='nc'
	met_cn_year='2011'
	pressure_unit='hPa'
	pressure_scale='1.0 '
	dust_sf='6.42e-5'
    else
	valid_met=0
	printf "Invalid meteorology option. Try again.\n"
    fi
done

#-----------------------------------------------------------------
# Ask user to define path where directoy will be created
#-----------------------------------------------------------------
printf "${thinline}Enter path where the run directory will be created:${thinline}"
valid_path=0
<<<<<<< HEAD
while [ "$valid_path" -eq 0 ]; do
    read -e rundir_path
    if [[ "x${rundir_path}" == "xq" ]]; then
=======
while [ "$valid_path" -eq 0 ]
do
    read -e rundir_path
    # If this is just a new directory within an existing one,
    # give the user the option to proceed
    if [[ ! -d ${rundir_path} ]]; then
        if [[ -d $( dirname ${rundir_path} ) ]]; then
            printf "\nWarning: ${rundir_path} does not exist, but the parent directory does.\nWould you like to make this directory? (y/n)\n"
            read mk_rundir
            if [[ ${mk_rundir} == "y" ]]; then
                mkdir $rundir_path
            fi
        fi
    fi
    if [[ ${rundir_path} = "q" ]]; then
>>>>>>> fba5465c
	printf "\nExiting.\n"
	exit 1
    fi
    if [[ "${rundir_path}" =~ '~' ]]; then
       rundir_path="${rundir_path/#\~/$HOME}"
       echo "Expanding to: ${rundir_path}"
    fi
    if [[ ! -d ${rundir_path} ]]; then
        printf "\nERROR: ${rundir_path} does not exist. Enter a new path or hit q to quit.\n"
    else
	valid_path=1
    fi
done

#-----------------------------------------------------------------
# Ask user to define run directory name if not passed as argument
#-----------------------------------------------------------------
if [ -z "$1" ]; then
    printf "${thinline}Enter run directory name, or press return to use default:\n"
    printf "(This will be a subfolder of the path you entered above.)${thinline}"
    read -e rundir_name
    if [[ -z "${rundir_name}" ]]; then
	if [[ "${sim_extra_option}" = "none" ]]; then
	    rundir_name=gchp_${sim_name}
	else
	    rundir_name=gchp_${sim_name}_${sim_extra_option}
	fi
	printf "  -- Using default directory name ${rundir_name}\n"
    fi
else
    rundir_name=$1
fi

#-----------------------------------------------------------------
# Ask user for a new run directory name if specified one exists
#-----------------------------------------------------------------
rundir=${rundir_path}/${rundir_name}
valid_rundir=0
while [ "${valid_rundir}" -eq 0 ]; do
    if [[ -d ${rundir} ]]; then
	printf "\nWARNING: ${rundir} already exists.\n"
        printf "Enter a different run directory name, or q to quit:\n"
	read new_rundir
	if [[ ${new_rundir} = "q" ]]; then
	    printf "Exiting.\n"
	    exit 1
	else
	    rundir=${rundir_path}/${new_rundir}
	fi
    else
        valid_rundir=1
    fi
done

#-----------------------------------------------------------------
# Create run directory
#-----------------------------------------------------------------
mkdir -p ${rundir}

# Copy run directory files and subdirectories
cp ${gcdir}/run/shared/cleanRunDir.sh ${rundir}
cp ./archiveRun.sh                    ${rundir}
cp ./input.nml                        ${rundir}
cp ./README                           ${rundir}
cp ./setEnvironment.sh                ${rundir}
cp ./gitignore                        ${rundir}/.gitignore
cp ./GCHP.rc.template                 ${rundir}/GCHP.rc
cp ./CAP.rc.template                  ${rundir}/CAP.rc
cp ./runConfig.sh.template            ${rundir}/runConfig.sh
cp ./input.geos.templates/input.geos.${sim_name}            ${rundir}/input.geos
cp ./HISTORY.rc.templates/HISTORY.rc.${sim_name}            ${rundir}/HISTORY.rc
cp ./ExtData.rc.templates/ExtData.rc.${sim_name}            ${rundir}/ExtData.rc
cp ./HEMCO_Config.rc.templates/HEMCO_Config.rc.${sim_name}  ${rundir}/HEMCO_Config.rc
cp ./HEMCO_Diagn.rc.templates/HEMCO_Diagn.rc.${sim_name}    ${rundir}/HEMCO_Diagn.rc
if [[ ${sim_name} = "fullchem" ]]; then
    cp -r ${gcdir}/run/shared/metrics.py  ${rundir}
    chmod 744 ${rundir}/metrics.py
fi
mkdir ${rundir}/OutputDir

# Set permissions
chmod 744 ${rundir}/setEnvironment.sh
chmod 744 ${rundir}/cleanRunDir.sh
chmod 744 ${rundir}/runConfig.sh
chmod 744 ${rundir}/archiveRun.sh

# Copy species database; append APM or TOMAS species if needed
cp -r ${gcdir}/run/shared/species_database.yml   ${rundir}
if [[ ${sim_extra_option} =~ "TOMAS" ]]; then
    cat ${gcdir}/run/shared/species_database_tomas.yml >> ${rundir}/species_database.yml
elif [[ ${sim_extra_option} =~ "APM" ]]; then
    cat ${gcdir}/run/shared/species_database_apm.yml >> ${rundir}/species_database.yml
fi

# If benchmark simulation, put run script in directory
if [[ ${sim_extra_option} = "benchmark" ]]; then
    cp ${gcdir}/run/GCHPctm/runScriptSamples/gchp.benchmark.run ${rundir}
    chmod 744 ${rundir}/gchp.benchmark.run
fi

# Create symbolic links to data directories, restart files, code, run scripts
ln -s ${gchpdir}                                ${rundir}/CodeDir
ln -s ${gcdir}/run/GCHPctm/runScriptSamples     ${rundir}/runScriptSamples
ln -s ${GC_DATA_ROOT}/CHEM_INPUTS               ${rundir}/ChemDir
ln -s ${GC_DATA_ROOT}/HEMCO                     ${rundir}/HcoDir
if [ "${met_name}" == "GEOSFP" ]; then
   ln -s ${GC_DATA_ROOT}/GEOS_0.25x0.3125/GEOS_FP  ${rundir}/MetDir
else
   ln -s ${GC_DATA_ROOT}/GEOS_0.5x0.625/MERRA2  ${rundir}/MetDir
fi
restarts=${GC_DATA_ROOT}/GEOSCHEM_RESTARTS
for N in 24 48 90 180 360
do
    src_prefix="GCHP.Restart.${sim_name}."
    src_suffix=".c${N}.nc4"
    target_name=initial_GEOSChem_rst.c${N}_${sim_name}.nc
    if [[ ${sim_name} = "fullchem" ]]; then
        start_date="20160701_0000z"
        src_name="${src_prefix}${start_date}${src_suffix}"
        ln -s ${restarts}/GC_12.9.0/${src_name} ${rundir}/${target_name}
    elif [[ ${sim_name} = "TransportTracers" ]]; then
        start_date="20170101_0000z"
        src_name="${src_prefix}${start_date}${src_suffix}"
        ln -s ${restarts}/GC_12.8.0/${src_name} ${rundir}/${target_name}
    fi
done

#--------------------------------------------------------------------
# Navigate to run directory and set up input files
#--------------------------------------------------------------------
cd ${rundir}

# Replace token strings in certain files
sed -i -e "s|{SIMULATION}|${sim_name}|"       GCHP.rc
sed -i -e "s|{SIMULATION}|${sim_name}|"       runConfig.sh
sed -i -e "s|{DATA_ROOT}|${GC_DATA_ROOT}|"    input.geos
sed -i -e "s|{MET}|${met_name}|"              input.geos
sed -i -e "s|{SIM}|${sim_name}|"              input.geos
sed -i -e "s|{DATA_ROOT}|${GC_DATA_ROOT}|"    HEMCO_Config.rc
sed -i -e "s|{NATIVE_RES}|${met_native}|"     HEMCO_Config.rc
sed -i -e "s|{LATRES}|${met_latres}|"         HEMCO_Config.rc
sed -i -e "s|{LONRES}|${met_lonres}|"         HEMCO_Config.rc
sed -i -e "s|{DUST_SF}|${dust_sf}|"           HEMCO_Config.rc
sed -i -e "s|{MET_SOURCE}|${met_name}|"       ExtData.rc # 1st in line
sed -i -e "s|{MET_SOURCE}|${met_name}|"       ExtData.rc # 2nd in line
sed -i -e "s|{MET_RES}|${met_resolution}|"    ExtData.rc
sed -i -e "s|{NATIVE_RES}|${met_native}|"     ExtData.rc
sed -i -e "s|{LATRES}|${met_latres}|"         ExtData.rc
sed -i -e "s|{LONRES}|${met_lonres}|"         ExtData.rc
sed -i -e "s|{MET_EXT}|${met_extension}|"     ExtData.rc
sed -i -e "s|{MET_CN_YR}|${met_cn_year}|"     ExtData.rc # 1st in line
sed -i -e "s|{MET_CN_YR}|${met_cn_year}|"     ExtData.rc # 2nd in line
sed -i -e "s|{PRES_UNIT}|${pressure_unit}|"   ExtData.rc
sed -i -e "s|{PRES_SCALE}|${pressure_scale}|" ExtData.rc

# Special handling for start/end date based on simulation so that
# start year/month/day matches default initial restart file.
if [[ ${sim_extra_option} = "benchmark" ]]; then
    startdate="20190701"
    enddate="20190801"
elif [[ ${sim_name} = "fullchem" ]]; then
    startdate="20190701"
    enddate="20190701"
else
    startdate="20190101"
    enddate="20190201"
fi
sed -i -e "s|{DATE1}|${startdate}|"     ${rundir}/runConfig.sh
sed -i -e "s|{DATE2}|${enddate}|"       ${rundir}/runConfig.sh
sed -i -e "s|{DATE1}|${startdate}|"     ${rundir}/CAP.rc
sed -i -e "s|{DATE2}|${enddate}|"       ${rundir}/CAP.rc

# Special handling for benchmark simulation
if [[ ${sim_extra_option} = "benchmark" || ${sim_name} == "TransportTracers" ]]; then
    total_cores=48
    num_nodes=2
    num_cores_per_node=24
    grid_res=48
    timeAvg_freq="7440000"
    inst_freq="7440000"
    start_time="000000"
    end_time="000000"
    dYYYYMMDD="00000100"
    dHHmmSS="000000"
    printf "\n  -- This run directory has been set up for $startdate $start_time - $enddate $end_time."
    printf "\n  -- The default diagnostic frequency and duration is 31 days."
else
    total_cores=24
    num_nodes=1
    num_cores_per_node=24
    grid_res=24
    timeAvg_freq="010000"
    inst_freq="010000"
    start_time="000000"
    end_time="010000"
    dYYYYMMDD="00000000"
    dHHmmSS="010000"
    printf "\n  -- This run directory has been set up for $startdate $start_time - $enddate $end_time."
    printf "\n  -- The default diagnostic frequency and duration is hourly."
fi
printf "\n  -- You may modify these settings in runConfig.sh.\n"
timeAvg_dur=${timeAvg_freq}
inst_dur=${inst_freq}
sed -i -e "s|{TotalCores}|${total_cores}|"             ${rundir}/runConfig.sh
sed -i -e "s|{NumNodes}|${num_nodes}|"                 ${rundir}/runConfig.sh
sed -i -e "s|{NumCoresPerNode}|${num_cores_per_node}|" ${rundir}/runConfig.sh
sed -i -e "s|{GridRes}|${grid_res}|"                   ${rundir}/runConfig.sh
sed -i -e "s|{InstFreq}|${inst_freq}|"                 ${rundir}/runConfig.sh
sed -i -e "s|{InstDur}|${inst_dur}|"                   ${rundir}/runConfig.sh
sed -i -e "s|{AvgFreq}|${timeAvg_freq}|"               ${rundir}/runConfig.sh
sed -i -e "s|{AvgDur}|${timeAvg_dur}|"                 ${rundir}/runConfig.sh
sed -i -e "s|{TIME1}|${start_time}|"                   ${rundir}/runConfig.sh
sed -i -e "s|{TIME2}|${end_time}|"                     ${rundir}/runConfig.sh
sed -i -e "s|{dYYYYMMDD}|${dYYYYMMDD}|"                ${rundir}/runConfig.sh
sed -i -e "s|{dHHmmss}|${dHHmmSS}|"                    ${rundir}/runConfig.sh
sed -i -e "s|{TIME1}|${start_time}|"                   ${rundir}/CAP.rc
sed -i -e "s|{TIME2}|${end_time}|"                     ${rundir}/CAP.rc
sed -i -e "s|{dYYYYMMDD}|${dYYYYMMDD}|"                ${rundir}/CAP.rc
sed -i -e "s|{dHHmmss}|${dHHmmSS}|"                    ${rundir}/CAP.rc

# Call function to setup configuration files with settings common between
# GEOS-Chem Classic and GCHP.
if [[ ${sim_name} = "fullchem" ]]; then
    set_common_settings ${sim_extra_option}
fi

# Call runConfig.sh so that all config files are consistent with its
# default settings. Suppress informational prints.
./runConfig.sh --silent

#--------------------------------------------------------------------
# Navigate back to source code directory
#--------------------------------------------------------------------
cd ${srcrundir}

#----------------------------------------------------------------------
# Archive repository version in run directory file rundir.version
#----------------------------------------------------------------------
version_log=${rundir}/rundir.version
echo "This run directory was created with ${srcrundir}/createRunDir.sh." > ${version_log}
echo " " >> ${version_log}
echo "GEOS-Chem repository version information:" >> ${version_log}
cd ${gcdir}
remote_url=$(git config --get remote.origin.url)
code_branch=$(git rev-parse --abbrev-ref HEAD)
last_commit=$(git log -n 1 --pretty=format:"%s")
commit_date=$(git log -n 1 --pretty=format:"%cd")
commit_user=$(git log -n 1 --pretty=format:"%cn")
commit_hash=$(git log -n 1 --pretty=format:"%h")
cd ${srcrundir}
printf "\n  Remote URL: ${remote_url}" >> ${version_log}
printf "\n  Branch: ${code_branch}"    >> ${version_log}
printf "\n  Commit: ${last_commit}"    >> ${version_log}
printf "\n  Date: ${commit_date}"      >> ${version_log}
printf "\n  User: ${commit_user}"      >> ${version_log}
printf "\n  Hash: ${commit_hash}"      >> ${version_log}

#-----------------------------------------------------------------
# Ask user whether to track run directory changes with git
#-----------------------------------------------------------------
printf "${thinline}Do you want to track run directory changes with git? (y/n)${thinline}"
valid_response=0
while [ "$valid_response" -eq 0 ]; do
    read enable_git
    if [[ ${enable_git} = "y" ]]; then
	cd ${rundir}
	printf "\n\nChanges to the following run directory files are tracked by git:\n\n" >> ${version_log}
	printf "\n"
	git init
	git add *.rc *.sh *.yml input.geos input.nml
	if [[ ${sim_name} = "fullchem" ]]; then
            git add *.py
	fi
	git add README .gitignore
	printf " " >> ${version_log}
	git commit -m "Initial run directory" >> ${version_log}
	cd ${srcrundir}
	valid_response=1
    elif [[ ${enable_git} = "n" ]]; then
	valid_response=1
    else
	printf "Input not recognized. Try again.\n"
    fi
done

#-----------------------------------------------------------------
# Done!
#-----------------------------------------------------------------
printf "\nCreated ${rundir}\n"

exit 0<|MERGE_RESOLUTION|>--- conflicted
+++ resolved
@@ -209,15 +209,10 @@
 #-----------------------------------------------------------------
 # Ask user to define path where directoy will be created
 #-----------------------------------------------------------------
-printf "${thinline}Enter path where the run directory will be created:${thinline}"
+    printf "${thinline}Enter run directory name, or press return to use default:\n"
+    printf "(This will be a subfolder of the path you entered above.)${thinline}"
 valid_path=0
-<<<<<<< HEAD
 while [ "$valid_path" -eq 0 ]; do
-    read -e rundir_path
-    if [[ "x${rundir_path}" == "xq" ]]; then
-=======
-while [ "$valid_path" -eq 0 ]
-do
     read -e rundir_path
     # If this is just a new directory within an existing one,
     # give the user the option to proceed
@@ -230,8 +225,7 @@
             fi
         fi
     fi
-    if [[ ${rundir_path} = "q" ]]; then
->>>>>>> fba5465c
+    if [[ "x${rundir_path}" = "xq" ]]; then
 	printf "\nExiting.\n"
 	exit 1
     fi
