--- conflicted
+++ resolved
@@ -395,14 +395,11 @@
 QFED_C3H8_BO_SFC  'kg_m-2_s-1'     N    Y %y4-%m2-%d1T12:00:00   none      0.81633 biomass_xf     /discover/nobackup/projects/gmao/share/dao_ops/fvInput_nc3/PIESA/sfc/QFED/NRT/v2.5r1_0.1_deg/Y%y4/M%m2/qfed2.emis_c3h8.006.%y4%m2%d2.nc4
 QFED_C3H8_SV_SFC  'kg_m-2_s-1'     N    Y %y4-%m2-%d1T12:00:00   none      0.81633 biomass_sv     /discover/nobackup/projects/gmao/share/dao_ops/fvInput_nc3/PIESA/sfc/QFED/NRT/v2.5r1_0.1_deg/Y%y4/M%m2/qfed2.emis_c3h8.006.%y4%m2%d2.nc4
 QFED_C3H8_GL_SFC  'kg_m-2_s-1'     N    Y %y4-%m2-%d1T12:00:00   none      0.81633 biomass_gl     /discover/nobackup/projects/gmao/share/dao_ops/fvInput_nc3/PIESA/sfc/QFED/NRT/v2.5r1_0.1_deg/Y%y4/M%m2/qfed2.emis_c3h8.006.%y4%m2%d2.nc4
-<<<<<<< HEAD
 QFED_PRPE_TF_SFC  'kg_m-2_s-1'     N    Y %y4-%m2-%d1T12:00:00   none      0.81633 biomass_tf     /discover/nobackup/projects/gmao/share/dao_ops/fvInput_nc3/PIESA/sfc/QFED/NRT/v2.5r1_0.1_deg/Y%y4/M%m2/qfed2.emis_c3h6.006.%y4%m2%d2.nc4
 QFED_PRPE_TP_SFC  'kg_m-2_s-1'     N    Y %y4-%m2-%d1T12:00:00   none      0.81633 biomass_xf     /discover/nobackup/projects/gmao/share/dao_ops/fvInput_nc3/PIESA/sfc/QFED/NRT/v2.5r1_0.1_deg/Y%y4/M%m2/qfed2.emis_c3h6.006.%y4%m2%d2.nc4
 QFED_PRPE_BO_SFC  'kg_m-2_s-1'     N    Y %y4-%m2-%d1T12:00:00   none      0.81633 biomass_xf     /discover/nobackup/projects/gmao/share/dao_ops/fvInput_nc3/PIESA/sfc/QFED/NRT/v2.5r1_0.1_deg/Y%y4/M%m2/qfed2.emis_c3h6.006.%y4%m2%d2.nc4
 QFED_PRPE_SV_SFC  'kg_m-2_s-1'     N    Y %y4-%m2-%d1T12:00:00   none      0.81633 biomass_sv     /discover/nobackup/projects/gmao/share/dao_ops/fvInput_nc3/PIESA/sfc/QFED/NRT/v2.5r1_0.1_deg/Y%y4/M%m2/qfed2.emis_c3h6.006.%y4%m2%d2.nc4
 QFED_PRPE_GL_SFC  'kg_m-2_s-1'     N    Y %y4-%m2-%d1T12:00:00   none      0.81633 biomass_gl     /discover/nobackup/projects/gmao/share/dao_ops/fvInput_nc3/PIESA/sfc/QFED/NRT/v2.5r1_0.1_deg/Y%y4/M%m2/qfed2.emis_c3h6.006.%y4%m2%d2.nc4
-=======
->>>>>>> 9ab6931d
 QFED_CH2O_TF_SFC  'kg_m-2_s-1'     N    Y %y4-%m2-%d1T12:00:00   none     none    biomass_tf     /discover/nobackup/projects/gmao/share/dao_ops/fvInput_nc3/PIESA/sfc/QFED/NRT/v2.5r1_0.1_deg/Y%y4/M%m2/qfed2.emis_ch2o.006.%y4%m2%d2.nc4
 QFED_CH2O_TP_SFC  'kg_m-2_s-1'     N    Y %y4-%m2-%d1T12:00:00   none     none    biomass_xf     /discover/nobackup/projects/gmao/share/dao_ops/fvInput_nc3/PIESA/sfc/QFED/NRT/v2.5r1_0.1_deg/Y%y4/M%m2/qfed2.emis_ch2o.006.%y4%m2%d2.nc4
 QFED_CH2O_BO_SFC  'kg_m-2_s-1'     N    Y %y4-%m2-%d1T12:00:00   none     none    biomass_xf     /discover/nobackup/projects/gmao/share/dao_ops/fvInput_nc3/PIESA/sfc/QFED/NRT/v2.5r1_0.1_deg/Y%y4/M%m2/qfed2.emis_ch2o.006.%y4%m2%d2.nc4
@@ -471,14 +468,11 @@
 QFED_C3H8_BO_FT  'kg_m-2_s-1'     N    Y %y4-%m2-%d1T12:00:00   none      0.81633 biomass_xf     /discover/nobackup/projects/gmao/share/dao_ops/fvInput_nc3/PIESA/sfc/QFED/NRT/v2.5r1_0.1_deg/Y%y4/M%m2/qfed2.emis_c3h8.006.%y4%m2%d2.nc4
 QFED_C3H8_SV_FT  'kg_m-2_s-1'     N    Y %y4-%m2-%d1T12:00:00   none      0.81633 biomass_sv     /discover/nobackup/projects/gmao/share/dao_ops/fvInput_nc3/PIESA/sfc/QFED/NRT/v2.5r1_0.1_deg/Y%y4/M%m2/qfed2.emis_c3h8.006.%y4%m2%d2.nc4
 QFED_C3H8_GL_FT  'kg_m-2_s-1'     N    Y %y4-%m2-%d1T12:00:00   none      0.81633 biomass_gl     /discover/nobackup/projects/gmao/share/dao_ops/fvInput_nc3/PIESA/sfc/QFED/NRT/v2.5r1_0.1_deg/Y%y4/M%m2/qfed2.emis_c3h8.006.%y4%m2%d2.nc4
-<<<<<<< HEAD
 QFED_PRPE_TF_FT  'kg_m-2_s-1'     N    Y %y4-%m2-%d1T12:00:00   none      0.81633 biomass_tf     /discover/nobackup/projects/gmao/share/dao_ops/fvInput_nc3/PIESA/sfc/QFED/NRT/v2.5r1_0.1_deg/Y%y4/M%m2/qfed2.emis_c3h6.006.%y4%m2%d2.nc4
 QFED_PRPE_TP_FT  'kg_m-2_s-1'     N    Y %y4-%m2-%d1T12:00:00   none      0.81633 biomass_xf     /discover/nobackup/projects/gmao/share/dao_ops/fvInput_nc3/PIESA/sfc/QFED/NRT/v2.5r1_0.1_deg/Y%y4/M%m2/qfed2.emis_c3h6.006.%y4%m2%d2.nc4
 QFED_PRPE_BO_FT  'kg_m-2_s-1'     N    Y %y4-%m2-%d1T12:00:00   none      0.81633 biomass_xf     /discover/nobackup/projects/gmao/share/dao_ops/fvInput_nc3/PIESA/sfc/QFED/NRT/v2.5r1_0.1_deg/Y%y4/M%m2/qfed2.emis_c3h6.006.%y4%m2%d2.nc4
 QFED_PRPE_SV_FT  'kg_m-2_s-1'     N    Y %y4-%m2-%d1T12:00:00   none      0.81633 biomass_sv     /discover/nobackup/projects/gmao/share/dao_ops/fvInput_nc3/PIESA/sfc/QFED/NRT/v2.5r1_0.1_deg/Y%y4/M%m2/qfed2.emis_c3h6.006.%y4%m2%d2.nc4
 QFED_PRPE_GL_FT  'kg_m-2_s-1'     N    Y %y4-%m2-%d1T12:00:00   none      0.81633 biomass_gl     /discover/nobackup/projects/gmao/share/dao_ops/fvInput_nc3/PIESA/sfc/QFED/NRT/v2.5r1_0.1_deg/Y%y4/M%m2/qfed2.emis_c3h6.006.%y4%m2%d2.nc4
-=======
->>>>>>> 9ab6931d
 QFED_CH2O_TF_FT  'kg_m-2_s-1'     N    Y %y4-%m2-%d1T12:00:00   none     none    biomass_tf     /discover/nobackup/projects/gmao/share/dao_ops/fvInput_nc3/PIESA/sfc/QFED/NRT/v2.5r1_0.1_deg/Y%y4/M%m2/qfed2.emis_ch2o.006.%y4%m2%d2.nc4
 QFED_CH2O_TP_FT  'kg_m-2_s-1'     N    Y %y4-%m2-%d1T12:00:00   none     none    biomass_xf     /discover/nobackup/projects/gmao/share/dao_ops/fvInput_nc3/PIESA/sfc/QFED/NRT/v2.5r1_0.1_deg/Y%y4/M%m2/qfed2.emis_ch2o.006.%y4%m2%d2.nc4
 QFED_CH2O_BO_FT  'kg_m-2_s-1'     N    Y %y4-%m2-%d1T12:00:00   none     none    biomass_xf     /discover/nobackup/projects/gmao/share/dao_ops/fvInput_nc3/PIESA/sfc/QFED/NRT/v2.5r1_0.1_deg/Y%y4/M%m2/qfed2.emis_ch2o.006.%y4%m2%d2.nc4
@@ -540,10 +534,7 @@
 DEAD_MF_SND          '1'        N    N -  		    none     none    MF_SND	       /discover/nobackup/cakelle2/data/dst_tibds.esmf.2x25.nc
 DEAD_GOC_SRC         '1'        N    N -  		    none     none    GOC_SRC	       /discover/nobackup/cakelle2/data/GOCART_src_fn.esmf.2x25.nc
 DEAD_VAI             '1'        Y    N 1985-%m2-01T00:00:00   none     none    VAI	       /discover/nobackup/cakelle2/data/dst_tvbds.esmf.2x25.nc
-<<<<<<< HEAD
-=======
 MULTISEAICE          '1'        N    Y F%y4-%m2-%d2T00:00:00 none    none    FRSEAICE          /discover/nobackup/ewlundgr/data/ExtData/MULTI_ICE/v2021-07/multiyearice.merra2.05x0625.%y4.nc
->>>>>>> 9ab6931d
 MEGAN_AEF_ISOP  'kgC/m2/s'      N    Y -  		    none     none    AEF_ISOPRENE      /discover/nobackup/cakelle2/data/MEGAN_20180519/MEGAN2.1_EF.geos.025x03125.esmf.nc
 MEGAN_AEF_MBOX  'kgC/m2/s'      N    Y -  		    none     none    AEF_MBO	       /discover/nobackup/cakelle2/data/MEGAN_20180519/MEGAN2.1_EF.geos.025x03125.esmf.nc
 MEGAN_AEF_BPIN  'kgC/m2/s'      N    Y -  		    none     none    AEF_BETA_PINENE   /discover/nobackup/cakelle2/data/MEGAN_20180519/MEGAN2.1_EF.geos.025x03125.esmf.nc
