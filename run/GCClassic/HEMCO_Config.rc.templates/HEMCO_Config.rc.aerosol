--- conflicted
+++ resolved
@@ -119,13 +119,8 @@
 # -----------------------------------------------------------------------------
 100     Custom                 : off   -
 101     SeaFlux                : on    DMS
-<<<<<<< HEAD
-105     DustDead               : on    DST1/DST2/DST3/DST4
-    --> Mass tuning factor     :       -999.0e0
-=======
 105     DustDead               : {ONLINE}   DST1/DST2/DST3/DST4
     --> Mass tuning factor     :       {DEAD_TF}
->>>>>>> 29f6edb0
 106     DustGinoux             : off   DST1/DST2/DST3/DST4
 107     SeaSalt                : {ONLINE}   SALA/SALC/SALACL/SALCCL/SALAAL/SALCAL/BrSALA/BrSALC/MOPO/MOPI
     --> SALA lower radius      :       0.01
@@ -1486,18 +1481,6 @@
 # (needed for chemistry, not used for emission calculation)
 #==============================================================================
 (((OXIDANT_FIELDS
-<<<<<<< HEAD
-* PH2O2        $ROOT/GCClassic_Output/13.0.0/$YYYY/GEOSChem.ProdLoss.$YYYY$MM01_0000z.nc4    Prod_H2O2         2010-2019/1-12/1/0 C xyz 1 * - 1 1
-* JH2O2        $ROOT/GCClassic_Output/13.0.0/$YYYY/GEOSChem.JValues.$YYYY$MM01_0000z.nc4     Jval_H2O2         2010-2019/1-12/1/0 C xyz 1 * - 1 1
-* GLOBAL_ACTA  $ROOT/GCClassic_Output/13.0.0/$YYYY/GEOSChem.SpeciesConc.$YYYY$MM01_0000z.nc4 SpeciesConc_ACTA  2010-2019/1-12/1/0 C xyz 1 * - 1 1
-* GLOBAL_HCl   $ROOT/GCClassic_Output/13.0.0/$YYYY/GEOSChem.SpeciesConc.$YYYY$MM01_0000z.nc4 SpeciesConc_HCl   2010-2019/1-12/1/0 C xyz 1 * - 1 1
-* GLOBAL_HCOOH $ROOT/GCClassic_Output/13.0.0/$YYYY/GEOSChem.SpeciesConc.$YYYY$MM01_0000z.nc4 SpeciesConc_HCOOH 2010-2019/1-12/1/0 C xyz 1 * - 1 1
-* GLOBAL_HNO3  $ROOT/GCClassic_Output/13.0.0/$YYYY/GEOSChem.SpeciesConc.$YYYY$MM01_0000z.nc4 SpeciesConc_HNO3  2010-2019/1-12/1/0 C xyz 1 * - 1 1
-* GLOBAL_NIT   $ROOT/GCClassic_Output/13.0.0/$YYYY/GEOSChem.SpeciesConc.$YYYY$MM01_0000z.nc4 SpeciesConc_NIT   2010-2019/1-12/1/0 C xyz 1 * - 1 1
-* GLOBAL_NO3   $ROOT/GCClassic_Output/13.0.0/$YYYY/GEOSChem.SpeciesConc.$YYYY$MM01_0000z.nc4 SpeciesConc_NO3   2010-2019/1-12/1/0 C xyz 1 * - 1 1
-* GLOBAL_O3    $ROOT/GCClassic_Output/13.0.0/$YYYY/GEOSChem.SpeciesConc.$YYYY$MM01_0000z.nc4 SpeciesConc_O3    2010-2019/1-12/1/0 C xyz 1 * - 1 1
-* GLOBAL_OH    $ROOT/GCClassic_Output/13.0.0/$YYYY/GEOSChem.SpeciesConc.$YYYY$MM01_0000z.nc4 SpeciesConc_OH    2010-2019/1-12/1/0 C xyz 1 * - 1 1
-=======
 {PH2O2}
 {JH2O2}        
 {GLOBAL_ACTA}  
@@ -1508,7 +1491,6 @@
 {GLOBAL_NO3}  
 {GLOBAL_O3}  
 {GLOBAL_OH}   
->>>>>>> 29f6edb0
 )))OXIDANT_FIELDS
 
 )))CHEMISTRY_INPUT
