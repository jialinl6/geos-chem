#------------------------------------------------------------------------------
#                  Harmonized Emissions Component (HEMCO)                     !
#------------------------------------------------------------------------------
#BOP
#
# !MODULE: HEMCO_Config.rc
#
# !DESCRIPTION: Contains configuration information for HEMCO. Define the
#  emissions inventories and corresponding file paths here. Entire
#  configuration files can be inserted into this configuration file with
#  an '>>>include' statement, e.g. '>>>include HEMCO\_Config\_test.rc'
#  The settings of include-files will be ignored.
#\\
#\\
# !REMARKS:
#  See The HEMCO User's Guide for file details:
#    http://wiki.geos-chem.org/The_HEMCO_User%27s_Guide
#
# !REVISION HISTORY:
#  See https://github.com/geoschem/geos-chem for complete history
#EOP
#------------------------------------------------------------------------------
#BOC
###############################################################################
### BEGIN SECTION SETTINGS

ROOT:                        /glade/p/univ/umit0034/ExtData/HEMCO
METDIR:                      /n/holyscratch01/external_repos/GEOS-CHEM/gcgrid/data/ExtData/GEOS_2x2.5/MERRA2
GCAP2SCENARIO:               not_used
GCAP2VERTRES:                47
Logfile:                     HEMCO.log
DiagnFile:                   HEMCO_Diagn.rc
DiagnPrefix:                 ./OutputDir/HEMCO_diagnostics
DiagnFreq:                   Monthly
Wildcard:                    *
Separator:                   /
Unit tolerance:              1
Negative values:             0
Only unitless scale factors: false
Verbose:                     0
Warnings:                    1

### END SECTION SETTINGS ###

###############################################################################
### BEGIN SECTION EXTENSION SWITCHES
###############################################################################
# ExtNr ExtName                on/off  Species  Years avail.
0       Base                   : on    *
# ----- MAIN SWITCHES ---------------------------------------------------------
    --> EMISSIONS              :       true
    --> CHEMISTRY_INPUT        :       true
# ----- RESTART FIELDS --------------------------------------------------------
    --> HEMCO_RESTART          :       false
# ----- REGIONAL INVENTORIES --------------------------------------------------
    --> APEI                   :       false    # 1989-2014
<<<<<<< HEAD
    --> NEI2011_HOURLY         :       false    # 2006-2013
    --> NEI2011_MONMEAN        :       false    # 2006-2013
=======
    --> NEI2016_MONMEAN        :       false    # 2002-2020
>>>>>>> ec4968f5
    --> DICE_Africa            :       false    # 2013
# ----- GLOBAL INVENTORIES ----------------------------------------------------
    --> CEDSv2                 :       true     # 1750-2019
    --> CEDS_GBDMAPS           :       false    # 1970-2017
    --> CEDS_GBDMAPS_byFuelType:       false    # 1970-2017
    --> EDGARv43               :       false    # 1970-2010
    --> HTAP                   :       false    # 2008-2010
    --> GEIA_NH3               :       true     # 1990
    --> SEABIRD_NH3            :       true     # 1990
    --> POET_EOH               :       false    # 1985
    --> TZOMPASOSA_C2H6        :       true     # 2010
    --> XIAO_C3H8              :       true     # 1985
    --> LIANG_BROMOCARB        :       true     # 2000
    --> ORDONEZ_IODOCARB       :       true     # 2000
    --> DECAYING_PLANTS        :       true     # 1985
    --> AFCID                  :       true     # 2015
# ----- AIRCRAFT EMISSIONS ----------------------------------------------------
# There are 3 switches:
#
#  1. AEIC2019_DAILY selects daily AEIC 2019 emissions.  For most simulations,
#     this is not recommended due to the amount of computational overhead
#     that will be incurred in regridding.  But this may be useful for
#     research purposes.  Recommended setting: "AEIC2019_DAILY: false".
#
#  2. AEIC2019_MONMEAN selects monthly-mean AEIC 2019 emisisons, which will
#     incur much less computational overhaead.  This options should suffice
#     for most simulations.  Recommended setting "AEIC2019_MONMEAN: true".
#
#  3. AEIC_SCALE_1990_2019: If "false", the AEIC 2019 data from the year
#     2019 alone will be used.  This will yield a "best estimate" of
#     aviation emisssion. This could be important because simply scaling
#     aviation emissions up and down is rather nonphysical.  But if
#     AEIC_SCALE_1990_2019 is set to true, then aviation emissions for
#     1990 to 2019 are estimated by:
#
#     a. Scaling ALL aviation emissions based on the growth in fuelburn
#        from 1990 to 2019* estimated by Lee et al. (2021); and
#
#     b. Scaling aviation NOx emissions by an additional factor to reflect
#        the changes in the NOx emissions index over the same period as
#        reported by Lee et al. (2021).
#
#     Recommended setting: "AEIC_SCALE_1990_2019: true"
#
# See additional notes in the AEIC scale factor section below.
#------------------------------------------------------------------------------
    --> AEIC2019_DAILY         :       false    # 2019 (daily data)
    --> AEIC2019_MONMEAN       :       true     # 2019 (monthly-mean data)
    --> AEIC_SCALE_1990_2019   :       true     # Scale to year in 1990-2019
# ----- SHIP EMISSIONS --------------------------------------------------------
    --> SHIP                   :       true
    --> CEDSv2_SHIP            :       true     # 1750-2017
    --> CEDS_GBDMAPS_SHIP      :       false    # 1970-2017
    --> CEDS_GBDMAPS_SHIP_byFuelType:  false    # 1970-2017
    --> HTAP_SHIP              :       false    # 2008-2010
    --> ICOADS_SHIP            :       false    # 2002
    --> ARCTAS_SHIP            :       false    # 2008
    --> CORBETT_SHIP           :       false    # 1985
<<<<<<< HEAD
    --> NEI2011_SHIP_HOURLY    :       false    # 2006-2013
    --> NEI2011_SHIP_MONMEAN   :       false    # 2006-2013
# ----- RCP FUTURE EMISSIONS ----------------------------------
=======
# ----- RCP FUTURE EMISSIONS --------------------------------------------------
>>>>>>> ec4968f5
    --> RCP_3PD                :       false    # 2005-2100
    --> RCP_45                 :       false    # 2005-2100
    --> RCP_60                 :       false    # 2005-2100
    --> RCP_85                 :       false    # 2005-2100
<<<<<<< HEAD
# ----- CMIP6 ANTHRO EMISSIONS / BOUNDARY CONDITIONS ----------
#   Set SCENARIO (e.g., HIST, SSP585) above in SECTION SETTINGS
=======
# ----- CMIP6 ANTHRO EMISSIONS / BOUNDARY CONDITIONS --------------------------
#   Set GCAP2SCENARIO (e.g., HIST, SSP585) above in SECTION SETTINGS
>>>>>>> ec4968f5
    --> CMIP6_SFC_BC           :       false    # 1750-2100
    --> CMIP6_SFC_LAND_ANTHRO  :       false    # 1850-2100
    --> CMIP6_AIRCRAFT         :       false    # 1850-2100
    --> CMIP6_SHIP             :       false    # 1850-2100
<<<<<<< HEAD
# ----- BIOMASS BURNING EMISSIONS -----------------------------
    --> QFED2                  :       false    # 2000-2020
    --> GFAS                   :       false    # 2003-2021
    --> BB4MIPS                :       false    # 1850-2100
# ----- OFFLINE EMISSIONS -------------------------------------
=======
# ----- BIOMASS BURNING EMISSIONS ---------------------------------------------
    --> QFED2                  :       false    # 2000-2020
    --> GFAS                   :       false    # 2003-2021
    --> BB4MIPS                :       false    # 1850-2100
# ----- OFFLINE EMISSIONS -----------------------------------------------------
>>>>>>> ec4968f5
# To use online emissions instead set the offline emissions to 'false' and the
# corresponding HEMCO extension to 'on':
#   OFFLINE_DUST        - DustDead or DustGinoux
#   OFFLINE_BIOGENICVOC - MEGAN
#    - Note: MEGAN must always be on for species not in OFFLINE_BIOGENICVOC
#   OFFLINE_SEASALT     - SeaSalt
#   OFFLINE_SOILNOX     - SoilNOx
#
# NOTE: When switching between offline and online emissions, make sure to also
# update ExtNr and Cat in HEMCO_Diagn.rc to properly save out emissions for
# any affected species.
#------------------------------------------------------------------------------
    --> OFFLINE_DUST           :       false    # 1980-2021
    --> OFFLINE_BIOGENICVOC    :       false    # 1980-2021
    --> OFFLINE_SEASALT        :       false    # 1980-2021
    -->  CalcBrSeasalt         :       false
    --> OFFLINE_SOILNOX        :       true     # 1980-2021
# ----- NON-EMISSIONS DATA ----------------------------------------------------
    --> UVALBEDO               :       true     # 1985
    --> CCM_STRAT_Bry          :       false    # 2007
    --> GMI_OH                 :       false    # 2005
    --> GMI_PROD_LOSS          :       false    # 2005
    --> OMOC_RATIO             :       true     # 2010
    --> GMD_SFC_CH4            :       true     # 1979-2020
    --> CMIP6_SFC_CH4          :       false    # 1750-1978
    --> OLSON_LANDMAP          :       true     # 1985
    --> YUAN_MODIS_LAI         :       true     # 2000-2020
    --> RRTMG                  :       false    # 2002
    --> SfcVMR                 :       true     # 1750-2014
    --> OCEAN_O3_DRYDEP        :       true     # 1985
# -----------------------------------------------------------------------------
100     Custom                 : off   -
101     SeaFlux                : on    DMS/ACET/ALD2/MENO3/ETNO3/MOH
102     ParaNOx                : on    NO/NO2/O3/HNO3
    --> LUT data format        :       nc
    --> LUT source dir         :       $ROOT/PARANOX/v2015-02
103     LightNOx               : off   NO
    --> CDF table              :       $ROOT/LIGHTNOX/v2014-07/light_dist.ott2010.dat
104     SoilNOx                : off   NO
    --> Use fertilizer NOx     :       true
105     DustDead               : off   DST1/DST2/DST3/DST4
<<<<<<< HEAD
    --> Mass tuning factor     :       {DEAD_TF}
=======
    --> Mass tuning factor     :       4.7586e-4
>>>>>>> ec4968f5
106     DustGinoux             : off   DST1/DST2/DST3/DST4
107     SeaSalt                : on    SALA/SALC/SALACL/SALCCL/SALAAL/SALCAL/BRSALA/BRSALC/MOPO/MOPI
    --> SALA lower radius      :       0.01
    --> SALA upper radius      :       0.5
    --> SALC lower radius      :       0.5
    --> SALC upper radius      :       8.0
    --> Reduce SS cold water   :       true
    --> Blowing Snow SS        :       true
    --> NH FYI snow salinity   :       0.1
    --> NH MYI snow salinity   :       0.05
    --> SH FYI snow salinity   :       0.03
    --> SH MYI snow salinity   :       0.015
    --> NH snow age            :       3.0
    --> SH snow age            :       1.5
    --> N per snowflake        :       5.0
    --> Model sea salt Br-     :       false
    --> Br- mass ratio         :       2.11e-3
108     MEGAN                  : off   ISOP/ACET/PRPE/C2H4/ALD2/MOH/EOH/MTPA/MTPO/LIMO/SESQ/SOAP/SOAS
    --> Isoprene scaling       :       1.0
    --> CO2 inhibition         :       true
    --> CO2 conc (ppmv)        :       390.0
    --> Isoprene to SOAP       :       0.015
    --> Isoprene to SOAS       :       0.015
    --> Monoterp to SOAP       :       0.050
    --> Monoterp to SOAS       :       0.050
    --> Othrterp to SOAP       :       0.050
    --> Othrterp to SOAS       :       0.050
111     GFED                   : on    NO/CO/ALK4/ACET/MEK/ALD2/PRPE/C2H2/C2H4/C3H8/CH2O/C2H6/SO2/NH3/bc_a4/pom_a4/POG1/POG2/MTPA/BENZ/TOLU/XYLE/NAP/EOH/MOH/SOAP
    --> GFED4                  :       true
    --> GFED_daily             :       false
    --> GFED_3hourly           :       false
    --> Scaling_CO             :       1.05
    --> Scaling_NAP            :       2.75e-4
    --> Scaling_bc_a4          :       1.0
    --> Scaling_pom_a4         :       1.4
    --> hydrophilic BC         :       0.2
    --> hydrophilic OC         :       0.5
    --> fraction POG1          :       0.49
    --> CO to SOAP             :       0.013
    --> GFED_subgrid_coag      :       false
#see the note near scale factor 281 for the source of this emis factor
114     FINN                   : off   NO/CO/ALK4/ACET/MEK/ALD2/PRPE/C2H2/C2H4/C3H8/CH2O/C2H6/SO2/NH3/bc_a4/pom_a4/GLYC/HAC/SOAP
    --> FINN_daily             :       false
    --> Scaling_CO             :       1.0
    --> Scaling_SOAP           :       0.013
    --> Scaling_bc_a4          :       1.0
    --> Scaling_pom_a4         :       1.4
    --> hydrophilic BC         :       0.2
    --> hydrophilic OC         :       0.5
    --> FINN_subgrid_coag      :       false
115     DustAlk                : off   DSTAL1/DSTAL2/DSTAL3/DSTAL4
117     Volcano                : on    SO2
    --> Volcano_Source         :       AeroCom
    --> Volcano_Table          :       $ROOT/VOLCANO/v2021-09/$YYYY/$MM/so2_volcanic_emissions_Carns.$YYYY$MM$DD.rc
    --> Volcano_Climatology    :       $ROOT/VOLCANO/v2021-09/so2_volcanic_emissions_CARN_v202005.degassing_only.rc
120     Inorg_Iodine           : on    HOI/I2
    --> Emit HOI               :       true
    --> Emit I2                :       true
130     TOMAS_Jeagle           : off   SS1/SS2/SS3/SS4/SS5/SS6/SS7/SS8/SS9/SS10/SS11/SS12/SS13/SS14/SS15/SS16/SS17/SS18/SS19/SS20/SS21/SS22/SS23/SS24/SS25/SS26/SS27/SS28/SS29/SS30/SS31/SS32/SS33/SS34/SS35/SS36/SS37/SS38/SS39/SS40
131     TOMAS_DustDead         : off   DUST1/DUST2/DUST3/DUST4/DUST5/DUST6/DUST7/DUST8/DUST9/DUST10/DUST11/DUST12/DUST13/DUST14/DUST15/DUST16/DUST17/DUST18/DUST19/DUST20/DUST21/DUST22/DUST23/DUST24/DUST25/DUST26/DUST27/DUST28/DUST29/DUST30/DUST31/DUST32/DUST33/DUST34/DUST35/DUST36/DUST37/DUST38/DUST39/DUST40
<<<<<<< HEAD
    --> Mass tuning factor     : -999.0e0
=======
    --> Mass tuning factor     :       4.7586e-4
>>>>>>> ec4968f5
### END SECTION EXTENSION SWITCHES ###

###############################################################################
### BEGIN SECTION BASE EMISSIONS
###############################################################################

# ExtNr Name sourceFile sourceVar sourceTime C/R/E SrcDim SrcUnit Species ScalIDs Cat Hier

(((EMISSIONS

#==============================================================================
# --- APEI (Canada) ---
#==============================================================================
(((APEI
0 APEI_NO   $ROOT/APEI/v2016-11/APEI.0.1x0.1.nc NOx 1989-2014/1/1/0 RF xy kg/m2/s NO   25/1002/115    1 30
0 APEI_CO   $ROOT/APEI/v2016-11/APEI.0.1x0.1.nc CO  1989-2014/1/1/0 RF xy kg/m2/s CO   26/52/1002     1 30
0 APEI_SOAP -                                   -   -               -  -  -       SOAP 26/52/1002/280 1 30
0 APEI_SO2  $ROOT/APEI/v2016-11/APEI.0.1x0.1.nc SOx 1989-2014/1/1/0 RF xy kg/m2/s SO2  60/1002        1 30
0 APEI_SO4  -                                   -   -               -  -  -       SO4  60/65/1002     1 30
0 APEI_pFe  -                                   -   -               -  -  -       pFe  60/68/1002     1 30
0 APEI_NH3  $ROOT/APEI/v2016-11/APEI.0.1x0.1.nc NH3 1989-2014/1/1/0 RF xy kg/m2/s NH3  1002           1 30
0 APEI_BCPI $ROOT/APEI/v2016-11/APEI.0.1x0.1.nc EC  1989-2014/1/1/0 RF xy kg/m2/s BCPI 70/1002        1 30
0 APEI_BCPO $ROOT/APEI/v2016-11/APEI.0.1x0.1.nc EC  1989-2014/1/1/0 RF xy kg/m2/s BCPO 71/1002        1 30
0 APEI_OCPI $ROOT/APEI/v2016-11/APEI.0.1x0.1.nc OC  1989-2014/1/1/0 RF xy kg/m2/s OCPI 72/1002        1 30
0 APEI_OCPO $ROOT/APEI/v2016-11/APEI.0.1x0.1.nc OC  1989-2014/1/1/0 RF xy kg/m2/s OCPO 73/1002        1 30
0 APEI_POG1 -                                       -    -          -  -  -       POG1 74/76/1002     1 30
0 APEI_POG2 -                                       -    -          -  -  -       POG2 74/77/1002     1 30
)))APEI

#==============================================================================
# --- EPA NEI2016 v1 (USA) ---
#
<<<<<<< HEAD
# Users may use either hourly or monthly mean NEI2011 emissions.
#==============================================================================

#------------------------------------------------
# HOURLY NEI2011
#------------------------------------------------
(((NEI2011_HOURLY
# SURFACE INVENTORY
0 NEI11_SURFACE_NO     $ROOT/NEI2011/v2015-03/$MM/NEI11_0.1x0.1_2011$MM$DD.nc          NO       2006-2013/1-12/1-31/* RF xy  kg/m2/s  NO     251/1007        1 50
0 NEI11_SURFACE_NO2    $ROOT/NEI2011/v2015-03/$MM/NEI11_0.1x0.1_2011$MM$DD.nc          NO2      2006-2013/1-12/1-31/* RF xy  kg/m2/s  NO2    251/1007        1 50
0 NEI11_SURFACE_HONO   $ROOT/NEI2011/v2015-03/$MM/NEI11_0.1x0.1_2011$MM$DD.nc          HONO     2006-2013/1-12/1-31/* RF xy  kg/m2/s  HNO2   251/1007        1 50
0 NEI11_SURFACE_CO     $ROOT/NEI2011/v2015-03/$MM/NEI11_0.1x0.1_2011$MM$DD.nc          CO       2006-2013/1-12/1-31/* RF xy  kg/m2/s  CO     252/1007        1 50
0 NEI11_SURFACE_SOAP   -                                                               -        -                     -  -   -        SOAP   252/1007/280    1 50
0 NEI11_SURFACE_NH3    $ROOT/NEI2011/v2015-03/$MM/NEI11_0.1x0.1_2011$MM$DD.nc          NH3      2006-2013/1-12/1-31/* RF xy  kg/m2/s  NH3    253/1007        1 50
0 NEI11_SURFACE_CH2O   $ROOT/NEI2011/v2015-03/$MM/NEI11_0.1x0.1_2011$MM$DD.nc          FORM     2006-2013/1-12/1-31/* RF xy  kg/m2/s  CH2O   254/1007        1 50
0 NEI11_SURFACE_RCHO   $ROOT/NEI2011/v2015-03/$MM/NEI11_0.1x0.1_2011$MM$DD.nc          ALDX     2006-2013/1-12/1-31/* RF xy  kg/m2/s  RCHO   254/1007        1 50
0 NEI11_SURFACE_MACR   $ROOT/NEI2011/v2015-03/$MM/NEI11_0.1x0.1_2011$MM$DD.nc          ACROLEIN 2006-2013/1-12/1-31/* RF xy  kg/m2/s  MACR   254/1007        1 50
0 NEI11_SURFACE_ACET   $ROOT/NEI2011/v2015-03/$MM/NEI11_0.1x0.1_2011$MM$DD.nc          PAR      2006-2013/1-12/1-31/* RF xy  kgC/m2/s ACET   254/1007/260/40 1 50
0 NEI11_SURFACE_C3H8   -                                                               -        -                     -  -   -        C3H8   254/1007/261/46 1 50
0 NEI11_SURFACE_MEK    -                                                               -        -                     -  -   -        MEK    254/1007/262/48 1 50
0 NEI11_SURFACE_ALK4   -                                                               -        -                     -  -   -        ALK4   254/1007/263/42 1 50
0 NEI11_SURFACE_PRPE   $ROOT/NEI2011/v2015-03/$MM/NEI11_0.1x0.1_2011$MM$DD.nc          OLE      2006-2013/1-12/1-31/* RF xy  kgC/m2/s PRPE   254/1007/264/49 1 50
0 NEI11_SURFACE_PRP2   $ROOT/NEI2011/v2015-03/$MM/NEI11_0.1x0.1_2011$MM$DD.nc          IOLE     2006-2013/1-12/1-31/* RF xy  kgC/m2/s PRPE   254/1007/264/49 1 50
0 NEI11_SURFACE_EOH    $ROOT/NEI2011/v2015-03/$MM/NEI11_0.1x0.1_2011$MM$DD.nc          ETOH     2006-2013/1-12/1-31/* RF xy  kg/m2/s  EOH    254/1007        1 50
0 NEI11_SURFACE_MOH    $ROOT/NEI2011/v2015-03/$MM/NEI11_0.1x0.1_2011$MM$DD.nc          MEOH     2006-2013/1-12/1-31/* RF xy  kg/m2/s  MOH    254/1007        1 50
0 NEI11_SURFACE_XYLE   $ROOT/NEI2011/v2015-03/$MM/NEI11_0.1x0.1_2011$MM$DD.nc          XYL      2006-2013/1-12/1-31/* RF xy  kgC/m2/s XYLE   254/1007/56     1 50
0 NEI11_SURFACE_TOLU   $ROOT/NEI2011/v2015-03/$MM/NEI11_0.1x0.1_2011$MM$DD.nc          TOL      2006-2013/1-12/1-31/* RF xy  kgC/m2/s TOLU   254/1007/55     1 50
0 NEI11_SURFACE_BENZ   $ROOT/NEI2011/v2015-03/$MM/NEI11_0.1x0.1_2011$MM$DD.nc          BENZENE  2006-2013/1-12/1-31/* RF xy  kgC/m2/s BENZ   254/1007/43     1 50
0 NEI11_SURFACE_SO2    $ROOT/NEI2011/v2015-03/$MM/NEI11_0.1x0.1_2011$MM$DD.nc          SO2      2006-2013/1-12/1-31/* RF xy  kg/m2/s  SO2    255/1007        1 50
0 NEI11_SURFACE_SULF   $ROOT/NEI2011/v2015-03/$MM/NEI11_0.1x0.1_2011$MM$DD.nc          SULF     2006-2013/1-12/1-31/* RF xy  kg/m2/s  SO2    255/1007        1 50
0 NEI11_SURFACE_SO4    $ROOT/NEI2011/v2015-03/$MM/NEI11_0.1x0.1_2011$MM$DD.nc          PSO4     2006-2013/1-12/1-31/* RF xy  kg/m2/s  so4_a1 255/1007        1 50
0 NEI11_SURFACE_pFe    -                                                               -        -                     -  -   -        PFE    255/1007/69     1 50
0 NEI11_SURFACE_C2H4   $ROOT/NEI2011/v2015-03/$MM/NEI11_0.1x0.1_2011$MM$DD.nc          ETH      2006-2013/1-12/1-31/* RF xy  kgC/m2/s C2H4   254/1007/44     1 50
0 NEI11_SURFACE_C2H6   $ROOT/NEI2011/v2015-03/$MM/NEI11_0.1x0.1_2011$MM$DD.nc          ETHA     2006-2013/1-12/1-31/* RF xy  kgC/m2/s C2H6   254/1007/45     1 50
0 NEI11_SURFACE_ALD2   $ROOT/NEI2011/v2015-03/$MM/NEI11_0.1x0.1_2011$MM$DD.nc          ALD2     2006-2013/1-12/1-31/* RF xy  kgC/m2/s ALD2   254/1007/41     1 50
0 NEI11_SURFACE_BCPI   $ROOT/NEI2011/v2015-03/$MM/NEI11_0.1x0.1_2011$MM$DD.nc          PEC      2006-2013/1-12/1-31/* RF xy  kg/m2/s  bc_a4  256/1007/70/920 1 50
0 NEI11_SURFACE_BCPO   -                                                               -        -                     -  -   -        bc_a4  256/1007/71/920 1 50
0 NEI11_SURFACE_OCPI   $ROOT/NEI2011/v2015-03/$MM/NEI11_0.1x0.1_2011$MM$DD.nc          POC      2006-2013/1-12/1-31/* RF xy  kg/m2/s  pom_a4 257/1007/72/930 1 50
0 NEI11_SURFACE_OCPO   -                                                               -        -                     -  -   -        pom_a4 257/1007/73/930 1 50

# ELECTRIC GENERATING UNITS (EGUs)
0 NEI11_EGU_NO         $ROOT/NEI2011/v2015-03/$MM/NEI11_0.1x0.1_2011$MM$DD_egu.nc      NO       2006-2013/1-12/1-31/* RF xyz kg/m2/s  NO     251/1007        1   50
0 NEI11_EGU_NO2        $ROOT/NEI2011/v2015-03/$MM/NEI11_0.1x0.1_2011$MM$DD_egu.nc      NO2      2006-2013/1-12/1-31/* RF xyz kg/m2/s  NO2    251/1007        1   50
0 NEI11_EGU_HONO       $ROOT/NEI2011/v2015-03/$MM/NEI11_0.1x0.1_2011$MM$DD_egu.nc      HONO     2006-2013/1-12/1-31/* RF xyz kg/m2/s  HNO2   251/1007        1   50
0 NEI11_EGU_CO         $ROOT/NEI2011/v2015-03/$MM/NEI11_0.1x0.1_2011$MM$DD_egu.nc      CO       2006-2013/1-12/1-31/* RF xyz kg/m2/s  CO     252/1007        1   50
0 NEI11_EGU_SOAP       -                                                               -        -                     -  -   -        SOAP   252/1007/280    1   50
#0 NEI11_EGU_NH3       $ROOT/NEI2011/v2015-03/$MM/NEI11_0.1x0.1_2011$MM$DD_egu.nc      NH3      2006-2013/1-12/1-31/* RF xyz kg/m2/s  NH3    253/1007        1   50
0 NEI11_EGU_CH2O       $ROOT/NEI2011/v2015-03/$MM/NEI11_0.1x0.1_2011$MM$DD_egu.nc      FORM     2006-2013/1-12/1-31/* RF xyz kg/m2/s  CH2O   254/1007        1   50
0 NEI11_EGU_RCHO       $ROOT/NEI2011/v2015-03/$MM/NEI11_0.1x0.1_2011$MM$DD_egu.nc      ALDX     2006-2013/1-12/1-31/* RF xyz kg/m2/s  RCHO   254/1007        1   50
0 NEI11_EGU_MACR       $ROOT/NEI2011/v2015-03/$MM/NEI11_0.1x0.1_2011$MM$DD_egu.nc      ACROLEIN 2006-2013/1-12/1-31/* RF xyz kg/m2/s  MACR   254/1007        1   50
0 NEI11_EGU_ACET       $ROOT/NEI2011/v2015-03/$MM/NEI11_0.1x0.1_2011$MM$DD_egu.nc      PAR      2006-2013/1-12/1-31/* RF xyz kgC/m2/s ACET   254/1007/260/40 1   50
0 NEI11_EGU_C3H8       -                                                               -        -                     -  -   -        C3H8   254/1007/261/46 1   50
0 NEI11_EGU_MEK        -                                                               -        -                     -  -   -        MEK    254/1007/262/48 1   50
0 NEI11_EGU_ALK4       -                                                               -        -                     -  -   -        ALK4   254/1007/263/42 1   50
0 NEI11_EGU_PRPE       $ROOT/NEI2011/v2015-03/$MM/NEI11_0.1x0.1_2011$MM$DD_egu.nc      OLE      2006-2013/1-12/1-31/* RF xyz kgC/m2/s PRPE   254/1007/264/49 1   50
0 NEI11_EGU_PRP2       $ROOT/NEI2011/v2015-03/$MM/NEI11_0.1x0.1_2011$MM$DD_egu.nc      IOLE     2006-2013/1-12/1-31/* RF xyz kgC/m2/s PRPE   254/1007/264/49 1   50
0 NEI11_EGU_EOH        $ROOT/NEI2011/v2015-03/$MM/NEI11_0.1x0.1_2011$MM$DD_egu.nc      ETOH     2006-2013/1-12/1-31/* RF xyz kg/m2/s  EOH    254/1007        1   50
0 NEI11_EGU_MOH        $ROOT/NEI2011/v2015-03/$MM/NEI11_0.1x0.1_2011$MM$DD_egu.nc      MEOH     2006-2013/1-12/1-31/* RF xyz kg/m2/s  MOH    254/1007        1   50
0 NEI11_EGU_XYLE       $ROOT/NEI2011/v2015-03/$MM/NEI11_0.1x0.1_2011$MM$DD_egu.nc      XYL      2006-2013/1-12/1-31/* RF xyz kgC/m2/s XYLE   254/1007/56     1   50
0 NEI11_EGU_TOLU       $ROOT/NEI2011/v2015-03/$MM/NEI11_0.1x0.1_2011$MM$DD_egu.nc      TOL      2006-2013/1-12/1-31/* RF xyz kgC/m2/s TOLU   254/1007/55     1   50
0 NEI11_EGU_BENZ       $ROOT/NEI2011/v2015-03/$MM/NEI11_0.1x0.1_2011$MM$DD_egu.nc      BENZENE  2006-2013/1-12/1-31/* RF xyz kgC/m2/s BENZ   254/1007/43     1   50
0 NEI11_EGU_SO2        $ROOT/NEI2011/v2015-03/$MM/NEI11_0.1x0.1_2011$MM$DD_egu.nc      SO2      2006-2013/1-12/1-31/* RF xyz kg/m2/s  SO2    255/1007        1   50
0 NEI11_EGU_SULF       $ROOT/NEI2011/v2015-03/$MM/NEI11_0.1x0.1_2011$MM$DD_egu.nc      SULF     2006-2013/1-12/1-31/* RF xyz kg/m2/s  SO2    255/1007        1   50
0 NEI11_EGU_SO4        $ROOT/NEI2011/v2015-03/$MM/NEI11_0.1x0.1_2011$MM$DD_egu.nc      PSO4     2006-2013/1-12/1-31/* RF xyz kg/m2/s  so4_a1 255/1007        1   50
0 NEI11_EGU_pFe        -                                                               -        -                     -  -   -        PFE    255/1007/69     1   50
0 NEI11_EGU_C2H4       $ROOT/NEI2011/v2015-03/$MM/NEI11_0.1x0.1_2011$MM$DD_egu.nc      ETH      2006-2013/1-12/1-31/* RF xyz kgC/m2/s C2H4   254/1007/44     1   50
0 NEI11_EGU_C2H6       $ROOT/NEI2011/v2015-03/$MM/NEI11_0.1x0.1_2011$MM$DD_egu.nc      ETHA     2006-2013/1-12/1-31/* RF xyz kgC/m2/s C2H6   254/1007/45     1   50
0 NEI11_EGU_ALD2       $ROOT/NEI2011/v2015-03/$MM/NEI11_0.1x0.1_2011$MM$DD_egu.nc      ALD2     2006-2013/1-12/1-31/* RF xyz kgC/m2/s ALD2   254/1007/41     1   50
0 NEI11_EGU_BCPI       $ROOT/NEI2011/v2015-03/$MM/NEI11_0.1x0.1_2011$MM$DD_egu.nc      PEC      2006-2013/1-12/1-31/* RF xyz kg/m2/s  bc_a4  256/1007/70/920 1   50
0 NEI11_EGU_BCPO       -                                                               -        -                     -  -   -        bc_a4  256/1007/71/920 1   50
0 NEI11_EGU_OCPI       $ROOT/NEI2011/v2015-03/$MM/NEI11_0.1x0.1_2011$MM$DD_egu.nc      POC      2006-2013/1-12/1-31/* RF xyz kg/m2/s  pom_a4 257/1007/72/930 1   50
0 NEI11_EGU_OCPO       -                                                               -        -                     -  -   -        pom_a4 257/1007/73/930 1   50

# PEAKING ELECTRIC GENERATING UNITS
0 NEI11_EGUPK_NO       $ROOT/NEI2011/v2015-03/$MM/NEI11_0.1x0.1_2011$MM$DD_egupk.nc    NO       2006-2013/1-12/1-31/* RF xyz kg/m2/s  NO     251/1007        1   50
0 NEI11_EGUPK_NO2      $ROOT/NEI2011/v2015-03/$MM/NEI11_0.1x0.1_2011$MM$DD_egupk.nc    NO2      2006-2013/1-12/1-31/* RF xyz kg/m2/s  NO2    251/1007        1   50
0 NEI11_EGUPK_HONO     $ROOT/NEI2011/v2015-03/$MM/NEI11_0.1x0.1_2011$MM$DD_egupk.nc    HONO     2006-2013/1-12/1-31/* RF xyz kg/m2/s  HNO2   251/1007        1   50
0 NEI11_EGUPK_CO       $ROOT/NEI2011/v2015-03/$MM/NEI11_0.1x0.1_2011$MM$DD_egupk.nc    CO       2006-2013/1-12/1-31/* RF xyz kg/m2/s  CO     252/1007        1   50
0 NEI11_EGUPK_SOAP     -                                                               -        -                     -  -   -        SOAP   252/1007/280    1   50
#0 NEI11_EGUPK_NH3     $ROOT/NEI2011/v2015-03/$MM/NEI11_0.1x0.1_2011$MM$DD_egupk.nc    NH3      2006-2013/1-12/1-31/* RF xyz kg/m2/s  NH3    253/1007        1   50
0 NEI11_EGUPK_CH2O     $ROOT/NEI2011/v2015-03/$MM/NEI11_0.1x0.1_2011$MM$DD_egupk.nc    FORM     2006-2013/1-12/1-31/* RF xyz kg/m2/s  CH2O   254/1007        1   50
0 NEI11_EGUPK_RCHO     $ROOT/NEI2011/v2015-03/$MM/NEI11_0.1x0.1_2011$MM$DD_egupk.nc    ALDX     2006-2013/1-12/1-31/* RF xyz kg/m2/s  RCHO   254/1007        1   50
0 NEI11_EGUPK_MACR     $ROOT/NEI2011/v2015-03/$MM/NEI11_0.1x0.1_2011$MM$DD_egupk.nc    ACROLEIN 2006-2013/1-12/1-31/* RF xyz kg/m2/s  MACR   254/1007        1   50
0 NEI11_EGUPK_ACET     $ROOT/NEI2011/v2015-03/$MM/NEI11_0.1x0.1_2011$MM$DD_egupk.nc    PAR      2006-2013/1-12/1-31/* RF xyz kgC/m2/s ACET   254/1007/260/40 1   50
0 NEI11_EGUPK_C3H8     -                                                               -        -                     -  -   -        C3H8   254/1007/261/46 1   50
0 NEI11_EGUPK_MEK      -                                                               -        -                     -  -   -        MEK    254/1007/262/48 1   50
0 NEI11_EGUPK_ALK4     -                                                               -        -                     -  -   -        ALK4   254/1007/263/42 1   50
0 NEI11_EGUPK_PRPE     $ROOT/NEI2011/v2015-03/$MM/NEI11_0.1x0.1_2011$MM$DD_egupk.nc    OLE      2006-2013/1-12/1-31/* RF xyz kgC/m2/s PRPE   254/1007/264/49 1   50
0 NEI11_EGUPK_PRP2     $ROOT/NEI2011/v2015-03/$MM/NEI11_0.1x0.1_2011$MM$DD_egupk.nc    IOLE     2006-2013/1-12/1-31/* RF xyz kgC/m2/s PRPE   254/1007/264/49 1   50
0 NEI11_EGUPK_EOH      $ROOT/NEI2011/v2015-03/$MM/NEI11_0.1x0.1_2011$MM$DD_egupk.nc    ETOH     2006-2013/1-12/1-31/* RF xyz kg/m2/s  EOH    254/1007        1   50
0 NEI11_EGUPK_MOH      $ROOT/NEI2011/v2015-03/$MM/NEI11_0.1x0.1_2011$MM$DD_egupk.nc    MEOH     2006-2013/1-12/1-31/* RF xyz kg/m2/s  MOH    254/1007        1   50
0 NEI11_EGUPK_XYLE     $ROOT/NEI2011/v2015-03/$MM/NEI11_0.1x0.1_2011$MM$DD_egupk.nc    XYL      2006-2013/1-12/1-31/* RF xyz kgC/m2/s XYLE   254/1007/56     1   50
0 NEI11_EGUPK_TOLU     $ROOT/NEI2011/v2015-03/$MM/NEI11_0.1x0.1_2011$MM$DD_egupk.nc    TOL      2006-2013/1-12/1-31/* RF xyz kgC/m2/s TOLU   254/1007/55     1   50
0 NEI11_EGUPK_BENZ     $ROOT/NEI2011/v2015-03/$MM/NEI11_0.1x0.1_2011$MM$DD_egupk.nc    BENZENE  2006-2013/1-12/1-31/* RF xyz kgC/m2/s BENZ   254/1007/43     1   50
0 NEI11_EGUPK_SO2      $ROOT/NEI2011/v2015-03/$MM/NEI11_0.1x0.1_2011$MM$DD_egupk.nc    SO2      2006-2013/1-12/1-31/* RF xyz kg/m2/s  SO2    255/1007        1   50
0 NEI11_EGUPK_SULF     $ROOT/NEI2011/v2015-03/$MM/NEI11_0.1x0.1_2011$MM$DD_egupk.nc    SULF     2006-2013/1-12/1-31/* RF xyz kg/m2/s  SO2    255/1007        1   50
0 NEI11_EGUPK_SO4      $ROOT/NEI2011/v2015-03/$MM/NEI11_0.1x0.1_2011$MM$DD_egupk.nc    PSO4     2006-2013/1-12/1-31/* RF xyz kg/m2/s  so4_a1 255/1007        1   50
0 NEI11_EGUPK_pFe      -                                                               -        -                     -  -   -        PFE    255/1007/69     1   50
0 NEI11_EGUPK_C2H4     $ROOT/NEI2011/v2015-03/$MM/NEI11_0.1x0.1_2011$MM$DD_egupk.nc    ETH      2006-2013/1-12/1-31/* RF xyz kgC/m2/s C2H4   254/1007/44     1   50
0 NEI11_EGUPK_C2H6     $ROOT/NEI2011/v2015-03/$MM/NEI11_0.1x0.1_2011$MM$DD_egupk.nc    ETHA     2006-2013/1-12/1-31/* RF xyz kgC/m2/s C2H6   254/1007/45     1   50
0 NEI11_EGUPK_ALD2     $ROOT/NEI2011/v2015-03/$MM/NEI11_0.1x0.1_2011$MM$DD_egupk.nc    ALD2     2006-2013/1-12/1-31/* RF xyz kgC/m2/s ALD2   254/1007/41     1   50
0 NEI11_EGUPK_BCPI     $ROOT/NEI2011/v2015-03/$MM/NEI11_0.1x0.1_2011$MM$DD_egupk.nc    PEC      2006-2013/1-12/1-31/* RF xyz kg/m2/s  bc_a4  256/1007/70/920 1   50
0 NEI11_EGUPK_BCPO     -                                                               -        -                     -  -   -        bc_a4  256/1007/71/920 1   50
0 NEI11_EGUPK_OCPI     $ROOT/NEI2011/v2015-03/$MM/NEI11_0.1x0.1_2011$MM$DD_egupk.nc    POC      2006-2013/1-12/1-31/* RF xyz kg/m2/s  pom_a4 257/1007/72/930 1   50
0 NEI11_EGUPK_OCPO     -                                                               -        -                     -  -   -        pom_a4 257/1007/73/930 1   50

# OIL & GAS
0 NEI11_OILGAS_NO      $ROOT/NEI2011/v2015-03/$MM/NEI11_0.1x0.1_2011$MM$DD_oilgas.nc   NO       2006-2013/1-12/1-31/* RF xyz kg/m2/s  NO     251/1007        1   50
0 NEI11_OILGAS_NO2     $ROOT/NEI2011/v2015-03/$MM/NEI11_0.1x0.1_2011$MM$DD_oilgas.nc   NO2      2006-2013/1-12/1-31/* RF xyz kg/m2/s  NO2    251/1007        1   50
0 NEI11_OILGAS_HONO    $ROOT/NEI2011/v2015-03/$MM/NEI11_0.1x0.1_2011$MM$DD_oilgas.nc   HONO     2006-2013/1-12/1-31/* RF xyz kg/m2/s  HNO2   251/1007        1   50
0 NEI11_OILGAS_CO      $ROOT/NEI2011/v2015-03/$MM/NEI11_0.1x0.1_2011$MM$DD_oilgas.nc   CO       2006-2013/1-12/1-31/* RF xyz kg/m2/s  CO     252/1007        1   50
0 NEI11_OILGAS_SOAP    -                                                               -        -                     -  -   -        SOAP   252/1007/280    1   50
0 NEI11_OILGAS_NH3     $ROOT/NEI2011/v2015-03/$MM/NEI11_0.1x0.1_2011$MM$DD_oilgas.nc   NH3      2006-2013/1-12/1-31/* RF xyz kg/m2/s  NH3    253/1007        1   50
0 NEI11_OILGAS_CH2O    $ROOT/NEI2011/v2015-03/$MM/NEI11_0.1x0.1_2011$MM$DD_oilgas.nc   FORM     2006-2013/1-12/1-31/* RF xyz kg/m2/s  CH2O   254/1007        1   50
0 NEI11_OILGAS_RCHO    $ROOT/NEI2011/v2015-03/$MM/NEI11_0.1x0.1_2011$MM$DD_oilgas.nc   ALDX     2006-2013/1-12/1-31/* RF xyz kg/m2/s  RCHO   254/1007        1   50
#0 NEI11_OILGAS_MACR   $ROOT/NEI2011/v2015-03/$MM/NEI11_0.1x0.1_2011$MM$DD_oilgas.nc   ACROLEIN 2006-2013/1-12/1-31/* RF xyz kg/m2/s  MACR   254/1007        1   50
0 NEI11_OILGAS_ACET    $ROOT/NEI2011/v2015-03/$MM/NEI11_0.1x0.1_2011$MM$DD_oilgas.nc   PAR      2006-2013/1-12/1-31/* RF xyz kgC/m2/s ACET   254/1007/260/40 1   50
0 NEI11_OILGAS_C3H8    -                                                               -        -                     -  -   -        C3H8   254/1007/261/46 1   50
0 NEI11_OILGAS_MEK     -                                                               -        -                     -  -   -        MEK    254/1007/262/48 1   50
0 NEI11_OILGAS_ALK4    -                                                               -        -                     -  -   -        ALK4   254/1007/263/42 1   50
0 NEI11_OILGAS_PRPE    $ROOT/NEI2011/v2015-03/$MM/NEI11_0.1x0.1_2011$MM$DD_oilgas.nc   OLE      2006-2013/1-12/1-31/* RF xyz kgC/m2/s PRPE   254/1007/264/49 1   50
0 NEI11_OILGAS_PRP2    $ROOT/NEI2011/v2015-03/$MM/NEI11_0.1x0.1_2011$MM$DD_oilgas.nc   IOLE     2006-2013/1-12/1-31/* RF xyz kgC/m2/s PRPE   254/1007/264/49 1   50
0 NEI11_OILGAS_EOH     $ROOT/NEI2011/v2015-03/$MM/NEI11_0.1x0.1_2011$MM$DD_oilgas.nc   ETOH     2006-2013/1-12/1-31/* RF xyz kg/m2/s  EOH    254/1007        1   50
0 NEI11_OILGAS_MOH     $ROOT/NEI2011/v2015-03/$MM/NEI11_0.1x0.1_2011$MM$DD_oilgas.nc   MEOH     2006-2013/1-12/1-31/* RF xyz kg/m2/s  MOH    254/1007        1   50
0 NEI11_OILGAS_XYLE    $ROOT/NEI2011/v2015-03/$MM/NEI11_0.1x0.1_2011$MM$DD_oilgas.nc   XYL      2006-2013/1-12/1-31/* RF xyz kgC/m2/s XYLE   254/1007/56     1   50
0 NEI11_OILGAS_TOLU    $ROOT/NEI2011/v2015-03/$MM/NEI11_0.1x0.1_2011$MM$DD_oilgas.nc   TOL      2006-2013/1-12/1-31/* RF xyz kgC/m2/s TOLU   254/1007/55     1   50
0 NEI11_OILGAS_BENZ    $ROOT/NEI2011/v2015-03/$MM/NEI11_0.1x0.1_2011$MM$DD_oilgas.nc   BENZENE  2006-2013/1-12/1-31/* RF xyz kgC/m2/s BENZ   254/1007/43     1   50
0 NEI11_OILGAS_SO2     $ROOT/NEI2011/v2015-03/$MM/NEI11_0.1x0.1_2011$MM$DD_oilgas.nc   SO2      2006-2013/1-12/1-31/* RF xyz kg/m2/s  SO2    255/1007        1   50
0 NEI11_OILGAS_SULF    $ROOT/NEI2011/v2015-03/$MM/NEI11_0.1x0.1_2011$MM$DD_oilgas.nc   SULF     2006-2013/1-12/1-31/* RF xyz kg/m2/s  SO2    255/1007        1   50
0 NEI11_OILGAS_SO4     $ROOT/NEI2011/v2015-03/$MM/NEI11_0.1x0.1_2011$MM$DD_oilgas.nc   PSO4     2006-2013/1-12/1-31/* RF xyz kg/m2/s  so4_a1 255/1007        1   50
0 NEI11_OILGAS_pFe     -                                                               -        -                     -  -   -        PFE    255/1007/69     1   50
0 NEI11_OILGAS_C2H4    $ROOT/NEI2011/v2015-03/$MM/NEI11_0.1x0.1_2011$MM$DD_oilgas.nc   ETH      2006-2013/1-12/1-31/* RF xyz kgC/m2/s C2H4   254/1007/44     1   50
0 NEI11_OILGAS_C2H6    $ROOT/NEI2011/v2015-03/$MM/NEI11_0.1x0.1_2011$MM$DD_oilgas.nc   ETHA     2006-2013/1-12/1-31/* RF xyz kgC/m2/s C2H6   254/1007/45     1   50
0 NEI11_OILGAS_ALD2    $ROOT/NEI2011/v2015-03/$MM/NEI11_0.1x0.1_2011$MM$DD_oilgas.nc   ALD2     2006-2013/1-12/1-31/* RF xyz kgC/m2/s ALD2   254/1007/41     1   50
0 NEI11_OILGAS_BCPI    $ROOT/NEI2011/v2015-03/$MM/NEI11_0.1x0.1_2011$MM$DD_oilgas.nc   PEC      2006-2013/1-12/1-31/* RF xyz kg/m2/s  bc_a4  256/1007/70/920 1   50
0 NEI11_OILGAS_BCPO    -                                                               -        -                     -  -   -        bc_a4  256/1007/71/920 1   50
0 NEI11_OILGAS_OCPI    $ROOT/NEI2011/v2015-03/$MM/NEI11_0.1x0.1_2011$MM$DD_oilgas.nc   POC      2006-2013/1-12/1-31/* RF xyz kg/m2/s  pom_a4 257/1007/72/930 1   50
0 NEI11_OILGAS_OCPO    -                                                               -        -                     -  -   -        pom_a4 257/1007/73/930 1   50

# OTHER POINT SOURCES
0 NEI11_OTHPT_NO       $ROOT/NEI2011/v2015-03/$MM/NEI11_0.1x0.1_2011$MM$DD_othpt.nc    NO       2006-2013/1-12/1-31/* RF xyz kg/m2/s  NO     251/1007        1   50
0 NEI11_OTHPT_NO2      $ROOT/NEI2011/v2015-03/$MM/NEI11_0.1x0.1_2011$MM$DD_othpt.nc    NO2      2006-2013/1-12/1-31/* RF xyz kg/m2/s  NO2    251/1007        1   50
0 NEI11_OTHPT_HONO     $ROOT/NEI2011/v2015-03/$MM/NEI11_0.1x0.1_2011$MM$DD_othpt.nc    HONO     2006-2013/1-12/1-31/* RF xyz kg/m2/s  HNO2   251/1007        1   50
0 NEI11_OTHPT_CO       $ROOT/NEI2011/v2015-03/$MM/NEI11_0.1x0.1_2011$MM$DD_othpt.nc    CO       2006-2013/1-12/1-31/* RF xyz kg/m2/s  CO     252/1007        1   50
0 NEI11_OTHPT_SOAP     -                                                               -        -                     -  -   -        SOAP   252/1007/280    1   50
0 NEI11_OTHPT_NH3      $ROOT/NEI2011/v2015-03/$MM/NEI11_0.1x0.1_2011$MM$DD_othpt.nc    NH3      2006-2013/1-12/1-31/* RF xyz kg/m2/s  NH3    253/1007        1   50
0 NEI11_OTHPT_CH2O     $ROOT/NEI2011/v2015-03/$MM/NEI11_0.1x0.1_2011$MM$DD_othpt.nc    FORM     2006-2013/1-12/1-31/* RF xyz kg/m2/s  CH2O   254/1007        1   50
0 NEI11_OTHPT_RCHO     $ROOT/NEI2011/v2015-03/$MM/NEI11_0.1x0.1_2011$MM$DD_othpt.nc    ALDX     2006-2013/1-12/1-31/* RF xyz kg/m2/s  RCHO   254/1007        1   50
#0 NEI11_OTHPT_MACR    $ROOT/NEI2011/v2015-03/$MM/NEI11_0.1x0.1_2011$MM$DD_othpt.nc    ACROLEIN 2006-2013/1-12/1-31/* RF xyz kg/m2/s  MACR   254/1007        1   50
0 NEI11_OTHPT_ACET     $ROOT/NEI2011/v2015-03/$MM/NEI11_0.1x0.1_2011$MM$DD_othpt.nc    PAR      2006-2013/1-12/1-31/* RF xyz kgC/m2/s ACET   254/1007/260/40 1   50
0 NEI11_OTHPT_C3H8     -                                                               -        -                     -  -   -        C3H8   254/1007/261/46 1   50
0 NEI11_OTHPT_MEK      -                                                               -        -                     -  -   -        MEK    254/1007/262/48 1   50
0 NEI11_OTHPT_ALK4     -                                                               -        -                     -  -   -        ALK4   254/1007/263/42 1   50
0 NEI11_OTHPT_PRPE     $ROOT/NEI2011/v2015-03/$MM/NEI11_0.1x0.1_2011$MM$DD_othpt.nc    OLE      2006-2013/1-12/1-31/* RF xyz kgC/m2/s PRPE   254/1007/264/49 1   50
0 NEI11_OTHPT_PRP2     $ROOT/NEI2011/v2015-03/$MM/NEI11_0.1x0.1_2011$MM$DD_othpt.nc    IOLE     2006-2013/1-12/1-31/* RF xyz kgC/m2/s PRPE   254/1007/264/49 1   50
0 NEI11_OTHPT_EOH      $ROOT/NEI2011/v2015-03/$MM/NEI11_0.1x0.1_2011$MM$DD_othpt.nc    ETOH     2006-2013/1-12/1-31/* RF xyz kg/m2/s  EOH    254/1007        1   50
0 NEI11_OTHPT_MOH      $ROOT/NEI2011/v2015-03/$MM/NEI11_0.1x0.1_2011$MM$DD_othpt.nc    MEOH     2006-2013/1-12/1-31/* RF xyz kg/m2/s  MOH    254/1007        1   50
0 NEI11_OTHPT_XYLE     $ROOT/NEI2011/v2015-03/$MM/NEI11_0.1x0.1_2011$MM$DD_othpt.nc    XYL      2006-2013/1-12/1-31/* RF xyz kgC/m2/s XYLE   254/1007/56     1   50
0 NEI11_OTHPT_TOLU     $ROOT/NEI2011/v2015-03/$MM/NEI11_0.1x0.1_2011$MM$DD_othpt.nc    TOL      2006-2013/1-12/1-31/* RF xyz kgC/m2/s TOLU   254/1007/55     1   50
0 NEI11_OTHPT_BENZ     $ROOT/NEI2011/v2015-03/$MM/NEI11_0.1x0.1_2011$MM$DD_othpt.nc    BENZENE  2006-2013/1-12/1-31/* RF xyz kgC/m2/s BENZ   254/1007/43     1   50
0 NEI11_OTHPT_SO2      $ROOT/NEI2011/v2015-03/$MM/NEI11_0.1x0.1_2011$MM$DD_othpt.nc    SO2      2006-2013/1-12/1-31/* RF xyz kg/m2/s  SO2    255/1007        1   50
0 NEI11_OTHPT_SULF     $ROOT/NEI2011/v2015-03/$MM/NEI11_0.1x0.1_2011$MM$DD_othpt.nc    SULF     2006-2013/1-12/1-31/* RF xyz kg/m2/s  SO2    255/1007        1   50
0 NEI11_OTHPT_SO4      $ROOT/NEI2011/v2015-03/$MM/NEI11_0.1x0.1_2011$MM$DD_othpt.nc    PSO4     2006-2013/1-12/1-31/* RF xyz kg/m2/s  so4_a1 255/1007        1   50
0 NEI11_OTHPT_pFe      -                                                               -        -                     -  -   -        PFE    255/1007/69     1   50
0 NEI11_OTHPT_C2H4     $ROOT/NEI2011/v2015-03/$MM/NEI11_0.1x0.1_2011$MM$DD_othpt.nc    ETH      2006-2013/1-12/1-31/* RF xyz kgC/m2/s C2H4   254/1007/44     1   50
0 NEI11_OTHPT_C2H6     $ROOT/NEI2011/v2015-03/$MM/NEI11_0.1x0.1_2011$MM$DD_othpt.nc    ETHA     2006-2013/1-12/1-31/* RF xyz kgC/m2/s C2H6   254/1007/45     1   50
0 NEI11_OTHPT_ALD2     $ROOT/NEI2011/v2015-03/$MM/NEI11_0.1x0.1_2011$MM$DD_othpt.nc    ALD2     2006-2013/1-12/1-31/* RF xyz kgC/m2/s ALD2   254/1007/41     1   50
0 NEI11_OTHPT_BCPI     $ROOT/NEI2011/v2015-03/$MM/NEI11_0.1x0.1_2011$MM$DD_othpt.nc    PEC      2006-2013/1-12/1-31/* RF xyz kg/m2/s  bc_a4  256/1007/70/920 1   50
0 NEI11_OTHPT_BCPO     -                                                               -        -                     -  -   -        bc_a4  256/1007/71/920 1   50
0 NEI11_OTHPT_OCPI     $ROOT/NEI2011/v2015-03/$MM/NEI11_0.1x0.1_2011$MM$DD_othpt.nc    POC      2006-2013/1-12/1-31/* RF xyz kg/m2/s  pom_a4 257/1007/72/930 1   50
0 NEI11_OTHPT_OCPO     -                                                               -        -                     -  -   -        pom_a4 257/1007/73/930 1   50

# NON-EGU INDUSTRIAL STACKS
0 NEI11_PTNONIPM_NO    $ROOT/NEI2011/v2015-03/$MM/NEI11_0.1x0.1_2011$MM$DD_ptnonipm.nc NO       2006-2013/1-12/1-31/* RF xyz kg/m2/s  NO     251/1007        1   50
0 NEI11_PTNONIPM_NO2   $ROOT/NEI2011/v2015-03/$MM/NEI11_0.1x0.1_2011$MM$DD_ptnonipm.nc NO2      2006-2013/1-12/1-31/* RF xyz kg/m2/s  NO2    251/1007        1   50
0 NEI11_PTNONIPM_HONO  $ROOT/NEI2011/v2015-03/$MM/NEI11_0.1x0.1_2011$MM$DD_ptnonipm.nc HONO     2006-2013/1-12/1-31/* RF xyz kg/m2/s  HNO2   251/1007        1   50
0 NEI11_PTNONIPM_CO    $ROOT/NEI2011/v2015-03/$MM/NEI11_0.1x0.1_2011$MM$DD_ptnonipm.nc CO       2006-2013/1-12/1-31/* RF xyz kg/m2/s  CO     252/1007        1   50
0 NEI11_PTNONIPM_SOAP  -                                                               -        -                     -  -   -        SOAP   252/1007/280    1   50
0 NEI11_PTNONIPM_NH3   $ROOT/NEI2011/v2015-03/$MM/NEI11_0.1x0.1_2011$MM$DD_ptnonipm.nc NH3      2006-2013/1-12/1-31/* RF xyz kg/m2/s  NH3    253/1007        1   50
0 NEI11_PTNONIPM_CH2O  $ROOT/NEI2011/v2015-03/$MM/NEI11_0.1x0.1_2011$MM$DD_ptnonipm.nc FORM     2006-2013/1-12/1-31/* RF xyz kg/m2/s  CH2O   254/1007        1   50
0 NEI11_PTNONIPM_RCHO  $ROOT/NEI2011/v2015-03/$MM/NEI11_0.1x0.1_2011$MM$DD_ptnonipm.nc ALDX     2006-2013/1-12/1-31/* RF xyz kg/m2/s  RCHO   254/1007        1   50
#0 NEI11_PTNONIPM_MACR $ROOT/NEI2011/v2015-03/$MM/NEI11_0.1x0.1_2011$MM$DD_ptnonipm.nc ACROLEIN 2006-2013/1-12/1-31/* RF xyz kg/m2/s  MACR   254/1007        1   50
0 NEI11_PTNONIPM_ACET  $ROOT/NEI2011/v2015-03/$MM/NEI11_0.1x0.1_2011$MM$DD_ptnonipm.nc PAR      2006-2013/1-12/1-31/* RF xyz kgC/m2/s ACET   254/1007/260/40 1   50
0 NEI11_PTNONIPM_C3H8  -                                                               -        -                     -  -   -        C3H8   254/1007/261/46 1   50
0 NEI11_PTNONIPM_MEK   -                                                               -        -                     -  -   -        MEK    254/1007/262/48 1   50
0 NEI11_PTNONIPM_ALK4  -                                                               -        -                     -  -   -        ALK4   254/1007/263/42 1   50
0 NEI11_PTNONIPM_PRPE  $ROOT/NEI2011/v2015-03/$MM/NEI11_0.1x0.1_2011$MM$DD_ptnonipm.nc OLE      2006-2013/1-12/1-31/* RF xyz kgC/m2/s PRPE   254/1007/264/49 1   50
0 NEI11_PTNONIPM_PRP2  $ROOT/NEI2011/v2015-03/$MM/NEI11_0.1x0.1_2011$MM$DD_ptnonipm.nc IOLE     2006-2013/1-12/1-31/* RF xyz kgC/m2/s PRPE   254/1007/264/49 1   50
0 NEI11_PTNONIPM_EOH   $ROOT/NEI2011/v2015-03/$MM/NEI11_0.1x0.1_2011$MM$DD_ptnonipm.nc ETOH     2006-2013/1-12/1-31/* RF xyz kg/m2/s  EOH    254/1007        1   50
0 NEI11_PTNONIPM_MOH   $ROOT/NEI2011/v2015-03/$MM/NEI11_0.1x0.1_2011$MM$DD_ptnonipm.nc MEOH     2006-2013/1-12/1-31/* RF xyz kg/m2/s  MOH    254/1007        1   50
0 NEI11_PTNONIPM_XYLE  $ROOT/NEI2011/v2015-03/$MM/NEI11_0.1x0.1_2011$MM$DD_ptnonipm.nc XYL      2006-2013/1-12/1-31/* RF xyz kgC/m2/s XYLE   254/1007/56     1   50
0 NEI11_PTNONIPM_TOLU  $ROOT/NEI2011/v2015-03/$MM/NEI11_0.1x0.1_2011$MM$DD_ptnonipm.nc TOL      2006-2013/1-12/1-31/* RF xyz kgC/m2/s TOLU   254/1007/55     1   50
0 NEI11_PTNONIPM_BENZ  $ROOT/NEI2011/v2015-03/$MM/NEI11_0.1x0.1_2011$MM$DD_ptnonipm.nc BENZENE  2006-2013/1-12/1-31/* RF xyz kgC/m2/s BENZ   254/1007/43     1   50
0 NEI11_PTNONIPM_SO2   $ROOT/NEI2011/v2015-03/$MM/NEI11_0.1x0.1_2011$MM$DD_ptnonipm.nc SO2      2006-2013/1-12/1-31/* RF xyz kg/m2/s  SO2    255/1007        1   50
0 NEI11_PTNONIPM_SULF  $ROOT/NEI2011/v2015-03/$MM/NEI11_0.1x0.1_2011$MM$DD_ptnonipm.nc SULF     2006-2013/1-12/1-31/* RF xyz kg/m2/s  SO2    255/1007        1   50
0 NEI11_PTNONIPM_SO4   $ROOT/NEI2011/v2015-03/$MM/NEI11_0.1x0.1_2011$MM$DD_ptnonipm.nc PSO4     2006-2013/1-12/1-31/* RF xyz kg/m2/s  so4_a1 255/1007        1   50
0 NEI11_PTNONIPM_pFe   -                                                               -        -                     -  -   -        PFE    255/1007/69     1   50
0 NEI11_PTNONIPM_C2H4  $ROOT/NEI2011/v2015-03/$MM/NEI11_0.1x0.1_2011$MM$DD_ptnonipm.nc ETH      2006-2013/1-12/1-31/* RF xyz kgC/m2/s C2H4   254/1007/44     1   50
0 NEI11_PTNONIPM_C2H6  $ROOT/NEI2011/v2015-03/$MM/NEI11_0.1x0.1_2011$MM$DD_ptnonipm.nc ETHA     2006-2013/1-12/1-31/* RF xyz kgC/m2/s C2H6   254/1007/45     1   50
0 NEI11_PTNONIPM_ALD2  $ROOT/NEI2011/v2015-03/$MM/NEI11_0.1x0.1_2011$MM$DD_ptnonipm.nc ALD2     2006-2013/1-12/1-31/* RF xyz kgC/m2/s ALD2   254/1007/41     1   50
0 NEI11_PTNONIPM_BCPI  $ROOT/NEI2011/v2015-03/$MM/NEI11_0.1x0.1_2011$MM$DD_ptnonipm.nc PEC      2006-2013/1-12/1-31/* RF xyz kg/m2/s  bc_a4  256/1007/70/920 1   50
0 NEI11_PTNONIPM_BCPO  -                                                               -        -                     -  -   -        bc_a4  256/1007/71/920 1   50
0 NEI11_PTNONIPM_OCPI  $ROOT/NEI2011/v2015-03/$MM/NEI11_0.1x0.1_2011$MM$DD_ptnonipm.nc POC      2006-2013/1-12/1-31/* RF xyz kg/m2/s  pom_a4 257/1007/72/930 1   50
0 NEI11_PTNONIPM_OCPO  -                                                               -        -                     -  -   -        pom_a4 257/1007/73/930 1   50
)))NEI2011_HOURLY

#------------------------------------------------
# MONTHLY MEAN NEI2011
#------------------------------------------------
(((NEI2011_MONMEAN
# SURFACE INVENTORY
0 NEI11_SURFACE_NO     $ROOT/NEI2011/v2017-02-MM/$MM/NEI11_0.1x0.1_2011$MM_monmean.nc          NO       2006-2013/1-12/1/0 RF xy  kg/m2/s  NO     25/210/251/1007        1 50
0 NEI11_SURFACE_NO2    $ROOT/NEI2011/v2017-02-MM/$MM/NEI11_0.1x0.1_2011$MM_monmean.nc          NO2      2006-2013/1-12/1/0 RF xy  kg/m2/s  NO2    25/210/251/1007        1 50
0 NEI11_SURFACE_HONO   $ROOT/NEI2011/v2017-02-MM/$MM/NEI11_0.1x0.1_2011$MM_monmean.nc          HONO     2006-2013/1-12/1/0 RF xy  kg/m2/s  HNO2   25/210/251/1007        1 50
0 NEI11_SURFACE_CO     $ROOT/NEI2011/v2017-02-MM/$MM/NEI11_0.1x0.1_2011$MM_monmean.nc          CO       2006-2013/1-12/1/0 RF xy  kg/m2/s  CO     26/211/252/1007        1 50
0 NEI11_SURFACE_SOAP   -                                                                       -        -                  -  -   -        SOAP   252/1007/280           1 50
0 NEI11_SURFACE_NH3    $ROOT/NEI2011/v2017-02-MM/$MM/NEI11_0.1x0.1_2011$MM_monmean.nc          NH3      2006-2013/1-12/1/0 RF xy  kg/m2/s  NH3    26/213/253/1007        1 50
0 NEI11_SURFACE_CH2O   $ROOT/NEI2011/v2017-02-MM/$MM/NEI11_0.1x0.1_2011$MM_monmean.nc          FORM     2006-2013/1-12/1/0 RF xy  kg/m2/s  CH2O   26/213/254/1007        1 50
0 NEI11_SURFACE_RCHO   $ROOT/NEI2011/v2017-02-MM/$MM/NEI11_0.1x0.1_2011$MM_monmean.nc          ALDX     2006-2013/1-12/1/0 RF xy  kg/m2/s  RCHO   26/213/254/1007        1 50
0 NEI11_SURFACE_MACR   $ROOT/NEI2011/v2017-02-MM/$MM/NEI11_0.1x0.1_2011$MM_monmean.nc          ACROLEIN 2006-2013/1-12/1/0 RF xy  kg/m2/s  MACR   26/213/254/1007        1 50
0 NEI11_SURFACE_ACET   $ROOT/NEI2011/v2017-02-MM/$MM/NEI11_0.1x0.1_2011$MM_monmean.nc          PAR      2006-2013/1-12/1/0 RF xy  kgC/m2/s ACET   26/213/254/1007/260/40 1 50
0 NEI11_SURFACE_C3H8   -                                                                       -        -                  -  -   -        C3H8   26/216/254/1007/261/46 1 50
0 NEI11_SURFACE_MEK    -                                                                       -        -                  -  -   -        MEK    26/214/254/1007/262/48 1 50
0 NEI11_SURFACE_ALK4   -                                                                       -        -                  -  -   -        ALK4   26/212/254/1007/263/42 1 50
0 NEI11_SURFACE_PRPE   $ROOT/NEI2011/v2017-02-MM/$MM/NEI11_0.1x0.1_2011$MM_monmean.nc          OLE      2006-2013/1-12/1/0 RF xy  kgC/m2/s PRPE   26/215/254/1007/264/49 1 50
0 NEI11_SURFACE_PRP2   $ROOT/NEI2011/v2017-02-MM/$MM/NEI11_0.1x0.1_2011$MM_monmean.nc          IOLE     2006-2013/1-12/1/0 RF xy  kgC/m2/s PRPE   26/215/254/1007/264/49 1 50
0 NEI11_SURFACE_EOH    $ROOT/NEI2011/v2017-02-MM/$MM/NEI11_0.1x0.1_2011$MM_monmean.nc          ETOH     2006-2013/1-12/1/0 RF xy  kg/m2/s  EOH    26/213/254/1007        1 50
0 NEI11_SURFACE_MOH    $ROOT/NEI2011/v2017-02-MM/$MM/NEI11_0.1x0.1_2011$MM_monmean.nc          MEOH     2006-2013/1-12/1/0 RF xy  kg/m2/s  MOH    26/213/254/1007        1 50
0 NEI11_SURFACE_XYLE   $ROOT/NEI2011/v2017-02-MM/$MM/NEI11_0.1x0.1_2011$MM_monmean.nc          XYL      2006-2013/1-12/1/0 RF xy  kgC/m2/s XYLE   26/213/254/1007/56     1 50
0 NEI11_SURFACE_TOLU   $ROOT/NEI2011/v2017-02-MM/$MM/NEI11_0.1x0.1_2011$MM_monmean.nc          TOL      2006-2013/1-12/1/0 RF xy  kgC/m2/s TOLU   26/213/254/1007/55     1 50
0 NEI11_SURFACE_BENZ   $ROOT/NEI2011/v2017-02-MM/$MM/NEI11_0.1x0.1_2011$MM_monmean.nc          BENZENE  2006-2013/1-12/1/0 RF xy  kgC/m2/s BENZ   26/213/254/1007/43     1 50
0 NEI11_SURFACE_SO2    $ROOT/NEI2011/v2017-02-MM/$MM/NEI11_0.1x0.1_2011$MM_monmean.nc          SO2      2006-2013/1-12/1/0 RF xy  kg/m2/s  SO2    26/218/255/1007        1 50
0 NEI11_SURFACE_SULF   $ROOT/NEI2011/v2017-02-MM/$MM/NEI11_0.1x0.1_2011$MM_monmean.nc          SULF     2006-2013/1-12/1/0 RF xy  kg/m2/s  SO2    26/218/255/1007        1 50
0 NEI11_SURFACE_SO4    $ROOT/NEI2011/v2017-02-MM/$MM/NEI11_0.1x0.1_2011$MM_monmean.nc          PSO4     2006-2013/1-12/1/0 RF xy  kg/m2/s  so4_a1 26/219/255/1007        1 50
0 NEI11_SURFACE_pFe    -                                                                       -        -                  -  -   -        PFE    26/219/255/1007/69     1 50
0 NEI11_SURFACE_C2H4   $ROOT/NEI2011/v2017-02-MM/$MM/NEI11_0.1x0.1_2011$MM_monmean.nc          ETH      2006-2013/1-12/1/0 RF xy  kgC/m2/s C2H4   26/213/254/1007/44     1 50
0 NEI11_SURFACE_C2H6   $ROOT/NEI2011/v2017-02-MM/$MM/NEI11_0.1x0.1_2011$MM_monmean.nc          ETHA     2006-2013/1-12/1/0 RF xy  kgC/m2/s C2H6   26/217/254/1007/45     1 50
0 NEI11_SURFACE_ALD2   $ROOT/NEI2011/v2017-02-MM/$MM/NEI11_0.1x0.1_2011$MM_monmean.nc          ALD2     2006-2013/1-12/1/0 RF xy  kgC/m2/s ALD2   26/213/254/1007/41     1 50
0 NEI11_SURFACE_BCPI   $ROOT/NEI2011/v2017-02-MM/$MM/NEI11_0.1x0.1_2011$MM_monmean.nc          PEC      2006-2013/1-12/1/0 RF xy  kg/m2/s  bc_a4  26/221/256/1007/70/920 1 50
0 NEI11_SURFACE_BCPO   -                                                                       -        -                  -  -   -        bc_a4  26/221/256/1007/71/920 1 50
0 NEI11_SURFACE_OCPI   $ROOT/NEI2011/v2017-02-MM/$MM/NEI11_0.1x0.1_2011$MM_monmean.nc          POC      2006-2013/1-12/1/0 RF xy  kg/m2/s  pom_a4 26/222/257/1007/72/930 1 50
0 NEI11_SURFACE_OCPO   -                                                                       -        -                  -  -   -        pom_a4 26/222/257/1007/73/930 1 50

# ELECTRIC GENERATING UNITS (EGUs)
0 NEI11_EGU_NO         $ROOT/NEI2011/v2017-02-MM/$MM/NEI11_0.1x0.1_2011$MM_monmean_egu.nc      NO       2006-2013/1-12/1/0 RF xyz kg/m2/s  NO     25/210/251/1007        1   50
0 NEI11_EGU_NO2        $ROOT/NEI2011/v2017-02-MM/$MM/NEI11_0.1x0.1_2011$MM_monmean_egu.nc      NO2      2006-2013/1-12/1/0 RF xyz kg/m2/s  NO2    25/210/251/1007        1   50
0 NEI11_EGU_HONO       $ROOT/NEI2011/v2017-02-MM/$MM/NEI11_0.1x0.1_2011$MM_monmean_egu.nc      HONO     2006-2013/1-12/1/0 RF xyz kg/m2/s  HNO2   25/210/251/1007        1   50
0 NEI11_EGU_CO         $ROOT/NEI2011/v2017-02-MM/$MM/NEI11_0.1x0.1_2011$MM_monmean_egu.nc      CO       2006-2013/1-12/1/0 RF xyz kg/m2/s  CO     26/211/252/1007        1   50
0 NEI11_EGU_SOAP       -                                                                       -        -                  -  -   -        SOAP   252/1007/280           1   50
#0 NEI11_EGU_NH3       $ROOT/NEI2011/v2017-02-MM/$MM/NEI11_0.1x0.1_2011$MM_monmean_egu.nc      NH3      2006-2013/1-12/1/0 RF xyz kg/m2/s  NH3    26/213/253/1007        1   50
0 NEI11_EGU_CH2O       $ROOT/NEI2011/v2017-02-MM/$MM/NEI11_0.1x0.1_2011$MM_monmean_egu.nc      FORM     2006-2013/1-12/1/0 RF xyz kg/m2/s  CH2O   26/213/254/1007        1   50
0 NEI11_EGU_RCHO       $ROOT/NEI2011/v2017-02-MM/$MM/NEI11_0.1x0.1_2011$MM_monmean_egu.nc      ALDX     2006-2013/1-12/1/0 RF xyz kg/m2/s  RCHO   26/213/254/1007        1   50
0 NEI11_EGU_MACR       $ROOT/NEI2011/v2017-02-MM/$MM/NEI11_0.1x0.1_2011$MM_monmean_egu.nc      ACROLEIN 2006-2013/1-12/1/0 RF xyz kg/m2/s  MACR   26/213/254/1007        1   50
0 NEI11_EGU_ACET       $ROOT/NEI2011/v2017-02-MM/$MM/NEI11_0.1x0.1_2011$MM_monmean_egu.nc      PAR      2006-2013/1-12/1/0 RF xyz kgC/m2/s ACET   26/213/254/1007/260/40 1   50
0 NEI11_EGU_C3H8       -                                                                       -        -                  -  -   -        C3H8   26/216/254/1007/261/46 1   50
0 NEI11_EGU_MEK        -                                                                       -        -                  -  -   -        MEK    26/214/254/1007/262/48 1   50
0 NEI11_EGU_ALK4       -                                                                       -        -                  -  -   -        ALK4   26/212/254/1007/263/42 1   50
0 NEI11_EGU_PRPE       $ROOT/NEI2011/v2017-02-MM/$MM/NEI11_0.1x0.1_2011$MM_monmean_egu.nc      OLE      2006-2013/1-12/1/0 RF xyz kgC/m2/s PRPE   26/215/254/1007/264/49 1   50
0 NEI11_EGU_PRP2       $ROOT/NEI2011/v2017-02-MM/$MM/NEI11_0.1x0.1_2011$MM_monmean_egu.nc      IOLE     2006-2013/1-12/1/0 RF xyz kgC/m2/s PRPE   26/215/254/1007/264/49 1   50
0 NEI11_EGU_EOH        $ROOT/NEI2011/v2017-02-MM/$MM/NEI11_0.1x0.1_2011$MM_monmean_egu.nc      ETOH     2006-2013/1-12/1/0 RF xyz kg/m2/s  EOH    26/213/254/1007        1   50
0 NEI11_EGU_MOH        $ROOT/NEI2011/v2017-02-MM/$MM/NEI11_0.1x0.1_2011$MM_monmean_egu.nc      MEOH     2006-2013/1-12/1/0 RF xyz kg/m2/s  MOH    26/213/254/1007        1   50
0 NEI11_EGU_XYLE       $ROOT/NEI2011/v2017-02-MM/$MM/NEI11_0.1x0.1_2011$MM_monmean_egu.nc      XYL      2006-2013/1-12/1/0 RF xyz kgC/m2/s XYLE   26/213/254/1007/56     1   50
0 NEI11_EGU_TOLU       $ROOT/NEI2011/v2017-02-MM/$MM/NEI11_0.1x0.1_2011$MM_monmean_egu.nc      TOL      2006-2013/1-12/1/0 RF xyz kgC/m2/s TOLU   26/213/254/1007/55     1   50
0 NEI11_EGU_BENZ       $ROOT/NEI2011/v2017-02-MM/$MM/NEI11_0.1x0.1_2011$MM_monmean_egu.nc      BENZENE  2006-2013/1-12/1/0 RF xyz kgC/m2/s BENZ   26/213/254/1007/43     1   50
0 NEI11_EGU_SO2        $ROOT/NEI2011/v2017-02-MM/$MM/NEI11_0.1x0.1_2011$MM_monmean_egu.nc      SO2      2006-2013/1-12/1/0 RF xyz kg/m2/s  SO2    26/218/255/1007        1   50
0 NEI11_EGU_SULF       $ROOT/NEI2011/v2017-02-MM/$MM/NEI11_0.1x0.1_2011$MM_monmean_egu.nc      SULF     2006-2013/1-12/1/0 RF xyz kg/m2/s  SO2    26/218/255/1007        1   50
0 NEI11_EGU_SO4        $ROOT/NEI2011/v2017-02-MM/$MM/NEI11_0.1x0.1_2011$MM_monmean_egu.nc      PSO4     2006-2013/1-12/1/0 RF xyz kg/m2/s  so4_a1 26/219/255/1007        1   50
0 NEI11_EGU_pFe        -                                                                       -        -                  -  -   -        PFE    26/219/255/1007/69     1   50
0 NEI11_EGU_C2H4       $ROOT/NEI2011/v2017-02-MM/$MM/NEI11_0.1x0.1_2011$MM_monmean_egu.nc      ETH      2006-2013/1-12/1/0 RF xyz kgC/m2/s C2H4   26/213/254/1007/44     1   50
0 NEI11_EGU_C2H6       $ROOT/NEI2011/v2017-02-MM/$MM/NEI11_0.1x0.1_2011$MM_monmean_egu.nc      ETHA     2006-2013/1-12/1/0 RF xyz kgC/m2/s C2H6   26/217/254/1007/45     1   50
0 NEI11_EGU_ALD2       $ROOT/NEI2011/v2017-02-MM/$MM/NEI11_0.1x0.1_2011$MM_monmean_egu.nc      ALD2     2006-2013/1-12/1/0 RF xyz kgC/m2/s ALD2   26/213/254/1007/41     1   50
0 NEI11_EGU_BCPI       $ROOT/NEI2011/v2017-02-MM/$MM/NEI11_0.1x0.1_2011$MM_monmean_egu.nc      PEC      2006-2013/1-12/1/0 RF xyz kg/m2/s  bc_a4  26/221/256/1007/70/920 1   50
0 NEI11_EGU_BCPO       -                                                                       -        -                  -  -   -        bc_a4  26/221/256/1007/71/920 1   50
0 NEI11_EGU_OCPI       $ROOT/NEI2011/v2017-02-MM/$MM/NEI11_0.1x0.1_2011$MM_monmean_egu.nc      POC      2006-2013/1-12/1/0 RF xyz kg/m2/s  pom_a4 26/222/257/1007/72/930 1   50
0 NEI11_EGU_OCPO       -                                                                       -        -                  -  -   -        pom_a4 26/222/257/1007/73/930 1   50

# PEAKING ELECTRIC GENERATING UNITS
0 NEI11_EGUPK_NO       $ROOT/NEI2011/v2017-02-MM/$MM/NEI11_0.1x0.1_2011$MM_monmean_egupk.nc    NO       2006-2013/1-12/1/0 RF xyz kg/m2/s  NO     25/210/251/1007        1   50
0 NEI11_EGUPK_NO2      $ROOT/NEI2011/v2017-02-MM/$MM/NEI11_0.1x0.1_2011$MM_monmean_egupk.nc    NO2      2006-2013/1-12/1/0 RF xyz kg/m2/s  NO2    25/210/251/1007        1   50
0 NEI11_EGUPK_HONO     $ROOT/NEI2011/v2017-02-MM/$MM/NEI11_0.1x0.1_2011$MM_monmean_egupk.nc    HONO     2006-2013/1-12/1/0 RF xyz kg/m2/s  HNO2   25/210/251/1007        1   50
0 NEI11_EGUPK_CO       $ROOT/NEI2011/v2017-02-MM/$MM/NEI11_0.1x0.1_2011$MM_monmean_egupk.nc    CO       2006-2013/1-12/1/0 RF xyz kg/m2/s  CO     26/211/252/1007        1   50
0 NEI11_EGUPK_SOAP     -                                                                       -        -                  -  -   -        SOAP   252/1007/280           1   50
#0 NEI11_EGUPK_NH3     $ROOT/NEI2011/v2017-02-MM/$MM/NEI11_0.1x0.1_2011$MM_monmean_egupk.nc    NH3      2006-2013/1-12/1/0 RF xyz kg/m2/s  NH3    26/213/253/1007        1   50
0 NEI11_EGUPK_CH2O     $ROOT/NEI2011/v2017-02-MM/$MM/NEI11_0.1x0.1_2011$MM_monmean_egupk.nc    FORM     2006-2013/1-12/1/0 RF xyz kg/m2/s  CH2O   26/213/254/1007        1   50
0 NEI11_EGUPK_RCHO     $ROOT/NEI2011/v2017-02-MM/$MM/NEI11_0.1x0.1_2011$MM_monmean_egupk.nc    ALDX     2006-2013/1-12/1/0 RF xyz kg/m2/s  RCHO   26/213/254/1007        1   50
0 NEI11_EGUPK_MACR     $ROOT/NEI2011/v2017-02-MM/$MM/NEI11_0.1x0.1_2011$MM_monmean_egupk.nc    ACROLEIN 2006-2013/1-12/1/0 RF xyz kg/m2/s  MACR   26/213/254/1007        1   50
0 NEI11_EGUPK_ACET     $ROOT/NEI2011/v2017-02-MM/$MM/NEI11_0.1x0.1_2011$MM_monmean_egupk.nc    PAR      2006-2013/1-12/1/0 RF xyz kgC/m2/s ACET   26/213/254/1007/260/40 1   50
0 NEI11_EGUPK_C3H8     -                                                                       -        -                  -  -   -        C3H8   26/216/254/1007/261/46 1   50
0 NEI11_EGUPK_MEK      -                                                                       -        -                  -  -   -        MEK    26/214/254/1007/262/48 1   50
0 NEI11_EGUPK_ALK4     -                                                                       -        -                  -  -   -        ALK4   26/212/254/1007/263/42 1   50
0 NEI11_EGUPK_PRPE     $ROOT/NEI2011/v2017-02-MM/$MM/NEI11_0.1x0.1_2011$MM_monmean_egupk.nc    OLE      2006-2013/1-12/1/0 RF xyz kgC/m2/s PRPE   26/215/254/1007/264/49 1   50
0 NEI11_EGUPK_PRP2     $ROOT/NEI2011/v2017-02-MM/$MM/NEI11_0.1x0.1_2011$MM_monmean_egupk.nc    IOLE     2006-2013/1-12/1/0 RF xyz kgC/m2/s PRPE   26/215/254/1007/264/49 1   50
0 NEI11_EGUPK_EOH      $ROOT/NEI2011/v2017-02-MM/$MM/NEI11_0.1x0.1_2011$MM_monmean_egupk.nc    ETOH     2006-2013/1-12/1/0 RF xyz kg/m2/s  EOH    26/213/254/1007        1   50
0 NEI11_EGUPK_MOH      $ROOT/NEI2011/v2017-02-MM/$MM/NEI11_0.1x0.1_2011$MM_monmean_egupk.nc    MEOH     2006-2013/1-12/1/0 RF xyz kg/m2/s  MOH    26/213/254/1007        1   50
0 NEI11_EGUPK_XYLE     $ROOT/NEI2011/v2017-02-MM/$MM/NEI11_0.1x0.1_2011$MM_monmean_egupk.nc    XYL      2006-2013/1-12/1/0 RF xyz kgC/m2/s XYLE   26/213/254/1007/56     1   50
0 NEI11_EGUPK_TOLU     $ROOT/NEI2011/v2017-02-MM/$MM/NEI11_0.1x0.1_2011$MM_monmean_egupk.nc    TOL      2006-2013/1-12/1/0 RF xyz kgC/m2/s TOLU   26/213/254/1007/55     1   50
0 NEI11_EGUPK_BENZ     $ROOT/NEI2011/v2017-02-MM/$MM/NEI11_0.1x0.1_2011$MM_monmean_egupk.nc    BENZENE  2006-2013/1-12/1/0 RF xyz kgC/m2/s BENZ   26/213/254/1007/43     1   50
0 NEI11_EGUPK_SO2      $ROOT/NEI2011/v2017-02-MM/$MM/NEI11_0.1x0.1_2011$MM_monmean_egupk.nc    SO2      2006-2013/1-12/1/0 RF xyz kg/m2/s  SO2    26/218/255/1007        1   50
0 NEI11_EGUPK_SULF     $ROOT/NEI2011/v2017-02-MM/$MM/NEI11_0.1x0.1_2011$MM_monmean_egupk.nc    SULF     2006-2013/1-12/1/0 RF xyz kg/m2/s  SO2    26/218/255/1007        1   50
0 NEI11_EGUPK_SO4      $ROOT/NEI2011/v2017-02-MM/$MM/NEI11_0.1x0.1_2011$MM_monmean_egupk.nc    PSO4     2006-2013/1-12/1/0 RF xyz kg/m2/s  so4_a1 26/219/255/1007        1   50
0 NEI11_EGUPK_pFe      -                                                                       -        -                  -  -   -        PFE    26/219/255/1007/69     1   50
0 NEI11_EGUPK_C2H4     $ROOT/NEI2011/v2017-02-MM/$MM/NEI11_0.1x0.1_2011$MM_monmean_egupk.nc    ETH      2006-2013/1-12/1/0 RF xyz kgC/m2/s C2H4   26/213/254/1007/44     1   50
0 NEI11_EGUPK_C2H6     $ROOT/NEI2011/v2017-02-MM/$MM/NEI11_0.1x0.1_2011$MM_monmean_egupk.nc    ETHA     2006-2013/1-12/1/0 RF xyz kgC/m2/s C2H6   26/217/254/1007/45     1   50
0 NEI11_EGUPK_ALD2     $ROOT/NEI2011/v2017-02-MM/$MM/NEI11_0.1x0.1_2011$MM_monmean_egupk.nc    ALD2     2006-2013/1-12/1/0 RF xyz kgC/m2/s ALD2   26/213/254/1007/41     1   50
0 NEI11_EGUPK_BCPI     $ROOT/NEI2011/v2017-02-MM/$MM/NEI11_0.1x0.1_2011$MM_monmean_egupk.nc    PEC      2006-2013/1-12/1/0 RF xyz kg/m2/s  bc_a4  26/221/256/1007/70/920 1   50
0 NEI11_EGUPK_BCPO     -                                                                       -        -                  -  -   -        bc_a4  26/221/256/1007/71/920 1   50
0 NEI11_EGUPK_OCPI     $ROOT/NEI2011/v2017-02-MM/$MM/NEI11_0.1x0.1_2011$MM_monmean_egupk.nc    POC      2006-2013/1-12/1/0 RF xyz kg/m2/s  pom_a4 26/222/257/1007/72/930 1   50
0 NEI11_EGUPK_OCPO     -                                                                       -        -                  -  -   -        pom_a4 26/222/257/1007/73/930 1   50

# OIL & GAS
0 NEI11_OILGAS_NO      $ROOT/NEI2011/v2017-02-MM/$MM/NEI11_0.1x0.1_2011$MM_monmean_oilgas.nc   NO       2006-2013/1-12/1/0 RF xyz kg/m2/s  NO     25/210/251/1007        1   50
0 NEI11_OILGAS_NO2     $ROOT/NEI2011/v2017-02-MM/$MM/NEI11_0.1x0.1_2011$MM_monmean_oilgas.nc   NO2      2006-2013/1-12/1/0 RF xyz kg/m2/s  NO2    25/210/251/1007        1   50
0 NEI11_OILGAS_HONO    $ROOT/NEI2011/v2017-02-MM/$MM/NEI11_0.1x0.1_2011$MM_monmean_oilgas.nc   HONO     2006-2013/1-12/1/0 RF xyz kg/m2/s  HNO2   25/210/251/1007        1   50
0 NEI11_OILGAS_CO      $ROOT/NEI2011/v2017-02-MM/$MM/NEI11_0.1x0.1_2011$MM_monmean_oilgas.nc   CO       2006-2013/1-12/1/0 RF xyz kg/m2/s  CO     26/211/252/1007        1   50
0 NEI11_OILGAS_SOAP    -                                                                       -        -                  -  -   -        SOAP   252/1007/280           1   50
0 NEI11_OILGAS_NH3     $ROOT/NEI2011/v2017-02-MM/$MM/NEI11_0.1x0.1_2011$MM_monmean_oilgas.nc   NH3      2006-2013/1-12/1/0 RF xyz kg/m2/s  NH3    26/213/253/1007        1   50
0 NEI11_OILGAS_CH2O    $ROOT/NEI2011/v2017-02-MM/$MM/NEI11_0.1x0.1_2011$MM_monmean_oilgas.nc   FORM     2006-2013/1-12/1/0 RF xyz kg/m2/s  CH2O   26/213/254/1007        1   50
0 NEI11_OILGAS_RCHO    $ROOT/NEI2011/v2017-02-MM/$MM/NEI11_0.1x0.1_2011$MM_monmean_oilgas.nc   ALDX     2006-2013/1-12/1/0 RF xyz kg/m2/s  RCHO   26/213/254/1007        1   50
#0 NEI11_OILGAS_MACR   $ROOT/NEI2011/v2017-02-MM/$MM/NEI11_0.1x0.1_2011$MM_monmean_oilgas.nc   ACROLEIN 2006-2013/1-12/1/0 RF xyz kg/m2/s  MACR   26/213/254/1007        1   50
0 NEI11_OILGAS_ACET    $ROOT/NEI2011/v2017-02-MM/$MM/NEI11_0.1x0.1_2011$MM_monmean_oilgas.nc   PAR      2006-2013/1-12/1/0 RF xyz kgC/m2/s ACET   26/213/254/1007/260/40 1   50
0 NEI11_OILGAS_C3H8    -                                                                       -        -                  -  -   -        C3H8   26/216/254/1007/261/46 1   50
0 NEI11_OILGAS_MEK     -                                                                       -        -                  -  -   -        MEK    26/214/254/1007/262/48 1   50
0 NEI11_OILGAS_ALK4    -                                                                       -        -                  -  -   -        ALK4   26/212/254/1007/263/42 1   50
0 NEI11_OILGAS_PRPE    $ROOT/NEI2011/v2017-02-MM/$MM/NEI11_0.1x0.1_2011$MM_monmean_oilgas.nc   OLE      2006-2013/1-12/1/0 RF xyz kgC/m2/s PRPE   26/215/254/1007/264/49 1   50
0 NEI11_OILGAS_PRP2    $ROOT/NEI2011/v2017-02-MM/$MM/NEI11_0.1x0.1_2011$MM_monmean_oilgas.nc   IOLE     2006-2013/1-12/1/0 RF xyz kgC/m2/s PRPE   26/215/254/1007/264/49 1   50
0 NEI11_OILGAS_EOH     $ROOT/NEI2011/v2017-02-MM/$MM/NEI11_0.1x0.1_2011$MM_monmean_oilgas.nc   ETOH     2006-2013/1-12/1/0 RF xyz kg/m2/s  EOH    26/213/254/1007        1   50
0 NEI11_OILGAS_MOH     $ROOT/NEI2011/v2017-02-MM/$MM/NEI11_0.1x0.1_2011$MM_monmean_oilgas.nc   MEOH     2006-2013/1-12/1/0 RF xyz kg/m2/s  MOH    26/213/254/1007        1   50
0 NEI11_OILGAS_XYLE    $ROOT/NEI2011/v2017-02-MM/$MM/NEI11_0.1x0.1_2011$MM_monmean_oilgas.nc   XYL      2006-2013/1-12/1/0 RF xyz kgC/m2/s XYLE   26/213/254/1007/56     1   50
0 NEI11_OILGAS_TOLU    $ROOT/NEI2011/v2017-02-MM/$MM/NEI11_0.1x0.1_2011$MM_monmean_oilgas.nc   TOL      2006-2013/1-12/1/0 RF xyz kgC/m2/s TOLU   26/213/254/1007/55     1   50
0 NEI11_OILGAS_BENZ    $ROOT/NEI2011/v2017-02-MM/$MM/NEI11_0.1x0.1_2011$MM_monmean_oilgas.nc   BENZENE  2006-2013/1-12/1/0 RF xyz kgC/m2/s BENZ   26/213/254/1007/43     1   50
0 NEI11_OILGAS_SO2     $ROOT/NEI2011/v2017-02-MM/$MM/NEI11_0.1x0.1_2011$MM_monmean_oilgas.nc   SO2      2006-2013/1-12/1/0 RF xyz kg/m2/s  SO2    26/218/255/1007        1   50
0 NEI11_OILGAS_SULF    $ROOT/NEI2011/v2017-02-MM/$MM/NEI11_0.1x0.1_2011$MM_monmean_oilgas.nc   SULF     2006-2013/1-12/1/0 RF xyz kg/m2/s  SO2    26/218/255/1007        1   50
0 NEI11_OILGAS_SO4     $ROOT/NEI2011/v2017-02-MM/$MM/NEI11_0.1x0.1_2011$MM_monmean_oilgas.nc   PSO4     2006-2013/1-12/1/0 RF xyz kg/m2/s  so4_a1 26/219/255/1007        1   50
0 NEI11_OILGAS_pFe     -                                                                       -        -                  -  -   -        PFE    26/219/255/1007/69     1   50
0 NEI11_OILGAS_C2H4    $ROOT/NEI2011/v2017-02-MM/$MM/NEI11_0.1x0.1_2011$MM_monmean_oilgas.nc   ETH      2006-2013/1-12/1/0 RF xyz kgC/m2/s C2H4   26/213/254/1007/44     1   50
0 NEI11_OILGAS_C2H6    $ROOT/NEI2011/v2017-02-MM/$MM/NEI11_0.1x0.1_2011$MM_monmean_oilgas.nc   ETHA     2006-2013/1-12/1/0 RF xyz kgC/m2/s C2H6   26/217/254/1007/45     1   50
0 NEI11_OILGAS_ALD2    $ROOT/NEI2011/v2017-02-MM/$MM/NEI11_0.1x0.1_2011$MM_monmean_oilgas.nc   ALD2     2006-2013/1-12/1/0 RF xyz kgC/m2/s ALD2   26/213/254/1007/41     1   50
0 NEI11_OILGAS_BCPI    $ROOT/NEI2011/v2017-02-MM/$MM/NEI11_0.1x0.1_2011$MM_monmean_oilgas.nc   PEC      2006-2013/1-12/1/0 RF xyz kg/m2/s  bc_a4  26/221/256/1007/70/920 1   50
0 NEI11_OILGAS_BCPO    -                                                                       -        -                  -  -   -        bc_a4  26/221/256/1007/71/920 1   50
0 NEI11_OILGAS_OCPI    $ROOT/NEI2011/v2017-02-MM/$MM/NEI11_0.1x0.1_2011$MM_monmean_oilgas.nc   POC      2006-2013/1-12/1/0 RF xyz kg/m2/s  pom_a4 26/222/257/1007/72/930 1   50
0 NEI11_OILGAS_OCPO    -                                                                       -        -                  -  -   -        pom_a4 26/222/257/1007/73/930 1   50

# OTHER POINT SOURCES
0 NEI11_OTHPT_NO       $ROOT/NEI2011/v2017-02-MM/$MM/NEI11_0.1x0.1_2011$MM_monmean_othpt.nc    NO       2006-2013/1-12/1/0 RF xyz kg/m2/s  NO     25/210/251/1007        1   50
0 NEI11_OTHPT_NO2      $ROOT/NEI2011/v2017-02-MM/$MM/NEI11_0.1x0.1_2011$MM_monmean_othpt.nc    NO2      2006-2013/1-12/1/0 RF xyz kg/m2/s  NO2    25/210/251/1007        1   50
0 NEI11_OTHPT_HONO     $ROOT/NEI2011/v2017-02-MM/$MM/NEI11_0.1x0.1_2011$MM_monmean_othpt.nc    HONO     2006-2013/1-12/1/0 RF xyz kg/m2/s  HNO2   25/210/251/1007        1   50
0 NEI11_OTHPT_CO       $ROOT/NEI2011/v2017-02-MM/$MM/NEI11_0.1x0.1_2011$MM_monmean_othpt.nc    CO       2006-2013/1-12/1/0 RF xyz kg/m2/s  CO     26/211/252/1007        1   50
0 NEI11_OTHPT_SOAP     -                                                                       -        -                  -  -   -        SOAP   252/1007/280           1   50
0 NEI11_OTHPT_NH3      $ROOT/NEI2011/v2017-02-MM/$MM/NEI11_0.1x0.1_2011$MM_monmean_othpt.nc    NH3      2006-2013/1-12/1/0 RF xyz kg/m2/s  NH3    26/213/253/1007        1   50
0 NEI11_OTHPT_CH2O     $ROOT/NEI2011/v2017-02-MM/$MM/NEI11_0.1x0.1_2011$MM_monmean_othpt.nc    FORM     2006-2013/1-12/1/0 RF xyz kg/m2/s  CH2O   26/213/254/1007        1   50
0 NEI11_OTHPT_RCHO     $ROOT/NEI2011/v2017-02-MM/$MM/NEI11_0.1x0.1_2011$MM_monmean_othpt.nc    ALDX     2006-2013/1-12/1/0 RF xyz kg/m2/s  RCHO   26/213/254/1007        1   50
#0 NEI11_OTHPT_MACR    $ROOT/NEI2011/v2017-02-MM/$MM/NEI11_0.1x0.1_2011$MM_monmean_othpt.nc    ACROLEIN 2006-2013/1-12/1/0 RF xyz kg/m2/s  MACR   26/213/254/1007        1   50
0 NEI11_OTHPT_ACET     $ROOT/NEI2011/v2017-02-MM/$MM/NEI11_0.1x0.1_2011$MM_monmean_othpt.nc    PAR      2006-2013/1-12/1/0 RF xyz kgC/m2/s ACET   26/213/254/1007/260/40 1   50
0 NEI11_OTHPT_C3H8     -                                                                       -        -                  -  -   -        C3H8   26/216/254/1007/261/46 1   50
0 NEI11_OTHPT_MEK      -                                                                       -        -                  -  -   -        MEK    26/214/254/1007/262/48 1   50
0 NEI11_OTHPT_ALK4     -                                                                       -        -                  -  -   -        ALK4   26/212/254/1007/263/42 1   50
0 NEI11_OTHPT_PRPE     $ROOT/NEI2011/v2017-02-MM/$MM/NEI11_0.1x0.1_2011$MM_monmean_othpt.nc    OLE      2006-2013/1-12/1/0 RF xyz kgC/m2/s PRPE   26/215/254/1007/264/49 1   50
0 NEI11_OTHPT_PRP2     $ROOT/NEI2011/v2017-02-MM/$MM/NEI11_0.1x0.1_2011$MM_monmean_othpt.nc    IOLE     2006-2013/1-12/1/0 RF xyz kgC/m2/s PRPE   26/215/254/1007/264/49 1   50
0 NEI11_OTHPT_EOH      $ROOT/NEI2011/v2017-02-MM/$MM/NEI11_0.1x0.1_2011$MM_monmean_othpt.nc    ETOH     2006-2013/1-12/1/0 RF xyz kg/m2/s  EOH    26/213/254/1007        1   50
0 NEI11_OTHPT_MOH      $ROOT/NEI2011/v2017-02-MM/$MM/NEI11_0.1x0.1_2011$MM_monmean_othpt.nc    MEOH     2006-2013/1-12/1/0 RF xyz kg/m2/s  MOH    26/213/254/1007        1   50
0 NEI11_OTHPT_XYLE     $ROOT/NEI2011/v2017-02-MM/$MM/NEI11_0.1x0.1_2011$MM_monmean_othpt.nc    XYL      2006-2013/1-12/1/0 RF xyz kgC/m2/s XYLE   26/213/254/1007/56     1   50
0 NEI11_OTHPT_TOLU     $ROOT/NEI2011/v2017-02-MM/$MM/NEI11_0.1x0.1_2011$MM_monmean_othpt.nc    TOL      2006-2013/1-12/1/0 RF xyz kgC/m2/s TOLU   26/213/254/1007/55     1   50
0 NEI11_OTHPT_BENZ     $ROOT/NEI2011/v2017-02-MM/$MM/NEI11_0.1x0.1_2011$MM_monmean_othpt.nc    BENZENE  2006-2013/1-12/1/0 RF xyz kgC/m2/s BENZ   26/213/254/1007/43     1   50
0 NEI11_OTHPT_SO2      $ROOT/NEI2011/v2017-02-MM/$MM/NEI11_0.1x0.1_2011$MM_monmean_othpt.nc    SO2      2006-2013/1-12/1/0 RF xyz kg/m2/s  SO2    26/218/255/1007        1   50
0 NEI11_OTHPT_SULF     $ROOT/NEI2011/v2017-02-MM/$MM/NEI11_0.1x0.1_2011$MM_monmean_othpt.nc    SULF     2006-2013/1-12/1/0 RF xyz kg/m2/s  SO2    26/218/255/1007        1   50
0 NEI11_OTHPT_SO4      $ROOT/NEI2011/v2017-02-MM/$MM/NEI11_0.1x0.1_2011$MM_monmean_othpt.nc    PSO4     2006-2013/1-12/1/0 RF xyz kg/m2/s  so4_a1 26/219/255/1007        1   50
0 NEI11_OTHPT_pFe      -                                                                       -        -                  -  -   -        PFE    26/219/255/1007/69     1   50
0 NEI11_OTHPT_C2H4     $ROOT/NEI2011/v2017-02-MM/$MM/NEI11_0.1x0.1_2011$MM_monmean_othpt.nc    ETH      2006-2013/1-12/1/0 RF xyz kgC/m2/s C2H4   26/213/254/1007/44     1   50
0 NEI11_OTHPT_C2H6     $ROOT/NEI2011/v2017-02-MM/$MM/NEI11_0.1x0.1_2011$MM_monmean_othpt.nc    ETHA     2006-2013/1-12/1/0 RF xyz kgC/m2/s C2H6   26/217/254/1007/45     1   50
0 NEI11_OTHPT_ALD2     $ROOT/NEI2011/v2017-02-MM/$MM/NEI11_0.1x0.1_2011$MM_monmean_othpt.nc    ALD2     2006-2013/1-12/1/0 RF xyz kgC/m2/s ALD2   26/213/254/1007/41     1   50
0 NEI11_OTHPT_BCPI     $ROOT/NEI2011/v2017-02-MM/$MM/NEI11_0.1x0.1_2011$MM_monmean_othpt.nc    PEC      2006-2013/1-12/1/0 RF xyz kg/m2/s  bc_a4  26/221/256/1007/70/920 1   50
0 NEI11_OTHPT_BCPO     -                                                                       -        -                  -  -   -        bc_a4  26/221/256/1007/71/920 1   50
0 NEI11_OTHPT_OCPI     $ROOT/NEI2011/v2017-02-MM/$MM/NEI11_0.1x0.1_2011$MM_monmean_othpt.nc    POC      2006-2013/1-12/1/0 RF xyz kg/m2/s  pom_a4 26/222/257/1007/72/930 1   50
0 NEI11_OTHPT_OCPO     -                                                                       -        -                  -  -   -        pom_a4 26/222/257/1007/73/930 1   50

# NON-EGU INDUSTRIAL STACKS
0 NEI11_PTNONIPM_NO    $ROOT/NEI2011/v2017-02-MM/$MM/NEI11_0.1x0.1_2011$MM_monmean_ptnonipm.nc NO       2006-2013/1-12/1/0 RF xyz kg/m2/s  NO     25/210/251/1007        1   50
0 NEI11_PTNONIPM_NO2   $ROOT/NEI2011/v2017-02-MM/$MM/NEI11_0.1x0.1_2011$MM_monmean_ptnonipm.nc NO2      2006-2013/1-12/1/0 RF xyz kg/m2/s  NO2    25/210/251/1007        1   50
0 NEI11_PTNONIPM_HONO  $ROOT/NEI2011/v2017-02-MM/$MM/NEI11_0.1x0.1_2011$MM_monmean_ptnonipm.nc HONO     2006-2013/1-12/1/0 RF xyz kg/m2/s  HNO2   25/210/251/1007        1   50
0 NEI11_PTNONIPM_CO    $ROOT/NEI2011/v2017-02-MM/$MM/NEI11_0.1x0.1_2011$MM_monmean_ptnonipm.nc CO       2006-2013/1-12/1/0 RF xyz kg/m2/s  CO     26/211/252/1007        1   50
0 NEI11_PTNONIPM_SOAP  -                                                                       -        -                  -  -   -        SOAP   252/1007/280           1   50
0 NEI11_PTNONIPM_NH3   $ROOT/NEI2011/v2017-02-MM/$MM/NEI11_0.1x0.1_2011$MM_monmean_ptnonipm.nc NH3      2006-2013/1-12/1/0 RF xyz kg/m2/s  NH3    26/213/253/1007        1   50
0 NEI11_PTNONIPM_CH2O  $ROOT/NEI2011/v2017-02-MM/$MM/NEI11_0.1x0.1_2011$MM_monmean_ptnonipm.nc FORM     2006-2013/1-12/1/0 RF xyz kg/m2/s  CH2O   26/213/254/1007        1   50
0 NEI11_PTNONIPM_RCHO  $ROOT/NEI2011/v2017-02-MM/$MM/NEI11_0.1x0.1_2011$MM_monmean_ptnonipm.nc ALDX     2006-2013/1-12/1/0 RF xyz kg/m2/s  RCHO   26/213/254/1007        1   50
#0 NEI11_PTNONIPM_MACR $ROOT/NEI2011/v2017-02-MM/$MM/NEI11_0.1x0.1_2011$MM_monmean_ptnonipm.nc ACROLEIN 2006-2013/1-12/1/0 RF xyz kg/m2/s  MACR   26/213/254/1007        1   50
0 NEI11_PTNONIPM_ACET  $ROOT/NEI2011/v2017-02-MM/$MM/NEI11_0.1x0.1_2011$MM_monmean_ptnonipm.nc PAR      2006-2013/1-12/1/0 RF xyz kgC/m2/s ACET   26/213/254/1007/260/40 1   50
0 NEI11_PTNONIPM_C3H8  -                                                                       -        -                  -  -   -        C3H8   26/216/254/1007/261/46 1   50
0 NEI11_PTNONIPM_MEK   -                                                                       -        -                  -  -   -        MEK    26/214/254/1007/262/48 1   50
0 NEI11_PTNONIPM_ALK4  -                                                                       -        -                  -  -   -        ALK4   26/212/254/1007/263/42 1   50
0 NEI11_PTNONIPM_PRPE  $ROOT/NEI2011/v2017-02-MM/$MM/NEI11_0.1x0.1_2011$MM_monmean_ptnonipm.nc OLE      2006-2013/1-12/1/0 RF xyz kgC/m2/s PRPE   26/215/254/1007/264/49 1   50
0 NEI11_PTNONIPM_PRP2  $ROOT/NEI2011/v2017-02-MM/$MM/NEI11_0.1x0.1_2011$MM_monmean_ptnonipm.nc IOLE     2006-2013/1-12/1/0 RF xyz kgC/m2/s PRPE   26/215/254/1007/264/49 1   50
0 NEI11_PTNONIPM_EOH   $ROOT/NEI2011/v2017-02-MM/$MM/NEI11_0.1x0.1_2011$MM_monmean_ptnonipm.nc ETOH     2006-2013/1-12/1/0 RF xyz kg/m2/s  EOH    26/213/254/1007        1   50
0 NEI11_PTNONIPM_MOH   $ROOT/NEI2011/v2017-02-MM/$MM/NEI11_0.1x0.1_2011$MM_monmean_ptnonipm.nc MEOH     2006-2013/1-12/1/0 RF xyz kg/m2/s  MOH    26/213/254/1007        1   50
0 NEI11_PTNONIPM_XYLE  $ROOT/NEI2011/v2017-02-MM/$MM/NEI11_0.1x0.1_2011$MM_monmean_ptnonipm.nc XYL      2006-2013/1-12/1/0 RF xyz kgC/m2/s XYLE   26/213/254/1007/56     1   50
0 NEI11_PTNONIPM_TOLU  $ROOT/NEI2011/v2017-02-MM/$MM/NEI11_0.1x0.1_2011$MM_monmean_ptnonipm.nc TOL      2006-2013/1-12/1/0 RF xyz kgC/m2/s TOLU   26/213/254/1007/55     1   50
0 NEI11_PTNONIPM_BENZ  $ROOT/NEI2011/v2017-02-MM/$MM/NEI11_0.1x0.1_2011$MM_monmean_ptnonipm.nc BENZENE  2006-2013/1-12/1/0 RF xyz kgC/m2/s BENZ   26/213/254/1007/43     1   50
0 NEI11_PTNONIPM_SO2   $ROOT/NEI2011/v2017-02-MM/$MM/NEI11_0.1x0.1_2011$MM_monmean_ptnonipm.nc SO2      2006-2013/1-12/1/0 RF xyz kg/m2/s  SO2    26/218/255/1007        1   50
0 NEI11_PTNONIPM_SULF  $ROOT/NEI2011/v2017-02-MM/$MM/NEI11_0.1x0.1_2011$MM_monmean_ptnonipm.nc SULF     2006-2013/1-12/1/0 RF xyz kg/m2/s  SO2    26/218/255/1007        1   50
0 NEI11_PTNONIPM_SO4   $ROOT/NEI2011/v2017-02-MM/$MM/NEI11_0.1x0.1_2011$MM_monmean_ptnonipm.nc PSO4     2006-2013/1-12/1/0 RF xyz kg/m2/s  so4_a1 26/219/255/1007        1   50
0 NEI11_PTNONIPM_pFe   -                                                                       -        -                  -  -   -        PFE    26/219/255/1007/69     1   50
0 NEI11_PTNONIPM_C2H4  $ROOT/NEI2011/v2017-02-MM/$MM/NEI11_0.1x0.1_2011$MM_monmean_ptnonipm.nc ETH      2006-2013/1-12/1/0 RF xyz kgC/m2/s C2H4   26/213/254/1007/44     1   50
0 NEI11_PTNONIPM_C2H6  $ROOT/NEI2011/v2017-02-MM/$MM/NEI11_0.1x0.1_2011$MM_monmean_ptnonipm.nc ETHA     2006-2013/1-12/1/0 RF xyz kgC/m2/s C2H6   26/217/254/1007/45     1   50
0 NEI11_PTNONIPM_ALD2  $ROOT/NEI2011/v2017-02-MM/$MM/NEI11_0.1x0.1_2011$MM_monmean_ptnonipm.nc ALD2     2006-2013/1-12/1/0 RF xyz kgC/m2/s ALD2   26/213/254/1007/41     1   50
0 NEI11_PTNONIPM_BCPI  $ROOT/NEI2011/v2017-02-MM/$MM/NEI11_0.1x0.1_2011$MM_monmean_ptnonipm.nc PEC      2006-2013/1-12/1/0 RF xyz kg/m2/s  bc_a4  26/221/256/1007/70/920 1   50
0 NEI11_PTNONIPM_BCPO  -                                                                       -        -                  -  -   -        bc_a4  26/221/256/1007/71/920 1   50
0 NEI11_PTNONIPM_OCPI  $ROOT/NEI2011/v2017-02-MM/$MM/NEI11_0.1x0.1_2011$MM_monmean_ptnonipm.nc POC      2006-2013/1-12/1/0 RF xyz kg/m2/s  pom_a4 26/222/257/1007/72/930 1   50
0 NEI11_PTNONIPM_OCPO  -                                                                       -        -                  -  -   -        pom_a4 26/222/257/1007/73/930 1   50
)))NEI2011_MONMEAN
=======
# NOTES:
#  * Barron Henderson wrote, "The EPA emission modeling platform always
#    includes our best estimate of that year's emissions for Canada and Mexico
#    (othpt, othar, ptfire_oth). Using that estimate is likely good. However,
#    that can lead to a discontinuity in Mexico and Canada."
#    - By default only emissions over the CONUS are used (via Mask #1007)
#    - To include emissions over Canada and Mexico, users may revert to the old
#      US mask file $ROOT/MASKS/v2018-09/USA_LANDMASK_NEI2011_0.1x0.1.20160921.nc
#  * The base year of these emissions is 2016 and emissions are scaled to
#    2002-2020 using data from the EPA Trends Report for Tier 1 CAPS (obtained
#    21 Sep 2021).
#    - See NEI2016/v2021-06/national_tier1_caps+HEMCOscaling.xlsx for details.
#    - Cl2 and HCl emissions are only available for 2016 because those species
#      aren't included in the Tier 1 CAPS file/
#==============================================================================
(((NEI2016_MONMEAN
0 EPA16_BCPI__afdustPEC          $ROOT/NEI2016/v2021-06/2016fh_16j_afdust_adj_0pt1degree_month_$MM.ncf                 PEC        2002-2020/1-12/1/0 RF xyz  kg/m2/s    BCPI   26/221/256/1007/70     1 50
0 EPA16_BCPO__afdustPEC          $ROOT/NEI2016/v2021-06/2016fh_16j_afdust_adj_0pt1degree_month_$MM.ncf                 PEC        2002-2020/1-12/1/0 RF xyz  kg/m2/s    BCPO   26/221/256/1007/71     1 50
0 EPA16_HNO4__afdustPNA          $ROOT/NEI2016/v2021-06/2016fh_16j_afdust_adj_0pt1degree_month_$MM.ncf                 PNA        2002-2020/1-12/1/0 RF xyz  kg/m2/s    HNO4   26/213/251/1007        1 50
0 EPA16_NH4__afdustPNH4          $ROOT/NEI2016/v2021-06/2016fh_16j_afdust_adj_0pt1degree_month_$MM.ncf                 PNH4       2002-2020/1-12/1/0 RF xyz  kg/m2/s    NH4    26/218/255/1007        1 50
0 EPA16_NIT__afdustPNO3          $ROOT/NEI2016/v2021-06/2016fh_16j_afdust_adj_0pt1degree_month_$MM.ncf                 PNO3       2002-2020/1-12/1/0 RF xyz  kg/m2/s    NIT    26/218/255/1007        1 50
0 EPA16_OCPI__afdustPOC          $ROOT/NEI2016/v2021-06/2016fh_16j_afdust_adj_0pt1degree_month_$MM.ncf                 POC        2002-2020/1-12/1/0 RF xyz  kg/m2/s    OCPI   26/222/256/1007/72     1 50
0 EPA16_OCPO__afdustPOC          $ROOT/NEI2016/v2021-06/2016fh_16j_afdust_adj_0pt1degree_month_$MM.ncf                 POC        2002-2020/1-12/1/0 RF xyz  kg/m2/s    OCPO   26/222/256/1007/73     1 50
0 EPA16_SO4__afdustPSO4          $ROOT/NEI2016/v2021-06/2016fh_16j_afdust_adj_0pt1degree_month_$MM.ncf                 PSO4       2002-2020/1-12/1/0 RF xyz  kg/m2/s    SO4    26/219/255/1007        1 50
0 EPA16_ACET__agACET             $ROOT/NEI2016/v2021-06/2016fh_16j_ag_0pt1degree_month_$MM.ncf                         ACET       2002-2020/1-12/1/0 RF xyz  kg/m2/s    ACET   26/213/254/1007        1 50
0 EPA16_ALD2__agALD2             $ROOT/NEI2016/v2021-06/2016fh_16j_ag_0pt1degree_month_$MM.ncf                         ALD2       2002-2020/1-12/1/0 RF xyz  kg/m2/s    ALD2   26/213/254/1007        1 50
0 EPA16_RCHO__agALDX             $ROOT/NEI2016/v2021-06/2016fh_16j_ag_0pt1degree_month_$MM.ncf                         ALDX       2002-2020/1-12/1/0 RF xyz  kg/m2/s    RCHO   26/213/254/1007        1 50
0 EPA16_BENZ__agBENZ             $ROOT/NEI2016/v2021-06/2016fh_16j_ag_0pt1degree_month_$MM.ncf                         BENZ       2002-2020/1-12/1/0 RF xyz  kg/m2/s    BENZ   26/213/254/1007        1 50
0 EPA16_C2H4__agETH              $ROOT/NEI2016/v2021-06/2016fh_16j_ag_0pt1degree_month_$MM.ncf                         ETH        2002-2020/1-12/1/0 RF xyz  kg/m2/s    C2H4   26/213/254/1007        1 50
0 EPA16_C2H6__agETHA             $ROOT/NEI2016/v2021-06/2016fh_16j_ag_0pt1degree_month_$MM.ncf                         ETHA       2002-2020/1-12/1/0 RF xyz  kg/m2/s    C2H6   26/217/254/1007        1 50
0 EPA16_EOH__agETOH              $ROOT/NEI2016/v2021-06/2016fh_16j_ag_0pt1degree_month_$MM.ncf                         ETOH       2002-2020/1-12/1/0 RF xyz  kg/m2/s    EOH    26/213/254/1007        1 50
0 EPA16_CH2O__agFORM             $ROOT/NEI2016/v2021-06/2016fh_16j_ag_0pt1degree_month_$MM.ncf                         FORM       2002-2020/1-12/1/0 RF xyz  kg/m2/s    CH2O   26/213/254/1007        1 50
0 EPA16_PRPE__agIOLE             $ROOT/NEI2016/v2021-06/2016fh_16j_ag_0pt1degree_month_$MM.ncf                         IOLE       2002-2020/1-12/1/0 RF xyz  kg/m2/s    PRPE   26/215/254/1007        1 50
0 EPA16_MEK__agKET               $ROOT/NEI2016/v2021-06/2016fh_16j_ag_0pt1degree_month_$MM.ncf                         KET        2002-2020/1-12/1/0 RF xyz  kg/m2/s    MEK    26/214/254/1007        1 50
0 EPA16_MOH__agMEOH              $ROOT/NEI2016/v2021-06/2016fh_16j_ag_0pt1degree_month_$MM.ncf                         MEOH       2002-2020/1-12/1/0 RF xyz  kg/m2/s    MOH    26/213/254/1007        1 50
0 EPA16_NH3__agNH3               $ROOT/NEI2016/v2021-06/2016fh_16j_ag_0pt1degree_month_$MM.ncf                         NH3        2002-2020/1-12/1/0 RF xyz  kg/m2/s    NH3    26/213/253/1007        1 50
0 EPA16_PRPE__agOLE              $ROOT/NEI2016/v2021-06/2016fh_16j_ag_0pt1degree_month_$MM.ncf                         OLE        2002-2020/1-12/1/0 RF xyz  kg/m2/s    PRPE   26/215/254/1007        1 50
0 EPA16_ALK4__agPAR              $ROOT/NEI2016/v2021-06/2016fh_16j_ag_0pt1degree_month_$MM.ncf                         PAR        2002-2020/1-12/1/0 RF xyz  kg/m2/s    ALK4   26/212/254/1007        1 50
0 EPA16_C3H8__agPRPA             $ROOT/NEI2016/v2021-06/2016fh_16j_ag_0pt1degree_month_$MM.ncf                         PRPA       2002-2020/1-12/1/0 RF xyz  kg/m2/s    C3H8   26/216/254/1007        1 50
0 EPA16_TOLU__agTOL              $ROOT/NEI2016/v2021-06/2016fh_16j_ag_0pt1degree_month_$MM.ncf                         TOL        2002-2020/1-12/1/0 RF xyz  kg/m2/s    TOLU   26/213/254/1007        1 50
0 EPA16_XYLE__agXYLMN            $ROOT/NEI2016/v2021-06/2016fh_16j_ag_0pt1degree_month_$MM.ncf                         XYLMN      2002-2020/1-12/1/0 RF xyz  kg/m2/s    XYLE   26/213/254/1007        1 50
0 EPA16_ACET__airportsACET       $ROOT/NEI2016/v2021-06/2016fh_16j_airports_0pt1degree_month_$MM.ncf                   ACET       2002-2020/1-12/1/0 RF xyz  kg/m2/s    ACET   26/213/254/1007        1 50
0 EPA16_MACR__airportsACROLEIN   $ROOT/NEI2016/v2021-06/2016fh_16j_airports_0pt1degree_month_$MM.ncf                   ACROLEIN   2002-2020/1-12/1/0 RF xyz  kg/m2/s    MACR   26/213/254/1007        1 50
0 EPA16_ALD2__airportsALD2       $ROOT/NEI2016/v2021-06/2016fh_16j_airports_0pt1degree_month_$MM.ncf                   ALD2       2002-2020/1-12/1/0 RF xyz  kg/m2/s    ALD2   26/213/254/1007        1 50
0 EPA16_RCHO__airportsALDX       $ROOT/NEI2016/v2021-06/2016fh_16j_airports_0pt1degree_month_$MM.ncf                   ALDX       2002-2020/1-12/1/0 RF xyz  kg/m2/s    RCHO   26/213/254/1007        1 50
0 EPA16_BENZ__airportsBENZ       $ROOT/NEI2016/v2021-06/2016fh_16j_airports_0pt1degree_month_$MM.ncf                   BENZ       2002-2020/1-12/1/0 RF xyz  kg/m2/s    BENZ   26/213/254/1007        1 50
0 EPA16_CO__airportsCO           $ROOT/NEI2016/v2021-06/2016fh_16j_airports_0pt1degree_month_$MM.ncf                   CO         2002-2020/1-12/1/0 RF xyz  kg/m2/s    CO     26/211/252/1007        1 50
0 EPA16_SOAP__airportsSOAP       -                                                                                     -          -                  -  -    -          SOAP   26/211/252/1007/280    1 50
0 EPA16_C2H4__airportsETH        $ROOT/NEI2016/v2021-06/2016fh_16j_airports_0pt1degree_month_$MM.ncf                   ETH        2002-2020/1-12/1/0 RF xyz  kg/m2/s    C2H4   26/213/254/1007        1 50
0 EPA16_C2H6__airportsETHA       $ROOT/NEI2016/v2021-06/2016fh_16j_airports_0pt1degree_month_$MM.ncf                   ETHA       2002-2020/1-12/1/0 RF xyz  kg/m2/s    C2H6   26/217/254/1007        1 50
0 EPA16_EOH__airportsETOH        $ROOT/NEI2016/v2021-06/2016fh_16j_airports_0pt1degree_month_$MM.ncf                   ETOH       2002-2020/1-12/1/0 RF xyz  kg/m2/s    EOH    26/213/254/1007        1 50
0 EPA16_CH2O__airportsFORM       $ROOT/NEI2016/v2021-06/2016fh_16j_airports_0pt1degree_month_$MM.ncf                   FORM       2002-2020/1-12/1/0 RF xyz  kg/m2/s    CH2O   26/213/254/1007        1 50
0 EPA16_HNO2__airportsHONO       $ROOT/NEI2016/v2021-06/2016fh_16j_airports_0pt1degree_month_$MM.ncf                   HONO       2002-2020/1-12/1/0 RF xyz  kg/m2/s    HNO2   25/210/251/1007        1 50
0 EPA16_PRPE__airportsIOLE       $ROOT/NEI2016/v2021-06/2016fh_16j_airports_0pt1degree_month_$MM.ncf                   IOLE       2002-2020/1-12/1/0 RF xyz  kg/m2/s    PRPE   26/215/254/1007        1 50
0 EPA16_MEK__airportsKET         $ROOT/NEI2016/v2021-06/2016fh_16j_airports_0pt1degree_month_$MM.ncf                   KET        2002-2020/1-12/1/0 RF xyz  kg/m2/s    MEK    26/214/254/1007        1 50
0 EPA16_MOH__airportsMEOH        $ROOT/NEI2016/v2021-06/2016fh_16j_airports_0pt1degree_month_$MM.ncf                   MEOH       2002-2020/1-12/1/0 RF xyz  kg/m2/s    MOH    26/213/254/1007        1 50
0 EPA16_NO__airportsNO           $ROOT/NEI2016/v2021-06/2016fh_16j_airports_0pt1degree_month_$MM.ncf                   NO         2002-2020/1-12/1/0 RF xyz  kg/m2/s    NO     115/25/210/251/1007    1 50
0 EPA16_NO2__airportsNO2         $ROOT/NEI2016/v2021-06/2016fh_16j_airports_0pt1degree_month_$MM.ncf                   NO2        2002-2020/1-12/1/0 RF xyz  kg/m2/s    NO2    25/210/251/1007        1 50
0 EPA16_PRPE__airportsOLE        $ROOT/NEI2016/v2021-06/2016fh_16j_airports_0pt1degree_month_$MM.ncf                   OLE        2002-2020/1-12/1/0 RF xyz  kg/m2/s    PRPE   26/215/254/1007        1 50
0 EPA16_ALK4__airportsPAR        $ROOT/NEI2016/v2021-06/2016fh_16j_airports_0pt1degree_month_$MM.ncf                   PAR        2002-2020/1-12/1/0 RF xyz  kg/m2/s    ALK4   26/212/254/1007        1 50
0 EPA16_BCPI__airportsPEC        $ROOT/NEI2016/v2021-06/2016fh_16j_airports_0pt1degree_month_$MM.ncf                   PEC        2002-2020/1-12/1/0 RF xyz  kg/m2/s    BCPI   26/221/256/1007/70     1 50
0 EPA16_BCPO__airportsPEC        $ROOT/NEI2016/v2021-06/2016fh_16j_airports_0pt1degree_month_$MM.ncf                   PEC        2002-2020/1-12/1/0 RF xyz  kg/m2/s    BCPO   26/221/256/1007/71     1 50
0 EPA16_HNO4__airportsPNA        $ROOT/NEI2016/v2021-06/2016fh_16j_airports_0pt1degree_month_$MM.ncf                   PNA        2002-2020/1-12/1/0 RF xyz  kg/m2/s    HNO4   26/213/251/1007        1 50
0 EPA16_NH4__airportsPNH4        $ROOT/NEI2016/v2021-06/2016fh_16j_airports_0pt1degree_month_$MM.ncf                   PNH4       2002-2020/1-12/1/0 RF xyz  kg/m2/s    NH4    26/218/255/1007        1 50
0 EPA16_NIT__airportsPNO3        $ROOT/NEI2016/v2021-06/2016fh_16j_airports_0pt1degree_month_$MM.ncf                   PNO3       2002-2020/1-12/1/0 RF xyz  kg/m2/s    NIT    26/218/255/1007        1 50
0 EPA16_OCPI__airportsPOC        $ROOT/NEI2016/v2021-06/2016fh_16j_airports_0pt1degree_month_$MM.ncf                   POC        2002-2020/1-12/1/0 RF xyz  kg/m2/s    OCPI   26/222/256/1007/72     1 50
0 EPA16_OCPO__airportsPOC        $ROOT/NEI2016/v2021-06/2016fh_16j_airports_0pt1degree_month_$MM.ncf                   POC        2002-2020/1-12/1/0 RF xyz  kg/m2/s    OCPO   26/222/256/1007/73     1 50
0 EPA16_C3H8__airportsPRPA       $ROOT/NEI2016/v2021-06/2016fh_16j_airports_0pt1degree_month_$MM.ncf                   PRPA       2002-2020/1-12/1/0 RF xyz  kg/m2/s    C3H8   26/216/254/1007        1 50
0 EPA16_SO4__airportsPSO4        $ROOT/NEI2016/v2021-06/2016fh_16j_airports_0pt1degree_month_$MM.ncf                   PSO4       2002-2020/1-12/1/0 RF xyz  kg/m2/s    SO4    26/219/255/1007        1 50
0 EPA16_SO2__airportsSO2         $ROOT/NEI2016/v2021-06/2016fh_16j_airports_0pt1degree_month_$MM.ncf                   SO2        2002-2020/1-12/1/0 RF xyz  kg/m2/s    SO2    26/218/255/1007        1 50
0 EPA16_pFe__airportspFe         -                                                                                     -          -                  -  -    -          pFe    26/218/255/1007/69     1 50
0 EPA16_SO4__airportsSULF        $ROOT/NEI2016/v2021-06/2016fh_16j_airports_0pt1degree_month_$MM.ncf                   SULF       2002-2020/1-12/1/0 RF xyz  kg/m2/s    SO4    26/219/255/1007        1 50
0 EPA16_TOLU__airportsTOL        $ROOT/NEI2016/v2021-06/2016fh_16j_airports_0pt1degree_month_$MM.ncf                   TOL        2002-2020/1-12/1/0 RF xyz  kg/m2/s    TOLU   26/213/254/1007        1 50
0 EPA16_XYLE__airportsXYLMN      $ROOT/NEI2016/v2021-06/2016fh_16j_airports_0pt1degree_month_$MM.ncf                   XYLMN      2002-2020/1-12/1/0 RF xyz  kg/m2/s    XYLE   26/213/254/1007        1 50
0 EPA16_ACET__nonptACET          $ROOT/NEI2016/v2021-06/2016fh_16j_nonpt_0pt1degree_month_$MM.ncf                      ACET       2002-2020/1-12/1/0 RF xyz  kg/m2/s    ACET   26/213/254/1007        1 50
0 EPA16_MACR__nonptACROLEIN      $ROOT/NEI2016/v2021-06/2016fh_16j_nonpt_0pt1degree_month_$MM.ncf                      ACROLEIN   2002-2020/1-12/1/0 RF xyz  kg/m2/s    MACR   26/213/254/1007        1 50
0 EPA16_ALD2__nonptALD2          $ROOT/NEI2016/v2021-06/2016fh_16j_nonpt_0pt1degree_month_$MM.ncf                      ALD2       2002-2020/1-12/1/0 RF xyz  kg/m2/s    ALD2   26/213/254/1007        1 50
0 EPA16_RCHO__nonptALDX          $ROOT/NEI2016/v2021-06/2016fh_16j_nonpt_0pt1degree_month_$MM.ncf                      ALDX       2002-2020/1-12/1/0 RF xyz  kg/m2/s    RCHO   26/213/254/1007        1 50
0 EPA16_BENZ__nonptBENZ          $ROOT/NEI2016/v2021-06/2016fh_16j_nonpt_0pt1degree_month_$MM.ncf                      BENZ       2002-2020/1-12/1/0 RF xyz  kg/m2/s    BENZ   26/213/254/1007        1 50
0 EPA16_Cl2__nonptCL2            $ROOT/NEI2016/v2021-06/2016fh_16j_nonpt_0pt1degree_month_$MM.ncf                      CL2        2016/1-12/1/0      R  xyz  kg/m2/s    Cl2    1007                   1 50
0 EPA16_CO__nonptCO              $ROOT/NEI2016/v2021-06/2016fh_16j_nonpt_0pt1degree_month_$MM.ncf                      CO         2002-2020/1-12/1/0 RF xyz  kg/m2/s    CO     26/211/252/1007        1 50
0 EPA16_SOAP__nonptSOAP          -                                                                                     -          -                  -  -    -          SOAP   26/211/252/1007/280    1 50
0 EPA16_C2H4__nonptETH           $ROOT/NEI2016/v2021-06/2016fh_16j_nonpt_0pt1degree_month_$MM.ncf                      ETH        2002-2020/1-12/1/0 RF xyz  kg/m2/s    C2H4   26/213/254/1007        1 50
0 EPA16_C2H6__nonptETHA          $ROOT/NEI2016/v2021-06/2016fh_16j_nonpt_0pt1degree_month_$MM.ncf                      ETHA       2002-2020/1-12/1/0 RF xyz  kg/m2/s    C2H6   26/217/254/1007        1 50
0 EPA16_EOH__nonptETOH           $ROOT/NEI2016/v2021-06/2016fh_16j_nonpt_0pt1degree_month_$MM.ncf                      ETOH       2002-2020/1-12/1/0 RF xyz  kg/m2/s    EOH    26/213/254/1007        1 50
0 EPA16_CH2O__nonptFORM          $ROOT/NEI2016/v2021-06/2016fh_16j_nonpt_0pt1degree_month_$MM.ncf                      FORM       2002-2020/1-12/1/0 RF xyz  kg/m2/s    CH2O   26/213/254/1007        1 50
0 EPA16_HCl__nonptHCL            $ROOT/NEI2016/v2021-06/2016fh_16j_nonpt_0pt1degree_month_$MM.ncf                      HCL        2016/1-12/1/0      R  xyz  kg/m2/s    HCl    1007                   1 50
0 EPA16_HNO2__nonptHONO          $ROOT/NEI2016/v2021-06/2016fh_16j_nonpt_0pt1degree_month_$MM.ncf                      HONO       2002-2020/1-12/1/0 RF xyz  kg/m2/s    HNO2   25/210/251/1007        1 50
0 EPA16_PRPE__nonptIOLE          $ROOT/NEI2016/v2021-06/2016fh_16j_nonpt_0pt1degree_month_$MM.ncf                      IOLE       2002-2020/1-12/1/0 RF xyz  kg/m2/s    PRPE   26/215/254/1007        1 50
0 EPA16_MEK__nonptKET            $ROOT/NEI2016/v2021-06/2016fh_16j_nonpt_0pt1degree_month_$MM.ncf                      KET        2002-2020/1-12/1/0 RF xyz  kg/m2/s    MEK    26/214/254/1007        1 50
0 EPA16_MOH__nonptMEOH           $ROOT/NEI2016/v2021-06/2016fh_16j_nonpt_0pt1degree_month_$MM.ncf                      MEOH       2002-2020/1-12/1/0 RF xyz  kg/m2/s    MOH    26/213/254/1007        1 50
0 EPA16_NH3__nonptNH3            $ROOT/NEI2016/v2021-06/2016fh_16j_nonpt_0pt1degree_month_$MM.ncf                      NH3        2002-2020/1-12/1/0 RF xyz  kg/m2/s    NH3    26/213/253/1007        1 50
0 EPA16_NO__nonptNO              $ROOT/NEI2016/v2021-06/2016fh_16j_nonpt_0pt1degree_month_$MM.ncf                      NO         2002-2020/1-12/1/0 RF xyz  kg/m2/s    NO     115/25/210/251/1007    1 50
0 EPA16_NO2__nonptNO2            $ROOT/NEI2016/v2021-06/2016fh_16j_nonpt_0pt1degree_month_$MM.ncf                      NO2        2002-2020/1-12/1/0 RF xyz  kg/m2/s    NO2    25/210/251/1007        1 50
0 EPA16_PRPE__nonptOLE           $ROOT/NEI2016/v2021-06/2016fh_16j_nonpt_0pt1degree_month_$MM.ncf                      OLE        2002-2020/1-12/1/0 RF xyz  kg/m2/s    PRPE   26/215/254/1007        1 50
0 EPA16_ALK4__nonptPAR           $ROOT/NEI2016/v2021-06/2016fh_16j_nonpt_0pt1degree_month_$MM.ncf                      PAR        2002-2020/1-12/1/0 RF xyz  kg/m2/s    ALK4   26/212/254/1007        1 50
0 EPA16_BCPI__nonptPEC           $ROOT/NEI2016/v2021-06/2016fh_16j_nonpt_0pt1degree_month_$MM.ncf                      PEC        2002-2020/1-12/1/0 RF xyz  kg/m2/s    BCPI   26/221/256/1007/70     1 50
0 EPA16_BCPO__nonptPEC           $ROOT/NEI2016/v2021-06/2016fh_16j_nonpt_0pt1degree_month_$MM.ncf                      PEC        2002-2020/1-12/1/0 RF xyz  kg/m2/s    BCPO   26/221/256/1007/71     1 50
0 EPA16_HNO4__nonptPNA           $ROOT/NEI2016/v2021-06/2016fh_16j_nonpt_0pt1degree_month_$MM.ncf                      PNA        2002-2020/1-12/1/0 RF xyz  kg/m2/s    HNO4   26/213/251/1007        1 50
0 EPA16_NH4__nonptPNH4           $ROOT/NEI2016/v2021-06/2016fh_16j_nonpt_0pt1degree_month_$MM.ncf                      PNH4       2002-2020/1-12/1/0 RF xyz  kg/m2/s    NH4    26/218/255/1007        1 50
0 EPA16_NIT__nonptPNO3           $ROOT/NEI2016/v2021-06/2016fh_16j_nonpt_0pt1degree_month_$MM.ncf                      PNO3       2002-2020/1-12/1/0 RF xyz  kg/m2/s    NIT    26/218/255/1007        1 50
0 EPA16_OCPI__nonptPOC           $ROOT/NEI2016/v2021-06/2016fh_16j_nonpt_0pt1degree_month_$MM.ncf                      POC        2002-2020/1-12/1/0 RF xyz  kg/m2/s    OCPI   26/222/256/1007/72     1 50
0 EPA16_OCPO__nonptPOC           $ROOT/NEI2016/v2021-06/2016fh_16j_nonpt_0pt1degree_month_$MM.ncf                      POC        2002-2020/1-12/1/0 RF xyz  kg/m2/s    OCPO   26/222/256/1007/73     1 50
0 EPA16_C3H8__nonptPRPA          $ROOT/NEI2016/v2021-06/2016fh_16j_nonpt_0pt1degree_month_$MM.ncf                      PRPA       2002-2020/1-12/1/0 RF xyz  kg/m2/s    C3H8   26/216/254/1007        1 50
0 EPA16_SO4__nonptPSO4           $ROOT/NEI2016/v2021-06/2016fh_16j_nonpt_0pt1degree_month_$MM.ncf                      PSO4       2002-2020/1-12/1/0 RF xyz  kg/m2/s    SO4    26/219/255/1007        1 50
0 EPA16_SO2__nonptSO2            $ROOT/NEI2016/v2021-06/2016fh_16j_nonpt_0pt1degree_month_$MM.ncf                      SO2        2002-2020/1-12/1/0 RF xyz  kg/m2/s    SO2    26/218/255/1007        1 50
0 EPA16_pFe__nonptpFe            -                                                                                     -          -                  -  -    -          pFe    26/218/255/1007/69     1 50
0 EPA16_SO4__nonptSULF           $ROOT/NEI2016/v2021-06/2016fh_16j_nonpt_0pt1degree_month_$MM.ncf                      SULF       2002-2020/1-12/1/0 RF xyz  kg/m2/s    SO4    26/219/255/1007        1 50
0 EPA16_TOLU__nonptTOL           $ROOT/NEI2016/v2021-06/2016fh_16j_nonpt_0pt1degree_month_$MM.ncf                      TOL        2002-2020/1-12/1/0 RF xyz  kg/m2/s    TOLU   26/213/254/1007        1 50
0 EPA16_XYLE__nonptXYLMN         $ROOT/NEI2016/v2021-06/2016fh_16j_nonpt_0pt1degree_month_$MM.ncf                      XYLMN      2002-2020/1-12/1/0 RF xyz  kg/m2/s    XYLE   26/213/254/1007        1 50
0 EPA16_ACET__nonroadACET        $ROOT/NEI2016/v2021-06/2016fh_16j_nonroad_0pt1degree_month_$MM.ncf                    ACET       2002-2020/1-12/1/0 RF xyz  kg/m2/s    ACET   26/213/254/1007        1 50
0 EPA16_MACR__nonroadACROLEIN    $ROOT/NEI2016/v2021-06/2016fh_16j_nonroad_0pt1degree_month_$MM.ncf                    ACROLEIN   2002-2020/1-12/1/0 RF xyz  kg/m2/s    MACR   26/213/254/1007        1 50
0 EPA16_ALD2__nonroadALD2        $ROOT/NEI2016/v2021-06/2016fh_16j_nonroad_0pt1degree_month_$MM.ncf                    ALD2       2002-2020/1-12/1/0 RF xyz  kg/m2/s    ALD2   26/213/254/1007        1 50
0 EPA16_RCHO__nonroadALDX        $ROOT/NEI2016/v2021-06/2016fh_16j_nonroad_0pt1degree_month_$MM.ncf                    ALDX       2002-2020/1-12/1/0 RF xyz  kg/m2/s    RCHO   26/213/254/1007        1 50
0 EPA16_BENZ__nonroadBENZ        $ROOT/NEI2016/v2021-06/2016fh_16j_nonroad_0pt1degree_month_$MM.ncf                    BENZ       2002-2020/1-12/1/0 RF xyz  kg/m2/s    BENZ   26/213/254/1007        1 50
0 EPA16_CO__nonroadCO            $ROOT/NEI2016/v2021-06/2016fh_16j_nonroad_0pt1degree_month_$MM.ncf                    CO         2002-2020/1-12/1/0 RF xyz  kg/m2/s    CO     26/211/252/1007        1 50
0 EPA16_SOAP__nonroadSOAP        -                                                                                     -          -                  -  -    -          SOAP   26/211/252/1007/280    1 50
0 EPA16_C2H4__nonroadETH         $ROOT/NEI2016/v2021-06/2016fh_16j_nonroad_0pt1degree_month_$MM.ncf                    ETH        2002-2020/1-12/1/0 RF xyz  kg/m2/s    C2H4   26/213/254/1007        1 50
0 EPA16_C2H6__nonroadETHA        $ROOT/NEI2016/v2021-06/2016fh_16j_nonroad_0pt1degree_month_$MM.ncf                    ETHA       2002-2020/1-12/1/0 RF xyz  kg/m2/s    C2H6   26/217/254/1007        1 50
0 EPA16_EOH__nonroadETOH         $ROOT/NEI2016/v2021-06/2016fh_16j_nonroad_0pt1degree_month_$MM.ncf                    ETOH       2002-2020/1-12/1/0 RF xyz  kg/m2/s    EOH    26/213/254/1007        1 50
0 EPA16_CH2O__nonroadFORM        $ROOT/NEI2016/v2021-06/2016fh_16j_nonroad_0pt1degree_month_$MM.ncf                    FORM       2002-2020/1-12/1/0 RF xyz  kg/m2/s    CH2O   26/213/254/1007        1 50
0 EPA16_HNO2__nonroadHONO        $ROOT/NEI2016/v2021-06/2016fh_16j_nonroad_0pt1degree_month_$MM.ncf                    HONO       2002-2020/1-12/1/0 RF xyz  kg/m2/s    HNO2   25/210/251/1007        1 50
0 EPA16_PRPE__nonroadIOLE        $ROOT/NEI2016/v2021-06/2016fh_16j_nonroad_0pt1degree_month_$MM.ncf                    IOLE       2002-2020/1-12/1/0 RF xyz  kg/m2/s    PRPE   26/215/254/1007        1 50
0 EPA16_MEK__nonroadKET          $ROOT/NEI2016/v2021-06/2016fh_16j_nonroad_0pt1degree_month_$MM.ncf                    KET        2002-2020/1-12/1/0 RF xyz  kg/m2/s    MEK    26/214/254/1007        1 50
0 EPA16_MOH__nonroadMEOH         $ROOT/NEI2016/v2021-06/2016fh_16j_nonroad_0pt1degree_month_$MM.ncf                    MEOH       2002-2020/1-12/1/0 RF xyz  kg/m2/s    MOH    26/213/254/1007        1 50
0 EPA16_NH3__nonroadNH3          $ROOT/NEI2016/v2021-06/2016fh_16j_nonroad_0pt1degree_month_$MM.ncf                    NH3        2002-2020/1-12/1/0 RF xyz  kg/m2/s    NH3    26/213/253/1007        1 50
0 EPA16_NO__nonroadNO            $ROOT/NEI2016/v2021-06/2016fh_16j_nonroad_0pt1degree_month_$MM.ncf                    NO         2002-2020/1-12/1/0 RF xyz  kg/m2/s    NO     115/25/210/251/1007    1 50
0 EPA16_NO2__nonroadNO2          $ROOT/NEI2016/v2021-06/2016fh_16j_nonroad_0pt1degree_month_$MM.ncf                    NO2        2002-2020/1-12/1/0 RF xyz  kg/m2/s    NO2    25/210/251/1007        1 50
0 EPA16_PRPE__nonroadOLE         $ROOT/NEI2016/v2021-06/2016fh_16j_nonroad_0pt1degree_month_$MM.ncf                    OLE        2002-2020/1-12/1/0 RF xyz  kg/m2/s    PRPE   26/215/254/1007        1 50
0 EPA16_ALK4__nonroadPAR         $ROOT/NEI2016/v2021-06/2016fh_16j_nonroad_0pt1degree_month_$MM.ncf                    PAR        2002-2020/1-12/1/0 RF xyz  kg/m2/s    ALK4   26/212/254/1007        1 50
0 EPA16_BCPI__nonroadPEC         $ROOT/NEI2016/v2021-06/2016fh_16j_nonroad_0pt1degree_month_$MM.ncf                    PEC        2002-2020/1-12/1/0 RF xyz  kg/m2/s    BCPI   26/221/256/1007/70     1 50
0 EPA16_BCPO__nonroadPEC         $ROOT/NEI2016/v2021-06/2016fh_16j_nonroad_0pt1degree_month_$MM.ncf                    PEC        2002-2020/1-12/1/0 RF xyz  kg/m2/s    BCPO   26/221/256/1007/71     1 50
0 EPA16_HNO4__nonroadPNA         $ROOT/NEI2016/v2021-06/2016fh_16j_nonroad_0pt1degree_month_$MM.ncf                    PNA        2002-2020/1-12/1/0 RF xyz  kg/m2/s    HNO4   26/213/251/1007        1 50
0 EPA16_NH4__nonroadPNH4         $ROOT/NEI2016/v2021-06/2016fh_16j_nonroad_0pt1degree_month_$MM.ncf                    PNH4       2002-2020/1-12/1/0 RF xyz  kg/m2/s    NH4    26/218/255/1007        1 50
0 EPA16_NIT__nonroadPNO3         $ROOT/NEI2016/v2021-06/2016fh_16j_nonroad_0pt1degree_month_$MM.ncf                    PNO3       2002-2020/1-12/1/0 RF xyz  kg/m2/s    NIT    26/218/255/1007        1 50
0 EPA16_OCPI__nonroadPOC         $ROOT/NEI2016/v2021-06/2016fh_16j_nonroad_0pt1degree_month_$MM.ncf                    POC        2002-2020/1-12/1/0 RF xyz  kg/m2/s    OCPI   26/222/256/1007/72     1 50
0 EPA16_OCPO__nonroadPOC         $ROOT/NEI2016/v2021-06/2016fh_16j_nonroad_0pt1degree_month_$MM.ncf                    POC        2002-2020/1-12/1/0 RF xyz  kg/m2/s    OCPO   26/222/256/1007/73     1 50
0 EPA16_C3H8__nonroadPRPA        $ROOT/NEI2016/v2021-06/2016fh_16j_nonroad_0pt1degree_month_$MM.ncf                    PRPA       2002-2020/1-12/1/0 RF xyz  kg/m2/s    C3H8   26/216/254/1007        1 50
0 EPA16_SO4__nonroadPSO4         $ROOT/NEI2016/v2021-06/2016fh_16j_nonroad_0pt1degree_month_$MM.ncf                    PSO4       2002-2020/1-12/1/0 RF xyz  kg/m2/s    SO4    26/219/255/1007        1 50
0 EPA16_SO2__nonroadSO2          $ROOT/NEI2016/v2021-06/2016fh_16j_nonroad_0pt1degree_month_$MM.ncf                    SO2        2002-2020/1-12/1/0 RF xyz  kg/m2/s    SO2    26/218/255/1007        1 50
0 EPA16_pFe__nonroadspFe         -                                                                                     -          -                  -  -    -          pFe    26/218/255/1007/69     1 50
0 EPA16_SO4__nonroadSULF         $ROOT/NEI2016/v2021-06/2016fh_16j_nonroad_0pt1degree_month_$MM.ncf                    SULF       2002-2020/1-12/1/0 RF xyz  kg/m2/s    SO4    26/219/255/1007        1 50
0 EPA16_TOLU__nonroadTOL         $ROOT/NEI2016/v2021-06/2016fh_16j_nonroad_0pt1degree_month_$MM.ncf                    TOL        2002-2020/1-12/1/0 RF xyz  kg/m2/s    TOLU   26/213/254/1007        1 50
0 EPA16_XYLE__nonroadXYLMN       $ROOT/NEI2016/v2021-06/2016fh_16j_nonroad_0pt1degree_month_$MM.ncf                    XYLMN      2002-2020/1-12/1/0 RF xyz  kg/m2/s    XYLE   26/213/254/1007        1 50
0 EPA16_ACET__npogACET           $ROOT/NEI2016/v2021-06/2016fh_16j_np_oilgas_0pt1degree_month_$MM.ncf                  ACET       2002-2020/1-12/1/0 RF xyz  kg/m2/s    ACET   26/213/254/1007        1 50
0 EPA16_MACR__npogACROLEIN       $ROOT/NEI2016/v2021-06/2016fh_16j_np_oilgas_0pt1degree_month_$MM.ncf                  ACROLEIN   2002-2020/1-12/1/0 RF xyz  kg/m2/s    MACR   26/213/254/1007        1 50
0 EPA16_ALD2__npogALD2           $ROOT/NEI2016/v2021-06/2016fh_16j_np_oilgas_0pt1degree_month_$MM.ncf                  ALD2       2002-2020/1-12/1/0 RF xyz  kg/m2/s    ALD2   26/213/254/1007        1 50
0 EPA16_RCHO__npogALDX           $ROOT/NEI2016/v2021-06/2016fh_16j_np_oilgas_0pt1degree_month_$MM.ncf                  ALDX       2002-2020/1-12/1/0 RF xyz  kg/m2/s    RCHO   26/213/254/1007        1 50
0 EPA16_BENZ__npogBENZ           $ROOT/NEI2016/v2021-06/2016fh_16j_np_oilgas_0pt1degree_month_$MM.ncf                  BENZ       2002-2020/1-12/1/0 RF xyz  kg/m2/s    BENZ   26/213/254/1007        1 50
0 EPA16_Cl2__npogCL2             $ROOT/NEI2016/v2021-06/2016fh_16j_np_oilgas_0pt1degree_month_$MM.ncf                  CL2        2016/1-12/1/0      R  xyz  kg/m2/s    Cl2    1007                   1 50
0 EPA16_CO__npogCO               $ROOT/NEI2016/v2021-06/2016fh_16j_np_oilgas_0pt1degree_month_$MM.ncf                  CO         2002-2020/1-12/1/0 RF xyz  kg/m2/s    CO     26/211/252/1007        1 50
0 EPA16_SOAP__npogSOAP           -                                                                                     -          -                  -  -    -          SOAP   26/211/252/1007/280    1 50
0 EPA16_C2H4__npogETH            $ROOT/NEI2016/v2021-06/2016fh_16j_np_oilgas_0pt1degree_month_$MM.ncf                  ETH        2002-2020/1-12/1/0 RF xyz  kg/m2/s    C2H4   26/213/254/1007        1 50
0 EPA16_C2H6__npogETHA           $ROOT/NEI2016/v2021-06/2016fh_16j_np_oilgas_0pt1degree_month_$MM.ncf                  ETHA       2002-2020/1-12/1/0 RF xyz  kg/m2/s    C2H6   26/217/254/1007        1 50
0 EPA16_EOH__npogETOH            $ROOT/NEI2016/v2021-06/2016fh_16j_np_oilgas_0pt1degree_month_$MM.ncf                  ETOH       2002-2020/1-12/1/0 RF xyz  kg/m2/s    EOH    26/213/254/1007        1 50
0 EPA16_CH2O__npogFORM           $ROOT/NEI2016/v2021-06/2016fh_16j_np_oilgas_0pt1degree_month_$MM.ncf                  FORM       2002-2020/1-12/1/0 RF xyz  kg/m2/s    CH2O   26/213/254/1007        1 50
0 EPA16_HNO2__npogHONO           $ROOT/NEI2016/v2021-06/2016fh_16j_np_oilgas_0pt1degree_month_$MM.ncf                  HONO       2002-2020/1-12/1/0 RF xyz  kg/m2/s    HNO2   25/210/251/1007        1 50
0 EPA16_PRPE__npogIOLE           $ROOT/NEI2016/v2021-06/2016fh_16j_np_oilgas_0pt1degree_month_$MM.ncf                  IOLE       2002-2020/1-12/1/0 RF xyz  kg/m2/s    PRPE   26/215/254/1007        1 50
0 EPA16_MEK__npogKET             $ROOT/NEI2016/v2021-06/2016fh_16j_np_oilgas_0pt1degree_month_$MM.ncf                  KET        2002-2020/1-12/1/0 RF xyz  kg/m2/s    MEK    26/214/254/1007        1 50
0 EPA16_MOH__npogMEOH            $ROOT/NEI2016/v2021-06/2016fh_16j_np_oilgas_0pt1degree_month_$MM.ncf                  MEOH       2002-2020/1-12/1/0 RF xyz  kg/m2/s    MOH    26/213/254/1007        1 50
0 EPA16_NH3__npogNH3             $ROOT/NEI2016/v2021-06/2016fh_16j_np_oilgas_0pt1degree_month_$MM.ncf                  NH3        2002-2020/1-12/1/0 RF xyz  kg/m2/s    NH3    26/213/253/1007        1 50
0 EPA16_NO__npogNO               $ROOT/NEI2016/v2021-06/2016fh_16j_np_oilgas_0pt1degree_month_$MM.ncf                  NO         2002-2020/1-12/1/0 RF xyz  kg/m2/s    NO     115/25/210/251/1007    1 50
0 EPA16_NO2__npogNO2             $ROOT/NEI2016/v2021-06/2016fh_16j_np_oilgas_0pt1degree_month_$MM.ncf                  NO2        2002-2020/1-12/1/0 RF xyz  kg/m2/s    NO2    25/210/251/1007        1 50
0 EPA16_PRPE__npogOLE            $ROOT/NEI2016/v2021-06/2016fh_16j_np_oilgas_0pt1degree_month_$MM.ncf                  OLE        2002-2020/1-12/1/0 RF xyz  kg/m2/s    PRPE   26/215/254/1007        1 50
0 EPA16_ALK4__npogPAR            $ROOT/NEI2016/v2021-06/2016fh_16j_np_oilgas_0pt1degree_month_$MM.ncf                  PAR        2002-2020/1-12/1/0 RF xyz  kg/m2/s    ALK4   26/212/254/1007        1 50
0 EPA16_BCPI__npogPEC            $ROOT/NEI2016/v2021-06/2016fh_16j_np_oilgas_0pt1degree_month_$MM.ncf                  PEC        2002-2020/1-12/1/0 RF xyz  kg/m2/s    BCPI   26/221/256/1007/70     1 50
0 EPA16_BCPO__npogPEC            $ROOT/NEI2016/v2021-06/2016fh_16j_np_oilgas_0pt1degree_month_$MM.ncf                  PEC        2002-2020/1-12/1/0 RF xyz  kg/m2/s    BCPO   26/221/256/1007/71     1 50
0 EPA16_HNO4__npogPNA            $ROOT/NEI2016/v2021-06/2016fh_16j_np_oilgas_0pt1degree_month_$MM.ncf                  PNA        2002-2020/1-12/1/0 RF xyz  kg/m2/s    HNO4   26/213/251/1007        1 50
0 EPA16_NH4__npogPNH4            $ROOT/NEI2016/v2021-06/2016fh_16j_np_oilgas_0pt1degree_month_$MM.ncf                  PNH4       2002-2020/1-12/1/0 RF xyz  kg/m2/s    NH4    26/218/255/1007        1 50
0 EPA16_NIT__npogPNO3            $ROOT/NEI2016/v2021-06/2016fh_16j_np_oilgas_0pt1degree_month_$MM.ncf                  PNO3       2002-2020/1-12/1/0 RF xyz  kg/m2/s    NIT    26/218/255/1007        1 50
0 EPA16_OCPI__npogPOC            $ROOT/NEI2016/v2021-06/2016fh_16j_np_oilgas_0pt1degree_month_$MM.ncf                  POC        2002-2020/1-12/1/0 RF xyz  kg/m2/s    OCPI   26/222/256/1007/72     1 50
0 EPA16_OCPO__npogPOC            $ROOT/NEI2016/v2021-06/2016fh_16j_np_oilgas_0pt1degree_month_$MM.ncf                  POC        2002-2020/1-12/1/0 RF xyz  kg/m2/s    OCPO   26/222/256/1007/73     1 50
0 EPA16_C3H8__npogPRPA           $ROOT/NEI2016/v2021-06/2016fh_16j_np_oilgas_0pt1degree_month_$MM.ncf                  PRPA       2002-2020/1-12/1/0 RF xyz  kg/m2/s    C3H8   26/216/254/1007        1 50
0 EPA16_SO4__npogPSO4            $ROOT/NEI2016/v2021-06/2016fh_16j_np_oilgas_0pt1degree_month_$MM.ncf                  PSO4       2002-2020/1-12/1/0 RF xyz  kg/m2/s    SO4    26/219/255/1007        1 50
0 EPA16_SO2__npogSO2             $ROOT/NEI2016/v2021-06/2016fh_16j_np_oilgas_0pt1degree_month_$MM.ncf                  SO2        2002-2020/1-12/1/0 RF xyz  kg/m2/s    SO2    26/218/255/1007        1 50
0 EPA16_pFe__npogpFe             -                                                                                     -          -                  -  -    -          pFe    26/218/255/1007/69     1 50
0 EPA16_SO4__npogSULF            $ROOT/NEI2016/v2021-06/2016fh_16j_np_oilgas_0pt1degree_month_$MM.ncf                  SULF       2002-2020/1-12/1/0 RF xyz  kg/m2/s    SO4    26/219/255/1007        1 50
0 EPA16_TOLU__npogTOL            $ROOT/NEI2016/v2021-06/2016fh_16j_np_oilgas_0pt1degree_month_$MM.ncf                  TOL        2002-2020/1-12/1/0 RF xyz  kg/m2/s    TOLU   26/213/254/1007        1 50
0 EPA16_XYLE__npogXYLMN          $ROOT/NEI2016/v2021-06/2016fh_16j_np_oilgas_0pt1degree_month_$MM.ncf                  XYLMN      2002-2020/1-12/1/0 RF xyz  kg/m2/s    XYLE   26/213/254/1007        1 50
0 EPA16_ACET__onroadACET         $ROOT/NEI2016/v2021-06/2016fh_16j_onroad_0pt1degree_month_$MM.ncf                     ACET       2002-2020/1-12/1/0 RF xyz  kg/m2/s    ACET   26/213/254/1007        1 50
0 EPA16_MACR__onroadACROLEIN     $ROOT/NEI2016/v2021-06/2016fh_16j_onroad_0pt1degree_month_$MM.ncf                     ACROLEIN   2002-2020/1-12/1/0 RF xyz  kg/m2/s    MACR   26/213/254/1007        1 50
0 EPA16_ALD2__onroadALD2         $ROOT/NEI2016/v2021-06/2016fh_16j_onroad_0pt1degree_month_$MM.ncf                     ALD2       2002-2020/1-12/1/0 RF xyz  kg/m2/s    ALD2   26/213/254/1007        1 50
0 EPA16_RCHO__onroadALDX         $ROOT/NEI2016/v2021-06/2016fh_16j_onroad_0pt1degree_month_$MM.ncf                     ALDX       2002-2020/1-12/1/0 RF xyz  kg/m2/s    RCHO   26/213/254/1007        1 50
0 EPA16_BENZ__onroadBENZ         $ROOT/NEI2016/v2021-06/2016fh_16j_onroad_0pt1degree_month_$MM.ncf                     BENZ       2002-2020/1-12/1/0 RF xyz  kg/m2/s    BENZ   26/213/254/1007        1 50
0 EPA16_CO__onroadCO             $ROOT/NEI2016/v2021-06/2016fh_16j_onroad_0pt1degree_month_$MM.ncf                     CO         2002-2020/1-12/1/0 RF xyz  kg/m2/s    CO     26/211/252/1007        1 50
0 EPA16_SOAP__onroadSOAP         -                                                                                     -          -                  -  -    -          SOAP   26/211/252/1007/280    1 50
0 EPA16_C2H4__onroadETH          $ROOT/NEI2016/v2021-06/2016fh_16j_onroad_0pt1degree_month_$MM.ncf                     ETH        2002-2020/1-12/1/0 RF xyz  kg/m2/s    C2H4   26/213/254/1007        1 50
0 EPA16_C2H6__onroadETHA         $ROOT/NEI2016/v2021-06/2016fh_16j_onroad_0pt1degree_month_$MM.ncf                     ETHA       2002-2020/1-12/1/0 RF xyz  kg/m2/s    C2H6   26/217/254/1007        1 50
0 EPA16_EOH__onroadETOH          $ROOT/NEI2016/v2021-06/2016fh_16j_onroad_0pt1degree_month_$MM.ncf                     ETOH       2002-2020/1-12/1/0 RF xyz  kg/m2/s    EOH    26/213/254/1007        1 50
0 EPA16_CH2O__onroadFORM         $ROOT/NEI2016/v2021-06/2016fh_16j_onroad_0pt1degree_month_$MM.ncf                     FORM       2002-2020/1-12/1/0 RF xyz  kg/m2/s    CH2O   26/213/254/1007        1 50
0 EPA16_HNO2__onroadHONO         $ROOT/NEI2016/v2021-06/2016fh_16j_onroad_0pt1degree_month_$MM.ncf                     HONO       2002-2020/1-12/1/0 RF xyz  kg/m2/s    HNO2   25/210/251/1007        1 50
0 EPA16_PRPE__onroadIOLE         $ROOT/NEI2016/v2021-06/2016fh_16j_onroad_0pt1degree_month_$MM.ncf                     IOLE       2002-2020/1-12/1/0 RF xyz  kg/m2/s    PRPE   26/215/254/1007        1 50
0 EPA16_MEK__onroadKET           $ROOT/NEI2016/v2021-06/2016fh_16j_onroad_0pt1degree_month_$MM.ncf                     KET        2002-2020/1-12/1/0 RF xyz  kg/m2/s    MEK    26/214/254/1007        1 50
0 EPA16_MOH__onroadMEOH          $ROOT/NEI2016/v2021-06/2016fh_16j_onroad_0pt1degree_month_$MM.ncf                     MEOH       2002-2020/1-12/1/0 RF xyz  kg/m2/s    MOH    26/213/254/1007        1 50
0 EPA16_NH3__onroadNH3           $ROOT/NEI2016/v2021-06/2016fh_16j_onroad_0pt1degree_month_$MM.ncf                     NH3        2002-2020/1-12/1/0 RF xyz  kg/m2/s    NH3    26/213/253/1007        1 50
0 EPA16_NO__onroadNO             $ROOT/NEI2016/v2021-06/2016fh_16j_onroad_0pt1degree_month_$MM.ncf                     NO         2002-2020/1-12/1/0 RF xyz  kg/m2/s    NO     115/25/210/251/1007    1 50
0 EPA16_NO2__onroadNO2           $ROOT/NEI2016/v2021-06/2016fh_16j_onroad_0pt1degree_month_$MM.ncf                     NO2        2002-2020/1-12/1/0 RF xyz  kg/m2/s    NO2    25/210/251/1007        1 50
0 EPA16_PRPE__onroadOLE          $ROOT/NEI2016/v2021-06/2016fh_16j_onroad_0pt1degree_month_$MM.ncf                     OLE        2002-2020/1-12/1/0 RF xyz  kg/m2/s    PRPE   26/215/254/1007        1 50
0 EPA16_ALK4__onroadPAR          $ROOT/NEI2016/v2021-06/2016fh_16j_onroad_0pt1degree_month_$MM.ncf                     PAR        2002-2020/1-12/1/0 RF xyz  kg/m2/s    ALK4   26/212/254/1007        1 50
0 EPA16_BCPI__onroadPEC          $ROOT/NEI2016/v2021-06/2016fh_16j_onroad_0pt1degree_month_$MM.ncf                     PEC        2002-2020/1-12/1/0 RF xyz  kg/m2/s    BCPI   26/221/256/1007/70     1 50
0 EPA16_BCPO__onroadPEC          $ROOT/NEI2016/v2021-06/2016fh_16j_onroad_0pt1degree_month_$MM.ncf                     PEC        2002-2020/1-12/1/0 RF xyz  kg/m2/s    BCPO   26/221/256/1007/71     1 50
0 EPA16_HNO4__onroadPNA          $ROOT/NEI2016/v2021-06/2016fh_16j_onroad_0pt1degree_month_$MM.ncf                     PNA        2002-2020/1-12/1/0 RF xyz  kg/m2/s    HNO4   26/213/251/1007        1 50
0 EPA16_NH4__onroadPNH4          $ROOT/NEI2016/v2021-06/2016fh_16j_onroad_0pt1degree_month_$MM.ncf                     PNH4       2002-2020/1-12/1/0 RF xyz  kg/m2/s    NH4    26/218/255/1007        1 50
0 EPA16_NIT__onroadPNO3          $ROOT/NEI2016/v2021-06/2016fh_16j_onroad_0pt1degree_month_$MM.ncf                     PNO3       2002-2020/1-12/1/0 RF xyz  kg/m2/s    NIT    26/218/255/1007        1 50
0 EPA16_OCPI__onroadPOC          $ROOT/NEI2016/v2021-06/2016fh_16j_onroad_0pt1degree_month_$MM.ncf                     POC        2002-2020/1-12/1/0 RF xyz  kg/m2/s    OCPI   26/222/256/1007/72     1 50
0 EPA16_OCPO__onroadPOC          $ROOT/NEI2016/v2021-06/2016fh_16j_onroad_0pt1degree_month_$MM.ncf                     POC        2002-2020/1-12/1/0 RF xyz  kg/m2/s    OCPO   26/222/256/1007/73     1 50
0 EPA16_C3H8__onroadPRPA         $ROOT/NEI2016/v2021-06/2016fh_16j_onroad_0pt1degree_month_$MM.ncf                     PRPA       2002-2020/1-12/1/0 RF xyz  kg/m2/s    C3H8   26/216/254/1007        1 50
0 EPA16_SO4__onroadPSO4          $ROOT/NEI2016/v2021-06/2016fh_16j_onroad_0pt1degree_month_$MM.ncf                     PSO4       2002-2020/1-12/1/0 RF xyz  kg/m2/s    SO4    26/219/255/1007        1 50
0 EPA16_SO2__onroadSO2           $ROOT/NEI2016/v2021-06/2016fh_16j_onroad_0pt1degree_month_$MM.ncf                     SO2        2002-2020/1-12/1/0 RF xyz  kg/m2/s    SO2    26/218/255/1007        1 50
0 EPA16_pFe__onroadpFe           -                                                                                     -          -                  -  -    -          pFe    26/218/255/1007/69     1 50
0 EPA16_TOLU__onroadTOL          $ROOT/NEI2016/v2021-06/2016fh_16j_onroad_0pt1degree_month_$MM.ncf                     TOL        2002-2020/1-12/1/0 RF xyz  kg/m2/s    TOLU   26/213/254/1007        1 50
0 EPA16_XYLE__onroadXYLMN        $ROOT/NEI2016/v2021-06/2016fh_16j_onroad_0pt1degree_month_$MM.ncf                     XYLMN      2002-2020/1-12/1/0 RF xyz  kg/m2/s    XYLE   26/213/254/1007        1 50
0 EPA16_ACET__onroad_caACET      $ROOT/NEI2016/v2021-06/2016fh_16j_onroad_ca_adj_0pt1degree_month_$MM.ncf              ACET       2002-2020/1-12/1/0 RF xyz  kg/m2/s    ACET   26/213/254/1007        1 50
0 EPA16_MACR__onroad_caACROLEIN  $ROOT/NEI2016/v2021-06/2016fh_16j_onroad_ca_adj_0pt1degree_month_$MM.ncf              ACROLEIN   2002-2020/1-12/1/0 RF xyz  kg/m2/s    MACR   26/213/254/1007        1 50
0 EPA16_ALD2__onroad_caALD2      $ROOT/NEI2016/v2021-06/2016fh_16j_onroad_ca_adj_0pt1degree_month_$MM.ncf              ALD2       2002-2020/1-12/1/0 RF xyz  kg/m2/s    ALD2   26/213/254/1007        1 50
0 EPA16_RCHO__onroad_caALDX      $ROOT/NEI2016/v2021-06/2016fh_16j_onroad_ca_adj_0pt1degree_month_$MM.ncf              ALDX       2002-2020/1-12/1/0 RF xyz  kg/m2/s    RCHO   26/213/254/1007        1 50
0 EPA16_BENZ__onroad_caBENZ      $ROOT/NEI2016/v2021-06/2016fh_16j_onroad_ca_adj_0pt1degree_month_$MM.ncf              BENZ       2002-2020/1-12/1/0 RF xyz  kg/m2/s    BENZ   26/213/254/1007        1 50
0 EPA16_CO__onroad_caCO          $ROOT/NEI2016/v2021-06/2016fh_16j_onroad_ca_adj_0pt1degree_month_$MM.ncf              CO         2002-2020/1-12/1/0 RF xyz  kg/m2/s    CO     26/211/252/1007        1 50
0 EPA16_SOAP_onroad__caSOAP      -                                                                                     -          -                  -  -    -          SOAP   26/211/252/1007/280    1 50
0 EPA16_C2H4__onroad_caETH       $ROOT/NEI2016/v2021-06/2016fh_16j_onroad_ca_adj_0pt1degree_month_$MM.ncf              ETH        2002-2020/1-12/1/0 RF xyz  kg/m2/s    C2H4   26/213/254/1007        1 50
0 EPA16_C2H6__onroad_caETHA      $ROOT/NEI2016/v2021-06/2016fh_16j_onroad_ca_adj_0pt1degree_month_$MM.ncf              ETHA       2002-2020/1-12/1/0 RF xyz  kg/m2/s    C2H6   26/217/254/1007        1 50
0 EPA16_EOH__onroad_caETOH       $ROOT/NEI2016/v2021-06/2016fh_16j_onroad_ca_adj_0pt1degree_month_$MM.ncf              ETOH       2002-2020/1-12/1/0 RF xyz  kg/m2/s    EOH    26/213/254/1007        1 50
0 EPA16_CH2O__onroad_caFORM      $ROOT/NEI2016/v2021-06/2016fh_16j_onroad_ca_adj_0pt1degree_month_$MM.ncf              FORM       2002-2020/1-12/1/0 RF xyz  kg/m2/s    CH2O   26/213/254/1007        1 50
0 EPA16_HNO2__onroad_caHONO      $ROOT/NEI2016/v2021-06/2016fh_16j_onroad_ca_adj_0pt1degree_month_$MM.ncf              HONO       2002-2020/1-12/1/0 RF xyz  kg/m2/s    HNO2   25/210/251/1007        1 50
0 EPA16_PRPE__onroad_caIOLE      $ROOT/NEI2016/v2021-06/2016fh_16j_onroad_ca_adj_0pt1degree_month_$MM.ncf              IOLE       2002-2020/1-12/1/0 RF xyz  kg/m2/s    PRPE   26/215/254/1007        1 50
0 EPA16_MEK__onroad_caKET        $ROOT/NEI2016/v2021-06/2016fh_16j_onroad_ca_adj_0pt1degree_month_$MM.ncf              KET        2002-2020/1-12/1/0 RF xyz  kg/m2/s    MEK    26/214/254/1007        1 50
0 EPA16_MOH__onroad_caMEOH       $ROOT/NEI2016/v2021-06/2016fh_16j_onroad_ca_adj_0pt1degree_month_$MM.ncf              MEOH       2002-2020/1-12/1/0 RF xyz  kg/m2/s    MOH    26/213/254/1007        1 50
0 EPA16_NH3__onroad_caNH3        $ROOT/NEI2016/v2021-06/2016fh_16j_onroad_ca_adj_0pt1degree_month_$MM.ncf              NH3        2002-2020/1-12/1/0 RF xyz  kg/m2/s    NH3    26/213/253/1007        1 50
0 EPA16_NO__onroad_caNO          $ROOT/NEI2016/v2021-06/2016fh_16j_onroad_ca_adj_0pt1degree_month_$MM.ncf              NO         2002-2020/1-12/1/0 RF xyz  kg/m2/s    NO     115/25/210/251/1007    1 50
0 EPA16_NO2__onroad_caNO2        $ROOT/NEI2016/v2021-06/2016fh_16j_onroad_ca_adj_0pt1degree_month_$MM.ncf              NO2        2002-2020/1-12/1/0 RF xyz  kg/m2/s    NO2    25/210/251/1007        1 50
0 EPA16_PRPE__onroad_caOLE       $ROOT/NEI2016/v2021-06/2016fh_16j_onroad_ca_adj_0pt1degree_month_$MM.ncf              OLE        2002-2020/1-12/1/0 RF xyz  kg/m2/s    PRPE   26/215/254/1007        1 50
0 EPA16_ALK4__onroad_caPAR       $ROOT/NEI2016/v2021-06/2016fh_16j_onroad_ca_adj_0pt1degree_month_$MM.ncf              PAR        2002-2020/1-12/1/0 RF xyz  kg/m2/s    ALK4   26/212/254/1007        1 50
0 EPA16_BCPI__onroad_caPEC       $ROOT/NEI2016/v2021-06/2016fh_16j_onroad_ca_adj_0pt1degree_month_$MM.ncf              PEC        2002-2020/1-12/1/0 RF xyz  kg/m2/s    BCPI   26/221/256/1007/70     1 50
0 EPA16_BCPO__onroad_caPEC       $ROOT/NEI2016/v2021-06/2016fh_16j_onroad_ca_adj_0pt1degree_month_$MM.ncf              PEC        2002-2020/1-12/1/0 RF xyz  kg/m2/s    BCPO   26/221/256/1007/71     1 50
0 EPA16_HNO4__onroad_caPNA       $ROOT/NEI2016/v2021-06/2016fh_16j_onroad_ca_adj_0pt1degree_month_$MM.ncf              PNA        2002-2020/1-12/1/0 RF xyz  kg/m2/s    HNO4   26/213/251/1007        1 50
0 EPA16_NH4__onroad_caPNH4       $ROOT/NEI2016/v2021-06/2016fh_16j_onroad_ca_adj_0pt1degree_month_$MM.ncf              PNH4       2002-2020/1-12/1/0 RF xyz  kg/m2/s    NH4    26/218/255/1007        1 50
0 EPA16_NIT__onroad_caPNO3       $ROOT/NEI2016/v2021-06/2016fh_16j_onroad_ca_adj_0pt1degree_month_$MM.ncf              PNO3       2002-2020/1-12/1/0 RF xyz  kg/m2/s    NIT    26/218/255/1007        1 50
0 EPA16_OCPI__onroad_caPOC       $ROOT/NEI2016/v2021-06/2016fh_16j_onroad_ca_adj_0pt1degree_month_$MM.ncf              POC        2002-2020/1-12/1/0 RF xyz  kg/m2/s    OCPI   26/222/256/1007/72     1 50
0 EPA16_OCPO__onroad_caPOC       $ROOT/NEI2016/v2021-06/2016fh_16j_onroad_ca_adj_0pt1degree_month_$MM.ncf              POC        2002-2020/1-12/1/0 RF xyz  kg/m2/s    OCPO   26/222/256/1007/73     1 50
0 EPA16_C3H8__onroad_caPRPA      $ROOT/NEI2016/v2021-06/2016fh_16j_onroad_ca_adj_0pt1degree_month_$MM.ncf              PRPA       2002-2020/1-12/1/0 RF xyz  kg/m2/s    C3H8   26/216/254/1007        1 50
0 EPA16_SO4__onroad_caPSO4       $ROOT/NEI2016/v2021-06/2016fh_16j_onroad_ca_adj_0pt1degree_month_$MM.ncf              PSO4       2002-2020/1-12/1/0 RF xyz  kg/m2/s    SO4    26/219/255/1007        1 50
0 EPA16_SO2__onroad_caSO2        $ROOT/NEI2016/v2021-06/2016fh_16j_onroad_ca_adj_0pt1degree_month_$MM.ncf              SO2        2002-2020/1-12/1/0 RF xyz  kg/m2/s    SO2    26/218/255/1007        1 50
0 EPA16_pFe__onroad_capFe        -                                                                                     -          -                  -  -    -          pFe    26/218/255/1007/69     1 50
0 EPA16_TOLU__onroad_caTOL       $ROOT/NEI2016/v2021-06/2016fh_16j_onroad_ca_adj_0pt1degree_month_$MM.ncf              TOL        2002-2020/1-12/1/0 RF xyz  kg/m2/s    TOLU   26/213/254/1007        1 50
0 EPA16_XYLE__onroad_caXYLMN     $ROOT/NEI2016/v2021-06/2016fh_16j_onroad_ca_adj_0pt1degree_month_$MM.ncf              XYLMN      2002-2020/1-12/1/0 RF xyz  kg/m2/s    XYLE   26/213/254/1007        1 50
0 EPA16_ACET__railACET           $ROOT/NEI2016/v2021-06/2016fh_16j_rail_0pt1degree_month_$MM.ncf                       ACET       2002-2020/1-12/1/0 RF xyz  kg/m2/s    ACET   26/213/254/1007        1 50
0 EPA16_MACR__railACROLEIN       $ROOT/NEI2016/v2021-06/2016fh_16j_rail_0pt1degree_month_$MM.ncf                       ACROLEIN   2002-2020/1-12/1/0 RF xyz  kg/m2/s    MACR   26/213/254/1007        1 50
0 EPA16_ALD2__railALD2           $ROOT/NEI2016/v2021-06/2016fh_16j_rail_0pt1degree_month_$MM.ncf                       ALD2       2002-2020/1-12/1/0 RF xyz  kg/m2/s    ALD2   26/213/254/1007        1 50
0 EPA16_RCHO__railALDX           $ROOT/NEI2016/v2021-06/2016fh_16j_rail_0pt1degree_month_$MM.ncf                       ALDX       2002-2020/1-12/1/0 RF xyz  kg/m2/s    RCHO   26/213/254/1007        1 50
0 EPA16_BENZ__railBENZ           $ROOT/NEI2016/v2021-06/2016fh_16j_rail_0pt1degree_month_$MM.ncf                       BENZ       2002-2020/1-12/1/0 RF xyz  kg/m2/s    BENZ   26/213/254/1007        1 50
0 EPA16_CO__railCO               $ROOT/NEI2016/v2021-06/2016fh_16j_rail_0pt1degree_month_$MM.ncf                       CO         2002-2020/1-12/1/0 RF xyz  kg/m2/s    CO     26/211/252/1007        1 50
0 EPA16_SOAP__railSOAP           -                                                                                     -          -                  -  -    -          SOAP   26/211/252/1007/280    1 50
0 EPA16_C2H4__railETH            $ROOT/NEI2016/v2021-06/2016fh_16j_rail_0pt1degree_month_$MM.ncf                       ETH        2002-2020/1-12/1/0 RF xyz  kg/m2/s    C2H4   26/213/254/1007        1 50
0 EPA16_C2H6__railETHA           $ROOT/NEI2016/v2021-06/2016fh_16j_rail_0pt1degree_month_$MM.ncf                       ETHA       2002-2020/1-12/1/0 RF xyz  kg/m2/s    C2H6   26/217/254/1007        1 50
0 EPA16_EOH__railETOH            $ROOT/NEI2016/v2021-06/2016fh_16j_rail_0pt1degree_month_$MM.ncf                       ETOH       2002-2020/1-12/1/0 RF xyz  kg/m2/s    EOH    26/213/254/1007        1 50
0 EPA16_CH2O__railFORM           $ROOT/NEI2016/v2021-06/2016fh_16j_rail_0pt1degree_month_$MM.ncf                       FORM       2002-2020/1-12/1/0 RF xyz  kg/m2/s    CH2O   26/213/254/1007        1 50
0 EPA16_HNO2__railHONO           $ROOT/NEI2016/v2021-06/2016fh_16j_rail_0pt1degree_month_$MM.ncf                       HONO       2002-2020/1-12/1/0 RF xyz  kg/m2/s    HNO2   25/210/251/1007        1 50
0 EPA16_PRPE__railIOLE           $ROOT/NEI2016/v2021-06/2016fh_16j_rail_0pt1degree_month_$MM.ncf                       IOLE       2002-2020/1-12/1/0 RF xyz  kg/m2/s    PRPE   26/215/254/1007        1 50
0 EPA16_MEK__railKET             $ROOT/NEI2016/v2021-06/2016fh_16j_rail_0pt1degree_month_$MM.ncf                       KET        2002-2020/1-12/1/0 RF xyz  kg/m2/s    MEK    26/214/254/1007        1 50
0 EPA16_MOH__railMEOH            $ROOT/NEI2016/v2021-06/2016fh_16j_rail_0pt1degree_month_$MM.ncf                       MEOH       2002-2020/1-12/1/0 RF xyz  kg/m2/s    MOH    26/213/254/1007        1 50
0 EPA16_NH3__railNH3             $ROOT/NEI2016/v2021-06/2016fh_16j_rail_0pt1degree_month_$MM.ncf                       NH3        2002-2020/1-12/1/0 RF xyz  kg/m2/s    NH3    26/213/253/1007        1 50
0 EPA16_NO__railNO               $ROOT/NEI2016/v2021-06/2016fh_16j_rail_0pt1degree_month_$MM.ncf                       NO         2002-2020/1-12/1/0 RF xyz  kg/m2/s    NO     115/25/210/251/1007    1 50
0 EPA16_NO2__railNO2             $ROOT/NEI2016/v2021-06/2016fh_16j_rail_0pt1degree_month_$MM.ncf                       NO2        2002-2020/1-12/1/0 RF xyz  kg/m2/s    NO2    25/210/251/1007        1 50
0 EPA16_PRPE__railOLE            $ROOT/NEI2016/v2021-06/2016fh_16j_rail_0pt1degree_month_$MM.ncf                       OLE        2002-2020/1-12/1/0 RF xyz  kg/m2/s    PRPE   26/215/254/1007        1 50
0 EPA16_ALK4__railPAR            $ROOT/NEI2016/v2021-06/2016fh_16j_rail_0pt1degree_month_$MM.ncf                       PAR        2002-2020/1-12/1/0 RF xyz  kg/m2/s    ALK4   26/212/254/1007        1 50
0 EPA16_BCPI__railPEC            $ROOT/NEI2016/v2021-06/2016fh_16j_rail_0pt1degree_month_$MM.ncf                       PEC        2002-2020/1-12/1/0 RF xyz  kg/m2/s    BCPI   26/221/256/1007/70     1 50
0 EPA16_BCPO__railPEC            $ROOT/NEI2016/v2021-06/2016fh_16j_rail_0pt1degree_month_$MM.ncf                       PEC        2002-2020/1-12/1/0 RF xyz  kg/m2/s    BCPO   26/221/256/1007/71     1 50
0 EPA16_HNO4__railPNA            $ROOT/NEI2016/v2021-06/2016fh_16j_rail_0pt1degree_month_$MM.ncf                       PNA        2002-2020/1-12/1/0 RF xyz  kg/m2/s    HNO4   26/213/251/1007        1 50
0 EPA16_NH4__railPNH4            $ROOT/NEI2016/v2021-06/2016fh_16j_rail_0pt1degree_month_$MM.ncf                       PNH4       2002-2020/1-12/1/0 RF xyz  kg/m2/s    NH4    26/218/255/1007        1 50
0 EPA16_NIT__railPNO3            $ROOT/NEI2016/v2021-06/2016fh_16j_rail_0pt1degree_month_$MM.ncf                       PNO3       2002-2020/1-12/1/0 RF xyz  kg/m2/s    NIT    26/218/255/1007        1 50
0 EPA16_OCPI__railPOC            $ROOT/NEI2016/v2021-06/2016fh_16j_rail_0pt1degree_month_$MM.ncf                       POC        2002-2020/1-12/1/0 RF xyz  kg/m2/s    OCPI   26/222/256/1007/72     1 50
0 EPA16_OCPO__railPOC            $ROOT/NEI2016/v2021-06/2016fh_16j_rail_0pt1degree_month_$MM.ncf                       POC        2002-2020/1-12/1/0 RF xyz  kg/m2/s    OCPO   26/222/256/1007/73     1 50
0 EPA16_C3H8__railPRPA           $ROOT/NEI2016/v2021-06/2016fh_16j_rail_0pt1degree_month_$MM.ncf                       PRPA       2002-2020/1-12/1/0 RF xyz  kg/m2/s    C3H8   26/216/254/1007        1 50
0 EPA16_SO4__railPSO4            $ROOT/NEI2016/v2021-06/2016fh_16j_rail_0pt1degree_month_$MM.ncf                       PSO4       2002-2020/1-12/1/0 RF xyz  kg/m2/s    SO4    26/219/255/1007        1 50
0 EPA16_SO2__railSO2             $ROOT/NEI2016/v2021-06/2016fh_16j_rail_0pt1degree_month_$MM.ncf                       SO2        2002-2020/1-12/1/0 RF xyz  kg/m2/s    SO2    26/218/255/1007        1 50
0 EPA16_pFe__railpFe             -                                                                                     -          -                  -  -    -          pFe    26/218/255/1007/69     1 50
0 EPA16_SO4__railSULF            $ROOT/NEI2016/v2021-06/2016fh_16j_rail_0pt1degree_month_$MM.ncf                       SULF       2002-2020/1-12/1/0 RF xyz  kg/m2/s    SO4    26/219/255/1007        1 50
0 EPA16_TOLU__railTOL            $ROOT/NEI2016/v2021-06/2016fh_16j_rail_0pt1degree_month_$MM.ncf                       TOL        2002-2020/1-12/1/0 RF xyz  kg/m2/s    TOLU   26/213/254/1007        1 50
0 EPA16_XYLE__railXYLMN          $ROOT/NEI2016/v2021-06/2016fh_16j_rail_0pt1degree_month_$MM.ncf                       XYLMN      2002-2020/1-12/1/0 RF xyz  kg/m2/s    XYLE   26/213/254/1007        1 50
0 EPA16_ACET__rwcACET            $ROOT/NEI2016/v2021-06/2016fh_16j_rwc_0pt1degree_month_$MM.ncf                        ACET       2002-2020/1-12/1/0 RF xyz  kg/m2/s    ACET   26/213/254/1007        1 50
0 EPA16_MACR__rwcACROLEIN        $ROOT/NEI2016/v2021-06/2016fh_16j_rwc_0pt1degree_month_$MM.ncf                        ACROLEIN   2002-2020/1-12/1/0 RF xyz  kg/m2/s    MACR   26/213/254/1007        1 50
0 EPA16_ALD2__rwcALD2            $ROOT/NEI2016/v2021-06/2016fh_16j_rwc_0pt1degree_month_$MM.ncf                        ALD2       2002-2020/1-12/1/0 RF xyz  kg/m2/s    ALD2   26/213/254/1007        1 50
0 EPA16_RCHO__rwcALDX            $ROOT/NEI2016/v2021-06/2016fh_16j_rwc_0pt1degree_month_$MM.ncf                        ALDX       2002-2020/1-12/1/0 RF xyz  kg/m2/s    RCHO   26/213/254/1007        1 50
0 EPA16_BENZ__rwcBENZ            $ROOT/NEI2016/v2021-06/2016fh_16j_rwc_0pt1degree_month_$MM.ncf                        BENZ       2002-2020/1-12/1/0 RF xyz  kg/m2/s    BENZ   26/213/254/1007        1 50
0 EPA16_Cl2__rwcCL2              $ROOT/NEI2016/v2021-06/2016fh_16j_rwc_0pt1degree_month_$MM.ncf                        CL2        2016/1-12/1/0      R  xyz  kg/m2/s    Cl2    1007                   1 50
0 EPA16_CO__rwcCO                $ROOT/NEI2016/v2021-06/2016fh_16j_rwc_0pt1degree_month_$MM.ncf                        CO         2002-2020/1-12/1/0 RF xyz  kg/m2/s    CO     26/211/252/1007        1 50
0 EPA16_SOAP__rwcSOAP            -                                                                                     -          -                  -  -    -          SOAP   26/211/252/1007/280    1 50
0 EPA16_C2H4__rwcETH             $ROOT/NEI2016/v2021-06/2016fh_16j_rwc_0pt1degree_month_$MM.ncf                        ETH        2002-2020/1-12/1/0 RF xyz  kg/m2/s    C2H4   26/213/254/1007        1 50
0 EPA16_C2H6__rwcETHA            $ROOT/NEI2016/v2021-06/2016fh_16j_rwc_0pt1degree_month_$MM.ncf                        ETHA       2002-2020/1-12/1/0 RF xyz  kg/m2/s    C2H6   26/217/254/1007        1 50
0 EPA16_EOH__rwcETOH             $ROOT/NEI2016/v2021-06/2016fh_16j_rwc_0pt1degree_month_$MM.ncf                        ETOH       2002-2020/1-12/1/0 RF xyz  kg/m2/s    EOH    26/213/254/1007        1 50
0 EPA16_CH2O__rwcFORM            $ROOT/NEI2016/v2021-06/2016fh_16j_rwc_0pt1degree_month_$MM.ncf                        FORM       2002-2020/1-12/1/0 RF xyz  kg/m2/s    CH2O   26/213/254/1007        1 50
0 EPA16_HNO2__rwcHONO            $ROOT/NEI2016/v2021-06/2016fh_16j_rwc_0pt1degree_month_$MM.ncf                        HONO       2002-2020/1-12/1/0 RF xyz  kg/m2/s    HNO2   25/210/251/1007        1 50
0 EPA16_PRPE__rwcIOLE            $ROOT/NEI2016/v2021-06/2016fh_16j_rwc_0pt1degree_month_$MM.ncf                        IOLE       2002-2020/1-12/1/0 RF xyz  kg/m2/s    PRPE   26/215/254/1007        1 50
0 EPA16_MEK__rwcKET              $ROOT/NEI2016/v2021-06/2016fh_16j_rwc_0pt1degree_month_$MM.ncf                        KET        2002-2020/1-12/1/0 RF xyz  kg/m2/s    MEK    26/214/254/1007        1 50
0 EPA16_MOH__rwcMEOH             $ROOT/NEI2016/v2021-06/2016fh_16j_rwc_0pt1degree_month_$MM.ncf                        MEOH       2002-2020/1-12/1/0 RF xyz  kg/m2/s    MOH    26/213/254/1007        1 50
0 EPA16_NH3__rwcNH3              $ROOT/NEI2016/v2021-06/2016fh_16j_rwc_0pt1degree_month_$MM.ncf                        NH3        2002-2020/1-12/1/0 RF xyz  kg/m2/s    NH3    26/213/253/1007        1 50
0 EPA16_NO__rwcNO                $ROOT/NEI2016/v2021-06/2016fh_16j_rwc_0pt1degree_month_$MM.ncf                        NO         2002-2020/1-12/1/0 RF xyz  kg/m2/s    NO     115/25/210/251/1007    1 50
0 EPA16_NO2__rwcNO2              $ROOT/NEI2016/v2021-06/2016fh_16j_rwc_0pt1degree_month_$MM.ncf                        NO2        2002-2020/1-12/1/0 RF xyz  kg/m2/s    NO2    25/210/251/1007        1 50
0 EPA16_PRPE__rwcOLE             $ROOT/NEI2016/v2021-06/2016fh_16j_rwc_0pt1degree_month_$MM.ncf                        OLE        2002-2020/1-12/1/0 RF xyz  kg/m2/s    PRPE   26/215/254/1007        1 50
0 EPA16_ALK4__rwcPAR             $ROOT/NEI2016/v2021-06/2016fh_16j_rwc_0pt1degree_month_$MM.ncf                        PAR        2002-2020/1-12/1/0 RF xyz  kg/m2/s    ALK4   26/212/254/1007        1 50
0 EPA16_BCPI__rwcPEC             $ROOT/NEI2016/v2021-06/2016fh_16j_rwc_0pt1degree_month_$MM.ncf                        PEC        2002-2020/1-12/1/0 RF xyz  kg/m2/s    BCPI   26/221/256/1007/70     1 50
0 EPA16_BCPO__rwcPEC             $ROOT/NEI2016/v2021-06/2016fh_16j_rwc_0pt1degree_month_$MM.ncf                        PEC        2002-2020/1-12/1/0 RF xyz  kg/m2/s    BCPO   26/221/256/1007/71     1 50
0 EPA16_HNO4__rwcPNA             $ROOT/NEI2016/v2021-06/2016fh_16j_rwc_0pt1degree_month_$MM.ncf                        PNA        2002-2020/1-12/1/0 RF xyz  kg/m2/s    HNO4   26/213/251/1007        1 50
0 EPA16_NH4__rwcPNH4             $ROOT/NEI2016/v2021-06/2016fh_16j_rwc_0pt1degree_month_$MM.ncf                        PNH4       2002-2020/1-12/1/0 RF xyz  kg/m2/s    NH4    26/218/255/1007        1 50
0 EPA16_NIT__rwcPNO3             $ROOT/NEI2016/v2021-06/2016fh_16j_rwc_0pt1degree_month_$MM.ncf                        PNO3       2002-2020/1-12/1/0 RF xyz  kg/m2/s    NIT    26/218/255/1007        1 50
0 EPA16_OCPI__rwcPOC             $ROOT/NEI2016/v2021-06/2016fh_16j_rwc_0pt1degree_month_$MM.ncf                        POC        2002-2020/1-12/1/0 RF xyz  kg/m2/s    OCPI   26/222/256/1007/72     1 50
0 EPA16_OCPO__rwcPOC             $ROOT/NEI2016/v2021-06/2016fh_16j_rwc_0pt1degree_month_$MM.ncf                        POC        2002-2020/1-12/1/0 RF xyz  kg/m2/s    OCPO   26/222/256/1007/73     1 50
0 EPA16_C3H8__rwcPRPA            $ROOT/NEI2016/v2021-06/2016fh_16j_rwc_0pt1degree_month_$MM.ncf                        PRPA       2002-2020/1-12/1/0 RF xyz  kg/m2/s    C3H8   26/216/254/1007        1 50
0 EPA16_SO4__rwcPSO4             $ROOT/NEI2016/v2021-06/2016fh_16j_rwc_0pt1degree_month_$MM.ncf                        PSO4       2002-2020/1-12/1/0 RF xyz  kg/m2/s    SO4    26/219/255/1007        1 50
0 EPA16_SO2__rwcSO2              $ROOT/NEI2016/v2021-06/2016fh_16j_rwc_0pt1degree_month_$MM.ncf                        SO2        2002-2020/1-12/1/0 RF xyz  kg/m2/s    SO2    26/218/255/1007        1 50
0 EPA16_pFe__rwcpFe              -                                                                                     -          -                  -  -    -          pFe    26/218/255/1007/69     1 50
0 EPA16_SO4__rwcSULF             $ROOT/NEI2016/v2021-06/2016fh_16j_rwc_0pt1degree_month_$MM.ncf                        SULF       2002-2020/1-12/1/0 RF xyz  kg/m2/s    SO4    26/219/255/1007        1 50
0 EPA16_TOLU__rwcTOL             $ROOT/NEI2016/v2021-06/2016fh_16j_rwc_0pt1degree_month_$MM.ncf                        TOL        2002-2020/1-12/1/0 RF xyz  kg/m2/s    TOLU   26/213/254/1007        1 50
0 EPA16_XYLE__rwcXYLMN           $ROOT/NEI2016/v2021-06/2016fh_16j_rwc_0pt1degree_month_$MM.ncf                        XYLMN      2002-2020/1-12/1/0 RF xyz  kg/m2/s    XYLE   26/213/254/1007        1 50
0 EPA16_ACET__c1c2ACET           $ROOT/NEI2016/v2021-06/2016fh_16j_emln_cmv_c1c2_12_0pt1degree_3D_month_$MM.ncf        ACET       2002-2020/1-12/1/0 RF xyz  kg/m2/s    ACET   26/213/254/1007        1 50
0 EPA16_ALD2__c1c2ALD2           $ROOT/NEI2016/v2021-06/2016fh_16j_emln_cmv_c1c2_12_0pt1degree_3D_month_$MM.ncf        ALD2       2002-2020/1-12/1/0 RF xyz  kg/m2/s    ALD2   26/213/254/1007        1 50
0 EPA16_RCHO__c1c2ALDX           $ROOT/NEI2016/v2021-06/2016fh_16j_emln_cmv_c1c2_12_0pt1degree_3D_month_$MM.ncf        ALDX       2002-2020/1-12/1/0 RF xyz  kg/m2/s    RCHO   26/213/254/1007        1 50
0 EPA16_BENZ__c1c2BENZ           $ROOT/NEI2016/v2021-06/2016fh_16j_emln_cmv_c1c2_12_0pt1degree_3D_month_$MM.ncf        BENZ       2002-2020/1-12/1/0 RF xyz  kg/m2/s    BENZ   26/213/254/1007        1 50
0 EPA16_CO__c1c2CO               $ROOT/NEI2016/v2021-06/2016fh_16j_emln_cmv_c1c2_12_0pt1degree_3D_month_$MM.ncf        CO         2002-2020/1-12/1/0 RF xyz  kg/m2/s    CO     26/211/252/1007        1 50
0 EPA16_SOAP__clc2SOAP           -                                                                                     -          -                  -  -    -          SOAP   26/211/252/1007/280    1 50
0 EPA16_C2H4__c1c2ETH            $ROOT/NEI2016/v2021-06/2016fh_16j_emln_cmv_c1c2_12_0pt1degree_3D_month_$MM.ncf        ETH        2002-2020/1-12/1/0 RF xyz  kg/m2/s    C2H4   26/213/254/1007        1 50
0 EPA16_C2H6__c1c2ETHA           $ROOT/NEI2016/v2021-06/2016fh_16j_emln_cmv_c1c2_12_0pt1degree_3D_month_$MM.ncf        ETHA       2002-2020/1-12/1/0 RF xyz  kg/m2/s    C2H6   26/217/254/1007        1 50
0 EPA16_EOH__c1c2ETOH            $ROOT/NEI2016/v2021-06/2016fh_16j_emln_cmv_c1c2_12_0pt1degree_3D_month_$MM.ncf        ETOH       2002-2020/1-12/1/0 RF xyz  kg/m2/s    EOH    26/213/254/1007        1 50
0 EPA16_CH2O__c1c2FORM           $ROOT/NEI2016/v2021-06/2016fh_16j_emln_cmv_c1c2_12_0pt1degree_3D_month_$MM.ncf        FORM       2002-2020/1-12/1/0 RF xyz  kg/m2/s    CH2O   26/213/254/1007        1 50
0 EPA16_HNO2__c1c2HONO           $ROOT/NEI2016/v2021-06/2016fh_16j_emln_cmv_c1c2_12_0pt1degree_3D_month_$MM.ncf        HONO       2002-2020/1-12/1/0 RF xyz  kg/m2/s    HNO2   25/210/251/1007        1 50
0 EPA16_PRPE__c1c2IOLE           $ROOT/NEI2016/v2021-06/2016fh_16j_emln_cmv_c1c2_12_0pt1degree_3D_month_$MM.ncf        IOLE       2002-2020/1-12/1/0 RF xyz  kg/m2/s    PRPE   26/215/254/1007        1 50
0 EPA16_MEK__c1c2KET             $ROOT/NEI2016/v2021-06/2016fh_16j_emln_cmv_c1c2_12_0pt1degree_3D_month_$MM.ncf        KET        2002-2020/1-12/1/0 RF xyz  kg/m2/s    MEK    26/214/254/1007        1 50
0 EPA16_MOH__c1c2MEOH            $ROOT/NEI2016/v2021-06/2016fh_16j_emln_cmv_c1c2_12_0pt1degree_3D_month_$MM.ncf        MEOH       2002-2020/1-12/1/0 RF xyz  kg/m2/s    MOH    26/213/254/1007        1 50
0 EPA16_NH3__c1c2NH3             $ROOT/NEI2016/v2021-06/2016fh_16j_emln_cmv_c1c2_12_0pt1degree_3D_month_$MM.ncf        NH3        2002-2020/1-12/1/0 RF xyz  kg/m2/s    NH3    26/213/253/1007        1 50
0 EPA16_NO__c1c2NO               $ROOT/NEI2016/v2021-06/2016fh_16j_emln_cmv_c1c2_12_0pt1degree_3D_month_$MM.ncf        NO         2002-2020/1-12/1/0 RF xyz  kg/m2/s    NO     115/25/210/251/1007    1 50
0 EPA16_NO2__c1c2NO2             $ROOT/NEI2016/v2021-06/2016fh_16j_emln_cmv_c1c2_12_0pt1degree_3D_month_$MM.ncf        NO2        2002-2020/1-12/1/0 RF xyz  kg/m2/s    NO2    25/210/251/1007        1 50
0 EPA16_PRPE__c1c2OLE            $ROOT/NEI2016/v2021-06/2016fh_16j_emln_cmv_c1c2_12_0pt1degree_3D_month_$MM.ncf        OLE        2002-2020/1-12/1/0 RF xyz  kg/m2/s    PRPE   26/215/254/1007        1 50
0 EPA16_ALK4__c1c2PAR            $ROOT/NEI2016/v2021-06/2016fh_16j_emln_cmv_c1c2_12_0pt1degree_3D_month_$MM.ncf        PAR        2002-2020/1-12/1/0 RF xyz  kg/m2/s    ALK4   26/212/254/1007        1 50
0 EPA16_BCPI__c1c2PEC            $ROOT/NEI2016/v2021-06/2016fh_16j_emln_cmv_c1c2_12_0pt1degree_3D_month_$MM.ncf        PEC        2002-2020/1-12/1/0 RF xyz  kg/m2/s    BCPI   26/221/256/1007/70     1 50
0 EPA16_BCPO__c1c2PEC            $ROOT/NEI2016/v2021-06/2016fh_16j_emln_cmv_c1c2_12_0pt1degree_3D_month_$MM.ncf        PEC        2002-2020/1-12/1/0 RF xyz  kg/m2/s    BCPO   26/221/256/1007/71     1 50
0 EPA16_HNO4__c1c2PNA            $ROOT/NEI2016/v2021-06/2016fh_16j_emln_cmv_c1c2_12_0pt1degree_3D_month_$MM.ncf        PNA        2002-2020/1-12/1/0 RF xyz  kg/m2/s    HNO4   26/213/251/1007        1 50
0 EPA16_NH4__c1c2PNH4            $ROOT/NEI2016/v2021-06/2016fh_16j_emln_cmv_c1c2_12_0pt1degree_3D_month_$MM.ncf        PNH4       2002-2020/1-12/1/0 RF xyz  kg/m2/s    NH4    26/218/255/1007        1 50
0 EPA16_NIT__c1c2PNO3            $ROOT/NEI2016/v2021-06/2016fh_16j_emln_cmv_c1c2_12_0pt1degree_3D_month_$MM.ncf        PNO3       2002-2020/1-12/1/0 RF xyz  kg/m2/s    NIT    26/218/255/1007        1 50
0 EPA16_OCPI__c1c2POC            $ROOT/NEI2016/v2021-06/2016fh_16j_emln_cmv_c1c2_12_0pt1degree_3D_month_$MM.ncf        POC        2002-2020/1-12/1/0 RF xyz  kg/m2/s    OCPI   26/222/256/1007/72     1 50
0 EPA16_OCPO__c1c2POC            $ROOT/NEI2016/v2021-06/2016fh_16j_emln_cmv_c1c2_12_0pt1degree_3D_month_$MM.ncf        POC        2002-2020/1-12/1/0 RF xyz  kg/m2/s    OCPO   26/222/256/1007/73     1 50
0 EPA16_C3H8__c1c2PRPA           $ROOT/NEI2016/v2021-06/2016fh_16j_emln_cmv_c1c2_12_0pt1degree_3D_month_$MM.ncf        PRPA       2002-2020/1-12/1/0 RF xyz  kg/m2/s    C3H8   26/216/254/1007        1 50
0 EPA16_SO4__c1c2PSO4            $ROOT/NEI2016/v2021-06/2016fh_16j_emln_cmv_c1c2_12_0pt1degree_3D_month_$MM.ncf        PSO4       2002-2020/1-12/1/0 RF xyz  kg/m2/s    SO4    26/219/255/1007        1 50
0 EPA16_SO2__c1c2SO2             $ROOT/NEI2016/v2021-06/2016fh_16j_emln_cmv_c1c2_12_0pt1degree_3D_month_$MM.ncf        SO2        2002-2020/1-12/1/0 RF xyz  kg/m2/s    SO2    26/218/255/1007        1 50
0 EPA16_pFe__clcpFe              -                                                                                     -          -                  -  -    -          pFe    26/218/255/1007/69     1 50
0 EPA16_SO4__c1c2SULF            $ROOT/NEI2016/v2021-06/2016fh_16j_emln_cmv_c1c2_12_0pt1degree_3D_month_$MM.ncf        SULF       2002-2020/1-12/1/0 RF xyz  kg/m2/s    SO4    26/219/255/1007        1 50
0 EPA16_TOLU__c1c2TOL            $ROOT/NEI2016/v2021-06/2016fh_16j_emln_cmv_c1c2_12_0pt1degree_3D_month_$MM.ncf        TOL        2002-2020/1-12/1/0 RF xyz  kg/m2/s    TOLU   26/213/254/1007        1 50
0 EPA16_XYLE__c1c2XYLMN          $ROOT/NEI2016/v2021-06/2016fh_16j_emln_cmv_c1c2_12_0pt1degree_3D_month_$MM.ncf        XYLMN      2002-2020/1-12/1/0 RF xyz  kg/m2/s    XYLE   26/213/254/1007        1 50
0 EPA16_ACET__c3ACET             $ROOT/NEI2016/v2021-06/2016fh_16j_emln_cmv_c3_12_0pt1degree_3D_month_$MM.ncf          ACET       2002-2020/1-12/1/0 RF xyz  kg/m2/s    ACET   26/213/254/1007        1 50
0 EPA16_ALD2__c3ALD2             $ROOT/NEI2016/v2021-06/2016fh_16j_emln_cmv_c3_12_0pt1degree_3D_month_$MM.ncf          ALD2       2002-2020/1-12/1/0 RF xyz  kg/m2/s    ALD2   26/213/254/1007        1 50
0 EPA16_RCHO__c3ALDX             $ROOT/NEI2016/v2021-06/2016fh_16j_emln_cmv_c3_12_0pt1degree_3D_month_$MM.ncf          ALDX       2002-2020/1-12/1/0 RF xyz  kg/m2/s    RCHO   26/213/254/1007        1 50
0 EPA16_BENZ__c3BENZ             $ROOT/NEI2016/v2021-06/2016fh_16j_emln_cmv_c3_12_0pt1degree_3D_month_$MM.ncf          BENZ       2002-2020/1-12/1/0 RF xyz  kg/m2/s    BENZ   26/213/254/1007        1 50
0 EPA16_CO__c3CO                 $ROOT/NEI2016/v2021-06/2016fh_16j_emln_cmv_c3_12_0pt1degree_3D_month_$MM.ncf          CO         2002-2020/1-12/1/0 RF xyz  kg/m2/s    CO     26/211/252/1007        1 50
0 EPA16_SOAP__c3SOAP             -                                                                                     -          -                  -  -    -          SOAP   26/211/252/1007/280    1 50
0 EPA16_C2H4__c3ETH              $ROOT/NEI2016/v2021-06/2016fh_16j_emln_cmv_c3_12_0pt1degree_3D_month_$MM.ncf          ETH        2002-2020/1-12/1/0 RF xyz  kg/m2/s    C2H4   26/213/254/1007        1 50
0 EPA16_C2H6__c3ETHA             $ROOT/NEI2016/v2021-06/2016fh_16j_emln_cmv_c3_12_0pt1degree_3D_month_$MM.ncf          ETHA       2002-2020/1-12/1/0 RF xyz  kg/m2/s    C2H6   26/217/254/1007        1 50
0 EPA16_EOH__c3ETOH              $ROOT/NEI2016/v2021-06/2016fh_16j_emln_cmv_c3_12_0pt1degree_3D_month_$MM.ncf          ETOH       2002-2020/1-12/1/0 RF xyz  kg/m2/s    EOH    26/213/254/1007        1 50
0 EPA16_CH2O__c3FORM             $ROOT/NEI2016/v2021-06/2016fh_16j_emln_cmv_c3_12_0pt1degree_3D_month_$MM.ncf          FORM       2002-2020/1-12/1/0 RF xyz  kg/m2/s    CH2O   26/213/254/1007        1 50
0 EPA16_HNO2__c3HONO             $ROOT/NEI2016/v2021-06/2016fh_16j_emln_cmv_c3_12_0pt1degree_3D_month_$MM.ncf          HONO       2002-2020/1-12/1/0 RF xyz  kg/m2/s    HNO2   25/210/251/1007        1 50
0 EPA16_PRPE__c3IOLE             $ROOT/NEI2016/v2021-06/2016fh_16j_emln_cmv_c3_12_0pt1degree_3D_month_$MM.ncf          IOLE       2002-2020/1-12/1/0 RF xyz  kg/m2/s    PRPE   26/215/254/1007        1 50
0 EPA16_MEK__c3KET               $ROOT/NEI2016/v2021-06/2016fh_16j_emln_cmv_c3_12_0pt1degree_3D_month_$MM.ncf          KET        2002-2020/1-12/1/0 RF xyz  kg/m2/s    MEK    26/214/254/1007        1 50
0 EPA16_MOH__c3MEOH              $ROOT/NEI2016/v2021-06/2016fh_16j_emln_cmv_c3_12_0pt1degree_3D_month_$MM.ncf          MEOH       2002-2020/1-12/1/0 RF xyz  kg/m2/s    MOH    26/213/254/1007        1 50
0 EPA16_NH3__c3NH3               $ROOT/NEI2016/v2021-06/2016fh_16j_emln_cmv_c3_12_0pt1degree_3D_month_$MM.ncf          NH3        2002-2020/1-12/1/0 RF xyz  kg/m2/s    NH3    26/213/253/1007        1 50
0 EPA16_NO__c3NO                 $ROOT/NEI2016/v2021-06/2016fh_16j_emln_cmv_c3_12_0pt1degree_3D_month_$MM.ncf          NO         2002-2020/1-12/1/0 RF xyz  kg/m2/s    NO     115/25/210/251/1007    1 50
0 EPA16_NO2__c3NO2               $ROOT/NEI2016/v2021-06/2016fh_16j_emln_cmv_c3_12_0pt1degree_3D_month_$MM.ncf          NO2        2002-2020/1-12/1/0 RF xyz  kg/m2/s    NO2    25/210/251/1007        1 50
0 EPA16_PRPE__c3OLE              $ROOT/NEI2016/v2021-06/2016fh_16j_emln_cmv_c3_12_0pt1degree_3D_month_$MM.ncf          OLE        2002-2020/1-12/1/0 RF xyz  kg/m2/s    PRPE   26/215/254/1007        1 50
0 EPA16_ALK4__c3PAR              $ROOT/NEI2016/v2021-06/2016fh_16j_emln_cmv_c3_12_0pt1degree_3D_month_$MM.ncf          PAR        2002-2020/1-12/1/0 RF xyz  kg/m2/s    ALK4   26/212/254/1007        1 50
0 EPA16_BCPI__c3PEC              $ROOT/NEI2016/v2021-06/2016fh_16j_emln_cmv_c3_12_0pt1degree_3D_month_$MM.ncf          PEC        2002-2020/1-12/1/0 RF xyz  kg/m2/s    BCPI   26/221/256/1007/70     1 50
0 EPA16_BCPO__c3PEC              $ROOT/NEI2016/v2021-06/2016fh_16j_emln_cmv_c3_12_0pt1degree_3D_month_$MM.ncf          PEC        2002-2020/1-12/1/0 RF xyz  kg/m2/s    BCPO   26/221/256/1007/71     1 50
0 EPA16_HNO4__c3PNA              $ROOT/NEI2016/v2021-06/2016fh_16j_emln_cmv_c3_12_0pt1degree_3D_month_$MM.ncf          PNA        2002-2020/1-12/1/0 RF xyz  kg/m2/s    HNO4   26/213/251/1007        1 50
0 EPA16_NH4__c3PNH4              $ROOT/NEI2016/v2021-06/2016fh_16j_emln_cmv_c3_12_0pt1degree_3D_month_$MM.ncf          PNH4       2002-2020/1-12/1/0 RF xyz  kg/m2/s    NH4    26/218/255/1007        1 50
0 EPA16_NIT__c3PNO3              $ROOT/NEI2016/v2021-06/2016fh_16j_emln_cmv_c3_12_0pt1degree_3D_month_$MM.ncf          PNO3       2002-2020/1-12/1/0 RF xyz  kg/m2/s    NIT    26/218/255/1007        1 50
0 EPA16_OCPI__c3POC              $ROOT/NEI2016/v2021-06/2016fh_16j_emln_cmv_c3_12_0pt1degree_3D_month_$MM.ncf          POC        2002-2020/1-12/1/0 RF xyz  kg/m2/s    OCPI   26/222/256/1007/72     1 50
0 EPA16_OCPO__c3POC              $ROOT/NEI2016/v2021-06/2016fh_16j_emln_cmv_c3_12_0pt1degree_3D_month_$MM.ncf          POC        2002-2020/1-12/1/0 RF xyz  kg/m2/s    OCPO   26/222/256/1007/73     1 50
0 EPA16_C3H8__c3PRPA             $ROOT/NEI2016/v2021-06/2016fh_16j_emln_cmv_c3_12_0pt1degree_3D_month_$MM.ncf          PRPA       2002-2020/1-12/1/0 RF xyz  kg/m2/s    C3H8   26/216/254/1007        1 50
0 EPA16_SO4__c3PSO4              $ROOT/NEI2016/v2021-06/2016fh_16j_emln_cmv_c3_12_0pt1degree_3D_month_$MM.ncf          PSO4       2002-2020/1-12/1/0 RF xyz  kg/m2/s    SO4    26/219/255/1007        1 50
0 EPA16_SO2__c3SO2               $ROOT/NEI2016/v2021-06/2016fh_16j_emln_cmv_c3_12_0pt1degree_3D_month_$MM.ncf          SO2        2002-2020/1-12/1/0 RF xyz  kg/m2/s    SO2    26/218/255/1007        1 50
0 EPA16_pFe__c2pFe               -                                                                                     -          -                  -  -    -          pFe    26/218/255/1007/69     1 50
0 EPA16_SO4__c3SULF              $ROOT/NEI2016/v2021-06/2016fh_16j_emln_cmv_c3_12_0pt1degree_3D_month_$MM.ncf          SULF       2002-2020/1-12/1/0 RF xyz  kg/m2/s    SO4    26/219/255/1007        1 50
0 EPA16_TOLU__c3TOL              $ROOT/NEI2016/v2021-06/2016fh_16j_emln_cmv_c3_12_0pt1degree_3D_month_$MM.ncf          TOL        2002-2020/1-12/1/0 RF xyz  kg/m2/s    TOLU   26/213/254/1007        1 50
0 EPA16_XYLE__c3XYLMN            $ROOT/NEI2016/v2021-06/2016fh_16j_emln_cmv_c3_12_0pt1degree_3D_month_$MM.ncf          XYLMN      2002-2020/1-12/1/0 RF xyz  kg/m2/s    XYLE   26/213/254/1007        1 50
0 EPA16_ACET__pteguACET          $ROOT/NEI2016/v2021-06/2016fh_16j_emln_ptegu_0pt1degree_3D_month_$MM.ncf              ACET       2002-2020/1-12/1/0 RF xyz  kg/m2/s    ACET   26/213/254/1007        1 50
0 EPA16_MACR__pteguACROLEIN      $ROOT/NEI2016/v2021-06/2016fh_16j_emln_ptegu_0pt1degree_3D_month_$MM.ncf              ACROLEIN   2002-2020/1-12/1/0 RF xyz  kg/m2/s    MACR   26/213/254/1007        1 50
0 EPA16_ALD2__pteguALD2          $ROOT/NEI2016/v2021-06/2016fh_16j_emln_ptegu_0pt1degree_3D_month_$MM.ncf              ALD2       2002-2020/1-12/1/0 RF xyz  kg/m2/s    ALD2   26/213/254/1007        1 50
0 EPA16_RCHO__pteguALDX          $ROOT/NEI2016/v2021-06/2016fh_16j_emln_ptegu_0pt1degree_3D_month_$MM.ncf              ALDX       2002-2020/1-12/1/0 RF xyz  kg/m2/s    RCHO   26/213/254/1007        1 50
0 EPA16_BENZ__pteguBENZ          $ROOT/NEI2016/v2021-06/2016fh_16j_emln_ptegu_0pt1degree_3D_month_$MM.ncf              BENZ       2002-2020/1-12/1/0 RF xyz  kg/m2/s    BENZ   26/213/254/1007        1 50
0 EPA16_Cl2__pteguCL2            $ROOT/NEI2016/v2021-06/2016fh_16j_emln_ptegu_0pt1degree_3D_month_$MM.ncf              CL2        2016/1-12/1/0      R  xyz  kg/m2/s    Cl2    1007                   1 50
0 EPA16_CO__pteguCO              $ROOT/NEI2016/v2021-06/2016fh_16j_emln_ptegu_0pt1degree_3D_month_$MM.ncf              CO         2002-2020/1-12/1/0 RF xyz  kg/m2/s    CO     26/211/252/1007        1 50
0 EPA16_SOAP__pteguSOAP          -                                                                                     -          -                  -  -    -          SOAP   26/211/252/1007/280    1 50
0 EPA16_C2H4__pteguETH           $ROOT/NEI2016/v2021-06/2016fh_16j_emln_ptegu_0pt1degree_3D_month_$MM.ncf              ETH        2002-2020/1-12/1/0 RF xyz  kg/m2/s    C2H4   26/213/254/1007        1 50
0 EPA16_C2H6__pteguETHA          $ROOT/NEI2016/v2021-06/2016fh_16j_emln_ptegu_0pt1degree_3D_month_$MM.ncf              ETHA       2002-2020/1-12/1/0 RF xyz  kg/m2/s    C2H6   26/217/254/1007        1 50
0 EPA16_EOH__pteguETOH           $ROOT/NEI2016/v2021-06/2016fh_16j_emln_ptegu_0pt1degree_3D_month_$MM.ncf              ETOH       2002-2020/1-12/1/0 RF xyz  kg/m2/s    EOH    26/213/254/1007        1 50
0 EPA16_CH2O__pteguFORM          $ROOT/NEI2016/v2021-06/2016fh_16j_emln_ptegu_0pt1degree_3D_month_$MM.ncf              FORM       2002-2020/1-12/1/0 RF xyz  kg/m2/s    CH2O   26/213/254/1007        1 50
0 EPA16_HCl__pteguHCL            $ROOT/NEI2016/v2021-06/2016fh_16j_emln_ptegu_0pt1degree_3D_month_$MM.ncf              HCL        2016/1-12/1/0      R  xyz  kg/m2/s    HCl    1007                   1 50
0 EPA16_HNO2__pteguHONO          $ROOT/NEI2016/v2021-06/2016fh_16j_emln_ptegu_0pt1degree_3D_month_$MM.ncf              HONO       2002-2020/1-12/1/0 RF xyz  kg/m2/s    HNO2   25/210/251/1007        1 50
0 EPA16_PRPE__pteguIOLE          $ROOT/NEI2016/v2021-06/2016fh_16j_emln_ptegu_0pt1degree_3D_month_$MM.ncf              IOLE       2002-2020/1-12/1/0 RF xyz  kg/m2/s    PRPE   26/215/254/1007        1 50
0 EPA16_MEK__pteguKET            $ROOT/NEI2016/v2021-06/2016fh_16j_emln_ptegu_0pt1degree_3D_month_$MM.ncf              KET        2002-2020/1-12/1/0 RF xyz  kg/m2/s    MEK    26/214/254/1007        1 50
0 EPA16_MOH__pteguMEOH           $ROOT/NEI2016/v2021-06/2016fh_16j_emln_ptegu_0pt1degree_3D_month_$MM.ncf              MEOH       2002-2020/1-12/1/0 RF xyz  kg/m2/s    MOH    26/213/254/1007        1 50
0 EPA16_NH3__pteguNH3            $ROOT/NEI2016/v2021-06/2016fh_16j_emln_ptegu_0pt1degree_3D_month_$MM.ncf              NH3        2002-2020/1-12/1/0 RF xyz  kg/m2/s    NH3    26/213/253/1007        1 50
0 EPA16_NO__pteguNO              $ROOT/NEI2016/v2021-06/2016fh_16j_emln_ptegu_0pt1degree_3D_month_$MM.ncf              NO         2002-2020/1-12/1/0 RF xyz  kg/m2/s    NO     115/25/210/251/1007    1 50
0 EPA16_NO2__pteguNO2            $ROOT/NEI2016/v2021-06/2016fh_16j_emln_ptegu_0pt1degree_3D_month_$MM.ncf              NO2        2002-2020/1-12/1/0 RF xyz  kg/m2/s    NO2    25/210/251/1007        1 50
0 EPA16_PRPE__pteguOLE           $ROOT/NEI2016/v2021-06/2016fh_16j_emln_ptegu_0pt1degree_3D_month_$MM.ncf              OLE        2002-2020/1-12/1/0 RF xyz  kg/m2/s    PRPE   26/215/254/1007        1 50
0 EPA16_ALK4__pteguPAR           $ROOT/NEI2016/v2021-06/2016fh_16j_emln_ptegu_0pt1degree_3D_month_$MM.ncf              PAR        2002-2020/1-12/1/0 RF xyz  kg/m2/s    ALK4   26/212/254/1007        1 50
0 EPA16_BCPI__pteguPEC           $ROOT/NEI2016/v2021-06/2016fh_16j_emln_ptegu_0pt1degree_3D_month_$MM.ncf              PEC        2002-2020/1-12/1/0 RF xyz  kg/m2/s    BCPI   26/221/256/1007/70     1 50
0 EPA16_BCPO__pteguPEC           $ROOT/NEI2016/v2021-06/2016fh_16j_emln_ptegu_0pt1degree_3D_month_$MM.ncf              PEC        2002-2020/1-12/1/0 RF xyz  kg/m2/s    BCPO   26/221/256/1007/71     1 50
0 EPA16_HNO4__pteguPNA           $ROOT/NEI2016/v2021-06/2016fh_16j_emln_ptegu_0pt1degree_3D_month_$MM.ncf              PNA        2002-2020/1-12/1/0 RF xyz  kg/m2/s    HNO4   26/213/251/1007        1 50
0 EPA16_NH4__pteguPNH4           $ROOT/NEI2016/v2021-06/2016fh_16j_emln_ptegu_0pt1degree_3D_month_$MM.ncf              PNH4       2002-2020/1-12/1/0 RF xyz  kg/m2/s    NH4    26/218/255/1007        1 50
0 EPA16_NIT__pteguPNO3           $ROOT/NEI2016/v2021-06/2016fh_16j_emln_ptegu_0pt1degree_3D_month_$MM.ncf              PNO3       2002-2020/1-12/1/0 RF xyz  kg/m2/s    NIT    26/218/255/1007        1 50
0 EPA16_OCPI__pteguPOC           $ROOT/NEI2016/v2021-06/2016fh_16j_emln_ptegu_0pt1degree_3D_month_$MM.ncf              POC        2002-2020/1-12/1/0 RF xyz  kg/m2/s    OCPI   26/222/256/1007/72     1 50
0 EPA16_OCPO__pteguPOC           $ROOT/NEI2016/v2021-06/2016fh_16j_emln_ptegu_0pt1degree_3D_month_$MM.ncf              POC        2002-2020/1-12/1/0 RF xyz  kg/m2/s    OCPO   26/222/256/1007/73     1 50
0 EPA16_C3H8__pteguPRPA          $ROOT/NEI2016/v2021-06/2016fh_16j_emln_ptegu_0pt1degree_3D_month_$MM.ncf              PRPA       2002-2020/1-12/1/0 RF xyz  kg/m2/s    C3H8   26/216/254/1007        1 50
0 EPA16_SO4__pteguPSO4           $ROOT/NEI2016/v2021-06/2016fh_16j_emln_ptegu_0pt1degree_3D_month_$MM.ncf              PSO4       2002-2020/1-12/1/0 RF xyz  kg/m2/s    SO4    26/219/255/1007        1 50
0 EPA16_SO2__pteguSO2            $ROOT/NEI2016/v2021-06/2016fh_16j_emln_ptegu_0pt1degree_3D_month_$MM.ncf              SO2        2002-2020/1-12/1/0 RF xyz  kg/m2/s    SO2    26/218/255/1007        1 50
0 EPA16_pFe__ptegupFe            -                                                                                     -          -                  -  -    -          pFe    26/218/255/1007/69     1 50
0 EPA16_SO4__pteguSULF           $ROOT/NEI2016/v2021-06/2016fh_16j_emln_ptegu_0pt1degree_3D_month_$MM.ncf              SULF       2002-2020/1-12/1/0 RF xyz  kg/m2/s    SO4    26/219/255/1007        1 50
0 EPA16_TOLU__pteguTOL           $ROOT/NEI2016/v2021-06/2016fh_16j_emln_ptegu_0pt1degree_3D_month_$MM.ncf              TOL        2002-2020/1-12/1/0 RF xyz  kg/m2/s    TOLU   26/213/254/1007        1 50
0 EPA16_XYLE__pteguXYLMN         $ROOT/NEI2016/v2021-06/2016fh_16j_emln_ptegu_0pt1degree_3D_month_$MM.ncf              XYLMN      2002-2020/1-12/1/0 RF xyz  kg/m2/s    XYLE   26/213/254/1007        1 50
0 EPA16_ACET__ptogACET           $ROOT/NEI2016/v2021-06/2016fh_16j_emln_pt_oilgas_allinln_0pt1degree_3D_month_$MM.ncf  ACET       2002-2020/1-12/1/0 RF xyz  kg/m2/s    ACET   26/213/254/1007        1 50
0 EPA16_MACR__ptogACROLEIN       $ROOT/NEI2016/v2021-06/2016fh_16j_emln_pt_oilgas_allinln_0pt1degree_3D_month_$MM.ncf  ACROLEIN   2002-2020/1-12/1/0 RF xyz  kg/m2/s    MACR   26/213/254/1007        1 50
0 EPA16_ALD2__ptogALD2           $ROOT/NEI2016/v2021-06/2016fh_16j_emln_pt_oilgas_allinln_0pt1degree_3D_month_$MM.ncf  ALD2       2002-2020/1-12/1/0 RF xyz  kg/m2/s    ALD2   26/213/254/1007        1 50
0 EPA16_RCHO__ptogALDX           $ROOT/NEI2016/v2021-06/2016fh_16j_emln_pt_oilgas_allinln_0pt1degree_3D_month_$MM.ncf  ALDX       2002-2020/1-12/1/0 RF xyz  kg/m2/s    RCHO   26/213/254/1007        1 50
0 EPA16_BENZ__ptogBENZ           $ROOT/NEI2016/v2021-06/2016fh_16j_emln_pt_oilgas_allinln_0pt1degree_3D_month_$MM.ncf  BENZ       2002-2020/1-12/1/0 RF xyz  kg/m2/s    BENZ   26/213/254/1007        1 50
0 EPA16_Cl2__ptogCL2             $ROOT/NEI2016/v2021-06/2016fh_16j_emln_pt_oilgas_allinln_0pt1degree_3D_month_$MM.ncf  CL2        2016/1-12/1/0      R  xyz  kg/m2/s    Cl2    1007                   1 50
0 EPA16_CO__ptogCO               $ROOT/NEI2016/v2021-06/2016fh_16j_emln_pt_oilgas_allinln_0pt1degree_3D_month_$MM.ncf  CO         2002-2020/1-12/1/0 RF xyz  kg/m2/s    CO     26/211/252/1007        1 50
0 EPA16_SOAP__ptogSOAP           -                                                                                     -          -                  -  -    -          SOAP   26/211/252/1007/280    1 50
0 EPA16_C2H4__ptogETH            $ROOT/NEI2016/v2021-06/2016fh_16j_emln_pt_oilgas_allinln_0pt1degree_3D_month_$MM.ncf  ETH        2002-2020/1-12/1/0 RF xyz  kg/m2/s    C2H4   26/213/254/1007        1 50
0 EPA16_C2H6__ptogETHA           $ROOT/NEI2016/v2021-06/2016fh_16j_emln_pt_oilgas_allinln_0pt1degree_3D_month_$MM.ncf  ETHA       2002-2020/1-12/1/0 RF xyz  kg/m2/s    C2H6   26/217/254/1007        1 50
0 EPA16_EOH__ptogETOH            $ROOT/NEI2016/v2021-06/2016fh_16j_emln_pt_oilgas_allinln_0pt1degree_3D_month_$MM.ncf  ETOH       2002-2020/1-12/1/0 RF xyz  kg/m2/s    EOH    26/213/254/1007        1 50
0 EPA16_CH2O__ptogFORM           $ROOT/NEI2016/v2021-06/2016fh_16j_emln_pt_oilgas_allinln_0pt1degree_3D_month_$MM.ncf  FORM       2002-2020/1-12/1/0 RF xyz  kg/m2/s    CH2O   26/213/254/1007        1 50
0 EPA16_HCl__ptogHCL             $ROOT/NEI2016/v2021-06/2016fh_16j_emln_pt_oilgas_allinln_0pt1degree_3D_month_$MM.ncf  HCL        2016/1-12/1/0      R  xyz  kg/m2/s    HCl    1007                   1 50
0 EPA16_HNO2__ptogHONO           $ROOT/NEI2016/v2021-06/2016fh_16j_emln_pt_oilgas_allinln_0pt1degree_3D_month_$MM.ncf  HONO       2002-2020/1-12/1/0 RF xyz  kg/m2/s    HNO2   25/210/251/1007        1 50
0 EPA16_PRPE__ptogIOLE           $ROOT/NEI2016/v2021-06/2016fh_16j_emln_pt_oilgas_allinln_0pt1degree_3D_month_$MM.ncf  IOLE       2002-2020/1-12/1/0 RF xyz  kg/m2/s    PRPE   26/215/254/1007        1 50
0 EPA16_MEK__ptogKET             $ROOT/NEI2016/v2021-06/2016fh_16j_emln_pt_oilgas_allinln_0pt1degree_3D_month_$MM.ncf  KET        2002-2020/1-12/1/0 RF xyz  kg/m2/s    MEK    26/214/254/1007        1 50
0 EPA16_MOH__ptogMEOH            $ROOT/NEI2016/v2021-06/2016fh_16j_emln_pt_oilgas_allinln_0pt1degree_3D_month_$MM.ncf  MEOH       2002-2020/1-12/1/0 RF xyz  kg/m2/s    MOH    26/213/254/1007        1 50
0 EPA16_NH3__ptogNH3             $ROOT/NEI2016/v2021-06/2016fh_16j_emln_pt_oilgas_allinln_0pt1degree_3D_month_$MM.ncf  NH3        2002-2020/1-12/1/0 RF xyz  kg/m2/s    NH3    26/213/253/1007        1 50
0 EPA16_NO__ptogNO               $ROOT/NEI2016/v2021-06/2016fh_16j_emln_pt_oilgas_allinln_0pt1degree_3D_month_$MM.ncf  NO         2002-2020/1-12/1/0 RF xyz  kgNO2/m2/s NO     115/25/210/251/1007    1 50
0 EPA16_NO2__ptogNO2             $ROOT/NEI2016/v2021-06/2016fh_16j_emln_pt_oilgas_allinln_0pt1degree_3D_month_$MM.ncf  NO2        2002-2020/1-12/1/0 RF xyz  kg/m2/s    NO2    25/210/251/1007        1 50
0 EPA16_PRPE__ptogOLE            $ROOT/NEI2016/v2021-06/2016fh_16j_emln_pt_oilgas_allinln_0pt1degree_3D_month_$MM.ncf  OLE        2002-2020/1-12/1/0 RF xyz  kg/m2/s    PRPE   26/215/254/1007        1 50
0 EPA16_ALK4__ptogPAR            $ROOT/NEI2016/v2021-06/2016fh_16j_emln_pt_oilgas_allinln_0pt1degree_3D_month_$MM.ncf  PAR        2002-2020/1-12/1/0 RF xyz  kg/m2/s    ALK4   26/212/254/1007        1 50
0 EPA16_BCPI__ptogPEC            $ROOT/NEI2016/v2021-06/2016fh_16j_emln_pt_oilgas_allinln_0pt1degree_3D_month_$MM.ncf  PEC        2002-2020/1-12/1/0 RF xyz  kg/m2/s    BCPI   26/221/256/1007/70     1 50
0 EPA16_BCPO__ptogPEC            $ROOT/NEI2016/v2021-06/2016fh_16j_emln_pt_oilgas_allinln_0pt1degree_3D_month_$MM.ncf  PEC        2002-2020/1-12/1/0 RF xyz  kg/m2/s    BCPO   26/221/256/1007/71     1 50
0 EPA16_HNO4__ptogPNA            $ROOT/NEI2016/v2021-06/2016fh_16j_emln_pt_oilgas_allinln_0pt1degree_3D_month_$MM.ncf  PNA        2002-2020/1-12/1/0 RF xyz  kg/m2/s    HNO4   26/213/251/1007        1 50
0 EPA16_NH4__ptogPNH4            $ROOT/NEI2016/v2021-06/2016fh_16j_emln_pt_oilgas_allinln_0pt1degree_3D_month_$MM.ncf  PNH4       2002-2020/1-12/1/0 RF xyz  kg/m2/s    NH4    26/218/255/1007        1 50
0 EPA16_NIT__ptogPNO3            $ROOT/NEI2016/v2021-06/2016fh_16j_emln_pt_oilgas_allinln_0pt1degree_3D_month_$MM.ncf  PNO3       2002-2020/1-12/1/0 RF xyz  kg/m2/s    NIT    26/218/255/1007        1 50
0 EPA16_OCPI__ptogPOC            $ROOT/NEI2016/v2021-06/2016fh_16j_emln_pt_oilgas_allinln_0pt1degree_3D_month_$MM.ncf  POC        2002-2020/1-12/1/0 RF xyz  kg/m2/s    OCPI   26/222/256/1007/72     1 50
0 EPA16_OCPO__ptogPOC            $ROOT/NEI2016/v2021-06/2016fh_16j_emln_pt_oilgas_allinln_0pt1degree_3D_month_$MM.ncf  POC        2002-2020/1-12/1/0 RF xyz  kg/m2/s    OCPO   26/222/256/1007/73     1 50
0 EPA16_C3H8__ptogPRPA           $ROOT/NEI2016/v2021-06/2016fh_16j_emln_pt_oilgas_allinln_0pt1degree_3D_month_$MM.ncf  PRPA       2002-2020/1-12/1/0 RF xyz  kg/m2/s    C3H8   26/216/254/1007        1 50
0 EPA16_SO4__ptogPSO4            $ROOT/NEI2016/v2021-06/2016fh_16j_emln_pt_oilgas_allinln_0pt1degree_3D_month_$MM.ncf  PSO4       2002-2020/1-12/1/0 RF xyz  kg/m2/s    SO4    26/219/255/1007        1 50
0 EPA16_SO2__ptogSO2             $ROOT/NEI2016/v2021-06/2016fh_16j_emln_pt_oilgas_allinln_0pt1degree_3D_month_$MM.ncf  SO2        2002-2020/1-12/1/0 RF xyz  kg/m2/s    SO2    26/218/255/1007        1 50
0 EPA16_pFe__ptogpFe             -                                                                                     -          -                  -  -    -          pFe    26/218/255/1007/69     1 50
0 EPA16_SO4__ptogSULF            $ROOT/NEI2016/v2021-06/2016fh_16j_emln_pt_oilgas_allinln_0pt1degree_3D_month_$MM.ncf  SULF       2002-2020/1-12/1/0 RF xyz  kg/m2/s    SO4    26/219/255/1007        1 50
0 EPA16_TOLU__ptogTOL            $ROOT/NEI2016/v2021-06/2016fh_16j_emln_pt_oilgas_allinln_0pt1degree_3D_month_$MM.ncf  TOL        2002-2020/1-12/1/0 RF xyz  kg/m2/s    TOLU   26/213/254/1007        1 50
0 EPA16_XYLE__ptogXYLMN          $ROOT/NEI2016/v2021-06/2016fh_16j_emln_pt_oilgas_allinln_0pt1degree_3D_month_$MM.ncf  XYLMN      2002-2020/1-12/1/0 RF xyz  kg/m2/s    XYLE   26/213/254/1007        1 50
0 EPA16_ACET__ptnonipmACET       $ROOT/NEI2016/v2021-06/2016fh_16j_emln_ptnonipm_allinln_0pt1degree_3D_month_$MM.ncf   ACET       2002-2020/1-12/1/0 RF xyz  kg/m2/s    ACET   26/213/254/1007        1 50
0 EPA16_MACR__ptnonipmACROLEIN   $ROOT/NEI2016/v2021-06/2016fh_16j_emln_ptnonipm_allinln_0pt1degree_3D_month_$MM.ncf   ACROLEIN   2002-2020/1-12/1/0 RF xyz  kg/m2/s    MACR   26/213/254/1007        1 50
0 EPA16_ALD2__ptnonipmALD2       $ROOT/NEI2016/v2021-06/2016fh_16j_emln_ptnonipm_allinln_0pt1degree_3D_month_$MM.ncf   ALD2       2002-2020/1-12/1/0 RF xyz  kg/m2/s    ALD2   26/213/254/1007        1 50
0 EPA16_RCHO__ptnonipmALDX       $ROOT/NEI2016/v2021-06/2016fh_16j_emln_ptnonipm_allinln_0pt1degree_3D_month_$MM.ncf   ALDX       2002-2020/1-12/1/0 RF xyz  kg/m2/s    RCHO   26/213/254/1007        1 50
0 EPA16_BENZ__ptnonipmBENZ       $ROOT/NEI2016/v2021-06/2016fh_16j_emln_ptnonipm_allinln_0pt1degree_3D_month_$MM.ncf   BENZ       2002-2020/1-12/1/0 RF xyz  kg/m2/s    BENZ   26/213/254/1007        1 50
0 EPA16_Cl2__ptnonipmCL2         $ROOT/NEI2016/v2021-06/2016fh_16j_emln_ptnonipm_allinln_0pt1degree_3D_month_$MM.ncf   CL2        2002-2020/1-12/1/0 R  xyz  kg/m2/s    Cl2    1007                   1 50
0 EPA16_CO__ptnonipmCO           $ROOT/NEI2016/v2021-06/2016fh_16j_emln_ptnonipm_allinln_0pt1degree_3D_month_$MM.ncf   CO         2002-2020/1-12/1/0 RF xyz  kg/m2/s    CO     26/211/252/1007        1 50
0 EPA16_SOAP__ptnonipmSOAP       -                                                                                     -          -                  -  -    -          SOAP   26/211/252/1007/280    1 50
0 EPA16_C2H4__ptnonipmETH        $ROOT/NEI2016/v2021-06/2016fh_16j_emln_ptnonipm_allinln_0pt1degree_3D_month_$MM.ncf   ETH        2002-2020/1-12/1/0 RF xyz  kg/m2/s    C2H4   26/213/254/1007        1 50
0 EPA16_C2H6__ptnonipmETHA       $ROOT/NEI2016/v2021-06/2016fh_16j_emln_ptnonipm_allinln_0pt1degree_3D_month_$MM.ncf   ETHA       2002-2020/1-12/1/0 RF xyz  kg/m2/s    C2H6   26/217/254/1007        1 50
0 EPA16_EOH__ptnonipmETOH        $ROOT/NEI2016/v2021-06/2016fh_16j_emln_ptnonipm_allinln_0pt1degree_3D_month_$MM.ncf   ETOH       2002-2020/1-12/1/0 RF xyz  kg/m2/s    EOH    26/213/254/1007        1 50
0 EPA16_CH2O__ptnonipmFORM       $ROOT/NEI2016/v2021-06/2016fh_16j_emln_ptnonipm_allinln_0pt1degree_3D_month_$MM.ncf   FORM       2002-2020/1-12/1/0 RF xyz  kg/m2/s    CH2O   26/213/254/1007        1 50
0 EPA16_HCl__ptnonipmHCL         $ROOT/NEI2016/v2021-06/2016fh_16j_emln_ptnonipm_allinln_0pt1degree_3D_month_$MM.ncf   HCL        2002-2020/1-12/1/0 R  xyz  kg/m2/s    HCl    1007                   1 50
0 EPA16_HNO2__ptnonipmHONO       $ROOT/NEI2016/v2021-06/2016fh_16j_emln_ptnonipm_allinln_0pt1degree_3D_month_$MM.ncf   HONO       2002-2020/1-12/1/0 RF xyz  kg/m2/s    HNO2   25/210/251/1007        1 50
0 EPA16_PRPE__ptnonipmIOLE       $ROOT/NEI2016/v2021-06/2016fh_16j_emln_ptnonipm_allinln_0pt1degree_3D_month_$MM.ncf   IOLE       2002-2020/1-12/1/0 RF xyz  kg/m2/s    PRPE   26/215/254/1007        1 50
0 EPA16_MEK__ptnonipmKET         $ROOT/NEI2016/v2021-06/2016fh_16j_emln_ptnonipm_allinln_0pt1degree_3D_month_$MM.ncf   KET        2002-2020/1-12/1/0 RF xyz  kg/m2/s    MEK    26/214/254/1007        1 50
0 EPA16_MOH__ptnonipmMEOH        $ROOT/NEI2016/v2021-06/2016fh_16j_emln_ptnonipm_allinln_0pt1degree_3D_month_$MM.ncf   MEOH       2002-2020/1-12/1/0 RF xyz  kg/m2/s    MOH    26/213/254/1007        1 50
0 EPA16_NH3__ptnonipmNH3         $ROOT/NEI2016/v2021-06/2016fh_16j_emln_ptnonipm_allinln_0pt1degree_3D_month_$MM.ncf   NH3        2002-2020/1-12/1/0 RF xyz  kg/m2/s    NH3    26/213/253/1007        1 50
0 EPA16_NO__ptnonipmNO           $ROOT/NEI2016/v2021-06/2016fh_16j_emln_ptnonipm_allinln_0pt1degree_3D_month_$MM.ncf   NO         2002-2020/1-12/1/0 RF xyz  kg/m2/s    NO     115/25/210/251/1007    1 50
0 EPA16_NO2__ptnonipmNO2         $ROOT/NEI2016/v2021-06/2016fh_16j_emln_ptnonipm_allinln_0pt1degree_3D_month_$MM.ncf   NO2        2002-2020/1-12/1/0 RF xyz  kg/m2/s    NO2    25/210/251/1007        1 50
0 EPA16_PRPE__ptnonipmOLE        $ROOT/NEI2016/v2021-06/2016fh_16j_emln_ptnonipm_allinln_0pt1degree_3D_month_$MM.ncf   OLE        2002-2020/1-12/1/0 RF xyz  kg/m2/s    PRPE   26/215/254/1007        1 50
0 EPA16_ALK4__ptnonipmPAR        $ROOT/NEI2016/v2021-06/2016fh_16j_emln_ptnonipm_allinln_0pt1degree_3D_month_$MM.ncf   PAR        2002-2020/1-12/1/0 RF xyz  kg/m2/s    ALK4   26/212/254/1007        1 50
0 EPA16_BCPI__ptnonipmPEC        $ROOT/NEI2016/v2021-06/2016fh_16j_emln_ptnonipm_allinln_0pt1degree_3D_month_$MM.ncf   PEC        2002-2020/1-12/1/0 RF xyz  kg/m2/s    BCPI   26/221/256/1007/70     1 50
0 EPA16_BCPO__ptnonipmPEC        $ROOT/NEI2016/v2021-06/2016fh_16j_emln_ptnonipm_allinln_0pt1degree_3D_month_$MM.ncf   PEC        2002-2020/1-12/1/0 RF xyz  kg/m2/s    BCPO   26/221/256/1007/71     1 50
0 EPA16_HNO4__ptnonipmPNA        $ROOT/NEI2016/v2021-06/2016fh_16j_emln_ptnonipm_allinln_0pt1degree_3D_month_$MM.ncf   PNA        2002-2020/1-12/1/0 RF xyz  kg/m2/s    HNO4   26/213/251/1007        1 50
0 EPA16_NH4__ptnonipmPNH4        $ROOT/NEI2016/v2021-06/2016fh_16j_emln_ptnonipm_allinln_0pt1degree_3D_month_$MM.ncf   PNH4       2002-2020/1-12/1/0 RF xyz  kg/m2/s    NH4    26/218/255/1007        1 50
0 EPA16_NIT__ptnonipmPNO3        $ROOT/NEI2016/v2021-06/2016fh_16j_emln_ptnonipm_allinln_0pt1degree_3D_month_$MM.ncf   PNO3       2002-2020/1-12/1/0 RF xyz  kg/m2/s    NIT    26/218/255/1007        1 50
0 EPA16_OCPI__ptnonipmPOC        $ROOT/NEI2016/v2021-06/2016fh_16j_emln_ptnonipm_allinln_0pt1degree_3D_month_$MM.ncf   POC        2002-2020/1-12/1/0 RF xyz  kg/m2/s    OCPI   26/222/256/1007/72     1 50
0 EPA16_OCPO__ptnonipmPOC        $ROOT/NEI2016/v2021-06/2016fh_16j_emln_ptnonipm_allinln_0pt1degree_3D_month_$MM.ncf   POC        2002-2020/1-12/1/0 RF xyz  kg/m2/s    OCPO   26/222/256/1007/73     1 50
0 EPA16_C3H8__ptnonipmPRPA       $ROOT/NEI2016/v2021-06/2016fh_16j_emln_ptnonipm_allinln_0pt1degree_3D_month_$MM.ncf   PRPA       2002-2020/1-12/1/0 RF xyz  kg/m2/s    C3H8   26/216/254/1007        1 50
0 EPA16_SO4__ptnonipmPSO4        $ROOT/NEI2016/v2021-06/2016fh_16j_emln_ptnonipm_allinln_0pt1degree_3D_month_$MM.ncf   PSO4       2002-2020/1-12/1/0 RF xyz  kg/m2/s    SO4    26/219/255/1007        1 50
0 EPA16_SO2__ptnonipmSO2         $ROOT/NEI2016/v2021-06/2016fh_16j_emln_ptnonipm_allinln_0pt1degree_3D_month_$MM.ncf   SO2        2002-2020/1-12/1/0 RF xyz  kg/m2/s    SO2    26/218/255/1007        1 50
0 EPA16_pFe__ptnonipmpFe         -                                                                                     -          -                  -  -    -          pFe    26/218/255/1007/69     1 50
0 EPA16_SO4__ptnonipmSULF        $ROOT/NEI2016/v2021-06/2016fh_16j_emln_ptnonipm_allinln_0pt1degree_3D_month_$MM.ncf   SULF       2002-2020/1-12/1/0 RF xyz  kg/m2/s    SO4    26/219/255/1007        1 50
0 EPA16_TOLU__ptnonipmTOL        $ROOT/NEI2016/v2021-06/2016fh_16j_emln_ptnonipm_allinln_0pt1degree_3D_month_$MM.ncf   TOL        2002-2020/1-12/1/0 RF xyz  kg/m2/s    TOLU   26/213/254/1007        1 50
0 EPA16_XYLE__ptnonipmXYLMN      $ROOT/NEI2016/v2021-06/2016fh_16j_emln_ptnonipm_allinln_0pt1degree_3D_month_$MM.ncf   XYLMN      2002-2020/1-12/1/0 RF xyz  kg/m2/s    XYLE   26/213/254/1007        1 50
0 EPA16_ACET__onroad_canACET     $ROOT/NEI2016/v2021-06/2016fh_16j_onroad_can_0pt1degree_month_$MM.ncf                 ACET       2002-2020/1-12/1/0 RF xyz  kg/m2/s    ACET   26/213/254/1007        1 50
0 EPA16_ALD2__onroad_canALD2     $ROOT/NEI2016/v2021-06/2016fh_16j_onroad_can_0pt1degree_month_$MM.ncf                 ALD2       2002-2020/1-12/1/0 RF xyz  kg/m2/s    ALD2   26/213/254/1007        1 50
0 EPA16_RCHO__onroad_canALDX     $ROOT/NEI2016/v2021-06/2016fh_16j_onroad_can_0pt1degree_month_$MM.ncf                 ALDX       2002-2020/1-12/1/0 RF xyz  kg/m2/s    RCHO   26/213/254/1007        1 50
0 EPA16_BENZ__onroad_canBENZ     $ROOT/NEI2016/v2021-06/2016fh_16j_onroad_can_0pt1degree_month_$MM.ncf                 BENZ       2002-2020/1-12/1/0 RF xyz  kg/m2/s    BENZ   26/213/254/1007        1 50
0 EPA16_CO__onroad_canCO         $ROOT/NEI2016/v2021-06/2016fh_16j_onroad_can_0pt1degree_month_$MM.ncf                 CO         2002-2020/1-12/1/0 RF xyz  kg/m2/s    CO     26/211/252/1007        1 50
0 EPA16_SOAP__onroad_canSOAP     -                                                                                     -          -                  -  -    -          SOAP   26/211/252/1007/280    1 50
0 EPA16_C2H4__onroad_canETH      $ROOT/NEI2016/v2021-06/2016fh_16j_onroad_can_0pt1degree_month_$MM.ncf                 ETH        2002-2020/1-12/1/0 RF xyz  kg/m2/s    C2H4   26/213/254/1007        1 50
0 EPA16_C2H6__onroad_canETHA     $ROOT/NEI2016/v2021-06/2016fh_16j_onroad_can_0pt1degree_month_$MM.ncf                 ETHA       2002-2020/1-12/1/0 RF xyz  kg/m2/s    C2H6   26/217/254/1007        1 50
0 EPA16_EOH__onroad_canETOH      $ROOT/NEI2016/v2021-06/2016fh_16j_onroad_can_0pt1degree_month_$MM.ncf                 ETOH       2002-2020/1-12/1/0 RF xyz  kg/m2/s    EOH    26/213/254/1007        1 50
0 EPA16_CH2O__onroad_canFORM     $ROOT/NEI2016/v2021-06/2016fh_16j_onroad_can_0pt1degree_month_$MM.ncf                 FORM       2002-2020/1-12/1/0 RF xyz  kg/m2/s    CH2O   26/213/254/1007        1 50
0 EPA16_HNO2__onroad_canHONO     $ROOT/NEI2016/v2021-06/2016fh_16j_onroad_can_0pt1degree_month_$MM.ncf                 HONO       2002-2020/1-12/1/0 RF xyz  kg/m2/s    HNO2   25/210/251/1007        1 50
0 EPA16_PRPE__onroad_canIOLE     $ROOT/NEI2016/v2021-06/2016fh_16j_onroad_can_0pt1degree_month_$MM.ncf                 IOLE       2002-2020/1-12/1/0 RF xyz  kg/m2/s    PRPE   26/215/254/1007        1 50
0 EPA16_MEK__onroad_canKET       $ROOT/NEI2016/v2021-06/2016fh_16j_onroad_can_0pt1degree_month_$MM.ncf                 KET        2002-2020/1-12/1/0 RF xyz  kg/m2/s    MEK    26/214/254/1007        1 50
0 EPA16_MOH__onroad_canMEOH      $ROOT/NEI2016/v2021-06/2016fh_16j_onroad_can_0pt1degree_month_$MM.ncf                 MEOH       2002-2020/1-12/1/0 RF xyz  kg/m2/s    MOH    26/213/254/1007        1 50
0 EPA16_NH3__onroad_canNH3       $ROOT/NEI2016/v2021-06/2016fh_16j_onroad_can_0pt1degree_month_$MM.ncf                 NH3        2002-2020/1-12/1/0 RF xyz  kg/m2/s    NH3    26/213/253/1007        1 50
0 EPA16_NO__onroad_canNO         $ROOT/NEI2016/v2021-06/2016fh_16j_onroad_can_0pt1degree_month_$MM.ncf                 NO         2002-2020/1-12/1/0 RF xyz  kg/m2/s    NO     115/25/210/251/1007    1 50
0 EPA16_NO2__onroad_canNO2       $ROOT/NEI2016/v2021-06/2016fh_16j_onroad_can_0pt1degree_month_$MM.ncf                 NO2        2002-2020/1-12/1/0 RF xyz  kg/m2/s    NO2    25/210/251/1007        1 50
0 EPA16_PRPE__onroad_canOLE      $ROOT/NEI2016/v2021-06/2016fh_16j_onroad_can_0pt1degree_month_$MM.ncf                 OLE        2002-2020/1-12/1/0 RF xyz  kg/m2/s    PRPE   26/215/254/1007        1 50
0 EPA16_ALK4__onroad_canPAR      $ROOT/NEI2016/v2021-06/2016fh_16j_onroad_can_0pt1degree_month_$MM.ncf                 PAR        2002-2020/1-12/1/0 RF xyz  kg/m2/s    ALK4   26/212/254/1007        1 50
0 EPA16_BCPI__onroad_canPEC      $ROOT/NEI2016/v2021-06/2016fh_16j_onroad_can_0pt1degree_month_$MM.ncf                 PEC        2002-2020/1-12/1/0 RF xyz  kg/m2/s    BCPI   26/221/256/1007/70     1 50
0 EPA16_BCPO__onroad_canPEC      $ROOT/NEI2016/v2021-06/2016fh_16j_onroad_can_0pt1degree_month_$MM.ncf                 PEC        2002-2020/1-12/1/0 RF xyz  kg/m2/s    BCPO   26/221/256/1007/71     1 50
0 EPA16_HNO4__onroad_canPNA      $ROOT/NEI2016/v2021-06/2016fh_16j_onroad_can_0pt1degree_month_$MM.ncf                 PNA        2002-2020/1-12/1/0 RF xyz  kg/m2/s    HNO4   26/213/251/1007        1 50
0 EPA16_NH4__onroad_canPNH4      $ROOT/NEI2016/v2021-06/2016fh_16j_onroad_can_0pt1degree_month_$MM.ncf                 PNH4       2002-2020/1-12/1/0 RF xyz  kg/m2/s    NH4    26/218/255/1007        1 50
0 EPA16_NIT__onroad_canPNO3      $ROOT/NEI2016/v2021-06/2016fh_16j_onroad_can_0pt1degree_month_$MM.ncf                 PNO3       2002-2020/1-12/1/0 RF xyz  kg/m2/s    NIT    26/218/255/1007        1 50
0 EPA16_OCPI__onroad_canPOC      $ROOT/NEI2016/v2021-06/2016fh_16j_onroad_can_0pt1degree_month_$MM.ncf                 POC        2002-2020/1-12/1/0 RF xyz  kg/m2/s    OCPI   26/222/256/1007/72     1 50
0 EPA16_OCPO__onroad_canPOC      $ROOT/NEI2016/v2021-06/2016fh_16j_onroad_can_0pt1degree_month_$MM.ncf                 POC        2002-2020/1-12/1/0 RF xyz  kg/m2/s    OCPO   26/222/256/1007/73     1 50
0 EPA16_C3H8__onroad_canPRPA     $ROOT/NEI2016/v2021-06/2016fh_16j_onroad_can_0pt1degree_month_$MM.ncf                 PRPA       2002-2020/1-12/1/0 RF xyz  kg/m2/s    C3H8   26/216/254/1007        1 50
0 EPA16_SO4__onroad_canPSO4      $ROOT/NEI2016/v2021-06/2016fh_16j_onroad_can_0pt1degree_month_$MM.ncf                 PSO4       2002-2020/1-12/1/0 RF xyz  kg/m2/s    SO4    26/219/255/1007        1 50
0 EPA16_SO2__onroad_canSO2       $ROOT/NEI2016/v2021-06/2016fh_16j_onroad_can_0pt1degree_month_$MM.ncf                 SO2        2002-2020/1-12/1/0 RF xyz  kg/m2/s    SO2    26/218/255/1007        1 50
0 EPA16_pFe__onroad_canpFe       -                                                                                     -          -                  -  -    -          pFe    26/218/255/1007/69     1 50
0 EPA16_SO4__onroad_canSULF      $ROOT/NEI2016/v2021-06/2016fh_16j_onroad_can_0pt1degree_month_$MM.ncf                 SULF       2002-2020/1-12/1/0 RF xyz  kg/m2/s    SO4    26/219/255/1007        1 50
0 EPA16_TOLU__onroad_canTOL      $ROOT/NEI2016/v2021-06/2016fh_16j_onroad_can_0pt1degree_month_$MM.ncf                 TOL        2002-2020/1-12/1/0 RF xyz  kg/m2/s    TOLU   26/213/254/1007        1 50
0 EPA16_XYLE__onroad_canXYLMN    $ROOT/NEI2016/v2021-06/2016fh_16j_onroad_can_0pt1degree_month_$MM.ncf                 XYLMN      2002-2020/1-12/1/0 RF xyz  kg/m2/s    XYLE   26/213/254/1007        1 50
0 EPA16_ACET__onroad_mexACET     $ROOT/NEI2016/v2021-06/2016fh_16j_onroad_mex_0pt1degree_month_$MM.ncf                 ACET       2002-2020/1-12/1/0 RF xyz  kg/m2/s    ACET   26/213/254/1007        1 50
0 EPA16_MACR__onroad_mexACROLEIN $ROOT/NEI2016/v2021-06/2016fh_16j_onroad_mex_0pt1degree_month_$MM.ncf                 ACROLEIN   2002-2020/1-12/1/0 RF xyz  kg/m2/s    MACR   26/213/254/1007        1 50
0 EPA16_ALD2__onroad_mexALD2     $ROOT/NEI2016/v2021-06/2016fh_16j_onroad_mex_0pt1degree_month_$MM.ncf                 ALD2       2002-2020/1-12/1/0 RF xyz  kg/m2/s    ALD2   26/213/254/1007        1 50
0 EPA16_RCHO__onroad_mexALDX     $ROOT/NEI2016/v2021-06/2016fh_16j_onroad_mex_0pt1degree_month_$MM.ncf                 ALDX       2002-2020/1-12/1/0 RF xyz  kg/m2/s    RCHO   26/213/254/1007        1 50
0 EPA16_BENZ__onroad_mexBENZ     $ROOT/NEI2016/v2021-06/2016fh_16j_onroad_mex_0pt1degree_month_$MM.ncf                 BENZ       2002-2020/1-12/1/0 RF xyz  kg/m2/s    BENZ   26/213/254/1007        1 50
0 EPA16_CO__onroad_mexCO         $ROOT/NEI2016/v2021-06/2016fh_16j_onroad_mex_0pt1degree_month_$MM.ncf                 CO         2002-2020/1-12/1/0 RF xyz  kg/m2/s    CO     26/211/252/1007        1 50
0 EPA16_SOAP__onroad_mexSOAP     -                                                                                     -          -                  -  -    -          SOAP   26/211/252/1007/280    1 50
0 EPA16_C2H4__onroad_mexETH      $ROOT/NEI2016/v2021-06/2016fh_16j_onroad_mex_0pt1degree_month_$MM.ncf                 ETH        2002-2020/1-12/1/0 RF xyz  kg/m2/s    C2H4   26/213/254/1007        1 50
0 EPA16_C2H6__onroad_mexETHA     $ROOT/NEI2016/v2021-06/2016fh_16j_onroad_mex_0pt1degree_month_$MM.ncf                 ETHA       2002-2020/1-12/1/0 RF xyz  kg/m2/s    C2H6   26/217/254/1007        1 50
0 EPA16_EOH__onroad_mexETOH      $ROOT/NEI2016/v2021-06/2016fh_16j_onroad_mex_0pt1degree_month_$MM.ncf                 ETOH       2002-2020/1-12/1/0 RF xyz  kg/m2/s    EOH    26/213/254/1007        1 50
0 EPA16_CH2O__onroad_mexFORM     $ROOT/NEI2016/v2021-06/2016fh_16j_onroad_mex_0pt1degree_month_$MM.ncf                 FORM       2002-2020/1-12/1/0 RF xyz  kg/m2/s    CH2O   26/213/254/1007        1 50
0 EPA16_HNO2__onroad_mexHONO     $ROOT/NEI2016/v2021-06/2016fh_16j_onroad_mex_0pt1degree_month_$MM.ncf                 HONO       2002-2020/1-12/1/0 RF xyz  kg/m2/s    HNO2   25/210/251/1007        1 50
0 EPA16_PRPE__onroad_mexIOLE     $ROOT/NEI2016/v2021-06/2016fh_16j_onroad_mex_0pt1degree_month_$MM.ncf                 IOLE       2002-2020/1-12/1/0 RF xyz  kg/m2/s    PRPE   26/215/254/1007        1 50
0 EPA16_MEK__onroad_mexKET       $ROOT/NEI2016/v2021-06/2016fh_16j_onroad_mex_0pt1degree_month_$MM.ncf                 KET        2002-2020/1-12/1/0 RF xyz  kg/m2/s    MEK    26/214/254/1007        1 50
0 EPA16_MOH__onroad_mexMEOH      $ROOT/NEI2016/v2021-06/2016fh_16j_onroad_mex_0pt1degree_month_$MM.ncf                 MEOH       2002-2020/1-12/1/0 RF xyz  kg/m2/s    MOH    26/213/254/1007        1 50
0 EPA16_NH3__onroad_mexNH3       $ROOT/NEI2016/v2021-06/2016fh_16j_onroad_mex_0pt1degree_month_$MM.ncf                 NH3        2002-2020/1-12/1/0 RF xyz  kg/m2/s    NH3    26/213/253/1007        1 50
0 EPA16_NO__onroad_mexNO         $ROOT/NEI2016/v2021-06/2016fh_16j_onroad_mex_0pt1degree_month_$MM.ncf                 NO         2002-2020/1-12/1/0 RF xyz  kg/m2/s    NO     115/25/210/251/1007    1 50
0 EPA16_NO2__onroad_mexNO2       $ROOT/NEI2016/v2021-06/2016fh_16j_onroad_mex_0pt1degree_month_$MM.ncf                 NO2        2002-2020/1-12/1/0 RF xyz  kg/m2/s    NO2    25/210/251/1007        1 50
0 EPA16_PRPE__onroad_mexOLE      $ROOT/NEI2016/v2021-06/2016fh_16j_onroad_mex_0pt1degree_month_$MM.ncf                 OLE        2002-2020/1-12/1/0 RF xyz  kg/m2/s    PRPE   26/215/254/1007        1 50
0 EPA16_ALK4__onroad_mexPAR      $ROOT/NEI2016/v2021-06/2016fh_16j_onroad_mex_0pt1degree_month_$MM.ncf                 PAR        2002-2020/1-12/1/0 RF xyz  kg/m2/s    ALK4   26/212/254/1007        1 50
0 EPA16_BCPI__onroad_mexPEC      $ROOT/NEI2016/v2021-06/2016fh_16j_onroad_mex_0pt1degree_month_$MM.ncf                 PEC        2002-2020/1-12/1/0 RF xyz  kg/m2/s    BCPI   26/221/256/1007/70     1 50
0 EPA16_BCPO__onroad_mexPEC      $ROOT/NEI2016/v2021-06/2016fh_16j_onroad_mex_0pt1degree_month_$MM.ncf                 PEC        2002-2020/1-12/1/0 RF xyz  kg/m2/s    BCPO   26/221/256/1007/71     1 50
0 EPA16_HNO4__onroad_mexPNA      $ROOT/NEI2016/v2021-06/2016fh_16j_onroad_mex_0pt1degree_month_$MM.ncf                 PNA        2002-2020/1-12/1/0 RF xyz  kg/m2/s    HNO4   26/213/251/1007        1 50
0 EPA16_NH4__onroad_mexPNH4      $ROOT/NEI2016/v2021-06/2016fh_16j_onroad_mex_0pt1degree_month_$MM.ncf                 PNH4       2002-2020/1-12/1/0 RF xyz  kg/m2/s    NH4    26/218/255/1007        1 50
0 EPA16_NIT__onroad_mexPNO3      $ROOT/NEI2016/v2021-06/2016fh_16j_onroad_mex_0pt1degree_month_$MM.ncf                 PNO3       2002-2020/1-12/1/0 RF xyz  kg/m2/s    NIT    26/218/255/1007        1 50
0 EPA16_OCPI__onroad_mexPOC      $ROOT/NEI2016/v2021-06/2016fh_16j_onroad_mex_0pt1degree_month_$MM.ncf                 POC        2002-2020/1-12/1/0 RF xyz  kg/m2/s    OCPI   26/222/256/1007/72     1 50
0 EPA16_OCPO__onroad_mexPOC      $ROOT/NEI2016/v2021-06/2016fh_16j_onroad_mex_0pt1degree_month_$MM.ncf                 POC        2002-2020/1-12/1/0 RF xyz  kg/m2/s    OCPO   26/222/256/1007/73     1 50
0 EPA16_C3H8__onroad_mexPRPA     $ROOT/NEI2016/v2021-06/2016fh_16j_onroad_mex_0pt1degree_month_$MM.ncf                 PRPA       2002-2020/1-12/1/0 RF xyz  kg/m2/s    C3H8   26/216/254/1007        1 50
0 EPA16_SO4__onroad_mexPSO4      $ROOT/NEI2016/v2021-06/2016fh_16j_onroad_mex_0pt1degree_month_$MM.ncf                 PSO4       2002-2020/1-12/1/0 RF xyz  kg/m2/s    SO4    26/219/255/1007        1 50
0 EPA16_SO2__onroad_mexSO2       $ROOT/NEI2016/v2021-06/2016fh_16j_onroad_mex_0pt1degree_month_$MM.ncf                 SO2        2002-2020/1-12/1/0 RF xyz  kg/m2/s    SO2    26/218/255/1007        1 50
0 EPA16_pFe__onroad_mexpFe       -                                                                                     -          -                  -  -    -          pFe    26/218/255/1007/69     1 50
0 EPA16_SO4__onroad_mexSULF      $ROOT/NEI2016/v2021-06/2016fh_16j_onroad_mex_0pt1degree_month_$MM.ncf                 SULF       2002-2020/1-12/1/0 RF xyz  kg/m2/s    SO4    26/219/255/1007        1 50
0 EPA16_TOLU__onroad_mexTOL      $ROOT/NEI2016/v2021-06/2016fh_16j_onroad_mex_0pt1degree_month_$MM.ncf                 TOL        2002-2020/1-12/1/0 RF xyz  kg/m2/s    TOLU   26/213/254/1007        1 50
0 EPA16_XYLE__onroad_mexXYLMN    $ROOT/NEI2016/v2021-06/2016fh_16j_onroad_mex_0pt1degree_month_$MM.ncf                 XYLMN      2002-2020/1-12/1/0 RF xyz  kg/m2/s    XYLE   26/213/254/1007        1 50
0 EPA16_BCPI__othafdustPEC       $ROOT/NEI2016/v2021-06/2016fh_16j_othafdust_adj_0pt1degree_month_$MM.ncf              PEC        2002-2020/1-12/1/0 RF xyz  kg/m2/s    BCPI   26/221/256/1007/70     1 50
0 EPA16_BCPO__othafdustPEC       $ROOT/NEI2016/v2021-06/2016fh_16j_othafdust_adj_0pt1degree_month_$MM.ncf              PEC        2002-2020/1-12/1/0 RF xyz  kg/m2/s    BCPO   26/221/256/1007/71     1 50
0 EPA16_HNO4__othafdustPNA       $ROOT/NEI2016/v2021-06/2016fh_16j_othafdust_adj_0pt1degree_month_$MM.ncf              PNA        2002-2020/1-12/1/0 RF xyz  kg/m2/s    HNO4   26/213/251/1007        1 50
0 EPA16_NH4__othafdustPNH4       $ROOT/NEI2016/v2021-06/2016fh_16j_othafdust_adj_0pt1degree_month_$MM.ncf              PNH4       2002-2020/1-12/1/0 RF xyz  kg/m2/s    NH4    26/218/255/1007        1 50
0 EPA16_NIT__othafdustPNO3       $ROOT/NEI2016/v2021-06/2016fh_16j_othafdust_adj_0pt1degree_month_$MM.ncf              PNO3       2002-2020/1-12/1/0 RF xyz  kg/m2/s    NIT    26/218/255/1007        1 50
0 EPA16_OCPI__othafdustPOC       $ROOT/NEI2016/v2021-06/2016fh_16j_othafdust_adj_0pt1degree_month_$MM.ncf              POC        2002-2020/1-12/1/0 RF xyz  kg/m2/s    OCPI   26/222/256/1007/72     1 50
0 EPA16_OCPO__othafdustPOC       $ROOT/NEI2016/v2021-06/2016fh_16j_othafdust_adj_0pt1degree_month_$MM.ncf              POC        2002-2020/1-12/1/0 RF xyz  kg/m2/s    OCPO   26/222/256/1007/73     1 50
0 EPA16_SO4__othafdustPSO4       $ROOT/NEI2016/v2021-06/2016fh_16j_othafdust_adj_0pt1degree_month_$MM.ncf              PSO4       2002-2020/1-12/1/0 RF xyz  kg/m2/s    SO4    26/219/255/1007        1 50
0 EPA16_ACET__otharACET          $ROOT/NEI2016/v2021-06/2016fh_16j_othar_0pt1degree_month_$MM.ncf                      ACET       2002-2020/1-12/1/0 RF xyz  kg/m2/s    ACET   26/213/254/1007        1 50
0 EPA16_ALD2__otharALD2          $ROOT/NEI2016/v2021-06/2016fh_16j_othar_0pt1degree_month_$MM.ncf                      ALD2       2002-2020/1-12/1/0 RF xyz  kg/m2/s    ALD2   26/213/254/1007        1 50
0 EPA16_RCHO__otharALDX          $ROOT/NEI2016/v2021-06/2016fh_16j_othar_0pt1degree_month_$MM.ncf                      ALDX       2002-2020/1-12/1/0 RF xyz  kg/m2/s    RCHO   26/213/254/1007        1 50
0 EPA16_BENZ__otharBENZ          $ROOT/NEI2016/v2021-06/2016fh_16j_othar_0pt1degree_month_$MM.ncf                      BENZ       2002-2020/1-12/1/0 RF xyz  kg/m2/s    BENZ   26/213/254/1007        1 50
0 EPA16_CO__otharCO              $ROOT/NEI2016/v2021-06/2016fh_16j_othar_0pt1degree_month_$MM.ncf                      CO         2002-2020/1-12/1/0 RF xyz  kg/m2/s    CO     26/211/252/1007        1 50
0 EPA16_SOAP__otharSOAP          -                                                                                     -          -                  -  -    -          SOAP   26/211/252/1007/280    1 50
0 EPA16_C2H4__otharETH           $ROOT/NEI2016/v2021-06/2016fh_16j_othar_0pt1degree_month_$MM.ncf                      ETH        2002-2020/1-12/1/0 RF xyz  kg/m2/s    C2H4   26/213/254/1007        1 50
0 EPA16_C2H6__otharETHA          $ROOT/NEI2016/v2021-06/2016fh_16j_othar_0pt1degree_month_$MM.ncf                      ETHA       2002-2020/1-12/1/0 RF xyz  kg/m2/s    C2H6   26/217/254/1007        1 50
0 EPA16_EOH__otharETOH           $ROOT/NEI2016/v2021-06/2016fh_16j_othar_0pt1degree_month_$MM.ncf                      ETOH       2002-2020/1-12/1/0 RF xyz  kg/m2/s    EOH    26/213/254/1007        1 50
0 EPA16_CH2O__otharFORM          $ROOT/NEI2016/v2021-06/2016fh_16j_othar_0pt1degree_month_$MM.ncf                      FORM       2002-2020/1-12/1/0 RF xyz  kg/m2/s    CH2O   26/213/254/1007        1 50
0 EPA16_HNO2__otharHONO          $ROOT/NEI2016/v2021-06/2016fh_16j_othar_0pt1degree_month_$MM.ncf                      HONO       2002-2020/1-12/1/0 RF xyz  kg/m2/s    HNO2   25/210/251/1007        1 50
0 EPA16_PRPE__otharIOLE          $ROOT/NEI2016/v2021-06/2016fh_16j_othar_0pt1degree_month_$MM.ncf                      IOLE       2002-2020/1-12/1/0 RF xyz  kg/m2/s    PRPE   26/215/254/1007        1 50
0 EPA16_MEK__otharKET            $ROOT/NEI2016/v2021-06/2016fh_16j_othar_0pt1degree_month_$MM.ncf                      KET        2002-2020/1-12/1/0 RF xyz  kg/m2/s    MEK    26/214/254/1007        1 50
0 EPA16_MOH__otharMEOH           $ROOT/NEI2016/v2021-06/2016fh_16j_othar_0pt1degree_month_$MM.ncf                      MEOH       2002-2020/1-12/1/0 RF xyz  kg/m2/s    MOH    26/213/254/1007        1 50
0 EPA16_NH3__otharNH3            $ROOT/NEI2016/v2021-06/2016fh_16j_othar_0pt1degree_month_$MM.ncf                      NH3        2002-2020/1-12/1/0 RF xyz  kg/m2/s    NH3    26/213/253/1007        1 50
0 EPA16_NO__otharNO              $ROOT/NEI2016/v2021-06/2016fh_16j_othar_0pt1degree_month_$MM.ncf                      NO         2002-2020/1-12/1/0 RF xyz  kg/m2/s    NO     115/25/210/251/1007    1 50
0 EPA16_NO2__otharNO2            $ROOT/NEI2016/v2021-06/2016fh_16j_othar_0pt1degree_month_$MM.ncf                      NO2        2002-2020/1-12/1/0 RF xyz  kg/m2/s    NO2    25/210/251/1007        1 50
0 EPA16_PRPE__otharOLE           $ROOT/NEI2016/v2021-06/2016fh_16j_othar_0pt1degree_month_$MM.ncf                      OLE        2002-2020/1-12/1/0 RF xyz  kg/m2/s    PRPE   26/215/254/1007        1 50
0 EPA16_ALK4__otharPAR           $ROOT/NEI2016/v2021-06/2016fh_16j_othar_0pt1degree_month_$MM.ncf                      PAR        2002-2020/1-12/1/0 RF xyz  kg/m2/s    ALK4   26/212/254/1007        1 50
0 EPA16_BCPI__otharPEC           $ROOT/NEI2016/v2021-06/2016fh_16j_othar_0pt1degree_month_$MM.ncf                      PEC        2002-2020/1-12/1/0 RF xyz  kg/m2/s    BCPI   26/221/256/1007/70     1 50
0 EPA16_BCPO__otharPEC           $ROOT/NEI2016/v2021-06/2016fh_16j_othar_0pt1degree_month_$MM.ncf                      PEC        2002-2020/1-12/1/0 RF xyz  kg/m2/s    BCPO   26/221/256/1007/71     1 50
0 EPA16_HNO4__otharPNA           $ROOT/NEI2016/v2021-06/2016fh_16j_othar_0pt1degree_month_$MM.ncf                      PNA        2002-2020/1-12/1/0 RF xyz  kg/m2/s    HNO4   26/213/251/1007        1 50
0 EPA16_NH4__otharPNH4           $ROOT/NEI2016/v2021-06/2016fh_16j_othar_0pt1degree_month_$MM.ncf                      PNH4       2002-2020/1-12/1/0 RF xyz  kg/m2/s    NH4    26/218/255/1007        1 50
0 EPA16_NIT__otharPNO3           $ROOT/NEI2016/v2021-06/2016fh_16j_othar_0pt1degree_month_$MM.ncf                      PNO3       2002-2020/1-12/1/0 RF xyz  kg/m2/s    NIT    26/218/255/1007        1 50
0 EPA16_OCPI__otharPOC           $ROOT/NEI2016/v2021-06/2016fh_16j_othar_0pt1degree_month_$MM.ncf                      POC        2002-2020/1-12/1/0 RF xyz  kg/m2/s    OCPI   26/222/256/1007/72     1 50
0 EPA16_OCPO__otharPOC           $ROOT/NEI2016/v2021-06/2016fh_16j_othar_0pt1degree_month_$MM.ncf                      POC        2002-2020/1-12/1/0 RF xyz  kg/m2/s    OCPO   26/222/256/1007/73     1 50
0 EPA16_C3H8__otharPRPA          $ROOT/NEI2016/v2021-06/2016fh_16j_othar_0pt1degree_month_$MM.ncf                      PRPA       2002-2020/1-12/1/0 RF xyz  kg/m2/s    C3H8   26/216/254/1007        1 50
0 EPA16_SO4__otharPSO4           $ROOT/NEI2016/v2021-06/2016fh_16j_othar_0pt1degree_month_$MM.ncf                      PSO4       2002-2020/1-12/1/0 RF xyz  kg/m2/s    SO4    26/219/255/1007        1 50
0 EPA16_SO2__otharSO2            $ROOT/NEI2016/v2021-06/2016fh_16j_othar_0pt1degree_month_$MM.ncf                      SO2        2002-2020/1-12/1/0 RF xyz  kg/m2/s    SO2    26/218/255/1007        1 50
0 EPA16_pFe__otharpFe            -                                                                                     -          -                  -  -    -          pFe    26/218/255/1007/69     1 50
0 EPA16_SO4__otharSULF           $ROOT/NEI2016/v2021-06/2016fh_16j_othar_0pt1degree_month_$MM.ncf                      SULF       2002-2020/1-12/1/0 RF xyz  kg/m2/s    SO4    26/219/255/1007        1 50
0 EPA16_TOLU__otharTOL           $ROOT/NEI2016/v2021-06/2016fh_16j_othar_0pt1degree_month_$MM.ncf                      TOL        2002-2020/1-12/1/0 RF xyz  kg/m2/s    TOLU   26/213/254/1007        1 50
0 EPA16_XYLE__otharXYLMN         $ROOT/NEI2016/v2021-06/2016fh_16j_othar_0pt1degree_month_$MM.ncf                      XYLMN      2002-2020/1-12/1/0 RF xyz  kg/m2/s    XYLE   26/213/254/1007        1 50
0 EPA16_BCPI__othptdustPEC       $ROOT/NEI2016/v2021-06/2016fh_16j_othptdust_adj_0pt1degree_month_$MM.ncf              PEC        2002-2020/1-12/1/0 RF xyz  kg/m2/s    BCPI   26/221/256/1007/70     1 50
0 EPA16_BCPO__othptdustPEC       $ROOT/NEI2016/v2021-06/2016fh_16j_othptdust_adj_0pt1degree_month_$MM.ncf              PEC        2002-2020/1-12/1/0 RF xyz  kg/m2/s    BCPO   26/221/256/1007/71     1 50
0 EPA16_HNO4__othptdustPNA       $ROOT/NEI2016/v2021-06/2016fh_16j_othptdust_adj_0pt1degree_month_$MM.ncf              PNA        2002-2020/1-12/1/0 RF xyz  kg/m2/s    HNO4   26/213/251/1007        1 50
0 EPA16_NH4__othptdustPNH4       $ROOT/NEI2016/v2021-06/2016fh_16j_othptdust_adj_0pt1degree_month_$MM.ncf              PNH4       2002-2020/1-12/1/0 RF xyz  kg/m2/s    NH4    26/218/255/1007        1 50
0 EPA16_NIT__othptdustPNO3       $ROOT/NEI2016/v2021-06/2016fh_16j_othptdust_adj_0pt1degree_month_$MM.ncf              PNO3       2002-2020/1-12/1/0 RF xyz  kg/m2/s    NIT    26/218/255/1007        1 50
0 EPA16_OCPI__othptdustPOC       $ROOT/NEI2016/v2021-06/2016fh_16j_othptdust_adj_0pt1degree_month_$MM.ncf              POC        2002-2020/1-12/1/0 RF xyz  kg/m2/s    OCPI   26/222/256/1007/72     1 50
0 EPA16_OCPO__othptdustPOC       $ROOT/NEI2016/v2021-06/2016fh_16j_othptdust_adj_0pt1degree_month_$MM.ncf              POC        2002-2020/1-12/1/0 RF xyz  kg/m2/s    OCPO   26/222/256/1007/73     1 50
0 EPA16_SO4__othptdustPSO4       $ROOT/NEI2016/v2021-06/2016fh_16j_othptdust_adj_0pt1degree_month_$MM.ncf              PSO4       2002-2020/1-12/1/0 RF xyz  kg/m2/s    SO4    26/219/255/1007        1 50
0 EPA16_ACET__othptACET          $ROOT/NEI2016/v2021-06/2016fh_16j_emln_othpt_0pt1degree_month_$MM.ncf                 ACET       2002-2020/1-12/1/0 RF xyz  kg/m2/s    ACET   26/213/254/1007        1 50
0 EPA16_ALD2__othptALD2          $ROOT/NEI2016/v2021-06/2016fh_16j_emln_othpt_0pt1degree_month_$MM.ncf                 ALD2       2002-2020/1-12/1/0 RF xyz  kg/m2/s    ALD2   26/213/254/1007        1 50
0 EPA16_RCHO__othptALDX          $ROOT/NEI2016/v2021-06/2016fh_16j_emln_othpt_0pt1degree_month_$MM.ncf                 ALDX       2002-2020/1-12/1/0 RF xyz  kg/m2/s    RCHO   26/213/254/1007        1 50
0 EPA16_BENZ__othptBENZ          $ROOT/NEI2016/v2021-06/2016fh_16j_emln_othpt_0pt1degree_month_$MM.ncf                 BENZ       2002-2020/1-12/1/0 RF xyz  kg/m2/s    BENZ   26/213/254/1007        1 50
0 EPA16_CO__othptCO              $ROOT/NEI2016/v2021-06/2016fh_16j_emln_othpt_0pt1degree_month_$MM.ncf                 CO         2002-2020/1-12/1/0 RF xyz  kg/m2/s    CO     26/211/252/1007        1 50
0 EPA16_SOAP__othptSOAP          -                                                                                     -          -                  -  -    -          SOAP   26/211/252/1007/280    1 50
0 EPA16_C2H4__othptETH           $ROOT/NEI2016/v2021-06/2016fh_16j_emln_othpt_0pt1degree_month_$MM.ncf                 ETH        2002-2020/1-12/1/0 RF xyz  kg/m2/s    C2H4   26/213/254/1007        1 50
0 EPA16_C2H6__othptETHA          $ROOT/NEI2016/v2021-06/2016fh_16j_emln_othpt_0pt1degree_month_$MM.ncf                 ETHA       2002-2020/1-12/1/0 RF xyz  kg/m2/s    C2H6   26/217/254/1007        1 50
0 EPA16_EOH__othptETOH           $ROOT/NEI2016/v2021-06/2016fh_16j_emln_othpt_0pt1degree_month_$MM.ncf                 ETOH       2002-2020/1-12/1/0 RF xyz  kg/m2/s    EOH    26/213/254/1007        1 50
0 EPA16_CH2O__othptFORM          $ROOT/NEI2016/v2021-06/2016fh_16j_emln_othpt_0pt1degree_month_$MM.ncf                 FORM       2002-2020/1-12/1/0 RF xyz  kg/m2/s    CH2O   26/213/254/1007        1 50
0 EPA16_HNO2__othptHONO          $ROOT/NEI2016/v2021-06/2016fh_16j_emln_othpt_0pt1degree_month_$MM.ncf                 HONO       2002-2020/1-12/1/0 RF xyz  kg/m2/s    HNO2   25/210/251/1007        1 50
0 EPA16_PRPE__othptIOLE          $ROOT/NEI2016/v2021-06/2016fh_16j_emln_othpt_0pt1degree_month_$MM.ncf                 IOLE       2002-2020/1-12/1/0 RF xyz  kg/m2/s    PRPE   26/215/254/1007        1 50
0 EPA16_MEK__othptKET            $ROOT/NEI2016/v2021-06/2016fh_16j_emln_othpt_0pt1degree_month_$MM.ncf                 KET        2002-2020/1-12/1/0 RF xyz  kg/m2/s    MEK    26/214/254/1007        1 50
0 EPA16_MOH__othptMEOH           $ROOT/NEI2016/v2021-06/2016fh_16j_emln_othpt_0pt1degree_month_$MM.ncf                 MEOH       2002-2020/1-12/1/0 RF xyz  kg/m2/s    MOH    26/213/254/1007        1 50
0 EPA16_NH3__othptNH3            $ROOT/NEI2016/v2021-06/2016fh_16j_emln_othpt_0pt1degree_month_$MM.ncf                 NH3        2002-2020/1-12/1/0 RF xyz  kg/m2/s    NH3    26/213/253/1007        1 50
0 EPA16_NO__othptNO              $ROOT/NEI2016/v2021-06/2016fh_16j_emln_othpt_0pt1degree_month_$MM.ncf                 NO         2002-2020/1-12/1/0 RF xyz  kg/m2/s    NO     115/25/210/251/1007    1 50
0 EPA16_NO2__othptNO2            $ROOT/NEI2016/v2021-06/2016fh_16j_emln_othpt_0pt1degree_month_$MM.ncf                 NO2        2002-2020/1-12/1/0 RF xyz  kg/m2/s    NO2    25/210/251/1007        1 50
0 EPA16_PRPE__othptOLE           $ROOT/NEI2016/v2021-06/2016fh_16j_emln_othpt_0pt1degree_month_$MM.ncf                 OLE        2002-2020/1-12/1/0 RF xyz  kg/m2/s    PRPE   26/215/254/1007        1 50
0 EPA16_ALK4__othptPAR           $ROOT/NEI2016/v2021-06/2016fh_16j_emln_othpt_0pt1degree_month_$MM.ncf                 PAR        2002-2020/1-12/1/0 RF xyz  kg/m2/s    ALK4   26/212/254/1007        1 50
0 EPA16_BCPI__othptPEC           $ROOT/NEI2016/v2021-06/2016fh_16j_emln_othpt_0pt1degree_month_$MM.ncf                 PEC        2002-2020/1-12/1/0 RF xyz  kg/m2/s    BCPI   26/221/256/1007/70     1 50
0 EPA16_BCPO__othptPEC           $ROOT/NEI2016/v2021-06/2016fh_16j_emln_othpt_0pt1degree_month_$MM.ncf                 PEC        2002-2020/1-12/1/0 RF xyz  kg/m2/s    BCPO   26/221/256/1007/71     1 50
0 EPA16_HNO4__othptPNA           $ROOT/NEI2016/v2021-06/2016fh_16j_emln_othpt_0pt1degree_month_$MM.ncf                 PNA        2002-2020/1-12/1/0 RF xyz  kg/m2/s    HNO4   26/213/251/1007        1 50
0 EPA16_NH4__othptPNH4           $ROOT/NEI2016/v2021-06/2016fh_16j_emln_othpt_0pt1degree_month_$MM.ncf                 PNH4       2002-2020/1-12/1/0 RF xyz  kg/m2/s    NH4    26/218/255/1007        1 50
0 EPA16_NIT__othptPNO3           $ROOT/NEI2016/v2021-06/2016fh_16j_emln_othpt_0pt1degree_month_$MM.ncf                 PNO3       2002-2020/1-12/1/0 RF xyz  kg/m2/s    NIT    26/218/255/1007        1 50
0 EPA16_OCPI__othptPOC           $ROOT/NEI2016/v2021-06/2016fh_16j_emln_othpt_0pt1degree_month_$MM.ncf                 POC        2002-2020/1-12/1/0 RF xyz  kg/m2/s    OCPI   26/222/256/1007/72     1 50
0 EPA16_OCPO__othptPOC           $ROOT/NEI2016/v2021-06/2016fh_16j_emln_othpt_0pt1degree_month_$MM.ncf                 POC        2002-2020/1-12/1/0 RF xyz  kg/m2/s    OCPO   26/222/256/1007/73     1 50
0 EPA16_C3H8__othptPRPA          $ROOT/NEI2016/v2021-06/2016fh_16j_emln_othpt_0pt1degree_month_$MM.ncf                 PRPA       2002-2020/1-12/1/0 RF xyz  kg/m2/s    C3H8   26/216/254/1007        1 50
0 EPA16_SO4__othptPSO4           $ROOT/NEI2016/v2021-06/2016fh_16j_emln_othpt_0pt1degree_month_$MM.ncf                 PSO4       2002-2020/1-12/1/0 RF xyz  kg/m2/s    SO4    26/219/255/1007        1 50
0 EPA16_SO2__othptSO2            $ROOT/NEI2016/v2021-06/2016fh_16j_emln_othpt_0pt1degree_month_$MM.ncf                 SO2        2002-2020/1-12/1/0 RF xyz  kg/m2/s    SO2    26/218/255/1007        1 50
0 EPA16_pFe__othptpFe            -                                                                                     -          -                  -  -    -          pFe    26/218/255/1007/69     1 50
0 EPA16_SO4__othptSULF           $ROOT/NEI2016/v2021-06/2016fh_16j_emln_othpt_0pt1degree_month_$MM.ncf                 SULF       2002-2020/1-12/1/0 RF xyz  kg/m2/s    SO4    26/219/255/1007        1 50
0 EPA16_TOLU__othptTOL           $ROOT/NEI2016/v2021-06/2016fh_16j_emln_othpt_0pt1degree_month_$MM.ncf                 TOL        2002-2020/1-12/1/0 RF xyz  kg/m2/s    TOLU   26/213/254/1007        1 50
0 EPA16_XYLE__othptXYLMN         $ROOT/NEI2016/v2021-06/2016fh_16j_emln_othpt_0pt1degree_month_$MM.ncf                 XYLMN      2002-2020/1-12/1/0 RF xyz  kg/m2/s    XYLE   26/213/254/1007        1 50
)))NEI2016_MONMEAN
>>>>>>> ec4968f5

#==============================================================================
# --- DICE-Africa emission inventory (Marais and Wiedinmyer, ES&T, 2016) ---
#
# DICE-Africa includes regional (Africa) emissions of biofuel and diffuse
# anthropogenic emissions from cars and motorcycles, biofuels, charcoal making
# and use, backup generators, agricultural waste burning for cooking, gas
# flares, and ad-hoc/informal oil refining.
#
# Other pollution sources (formal industry, power generation using fossil
# fuels) are from the EDGAR v4.3 inventory for CO, SO2, NH3, NOx BC, and OC.
#
# NMVOCs from sources not accounted for in DICE-Africa aren't included here,
# as these emissions are likely to be low compared to the DICE pollution
# sources and RETRO v1 as implemented in GEOS-Chem doesn't distinguish
# emissions by sector/activity.
#
# Emissions for 2013 are defined below, but DICE-Africa also includes
# emissions for 2006.  Developers recommend using population change to
# estimate emissions, if users want to use annual trends in pollutant
# emissions to estimate in other years.
#==============================================================================
(((DICE_Africa
# ------------------------
#  Cars
# ------------------------
0 DICE_CARS_CO    $ROOT/DICE_Africa/v2016-10/DICE-Africa-cars-2013-v01-4Oct2016.nc  CO      2013/1/1/0 C xy g/m2/yr  CO    26/1008         1 60
0 DICE_CARS_SOAP  -                                                                 -       -          - -  -        SOAP  26/1008/280     1 60
0 DICE_CARS_NO    $ROOT/DICE_Africa/v2016-10/DICE-Africa-cars-2013-v01-4Oct2016.nc  NO      2013/1/1/0 C xy g/m2/yr  NO    25/30/1008      1 60
0 DICE_CARS_ALK4  $ROOT/DICE_Africa/v2016-10/DICE-Africa-cars-2013-v01-4Oct2016.nc  ALK4    2013/1/1/0 C xy g/m2/yr  ALK4  26/1008         1 60
0 DICE_CARS_ISOP  $ROOT/DICE_Africa/v2016-10/DICE-Africa-cars-2013-v01-4Oct2016.nc  ISOP    2013/1/1/0 C xy g/m2/yr  ISOP  26/1008         1 60
0 DICE_CARS_ACET  $ROOT/DICE_Africa/v2016-10/DICE-Africa-cars-2013-v01-4Oct2016.nc  ACET    2013/1/1/0 C xy g/m2/yr  ACET  26/1008         1 60
0 DICE_CARS_MEK   $ROOT/DICE_Africa/v2016-10/DICE-Africa-cars-2013-v01-4Oct2016.nc  MEK     2013/1/1/0 C xy g/m2/yr  MEK   26/1008         1 60
0 DICE_CARS_ALD2  $ROOT/DICE_Africa/v2016-10/DICE-Africa-cars-2013-v01-4Oct2016.nc  ALD2    2013/1/1/0 C xy g/m2/yr  ALD2  26/1008         1 60
0 DICE_CARS_RCHO  $ROOT/DICE_Africa/v2016-10/DICE-Africa-cars-2013-v01-4Oct2016.nc  RCHO    2013/1/1/0 C xy g/m2/yr  RCHO  26/1008         1 60
0 DICE_CARS_PRPE  $ROOT/DICE_Africa/v2016-10/DICE-Africa-cars-2013-v01-4Oct2016.nc  PRPE    2013/1/1/0 C xy g/m2/yr  PRPE  26/1008         1 60
0 DICE_CARS_CH2O  $ROOT/DICE_Africa/v2016-10/DICE-Africa-cars-2013-v01-4Oct2016.nc  CH2O    2013/1/1/0 C xy g/m2/yr  CH2O  26/1008         1 60
0 DICE_CARS_SO2   $ROOT/DICE_Africa/v2016-10/DICE-Africa-cars-2013-v01-4Oct2016.nc  SO2     2013/1/1/0 C xy g/m2/yr  SO2   31/78/1008      1 60
0 DICE_CARS_SO4   -                                                                 -       -          - -  -        SO4   31/63/1008      1 60
0 DICE_CARS_pFe   -                                                                 -       -          - -  -        pFe   31/78/66/1008   1 60
0 DICE_CARS_C2H4  $ROOT/DICE_Africa/v2016-10/DICE-Africa-cars-2013-v01-4Oct2016.nc  C2H4    2013/1/1/0 C xy g/m2/yr  C2H4  26/1008         1 60
0 DICE_CARS_BENZ  $ROOT/DICE_Africa/v2016-10/DICE-Africa-cars-2013-v01-4Oct2016.nc  BENZ    2013/1/1/0 C xy g/m2/yr  BENZ  26/1008         1 60
0 DICE_CARS_TOLU  $ROOT/DICE_Africa/v2016-10/DICE-Africa-cars-2013-v01-4Oct2016.nc  TOLU    2013/1/1/0 C xy g/m2/yr  TOLU  26/1008         1 60
0 DICE_CARS_XYLE  $ROOT/DICE_Africa/v2016-10/DICE-Africa-cars-2013-v01-4Oct2016.nc  XYLE    2013/1/1/0 C xy g/m2/yr  XYLE  26/1008         1 60
0 DICE_CARS_BCPI  $ROOT/DICE_Africa/v2016-10/DICE-Africa-cars-2013-v01-4Oct2016.nc  BC      2013/1/1/0 C xy g/m2/yr  BCPI  70/1008         1 60
0 DICE_CARS_BCPO  -                                                                 -       -          - -  -        BCPO  71/1008         1 60
0 DICE_CARS_OCPI  $ROOT/DICE_Africa/v2016-10/DICE-Africa-cars-2013-v01-4Oct2016.nc  OC      2013/1/1/0 C xy g/m2/yr  OCPI  72/1008/330     1 60
0 DICE_CARS_OCPO  -                                                                 -       -          - -  -        OCPO  73/1008/330     1 60

# ------------------------
#  Motorcycles
# ------------------------
0 DICE_MOTORCYCLES_CO    $ROOT/DICE_Africa/v2016-10/DICE-Africa-motorcycles-2013-v01-4Oct2016.nc  CO     2013/1/1/0 C xy g/m2/yr  CO    26/1008          1 60
0 DICE_MOTORCYCLES_SOAP  -                                                                        -      -          - -  -        SOAP  26/1008/280      1 60
0 DICE_MOTORCYCLES_NO    $ROOT/DICE_Africa/v2016-10/DICE-Africa-motorcycles-2013-v01-4Oct2016.nc  NO     2013/1/1/0 C xy g/m2/yr  NO    25/30/1008       1 60
0 DICE_MOTORCYCLES_SO2   $ROOT/DICE_Africa/v2016-10/DICE-Africa-motorcycles-2013-v01-4Oct2016.nc  SO2    2013/1/1/0 C xy g/m2/yr  SO2   31/78/1008       1 60
0 DICE_MOTORCYCLES_SO4   -                                                                        -      -          - -  -        SO4   31/63/1008       1 60
0 DICE_MOTORCYCLES_pFe   -                                                                        -      -          - -  -        pFe   31/78/66/1008    1 60
0 DICE_MOTORCYCLES_ALK4  $ROOT/DICE_Africa/v2016-10/DICE-Africa-motorcycles-2013-v01-4Oct2016.nc  ALK4   2013/1/1/0 C xy g/m2/yr  ALK4  26/1008          1 60
0 DICE_MOTORCYCLES_MEK   $ROOT/DICE_Africa/v2016-10/DICE-Africa-motorcycles-2013-v01-4Oct2016.nc  MEK    2013/1/1/0 C xy g/m2/yr  MEK   26/1008          1 60
0 DICE_MOTORCYCLES_ALD2  $ROOT/DICE_Africa/v2016-10/DICE-Africa-motorcycles-2013-v01-4Oct2016.nc  ALD2   2013/1/1/0 C xy g/m2/yr  ALD2  26/1008          1 60
0 DICE_MOTORCYCLES_PRPE  $ROOT/DICE_Africa/v2016-10/DICE-Africa-motorcycles-2013-v01-4Oct2016.nc  PRPE   2013/1/1/0 C xy g/m2/yr  PRPE  26/1008          1 60
0 DICE_MOTORCYCLES_CH2O  $ROOT/DICE_Africa/v2016-10/DICE-Africa-motorcycles-2013-v01-4Oct2016.nc  CH2O   2013/1/1/0 C xy g/m2/yr  CH2O  26/1008          1 60
0 DICE_MOTORCYCLES_BENZ  $ROOT/DICE_Africa/v2016-10/DICE-Africa-motorcycles-2013-v01-4Oct2016.nc  BENZ   2013/1/1/0 C xy g/m2/yr  BENZ  26/1008          1 60
0 DICE_MOTORCYCLES_TOLU  $ROOT/DICE_Africa/v2016-10/DICE-Africa-motorcycles-2013-v01-4Oct2016.nc  TOLU   2013/1/1/0 C xy g/m2/yr  TOLU  26/1008          1 60
0 DICE_MOTORCYCLES_BCPI  $ROOT/DICE_Africa/v2016-10/DICE-Africa-motorcycles-2013-v01-4Oct2016.nc  BC     2013/1/1/0 C xy g/m2/yr  BCPI  70/1008          1 60
0 DICE_MOTORCYCLES_BCPO  -                                                                        -      -          - -  -        BCPO  71/1008          1 60
0 DICE_MOTORCYCLES_OCPI  $ROOT/DICE_Africa/v2016-10/DICE-Africa-motorcycles-2013-v01-4Oct2016.nc  OC     2013/1/1/0 C xy g/m2/yr  OCPI  72/1008          1 60
0 DICE_MOTORCYCLES_OCPO  -                                                                        -      -          - -  -        OCPO  73/1008          1 60

# ------------------------
#  Backup generators
# ------------------------
0 DICE_BACKUPGEN_CO    $ROOT/DICE_Africa/v2016-10/DICE-Africa-generator-use-2013-v01-4Oct2016.nc  CO   2013/1/1/0 C xy g/m2/yr  CO    26/1008          1 60
0 DICE_BACKUPGEN_SOAP  -                                                                          -    -          - -  -        SOAP  26/1008/280      1 60
0 DICE_BACKUPGEN_NO    $ROOT/DICE_Africa/v2016-10/DICE-Africa-generator-use-2013-v01-4Oct2016.nc  NO   2013/1/1/0 C xy g/m2/yr  NO    25/30/1008       1 60
0 DICE_BACKUPGEN_NO2   $ROOT/DICE_Africa/v2016-10/DICE-Africa-generator-use-2013-v01-4Oct2016.nc  NO2  2013/1/1/0 C xy g/m2/yr  NO2   25/30/1008       1 60
0 DICE_BACKUPGEN_SO2   $ROOT/DICE_Africa/v2016-10/DICE-Africa-generator-use-2013-v01-4Oct2016.nc  SO2  2013/1/1/0 C xy g/m2/yr  SO2   31/78/1008       1 60
0 DICE_BACKUPGEN_SO4   -                                                                          -    -          - -  -        SO4   31/63/1008       1 60
0 DICE_BACKUPGEN_pFe   -                                                                          -    -          - -  -        pFe   31/78/66/1008    1 60
0 DICE_BACKUPGEN_ACET  $ROOT/DICE_Africa/v2016-10/DICE-Africa-generator-use-2013-v01-4Oct2016.nc  ACET 2013/1/1/0 C xy g/m2/yr  ACET  26/1008          1 60
0 DICE_BACKUPGEN_MEK   $ROOT/DICE_Africa/v2016-10/DICE-Africa-generator-use-2013-v01-4Oct2016.nc  MEK  2013/1/1/0 C xy g/m2/yr  MEK   26/1008          1 60
0 DICE_BACKUPGEN_ALD2  $ROOT/DICE_Africa/v2016-10/DICE-Africa-generator-use-2013-v01-4Oct2016.nc  ALD2 2013/1/1/0 C xy g/m2/yr  ALD2  26/1008          1 60
0 DICE_BACKUPGEN_RCHO  $ROOT/DICE_Africa/v2016-10/DICE-Africa-generator-use-2013-v01-4Oct2016.nc  RCHO 2013/1/1/0 C xy g/m2/yr  RCHO  26/1008          1 60
0 DICE_BACKUPGEN_MVK   $ROOT/DICE_Africa/v2016-10/DICE-Africa-generator-use-2013-v01-4Oct2016.nc  MVK  2013/1/1/0 C xy g/m2/yr  MVK   26/1008          1 60
0 DICE_BACKUPGEN_MACR  $ROOT/DICE_Africa/v2016-10/DICE-Africa-generator-use-2013-v01-4Oct2016.nc  MACR 2013/1/1/0 C xy g/m2/yr  MACR  26/1008          1 60
0 DICE_BACKUPGEN_CH2O  $ROOT/DICE_Africa/v2016-10/DICE-Africa-generator-use-2013-v01-4Oct2016.nc  CH2O 2013/1/1/0 C xy g/m2/yr  CH2O  26/1008          1 60
#0 DICE_BACKUPGEN_MGLY $ROOT/DICE_Africa/v2016-10/DICE-Africa-generator-use-2013-v01-4Oct2016.nc  MGLY 2013/1/1/0 C xy g/m2/yr  MGLY  26/1008          1 60
#0 DICE_BACKUPGEN_GLYX $ROOT/DICE_Africa/v2016-10/DICE-Africa-generator-use-2013-v01-4Oct2016.nc  GLYX 2013/1/1/0 C xy g/m2/yr  GLYX  26/1008          1 60
0 DICE_BACKUPGEN_C2H4  $ROOT/DICE_Africa/v2016-10/DICE-Africa-generator-use-2013-v01-4Oct2016.nc  C2H4 2013/1/1/0 C xy g/m2/yr  C2H4  26/1008          1 60
0 DICE_BACKUPGEN_BENZ  $ROOT/DICE_Africa/v2016-10/DICE-Africa-generator-use-2013-v01-4Oct2016.nc  BENZ 2013/1/1/0 C xy g/m2/yr  BENZ  26/1008          1 60
0 DICE_BACKUPGEN_TOLU  $ROOT/DICE_Africa/v2016-10/DICE-Africa-generator-use-2013-v01-4Oct2016.nc  TOLU 2013/1/1/0 C xy g/m2/yr  TOLU  26/1008          1 60
0 DICE_BACKUPGEN_XYLE  $ROOT/DICE_Africa/v2016-10/DICE-Africa-generator-use-2013-v01-4Oct2016.nc  XYLE 2013/1/1/0 C xy g/m2/yr  XYLE  26/1008          1 60
0 DICE_BACKUPGEN_BCPI  $ROOT/DICE_Africa/v2016-10/DICE-Africa-generator-use-2013-v01-4Oct2016.nc  BC   2013/1/1/0 C xy g/m2/yr  BCPI  70/1008          1 60
0 DICE_BACKUPGEN_BCPO  -                                                                          -        -          - -  -    BCPO  71/1008          1 60
0 DICE_BACKUPGEN_OCPI  $ROOT/DICE_Africa/v2016-10/DICE-Africa-generator-use-2013-v01-4Oct2016.nc  OC   2013/1/1/0 C xy g/m2/yr  OCPI  72/1008          1 60
0 DICE_BACKUPGEN_OCPO  -                                                                          -        -          - -  -    OCPO  73/1008          1 60

# ------------------------
#  Charcoal production
# ------------------------
0 DICE_CHARCOALPROD_CO    $ROOT/DICE_Africa/v2016-10/DICE-Africa-charcoal-production-2013-v01-4Oct2016.nc  CO    2013/1/1/0 C xy g/m2/yr  CO    26/1008/320      1 60
0 DICE_CHARCOALPROD_SOAP  -                                                                                -     -          - -  -        SOAP  26/1008/280/320  1 60
0 DICE_CHARCOALPROD_NO    $ROOT/DICE_Africa/v2016-10/DICE-Africa-charcoal-production-2013-v01-4Oct2016.nc  NO    2013/1/1/0 C xy g/m2/yr  NO    25/30/1008/320   1 60
0 DICE_CHARCOALPROD_NH3   $ROOT/DICE_Africa/v2016-10/DICE-Africa-charcoal-production-2013-v01-4Oct2016.nc  NH3   2013/1/1/0 C xy g/m2/yr  NH3   1008/320         1 60
0 DICE_CHARCOALPROD_PRPE  $ROOT/DICE_Africa/v2016-10/DICE-Africa-charcoal-production-2013-v01-4Oct2016.nc  PRPE  2013/1/1/0 C xy g/m2/yr  PRPE  26/1008/320      1 60
0 DICE_CHARCOALPROD_CH2O  $ROOT/DICE_Africa/v2016-10/DICE-Africa-charcoal-production-2013-v01-4Oct2016.nc  CH2O  2013/1/1/0 C xy g/m2/yr  CH2O  26/1008/320      1 60
0 DICE_CHARCOALPROD_C2H6  $ROOT/DICE_Africa/v2016-10/DICE-Africa-charcoal-production-2013-v01-4Oct2016.nc  C2H6  2013/1/1/0 C xy g/m2/yr  C2H6  26/1008/320      1 60
0 DICE_CHARCOALPROD_HAC   $ROOT/DICE_Africa/v2016-10/DICE-Africa-charcoal-production-2013-v01-4Oct2016.nc  HAC   2013/1/1/0 C xy g/m2/yr  HAC   26/1008/320      1 60
0 DICE_CHARCOALPROD_C2H2  $ROOT/DICE_Africa/v2016-10/DICE-Africa-charcoal-production-2013-v01-4Oct2016.nc  C2H2  2013/1/1/0 C xy g/m2/yr  C2H2  26/1008/320      1 60
0 DICE_CHARCOALPROD_C2H4  $ROOT/DICE_Africa/v2016-10/DICE-Africa-charcoal-production-2013-v01-4Oct2016.nc  C2H4  2013/1/1/0 C xy g/m2/yr  C2H4  26/1008/320      1 60
0 DICE_CHARCOALPROD_TOLU  $ROOT/DICE_Africa/v2016-10/DICE-Africa-charcoal-production-2013-v01-4Oct2016.nc  TOLU  2013/1/1/0 C xy g/m2/yr  TOLU  26/1008/320      1 60
0 DICE_CHARCOALPROD_HCOOH $ROOT/DICE_Africa/v2016-10/DICE-Africa-charcoal-production-2013-v01-4Oct2016.nc  HCOOH 2013/1/1/0 C xy g/m2/yr  HCOOH 26/1008/320      1 60
0 DICE_CHARCOALPROD_MOH   $ROOT/DICE_Africa/v2016-10/DICE-Africa-charcoal-production-2013-v01-4Oct2016.nc  MOH   2013/1/1/0 C xy g/m2/yr  MOH   26/1008/320      1 60
0 DICE_CHARCOALPROD_BCPI  $ROOT/DICE_Africa/v2016-10/DICE-Africa-charcoal-production-2013-v01-4Oct2016.nc  BC    2013/1/1/0 C xy g/m2/yr  BCPI  70/1008/320      1 60
0 DICE_CHARCOALPROD_BCPO  -                                                                                -     -          - -  -        BCPO  71/1008/320      1 60
0 DICE_CHARCOALPROD_OCPI  $ROOT/DICE_Africa/v2016-10/DICE-Africa-charcoal-production-2013-v01-4Oct2016.nc  OC    2013/1/1/0 C xy g/m2/yr  OCPI  72/1008/320      1 60
0 DICE_CHARCOALPROD_OCPO  -                                                                                -     -          - -  -        OCPO  73/1008/320      1 60

# ------------------------
#  Flaring of natural gas
# ------------------------
0 DICE_GASFLARE_CO    $ROOT/DICE_Africa/v2016-10/DICE-Africa-gas-flares-2013-v01-4Oct2016.nc  CO    2013/1/1/0 C xy g/m2/yr  CO    26/1008          1 60
0 DICE_GASFLARE_SOAP  -                                                                       -     -          - -  -        SOAP  26/1008/280      1 60
0 DICE_GASFLARE_NO    $ROOT/DICE_Africa/v2016-10/DICE-Africa-gas-flares-2013-v01-4Oct2016.nc  NO    2013/1/1/0 C xy g/m2/yr  NO    25/30/1008       1 60
0 DICE_GASFLARE_ALK4  $ROOT/DICE_Africa/v2016-10/DICE-Africa-gas-flares-2013-v01-4Oct2016.nc  ALK4  2013/1/1/0 C xy g/m2/yr  ALK4  26/1008          1 60
0 DICE_GASFLARE_ALD2  $ROOT/DICE_Africa/v2016-10/DICE-Africa-gas-flares-2013-v01-4Oct2016.nc  ALD2  2013/1/1/0 C xy g/m2/yr  ALD2  26/1008          1 60
0 DICE_GASFLARE_PRPE  $ROOT/DICE_Africa/v2016-10/DICE-Africa-gas-flares-2013-v01-4Oct2016.nc  PRPE  2013/1/1/0 C xy g/m2/yr  PRPE  26/1008          1 60
0 DICE_GASFLARE_CH2O  $ROOT/DICE_Africa/v2016-10/DICE-Africa-gas-flares-2013-v01-4Oct2016.nc  CH2O  2013/1/1/0 C xy g/m2/yr  CH2O  26/1008          1 60
0 DICE_GASFLARE_BENZ  $ROOT/DICE_Africa/v2016-10/DICE-Africa-gas-flares-2013-v01-4Oct2016.nc  BENZ  2013/1/1/0 C xy g/m2/yr  BENZ  26/1008          1 60
0 DICE_GASFLARE_TOLU  $ROOT/DICE_Africa/v2016-10/DICE-Africa-gas-flares-2013-v01-4Oct2016.nc  TOLU  2013/1/1/0 C xy g/m2/yr  TOLU  26/1008          1 60
0 DICE_GASFLARE_XYLE  $ROOT/DICE_Africa/v2016-10/DICE-Africa-gas-flares-2013-v01-4Oct2016.nc  XYLE  2013/1/1/0 C xy g/m2/yr  XYLE  26/1008          1 60
0 DICE_GASFLARE_BCPI  $ROOT/DICE_Africa/v2016-10/DICE-Africa-gas-flares-2013-v01-4Oct2016.nc  BC    2013/1/1/0 C xy g/m2/yr  BCPI  70/1008          1 60
0 DICE_GASFLARE_BCPO  -                                                                       -     -          - -  -        BCPO  71/1008          1 60
0 DICE_GASFLARE_OCPI  $ROOT/DICE_Africa/v2016-10/DICE-Africa-gas-flares-2013-v01-4Oct2016.nc  OC    2013/1/1/0 C xy g/m2/yr  OCPI  72/1008          1 60
0 DICE_GASFLARE_OCPO  -                                                                       -     -          - -  -        OCPO  73/1008          1 60

# ------------------------------
#  Ag waste burning for energy
# ------------------------------
0 DICE_AGBURNING_CO    $ROOT/DICE_Africa/v2016-10/DICE-Africa-household-crop-residue-use-2013-v01-4Oct2016.nc  CO    2013/1/1/0 C xy g/m2/yr  CO    26/1008          2 60
0 DICE_AGBURNING_SOAP  -                                                                                       -     -          - -  -        SOAP  26/1008/280      2 60
0 DICE_AGBURNING_NO    $ROOT/DICE_Africa/v2016-10/DICE-Africa-household-crop-residue-use-2013-v01-4Oct2016.nc  NO    2013/1/1/0 C xy g/m2/yr  NO    25/30/1008       2 60
0 DICE_AGBURNING_NO2   $ROOT/DICE_Africa/v2016-10/DICE-Africa-household-crop-residue-use-2013-v01-4Oct2016.nc  NO2   2013/1/1/0 C xy g/m2/yr  NO2   25/30/1008       2 60
0 DICE_AGBURNING_SO2   $ROOT/DICE_Africa/v2016-10/DICE-Africa-household-crop-residue-use-2013-v01-4Oct2016.nc  SO2   2013/1/1/0 C xy g/m2/yr  SO2   31/78/1008       2 60
0 DICE_AGBURNING_SO4   -                                                                                       -     -          - -  -        SO4   31/63/1008       2 60
0 DICE_AGBURNING_pFe   -                                                                                       -     -          - -  -        pFe   31/78/66/1008    2 60
0 DICE_AGBURNING_NH3   $ROOT/DICE_Africa/v2016-10/DICE-Africa-household-crop-residue-use-2013-v01-4Oct2016.nc  NH3   2013/1/1/0 C xy g/m2/yr  NH3   1008             2 60
0 DICE_AGBURNING_ALK4  $ROOT/DICE_Africa/v2016-10/DICE-Africa-household-crop-residue-use-2013-v01-4Oct2016.nc  ALK4  2013/1/1/0 C xy g/m2/yr  ALK4  26/1008          2 60
0 DICE_AGBURNING_ISOP  $ROOT/DICE_Africa/v2016-10/DICE-Africa-household-crop-residue-use-2013-v01-4Oct2016.nc  ISOP  2013/1/1/0 C xy g/m2/yr  ISOP  26/1008          2 60
0 DICE_AGBURNING_ACET  $ROOT/DICE_Africa/v2016-10/DICE-Africa-household-crop-residue-use-2013-v01-4Oct2016.nc  ACET  2013/1/1/0 C xy g/m2/yr  ACET  26/1008          2 60
0 DICE_AGBURNING_MEK   $ROOT/DICE_Africa/v2016-10/DICE-Africa-household-crop-residue-use-2013-v01-4Oct2016.nc  MEK   2013/1/1/0 C xy g/m2/yr  MEK   26/1008          2 60
0 DICE_AGBURNING_ALD2  $ROOT/DICE_Africa/v2016-10/DICE-Africa-household-crop-residue-use-2013-v01-4Oct2016.nc  ALD2  2013/1/1/0 C xy g/m2/yr  ALD2  26/1008          2 60
0 DICE_AGBURNING_MVK   $ROOT/DICE_Africa/v2016-10/DICE-Africa-household-crop-residue-use-2013-v01-4Oct2016.nc  MVK   2013/1/1/0 C xy g/m2/yr  MVK   26/1008          2 60
0 DICE_AGBURNING_MACR  $ROOT/DICE_Africa/v2016-10/DICE-Africa-household-crop-residue-use-2013-v01-4Oct2016.nc  MACR  2013/1/1/0 C xy g/m2/yr  MACR  26/1008          2 60
0 DICE_AGBURNING_PRPE  $ROOT/DICE_Africa/v2016-10/DICE-Africa-household-crop-residue-use-2013-v01-4Oct2016.nc  PRPE  2013/1/1/0 C xy g/m2/yr  PRPE  26/1008          2 60
0 DICE_AGBURNING_C3H8  $ROOT/DICE_Africa/v2016-10/DICE-Africa-household-crop-residue-use-2013-v01-4Oct2016.nc  C3H8  2013/1/1/0 C xy g/m2/yr  C3H8  26/1008          2 60
0 DICE_AGBURNING_CH2O  $ROOT/DICE_Africa/v2016-10/DICE-Africa-household-crop-residue-use-2013-v01-4Oct2016.nc  CH2O  2013/1/1/0 C xy g/m2/yr  CH2O  26/1008          2 60
0 DICE_AGBURNING_C2H6  $ROOT/DICE_Africa/v2016-10/DICE-Africa-household-crop-residue-use-2013-v01-4Oct2016.nc  C2H6  2013/1/1/0 C xy g/m2/yr  C2H6  26/1008          2 60
0 DICE_AGBURNING_HAC   $ROOT/DICE_Africa/v2016-10/DICE-Africa-household-crop-residue-use-2013-v01-4Oct2016.nc  HAC   2013/1/1/0 C xy g/m2/yr  HAC   26/1008          2 60
0 DICE_AGBURNING_GLYC  $ROOT/DICE_Africa/v2016-10/DICE-Africa-household-crop-residue-use-2013-v01-4Oct2016.nc  GLYC  2013/1/1/0 C xy g/m2/yr  GLYC  26/1008          2 60
0 DICE_AGBURNING_MOH   $ROOT/DICE_Africa/v2016-10/DICE-Africa-household-crop-residue-use-2013-v01-4Oct2016.nc  MOH   2013/1/1/0 C xy g/m2/yr  MOH   26/1008          2 60
#0 DICE_AGBURNING_MGLY $ROOT/DICE_Africa/v2016-10/DICE-Africa-household-crop-residue-use-2013-v01-4Oct2016.nc  MGLY  2013/1/1/0 C xy g/m2/yr  MGLY  26/1008          2 60
#0 DICE_AGBURNING_APIN $ROOT/DICE_Africa/v2016-10/DICE-Africa-household-crop-residue-use-2013-v01-4Oct2016.nc  APIN  2013/1/1/0 C xy g/m2/yr  APIN  26/1008          2 60
0 DICE_AGBURNING_C2H2  $ROOT/DICE_Africa/v2016-10/DICE-Africa-household-crop-residue-use-2013-v01-4Oct2016.nc  C2H2  2013/1/1/0 C xy g/m2/yr  C2H2  26/1008          2 60
0 DICE_AGBURNING_C2H4  $ROOT/DICE_Africa/v2016-10/DICE-Africa-household-crop-residue-use-2013-v01-4Oct2016.nc  C2H4  2013/1/1/0 C xy g/m2/yr  C2H4  26/1008          2 60
0 DICE_AGBURNING_BENZ  $ROOT/DICE_Africa/v2016-10/DICE-Africa-household-crop-residue-use-2013-v01-4Oct2016.nc  BENZ  2013/1/1/0 C xy g/m2/yr  BENZ  26/1008          2 60
0 DICE_AGBURNING_TOLU  $ROOT/DICE_Africa/v2016-10/DICE-Africa-household-crop-residue-use-2013-v01-4Oct2016.nc  TOLU  2013/1/1/0 C xy g/m2/yr  TOLU  26/1008          2 60
0 DICE_AGBURNING_XYLE  $ROOT/DICE_Africa/v2016-10/DICE-Africa-household-crop-residue-use-2013-v01-4Oct2016.nc  XYLE  2013/1/1/0 C xy g/m2/yr  XYLE  26/1008          2 60
0 DICE_AGBURNING_HCOOH $ROOT/DICE_Africa/v2016-10/DICE-Africa-household-crop-residue-use-2013-v01-4Oct2016.nc  HCOOH 2013/1/1/0 C xy g/m2/yr  HCOOH 26/1008          2 60
0 DICE_AGBURNING_BCPI  $ROOT/DICE_Africa/v2016-10/DICE-Africa-household-crop-residue-use-2013-v01-4Oct2016.nc  BC    2013/1/1/0 C xy g/m2/yr  BCPI  70/1008          2 60
0 DICE_AGBURNING_BCPO  -                                                                                       -     -          - -  g/m2/yr  BCPO  71/1008          2 60
0 DICE_AGBURNING_OCPI  $ROOT/DICE_Africa/v2016-10/DICE-Africa-household-crop-residue-use-2013-v01-4Oct2016.nc  OC    2013/1/1/0 C xy g/m2/yr  OCPI  72/1008          2 60
0 DICE_AGBURNING_OCPO  -                                                                                       -     -          - -  g/m2/yr  OCPO  73/1008          2 60

# ------------------------------
#  Charcoal use
# ------------------------------
0 DICE_CHARCOALUSE_CO    $ROOT/DICE_Africa/v2016-10/DICE-Africa-charcoal-use-2013-v01-4Oct2016.nc  CO    2013/1/1/0 C xy g/m2/yr  CO    26/1008          2 60
0 DICE_CHARCOALUSE_SOAP  -                                                                         -     -          - -  -        SOAP  26/1008/280      2 60
0 DICE_CHARCOALUSE_NO    $ROOT/DICE_Africa/v2016-10/DICE-Africa-charcoal-use-2013-v01-4Oct2016.nc  NO    2013/1/1/0 C xy g/m2/yr  NO    25/30/1008       2 60
0 DICE_CHARCOALUSE_ALK4  $ROOT/DICE_Africa/v2016-10/DICE-Africa-charcoal-use-2013-v01-4Oct2016.nc  ALK4  2013/1/1/0 C xy g/m2/yr  ALK4  26/1008          2 60
0 DICE_CHARCOALUSE_NH3   $ROOT/DICE_Africa/v2016-10/DICE-Africa-charcoal-use-2013-v01-4Oct2016.nc  NH3   2013/1/1/0 C xy g/m2/yr  NH3   1008             2 60
0 DICE_CHARCOALUSE_PRPE  $ROOT/DICE_Africa/v2016-10/DICE-Africa-charcoal-use-2013-v01-4Oct2016.nc  PRPE  2013/1/1/0 C xy g/m2/yr  PRPE  26/1008          2 60
0 DICE_CHARCOALUSE_CH2O  $ROOT/DICE_Africa/v2016-10/DICE-Africa-charcoal-use-2013-v01-4Oct2016.nc  CH2O  2013/1/1/0 C xy g/m2/yr  CH2O  26/1008          2 60
0 DICE_CHARCOALUSE_C2H6  $ROOT/DICE_Africa/v2016-10/DICE-Africa-charcoal-use-2013-v01-4Oct2016.nc  C2H6  2013/1/1/0 C xy g/m2/yr  C2H6  26/1008          2 60
0 DICE_CHARCOALUSE_C2H2  $ROOT/DICE_Africa/v2016-10/DICE-Africa-charcoal-use-2013-v01-4Oct2016.nc  C2H2  2013/1/1/0 C xy g/m2/yr  C2H2  26/1008          2 60
0 DICE_CHARCOALUSE_C2H4  $ROOT/DICE_Africa/v2016-10/DICE-Africa-charcoal-use-2013-v01-4Oct2016.nc  C2H4  2013/1/1/0 C xy g/m2/yr  C2H4  26/1008          2 60
0 DICE_CHARCOALUSE_HCOOH $ROOT/DICE_Africa/v2016-10/DICE-Africa-charcoal-use-2013-v01-4Oct2016.nc  HCOOH 2013/1/1/0 C xy g/m2/yr  HCOOH 26/1008          2 60
0 DICE_CHARCOALUSE_MOH   $ROOT/DICE_Africa/v2016-10/DICE-Africa-charcoal-use-2013-v01-4Oct2016.nc  MOH   2013/1/1/0 C xy g/m2/yr  MOH   26/1008          2 60
0 DICE_CHARCOALUSE_BCPI  $ROOT/DICE_Africa/v2016-10/DICE-Africa-charcoal-use-2013-v01-4Oct2016.nc  BC    2013/1/1/0 C xy g/m2/yr  BCPI  70/1008          2 60
0 DICE_CHARCOALUSE_BCPO  -                                                                         -     -          - -  -        BCPO  71/1008          2 60
0 DICE_CHARCOALUSE_OCPI  $ROOT/DICE_Africa/v2016-10/DICE-Africa-charcoal-use-2013-v01-4Oct2016.nc  OC    2013/1/1/0 C xy g/m2/yr  OCPI  72/1008          2 60
0 DICE_CHARCOALUSE_OCPO  -                                                                         -     -          - -  -        OCPO  73/1008          2 60

# ------------------------------
#  Kerosene use
# ------------------------------
0 DICE_KEROSENE_CO    $ROOT/DICE_Africa/v2016-10/DICE-Africa-kerosene-use-2013-v01-4Oct2016.nc  CO    2013/1/1/0 C xy g/m2/yr  CO    26/1008          1 60
0 DICE_KEROSENE_SOAP  -                                                                         -     -          - -  -        SOAP  26/1008/280      1 60
0 DICE_KEROSENE_BCPI  $ROOT/DICE_Africa/v2016-10/DICE-Africa-kerosene-use-2013-v01-4Oct2016.nc  BC    2013/1/1/0 C xy g/m2/yr  BCPI  70/1008          1 60
0 DICE_KEROSENE_BCPO  -                                                                         -     -          - -  -        BCPO  71/1008          1 60
0 DICE_KEROSENE_OCPI  $ROOT/DICE_Africa/v2016-10/DICE-Africa-kerosene-use-2013-v01-4Oct2016.nc  OC    2013/1/1/0 C xy g/m2/yr  OCPI  72/1008          1 60
0 DICE_KEROSENE_OCPO  -                                                                         -     -          - -  -        OCPO  73/1008          1 60

# ------------------------------
#  Artisanal oil refining
# ------------------------------
0 DICE_OILREFINING_CO    $ROOT/DICE_Africa/v2016-10/DICE-Africa-adhoc-oil-refining-2006-v01-4Oct2016.nc  CO    2013/1/1/0 C xy g/m2/yr  CO    26/1008          1 60
0 DICE_OILREFINING_SOAP  -                                                                               -     -          - -  -        SOAP  26/1008/280      1 60
0 DICE_OILREFINING_NO    $ROOT/DICE_Africa/v2016-10/DICE-Africa-adhoc-oil-refining-2006-v01-4Oct2016.nc  NO    2013/1/1/0 C xy g/m2/yr  NO    25/30/1008       1 60
0 DICE_OILREFINING_SO2   $ROOT/DICE_Africa/v2016-10/DICE-Africa-adhoc-oil-refining-2006-v01-4Oct2016.nc  SO2   2013/1/1/0 C xy g/m2/yr  SO2   31/78/1008       1 60
0 DICE_OILREFINING_SO4   -                                                                               -     -          - -  -        SO4   31/63/1008       1 60
0 DICE_OILREFINING_pFe   -                                                                               -     -          - -  -        pFe   31/78/66/1008    1 60
0 DICE_OILREFINING_ALK4  $ROOT/DICE_Africa/v2016-10/DICE-Africa-adhoc-oil-refining-2006-v01-4Oct2016.nc  ALK4  2013/1/1/0 C xy g/m2/yr  ALK4  26/1008          1 60
0 DICE_OILREFINING_ACET  $ROOT/DICE_Africa/v2016-10/DICE-Africa-adhoc-oil-refining-2006-v01-4Oct2016.nc  ACET  2013/1/1/0 C xy g/m2/yr  ACET  26/1008          1 60
0 DICE_OILREFINING_MEK   $ROOT/DICE_Africa/v2016-10/DICE-Africa-adhoc-oil-refining-2006-v01-4Oct2016.nc  MEK   2013/1/1/0 C xy g/m2/yr  MEK   26/1008          1 60
0 DICE_OILREFINING_ALD2  $ROOT/DICE_Africa/v2016-10/DICE-Africa-adhoc-oil-refining-2006-v01-4Oct2016.nc  ALD2  2013/1/1/0 C xy g/m2/yr  ALD2  26/1008          1 60
0 DICE_OILREFINING_RCHO  $ROOT/DICE_Africa/v2016-10/DICE-Africa-adhoc-oil-refining-2006-v01-4Oct2016.nc  RCHO  2013/1/1/0 C xy g/m2/yr  RCHO  26/1008          1 60
0 DICE_OILREFINING_C3H8  $ROOT/DICE_Africa/v2016-10/DICE-Africa-adhoc-oil-refining-2006-v01-4Oct2016.nc  C3H8  2013/1/1/0 C xy g/m2/yr  C3H8  26/1008          1 60
0 DICE_OILREFINING_CH2O  $ROOT/DICE_Africa/v2016-10/DICE-Africa-adhoc-oil-refining-2006-v01-4Oct2016.nc  CH2O  2013/1/1/0 C xy g/m2/yr  CH2O  26/1008          1 60
0 DICE_OILREFINING_C2H6  $ROOT/DICE_Africa/v2016-10/DICE-Africa-adhoc-oil-refining-2006-v01-4Oct2016.nc  C2H6  2013/1/1/0 C xy g/m2/yr  C2H6  26/1008          1 60
0 DICE_OILREFINING_BENZ  $ROOT/DICE_Africa/v2016-10/DICE-Africa-adhoc-oil-refining-2006-v01-4Oct2016.nc  BENZ  2013/1/1/0 C xy g/m2/yr  BENZ  26/1008          1 60
0 DICE_OILREFINING_TOLU  $ROOT/DICE_Africa/v2016-10/DICE-Africa-adhoc-oil-refining-2006-v01-4Oct2016.nc  TOLU  2013/1/1/0 C xy g/m2/yr  TOLU  26/1008          1 60
0 DICE_OILREFINING_XYLE  $ROOT/DICE_Africa/v2016-10/DICE-Africa-adhoc-oil-refining-2006-v01-4Oct2016.nc  XYLE  2013/1/1/0 C xy g/m2/yr  XYLE  26/1008          1 60
0 DICE_OILREFINING_BCPI  $ROOT/DICE_Africa/v2016-10/DICE-Africa-adhoc-oil-refining-2006-v01-4Oct2016.nc  BC    2013/1/1/0 C xy g/m2/yr  BCPI  70/1008          1 60
0 DICE_OILREFINING_BCPO  -                                                                               -     -          - -  -        BCPO  71/1008          1 60
0 DICE_OILREFINING_OCPI  $ROOT/DICE_Africa/v2016-10/DICE-Africa-adhoc-oil-refining-2006-v01-4Oct2016.nc  OC    2013/1/1/0 C xy g/m2/yr  OCPI  72/1008          1 60
0 DICE_OILREFINING_OCPO  -                                                                               -     -          - -  -        OCPO  73/1008          1 60

# --------------------------
#  Household fuelwood use
# --------------------------
0 DICE_HOUSEFUELWOOD_CO    $ROOT/DICE_Africa/v2016-10/DICE-Africa-household-fuelwood-use-2013-v01-4Oct2016.nc  CO    2013/1/1/0 C xy g/m2/yr  CO    26/1008          2 60
0 DICE_HOUSEFUELWOOD_SOAP  -                                                                                   -     -          - -  -        SOAP  26/1008/280      2 60
0 DICE_HOUSEFUELWOOD_NO    $ROOT/DICE_Africa/v2016-10/DICE-Africa-household-fuelwood-use-2013-v01-4Oct2016.nc  NO    2013/1/1/0 C xy g/m2/yr  NO    25/30/1008       2 60
0 DICE_HOUSEFUELWOOD_NO2   $ROOT/DICE_Africa/v2016-10/DICE-Africa-household-fuelwood-use-2013-v01-4Oct2016.nc  NO2   2013/1/1/0 C xy g/m2/yr  NO2   25/30/1008       2 60
0 DICE_HOUSEFUELWOOD_SO2   $ROOT/DICE_Africa/v2016-10/DICE-Africa-household-fuelwood-use-2013-v01-4Oct2016.nc  SO2   2013/1/1/0 C xy g/m2/yr  SO2   31/78/1008       2 60
0 DICE_HOUSEFUELWOOD_SO4   -                                                                                   -     -          - -  -        SO4   31/63/1008       2 60
0 DICE_HOUSEFUELWOOD_pFe   -                                                                                   -     -          - -  -        pFe   31/78/66/1008    2 60
0 DICE_HOUSEFUELWOOD_NH3   $ROOT/DICE_Africa/v2016-10/DICE-Africa-household-fuelwood-use-2013-v01-4Oct2016.nc  NH3   2013/1/1/0 C xy g/m2/yr  NH3   1008             2 60
0 DICE_HOUSEFUELWOOD_ALK4  $ROOT/DICE_Africa/v2016-10/DICE-Africa-household-fuelwood-use-2013-v01-4Oct2016.nc  ALK4  2013/1/1/0 C xy g/m2/yr  ALK4  26/1008          2 60
0 DICE_HOUSEFUELWOOD_ISOP  $ROOT/DICE_Africa/v2016-10/DICE-Africa-household-fuelwood-use-2013-v01-4Oct2016.nc  ISOP  2013/1/1/0 C xy g/m2/yr  ISOP  26/1008          2 60
0 DICE_HOUSEFUELWOOD_MEK   $ROOT/DICE_Africa/v2016-10/DICE-Africa-household-fuelwood-use-2013-v01-4Oct2016.nc  MEK   2013/1/1/0 C xy g/m2/yr  MEK   26/1008          2 60
0 DICE_HOUSEFUELWOOD_ALD2  $ROOT/DICE_Africa/v2016-10/DICE-Africa-household-fuelwood-use-2013-v01-4Oct2016.nc  ALD2  2013/1/1/0 C xy g/m2/yr  ALD2  26/1008          2 60
0 DICE_HOUSEFUELWOOD_MVK   $ROOT/DICE_Africa/v2016-10/DICE-Africa-household-fuelwood-use-2013-v01-4Oct2016.nc  MVK   2013/1/1/0 C xy g/m2/yr  MVK   26/1008          2 60
0 DICE_HOUSEFUELWOOD_PRPE  $ROOT/DICE_Africa/v2016-10/DICE-Africa-household-fuelwood-use-2013-v01-4Oct2016.nc  PRPE  2013/1/1/0 C xy g/m2/yr  PRPE  26/1008          2 60
0 DICE_HOUSEFUELWOOD_CH2O  $ROOT/DICE_Africa/v2016-10/DICE-Africa-household-fuelwood-use-2013-v01-4Oct2016.nc  CH2O  2013/1/1/0 C xy g/m2/yr  CH2O  26/1008          2 60
0 DICE_HOUSEFUELWOOD_C2H6  $ROOT/DICE_Africa/v2016-10/DICE-Africa-household-fuelwood-use-2013-v01-4Oct2016.nc  C2H6  2013/1/1/0 C xy g/m2/yr  C2H6  26/1008          2 60
0 DICE_HOUSEFUELWOOD_HAC   $ROOT/DICE_Africa/v2016-10/DICE-Africa-household-fuelwood-use-2013-v01-4Oct2016.nc  HAC   2013/1/1/0 C xy g/m2/yr  HAC   26/1008          2 60
0 DICE_HOUSEFUELWOOD_GLYC  $ROOT/DICE_Africa/v2016-10/DICE-Africa-household-fuelwood-use-2013-v01-4Oct2016.nc  GLYC  2013/1/1/0 C xy g/m2/yr  GLYC  26/1008          2 60
0 DICE_HOUSEFUELWOOD_MOH   $ROOT/DICE_Africa/v2016-10/DICE-Africa-household-fuelwood-use-2013-v01-4Oct2016.nc   MOH  2013/1/1/0 C xy g/m2/yr  MOH   26/1008          2 60
#0 DICE_HOUSEFUELWOOD_MGLY $ROOT/DICE_Africa/v2016-10/DICE-Africa-household-fuelwood-use-2013-v01-4Oct2016.nc  MGLY  2013/1/1/0 C xy g/m2/yr  MGLY  26/1008          2 60
#0 DICE_HOUSEFUELWOOD_APIN $ROOT/DICE_Africa/v2016-10/DICE-Africa-household-fuelwood-use-2013-v01-4Oct2016.nc  APIN  2013/1/1/0 C xy g/m2/yr  APIN  26/1008          2 60
0 DICE_HOUSEFUELWOOD_C2H2  $ROOT/DICE_Africa/v2016-10/DICE-Africa-household-fuelwood-use-2013-v01-4Oct2016.nc  C2H2  2013/1/1/0 C xy g/m2/yr  C2H2  26/1008          2 60
0 DICE_HOUSEFUELWOOD_C2H4  $ROOT/DICE_Africa/v2016-10/DICE-Africa-household-fuelwood-use-2013-v01-4Oct2016.nc  C2H4  2013/1/1/0 C xy g/m2/yr  C2H4  26/1008          2 60
0 DICE_HOUSEFUELWOOD_BENZ  $ROOT/DICE_Africa/v2016-10/DICE-Africa-household-fuelwood-use-2013-v01-4Oct2016.nc  BENZ  2013/1/1/0 C xy g/m2/yr  BENZ  26/1008          2 60
0 DICE_HOUSEFUELWOOD_TOLU  $ROOT/DICE_Africa/v2016-10/DICE-Africa-household-fuelwood-use-2013-v01-4Oct2016.nc  TOLU  2013/1/1/0 C xy g/m2/yr  TOLU  26/1008          2 60
0 DICE_HOUSEFUELWOOD_XYLE  $ROOT/DICE_Africa/v2016-10/DICE-Africa-household-fuelwood-use-2013-v01-4Oct2016.nc  XYLE  2013/1/1/0 C xy g/m2/yr  XYLE  26/1008          2 60
0 DICE_HOUSEFUELWOOD_HCOOH $ROOT/DICE_Africa/v2016-10/DICE-Africa-household-fuelwood-use-2013-v01-4Oct2016.nc  HCOOH 2013/1/1/0 C xy g/m2/yr  HCOOH 26/1008          2 60
0 DICE_HOUSEFUELWOOD_BCPI  $ROOT/DICE_Africa/v2016-10/DICE-Africa-household-fuelwood-use-2013-v01-4Oct2016.nc  BC    2013/1/1/0 C xy g/m2/yr  BCPI  70/1008          2 60
0 DICE_HOUSEFUELWOOD_BCPO  -                                                                                   -     -          - -  -        BCPO  71/1008          2 60
0 DICE_HOUSEFUELWOOD_OCPI  $ROOT/DICE_Africa/v2016-10/DICE-Africa-household-fuelwood-use-2013-v01-4Oct2016.nc  OC    2013/1/1/0 C xy g/m2/yr  OCPI  72/1008          2 60
0 DICE_HOUSEFUELWOOD_OCPO  -                                                                                   -     -          - -  -        OCPO  73/1008          2 60

# ---------------------------------
#  Commercial (other) fuelwood use
# ---------------------------------
0 DICE_OTHERFUELWOOD_CO    $ROOT/DICE_Africa/v2016-10/DICE-Africa-other-fuelwood-use-2013-v01-4Oct2016.nc  CO    2013/1/1/0 C xy g/m2/yr  CO    26/1008          2 60
0 DICE_OTHERFUELWOOD_SOAP  -                                                                               -     -          - -  -        SOAP  26/1008/280      2 60
0 DICE_OTHERFUELWOOD_NO    $ROOT/DICE_Africa/v2016-10/DICE-Africa-other-fuelwood-use-2013-v01-4Oct2016.nc  NO    2013/1/1/0 C xy g/m2/yr  NO    25/30/1008       2 60
0 DICE_OTHERFUELWOOD_NO2   $ROOT/DICE_Africa/v2016-10/DICE-Africa-other-fuelwood-use-2013-v01-4Oct2016.nc  NO2   2013/1/1/0 C xy g/m2/yr  NO2   25/30/1008       2 60
0 DICE_OTHERFUELWOOD_SO2   $ROOT/DICE_Africa/v2016-10/DICE-Africa-other-fuelwood-use-2013-v01-4Oct2016.nc  SO2   2013/1/1/0 C xy g/m2/yr  SO2   31/78/1008       2 60
0 DICE_OTHERFUELWOOD_SO4   -                                                                               -     -          - -  -        SO4   31/63/1008       2 60
0 DICE_OTHERFUELWOOD_pFe   -                                                                               -     -          - -  -        pFe   31/78/66/1008    2 60
0 DICE_OTHERFUELWOOD_NH3   $ROOT/DICE_Africa/v2016-10/DICE-Africa-other-fuelwood-use-2013-v01-4Oct2016.nc  NH3   2013/1/1/0 C xy g/m2/yr  NH3   1008             2 60
0 DICE_OTHERFUELWOOD_ALK4  $ROOT/DICE_Africa/v2016-10/DICE-Africa-other-fuelwood-use-2013-v01-4Oct2016.nc  ALK4  2013/1/1/0 C xy g/m2/yr  ALK4  26/1008          2 60
0 DICE_OTHERFUELWOOD_ISOP  $ROOT/DICE_Africa/v2016-10/DICE-Africa-other-fuelwood-use-2013-v01-4Oct2016.nc  ISOP  2013/1/1/0 C xy g/m2/yr  ISOP  26/1008          2 60
0 DICE_OTHERFUELWOOD_MEK   $ROOT/DICE_Africa/v2016-10/DICE-Africa-other-fuelwood-use-2013-v01-4Oct2016.nc  MEK   2013/1/1/0 C xy g/m2/yr  MEK   26/1008          2 60
0 DICE_OTHERFUELWOOD_ALD2  $ROOT/DICE_Africa/v2016-10/DICE-Africa-other-fuelwood-use-2013-v01-4Oct2016.nc  ALD2  2013/1/1/0 C xy g/m2/yr  ALD2  26/1008          2 60
0 DICE_OTHERFUELWOOD_MVK   $ROOT/DICE_Africa/v2016-10/DICE-Africa-other-fuelwood-use-2013-v01-4Oct2016.nc  MVK   2013/1/1/0 C xy g/m2/yr  MVK   26/1008          2 60
0 DICE_OTHERFUELWOOD_PRPE  $ROOT/DICE_Africa/v2016-10/DICE-Africa-other-fuelwood-use-2013-v01-4Oct2016.nc  PRPE  2013/1/1/0 C xy g/m2/yr  PRPE  26/1008          2 60
0 DICE_OTHERFUELWOOD_CH2O  $ROOT/DICE_Africa/v2016-10/DICE-Africa-other-fuelwood-use-2013-v01-4Oct2016.nc  CH2O  2013/1/1/0 C xy g/m2/yr  CH2O  26/1008          2 60
0 DICE_OTHERFUELWOOD_C2H6  $ROOT/DICE_Africa/v2016-10/DICE-Africa-other-fuelwood-use-2013-v01-4Oct2016.nc  C2H6  2013/1/1/0 C xy g/m2/yr  C2H6  26/1008          2 60
0 DICE_OTHERFUELWOOD_HAC   $ROOT/DICE_Africa/v2016-10/DICE-Africa-other-fuelwood-use-2013-v01-4Oct2016.nc  HAC   2013/1/1/0 C xy g/m2/yr  HAC   26/1008          2 60
0 DICE_OTHERFUELWOOD_GLYC  $ROOT/DICE_Africa/v2016-10/DICE-Africa-other-fuelwood-use-2013-v01-4Oct2016.nc  GLYC  2013/1/1/0 C xy g/m2/yr  GLYC  26/1008          2 60
0 DICE_OTHERFUELWOOD_MOH   $ROOT/DICE_Africa/v2016-10/DICE-Africa-other-fuelwood-use-2013-v01-4Oct2016.nc  MOH   2013/1/1/0 C xy g/m2/yr  MOH   26/1008          2 60
#0 DICE_OTHERFUELWOOD_MGLY $ROOT/DICE_Africa/v2016-10/DICE-Africa-other-fuelwood-use-2013-v01-4Oct2016.nc  MGLY  2013/1/1/0 C xy g/m2/yr  MGLY  26/1008          2 60
#0 DICE_OTHERFUELWOOD_APIN $ROOT/DICE_Africa/v2016-10/DICE-Africa-other-fuelwood-use-2013-v01-4Oct2016.nc  APIN  2013/1/1/0 C xy g/m2/yr  APIN  26/1008          2 60
0 DICE_OTHERFUELWOOD_C2H2  $ROOT/DICE_Africa/v2016-10/DICE-Africa-other-fuelwood-use-2013-v01-4Oct2016.nc  C2H2  2013/1/1/0 C xy g/m2/yr  C2H2  26/1008          2 60
0 DICE_OTHERFUELWOOD_C2H4  $ROOT/DICE_Africa/v2016-10/DICE-Africa-other-fuelwood-use-2013-v01-4Oct2016.nc  C2H4  2013/1/1/0 C xy g/m2/yr  C2H4  26/1008          2 60
0 DICE_OTHERFUELWOOD_BENZ  $ROOT/DICE_Africa/v2016-10/DICE-Africa-other-fuelwood-use-2013-v01-4Oct2016.nc  BENZ  2013/1/1/0 C xy g/m2/yr  BENZ  26/1008          2 60
0 DICE_OTHERFUELWOOD_TOLU  $ROOT/DICE_Africa/v2016-10/DICE-Africa-other-fuelwood-use-2013-v01-4Oct2016.nc  TOLU  2013/1/1/0 C xy g/m2/yr  TOLU  26/1008          2 60
0 DICE_OTHERFUELWOOD_XYLE  $ROOT/DICE_Africa/v2016-10/DICE-Africa-other-fuelwood-use-2013-v01-4Oct2016.nc  XYLE  2013/1/1/0 C xy g/m2/yr  XYLE  26/1008          2 60
0 DICE_OTHERFUELWOOD_HCOOH $ROOT/DICE_Africa/v2016-10/DICE-Africa-other-fuelwood-use-2013-v01-4Oct2016.nc  HCOOH 2013/1/1/0 C xy g/m2/yr  HCOOH 26/1008          2 60
0 DICE_OTHERFUELWOOD_BCPI  $ROOT/DICE_Africa/v2016-10/DICE-Africa-other-fuelwood-use-2013-v01-4Oct2016.nc  BC    2013/1/1/0 C xy g/m2/yr  BCPI  70/1008          2 60
0 DICE_OTHERFUELWOOD_BCPO  -                                                                               -     -          - -  -        BCPO  71/1008          2 60
0 DICE_OTHERFUELWOOD_OCPI  $ROOT/DICE_Africa/v2016-10/DICE-Africa-other-fuelwood-use-2013-v01-4Oct2016.nc  OC    2013/1/1/0 C xy g/m2/yr  OCPI  72/1008          2 60
0 DICE_OTHERFUELWOOD_OCPO  -                                                                               -     -          - -  -        OCPO  73/1008          2 60

# ---------------------------------------------------
#  Efficient Combustion Emissions from EDGAR
#  This makes up for sources that DICE-Africa lacks
# ---------------------------------------------------
0 AF_EDGAR_BCPI_POW $ROOT/EDGARv43/v2016-11/EDGAR_v43.BC.POW.0.1x0.1.nc  emi_bc  1970-2010/1/1/0 RF xy kg/m2/s BCPI 1201/1008/70         1 60
0 AF_EDGAR_BCPO_POW -                                                    -       -               -  -  -       BCPO 1201/1008/71         1 60
0 AF_EDGAR_BCPI_ENG $ROOT/EDGARv43/v2016-11/EDGAR_v43.BC.ENG.0.1x0.1.nc  emi_bc  1970-2010/1/1/0 RF xy kg/m2/s BCPI 1202/1008/70         1 60
0 AF_EDGAR_BCPO_ENG -                                                    -       -               -  -  -       BCPO 1202/1008/71         1 60
0 AF_EDGAR_BCPI_IND $ROOT/EDGARv43/v2016-11/EDGAR_v43.BC.IND.0.1x0.1.nc  emi_bc  1970-2010/1/1/0 RF xy kg/m2/s BCPI 1203/1008/70         1 60
0 AF_EDGAR_BCPO_IND -                                                    -       -               -  -  -       BCPO 1203/1008/71         1 60
0 AF_EDGAR_BCPI_TNG $ROOT/EDGARv43/v2016-11/EDGAR_v43.BC.TNG.0.1x0.1.nc  emi_bc  1970-2010/1/1/0 RF xy kg/m2/s BCPI 1205/1008/70         1 60
0 AF_EDGAR_BCPO_TNG -                                                    -       -               -  -  -       BCPO 1205/1008/71         1 60
0 AF_EDGAR_BCPI_SWD $ROOT/EDGARv43/v2016-11/EDGAR_v43.BC.SWD.0.1x0.1.nc  emi_bc  1970-2010/1/1/0 RF xy kg/m2/s BCPI 1211/1008/70         1 60
0 AF_EDGAR_BCPO_SWD -                                                    -       -               -  -  -       BCPO 1211/1008/71         1 60

0 AF_EDGAR_CO_POW   $ROOT/EDGARv43/v2016-11/EDGAR_v43.CO.POW.0.1x0.1.nc  emi_co  1970-2010/1/1/0 RF xy kg/m2/s CO   1201/26/52/1008      1 60
0 AF_EDGAR_SOAP_POW -                                                    -       -               -  -  -       SOAP 1201/26/52/1008/280  1 60
0 AF_EDGAR_CO_ENG   $ROOT/EDGARv43/v2016-11/EDGAR_v43.CO.ENG.0.1x0.1.nc  emi_co  1970-2010/1/1/0 RF xy kg/m2/s CO   1202/26/52/1008      1 60
0 AF_EDGAR_SOAP_ENG -                                                    -       -               -  -  -       SOAP 1202/26/52/1008/280  1 60
0 AF_EDGAR_CO_IND   $ROOT/EDGARv43/v2016-11/EDGAR_v43.CO.IND.0.1x0.1.nc  emi_co  1970-2010/1/1/0 RF xy kg/m2/s CO   1203/26/52/1008      1 60
0 AF_EDGAR_SOAP_IND -                                                    -       -               -  -  -       SOAP 1203/26/52/1008/280  1 60
0 AF_EDGAR_CO_TNG   $ROOT/EDGARv43/v2016-11/EDGAR_v43.CO.TNG.0.1x0.1.nc  emi_co  1970-2010/1/1/0 RF xy kg/m2/s CO   1205/26/52/1008      1 60
0 AF_EDGAR_SOAP_TNG -                                                    -       -               -  -  -       SOAP 1205/26/52/1008/280  1 60
0 AF_EDGAR_CO_PPA   $ROOT/EDGARv43/v2016-11/EDGAR_v43.CO.PPA.0.1x0.1.nc  emi_co  1970-2010/1/1/0 RF xy kg/m2/s CO   1207/26/52/1008      1 60
0 AF_EDGAR_SOAP_PPA -                                                    -       -               -  -  -       SOAP 1207/26/52/1008/280  1 60
0 AF_EDGAR_CO_SWD   $ROOT/EDGARv43/v2016-11/EDGAR_v43.CO.SWD.0.1x0.1.nc  emi_co  1970-2010/1/1/0 RF xy kg/m2/s CO   1211/26/52/1008      1 60
0 AF_EDGAR_SOAP_SWD -                                                    -       -               -  -  -       SOAP 1211/26/52/1008/280  1 60

0 AF_EDGAR_NO_POW   $ROOT/EDGARv43/v2016-11/EDGAR_v43.NOx.POW.0.1x0.1.nc emi_nox 1970-2010/1/1/0 RF xy kg/m2/s NO   1201/25/115/1008     1 60
0 AF_EDGAR_NO_ENG   $ROOT/EDGARv43/v2016-11/EDGAR_v43.NOx.ENG.0.1x0.1.nc emi_nox 1970-2010/1/1/0 RF xy kg/m2/s NO   1202/25/115/1008     1 60
0 AF_EDGAR_NO_IND   $ROOT/EDGARv43/v2016-11/EDGAR_v43.NOx.IND.0.1x0.1.nc emi_nox 1970-2010/1/1/0 RF xy kg/m2/s NO   1203/25/115/1008     1 60
0 AF_EDGAR_NO_TNG   $ROOT/EDGARv43/v2016-11/EDGAR_v43.NOx.TNG.0.1x0.1.nc emi_nox 1970-2010/1/1/0 RF xy kg/m2/s NO   1205/25/115/1008     1 60
0 AF_EDGAR_NO_PPA   $ROOT/EDGARv43/v2016-11/EDGAR_v43.NOx.PPA.0.1x0.1.nc emi_nox 1970-2010/1/1/0 RF xy kg/m2/s NO   1207/25/115/1008     1 60
0 AF_EDGAR_NO_AGR   $ROOT/EDGARv43/v2016-11/EDGAR_v43.NOx.AGR.0.1x0.1.nc emi_nox 1970-2010/1/1/0 RF xy kg/m2/s NO   1208/25/115/1008     1 60
0 AF_EDGAR_NO_SWD   $ROOT/EDGARv43/v2016-11/EDGAR_v43.NOx.SWD.0.1x0.1.nc emi_nox 1970-2010/1/1/0 RF xy kg/m2/s NO   1211/25/115/1008     1 60

0 AF_EDGAR_NH3_POW  $ROOT/EDGARv43/v2016-11/EDGAR_v43.NH3.POW.0.1x0.1.nc emi_nh3 1970-2010/1/1/0 RF xy kg/m2/s NH3  1201/1008            1 60
0 AF_EDGAR_NH3_ENG  $ROOT/EDGARv43/v2016-11/EDGAR_v43.NH3.ENG.0.1x0.1.nc emi_nh3 1970-2010/1/1/0 RF xy kg/m2/s NH3  1202/1008            1 60
0 AF_EDGAR_NH3_IND  $ROOT/EDGARv43/v2016-11/EDGAR_v43.NH3.IND.0.1x0.1.nc emi_nh3 1970-2010/1/1/0 RF xy kg/m2/s NH3  1203/1008            1 60
0 AF_EDGAR_NH3_TNG  $ROOT/EDGARv43/v2016-11/EDGAR_v43.NH3.TNG.0.1x0.1.nc emi_nh3 1970-2010/1/1/0 RF xy kg/m2/s NH3  1205/1008            1 60
0 AF_EDGAR_NH3_PPA  $ROOT/EDGARv43/v2016-11/EDGAR_v43.NH3.PPA.0.1x0.1.nc emi_nh3 1970-2010/1/1/0 RF xy kg/m2/s NH3  1207/1008            1 60
0 AF_EDGAR_NH3_AGR  $ROOT/EDGARv43/v2016-11/EDGAR_v43.NH3.AGR.0.1x0.1.nc emi_nh3 1970-2010/1/1/0 RF xy kg/m2/s NH3  1208/1008            1 60
0 AF_EDGAR_NH3_SOL  $ROOT/EDGARv43/v2016-11/EDGAR_v43.NH3.SOL.0.1x0.1.nc emi_nh3 1970-2010/1/1/0 RF xy kg/m2/s NH3  1210/1008            1 60
0 AF_EDGAR_NH3_SWD  $ROOT/EDGARv43/v2016-11/EDGAR_v43.NH3.SWD.0.1x0.1.nc emi_nh3 1970-2010/1/1/0 RF xy kg/m2/s NH3  1211/1008            1 60

0 AF_EDGAR_OCPI_POW $ROOT/EDGARv43/v2016-11/EDGAR_v43.OC.POW.0.1x0.1.nc  emi_oc  1970-2010/1/1/0 RF xy kg/m2/s OCPI 1201/1008/72         1 60
0 AF_EDGAR_OCPO_POW -                                                    -       -               -  -  -       OCPO 1201/1008/73         1 60
0 AF_EDGAR_POG1_POW -                                                    -       -               -  -  -       POG1 1201/1008/74/76      1 60
0 AF_EDGAR_POG2_POW -                                                    -       -               -  -  -       POG2 1201/1008/74/77      1 60
0 AF_EDGAR_OCPI_ENG $ROOT/EDGARv43/v2016-11/EDGAR_v43.OC.ENG.0.1x0.1.nc  emi_oc  1970-2010/1/1/0 RF xy kg/m2/s OCPI 1202/1008/72         1 60
0 AF_EDGAR_OCPO_ENG -                                                    -       -               -  -  -       OCPO 1202/1008/73         1 60
0 AF_EDGAR_POG1_ENG -                                                    -       -               -  -  -       POG1 1202/74/1008/76      1 60
0 AF_EDGAR_POG2_ENG -                                                    -       -               -  -  -       POG2 1202/1008/74/77      1 60
0 AF_EDGAR_OCPI_IND $ROOT/EDGARv43/v2016-11/EDGAR_v43.OC.IND.0.1x0.1.nc  emi_oc  1970-2010/1/1/0 RF xy kg/m2/s OCPI 1203/1008/72         1 60
0 AF_EDGAR_OCPO_IND -                                                    -       -               -  -  -       OCPO 1203/1008/73         1 60
0 AF_EDGAR_POG1_IND -                                                    -       -               -  -  -       POG1 1203/1008/74/76      1 60
0 AF_EDGAR_POG2_IND -                                                    -       -               -  -  -       POG2 1203/1008/74/77      1 60
0 AF_EDGAR_OCPI_TNG $ROOT/EDGARv43/v2016-11/EDGAR_v43.OC.TNG.0.1x0.1.nc  emi_oc  1970-2010/1/1/0 RF xy kg/m2/s OCPI 1205/1008/72         1 60
0 AF_EDGAR_OCPO_TNG -                                                    -       -               -  -  -       OCPO 1205/1008/73         1 60
0 AF_EDGAR_POG1_TNG -                                                    -       -               -  -  -       POG1 1205/1008/74/76      1 60
0 AF_EDGAR_POG2_TNG -                                                    -       -               -  -  -       POG2 1205/1008/74/77      1 60
0 AF_EDGAR_OCPI_SWD $ROOT/EDGARv43/v2016-11/EDGAR_v43.OC.SWD.0.1x0.1.nc  emi_oc  1970-2010/1/1/0 RF xy kg/m2/s OCPI 1211/1008/72         1 60
0 AF_EDGAR_OCPO_SWD -                                                    -       -               -  -  -       OCPO 1211/1008/73         1 60
0 AF_EDGAR_POG1_SWD -                                                    -       -               -  -  -       POG1 1211/1008/74/76      1 60
0 AF_EDGAR_POG2_SWD -                                                    -       -               -  -  -       POG2 1211/1008/74/77      1 60

0 AF_EDGAR_SO2_POW  $ROOT/EDGARv43/v2016-11/EDGAR_v43.SO2.POW.0.1x0.1.nc emi_so2 1970-2010/1/1/0 RF xy kg/m2/s SO2  1201/1008            1 60
0 AF_EDGAR_SO4_POW  -                                                    -       -               -  -  -       SO4  1201/1008/63         1 60
0 AF_EDGAR_pFe_POW  -                                                    -       -               -  -  -       pFe  1201/1008/66         1 60
0 AF_EDGAR_SO2_ENG  $ROOT/EDGARv43/v2016-11/EDGAR_v43.SO2.ENG.0.1x0.1.nc emi_so2 1970-2010/1/1/0 RF xy kg/m2/s SO2  1202/1008            1 60
0 AF_EDGAR_SO4_ENG  -                                                    -       -               -  -  -       SO4  1202/1008/63         1 60
0 AF_EDGAR_pFe_ENG  -                                                    -       -               -  -  -       pFe  1202/1008/66         1 60
0 AF_EDGAR_SO2_IND  $ROOT/EDGARv43/v2016-11/EDGAR_v43.SO2.IND.0.1x0.1.nc emi_so2 1970-2010/1/1/0 RF xy kg/m2/s SO2  1203/1008            1 60
0 AF_EDGAR_SO4_IND  -                                                    -       -               -  -  -       SO4  1203/1008/63         1 60
0 AF_EDGAR_pFe_IND  -                                                    -       -               -  -  -       pFe  1203/1008/66         1 60
0 AF_EDGAR_SO2_TNG  $ROOT/EDGARv43/v2016-11/EDGAR_v43.SO2.TNG.0.1x0.1.nc emi_so2 1970-2010/1/1/0 RF xy kg/m2/s SO2  1205/1008            1 60
0 AF_EDGAR_SO4_TNG  -                                                    -       -               -  -  -       SO4  1205/1008/63         1 60
0 AF_EDGAR_pFe_TNG  -                                                    -       -               -  -  -       pFe  1205/1008/66         1 60
0 AF_EDGAR_SO2_PPA  $ROOT/EDGARv43/v2016-11/EDGAR_v43.SO2.PPA.0.1x0.1.nc emi_so2 1970-2010/1/1/0 RF xy kg/m2/s SO2  1207/1008            1 60
0 AF_EDGAR_SO4_PPA  -                                                    -       -               -  -  -       SO4  1207/1008/63         1 60
0 AF_EDGAR_pFe_PPA  -                                                    -       -               -  -  -       pFe  1207/1008/66         1 60
0 AF_EDGAR_SO2_SWD  $ROOT/EDGARv43/v2016-11/EDGAR_v43.SO2.SWD.0.1x0.1.nc emi_so2 1970-2010/1/1/0 RF xy kg/m2/s SO2  1211/1008            1 60
0 AF_EDGAR_SO4_SWD  -                                                    -       -               -  -  -       SO4  1211/1008/63         1 60
0 AF_EDGAR_pFe_SWD  -                                                    -       -               -  -  -       pFe  1211/1008/66         1 60
)))DICE_Africa

#==============================================================================
# --- CEDS v2 ---
#
# %%% This is the default global inventory. You may select either CEDS,
# EDGAR, HTAP or CMIP6_SFC_LAND_ANTHRO for the global base emissions %%%
<<<<<<< HEAD
=======
#==============================================================================
(((CEDSv2
0 CEDS_NO_AGR     $ROOT/CEDS/v2021-06/$YYYY/NO-em-anthro_CMIP_CEDS_$YYYY.nc            NO_agr            1750-2019/1-12/1/0 C xy kg/m2/s NO    25        1 5
0 CEDS_NO_ENE     $ROOT/CEDS/v2021-06/$YYYY/NO-em-anthro_CMIP_CEDS_$YYYY.nc            NO_ene            1750-2019/1-12/1/0 C xy kg/m2/s NO    25        1 5
0 CEDS_NO_IND     $ROOT/CEDS/v2021-06/$YYYY/NO-em-anthro_CMIP_CEDS_$YYYY.nc            NO_ind            1750-2019/1-12/1/0 C xy kg/m2/s NO    25        1 5
0 CEDS_NO_TRA     $ROOT/CEDS/v2021-06/$YYYY/NO-em-anthro_CMIP_CEDS_$YYYY.nc            NO_tra            1750-2019/1-12/1/0 C xy kg/m2/s NO    25        1 5
0 CEDS_NO_RCO     $ROOT/CEDS/v2021-06/$YYYY/NO-em-anthro_CMIP_CEDS_$YYYY.nc            NO_rco            1750-2019/1-12/1/0 C xy kg/m2/s NO    25        1 5
0 CEDS_NO_SLV     $ROOT/CEDS/v2021-06/$YYYY/NO-em-anthro_CMIP_CEDS_$YYYY.nc            NO_slv            1750-2019/1-12/1/0 C xy kg/m2/s NO    25        1 5
0 CEDS_NO_WST     $ROOT/CEDS/v2021-06/$YYYY/NO-em-anthro_CMIP_CEDS_$YYYY.nc            NO_wst            1750-2019/1-12/1/0 C xy kg/m2/s NO    25        1 5

0 CEDS_CO_AGR     $ROOT/CEDS/v2021-06/$YYYY/CO-em-anthro_CMIP_CEDS_$YYYY.nc            CO_agr            1750-2019/1-12/1/0 C xy kg/m2/s CO    26        1 5
0 CEDS_SOAP_AGR   -                                                                    -                 -                  - -  -       SOAP  26/280    1 5
0 CEDS_CO_ENE     $ROOT/CEDS/v2021-06/$YYYY/CO-em-anthro_CMIP_CEDS_$YYYY.nc            CO_ene            1750-2019/1-12/1/0 C xy kg/m2/s CO    26        1 5
0 CEDS_SOAP_ENE   -                                                                    -                 -                  - -  -       SOAP  26/280    1 5
0 CEDS_CO_IND     $ROOT/CEDS/v2021-06/$YYYY/CO-em-anthro_CMIP_CEDS_$YYYY.nc            CO_ind            1750-2019/1-12/1/0 C xy kg/m2/s CO    26        1 5
0 CEDS_SOAP_IND   -                                                                    -                 -                  - -  -       SOAP  26/280    1 5
0 CEDS_CO_TRA     $ROOT/CEDS/v2021-06/$YYYY/CO-em-anthro_CMIP_CEDS_$YYYY.nc            CO_tra            1750-2019/1-12/1/0 C xy kg/m2/s CO    26        1 5
0 CEDS_SOAP_TRA   -                                                                    -                 -                  - -  -       SOAP  26/280    1 5
0 CEDS_CO_RCO     $ROOT/CEDS/v2021-06/$YYYY/CO-em-anthro_CMIP_CEDS_$YYYY.nc            CO_rco            1750-2019/1-12/1/0 C xy kg/m2/s CO    26        1 5
0 CEDS_SOAP_RCO   -                                                                    -                 -                  - -  -       SOAP  26/280    1 5
0 CEDS_CO_SLV     $ROOT/CEDS/v2021-06/$YYYY/CO-em-anthro_CMIP_CEDS_$YYYY.nc            CO_slv            1750-2019/1-12/1/0 C xy kg/m2/s CO    26        1 5
0 CEDS_SOAP_SLV   -                                                                    -                 -                  - -  -       SOAP  26/280    1 5
0 CEDS_CO_WST     $ROOT/CEDS/v2021-06/$YYYY/CO-em-anthro_CMIP_CEDS_$YYYY.nc            CO_wst            1750-2019/1-12/1/0 C xy kg/m2/s CO    26        1 5
0 CEDS_SOAP_WST   -                                                                    -                 -                  - -  -       SOAP  26/280    1 5

0 CEDS_SO2_AGR    $ROOT/CEDS/v2021-06/$YYYY/SO2-em-anthro_CMIP_CEDS_$YYYY.nc           SO2_agr           1750-2019/1-12/1/0 C xy kg/m2/s SO2   -         1 5
0 CEDS_SO4_AGR    -                                                                    -                 -                  - -  -       SO4   63        1 5
0 CEDS_pFe_AGR    -                                                                    -                 -                  - -  -       pFe   66        1 5
0 CEDS_SO2_ENE    $ROOT/CEDS/v2021-06/$YYYY/SO2-em-anthro_CMIP_CEDS_$YYYY.nc           SO2_ene           1750-2019/1-12/1/0 C xy kg/m2/s SO2   -         1 5
0 CEDS_SO4_ENE    -                                                                    -                 -                  - -  -       SO4   63        1 5
0 CEDS_pFe_ENE    -                                                                    -                 -                  - -  -       pFe   66        1 5
0 CEDS_SO2_IND    $ROOT/CEDS/v2021-06/$YYYY/SO2-em-anthro_CMIP_CEDS_$YYYY.nc           SO2_ind           1750-2019/1-12/1/0 C xy kg/m2/s SO2   -         1 5
0 CEDS_SO4_IND    -                                                                    -                 -                  - -  -       SO4   63        1 5
0 CEDS_pFe_IND    -                                                                    -                 -                  - -  -       pFe   66        1 5
0 CEDS_SO2_TRA    $ROOT/CEDS/v2021-06/$YYYY/SO2-em-anthro_CMIP_CEDS_$YYYY.nc           SO2_tra           1750-2019/1-12/1/0 C xy kg/m2/s SO2   -         1 5
0 CEDS_SO4_TRA    -                                                                    -                 -                  - -  -       SO4   63        1 5
0 CEDS_pFe_TRA    -                                                                    -                 -                  - -  -       pFe   66        1 5
0 CEDS_SO2_RCO    $ROOT/CEDS/v2021-06/$YYYY/SO2-em-anthro_CMIP_CEDS_$YYYY.nc           SO2_rco           1750-2019/1-12/1/0 C xy kg/m2/s SO2   -         1 5
0 CEDS_SO4_RCO    -                                                                    -                 -                  - -  -       SO4   63        1 5
0 CEDS_pFe_RCO    -                                                                    -                 -                  - -  -       pFe   66        1 5
0 CEDS_SO2_SLV    $ROOT/CEDS/v2021-06/$YYYY/SO2-em-anthro_CMIP_CEDS_$YYYY.nc           SO2_slv           1750-2019/1-12/1/0 C xy kg/m2/s SO2   -         1 5
0 CEDS_SO4_SLV    -                                                                    -                 -                  - -  -       SO4   63        1 5
0 CEDS_pFe_SLV    -                                                                    -                 -                  - -  -       pFe   66        1 5
0 CEDS_SO2_WST    $ROOT/CEDS/v2021-06/$YYYY/SO2-em-anthro_CMIP_CEDS_$YYYY.nc           SO2_wst           1750-2019/1-12/1/0 C xy kg/m2/s SO2   -         1 5
0 CEDS_SO4_WST    -                                                                    -                 -                  - -  -       SO4   63        1 5
0 CEDS_pFe_WST    -                                                                    -                 -                  - -  -       pFe   66        1 5

0 CEDS_NH3_AGR    $ROOT/CEDS/v2021-06/$YYYY/NH3-em-anthro_CMIP_CEDS_$YYYY.nc           NH3_agr           1750-2019/1-12/1/0 C xy kg/m2/s NH3   -         1 5
0 CEDS_NH3_ENE    $ROOT/CEDS/v2021-06/$YYYY/NH3-em-anthro_CMIP_CEDS_$YYYY.nc           NH3_ene           1750-2019/1-12/1/0 C xy kg/m2/s NH3   -         1 5
0 CEDS_NH3_IND    $ROOT/CEDS/v2021-06/$YYYY/NH3-em-anthro_CMIP_CEDS_$YYYY.nc           NH3_ind           1750-2019/1-12/1/0 C xy kg/m2/s NH3   -         1 5
0 CEDS_NH3_TRA    $ROOT/CEDS/v2021-06/$YYYY/NH3-em-anthro_CMIP_CEDS_$YYYY.nc           NH3_tra           1750-2019/1-12/1/0 C xy kg/m2/s NH3   -         1 5
0 CEDS_NH3_RCO    $ROOT/CEDS/v2021-06/$YYYY/NH3-em-anthro_CMIP_CEDS_$YYYY.nc           NH3_rco           1750-2019/1-12/1/0 C xy kg/m2/s NH3   -         1 5
0 CEDS_NH3_SLV    $ROOT/CEDS/v2021-06/$YYYY/NH3-em-anthro_CMIP_CEDS_$YYYY.nc           NH3_slv           1750-2019/1-12/1/0 C xy kg/m2/s NH3   -         1 5
0 CEDS_NH3_WST    $ROOT/CEDS/v2021-06/$YYYY/NH3-em-anthro_CMIP_CEDS_$YYYY.nc           NH3_wst           1750-2019/1-12/1/0 C xy kg/m2/s NH3   -         1 5

0 CEDS_BCPI_AGR   $ROOT/CEDS/v2021-06/$YYYY/BC-em-anthro_CMIP_CEDS_$YYYY.nc            BC_agr            1750-2019/1-12/1/0 C xy kg/m2/s BCPI  70        1 5
0 CEDS_BCPO_AGR   -                                                                    -                 -                  - -  -       BCPO  71        1 5
0 CEDS_BCPI_ENE   $ROOT/CEDS/v2021-06/$YYYY/BC-em-anthro_CMIP_CEDS_$YYYY.nc            BC_ene            1750-2019/1-12/1/0 C xy kg/m2/s BCPI  70        1 5
0 CEDS_BCPO_ENE   -                                                                    -                 -                  - -  -       BCPO  71        1 5
0 CEDS_BCPI_IND   $ROOT/CEDS/v2021-06/$YYYY/BC-em-anthro_CMIP_CEDS_$YYYY.nc            BC_ind            1750-2019/1-12/1/0 C xy kg/m2/s BCPI  70        1 5
0 CEDS_BCPO_IND   -                                                                    -                 -                  - -  -       BCPO  71        1 5
0 CEDS_BCPI_TRA   $ROOT/CEDS/v2021-06/$YYYY/BC-em-anthro_CMIP_CEDS_$YYYY.nc            BC_tra            1750-2019/1-12/1/0 C xy kg/m2/s BCPI  70        1 5
0 CEDS_BCPO_TRA   -                                                                    -                 -                  - -  -       BCPO  71        1 5
0 CEDS_BCPI_RCO   $ROOT/CEDS/v2021-06/$YYYY/BC-em-anthro_CMIP_CEDS_$YYYY.nc            BC_rco            1750-2019/1-12/1/0 C xy kg/m2/s BCPI  70        1 5
0 CEDS_BCPO_RCO   -                                                                    -                 -                  - -  -       BCPO  71        1 5
0 CEDS_BCPI_SLV   $ROOT/CEDS/v2021-06/$YYYY/BC-em-anthro_CMIP_CEDS_$YYYY.nc            BC_slv            1750-2019/1-12/1/0 C xy kg/m2/s BCPI  70        1 5
0 CEDS_BCPO_SLV   -                                                                    -                 -                  - -  -       BCPO  71        1 5
0 CEDS_BCPI_WST   $ROOT/CEDS/v2021-06/$YYYY/BC-em-anthro_CMIP_CEDS_$YYYY.nc            BC_wst            1750-2019/1-12/1/0 C xy kg/m2/s BCPI  70        1 5
0 CEDS_BCPO_WST   -                                                                    -                 -                  - -  -       BCPO  71        1 5

0 CEDS_OCPI_AGR   $ROOT/CEDS/v2021-06/$YYYY/OC-em-anthro_CMIP_CEDS_$YYYY.nc            OC_agr            1750-2019/1-12/1/0 C xy kg/m2/s OCPI  72        1 5
0 CEDS_OCPO_AGR   -                                                                    -                 -                  - -  -       OCPO  73        1 5
0 CEDS_POG1_AGR   -                                                                    -                 -                  - -  -       POG1  73/74/76  1 5
0 CEDS_POG2_AGR   -                                                                    -                 -                  - -  -       POG2  73/74/77  1 5
0 CEDS_OCPI_ENE   $ROOT/CEDS/v2021-06/$YYYY/OC-em-anthro_CMIP_CEDS_$YYYY.nc            OC_ene            1750-2019/1-12/1/0 C xy kg/m2/s OCPI  72        1 5
0 CEDS_OCPO_ENE   -                                                                    -                 -                  - -  -       OCPO  73        1 5
0 CEDS_POG1_ENE   -                                                                    -                 -                  - -  -       POG1  73/74/76  1 5
0 CEDS_POG2_ENE   -                                                                    -                 -                  - -  -       POG2  73/74/77  1 5
0 CEDS_OCPI_IND   $ROOT/CEDS/v2021-06/$YYYY/OC-em-anthro_CMIP_CEDS_$YYYY.nc            OC_ind            1750-2019/1-12/1/0 C xy kg/m2/s OCPI  72        1 5
0 CEDS_OCPO_IND   -                                                                    -                 -                  - -  -       OCPO  73        1 5
0 CEDS_POG1_IND   -                                                                    -                 -                  - -  -       POG1  73/74/76  1 5
0 CEDS_POG2_IND   -                                                                    -                 -                  - -  -       POG2  73/74/77  1 5
0 CEDS_OCPI_TRA   $ROOT/CEDS/v2021-06/$YYYY/OC-em-anthro_CMIP_CEDS_$YYYY.nc            OC_tra            1750-2019/1-12/1/0 C xy kg/m2/s OCPI  72        1 5
0 CEDS_OCPO_TRA   -                                                                    -                 -                  - -  -       OCPO  73        1 5
0 CEDS_POG1_TRA   -                                                                    -                 -                  - -  -       POG1  73/74/76  1 5
0 CEDS_POG2_TRA   -                                                                    -                 -                  - -  -       POG2  73/74/77  1 5
0 CEDS_OCPI_RCO   $ROOT/CEDS/v2021-06/$YYYY/OC-em-anthro_CMIP_CEDS_$YYYY.nc            OC_rco            1750-2019/1-12/1/0 C xy kg/m2/s OCPI  72        1 5
0 CEDS_OCPO_RCO   -                                                                    -                 -                  - -  -       OCPO  73        1 5
0 CEDS_POG1_RCO   -                                                                    -                 -                  - -  -       POG1  73/74/76  1 5
0 CEDS_POG2_RCO   -                                                                    -                 -                  - -  -       POG2  73/74/77  1 5
0 CEDS_OCPI_SLV   $ROOT/CEDS/v2021-06/$YYYY/OC-em-anthro_CMIP_CEDS_$YYYY.nc            OC_slv            1750-2019/1-12/1/0 C xy kg/m2/s OCPI  72        1 5
0 CEDS_OCPO_SLV   -                                                                    -                 -                  - -  -       OCPO  73        1 5
0 CEDS_POG1_SLV   -                                                                    -                 -                  - -  -       POG1  73/74/76  1 5
0 CEDS_POG2_SLV   -                                                                    -                 -                  - -  -       POG2  73/74/77  1 5
0 CEDS_OCPI_WST   $ROOT/CEDS/v2021-06/$YYYY/OC-em-anthro_CMIP_CEDS_$YYYY.nc            OC_wst            1750-2019/1-12/1/0 C xy kg/m2/s OCPI  72        1 5
0 CEDS_OCPO_WST   -                                                                    -                 -                  - -  -       OCPO  73        1 5
0 CEDS_POG1_WST   -                                                                    -                 -                  - -  -       POG1  73/74/76  1 5
0 CEDS_POG2_WST   -                                                                    -                 -                  - -  -       POG2  73/74/77  1 5

# Comment out CO2 for fullchem simulations: CO2 not advected
#0 CEDS_CO2_AGR   $ROOT/CEDS/v2021-06/$YYYY/CO2-em-anthro_CMIP_CEDS_$YYYY.nc           CO2_agr           1750-2019/1-12/1/0 C xy kg/m2/s CO2   -         1 5
#0 CEDS_CO2_ENE   $ROOT/CEDS/v2021-06/$YYYY/CO2-em-anthro_CMIP_CEDS_$YYYY.nc           CO2_ene           1750-2019/1-12/1/0 C xy kg/m2/s CO2   -         1 5
#0 CEDS_CO2_IND   $ROOT/CEDS/v2021-06/$YYYY/CO2-em-anthro_CMIP_CEDS_$YYYY.nc           CO2_ind           1750-2019/1-12/1/0 C xy kg/m2/s CO2   -         1 5
#0 CEDS_CO2_TRA   $ROOT/CEDS/v2021-06/$YYYY/CO2-em-anthro_CMIP_CEDS_$YYYY.nc           CO2_tra           1750-2019/1-12/1/0 C xy kg/m2/s CO2   -         1 5
#0 CEDS_CO2_RCO   $ROOT/CEDS/v2021-06/$YYYY/CO2-em-anthro_CMIP_CEDS_$YYYY.nc           CO2_rco           1750-2019/1-12/1/0 C xy kg/m2/s CO2   -         1 5
#0 CEDS_CO2_SLV   $ROOT/CEDS/v2021-06/$YYYY/CO2-em-anthro_CMIP_CEDS_$YYYY.nc           CO2_slv           1750-2019/1-12/1/0 C xy kg/m2/s CO2   -         1 5
#0 CEDS_CO2_WST   $ROOT/CEDS/v2021-06/$YYYY/CO2-em-anthro_CMIP_CEDS_$YYYY.nc           CO2_wst           1750-2019/1-12/1/0 C xy kg/m2/s CO2   -         1 5

# Comment out CH4 for fullchem simulations: do not use CH4 emissions
# CEDS CH4 emissions are only available for 1970-2014
#0 CEDS_CH4_AGR   $ROOT/CEDS/v2021-06/$YYYY/CH4-em-anthro_CMIP_CEDS_$YYYY.nc           CH4_agr           1970-2014/1-12/1/0 C xy kg/m2/s CH4   -         1 5
#0 CEDS_CH4_ENE   $ROOT/CEDS/v2021-06/$YYYY/CH4-em-anthro_CMIP_CEDS_$YYYY.nc           CH4_ene           1970-2014/1-12/1/0 C xy kg/m2/s CH4   -         1 5
#0 CEDS_CH4_IND   $ROOT/CEDS/v2021-06/$YYYY/CH4-em-anthro_CMIP_CEDS_$YYYY.nc           CH4_ind           1970-2014/1-12/1/0 C xy kg/m2/s CH4   -         1 5
#0 CEDS_CH4_TRA   $ROOT/CEDS/v2021-06/$YYYY/CH4-em-anthro_CMIP_CEDS_$YYYY.nc           CH4_tra           1970-2014/1-12/1/0 C xy kg/m2/s CH4   -         1 5
#0 CEDS_CH4_RCO   $ROOT/CEDS/v2021-06/$YYYY/CH4-em-anthro_CMIP_CEDS_$YYYY.nc           CH4_rco           1970-2014/1-12/1/0 C xy kg/m2/s CH4   -         1 5
#0 CEDS_CH4_SLV   $ROOT/CEDS/v2021-06/$YYYY/CH4-em-anthro_CMIP_CEDS_$YYYY.nc           CH4_slv           1970-2014/1-12/1/0 C xy kg/m2/s CH4   -         1 5
#0 CEDS_CH4_WST   $ROOT/CEDS/v2021-06/$YYYY/CH4-em-anthro_CMIP_CEDS_$YYYY.nc           CH4_wst           1970-2014/1-12/1/0 C xy kg/m2/s CH4   -         1 5

# NOTE: EOH files in CEDS/v2021-06 are actually VOC1 (total alchohols) and are split into MOH, EOH, ROH here
0 CEDS_MOH_AGR    $ROOT/CEDS/v2021-06/$YYYY/EOH-em-anthro_CMIP_CEDS_$YYYY.nc           EOH_agr           1750-2019/1-12/1/0 C xy kg/m2/s MOH   26/90     1 5
0 CEDS_EOH_AGR    -                                                                    -                 -                  - -  -       EOH   26/91     1 5
0 CEDS_ROH_AGR    -                                                                    -                 -                  - -  -       ROH   26/92     1 5
0 CEDS_MOH_ENE    $ROOT/CEDS/v2021-06/$YYYY/EOH-em-anthro_CMIP_CEDS_$YYYY.nc           EOH_ene           1750-2019/1-12/1/0 C xy kg/m2/s MOH   26/90     1 5
0 CEDS_EOH_ENE    -                                                                    -                 -                  - -  -       EOH   26/91     1 5
0 CEDS_ROH_ENE    -                                                                    -                 -                  - -  -       ROH   26/92     1 5
0 CEDS_MOH_IND    $ROOT/CEDS/v2021-06/$YYYY/EOH-em-anthro_CMIP_CEDS_$YYYY.nc           EOH_ind           1750-2019/1-12/1/0 C xy kg/m2/s MOH   26/90     1 5
0 CEDS_EOH_IND    -                                                                    -                 -                  - -  -       EOH   26/91     1 5
0 CEDS_ROH_IND    -                                                                    -                 -                  - -  -       ROH   26/92     1 5
0 CEDS_MOH_TRA    $ROOT/CEDS/v2021-06/$YYYY/EOH-em-anthro_CMIP_CEDS_$YYYY.nc           EOH_tra           1750-2019/1-12/1/0 C xy kg/m2/s MOH   26/90     1 5
0 CEDS_EOH_TRA    -                                                                    -                 -                  - -  -       EOH   26/91     1 5
0 CEDS_ROH_TRA    -                                                                    -                 -                  - -  -       ROH   26/92     1 5
0 CEDS_MOH_RCO    $ROOT/CEDS/v2021-06/$YYYY/EOH-em-anthro_CMIP_CEDS_$YYYY.nc           EOH_rco           1750-2019/1-12/1/0 C xy kg/m2/s MOH   26/90     1 5
0 CEDS_EOH_RCO    -                                                                    -                 -                  - -  -       EOH   26/91     1 5
0 CEDS_ROH_RCO    -                                                                    -                 -                  - -  -       ROH   26/92     1 5
0 CEDS_MOH_SLV    $ROOT/CEDS/v2021-06/$YYYY/EOH-em-anthro_CMIP_CEDS_$YYYY.nc           EOH_slv           1750-2019/1-12/1/0 C xy kg/m2/s MOH   26/90     1 5
0 CEDS_EOH_SLV    -                                                                    -                 -                  - -  -       EOH   26/91     1 5
0 CEDS_ROH_SLV    -                                                                    -                 -                  - -  -       ROH   26/92     1 5
0 CEDS_MOH_WST    $ROOT/CEDS/v2021-06/$YYYY/EOH-em-anthro_CMIP_CEDS_$YYYY.nc           EOH_wst           1750-2019/1-12/1/0 C xy kg/m2/s MOH   26/90     1 5
0 CEDS_EOH_WST    -                                                                    -                 -                  - -  -       EOH   26/91     1 5
0 CEDS_ROH_WST    -                                                                    -                 -                  - -  -       ROH   26/92     1 5

0 CEDS_C2H6_AGR   $ROOT/CEDS/v2021-06/$YYYY/C2H6-em-anthro_CMIP_CEDS_$YYYY.nc          C2H6_agr          1750-2019/1-12/1/0 C xy kg/m2/s C2H6  26        1 5
0 CEDS_C2H6_ENE   $ROOT/CEDS/v2021-06/$YYYY/C2H6-em-anthro_CMIP_CEDS_$YYYY.nc          C2H6_ene          1750-2019/1-12/1/0 C xy kg/m2/s C2H6  26        1 5
0 CEDS_C2H6_IND   $ROOT/CEDS/v2021-06/$YYYY/C2H6-em-anthro_CMIP_CEDS_$YYYY.nc          C2H6_ind          1750-2019/1-12/1/0 C xy kg/m2/s C2H6  26        1 5
0 CEDS_C2H6_TRA   $ROOT/CEDS/v2021-06/$YYYY/C2H6-em-anthro_CMIP_CEDS_$YYYY.nc          C2H6_tra          1750-2019/1-12/1/0 C xy kg/m2/s C2H6  26        1 5
0 CEDS_C2H6_RCO   $ROOT/CEDS/v2021-06/$YYYY/C2H6-em-anthro_CMIP_CEDS_$YYYY.nc          C2H6_rco          1750-2019/1-12/1/0 C xy kg/m2/s C2H6  26        1 5
0 CEDS_C2H6_SLV   $ROOT/CEDS/v2021-06/$YYYY/C2H6-em-anthro_CMIP_CEDS_$YYYY.nc          C2H6_slv          1750-2019/1-12/1/0 C xy kg/m2/s C2H6  26        1 5
0 CEDS_C2H6_WST   $ROOT/CEDS/v2021-06/$YYYY/C2H6-em-anthro_CMIP_CEDS_$YYYY.nc          C2H6_wst          1750-2019/1-12/1/0 C xy kg/m2/s C2H6  26        1 5

0 CEDS_C3H8_AGR   $ROOT/CEDS/v2021-06/$YYYY/C3H8-em-anthro_CMIP_CEDS_$YYYY.nc          C3H8_agr          1750-2019/1-12/1/0 C xy kg/m2/s C3H8  26        1 5
0 CEDS_C3H8_ENE   $ROOT/CEDS/v2021-06/$YYYY/C3H8-em-anthro_CMIP_CEDS_$YYYY.nc          C3H8_ene          1750-2019/1-12/1/0 C xy kg/m2/s C3H8  26        1 5
0 CEDS_C3H8_IND   $ROOT/CEDS/v2021-06/$YYYY/C3H8-em-anthro_CMIP_CEDS_$YYYY.nc          C3H8_ind          1750-2019/1-12/1/0 C xy kg/m2/s C3H8  26        1 5
0 CEDS_C3H8_TRA   $ROOT/CEDS/v2021-06/$YYYY/C3H8-em-anthro_CMIP_CEDS_$YYYY.nc          C3H8_tra          1750-2019/1-12/1/0 C xy kg/m2/s C3H8  26        1 5
0 CEDS_C3H8_RCO   $ROOT/CEDS/v2021-06/$YYYY/C3H8-em-anthro_CMIP_CEDS_$YYYY.nc          C3H8_rco          1750-2019/1-12/1/0 C xy kg/m2/s C3H8  26        1 5
0 CEDS_C3H8_SLV   $ROOT/CEDS/v2021-06/$YYYY/C3H8-em-anthro_CMIP_CEDS_$YYYY.nc          C3H8_slv          1750-2019/1-12/1/0 C xy kg/m2/s C3H8  26        1 5
0 CEDS_C3H8_WST   $ROOT/CEDS/v2021-06/$YYYY/C3H8-em-anthro_CMIP_CEDS_$YYYY.nc          C3H8_wst          1750-2019/1-12/1/0 C xy kg/m2/s C3H8  26        1 5

0 CEDS_C4H10_AGR  $ROOT/CEDS/v2021-06/$YYYY/ALK4_butanes-em-anthro_CMIP_CEDS_$YYYY.nc  ALK4_butanes_agr  1750-2019/1-12/1/0 C xy kg/m2/s ALK4  26        1 5
0 CEDS_C4H10_ENE  $ROOT/CEDS/v2021-06/$YYYY/ALK4_butanes-em-anthro_CMIP_CEDS_$YYYY.nc  ALK4_butanes_ene  1750-2019/1-12/1/0 C xy kg/m2/s ALK4  26        1 5
0 CEDS_C4H10_IND  $ROOT/CEDS/v2021-06/$YYYY/ALK4_butanes-em-anthro_CMIP_CEDS_$YYYY.nc  ALK4_butanes_ind  1750-2019/1-12/1/0 C xy kg/m2/s ALK4  26        1 5
0 CEDS_C4H10_TRA  $ROOT/CEDS/v2021-06/$YYYY/ALK4_butanes-em-anthro_CMIP_CEDS_$YYYY.nc  ALK4_butanes_tra  1750-2019/1-12/1/0 C xy kg/m2/s ALK4  26        1 5
0 CEDS_C4H10_RCO  $ROOT/CEDS/v2021-06/$YYYY/ALK4_butanes-em-anthro_CMIP_CEDS_$YYYY.nc  ALK4_butanes_rco  1750-2019/1-12/1/0 C xy kg/m2/s ALK4  26        1 5
0 CEDS_C4H10_SLV  $ROOT/CEDS/v2021-06/$YYYY/ALK4_butanes-em-anthro_CMIP_CEDS_$YYYY.nc  ALK4_butanes_slv  1750-2019/1-12/1/0 C xy kg/m2/s ALK4  26        1 5
0 CEDS_C4H10_WST  $ROOT/CEDS/v2021-06/$YYYY/ALK4_butanes-em-anthro_CMIP_CEDS_$YYYY.nc  ALK4_butanes_wst  1750-2019/1-12/1/0 C xy kg/m2/s ALK4  26        1 5

0 CEDS_C5H12_AGR  $ROOT/CEDS/v2021-06/$YYYY/ALK4_pentanes-em-anthro_CMIP_CEDS_$YYYY.nc ALK4_pentanes_agr 1750-2019/1-12/1/0 C xy kg/m2/s ALK4  26        1 5
0 CEDS_C5H12_ENE  $ROOT/CEDS/v2021-06/$YYYY/ALK4_pentanes-em-anthro_CMIP_CEDS_$YYYY.nc ALK4_pentanes_ene 1750-2019/1-12/1/0 C xy kg/m2/s ALK4  26        1 5
0 CEDS_C5H12_IND  $ROOT/CEDS/v2021-06/$YYYY/ALK4_pentanes-em-anthro_CMIP_CEDS_$YYYY.nc ALK4_pentanes_ind 1750-2019/1-12/1/0 C xy kg/m2/s ALK4  26        1 5
0 CEDS_C5H12_TRA  $ROOT/CEDS/v2021-06/$YYYY/ALK4_pentanes-em-anthro_CMIP_CEDS_$YYYY.nc ALK4_pentanes_tra 1750-2019/1-12/1/0 C xy kg/m2/s ALK4  26        1 5
0 CEDS_C5H12_RCO  $ROOT/CEDS/v2021-06/$YYYY/ALK4_pentanes-em-anthro_CMIP_CEDS_$YYYY.nc ALK4_pentanes_rco 1750-2019/1-12/1/0 C xy kg/m2/s ALK4  26        1 5
0 CEDS_C5H12_SLV  $ROOT/CEDS/v2021-06/$YYYY/ALK4_pentanes-em-anthro_CMIP_CEDS_$YYYY.nc ALK4_pentanes_slv 1750-2019/1-12/1/0 C xy kg/m2/s ALK4  26        1 5
0 CEDS_C5H12_WST  $ROOT/CEDS/v2021-06/$YYYY/ALK4_pentanes-em-anthro_CMIP_CEDS_$YYYY.nc ALK4_pentanes_wst 1750-2019/1-12/1/0 C xy kg/m2/s ALK4  26        1 5

0 CEDS_C6H14_AGR  $ROOT/CEDS/v2021-06/$YYYY/ALK4_hexanes-em-anthro_CMIP_CEDS_$YYYY.nc  ALK4_hexanes_agr  1750-2019/1-12/1/0 C xy kg/m2/s ALK4  26        1 5
0 CEDS_C6H14_ENE  $ROOT/CEDS/v2021-06/$YYYY/ALK4_hexanes-em-anthro_CMIP_CEDS_$YYYY.nc  ALK4_hexanes_ene  1750-2019/1-12/1/0 C xy kg/m2/s ALK4  26        1 5
0 CEDS_C6H14_IND  $ROOT/CEDS/v2021-06/$YYYY/ALK4_hexanes-em-anthro_CMIP_CEDS_$YYYY.nc  ALK4_hexanes_ind  1750-2019/1-12/1/0 C xy kg/m2/s ALK4  26        1 5
0 CEDS_C6H14_TRA  $ROOT/CEDS/v2021-06/$YYYY/ALK4_hexanes-em-anthro_CMIP_CEDS_$YYYY.nc  ALK4_hexanes_tra  1750-2019/1-12/1/0 C xy kg/m2/s ALK4  26        1 5
0 CEDS_C6H14_RCO  $ROOT/CEDS/v2021-06/$YYYY/ALK4_hexanes-em-anthro_CMIP_CEDS_$YYYY.nc  ALK4_hexanes_rco  1750-2019/1-12/1/0 C xy kg/m2/s ALK4  26        1 5
0 CEDS_C6H14_SLV  $ROOT/CEDS/v2021-06/$YYYY/ALK4_hexanes-em-anthro_CMIP_CEDS_$YYYY.nc  ALK4_hexanes_slv  1750-2019/1-12/1/0 C xy kg/m2/s ALK4  26        1 5
0 CEDS_C6H14_WST  $ROOT/CEDS/v2021-06/$YYYY/ALK4_hexanes-em-anthro_CMIP_CEDS_$YYYY.nc  ALK4_hexanes_wst  1750-2019/1-12/1/0 C xy kg/m2/s ALK4  26        1 5

0 CEDS_C2H4_AGR   $ROOT/CEDS/v2021-06/$YYYY/C2H4-em-anthro_CMIP_CEDS_$YYYY.nc          C2H4_agr          1750-2019/1-12/1/0 C xy kg/m2/s C2H4  26        1 5
0 CEDS_C2H4_ENE   $ROOT/CEDS/v2021-06/$YYYY/C2H4-em-anthro_CMIP_CEDS_$YYYY.nc          C2H4_ene          1750-2019/1-12/1/0 C xy kg/m2/s C2H4  26        1 5
0 CEDS_C2H4_IND   $ROOT/CEDS/v2021-06/$YYYY/C2H4-em-anthro_CMIP_CEDS_$YYYY.nc          C2H4_ind          1750-2019/1-12/1/0 C xy kg/m2/s C2H4  26        1 5
0 CEDS_C2H4_TRA   $ROOT/CEDS/v2021-06/$YYYY/C2H4-em-anthro_CMIP_CEDS_$YYYY.nc          C2H4_tra          1750-2019/1-12/1/0 C xy kg/m2/s C2H4  26        1 5
0 CEDS_C2H4_RCO   $ROOT/CEDS/v2021-06/$YYYY/C2H4-em-anthro_CMIP_CEDS_$YYYY.nc          C2H4_rco          1750-2019/1-12/1/0 C xy kg/m2/s C2H4  26        1 5
0 CEDS_C2H4_SLV   $ROOT/CEDS/v2021-06/$YYYY/C2H4-em-anthro_CMIP_CEDS_$YYYY.nc          C2H4_slv          1750-2019/1-12/1/0 C xy kg/m2/s C2H4  26        1 5
0 CEDS_C2H4_WST   $ROOT/CEDS/v2021-06/$YYYY/C2H4-em-anthro_CMIP_CEDS_$YYYY.nc          C2H4_wst          1750-2019/1-12/1/0 C xy kg/m2/s C2H4  26        1 5

0 CEDS_PRPE_AGR   $ROOT/CEDS/v2021-06/$YYYY/PRPE-em-anthro_CMIP_CEDS_$YYYY.nc          PRPE_agr          1750-2019/1-12/1/0 C xy kg/m2/s PRPE  26        1 5
0 CEDS_PRPE_ENE   $ROOT/CEDS/v2021-06/$YYYY/PRPE-em-anthro_CMIP_CEDS_$YYYY.nc          PRPE_ene          1750-2019/1-12/1/0 C xy kg/m2/s PRPE  26        1 5
0 CEDS_PRPE_IND   $ROOT/CEDS/v2021-06/$YYYY/PRPE-em-anthro_CMIP_CEDS_$YYYY.nc          PRPE_ind          1750-2019/1-12/1/0 C xy kg/m2/s PRPE  26        1 5
0 CEDS_PRPE_TRA   $ROOT/CEDS/v2021-06/$YYYY/PRPE-em-anthro_CMIP_CEDS_$YYYY.nc          PRPE_tra          1750-2019/1-12/1/0 C xy kg/m2/s PRPE  26        1 5
0 CEDS_PRPE_RCO   $ROOT/CEDS/v2021-06/$YYYY/PRPE-em-anthro_CMIP_CEDS_$YYYY.nc          PRPE_rco          1750-2019/1-12/1/0 C xy kg/m2/s PRPE  26        1 5
0 CEDS_PRPE_SLV   $ROOT/CEDS/v2021-06/$YYYY/PRPE-em-anthro_CMIP_CEDS_$YYYY.nc          PRPE_slv          1750-2019/1-12/1/0 C xy kg/m2/s PRPE  26        1 5
0 CEDS_PRPE_WST   $ROOT/CEDS/v2021-06/$YYYY/PRPE-em-anthro_CMIP_CEDS_$YYYY.nc          PRPE_wst          1750-2019/1-12/1/0 C xy kg/m2/s PRPE  26        1 5

0 CEDS_C2H2_AGR   $ROOT/CEDS/v2021-06/$YYYY/C2H2-em-anthro_CMIP_CEDS_$YYYY.nc          C2H2_agr          1750-2019/1-12/1/0 C xy kg/m2/s C2H2  26        1 5
0 CEDS_C2H2_ENE   $ROOT/CEDS/v2021-06/$YYYY/C2H2-em-anthro_CMIP_CEDS_$YYYY.nc          C2H2_ene          1750-2019/1-12/1/0 C xy kg/m2/s C2H2  26        1 5
0 CEDS_C2H2_IND   $ROOT/CEDS/v2021-06/$YYYY/C2H2-em-anthro_CMIP_CEDS_$YYYY.nc          C2H2_ind          1750-2019/1-12/1/0 C xy kg/m2/s C2H2  26        1 5
0 CEDS_C2H2_TRA   $ROOT/CEDS/v2021-06/$YYYY/C2H2-em-anthro_CMIP_CEDS_$YYYY.nc          C2H2_tra          1750-2019/1-12/1/0 C xy kg/m2/s C2H2  26        1 5
0 CEDS_C2H2_RCO   $ROOT/CEDS/v2021-06/$YYYY/C2H2-em-anthro_CMIP_CEDS_$YYYY.nc          C2H2_rco          1750-2019/1-12/1/0 C xy kg/m2/s C2H2  26        1 5
0 CEDS_C2H2_SLV   $ROOT/CEDS/v2021-06/$YYYY/C2H2-em-anthro_CMIP_CEDS_$YYYY.nc          C2H2_slv          1750-2019/1-12/1/0 C xy kg/m2/s C2H2  26        1 5
0 CEDS_C2H2_WST   $ROOT/CEDS/v2021-06/$YYYY/C2H2-em-anthro_CMIP_CEDS_$YYYY.nc          C2H2_wst          1750-2019/1-12/1/0 C xy kg/m2/s C2H2  26        1 5

0 CEDS_BENZ_AGR   $ROOT/CEDS/v2021-06/$YYYY/BENZ-em-anthro_CMIP_CEDS_$YYYY.nc          BENZ_agr          1750-2019/1-12/1/0 C xy kg/m2/s BENZ  26        1 5
0 CEDS_BENZ_ENE   $ROOT/CEDS/v2021-06/$YYYY/BENZ-em-anthro_CMIP_CEDS_$YYYY.nc          BENZ_ene          1750-2019/1-12/1/0 C xy kg/m2/s BENZ  26        1 5
0 CEDS_BENZ_IND   $ROOT/CEDS/v2021-06/$YYYY/BENZ-em-anthro_CMIP_CEDS_$YYYY.nc          BENZ_ind          1750-2019/1-12/1/0 C xy kg/m2/s BENZ  26        1 5
0 CEDS_BENZ_TRA   $ROOT/CEDS/v2021-06/$YYYY/BENZ-em-anthro_CMIP_CEDS_$YYYY.nc          BENZ_tra          1750-2019/1-12/1/0 C xy kg/m2/s BENZ  26        1 5
0 CEDS_BENZ_RCO   $ROOT/CEDS/v2021-06/$YYYY/BENZ-em-anthro_CMIP_CEDS_$YYYY.nc          BENZ_rco          1750-2019/1-12/1/0 C xy kg/m2/s BENZ  26        1 5
0 CEDS_BENZ_SLV   $ROOT/CEDS/v2021-06/$YYYY/BENZ-em-anthro_CMIP_CEDS_$YYYY.nc          BENZ_slv          1750-2019/1-12/1/0 C xy kg/m2/s BENZ  26        1 5
0 CEDS_BENZ_WST   $ROOT/CEDS/v2021-06/$YYYY/BENZ-em-anthro_CMIP_CEDS_$YYYY.nc          BENZ_wst          1750-2019/1-12/1/0 C xy kg/m2/s BENZ  26        1 5

0 CEDS_TOLU_AGR   $ROOT/CEDS/v2021-06/$YYYY/TOLU-em-anthro_CMIP_CEDS_$YYYY.nc          TOLU_agr          1750-2019/1-12/1/0 C xy kg/m2/s TOLU  26        1 5
0 CEDS_TOLU_ENE   $ROOT/CEDS/v2021-06/$YYYY/TOLU-em-anthro_CMIP_CEDS_$YYYY.nc          TOLU_ene          1750-2019/1-12/1/0 C xy kg/m2/s TOLU  26        1 5
0 CEDS_TOLU_IND   $ROOT/CEDS/v2021-06/$YYYY/TOLU-em-anthro_CMIP_CEDS_$YYYY.nc          TOLU_ind          1750-2019/1-12/1/0 C xy kg/m2/s TOLU  26        1 5
0 CEDS_TOLU_TRA   $ROOT/CEDS/v2021-06/$YYYY/TOLU-em-anthro_CMIP_CEDS_$YYYY.nc          TOLU_tra          1750-2019/1-12/1/0 C xy kg/m2/s TOLU  26        1 5
0 CEDS_TOLU_RCO   $ROOT/CEDS/v2021-06/$YYYY/TOLU-em-anthro_CMIP_CEDS_$YYYY.nc          TOLU_rco          1750-2019/1-12/1/0 C xy kg/m2/s TOLU  26        1 5
0 CEDS_TOLU_SLV   $ROOT/CEDS/v2021-06/$YYYY/TOLU-em-anthro_CMIP_CEDS_$YYYY.nc          TOLU_slv          1750-2019/1-12/1/0 C xy kg/m2/s TOLU  26        1 5
0 CEDS_TOLU_WST   $ROOT/CEDS/v2021-06/$YYYY/TOLU-em-anthro_CMIP_CEDS_$YYYY.nc          TOLU_wst          1750-2019/1-12/1/0 C xy kg/m2/s TOLU  26        1 5

0 CEDS_XYLE_AGR   $ROOT/CEDS/v2021-06/$YYYY/XYLE-em-anthro_CMIP_CEDS_$YYYY.nc          XYLE_agr          1750-2019/1-12/1/0 C xy kg/m2/s XYLE  26        1 5
0 CEDS_XYLE_ENE   $ROOT/CEDS/v2021-06/$YYYY/XYLE-em-anthro_CMIP_CEDS_$YYYY.nc          XYLE_ene          1750-2019/1-12/1/0 C xy kg/m2/s XYLE  26        1 5
0 CEDS_XYLE_IND   $ROOT/CEDS/v2021-06/$YYYY/XYLE-em-anthro_CMIP_CEDS_$YYYY.nc          XYLE_ind          1750-2019/1-12/1/0 C xy kg/m2/s XYLE  26        1 5
0 CEDS_XYLE_TRA   $ROOT/CEDS/v2021-06/$YYYY/XYLE-em-anthro_CMIP_CEDS_$YYYY.nc          XYLE_tra          1750-2019/1-12/1/0 C xy kg/m2/s XYLE  26        1 5
0 CEDS_XYLE_RCO   $ROOT/CEDS/v2021-06/$YYYY/XYLE-em-anthro_CMIP_CEDS_$YYYY.nc          XYLE_rco          1750-2019/1-12/1/0 C xy kg/m2/s XYLE  26        1 5
0 CEDS_XYLE_SLV   $ROOT/CEDS/v2021-06/$YYYY/XYLE-em-anthro_CMIP_CEDS_$YYYY.nc          XYLE_slv          1750-2019/1-12/1/0 C xy kg/m2/s XYLE  26        1 5
0 CEDS_XYLE_WST   $ROOT/CEDS/v2021-06/$YYYY/XYLE-em-anthro_CMIP_CEDS_$YYYY.nc          XYLE_wst          1750-2019/1-12/1/0 C xy kg/m2/s XYLE  26        1 5

0 CEDS_CH2O_AGR   $ROOT/CEDS/v2021-06/$YYYY/CH2O-em-anthro_CMIP_CEDS_$YYYY.nc          CH2O_agr          1750-2019/1-12/1/0 C xy kg/m2/s CH2O  26        1 5
0 CEDS_CH2O_ENE   $ROOT/CEDS/v2021-06/$YYYY/CH2O-em-anthro_CMIP_CEDS_$YYYY.nc          CH2O_ene          1750-2019/1-12/1/0 C xy kg/m2/s CH2O  26        1 5
0 CEDS_CH2O_IND   $ROOT/CEDS/v2021-06/$YYYY/CH2O-em-anthro_CMIP_CEDS_$YYYY.nc          CH2O_ind          1750-2019/1-12/1/0 C xy kg/m2/s CH2O  26        1 5
0 CEDS_CH2O_TRA   $ROOT/CEDS/v2021-06/$YYYY/CH2O-em-anthro_CMIP_CEDS_$YYYY.nc          CH2O_tra          1750-2019/1-12/1/0 C xy kg/m2/s CH2O  26        1 5
0 CEDS_CH2O_RCO   $ROOT/CEDS/v2021-06/$YYYY/CH2O-em-anthro_CMIP_CEDS_$YYYY.nc          CH2O_rco          1750-2019/1-12/1/0 C xy kg/m2/s CH2O  26        1 5
0 CEDS_CH2O_SLV   $ROOT/CEDS/v2021-06/$YYYY/CH2O-em-anthro_CMIP_CEDS_$YYYY.nc          CH2O_slv          1750-2019/1-12/1/0 C xy kg/m2/s CH2O  26        1 5
0 CEDS_CH2O_WST   $ROOT/CEDS/v2021-06/$YYYY/CH2O-em-anthro_CMIP_CEDS_$YYYY.nc          CH2O_wst          1750-2019/1-12/1/0 C xy kg/m2/s CH2O  26        1 5

0 CEDS_ALD2_AGR   $ROOT/CEDS/v2021-06/$YYYY/ALD2-em-anthro_CMIP_CEDS_$YYYY.nc          ALD2_agr          1750-2019/1-12/1/0 C xy kg/m2/s ALD2  26        1 5
0 CEDS_ALD2_ENE   $ROOT/CEDS/v2021-06/$YYYY/ALD2-em-anthro_CMIP_CEDS_$YYYY.nc          ALD2_ene          1750-2019/1-12/1/0 C xy kg/m2/s ALD2  26        1 5
0 CEDS_ALD2_IND   $ROOT/CEDS/v2021-06/$YYYY/ALD2-em-anthro_CMIP_CEDS_$YYYY.nc          ALD2_ind          1750-2019/1-12/1/0 C xy kg/m2/s ALD2  26        1 5
0 CEDS_ALD2_TRA   $ROOT/CEDS/v2021-06/$YYYY/ALD2-em-anthro_CMIP_CEDS_$YYYY.nc          ALD2_tra          1750-2019/1-12/1/0 C xy kg/m2/s ALD2  26        1 5
0 CEDS_ALD2_RCO   $ROOT/CEDS/v2021-06/$YYYY/ALD2-em-anthro_CMIP_CEDS_$YYYY.nc          ALD2_rco          1750-2019/1-12/1/0 C xy kg/m2/s ALD2  26        1 5
0 CEDS_ALD2_SLV   $ROOT/CEDS/v2021-06/$YYYY/ALD2-em-anthro_CMIP_CEDS_$YYYY.nc          ALD2_slv          1750-2019/1-12/1/0 C xy kg/m2/s ALD2  26        1 5
0 CEDS_ALD2_WST   $ROOT/CEDS/v2021-06/$YYYY/ALD2-em-anthro_CMIP_CEDS_$YYYY.nc          ALD2_wst          1750-2019/1-12/1/0 C xy kg/m2/s ALD2  26        1 5

0 CEDS_MEK_AGR    $ROOT/CEDS/v2021-06/$YYYY/MEK-em-anthro_CMIP_CEDS_$YYYY.nc           MEK_agr           1750-2019/1-12/1/0 C xy kg/m2/s MEK   26        1 5
0 CEDS_MEK_ENE    $ROOT/CEDS/v2021-06/$YYYY/MEK-em-anthro_CMIP_CEDS_$YYYY.nc           MEK_ene           1750-2019/1-12/1/0 C xy kg/m2/s MEK   26        1 5
0 CEDS_MEK_IND    $ROOT/CEDS/v2021-06/$YYYY/MEK-em-anthro_CMIP_CEDS_$YYYY.nc           MEK_ind           1750-2019/1-12/1/0 C xy kg/m2/s MEK   26        1 5
0 CEDS_MEK_TRA    $ROOT/CEDS/v2021-06/$YYYY/MEK-em-anthro_CMIP_CEDS_$YYYY.nc           MEK_tra           1750-2019/1-12/1/0 C xy kg/m2/s MEK   26        1 5
0 CEDS_MEK_RCO    $ROOT/CEDS/v2021-06/$YYYY/MEK-em-anthro_CMIP_CEDS_$YYYY.nc           MEK_rco           1750-2019/1-12/1/0 C xy kg/m2/s MEK   26        1 5
0 CEDS_MEK_SLV    $ROOT/CEDS/v2021-06/$YYYY/MEK-em-anthro_CMIP_CEDS_$YYYY.nc           MEK_slv           1750-2019/1-12/1/0 C xy kg/m2/s MEK   26        1 5
0 CEDS_MEK_WST    $ROOT/CEDS/v2021-06/$YYYY/MEK-em-anthro_CMIP_CEDS_$YYYY.nc           MEK_wst           1750-2019/1-12/1/0 C xy kg/m2/s MEK   26        1 5

0 CEDS_HCOOH_AGR  $ROOT/CEDS/v2021-06/$YYYY/HCOOH-em-anthro_CMIP_CEDS_$YYYY.nc         HCOOH_agr         1750-2019/1-12/1/0 C xy kg/m2/s HCOOH 26        1 5
0 CEDS_HCOOH_ENE  $ROOT/CEDS/v2021-06/$YYYY/HCOOH-em-anthro_CMIP_CEDS_$YYYY.nc         HCOOH_ene         1750-2019/1-12/1/0 C xy kg/m2/s HCOOH 26        1 5
0 CEDS_HCOOH_IND  $ROOT/CEDS/v2021-06/$YYYY/HCOOH-em-anthro_CMIP_CEDS_$YYYY.nc         HCOOH_ind         1750-2019/1-12/1/0 C xy kg/m2/s HCOOH 26        1 5
0 CEDS_HCOOH_TRA  $ROOT/CEDS/v2021-06/$YYYY/HCOOH-em-anthro_CMIP_CEDS_$YYYY.nc         HCOOH_tra         1750-2019/1-12/1/0 C xy kg/m2/s HCOOH 26        1 5
0 CEDS_HCOOH_RCO  $ROOT/CEDS/v2021-06/$YYYY/HCOOH-em-anthro_CMIP_CEDS_$YYYY.nc         HCOOH_rco         1750-2019/1-12/1/0 C xy kg/m2/s HCOOH 26        1 5
0 CEDS_HCOOH_SLV  $ROOT/CEDS/v2021-06/$YYYY/HCOOH-em-anthro_CMIP_CEDS_$YYYY.nc         HCOOH_slv         1750-2019/1-12/1/0 C xy kg/m2/s HCOOH 26        1 5
0 CEDS_HCOOH_WST  $ROOT/CEDS/v2021-06/$YYYY/HCOOH-em-anthro_CMIP_CEDS_$YYYY.nc         HCOOH_wst         1750-2019/1-12/1/0 C xy kg/m2/s HCOOH 26        1 5
)))CEDSv2

#==============================================================================
# --- CEDS GBD-MAPS ---
>>>>>>> ec4968f5
#
# NOTES:
#  -- Reference: McDuffie et al. (2020, Earth System Science Data)
#  -- Anthropogenic source sectors: agriculture, energy, industry, road transport,
#       non-road/off-road transport, residential, commercial, other energy use,
#       solvents, waste, international shipping
#  -- Fuel categories: the combustion of total coal, solid biofuel, liquid oil
#       and gas, and all remaining sources
#       **To use, enable CEDS_byFuelType and CEDS_SHIP_byFuelType**
#==============================================================================
(((CEDS_GBDMAPS
>>>include $ROOT/CEDS/v2020-08/HEMCO_Config.CEDS_GBDMAPS.rc
)))CEDS_GBDMAPS
(((CEDS_GBDMAPS_byFuelType
(((.not.CEDS_GBDMAPS.and..not.CEDSv2
>>>include $ROOT/CEDS/v2020-08/HEMCO_Config.CEDS_GBDMAPS_byFuelType.rc
))).not.CEDS_GBDMAPS.and..not.CEDSv2
)))CEDS_GBDMAPS_byFuelType

#==============================================================================
# --- CMIP6_SFC_LAND_ANTHRO ---
# CEDS (historical) or Shared Socioeconomic Pathways (future), consistent with
#   the CMIP6 simulation experimental design.
#
# Make sure that the desired $GCAP2SCENARIO is set above in SECTION SETTINGS
#
#==============================================================================
(((CMIP6_SFC_LAND_ANTHRO
0 CMIP6_NO_AGR     $ROOT/CMIP6/v2021-01/$GCAP2SCENARIO/$GCAP2SCENARIO_$YYYY.nc4                   NO_agr            1750-2100/1-12/1/0 C xy kg/m2/s    NO    25        1 5
0 CMIP6_NO_ENE     $ROOT/CMIP6/v2021-01/$GCAP2SCENARIO/$GCAP2SCENARIO_$YYYY.nc4                   NO_ene            1750-2100/1-12/1/0 C xy kg/m2/s    NO    25        1 5
0 CMIP6_NO_IND     $ROOT/CMIP6/v2021-01/$GCAP2SCENARIO/$GCAP2SCENARIO_$YYYY.nc4                   NO_ind            1750-2100/1-12/1/0 C xy kg/m2/s    NO    25        1 5
0 CMIP6_NO_TRA     $ROOT/CMIP6/v2021-01/$GCAP2SCENARIO/$GCAP2SCENARIO_$YYYY.nc4                   NO_tra            1750-2100/1-12/1/0 C xy kg/m2/s    NO    25        1 5
0 CMIP6_NO_RCO     $ROOT/CMIP6/v2021-01/$GCAP2SCENARIO/$GCAP2SCENARIO_$YYYY.nc4                   NO_rco            1750-2100/1-12/1/0 C xy kg/m2/s    NO    25        1 5
0 CMIP6_NO_SLV     $ROOT/CMIP6/v2021-01/$GCAP2SCENARIO/$GCAP2SCENARIO_$YYYY.nc4                   NO_slv            1750-2100/1-12/1/0 C xy kg/m2/s    NO    25        1 5
0 CMIP6_NO_WST     $ROOT/CMIP6/v2021-01/$GCAP2SCENARIO/$GCAP2SCENARIO_$YYYY.nc4                   NO_wst            1750-2100/1-12/1/0 C xy kg/m2/s    NO    25        1 5

0 CMIP6_CO_AGR     $ROOT/CMIP6/v2021-01/$GCAP2SCENARIO/$GCAP2SCENARIO_$YYYY.nc4                   CO_agr            1750-2100/1-12/1/0 C xy kg/m2/s    CO    26        1 5
0 CMIP6_SOAP_AGR   -                                                          -                 -                  - -  -          SOAP  26/280    1 5
0 CMIP6_CO_ENE     $ROOT/CMIP6/v2021-01/$GCAP2SCENARIO/$GCAP2SCENARIO_$YYYY.nc4                   CO_ene            1750-2100/1-12/1/0 C xy kg/m2/s    CO    26        1 5
0 CMIP6_SOAP_ENE   -                                                          -                 -                  - -  -          SOAP  26/280    1 5
0 CMIP6_CO_IND     $ROOT/CMIP6/v2021-01/$GCAP2SCENARIO/$GCAP2SCENARIO_$YYYY.nc4                   CO_ind            1750-2100/1-12/1/0 C xy kg/m2/s    CO    26        1 5
0 CMIP6_SOAP_IND   -                                                          -                 -                  - -  -          SOAP  26/280    1 5
0 CMIP6_CO_TRA     $ROOT/CMIP6/v2021-01/$GCAP2SCENARIO/$GCAP2SCENARIO_$YYYY.nc4                   CO_tra            1750-2100/1-12/1/0 C xy kg/m2/s    CO    26        1 5
0 CMIP6_SOAP_TRA   -                                                          -                 -                  - -  -          SOAP  26/280    1 5
0 CMIP6_CO_RCO     $ROOT/CMIP6/v2021-01/$GCAP2SCENARIO/$GCAP2SCENARIO_$YYYY.nc4                   CO_rco            1750-2100/1-12/1/0 C xy kg/m2/s    CO    26        1 5
0 CMIP6_SOAP_RCO   -                                                          -                 -                  - -  -          SOAP  26/280    1 5
0 CMIP6_CO_SLV     $ROOT/CMIP6/v2021-01/$GCAP2SCENARIO/$GCAP2SCENARIO_$YYYY.nc4                   CO_slv            1750-2100/1-12/1/0 C xy kg/m2/s    CO    26        1 5
0 CMIP6_SOAP_SLV   -                                                          -                 -                  - -  -          SOAP  26/280    1 5
0 CMIP6_CO_WST     $ROOT/CMIP6/v2021-01/$GCAP2SCENARIO/$GCAP2SCENARIO_$YYYY.nc4                   CO_wst            1750-2100/1-12/1/0 C xy kg/m2/s    CO    26        1 5
0 CMIP6_SOAP_WST   -                                                          -                 -                  - -  -          SOAP  26/280    1 5

0 CMIP6_SO2_AGR    $ROOT/CMIP6/v2021-01/$GCAP2SCENARIO/$GCAP2SCENARIO_$YYYY.nc4                   SO2_agr           1750-2100/1-12/1/0 C xy kg/m2/s    SO2   -         1 5
0 CMIP6_SO4_AGR    -                                                          -                 -                  - -  -          SO4   63        1 5
0 CMIP6_pFe_AGR    -                                                          -                 -                  - -  -          pFe   66        1 5
0 CMIP6_SO2_ENE    $ROOT/CMIP6/v2021-01/$GCAP2SCENARIO/$GCAP2SCENARIO_$YYYY.nc4                   SO2_ene           1750-2100/1-12/1/0 C xy kg/m2/s    SO2   -         1 5
0 CMIP6_SO4_ENE    -                                                          -                 -                  - -  -          SO4   63        1 5
0 CMIP6_pFe_ENE    -                                                          -                 -                  - -  -          pFe   66        1 5
0 CMIP6_SO2_IND    $ROOT/CMIP6/v2021-01/$GCAP2SCENARIO/$GCAP2SCENARIO_$YYYY.nc4                   SO2_ind           1750-2100/1-12/1/0 C xy kg/m2/s    SO2   -         1 5
0 CMIP6_SO4_IND    -                                                          -                 -                  - -  -          SO4   63        1 5
0 CMIP6_pFe_IND    -                                                          -                 -                  - -  -          pFe   66        1 5
0 CMIP6_SO2_TRA    $ROOT/CMIP6/v2021-01/$GCAP2SCENARIO/$GCAP2SCENARIO_$YYYY.nc4                   SO2_tra           1750-2100/1-12/1/0 C xy kg/m2/s    SO2   -         1 5
0 CMIP6_SO4_TRA    -                                                          -                 -                  - -  -          SO4   63        1 5
0 CMIP6_pFe_TRA    -                                                          -                 -                  - -  -          pFe   66        1 5
0 CMIP6_SO2_RCO    $ROOT/CMIP6/v2021-01/$GCAP2SCENARIO/$GCAP2SCENARIO_$YYYY.nc4                   SO2_rco           1750-2100/1-12/1/0 C xy kg/m2/s    SO2   -         1 5
0 CMIP6_SO4_RCO    -                                                          -                 -                  - -  -          SO4   63        1 5
0 CMIP6_pFe_RCO    -                                                          -                 -                  - -  -          pFe   66        1 5
0 CMIP6_SO2_SLV    $ROOT/CMIP6/v2021-01/$GCAP2SCENARIO/$GCAP2SCENARIO_$YYYY.nc4                   SO2_slv           1750-2100/1-12/1/0 C xy kg/m2/s    SO2   -         1 5
0 CMIP6_SO4_SLV    -                                                          -                 -                  - -  -          SO4   63        1 5
0 CMIP6_pFe_SLV    -                                                          -                 -                  - -  -          pFe   66        1 5
0 CMIP6_SO2_WST    $ROOT/CMIP6/v2021-01/$GCAP2SCENARIO/$GCAP2SCENARIO_$YYYY.nc4                   SO2_wst           1750-2100/1-12/1/0 C xy kg/m2/s    SO2   -         1 5
0 CMIP6_SO4_WST    -                                                          -                 -                  - -  -          SO4   63        1 5
0 CMIP6_pFe_WST    -                                                          -                 -                  - -  -          pFe   66        1 5

0 CMIP6_NH3_AGR    $ROOT/CMIP6/v2021-01/$GCAP2SCENARIO/$GCAP2SCENARIO_$YYYY.nc4                   NH3_agr           1750-2100/1-12/1/0 C xy kg/m2/s    NH3   -         1 5
0 CMIP6_NH3_ENE    $ROOT/CMIP6/v2021-01/$GCAP2SCENARIO/$GCAP2SCENARIO_$YYYY.nc4                   NH3_ene           1750-2100/1-12/1/0 C xy kg/m2/s    NH3   -         1 5
0 CMIP6_NH3_IND    $ROOT/CMIP6/v2021-01/$GCAP2SCENARIO/$GCAP2SCENARIO_$YYYY.nc4                   NH3_ind           1750-2100/1-12/1/0 C xy kg/m2/s    NH3   -         1 5
0 CMIP6_NH3_TRA    $ROOT/CMIP6/v2021-01/$GCAP2SCENARIO/$GCAP2SCENARIO_$YYYY.nc4                   NH3_tra           1750-2100/1-12/1/0 C xy kg/m2/s    NH3   -         1 5
0 CMIP6_NH3_RCO    $ROOT/CMIP6/v2021-01/$GCAP2SCENARIO/$GCAP2SCENARIO_$YYYY.nc4                   NH3_rco           1750-2100/1-12/1/0 C xy kg/m2/s    NH3   -         1 5
0 CMIP6_NH3_SLV    $ROOT/CMIP6/v2021-01/$GCAP2SCENARIO/$GCAP2SCENARIO_$YYYY.nc4                   NH3_slv           1750-2100/1-12/1/0 C xy kg/m2/s    NH3   -         1 5
0 CMIP6_NH3_WST    $ROOT/CMIP6/v2021-01/$GCAP2SCENARIO/$GCAP2SCENARIO_$YYYY.nc4                   NH3_wst           1750-2100/1-12/1/0 C xy kg/m2/s    NH3   -         1 5

0 CMIP6_BCPI_AGR   $ROOT/CMIP6/v2021-01/$GCAP2SCENARIO/$GCAP2SCENARIO_$YYYY.nc4                   BC_agr            1750-2100/1-12/1/0 C xy kg/m2/s    BCPI  70        1 5
0 CMIP6_BCPO_AGR   -                                                          -                 -                  - -  -          BCPO  71        1 5
0 CMIP6_BCPI_ENE   $ROOT/CMIP6/v2021-01/$GCAP2SCENARIO/$GCAP2SCENARIO_$YYYY.nc4                   BC_ene            1750-2100/1-12/1/0 C xy kg/m2/s    BCPI  70        1 5
0 CMIP6_BCPO_ENE   -                                                          -                 -                  - -  -          BCPO  71        1 5
0 CMIP6_BCPI_IND   $ROOT/CMIP6/v2021-01/$GCAP2SCENARIO/$GCAP2SCENARIO_$YYYY.nc4                   BC_ind            1750-2100/1-12/1/0 C xy kg/m2/s    BCPI  70        1 5
0 CMIP6_BCPO_IND   -                                                          -                 -                  - -  -          BCPO  71        1 5
0 CMIP6_BCPI_TRA   $ROOT/CMIP6/v2021-01/$GCAP2SCENARIO/$GCAP2SCENARIO_$YYYY.nc4                   BC_tra            1750-2100/1-12/1/0 C xy kg/m2/s    BCPI  70        1 5
0 CMIP6_BCPO_TRA   -                                                          -                 -                  - -  -          BCPO  71        1 5
0 CMIP6_BCPI_RCO   $ROOT/CMIP6/v2021-01/$GCAP2SCENARIO/$GCAP2SCENARIO_$YYYY.nc4                   BC_rco            1750-2100/1-12/1/0 C xy kg/m2/s    BCPI  70        1 5
0 CMIP6_BCPO_RCO   -                                                          -                 -                  - -  -          BCPO  71        1 5
0 CMIP6_BCPI_SLV   $ROOT/CMIP6/v2021-01/$GCAP2SCENARIO/$GCAP2SCENARIO_$YYYY.nc4                   BC_slv            1750-2100/1-12/1/0 C xy kg/m2/s    BCPI  70        1 5
0 CMIP6_BCPO_SLV   -                                                          -                 -                  - -  -          BCPO  71        1 5
0 CMIP6_BCPI_WST   $ROOT/CMIP6/v2021-01/$GCAP2SCENARIO/$GCAP2SCENARIO_$YYYY.nc4                   BC_wst            1750-2100/1-12/1/0 C xy kg/m2/s    BCPI  70        1 5
0 CMIP6_BCPO_WST   -                                                          -                 -                  - -  -          BCPO  71        1 5

0 CMIP6_OCPI_AGR   $ROOT/CMIP6/v2021-01/$GCAP2SCENARIO/$GCAP2SCENARIO_$YYYY.nc4                   OC_agr            1750-2100/1-12/1/0 C xy kg/m2/s    OCPI  72        1 5
0 CMIP6_OCPO_AGR   -                                                          -                 -                  - -  -          OCPO  73        1 5
0 CMIP6_POG1_AGR   -                                                          -                 -                  - -  -          POG1  73/74/76  1 5
0 CMIP6_POG2_AGR   -                                                          -                 -                  - -  -          POG2  73/74/77  1 5
0 CMIP6_OCPI_ENE   $ROOT/CMIP6/v2021-01/$GCAP2SCENARIO/$GCAP2SCENARIO_$YYYY.nc4                   OC_ene            1750-2100/1-12/1/0 C xy kg/m2/s    OCPI  72        1 5
0 CMIP6_OCPO_ENE   -                                                          -                 -                  - -  -          OCPO  73        1 5
0 CMIP6_POG1_ENE   -                                                          -                 -                  - -  -          POG1  73/74/76  1 5
0 CMIP6_POG2_ENE   -                                                          -                 -                  - -  -          POG2  73/74/77  1 5
0 CMIP6_OCPI_IND   $ROOT/CMIP6/v2021-01/$GCAP2SCENARIO/$GCAP2SCENARIO_$YYYY.nc4                   OC_ind            1750-2100/1-12/1/0 C xy kg/m2/s    OCPI  72        1 5
0 CMIP6_OCPO_IND   -                                                          -                 -                  - -  -          OCPO  73        1 5
0 CMIP6_POG1_IND   -                                                          -                 -                  - -  -          POG1  73/74/76  1 5
0 CMIP6_POG2_IND   -                                                          -                 -                  - -  -          POG2  73/74/77  1 5
0 CMIP6_OCPI_TRA   $ROOT/CMIP6/v2021-01/$GCAP2SCENARIO/$GCAP2SCENARIO_$YYYY.nc4                   OC_tra            1750-2100/1-12/1/0 C xy kg/m2/s    OCPI  72        1 5
0 CMIP6_OCPO_TRA   -                                                          -                 -                  - -  -          OCPO  73        1 5
0 CMIP6_POG1_TRA   -                                                          -                 -                  - -  -          POG1  73/74/76  1 5
0 CMIP6_POG2_TRA   -                                                          -                 -                  - -  -          POG2  73/74/77  1 5
0 CMIP6_OCPI_RCO   $ROOT/CMIP6/v2021-01/$GCAP2SCENARIO/$GCAP2SCENARIO_$YYYY.nc4                   OC_rco            1750-2100/1-12/1/0 C xy kg/m2/s    OCPI  72        1 5
0 CMIP6_OCPO_RCO   -                                                          -                 -                  - -  -          OCPO  73        1 5
0 CMIP6_POG1_RCO   -                                                          -                 -                  - -  -          POG1  73/74/76  1 5
0 CMIP6_POG2_RCO   -                                                          -                 -                  - -  -          POG2  73/74/77  1 5
0 CMIP6_OCPI_SLV   $ROOT/CMIP6/v2021-01/$GCAP2SCENARIO/$GCAP2SCENARIO_$YYYY.nc4                   OC_slv            1750-2100/1-12/1/0 C xy kg/m2/s    OCPI  72        1 5
0 CMIP6_OCPO_SLV   -                                                          -                 -                  - -  -          OCPO  73        1 5
0 CMIP6_POG1_SLV   -                                                          -                 -                  - -  -          POG1  73/74/76  1 5
0 CMIP6_POG2_SLV   -                                                          -                 -                  - -  -          POG2  73/74/77  1 5
0 CMIP6_OCPI_WST   $ROOT/CMIP6/v2021-01/$GCAP2SCENARIO/$GCAP2SCENARIO_$YYYY.nc4                   OC_wst            1750-2100/1-12/1/0 C xy kg/m2/s    OCPI  72        1 5
0 CMIP6_OCPO_WST   -                                                          -                 -                  - -  -          OCPO  73        1 5
0 CMIP6_POG1_WST   -                                                          -                 -                  - -  -          POG1  73/74/76  1 5
0 CMIP6_POG2_WST   -                                                          -                 -                  - -  -          POG2  73/74/77  1 5

# Comment out CO2 for fullchem simulations: CO2 not advected
#0 CMIP6_CO2_AGR   $ROOT/CMIP6/v2021-01/$GCAP2SCENARIO/$GCAP2SCENARIO_$YYYY.nc4                   CO2_agr           1750-2100/1-12/1/0 C xy kg/m2/s    CO2   -         1 5
#0 CMIP6_CO2_ENE   $ROOT/CMIP6/v2021-01/$GCAP2SCENARIO/$GCAP2SCENARIO_$YYYY.nc4                   CO2_ene           1750-2100/1-12/1/0 C xy kg/m2/s    CO2   -         1 5
#0 CMIP6_CO2_IND   $ROOT/CMIP6/v2021-01/$GCAP2SCENARIO/$GCAP2SCENARIO_$YYYY.nc4                   CO2_ind           1750-2100/1-12/1/0 C xy kg/m2/s    CO2   -         1 5
#0 CMIP6_CO2_TRA   $ROOT/CMIP6/v2021-01/$GCAP2SCENARIO/$GCAP2SCENARIO_$YYYY.nc4                   CO2_tra           1750-2100/1-12/1/0 C xy kg/m2/s    CO2   -         1 5
#0 CMIP6_CO2_RCO   $ROOT/CMIP6/v2021-01/$GCAP2SCENARIO/$GCAP2SCENARIO_$YYYY.nc4                   CO2_rco           1750-2100/1-12/1/0 C xy kg/m2/s    CO2   -         1 5
#0 CMIP6_CO2_SLV   $ROOT/CMIP6/v2021-01/$GCAP2SCENARIO/$GCAP2SCENARIO_$YYYY.nc4                   CO2_slv           1750-2100/1-12/1/0 C xy kg/m2/s    CO2   -         1 5
#0 CMIP6_CO2_WST   $ROOT/CMIP6/v2021-01/$GCAP2SCENARIO/$GCAP2SCENARIO_$YYYY.nc4                   CO2_wst           1750-2100/1-12/1/0 C xy kg/m2/s    CO2   -         1 5

# Comment out CH4 for fullchem simulations: do not use CH4 emissions
# CMIP6 CH4 emissions are only available for 1970-2014
#0 CMIP6_CH4_AGR   $ROOT/CMIP6/v2021-01/$GCAP2SCENARIO/$GCAP2SCENARIO_$YYYY.nc4                   CH4_agr           1970-2014/1-12/1/0 C xy kg/m2/s    CH4   -         1 5
#0 CMIP6_CH4_ENE   $ROOT/CMIP6/v2021-01/$GCAP2SCENARIO/$GCAP2SCENARIO_$YYYY.nc4                   CH4_ene           1970-2014/1-12/1/0 C xy kg/m2/s    CH4   -         1 5
#0 CMIP6_CH4_IND   $ROOT/CMIP6/v2021-01/$GCAP2SCENARIO/$GCAP2SCENARIO_$YYYY.nc4                   CH4_ind           1970-2014/1-12/1/0 C xy kg/m2/s    CH4   -         1 5
#0 CMIP6_CH4_TRA   $ROOT/CMIP6/v2021-01/$GCAP2SCENARIO/$GCAP2SCENARIO_$YYYY.nc4                   CH4_tra           1970-2014/1-12/1/0 C xy kg/m2/s    CH4   -         1 5
#0 CMIP6_CH4_RCO   $ROOT/CMIP6/v2021-01/$GCAP2SCENARIO/$GCAP2SCENARIO_$YYYY.nc4                   CH4_rco           1970-2014/1-12/1/0 C xy kg/m2/s    CH4   -         1 5
#0 CMIP6_CH4_SLV   $ROOT/CMIP6/v2021-01/$GCAP2SCENARIO/$GCAP2SCENARIO_$YYYY.nc4                   CH4_slv           1970-2014/1-12/1/0 C xy kg/m2/s    CH4   -         1 5
#0 CMIP6_CH4_WST   $ROOT/CMIP6/v2021-01/$GCAP2SCENARIO/$GCAP2SCENARIO_$YYYY.nc4                   CH4_wst           1970-2014/1-12/1/0 C xy kg/m2/s    CH4   -         1 5

# NOTE: EOH files in CMIP6/v2021-01 are actually VOC1 (total alchohols) and are split into MOH, EOH, ROH here
0 CMIP6_MOH_AGR    $ROOT/CMIP6/v2021-01/$GCAP2SCENARIO/$GCAP2SCENARIO_$YYYY.nc4                   EOH_agr           1750-2100/1-12/1/0 C xy kg/m2/s    MOH   26/90     1 5
0 CMIP6_EOH_AGR    -                                                          -                 -                  - -  -          EOH   26/91     1 5
0 CMIP6_ROH_AGR    -                                                          -                 -                  - -  -          ROH   26/92     1 5
0 CMIP6_MOH_ENE    $ROOT/CMIP6/v2021-01/$GCAP2SCENARIO/$GCAP2SCENARIO_$YYYY.nc4                   EOH_ene           1750-2100/1-12/1/0 C xy kg/m2/s    MOH   26/90     1 5
0 CMIP6_EOH_ENE    -                                                          -                 -                  - -  -          EOH   26/91     1 5
0 CMIP6_ROH_ENE    -                                                          -                 -                  - -  -          ROH   26/92     1 5
0 CMIP6_MOH_IND    $ROOT/CMIP6/v2021-01/$GCAP2SCENARIO/$GCAP2SCENARIO_$YYYY.nc4                   EOH_ind           1750-2100/1-12/1/0 C xy kg/m2/s    MOH   26/90     1 5
0 CMIP6_EOH_IND    -                                                          -                 -                  - -  -          EOH   26/91     1 5
0 CMIP6_ROH_IND    -                                                          -                 -                  - -  -          ROH   26/92     1 5
0 CMIP6_MOH_TRA    $ROOT/CMIP6/v2021-01/$GCAP2SCENARIO/$GCAP2SCENARIO_$YYYY.nc4                   EOH_tra           1750-2100/1-12/1/0 C xy kg/m2/s    MOH   26/90     1 5
0 CMIP6_EOH_TRA    -                                                          -                 -                  - -  -          EOH   26/91     1 5
0 CMIP6_ROH_TRA    -                                                          -                 -                  - -  -          ROH   26/92     1 5
0 CMIP6_MOH_RCO    $ROOT/CMIP6/v2021-01/$GCAP2SCENARIO/$GCAP2SCENARIO_$YYYY.nc4                   EOH_rco           1750-2100/1-12/1/0 C xy kg/m2/s    MOH   26/90     1 5
0 CMIP6_EOH_RCO    -                                                          -                 -                  - -  -          EOH   26/91     1 5
0 CMIP6_ROH_RCO    -                                                          -                 -                  - -  -          ROH   26/92     1 5
0 CMIP6_MOH_SLV    $ROOT/CMIP6/v2021-01/$GCAP2SCENARIO/$GCAP2SCENARIO_$YYYY.nc4                   EOH_slv           1750-2100/1-12/1/0 C xy kg/m2/s    MOH   26/90     1 5
0 CMIP6_EOH_SLV    -                                                          -                 -                  - -  -          EOH   26/91     1 5
0 CMIP6_ROH_SLV    -                                                          -                 -                  - -  -          ROH   26/92     1 5
0 CMIP6_MOH_WST    $ROOT/CMIP6/v2021-01/$GCAP2SCENARIO/$GCAP2SCENARIO_$YYYY.nc4                   EOH_wst           1750-2100/1-12/1/0 C xy kg/m2/s    MOH   26/90     1 5
0 CMIP6_EOH_WST    -                                                          -                 -                  - -  -          EOH   26/91     1 5
0 CMIP6_ROH_WST    -                                                          -                 -                  - -  -          ROH   26/92     1 5

0 CMIP6_C2H6_AGR   $ROOT/CMIP6/v2021-01/$GCAP2SCENARIO/$GCAP2SCENARIO_$YYYY.nc4                   C2H6_agr          1750-2100/1-12/1/0 C xy kg/m2/s    C2H6  26        1 5
0 CMIP6_C2H6_ENE   $ROOT/CMIP6/v2021-01/$GCAP2SCENARIO/$GCAP2SCENARIO_$YYYY.nc4                   C2H6_ene          1750-2100/1-12/1/0 C xy kg/m2/s    C2H6  26        1 5
0 CMIP6_C2H6_IND   $ROOT/CMIP6/v2021-01/$GCAP2SCENARIO/$GCAP2SCENARIO_$YYYY.nc4                   C2H6_ind          1750-2100/1-12/1/0 C xy kg/m2/s    C2H6  26        1 5
0 CMIP6_C2H6_TRA   $ROOT/CMIP6/v2021-01/$GCAP2SCENARIO/$GCAP2SCENARIO_$YYYY.nc4                   C2H6_tra          1750-2100/1-12/1/0 C xy kg/m2/s    C2H6  26        1 5
0 CMIP6_C2H6_RCO   $ROOT/CMIP6/v2021-01/$GCAP2SCENARIO/$GCAP2SCENARIO_$YYYY.nc4                   C2H6_rco          1750-2100/1-12/1/0 C xy kg/m2/s    C2H6  26        1 5
0 CMIP6_C2H6_SLV   $ROOT/CMIP6/v2021-01/$GCAP2SCENARIO/$GCAP2SCENARIO_$YYYY.nc4                   C2H6_slv          1750-2100/1-12/1/0 C xy kg/m2/s    C2H6  26        1 5
0 CMIP6_C2H6_WST   $ROOT/CMIP6/v2021-01/$GCAP2SCENARIO/$GCAP2SCENARIO_$YYYY.nc4                   C2H6_wst          1750-2100/1-12/1/0 C xy kg/m2/s    C2H6  26        1 5

0 CMIP6_C3H8_AGR   $ROOT/CMIP6/v2021-01/$GCAP2SCENARIO/$GCAP2SCENARIO_$YYYY.nc4                   C3H8_agr          1750-2100/1-12/1/0 C xy kg/m2/s    C3H8  26        1 5
0 CMIP6_C3H8_ENE   $ROOT/CMIP6/v2021-01/$GCAP2SCENARIO/$GCAP2SCENARIO_$YYYY.nc4                   C3H8_ene          1750-2100/1-12/1/0 C xy kg/m2/s    C3H8  26        1 5
0 CMIP6_C3H8_IND   $ROOT/CMIP6/v2021-01/$GCAP2SCENARIO/$GCAP2SCENARIO_$YYYY.nc4                   C3H8_ind          1750-2100/1-12/1/0 C xy kg/m2/s    C3H8  26        1 5
0 CMIP6_C3H8_TRA   $ROOT/CMIP6/v2021-01/$GCAP2SCENARIO/$GCAP2SCENARIO_$YYYY.nc4                   C3H8_tra          1750-2100/1-12/1/0 C xy kg/m2/s    C3H8  26        1 5
0 CMIP6_C3H8_RCO   $ROOT/CMIP6/v2021-01/$GCAP2SCENARIO/$GCAP2SCENARIO_$YYYY.nc4                   C3H8_rco          1750-2100/1-12/1/0 C xy kg/m2/s    C3H8  26        1 5
0 CMIP6_C3H8_SLV   $ROOT/CMIP6/v2021-01/$GCAP2SCENARIO/$GCAP2SCENARIO_$YYYY.nc4                   C3H8_slv          1750-2100/1-12/1/0 C xy kg/m2/s    C3H8  26        1 5
0 CMIP6_C3H8_WST   $ROOT/CMIP6/v2021-01/$GCAP2SCENARIO/$GCAP2SCENARIO_$YYYY.nc4                   C3H8_wst          1750-2100/1-12/1/0 C xy kg/m2/s    C3H8  26        1 5

0 CMIP6_C4H10_AGR  $ROOT/CMIP6/v2021-01/$GCAP2SCENARIO/$GCAP2SCENARIO_$YYYY.nc4                   ALK4_butanes_agr  1750-2100/1-12/1/0 C xy kg/m2/s    ALK4  26        1 5
0 CMIP6_C4H10_ENE  $ROOT/CMIP6/v2021-01/$GCAP2SCENARIO/$GCAP2SCENARIO_$YYYY.nc4                   ALK4_butanes_ene  1750-2100/1-12/1/0 C xy kg/m2/s    ALK4  26        1 5
0 CMIP6_C4H10_IND  $ROOT/CMIP6/v2021-01/$GCAP2SCENARIO/$GCAP2SCENARIO_$YYYY.nc4                   ALK4_butanes_ind  1750-2100/1-12/1/0 C xy kg/m2/s    ALK4  26        1 5
0 CMIP6_C4H10_TRA  $ROOT/CMIP6/v2021-01/$GCAP2SCENARIO/$GCAP2SCENARIO_$YYYY.nc4                   ALK4_butanes_tra  1750-2100/1-12/1/0 C xy kg/m2/s    ALK4  26        1 5
0 CMIP6_C4H10_RCO  $ROOT/CMIP6/v2021-01/$GCAP2SCENARIO/$GCAP2SCENARIO_$YYYY.nc4                   ALK4_butanes_rco  1750-2100/1-12/1/0 C xy kg/m2/s    ALK4  26        1 5
0 CMIP6_C4H10_SLV  $ROOT/CMIP6/v2021-01/$GCAP2SCENARIO/$GCAP2SCENARIO_$YYYY.nc4                   ALK4_butanes_slv  1750-2100/1-12/1/0 C xy kg/m2/s    ALK4  26        1 5
0 CMIP6_C4H10_WST  $ROOT/CMIP6/v2021-01/$GCAP2SCENARIO/$GCAP2SCENARIO_$YYYY.nc4                   ALK4_butanes_wst  1750-2100/1-12/1/0 C xy kg/m2/s    ALK4  26        1 5

0 CMIP6_C5H12_AGR  $ROOT/CMIP6/v2021-01/$GCAP2SCENARIO/$GCAP2SCENARIO_$YYYY.nc4                   ALK4_pentanes_agr 1750-2100/1-12/1/0 C xy kg/m2/s    ALK4  26        1 5
0 CMIP6_C5H12_ENE  $ROOT/CMIP6/v2021-01/$GCAP2SCENARIO/$GCAP2SCENARIO_$YYYY.nc4                   ALK4_pentanes_ene 1750-2100/1-12/1/0 C xy kg/m2/s    ALK4  26        1 5
0 CMIP6_C5H12_IND  $ROOT/CMIP6/v2021-01/$GCAP2SCENARIO/$GCAP2SCENARIO_$YYYY.nc4                   ALK4_pentanes_ind 1750-2100/1-12/1/0 C xy kg/m2/s    ALK4  26        1 5
0 CMIP6_C5H12_TRA  $ROOT/CMIP6/v2021-01/$GCAP2SCENARIO/$GCAP2SCENARIO_$YYYY.nc4                   ALK4_pentanes_tra 1750-2100/1-12/1/0 C xy kg/m2/s    ALK4  26        1 5
0 CMIP6_C5H12_RCO  $ROOT/CMIP6/v2021-01/$GCAP2SCENARIO/$GCAP2SCENARIO_$YYYY.nc4                   ALK4_pentanes_rco 1750-2100/1-12/1/0 C xy kg/m2/s    ALK4  26        1 5
0 CMIP6_C5H12_SLV  $ROOT/CMIP6/v2021-01/$GCAP2SCENARIO/$GCAP2SCENARIO_$YYYY.nc4                   ALK4_pentanes_slv 1750-2100/1-12/1/0 C xy kg/m2/s    ALK4  26        1 5
0 CMIP6_C5H12_WST  $ROOT/CMIP6/v2021-01/$GCAP2SCENARIO/$GCAP2SCENARIO_$YYYY.nc4                   ALK4_pentanes_wst 1750-2100/1-12/1/0 C xy kg/m2/s    ALK4  26        1 5

0 CMIP6_C6H14_AGR  $ROOT/CMIP6/v2021-01/$GCAP2SCENARIO/$GCAP2SCENARIO_$YYYY.nc4                   ALK4_hexanes_agr  1750-2100/1-12/1/0 C xy kg/m2/s    ALK4  26        1 5
0 CMIP6_C6H14_ENE  $ROOT/CMIP6/v2021-01/$GCAP2SCENARIO/$GCAP2SCENARIO_$YYYY.nc4                   ALK4_hexanes_ene  1750-2100/1-12/1/0 C xy kg/m2/s    ALK4  26        1 5
0 CMIP6_C6H14_IND  $ROOT/CMIP6/v2021-01/$GCAP2SCENARIO/$GCAP2SCENARIO_$YYYY.nc4                   ALK4_hexanes_ind  1750-2100/1-12/1/0 C xy kg/m2/s    ALK4  26        1 5
0 CMIP6_C6H14_TRA  $ROOT/CMIP6/v2021-01/$GCAP2SCENARIO/$GCAP2SCENARIO_$YYYY.nc4                   ALK4_hexanes_tra  1750-2100/1-12/1/0 C xy kg/m2/s    ALK4  26        1 5
0 CMIP6_C6H14_RCO  $ROOT/CMIP6/v2021-01/$GCAP2SCENARIO/$GCAP2SCENARIO_$YYYY.nc4                   ALK4_hexanes_rco  1750-2100/1-12/1/0 C xy kg/m2/s    ALK4  26        1 5
0 CMIP6_C6H14_SLV  $ROOT/CMIP6/v2021-01/$GCAP2SCENARIO/$GCAP2SCENARIO_$YYYY.nc4                   ALK4_hexanes_slv  1750-2100/1-12/1/0 C xy kg/m2/s    ALK4  26        1 5
0 CMIP6_C6H14_WST  $ROOT/CMIP6/v2021-01/$GCAP2SCENARIO/$GCAP2SCENARIO_$YYYY.nc4                   ALK4_hexanes_wst  1750-2100/1-12/1/0 C xy kg/m2/s    ALK4  26        1 5

0 CMIP6_C2H4_AGR   $ROOT/CMIP6/v2021-01/$GCAP2SCENARIO/$GCAP2SCENARIO_$YYYY.nc4                   C2H4_agr          1750-2100/1-12/1/0 C xy kg/m2/s    C2H4  26        1 5
0 CMIP6_C2H4_ENE   $ROOT/CMIP6/v2021-01/$GCAP2SCENARIO/$GCAP2SCENARIO_$YYYY.nc4                   C2H4_ene          1750-2100/1-12/1/0 C xy kg/m2/s    C2H4  26        1 5
0 CMIP6_C2H4_IND   $ROOT/CMIP6/v2021-01/$GCAP2SCENARIO/$GCAP2SCENARIO_$YYYY.nc4                   C2H4_ind          1750-2100/1-12/1/0 C xy kg/m2/s    C2H4  26        1 5
0 CMIP6_C2H4_TRA   $ROOT/CMIP6/v2021-01/$GCAP2SCENARIO/$GCAP2SCENARIO_$YYYY.nc4                   C2H4_tra          1750-2100/1-12/1/0 C xy kg/m2/s    C2H4  26        1 5
0 CMIP6_C2H4_RCO   $ROOT/CMIP6/v2021-01/$GCAP2SCENARIO/$GCAP2SCENARIO_$YYYY.nc4                   C2H4_rco          1750-2100/1-12/1/0 C xy kg/m2/s    C2H4  26        1 5
0 CMIP6_C2H4_SLV   $ROOT/CMIP6/v2021-01/$GCAP2SCENARIO/$GCAP2SCENARIO_$YYYY.nc4                   C2H4_slv          1750-2100/1-12/1/0 C xy kg/m2/s    C2H4  26        1 5
0 CMIP6_C2H4_WST   $ROOT/CMIP6/v2021-01/$GCAP2SCENARIO/$GCAP2SCENARIO_$YYYY.nc4                   C2H4_wst          1750-2100/1-12/1/0 C xy kg/m2/s    C2H4  26        1 5

0 CMIP6_PRPE_AGR   $ROOT/CMIP6/v2021-01/$GCAP2SCENARIO/$GCAP2SCENARIO_$YYYY.nc4                   PRPE_agr          1750-2100/1-12/1/0 C xy kg/m2/s    PRPE  26        1 5
0 CMIP6_PRPE_ENE   $ROOT/CMIP6/v2021-01/$GCAP2SCENARIO/$GCAP2SCENARIO_$YYYY.nc4                   PRPE_ene          1750-2100/1-12/1/0 C xy kg/m2/s    PRPE  26        1 5
0 CMIP6_PRPE_IND   $ROOT/CMIP6/v2021-01/$GCAP2SCENARIO/$GCAP2SCENARIO_$YYYY.nc4                   PRPE_ind          1750-2100/1-12/1/0 C xy kg/m2/s    PRPE  26        1 5
0 CMIP6_PRPE_TRA   $ROOT/CMIP6/v2021-01/$GCAP2SCENARIO/$GCAP2SCENARIO_$YYYY.nc4                   PRPE_tra          1750-2100/1-12/1/0 C xy kg/m2/s    PRPE  26        1 5
0 CMIP6_PRPE_RCO   $ROOT/CMIP6/v2021-01/$GCAP2SCENARIO/$GCAP2SCENARIO_$YYYY.nc4                   PRPE_rco          1750-2100/1-12/1/0 C xy kg/m2/s    PRPE  26        1 5
0 CMIP6_PRPE_SLV   $ROOT/CMIP6/v2021-01/$GCAP2SCENARIO/$GCAP2SCENARIO_$YYYY.nc4                   PRPE_slv          1750-2100/1-12/1/0 C xy kg/m2/s    PRPE  26        1 5
0 CMIP6_PRPE_WST   $ROOT/CMIP6/v2021-01/$GCAP2SCENARIO/$GCAP2SCENARIO_$YYYY.nc4                   PRPE_wst          1750-2100/1-12/1/0 C xy kg/m2/s    PRPE  26        1 5

0 CMIP6_C2H2_AGR   $ROOT/CMIP6/v2021-01/$GCAP2SCENARIO/$GCAP2SCENARIO_$YYYY.nc4                   C2H2_agr          1750-2100/1-12/1/0 C xy kg/m2/s    C2H2  26        1 5
0 CMIP6_C2H2_ENE   $ROOT/CMIP6/v2021-01/$GCAP2SCENARIO/$GCAP2SCENARIO_$YYYY.nc4                   C2H2_ene          1750-2100/1-12/1/0 C xy kg/m2/s    C2H2  26        1 5
0 CMIP6_C2H2_IND   $ROOT/CMIP6/v2021-01/$GCAP2SCENARIO/$GCAP2SCENARIO_$YYYY.nc4                   C2H2_ind          1750-2100/1-12/1/0 C xy kg/m2/s    C2H2  26        1 5
0 CMIP6_C2H2_TRA   $ROOT/CMIP6/v2021-01/$GCAP2SCENARIO/$GCAP2SCENARIO_$YYYY.nc4                   C2H2_tra          1750-2100/1-12/1/0 C xy kg/m2/s    C2H2  26        1 5
0 CMIP6_C2H2_RCO   $ROOT/CMIP6/v2021-01/$GCAP2SCENARIO/$GCAP2SCENARIO_$YYYY.nc4                   C2H2_rco          1750-2100/1-12/1/0 C xy kg/m2/s    C2H2  26        1 5
0 CMIP6_C2H2_SLV   $ROOT/CMIP6/v2021-01/$GCAP2SCENARIO/$GCAP2SCENARIO_$YYYY.nc4                   C2H2_slv          1750-2100/1-12/1/0 C xy kg/m2/s    C2H2  26        1 5
0 CMIP6_C2H2_WST   $ROOT/CMIP6/v2021-01/$GCAP2SCENARIO/$GCAP2SCENARIO_$YYYY.nc4                   C2H2_wst          1750-2100/1-12/1/0 C xy kg/m2/s    C2H2  26        1 5

0 CMIP6_BENZ_AGR   $ROOT/CMIP6/v2021-01/$GCAP2SCENARIO/$GCAP2SCENARIO_$YYYY.nc4                   BENZ_agr          1750-2100/1-12/1/0 C xy kg/m2/s    BENZ  26        1 5
0 CMIP6_BENZ_ENE   $ROOT/CMIP6/v2021-01/$GCAP2SCENARIO/$GCAP2SCENARIO_$YYYY.nc4                   BENZ_ene          1750-2100/1-12/1/0 C xy kg/m2/s    BENZ  26        1 5
0 CMIP6_BENZ_IND   $ROOT/CMIP6/v2021-01/$GCAP2SCENARIO/$GCAP2SCENARIO_$YYYY.nc4                   BENZ_ind          1750-2100/1-12/1/0 C xy kg/m2/s    BENZ  26        1 5
0 CMIP6_BENZ_TRA   $ROOT/CMIP6/v2021-01/$GCAP2SCENARIO/$GCAP2SCENARIO_$YYYY.nc4                   BENZ_tra          1750-2100/1-12/1/0 C xy kg/m2/s    BENZ  26        1 5
0 CMIP6_BENZ_RCO   $ROOT/CMIP6/v2021-01/$GCAP2SCENARIO/$GCAP2SCENARIO_$YYYY.nc4                   BENZ_rco          1750-2100/1-12/1/0 C xy kg/m2/s    BENZ  26        1 5
0 CMIP6_BENZ_SLV   $ROOT/CMIP6/v2021-01/$GCAP2SCENARIO/$GCAP2SCENARIO_$YYYY.nc4                   BENZ_slv          1750-2100/1-12/1/0 C xy kg/m2/s    BENZ  26        1 5
0 CMIP6_BENZ_WST   $ROOT/CMIP6/v2021-01/$GCAP2SCENARIO/$GCAP2SCENARIO_$YYYY.nc4                   BENZ_wst          1750-2100/1-12/1/0 C xy kg/m2/s    BENZ  26        1 5

0 CMIP6_TOLU_AGR   $ROOT/CMIP6/v2021-01/$GCAP2SCENARIO/$GCAP2SCENARIO_$YYYY.nc4                   TOLU_agr          1750-2100/1-12/1/0 C xy kg/m2/s    TOLU  26        1 5
0 CMIP6_TOLU_ENE   $ROOT/CMIP6/v2021-01/$GCAP2SCENARIO/$GCAP2SCENARIO_$YYYY.nc4                   TOLU_ene          1750-2100/1-12/1/0 C xy kg/m2/s    TOLU  26        1 5
0 CMIP6_TOLU_IND   $ROOT/CMIP6/v2021-01/$GCAP2SCENARIO/$GCAP2SCENARIO_$YYYY.nc4                   TOLU_ind          1750-2100/1-12/1/0 C xy kg/m2/s    TOLU  26        1 5
0 CMIP6_TOLU_TRA   $ROOT/CMIP6/v2021-01/$GCAP2SCENARIO/$GCAP2SCENARIO_$YYYY.nc4                   TOLU_tra          1750-2100/1-12/1/0 C xy kg/m2/s    TOLU  26        1 5
0 CMIP6_TOLU_RCO   $ROOT/CMIP6/v2021-01/$GCAP2SCENARIO/$GCAP2SCENARIO_$YYYY.nc4                   TOLU_rco          1750-2100/1-12/1/0 C xy kg/m2/s    TOLU  26        1 5
0 CMIP6_TOLU_SLV   $ROOT/CMIP6/v2021-01/$GCAP2SCENARIO/$GCAP2SCENARIO_$YYYY.nc4                   TOLU_slv          1750-2100/1-12/1/0 C xy kg/m2/s    TOLU  26        1 5
0 CMIP6_TOLU_WST   $ROOT/CMIP6/v2021-01/$GCAP2SCENARIO/$GCAP2SCENARIO_$YYYY.nc4                   TOLU_wst          1750-2100/1-12/1/0 C xy kg/m2/s    TOLU  26        1 5

0 CMIP6_XYLE_AGR   $ROOT/CMIP6/v2021-01/$GCAP2SCENARIO/$GCAP2SCENARIO_$YYYY.nc4                   XYLE_agr          1750-2100/1-12/1/0 C xy kg/m2/s    XYLE  26        1 5
0 CMIP6_XYLE_ENE   $ROOT/CMIP6/v2021-01/$GCAP2SCENARIO/$GCAP2SCENARIO_$YYYY.nc4                   XYLE_ene          1750-2100/1-12/1/0 C xy kg/m2/s    XYLE  26        1 5
0 CMIP6_XYLE_IND   $ROOT/CMIP6/v2021-01/$GCAP2SCENARIO/$GCAP2SCENARIO_$YYYY.nc4                   XYLE_ind          1750-2100/1-12/1/0 C xy kg/m2/s    XYLE  26        1 5
0 CMIP6_XYLE_TRA   $ROOT/CMIP6/v2021-01/$GCAP2SCENARIO/$GCAP2SCENARIO_$YYYY.nc4                   XYLE_tra          1750-2100/1-12/1/0 C xy kg/m2/s    XYLE  26        1 5
0 CMIP6_XYLE_RCO   $ROOT/CMIP6/v2021-01/$GCAP2SCENARIO/$GCAP2SCENARIO_$YYYY.nc4                   XYLE_rco          1750-2100/1-12/1/0 C xy kg/m2/s    XYLE  26        1 5
0 CMIP6_XYLE_SLV   $ROOT/CMIP6/v2021-01/$GCAP2SCENARIO/$GCAP2SCENARIO_$YYYY.nc4                   XYLE_slv          1750-2100/1-12/1/0 C xy kg/m2/s    XYLE  26        1 5
0 CMIP6_XYLE_WST   $ROOT/CMIP6/v2021-01/$GCAP2SCENARIO/$GCAP2SCENARIO_$YYYY.nc4                   XYLE_wst          1750-2100/1-12/1/0 C xy kg/m2/s    XYLE  26        1 5

0 CMIP6_CH2O_AGR   $ROOT/CMIP6/v2021-01/$GCAP2SCENARIO/$GCAP2SCENARIO_$YYYY.nc4                   CH2O_agr          1750-2100/1-12/1/0 C xy kg/m2/s    CH2O  26        1 5
0 CMIP6_CH2O_ENE   $ROOT/CMIP6/v2021-01/$GCAP2SCENARIO/$GCAP2SCENARIO_$YYYY.nc4                   CH2O_ene          1750-2100/1-12/1/0 C xy kg/m2/s    CH2O  26        1 5
0 CMIP6_CH2O_IND   $ROOT/CMIP6/v2021-01/$GCAP2SCENARIO/$GCAP2SCENARIO_$YYYY.nc4                   CH2O_ind          1750-2100/1-12/1/0 C xy kg/m2/s    CH2O  26        1 5
0 CMIP6_CH2O_TRA   $ROOT/CMIP6/v2021-01/$GCAP2SCENARIO/$GCAP2SCENARIO_$YYYY.nc4                   CH2O_tra          1750-2100/1-12/1/0 C xy kg/m2/s    CH2O  26        1 5
0 CMIP6_CH2O_RCO   $ROOT/CMIP6/v2021-01/$GCAP2SCENARIO/$GCAP2SCENARIO_$YYYY.nc4                   CH2O_rco          1750-2100/1-12/1/0 C xy kg/m2/s    CH2O  26        1 5
0 CMIP6_CH2O_SLV   $ROOT/CMIP6/v2021-01/$GCAP2SCENARIO/$GCAP2SCENARIO_$YYYY.nc4                   CH2O_slv          1750-2100/1-12/1/0 C xy kg/m2/s    CH2O  26        1 5
0 CMIP6_CH2O_WST   $ROOT/CMIP6/v2021-01/$GCAP2SCENARIO/$GCAP2SCENARIO_$YYYY.nc4                   CH2O_wst          1750-2100/1-12/1/0 C xy kg/m2/s    CH2O  26        1 5

0 CMIP6_ALD2_AGR   $ROOT/CMIP6/v2021-01/$GCAP2SCENARIO/$GCAP2SCENARIO_$YYYY.nc4                   ALD2_agr          1750-2100/1-12/1/0 C xy kg/m2/s    ALD2  26        1 5
0 CMIP6_ALD2_ENE   $ROOT/CMIP6/v2021-01/$GCAP2SCENARIO/$GCAP2SCENARIO_$YYYY.nc4                   ALD2_ene          1750-2100/1-12/1/0 C xy kg/m2/s    ALD2  26        1 5
0 CMIP6_ALD2_IND   $ROOT/CMIP6/v2021-01/$GCAP2SCENARIO/$GCAP2SCENARIO_$YYYY.nc4                   ALD2_ind          1750-2100/1-12/1/0 C xy kg/m2/s    ALD2  26        1 5
0 CMIP6_ALD2_TRA   $ROOT/CMIP6/v2021-01/$GCAP2SCENARIO/$GCAP2SCENARIO_$YYYY.nc4                   ALD2_tra          1750-2100/1-12/1/0 C xy kg/m2/s    ALD2  26        1 5
0 CMIP6_ALD2_RCO   $ROOT/CMIP6/v2021-01/$GCAP2SCENARIO/$GCAP2SCENARIO_$YYYY.nc4                   ALD2_rco          1750-2100/1-12/1/0 C xy kg/m2/s    ALD2  26        1 5
0 CMIP6_ALD2_SLV   $ROOT/CMIP6/v2021-01/$GCAP2SCENARIO/$GCAP2SCENARIO_$YYYY.nc4                   ALD2_slv          1750-2100/1-12/1/0 C xy kg/m2/s    ALD2  26        1 5
0 CMIP6_ALD2_WST   $ROOT/CMIP6/v2021-01/$GCAP2SCENARIO/$GCAP2SCENARIO_$YYYY.nc4                   ALD2_wst          1750-2100/1-12/1/0 C xy kg/m2/s    ALD2  26        1 5

0 CMIP6_MEK_AGR    $ROOT/CMIP6/v2021-01/$GCAP2SCENARIO/$GCAP2SCENARIO_$YYYY.nc4                   MEK_agr           1750-2100/1-12/1/0 C xy kg/m2/s    MEK   26        1 5
0 CMIP6_MEK_ENE    $ROOT/CMIP6/v2021-01/$GCAP2SCENARIO/$GCAP2SCENARIO_$YYYY.nc4                   MEK_ene           1750-2100/1-12/1/0 C xy kg/m2/s    MEK   26        1 5
0 CMIP6_MEK_IND    $ROOT/CMIP6/v2021-01/$GCAP2SCENARIO/$GCAP2SCENARIO_$YYYY.nc4                   MEK_ind           1750-2100/1-12/1/0 C xy kg/m2/s    MEK   26        1 5
0 CMIP6_MEK_TRA    $ROOT/CMIP6/v2021-01/$GCAP2SCENARIO/$GCAP2SCENARIO_$YYYY.nc4                   MEK_tra           1750-2100/1-12/1/0 C xy kg/m2/s    MEK   26        1 5
0 CMIP6_MEK_RCO    $ROOT/CMIP6/v2021-01/$GCAP2SCENARIO/$GCAP2SCENARIO_$YYYY.nc4                   MEK_rco           1750-2100/1-12/1/0 C xy kg/m2/s    MEK   26        1 5
0 CMIP6_MEK_SLV    $ROOT/CMIP6/v2021-01/$GCAP2SCENARIO/$GCAP2SCENARIO_$YYYY.nc4                   MEK_slv           1750-2100/1-12/1/0 C xy kg/m2/s    MEK   26        1 5
0 CMIP6_MEK_WST    $ROOT/CMIP6/v2021-01/$GCAP2SCENARIO/$GCAP2SCENARIO_$YYYY.nc4                   MEK_wst           1750-2100/1-12/1/0 C xy kg/m2/s    MEK   26        1 5

0 CMIP6_HCOOH_AGR  $ROOT/CMIP6/v2021-01/$GCAP2SCENARIO/$GCAP2SCENARIO_$YYYY.nc4                   HCOOH_agr         1750-2100/1-12/1/0 C xy kg/m2/s    HCOOH 26        1 5
0 CMIP6_HCOOH_ENE  $ROOT/CMIP6/v2021-01/$GCAP2SCENARIO/$GCAP2SCENARIO_$YYYY.nc4                   HCOOH_ene         1750-2100/1-12/1/0 C xy kg/m2/s    HCOOH 26        1 5
0 CMIP6_HCOOH_IND  $ROOT/CMIP6/v2021-01/$GCAP2SCENARIO/$GCAP2SCENARIO_$YYYY.nc4                   HCOOH_ind         1750-2100/1-12/1/0 C xy kg/m2/s    HCOOH 26        1 5
0 CMIP6_HCOOH_TRA  $ROOT/CMIP6/v2021-01/$GCAP2SCENARIO/$GCAP2SCENARIO_$YYYY.nc4                   HCOOH_tra         1750-2100/1-12/1/0 C xy kg/m2/s    HCOOH 26        1 5
0 CMIP6_HCOOH_RCO  $ROOT/CMIP6/v2021-01/$GCAP2SCENARIO/$GCAP2SCENARIO_$YYYY.nc4                   HCOOH_rco         1750-2100/1-12/1/0 C xy kg/m2/s    HCOOH 26        1 5
0 CMIP6_HCOOH_SLV  $ROOT/CMIP6/v2021-01/$GCAP2SCENARIO/$GCAP2SCENARIO_$YYYY.nc4                   HCOOH_slv         1750-2100/1-12/1/0 C xy kg/m2/s    HCOOH 26        1 5
0 CMIP6_HCOOH_WST  $ROOT/CMIP6/v2021-01/$GCAP2SCENARIO/$GCAP2SCENARIO_$YYYY.nc4                   HCOOH_wst         1750-2100/1-12/1/0 C xy kg/m2/s    HCOOH 26        1 5
)))CMIP6_SFC_LAND_ANTHRO

#==============================================================================
# CEDS (historical) or Shared Socioeconomic Pathways (future) aircraft
# emissions, consistent with the CMIP6 simulation experimental design
#
# Make sure that the desired $GCAP2SCENARIO is set above in SECTION SETTINGS
#
#==============================================================================
(((CMIP6_AIRCRAFT
0 CMIP6_AIR_NO     $ROOT/CMIP6/v2021-01/$GCAP2SCENARIO/$GCAP2SCENARIO_$YYYY_AIR.$GCAP2VERTRESL.nc4    NO_air            1750-2100/1-12/1/0 C xyz kg/m2/s   NO    -        20 1
0 CMIP6_AIR_CO     $ROOT/CMIP6/v2021-01/$GCAP2SCENARIO/$GCAP2SCENARIO_$YYYY_AIR.$GCAP2VERTRESL.nc4    CO_air            1750-2100/1-12/1/0 C xyz kg/m2/s   CO    -        20 1
0 CMIP6_AIR_SOAP   -                                                                    -                 -                  - -   -         SOAP  280      20 1
0 CMIP6_AIR_SO2    $ROOT/CMIP6/v2021-01/$GCAP2SCENARIO/$GCAP2SCENARIO_$YYYY_AIR.$GCAP2VERTRESL.nc4    SO2_air           1750-2100/1-12/1/0 C xyz kg/m2/s   SO2   -        20 1
0 CMIP6_AIR_SO4    -                                                                    -                 -                  - -   -         SO4   63       20 1
0 CMIP6_AIR_ACET   -                                                                    -                 -                  - -   -         ACET  601      20 1
0 CMIP6_AIR_ALD2   -                                                                    -                 -                  - -   -         ALD2  602      20 1
0 CMIP6_AIR_ALK4   -                                                                    -                 -                  - -   -         ALK4  603      20 1
0 CMIP6_AIR_C2H6   -                                                                    -                 -                  - -   -         C2H6  604      20 1
0 CMIP6_AIR_C3H8   -                                                                    -                 -                  - -   -         C3H8  605      20 1
0 CMIP6_AIR_CH2O   -                                                                    -                 -                  - -   -         CH2O  606      20 1
0 CMIP6_AIR_PRPE   -                                                                    -                 -                  - -   -         PRPE  607      20 1
0 CMIP6_AIR_MACR   -                                                                    -                 -                  - -   -         MACR  608      20 1
0 CMIP6_AIR_RCHO   -                                                                    -                 -                  - -   -         RCHO  609      20 1
0 CMIP6_AIR_NH3    $ROOT/CMIP6/v2021-01/$GCAP2SCENARIO/$GCAP2SCENARIO_$YYYY_AIR.$GCAP2VERTRESL.nc4    NH3_air           1750-2100/1-12/1/0 C xyz kg/m2/s   NH3   -        20 1
# Assume all BC/OC is BCPI/OCPI
0 CMIP6_AIR_BCPI   $ROOT/CMIP6/v2021-01/$GCAP2SCENARIO/$GCAP2SCENARIO_$YYYY_AIR.$GCAP2VERTRESL.nc4    BC_air            1750-2100/1-12/1/0 C xyz kg/m2/s   BCPI  -        20 1
0 CMIP6_AIR_OCPI   $ROOT/CMIP6/v2021-01/$GCAP2SCENARIO/$GCAP2SCENARIO_$YYYY_AIR.$GCAP2VERTRESL.nc4    OC_air            1750-2100/1-12/1/0 C xyz kg/m2/s   OCPI  -        20 1

)))CMIP6_AIRCRAFT

#==============================================================================
# --- EDGAR v4.3 ---
#
# %%% This is an optional inventory. You may select either CEDS, EDGAR,
#  or HTAP for the global base emissions %%%
#
# The following emissions are not included in EDGAR and will be added:
#  * Wiedinmyer et al. (2014) global trash emissions
#  * CEDS VOC emissions
#
# Aviation and shipping emissions from EDGAR are not included here.
# We also do not include the following sources:
#  - Soil emissions of NOx (SOL). These emissions are calculated via the
#    SoilNOx extension.
#  - Open biomass burning (AWB). These emissions are obtained from
#    GFED, QFED, FINN, or GFAS.
#==============================================================================
(((EDGARv43
0  EDGAR_BCPI_POW $ROOT/EDGARv43/v2016-11/EDGAR_v43.BC.POW.0.1x0.1.nc  emi_bc  1970-2010/1/1/0 C xy kg/m2/s BCPI 1201/70         1 2
0  EDGAR_BCPO_POW -                                                    -       -               - -  -       BCPO 1201/71         1 2
0  EDGAR_BCPI_ENG $ROOT/EDGARv43/v2016-11/EDGAR_v43.BC.ENG.0.1x0.1.nc  emi_bc  1970-2010/1/1/0 C xy kg/m2/s BCPI 1202/70         1 2
0  EDGAR_BCPO_ENG -                                                    -       -               - -  -       BCPO 1202/71         1 2
0  EDGAR_BCPI_IND $ROOT/EDGARv43/v2016-11/EDGAR_v43.BC.IND.0.1x0.1.nc  emi_bc  1970-2010/1/1/0 C xy kg/m2/s BCPI 1203/70         1 2
0  EDGAR_BCPO_IND -                                                    -       -               - -  -       BCPO 1203/71         1 2
0  EDGAR_BCPI_TRO $ROOT/EDGARv43/v2016-11/EDGAR_v43.BC.TRO.0.1x0.1.nc  emi_bc  1970-2010/1/1/0 C xy kg/m2/s BCPI 1204/70         1 2
0  EDGAR_BCPO_TRO -                                                    -       -               - -  -       BCPO 1204/71         1 2
0  EDGAR_BCPI_TNG $ROOT/EDGARv43/v2016-11/EDGAR_v43.BC.TNG.0.1x0.1.nc  emi_bc  1970-2010/1/1/0 C xy kg/m2/s BCPI 1205/70         1 2
0  EDGAR_BCPO_TNG -                                                    -       -               - -  -       BCPO 1205/71         1 2
0  EDGAR_BCPI_RCO $ROOT/EDGARv43/v2016-11/EDGAR_v43.BC.RCO.0.1x0.1.nc  emi_bc  1970-2010/1/1/0 C xy kg/m2/s BCPI 1206/70         1 2
0  EDGAR_BCPO_RCO -                                                    -       -               - -  -       BCPO 1206/71         1 2
0  EDGAR_BCPI_PPA $ROOT/EDGARv43/v2016-11/EDGAR_v43.BC.PPA.0.1x0.1.nc  emi_bc  1970-2010/1/1/0 C xy kg/m2/s BCPI 1207/70         1 2
0  EDGAR_BCPO_PPA -                                                    -       -               - -  -       BCPO 1207/71         1 2
#0 EDGAR_BCPI_AWB $ROOT/EDGARv43/v2016-11/EDGAR_v43.BC.AWB.0.1x0.1.nc  emi_bc  1970-2010/1/1/0 C xy kg/m2/s BCPI 1209/70         1 2
#0 EDGAR_BCPO_AWB -                                                    -       -               - -  -       BCPO 1209/71         1 2
0  EDGAR_BCPI_SWD $ROOT/EDGARv43/v2016-11/EDGAR_v43.BC.SWD.0.1x0.1.nc  emi_bc  1970-2010/1/1/0 C xy kg/m2/s BCPI 1211/70         1 2
0  EDGAR_BCPO_SWD -                                                    -       -               - -  -       BCPO 1211/71         1 2
0  EDGAR_BCPI_FFF $ROOT/EDGARv43/v2016-11/EDGAR_v43.BC.FFF.0.1x0.1.nc  emi_bc  1970-2010/1/1/0 C xy kg/m2/s BCPI 1212/70         1 2
0  EDGAR_BCPO_FFF -                                                    -       -               - -  -       BCPO 1212/71         1 2
0  EDGAR_CO_POW   $ROOT/EDGARv43/v2016-11/EDGAR_v43.CO.POW.0.1x0.1.nc  emi_co  1970-2010/1/1/0 C xy kg/m2/s CO   1201/26/52      1 2
0  EDGAR_SOAP_POW -                                                    -       -               - -  -       SOAP 1201/26/52/280  1 2
0  EDGAR_CO_ENG   $ROOT/EDGARv43/v2016-11/EDGAR_v43.CO.ENG.0.1x0.1.nc  emi_co  1970-2010/1/1/0 C xy kg/m2/s CO   1202/26/52      1 2
0  EDGAR_SOAP_ENG -                                                    -       -               - -  -       SOAP 1202/26/52/280  1 2
0  EDGAR_CO_IND   $ROOT/EDGARv43/v2016-11/EDGAR_v43.CO.IND.0.1x0.1.nc  emi_co  1970-2010/1/1/0 C xy kg/m2/s CO   1203/26/52      1 2
0  EDGAR_SOAP_IND -                                                    -       -               - -  -       SOAP 1203/26/52/280  1 2
0  EDGAR_CO_TRO   $ROOT/EDGARv43/v2016-11/EDGAR_v43.CO.TRO.0.1x0.1.nc  emi_co  1970-2010/1/1/0 C xy kg/m2/s CO   1204/26/52      1 2
0  EDGAR_SOAP_TRO -                                                    -       -               - -  -       SOAP 1204/26/52/280  1 2
0  EDGAR_CO_TNG   $ROOT/EDGARv43/v2016-11/EDGAR_v43.CO.TNG.0.1x0.1.nc  emi_co  1970-2010/1/1/0 C xy kg/m2/s CO   1205/26/52      1 2
0  EDGAR_SOAP_TNG -                                                    -       -               - -  -       SOAP 1205/26/52/280  1 2
0  EDGAR_CO_RCO   $ROOT/EDGARv43/v2016-11/EDGAR_v43.CO.RCO.0.1x0.1.nc  emi_co  1970-2010/1/1/0 C xy kg/m2/s CO   1206/26/52      1 2
0  EDGAR_SOAP_RCO -                                                    -       -               - -  -       SOAP 1206/26/52/280  1 2
0  EDGAR_CO_PPA   $ROOT/EDGARv43/v2016-11/EDGAR_v43.CO.PPA.0.1x0.1.nc  emi_co  1970-2010/1/1/0 C xy kg/m2/s CO   1207/26/52      1 2
0  EDGAR_SOAP_PPA -                                                    -       -               - -  -       SOAP 1207/26/52/280  1 2
#0 EDGAR_CO_AWB   $ROOT/EDGARv43/v2016-11/EDGAR_v43.CO.AWB.0.1x0.1.nc  emi_co  1970-2010/1/1/0 C xy kg/m2/s CO   1209/26/52      1 2
#0 EDGAR_SOAP_AWB -                                                    -       -               - -  -       SOAP 1209/26/52/280  1 2
0  EDGAR_CO_SWD   $ROOT/EDGARv43/v2016-11/EDGAR_v43.CO.SWD.0.1x0.1.nc  emi_co  1970-2010/1/1/0 C xy kg/m2/s CO   1211/26/52      1 2
0  EDGAR_SOAP_SWD -                                                    -       -               - -  -       SOAP 1211/26/52/280  1 2
0  EDGAR_CO_FFF   $ROOT/EDGARv43/v2016-11/EDGAR_v43.CO.FFF.0.1x0.1.nc  emi_co  1970-2010/1/1/0 C xy kg/m2/s CO   1212/26/52      1 2
0  EDGAR_SOAP_FFF -                                                    -       -               - -  -       SOAP 1212/26/52/280  1 2
0  EDGAR_NH3_POW  $ROOT/EDGARv43/v2016-11/EDGAR_v43.NH3.POW.0.1x0.1.nc emi_nh3 1970-2010/1/1/0 C xy kg/m2/s NH3  1201            1 2
0  EDGAR_NH3_ENG  $ROOT/EDGARv43/v2016-11/EDGAR_v43.NH3.ENG.0.1x0.1.nc emi_nh3 1970-2010/1/1/0 C xy kg/m2/s NH3  1202            1 2
0  EDGAR_NH3_IND  $ROOT/EDGARv43/v2016-11/EDGAR_v43.NH3.IND.0.1x0.1.nc emi_nh3 1970-2010/1/1/0 C xy kg/m2/s NH3  1203            1 2
0  EDGAR_NH3_TRO  $ROOT/EDGARv43/v2016-11/EDGAR_v43.NH3.TRO.0.1x0.1.nc emi_nh3 1970-2010/1/1/0 C xy kg/m2/s NH3  1204            1 2
0  EDGAR_NH3_TNG  $ROOT/EDGARv43/v2016-11/EDGAR_v43.NH3.TNG.0.1x0.1.nc emi_nh3 1970-2010/1/1/0 C xy kg/m2/s NH3  1205            1 2
0  EDGAR_NH3_RCO  $ROOT/EDGARv43/v2016-11/EDGAR_v43.NH3.RCO.0.1x0.1.nc emi_nh3 1970-2010/1/1/0 C xy kg/m2/s NH3  1206            1 2
0  EDGAR_NH3_PPA  $ROOT/EDGARv43/v2016-11/EDGAR_v43.NH3.PPA.0.1x0.1.nc emi_nh3 1970-2010/1/1/0 C xy kg/m2/s NH3  1207            1 2
0  EDGAR_NH3_AGR  $ROOT/EDGARv43/v2016-11/EDGAR_v43.NH3.AGR.0.1x0.1.nc emi_nh3 1970-2010/1/1/0 C xy kg/m2/s NH3  1208            1 2
#0 EDGAR_NH3_AWB  $ROOT/EDGARv43/v2016-11/EDGAR_v43.NH3.AWB.0.1x0.1.nc emi_nh3 1970-2010/1/1/0 C xy kg/m2/s NH3  1209            1 2
0  EDGAR_NH3_SOL  $ROOT/EDGARv43/v2016-11/EDGAR_v43.NH3.SOL.0.1x0.1.nc emi_nh3 1970-2010/1/1/0 C xy kg/m2/s NH3  1210            1 2
0  EDGAR_NH3_SWD  $ROOT/EDGARv43/v2016-11/EDGAR_v43.NH3.SWD.0.1x0.1.nc emi_nh3 1970-2010/1/1/0 C xy kg/m2/s NH3  1211            1 2
0  EDGAR_NO_POW   $ROOT/EDGARv43/v2016-11/EDGAR_v43.NOx.POW.0.1x0.1.nc emi_nox 1970-2010/1/1/0 C xy kg/m2/s NO   1201/25/115     1 2
0  EDGAR_NO_ENG   $ROOT/EDGARv43/v2016-11/EDGAR_v43.NOx.ENG.0.1x0.1.nc emi_nox 1970-2010/1/1/0 C xy kg/m2/s NO   1202/25/115     1 2
0  EDGAR_NO_IND   $ROOT/EDGARv43/v2016-11/EDGAR_v43.NOx.IND.0.1x0.1.nc emi_nox 1970-2010/1/1/0 C xy kg/m2/s NO   1203/25/115     1 2
0  EDGAR_NO_TRO   $ROOT/EDGARv43/v2016-11/EDGAR_v43.NOx.TRO.0.1x0.1.nc emi_nox 1970-2010/1/1/0 C xy kg/m2/s NO   1204/25/115     1 2
0  EDGAR_NO_TNG   $ROOT/EDGARv43/v2016-11/EDGAR_v43.NOx.TNG.0.1x0.1.nc emi_nox 1970-2010/1/1/0 C xy kg/m2/s NO   1205/25/115     1 2
0  EDGAR_NO_RCO   $ROOT/EDGARv43/v2016-11/EDGAR_v43.NOx.RCO.0.1x0.1.nc emi_nox 1970-2010/1/1/0 C xy kg/m2/s NO   1206/25/115     1 2
0  EDGAR_NO_PPA   $ROOT/EDGARv43/v2016-11/EDGAR_v43.NOx.PPA.0.1x0.1.nc emi_nox 1970-2010/1/1/0 C xy kg/m2/s NO   1207/25/115     1 2
0  EDGAR_NO_AGR   $ROOT/EDGARv43/v2016-11/EDGAR_v43.NOx.AGR.0.1x0.1.nc emi_nox 1970-2010/1/1/0 C xy kg/m2/s NO   1208/25/115     1 2
#0 EDGAR_NO_AWB   $ROOT/EDGARv43/v2016-11/EDGAR_v43.NOx.AWB.0.1x0.1.nc emi_nox 1970-2010/1/1/0 C xy kg/m2/s NO   1209/25/115     1 2
#0 EDGAR_NO_SOL   $ROOT/EDGARv43/v2016-11/EDGAR_v43.NOx.SOL.0.1x0.1.nc emi_nox 1970-2010/1/1/0 C xy kg/m2/s NO   1210/25/115     1 2
0  EDGAR_NO_SWD   $ROOT/EDGARv43/v2016-11/EDGAR_v43.NOx.SWD.0.1x0.1.nc emi_nox 1970-2010/1/1/0 C xy kg/m2/s NO   1211/25/115     1 2
0  EDGAR_NO_FFF   $ROOT/EDGARv43/v2016-11/EDGAR_v43.NOx.FFF.0.1x0.1.nc emi_nox 1970-2010/1/1/0 C xy kg/m2/s NO   1212/25/115     1 2
0  EDGAR_OCPI_POW $ROOT/EDGARv43/v2016-11/EDGAR_v43.OC.POW.0.1x0.1.nc  emi_oc  1970-2010/1/1/0 C xy kg/m2/s OCPI 1201/72         1 2
0  EDGAR_OCPO_POW -                                                    -       -               - -  -       OCPO 1201/73         1 2
0  EDGAR_POG1_POW -                                                    -       -               - -  -       POG1 1201/74/76      1 2
0  EDGAR_POG2_POW -                                                    -       -               - -  -       POG2 1201/74/77      1 2
0  EDGAR_OCPI_ENG $ROOT/EDGARv43/v2016-11/EDGAR_v43.OC.ENG.0.1x0.1.nc  emi_oc  1970-2010/1/1/0 C xy kg/m2/s OCPI 1202/72         1 2
0  EDGAR_OCPO_ENG -                                                    -       -               - -  -       OCPO 1202/73         1 2
0  EDGAR_POG1_ENG -                                                    -       -               - -  -       POG1 1202/74/76      1 2
0  EDGAR_POG2_ENG -                                                    -       -               - -  -       POG2 1202/74/77      1 2
0  EDGAR_OCPI_IND $ROOT/EDGARv43/v2016-11/EDGAR_v43.OC.IND.0.1x0.1.nc  emi_oc  1970-2010/1/1/0 C xy kg/m2/s OCPI 1203/72         1 2
0  EDGAR_OCPO_IND -                                                    -       -               - -  -       OCPO 1203/73         1 2
0  EDGAR_POG1_IND -                                                    -       -               - -  -       POG1 1203/74/76      1 2
0  EDGAR_POG2_IND -                                                    -       -               - -  -       POG2 1203/74/77      1 2
0  EDGAR_OCPI_TRO $ROOT/EDGARv43/v2016-11/EDGAR_v43.OC.TRO.0.1x0.1.nc  emi_oc  1970-2010/1/1/0 C xy kg/m2/s OCPI 1204/72         1 2
0  EDGAR_OCPO_TRO -                                                    -       -               - -  -       OCPO 1204/73         1 2
0  EDGAR_POG1_TRO -                                                    -       -               - -  -       POG1 1204/74/76      1 2
0  EDGAR_POG2_TRO -                                                    -       -               - -  -       POG2 1204/74/77      1 2
0  EDGAR_OCPI_TNG $ROOT/EDGARv43/v2016-11/EDGAR_v43.OC.TNG.0.1x0.1.nc  emi_oc  1970-2010/1/1/0 C xy kg/m2/s OCPI 1205/72         1 2
0  EDGAR_OCPO_TNG -                                                    -       -               - -  -       OCPO 1205/73         1 2
0  EDGAR_POG1_TNG -                                                    -       -               - -  -       POG1 1205/74/76      1 2
0  EDGAR_POG2_TNG -                                                    -       -               - -  -       POG2 1205/74/77      1 2
0  EDGAR_OCPI_RCO $ROOT/EDGARv43/v2016-11/EDGAR_v43.OC.RCO.0.1x0.1.nc  emi_oc  1970-2010/1/1/0 C xy kg/m2/s OCPI 1206/72         1 2
0  EDGAR_OCPO_RCO -                                                    -       -               - -  -       OCPO 1206/73         1 2
0  EDGAR_POG1_RCO -                                                    -       -               - -  -       POG1 1206/74/76      1 2
0  EDGAR_POG2_RCO -                                                    -       -               - -  -       POG2 1206/74/77      1 2
#0 EDGAR_OCPI_AWB $ROOT/EDGARv43/v2016-11/EDGAR_v43.OC.AWB.0.1x0.1.nc  emi_oc  1970-2010/1/1/0 C xy kg/m2/s OCPI 1209/72         1 2
#0 EDGAR_OCPO_AWB -                                                    -       -               - -  -       OCPO 1209/73         1 2
#0 EDGAR_POG1_AWB -                                                    -       -               - -  -       POG1 1209/74/76      1 2
#0 EDGAR_POG2_AWB -                                                    -       -               - -  -       POG2 1209/74/77      1 2
0  EDGAR_OCPI_SWD $ROOT/EDGARv43/v2016-11/EDGAR_v43.OC.SWD.0.1x0.1.nc  emi_oc  1970-2010/1/1/0 C xy kg/m2/s OCPI 1211/72         1 2
0  EDGAR_OCPO_SWD -                                                    -       -               - -  -       OCPO 1211/73         1 2
0  EDGAR_POG1_SWD -                                                    -       -               - -  -       POG1 1211/74/76      1 2
0  EDGAR_POG2_SWD -                                                    -       -               - -  -       POG2 1211/74/77      1 2
0  EDGAR_OCPI_FFF $ROOT/EDGARv43/v2016-11/EDGAR_v43.OC.FFF.0.1x0.1.nc  emi_oc  1970-2010/1/1/0 C xy kg/m2/s OCPI 1212/72         1 2
0  EDGAR_OCPO_FFF -                                                    -       -               - -  -       OCPO 1212/73         1 2
0  EDGAR_POG1_FFF -                                                    -       -               - -  -       POG1 1212/74/76      1 2
0  EDGAR_POG2_FFF -                                                    -       -               - -  -       POG2 1212/74/77      1 2
0  EDGAR_SO2_POW  $ROOT/EDGARv43/v2016-11/EDGAR_v43.SO2.POW.0.1x0.1.nc emi_so2 1970-2010/1/1/0 C xy kg/m2/s SO2  1201            1 2
0  EDGAR_SO4_POW  -                                                    -       -               - -  -       SO4  1201/63         1 2
0  EDGAR_pFe_POW  -                                                    -       -               - -  -       pFe  1201/66         1 2
0  EDGAR_SO2_ENG  $ROOT/EDGARv43/v2016-11/EDGAR_v43.SO2.ENG.0.1x0.1.nc emi_so2 1970-2010/1/1/0 C xy kg/m2/s SO2  1202            1 2
0  EDGAR_SO4_ENG  -                                                    -       -               - -  -       SO4  1202/63         1 2
0  EDGAR_pFe_ENG  -                                                    -       -               - -  -       pFe  1202/66         1 2
0  EDGAR_SO2_IND  $ROOT/EDGARv43/v2016-11/EDGAR_v43.SO2.IND.0.1x0.1.nc emi_so2 1970-2010/1/1/0 C xy kg/m2/s SO2  1203            1 2
0  EDGAR_SO4_IND  -                                                    -       -               - -  -       SO4  1203/63         1 2
0  EDGAR_pFe_IND  -                                                    -       -               - -  -       pFe  1203/66         1 2
0  EDGAR_SO2_TRO  $ROOT/EDGARv43/v2016-11/EDGAR_v43.SO2.TRO.0.1x0.1.nc emi_so2 1970-2010/1/1/0 C xy kg/m2/s SO2  1204            1 2
0  EDGAR_SO4_TRO  -                                                    -       -               - -  -       SO4  1204/63         1 2
0  EDGAR_pFe_TRO  -                                                    -       -               - -  -       pFe  1204/66         1 2
0  EDGAR_SO2_TNG  $ROOT/EDGARv43/v2016-11/EDGAR_v43.SO2.TNG.0.1x0.1.nc emi_so2 1970-2010/1/1/0 C xy kg/m2/s SO2  1205            1 2
0  EDGAR_SO4_TNG  -                                                    -       -               - -  -       SO4  1205/63         1 2
0  EDGAR_pFe_TNG  -                                                    -       -               - -  -       pFe  1205/66         1 2
0  EDGAR_SO2_RCO  $ROOT/EDGARv43/v2016-11/EDGAR_v43.SO2.RCO.0.1x0.1.nc emi_so2 1970-2010/1/1/0 C xy kg/m2/s SO2  1206            1 2
0  EDGAR_SO4_RCO  -                                                    -       -               - -  -       SO4  1206/63         1 2
0  EDGAR_pFe_RCO  -                                                    -       -               - -  -       pFe  1206/66         1 2
0  EDGAR_SO2_PPA  $ROOT/EDGARv43/v2016-11/EDGAR_v43.SO2.PPA.0.1x0.1.nc emi_so2 1970-2010/1/1/0 C xy kg/m2/s SO2  1207            1 2
0  EDGAR_SO4_PPA  -                                                    -       -               - -  -       SO4  1207/63         1 2
0  EDGAR_pFe_PPA  -                                                    -       -               - -  -       pFe  1207/66         1 2
#0 EDGAR_SO2_AWB  $ROOT/EDGARv43/v2016-11/EDGAR_v43.SO2.AWB.0.1x0.1.nc emi_so2 1970-2010/1/1/0 C xy kg/m2/s SO2  1209            1 2
#0 EDGAR_SO4_AWB  -                                                    -       -               - -  -       SO4  1209/63         1 2
#0 EDGAR_pFe_AWB  -                                                    -       -               - -  -       pFe  1209/66         1 2
0  EDGAR_SO2_SWD  $ROOT/EDGARv43/v2016-11/EDGAR_v43.SO2.SWD.0.1x0.1.nc emi_so2 1970-2010/1/1/0 C xy kg/m2/s SO2  1211            1 2
0  EDGAR_SO4_SWD  -                                                    -       -               - -  -       SO4  1211/63         1 2
0  EDGAR_pFe_SWD  -                                                    -       -               - -  -       pFe  1211/66         1 2
0  EDGAR_SO2_FFF  $ROOT/EDGARv43/v2016-11/EDGAR_v43.SO2.FFF.0.1x0.1.nc emi_so2 1970-2010/1/1/0 C xy kg/m2/s SO2  1212            1 2
0  EDGAR_SO4_FFF  -                                                    -       -               - -  -       SO4  1212/63         1 2
0  EDGAR_pFe_FFF  -                                                    -       -               - -  -       pFe  1212/66         1 2

#==============================================================================
# --- NAP ANTHROPOGENIC EMISSIONS: approximate from EDGAR BENZ ---
#
# NOTE: Although this data comes from EDGAR version 2, we are storing it
# in the EDGARv42 data path for convenience.
#==============================================================================
0 EDGAR_NAP $ROOT/EDGARv42/v2015-02/VOCv2/EDGAR2_1985_FF_IND.1x1geos.nc BENZ 1985/1/1/0 C xy kgC/m2/s NAP 80/81/82/43 1 2

#==============================================================================
# --- Wiedinmyer et al. (2014) global trash emissions to be added to EDGAR ---
#==============================================================================
0 TRASH_CO    $ROOT/TrashEmis/v2015-03/TrashBurn_v2_generic.01x01.nc  CO    2008/1/1/0 C xy kg/m2/s  CO    -     1 2
0 TRASH_SOAP  -                                                       -     -          - -  -        SOAP  280   1 2
0 TRASH_NO    $ROOT/TrashEmis/v2015-03/TrashBurn_v2_generic.01x01.nc  NO    2008/1/1/0 C xy kg/m2/s  NO    -     1 2
0 TRASH_SO2   $ROOT/TrashEmis/v2015-03/TrashBurn_v2_generic.01x01.nc  SO2   2008/1/1/0 C xy kg/m2/s  SO2   78    1 2
0 TRASH_SO4   -                                                       -     -          - -  -        SO4   63    1 2
0 TRASH_pFe   -                                                       -     -          - -  -        pFe   78/66 1 2
0 TRASH_BCPI  $ROOT/TrashEmis/v2015-03/TrashBurn_v2_generic.01x01.nc  BC    2008/1/1/0 C xy kg/m2/s  BCPI  70    1 2
0 TRASH_BCPO  -                                                       -     -          - -  -        BCPO  71    1 2
0 TRASH_OCPI  $ROOT/TrashEmis/v2015-03/TrashBurn_v2_generic.01x01.nc  OC    2008/1/1/0 C xy kg/m2/s  OCPI  72    1 2
0 TRASH_OCPO  -                                                       -     -          - -  -        OCPO  73    1 2
0 TRASH_NH3   $ROOT/TrashEmis/v2015-03/TrashBurn_v2_generic.01x01.nc  NH3   2008/1/1/0 C xy kg/m2/s  NH3   -     1 2

#==============================================================================
# --- CEDS VOC emissions to be added to EDGAR ---
#==============================================================================
0 CEDS_MOH_AGR    $ROOT/CEDS/v2021-06/$YYYY/EOH-em-anthro_CMIP_CEDS_$YYYY.nc           EOH_agr           1750-2019/1-12/1/0 C xy kg/m2/s MOH   26/90     1 5
0 CEDS_EOH_AGR    -                                                                    -                 -                  - -  -       EOH   26/91     1 5
0 CEDS_ROH_AGR    -                                                                    -                 -                  - -  -       ROH   26/92     1 5
0 CEDS_MOH_ENE    $ROOT/CEDS/v2021-06/$YYYY/EOH-em-anthro_CMIP_CEDS_$YYYY.nc           EOH_ene           1750-2019/1-12/1/0 C xy kg/m2/s MOH   26/90     1 5
0 CEDS_EOH_ENE    -                                                                    -                 -                  - -  -       EOH   26/91     1 5
0 CEDS_ROH_ENE    -                                                                    -                 -                  - -  -       ROH   26/92     1 5
0 CEDS_MOH_IND    $ROOT/CEDS/v2021-06/$YYYY/EOH-em-anthro_CMIP_CEDS_$YYYY.nc           EOH_ind           1750-2019/1-12/1/0 C xy kg/m2/s MOH   26/90     1 5
0 CEDS_EOH_IND    -                                                                    -                 -                  - -  -       EOH   26/91     1 5
0 CEDS_ROH_IND    -                                                                    -                 -                  - -  -       ROH   26/92     1 5
0 CEDS_MOH_TRA    $ROOT/CEDS/v2021-06/$YYYY/EOH-em-anthro_CMIP_CEDS_$YYYY.nc           EOH_tra           1750-2019/1-12/1/0 C xy kg/m2/s MOH   26/90     1 5
0 CEDS_EOH_TRA    -                                                                    -                 -                  - -  -       EOH   26/91     1 5
0 CEDS_ROH_TRA    -                                                                    -                 -                  - -  -       ROH   26/92     1 5
0 CEDS_MOH_RCO    $ROOT/CEDS/v2021-06/$YYYY/EOH-em-anthro_CMIP_CEDS_$YYYY.nc           EOH_rco           1750-2019/1-12/1/0 C xy kg/m2/s MOH   26/90     1 5
0 CEDS_EOH_RCO    -                                                                    -                 -                  - -  -       EOH   26/91     1 5
0 CEDS_ROH_RCO    -                                                                    -                 -                  - -  -       ROH   26/92     1 5
0 CEDS_MOH_SLV    $ROOT/CEDS/v2021-06/$YYYY/EOH-em-anthro_CMIP_CEDS_$YYYY.nc           EOH_slv           1750-2019/1-12/1/0 C xy kg/m2/s MOH   26/90     1 5
0 CEDS_EOH_SLV    -                                                                    -                 -                  - -  -       EOH   26/91     1 5
0 CEDS_ROH_SLV    -                                                                    -                 -                  - -  -       ROH   26/92     1 5
0 CEDS_MOH_WST    $ROOT/CEDS/v2021-06/$YYYY/EOH-em-anthro_CMIP_CEDS_$YYYY.nc           EOH_wst           1750-2019/1-12/1/0 C xy kg/m2/s MOH   26/90     1 5
0 CEDS_EOH_WST    -                                                                    -                 -                  - -  -       EOH   26/91     1 5
0 CEDS_ROH_WST    -                                                                    -                 -                  - -  -       ROH   26/92     1 5

0 CEDS_C2H6_AGR   $ROOT/CEDS/v2021-06/$YYYY/C2H6-em-anthro_CMIP_CEDS_$YYYY.nc          C2H6_agr          1750-2019/1-12/1/0 C xy kg/m2/s C2H6  26        1 5
0 CEDS_C2H6_ENE   $ROOT/CEDS/v2021-06/$YYYY/C2H6-em-anthro_CMIP_CEDS_$YYYY.nc          C2H6_ene          1750-2019/1-12/1/0 C xy kg/m2/s C2H6  26        1 5
0 CEDS_C2H6_IND   $ROOT/CEDS/v2021-06/$YYYY/C2H6-em-anthro_CMIP_CEDS_$YYYY.nc          C2H6_ind          1750-2019/1-12/1/0 C xy kg/m2/s C2H6  26        1 5
0 CEDS_C2H6_TRA   $ROOT/CEDS/v2021-06/$YYYY/C2H6-em-anthro_CMIP_CEDS_$YYYY.nc          C2H6_tra          1750-2019/1-12/1/0 C xy kg/m2/s C2H6  26        1 5
0 CEDS_C2H6_RCO   $ROOT/CEDS/v2021-06/$YYYY/C2H6-em-anthro_CMIP_CEDS_$YYYY.nc          C2H6_rco          1750-2019/1-12/1/0 C xy kg/m2/s C2H6  26        1 5
0 CEDS_C2H6_SLV   $ROOT/CEDS/v2021-06/$YYYY/C2H6-em-anthro_CMIP_CEDS_$YYYY.nc          C2H6_slv          1750-2019/1-12/1/0 C xy kg/m2/s C2H6  26        1 5
0 CEDS_C2H6_WST   $ROOT/CEDS/v2021-06/$YYYY/C2H6-em-anthro_CMIP_CEDS_$YYYY.nc          C2H6_wst          1750-2019/1-12/1/0 C xy kg/m2/s C2H6  26        1 5

0 CEDS_C3H8_AGR   $ROOT/CEDS/v2021-06/$YYYY/C3H8-em-anthro_CMIP_CEDS_$YYYY.nc          C3H8_agr          1750-2019/1-12/1/0 C xy kg/m2/s C3H8  26        1 5
0 CEDS_C3H8_ENE   $ROOT/CEDS/v2021-06/$YYYY/C3H8-em-anthro_CMIP_CEDS_$YYYY.nc          C3H8_ene          1750-2019/1-12/1/0 C xy kg/m2/s C3H8  26        1 5
0 CEDS_C3H8_IND   $ROOT/CEDS/v2021-06/$YYYY/C3H8-em-anthro_CMIP_CEDS_$YYYY.nc          C3H8_ind          1750-2019/1-12/1/0 C xy kg/m2/s C3H8  26        1 5
0 CEDS_C3H8_TRA   $ROOT/CEDS/v2021-06/$YYYY/C3H8-em-anthro_CMIP_CEDS_$YYYY.nc          C3H8_tra          1750-2019/1-12/1/0 C xy kg/m2/s C3H8  26        1 5
0 CEDS_C3H8_RCO   $ROOT/CEDS/v2021-06/$YYYY/C3H8-em-anthro_CMIP_CEDS_$YYYY.nc          C3H8_rco          1750-2019/1-12/1/0 C xy kg/m2/s C3H8  26        1 5
0 CEDS_C3H8_SLV   $ROOT/CEDS/v2021-06/$YYYY/C3H8-em-anthro_CMIP_CEDS_$YYYY.nc          C3H8_slv          1750-2019/1-12/1/0 C xy kg/m2/s C3H8  26        1 5
0 CEDS_C3H8_WST   $ROOT/CEDS/v2021-06/$YYYY/C3H8-em-anthro_CMIP_CEDS_$YYYY.nc          C3H8_wst          1750-2019/1-12/1/0 C xy kg/m2/s C3H8  26        1 5

0 CEDS_C4H10_AGR  $ROOT/CEDS/v2021-06/$YYYY/ALK4_butanes-em-anthro_CMIP_CEDS_$YYYY.nc  ALK4_butanes_agr  1750-2019/1-12/1/0 C xy kg/m2/s ALK4  26        1 5
0 CEDS_C4H10_ENE  $ROOT/CEDS/v2021-06/$YYYY/ALK4_butanes-em-anthro_CMIP_CEDS_$YYYY.nc  ALK4_butanes_ene  1750-2019/1-12/1/0 C xy kg/m2/s ALK4  26        1 5
0 CEDS_C4H10_IND  $ROOT/CEDS/v2021-06/$YYYY/ALK4_butanes-em-anthro_CMIP_CEDS_$YYYY.nc  ALK4_butanes_ind  1750-2019/1-12/1/0 C xy kg/m2/s ALK4  26        1 5
0 CEDS_C4H10_TRA  $ROOT/CEDS/v2021-06/$YYYY/ALK4_butanes-em-anthro_CMIP_CEDS_$YYYY.nc  ALK4_butanes_tra  1750-2019/1-12/1/0 C xy kg/m2/s ALK4  26        1 5
0 CEDS_C4H10_RCO  $ROOT/CEDS/v2021-06/$YYYY/ALK4_butanes-em-anthro_CMIP_CEDS_$YYYY.nc  ALK4_butanes_rco  1750-2019/1-12/1/0 C xy kg/m2/s ALK4  26        1 5
0 CEDS_C4H10_SLV  $ROOT/CEDS/v2021-06/$YYYY/ALK4_butanes-em-anthro_CMIP_CEDS_$YYYY.nc  ALK4_butanes_slv  1750-2019/1-12/1/0 C xy kg/m2/s ALK4  26        1 5
0 CEDS_C4H10_WST  $ROOT/CEDS/v2021-06/$YYYY/ALK4_butanes-em-anthro_CMIP_CEDS_$YYYY.nc  ALK4_butanes_wst  1750-2019/1-12/1/0 C xy kg/m2/s ALK4  26        1 5

0 CEDS_C5H12_AGR  $ROOT/CEDS/v2021-06/$YYYY/ALK4_pentanes-em-anthro_CMIP_CEDS_$YYYY.nc ALK4_pentanes_agr 1750-2019/1-12/1/0 C xy kg/m2/s ALK4  26        1 5
0 CEDS_C5H12_ENE  $ROOT/CEDS/v2021-06/$YYYY/ALK4_pentanes-em-anthro_CMIP_CEDS_$YYYY.nc ALK4_pentanes_ene 1750-2019/1-12/1/0 C xy kg/m2/s ALK4  26        1 5
0 CEDS_C5H12_IND  $ROOT/CEDS/v2021-06/$YYYY/ALK4_pentanes-em-anthro_CMIP_CEDS_$YYYY.nc ALK4_pentanes_ind 1750-2019/1-12/1/0 C xy kg/m2/s ALK4  26        1 5
0 CEDS_C5H12_TRA  $ROOT/CEDS/v2021-06/$YYYY/ALK4_pentanes-em-anthro_CMIP_CEDS_$YYYY.nc ALK4_pentanes_tra 1750-2019/1-12/1/0 C xy kg/m2/s ALK4  26        1 5
0 CEDS_C5H12_RCO  $ROOT/CEDS/v2021-06/$YYYY/ALK4_pentanes-em-anthro_CMIP_CEDS_$YYYY.nc ALK4_pentanes_rco 1750-2019/1-12/1/0 C xy kg/m2/s ALK4  26        1 5
0 CEDS_C5H12_SLV  $ROOT/CEDS/v2021-06/$YYYY/ALK4_pentanes-em-anthro_CMIP_CEDS_$YYYY.nc ALK4_pentanes_slv 1750-2019/1-12/1/0 C xy kg/m2/s ALK4  26        1 5
0 CEDS_C5H12_WST  $ROOT/CEDS/v2021-06/$YYYY/ALK4_pentanes-em-anthro_CMIP_CEDS_$YYYY.nc ALK4_pentanes_wst 1750-2019/1-12/1/0 C xy kg/m2/s ALK4  26        1 5

0 CEDS_C6H14_AGR  $ROOT/CEDS/v2021-06/$YYYY/ALK4_hexanes-em-anthro_CMIP_CEDS_$YYYY.nc  ALK4_hexanes_agr  1750-2019/1-12/1/0 C xy kg/m2/s ALK4  26        1 5
0 CEDS_C6H14_ENE  $ROOT/CEDS/v2021-06/$YYYY/ALK4_hexanes-em-anthro_CMIP_CEDS_$YYYY.nc  ALK4_hexanes_ene  1750-2019/1-12/1/0 C xy kg/m2/s ALK4  26        1 5
0 CEDS_C6H14_IND  $ROOT/CEDS/v2021-06/$YYYY/ALK4_hexanes-em-anthro_CMIP_CEDS_$YYYY.nc  ALK4_hexanes_ind  1750-2019/1-12/1/0 C xy kg/m2/s ALK4  26        1 5
0 CEDS_C6H14_TRA  $ROOT/CEDS/v2021-06/$YYYY/ALK4_hexanes-em-anthro_CMIP_CEDS_$YYYY.nc  ALK4_hexanes_tra  1750-2019/1-12/1/0 C xy kg/m2/s ALK4  26        1 5
0 CEDS_C6H14_RCO  $ROOT/CEDS/v2021-06/$YYYY/ALK4_hexanes-em-anthro_CMIP_CEDS_$YYYY.nc  ALK4_hexanes_rco  1750-2019/1-12/1/0 C xy kg/m2/s ALK4  26        1 5
0 CEDS_C6H14_SLV  $ROOT/CEDS/v2021-06/$YYYY/ALK4_hexanes-em-anthro_CMIP_CEDS_$YYYY.nc  ALK4_hexanes_slv  1750-2019/1-12/1/0 C xy kg/m2/s ALK4  26        1 5
0 CEDS_C6H14_WST  $ROOT/CEDS/v2021-06/$YYYY/ALK4_hexanes-em-anthro_CMIP_CEDS_$YYYY.nc  ALK4_hexanes_wst  1750-2019/1-12/1/0 C xy kg/m2/s ALK4  26        1 5

0 CEDS_C2H4_AGR   $ROOT/CEDS/v2021-06/$YYYY/C2H4-em-anthro_CMIP_CEDS_$YYYY.nc          C2H4_agr          1750-2019/1-12/1/0 C xy kg/m2/s C2H4  26        1 5
0 CEDS_C2H4_ENE   $ROOT/CEDS/v2021-06/$YYYY/C2H4-em-anthro_CMIP_CEDS_$YYYY.nc          C2H4_ene          1750-2019/1-12/1/0 C xy kg/m2/s C2H4  26        1 5
0 CEDS_C2H4_IND   $ROOT/CEDS/v2021-06/$YYYY/C2H4-em-anthro_CMIP_CEDS_$YYYY.nc          C2H4_ind          1750-2019/1-12/1/0 C xy kg/m2/s C2H4  26        1 5
0 CEDS_C2H4_TRA   $ROOT/CEDS/v2021-06/$YYYY/C2H4-em-anthro_CMIP_CEDS_$YYYY.nc          C2H4_tra          1750-2019/1-12/1/0 C xy kg/m2/s C2H4  26        1 5
0 CEDS_C2H4_RCO   $ROOT/CEDS/v2021-06/$YYYY/C2H4-em-anthro_CMIP_CEDS_$YYYY.nc          C2H4_rco          1750-2019/1-12/1/0 C xy kg/m2/s C2H4  26        1 5
0 CEDS_C2H4_SLV   $ROOT/CEDS/v2021-06/$YYYY/C2H4-em-anthro_CMIP_CEDS_$YYYY.nc          C2H4_slv          1750-2019/1-12/1/0 C xy kg/m2/s C2H4  26        1 5
0 CEDS_C2H4_WST   $ROOT/CEDS/v2021-06/$YYYY/C2H4-em-anthro_CMIP_CEDS_$YYYY.nc          C2H4_wst          1750-2019/1-12/1/0 C xy kg/m2/s C2H4  26        1 5

0 CEDS_PRPE_AGR   $ROOT/CEDS/v2021-06/$YYYY/PRPE-em-anthro_CMIP_CEDS_$YYYY.nc          PRPE_agr          1750-2019/1-12/1/0 C xy kg/m2/s PRPE  26        1 5
0 CEDS_PRPE_ENE   $ROOT/CEDS/v2021-06/$YYYY/PRPE-em-anthro_CMIP_CEDS_$YYYY.nc          PRPE_ene          1750-2019/1-12/1/0 C xy kg/m2/s PRPE  26        1 5
0 CEDS_PRPE_IND   $ROOT/CEDS/v2021-06/$YYYY/PRPE-em-anthro_CMIP_CEDS_$YYYY.nc          PRPE_ind          1750-2019/1-12/1/0 C xy kg/m2/s PRPE  26        1 5
0 CEDS_PRPE_TRA   $ROOT/CEDS/v2021-06/$YYYY/PRPE-em-anthro_CMIP_CEDS_$YYYY.nc          PRPE_tra          1750-2019/1-12/1/0 C xy kg/m2/s PRPE  26        1 5
0 CEDS_PRPE_RCO   $ROOT/CEDS/v2021-06/$YYYY/PRPE-em-anthro_CMIP_CEDS_$YYYY.nc          PRPE_rco          1750-2019/1-12/1/0 C xy kg/m2/s PRPE  26        1 5
0 CEDS_PRPE_SLV   $ROOT/CEDS/v2021-06/$YYYY/PRPE-em-anthro_CMIP_CEDS_$YYYY.nc          PRPE_slv          1750-2019/1-12/1/0 C xy kg/m2/s PRPE  26        1 5
0 CEDS_PRPE_WST   $ROOT/CEDS/v2021-06/$YYYY/PRPE-em-anthro_CMIP_CEDS_$YYYY.nc          PRPE_wst          1750-2019/1-12/1/0 C xy kg/m2/s PRPE  26        1 5

0 CEDS_C2H2_AGR   $ROOT/CEDS/v2021-06/$YYYY/C2H2-em-anthro_CMIP_CEDS_$YYYY.nc          C2H2_agr          1750-2019/1-12/1/0 C xy kg/m2/s C2H2  26        1 5
0 CEDS_C2H2_ENE   $ROOT/CEDS/v2021-06/$YYYY/C2H2-em-anthro_CMIP_CEDS_$YYYY.nc          C2H2_ene          1750-2019/1-12/1/0 C xy kg/m2/s C2H2  26        1 5
0 CEDS_C2H2_IND   $ROOT/CEDS/v2021-06/$YYYY/C2H2-em-anthro_CMIP_CEDS_$YYYY.nc          C2H2_ind          1750-2019/1-12/1/0 C xy kg/m2/s C2H2  26        1 5
0 CEDS_C2H2_TRA   $ROOT/CEDS/v2021-06/$YYYY/C2H2-em-anthro_CMIP_CEDS_$YYYY.nc          C2H2_tra          1750-2019/1-12/1/0 C xy kg/m2/s C2H2  26        1 5
0 CEDS_C2H2_RCO   $ROOT/CEDS/v2021-06/$YYYY/C2H2-em-anthro_CMIP_CEDS_$YYYY.nc          C2H2_rco          1750-2019/1-12/1/0 C xy kg/m2/s C2H2  26        1 5
0 CEDS_C2H2_SLV   $ROOT/CEDS/v2021-06/$YYYY/C2H2-em-anthro_CMIP_CEDS_$YYYY.nc          C2H2_slv          1750-2019/1-12/1/0 C xy kg/m2/s C2H2  26        1 5
0 CEDS_C2H2_WST   $ROOT/CEDS/v2021-06/$YYYY/C2H2-em-anthro_CMIP_CEDS_$YYYY.nc          C2H2_wst          1750-2019/1-12/1/0 C xy kg/m2/s C2H2  26        1 5

0 CEDS_BENZ_AGR   $ROOT/CEDS/v2021-06/$YYYY/BENZ-em-anthro_CMIP_CEDS_$YYYY.nc          BENZ_agr          1750-2019/1-12/1/0 C xy kg/m2/s BENZ  26        1 5
0 CEDS_BENZ_ENE   $ROOT/CEDS/v2021-06/$YYYY/BENZ-em-anthro_CMIP_CEDS_$YYYY.nc          BENZ_ene          1750-2019/1-12/1/0 C xy kg/m2/s BENZ  26        1 5
0 CEDS_BENZ_IND   $ROOT/CEDS/v2021-06/$YYYY/BENZ-em-anthro_CMIP_CEDS_$YYYY.nc          BENZ_ind          1750-2019/1-12/1/0 C xy kg/m2/s BENZ  26        1 5
0 CEDS_BENZ_TRA   $ROOT/CEDS/v2021-06/$YYYY/BENZ-em-anthro_CMIP_CEDS_$YYYY.nc          BENZ_tra          1750-2019/1-12/1/0 C xy kg/m2/s BENZ  26        1 5
0 CEDS_BENZ_RCO   $ROOT/CEDS/v2021-06/$YYYY/BENZ-em-anthro_CMIP_CEDS_$YYYY.nc          BENZ_rco          1750-2019/1-12/1/0 C xy kg/m2/s BENZ  26        1 5
0 CEDS_BENZ_SLV   $ROOT/CEDS/v2021-06/$YYYY/BENZ-em-anthro_CMIP_CEDS_$YYYY.nc          BENZ_slv          1750-2019/1-12/1/0 C xy kg/m2/s BENZ  26        1 5
0 CEDS_BENZ_WST   $ROOT/CEDS/v2021-06/$YYYY/BENZ-em-anthro_CMIP_CEDS_$YYYY.nc          BENZ_wst          1750-2019/1-12/1/0 C xy kg/m2/s BENZ  26        1 5

0 CEDS_TOLU_AGR   $ROOT/CEDS/v2021-06/$YYYY/TOLU-em-anthro_CMIP_CEDS_$YYYY.nc          TOLU_agr          1750-2019/1-12/1/0 C xy kg/m2/s TOLU  26        1 5
0 CEDS_TOLU_ENE   $ROOT/CEDS/v2021-06/$YYYY/TOLU-em-anthro_CMIP_CEDS_$YYYY.nc          TOLU_ene          1750-2019/1-12/1/0 C xy kg/m2/s TOLU  26        1 5
0 CEDS_TOLU_IND   $ROOT/CEDS/v2021-06/$YYYY/TOLU-em-anthro_CMIP_CEDS_$YYYY.nc          TOLU_ind          1750-2019/1-12/1/0 C xy kg/m2/s TOLU  26        1 5
0 CEDS_TOLU_TRA   $ROOT/CEDS/v2021-06/$YYYY/TOLU-em-anthro_CMIP_CEDS_$YYYY.nc          TOLU_tra          1750-2019/1-12/1/0 C xy kg/m2/s TOLU  26        1 5
0 CEDS_TOLU_RCO   $ROOT/CEDS/v2021-06/$YYYY/TOLU-em-anthro_CMIP_CEDS_$YYYY.nc          TOLU_rco          1750-2019/1-12/1/0 C xy kg/m2/s TOLU  26        1 5
0 CEDS_TOLU_SLV   $ROOT/CEDS/v2021-06/$YYYY/TOLU-em-anthro_CMIP_CEDS_$YYYY.nc          TOLU_slv          1750-2019/1-12/1/0 C xy kg/m2/s TOLU  26        1 5
0 CEDS_TOLU_WST   $ROOT/CEDS/v2021-06/$YYYY/TOLU-em-anthro_CMIP_CEDS_$YYYY.nc          TOLU_wst          1750-2019/1-12/1/0 C xy kg/m2/s TOLU  26        1 5

0 CEDS_XYLE_AGR   $ROOT/CEDS/v2021-06/$YYYY/XYLE-em-anthro_CMIP_CEDS_$YYYY.nc          XYLE_agr          1750-2019/1-12/1/0 C xy kg/m2/s XYLE  26        1 5
0 CEDS_XYLE_ENE   $ROOT/CEDS/v2021-06/$YYYY/XYLE-em-anthro_CMIP_CEDS_$YYYY.nc          XYLE_ene          1750-2019/1-12/1/0 C xy kg/m2/s XYLE  26        1 5
0 CEDS_XYLE_IND   $ROOT/CEDS/v2021-06/$YYYY/XYLE-em-anthro_CMIP_CEDS_$YYYY.nc          XYLE_ind          1750-2019/1-12/1/0 C xy kg/m2/s XYLE  26        1 5
0 CEDS_XYLE_TRA   $ROOT/CEDS/v2021-06/$YYYY/XYLE-em-anthro_CMIP_CEDS_$YYYY.nc          XYLE_tra          1750-2019/1-12/1/0 C xy kg/m2/s XYLE  26        1 5
0 CEDS_XYLE_RCO   $ROOT/CEDS/v2021-06/$YYYY/XYLE-em-anthro_CMIP_CEDS_$YYYY.nc          XYLE_rco          1750-2019/1-12/1/0 C xy kg/m2/s XYLE  26        1 5
0 CEDS_XYLE_SLV   $ROOT/CEDS/v2021-06/$YYYY/XYLE-em-anthro_CMIP_CEDS_$YYYY.nc          XYLE_slv          1750-2019/1-12/1/0 C xy kg/m2/s XYLE  26        1 5
0 CEDS_XYLE_WST   $ROOT/CEDS/v2021-06/$YYYY/XYLE-em-anthro_CMIP_CEDS_$YYYY.nc          XYLE_wst          1750-2019/1-12/1/0 C xy kg/m2/s XYLE  26        1 5

0 CEDS_CH2O_AGR   $ROOT/CEDS/v2021-06/$YYYY/CH2O-em-anthro_CMIP_CEDS_$YYYY.nc          CH2O_agr          1750-2019/1-12/1/0 C xy kg/m2/s CH2O  26        1 5
0 CEDS_CH2O_ENE   $ROOT/CEDS/v2021-06/$YYYY/CH2O-em-anthro_CMIP_CEDS_$YYYY.nc          CH2O_ene          1750-2019/1-12/1/0 C xy kg/m2/s CH2O  26        1 5
0 CEDS_CH2O_IND   $ROOT/CEDS/v2021-06/$YYYY/CH2O-em-anthro_CMIP_CEDS_$YYYY.nc          CH2O_ind          1750-2019/1-12/1/0 C xy kg/m2/s CH2O  26        1 5
0 CEDS_CH2O_TRA   $ROOT/CEDS/v2021-06/$YYYY/CH2O-em-anthro_CMIP_CEDS_$YYYY.nc          CH2O_tra          1750-2019/1-12/1/0 C xy kg/m2/s CH2O  26        1 5
0 CEDS_CH2O_RCO   $ROOT/CEDS/v2021-06/$YYYY/CH2O-em-anthro_CMIP_CEDS_$YYYY.nc          CH2O_rco          1750-2019/1-12/1/0 C xy kg/m2/s CH2O  26        1 5
0 CEDS_CH2O_SLV   $ROOT/CEDS/v2021-06/$YYYY/CH2O-em-anthro_CMIP_CEDS_$YYYY.nc          CH2O_slv          1750-2019/1-12/1/0 C xy kg/m2/s CH2O  26        1 5
0 CEDS_CH2O_WST   $ROOT/CEDS/v2021-06/$YYYY/CH2O-em-anthro_CMIP_CEDS_$YYYY.nc          CH2O_wst          1750-2019/1-12/1/0 C xy kg/m2/s CH2O  26        1 5

0 CEDS_ALD2_AGR   $ROOT/CEDS/v2021-06/$YYYY/ALD2-em-anthro_CMIP_CEDS_$YYYY.nc          ALD2_agr          1750-2019/1-12/1/0 C xy kg/m2/s ALD2  26        1 5
0 CEDS_ALD2_ENE   $ROOT/CEDS/v2021-06/$YYYY/ALD2-em-anthro_CMIP_CEDS_$YYYY.nc          ALD2_ene          1750-2019/1-12/1/0 C xy kg/m2/s ALD2  26        1 5
0 CEDS_ALD2_IND   $ROOT/CEDS/v2021-06/$YYYY/ALD2-em-anthro_CMIP_CEDS_$YYYY.nc          ALD2_ind          1750-2019/1-12/1/0 C xy kg/m2/s ALD2  26        1 5
0 CEDS_ALD2_TRA   $ROOT/CEDS/v2021-06/$YYYY/ALD2-em-anthro_CMIP_CEDS_$YYYY.nc          ALD2_tra          1750-2019/1-12/1/0 C xy kg/m2/s ALD2  26        1 5
0 CEDS_ALD2_RCO   $ROOT/CEDS/v2021-06/$YYYY/ALD2-em-anthro_CMIP_CEDS_$YYYY.nc          ALD2_rco          1750-2019/1-12/1/0 C xy kg/m2/s ALD2  26        1 5
0 CEDS_ALD2_SLV   $ROOT/CEDS/v2021-06/$YYYY/ALD2-em-anthro_CMIP_CEDS_$YYYY.nc          ALD2_slv          1750-2019/1-12/1/0 C xy kg/m2/s ALD2  26        1 5
0 CEDS_ALD2_WST   $ROOT/CEDS/v2021-06/$YYYY/ALD2-em-anthro_CMIP_CEDS_$YYYY.nc          ALD2_wst          1750-2019/1-12/1/0 C xy kg/m2/s ALD2  26        1 5

0 CEDS_MEK_AGR    $ROOT/CEDS/v2021-06/$YYYY/MEK-em-anthro_CMIP_CEDS_$YYYY.nc           MEK_agr           1750-2019/1-12/1/0 C xy kg/m2/s MEK   26        1 5
0 CEDS_MEK_ENE    $ROOT/CEDS/v2021-06/$YYYY/MEK-em-anthro_CMIP_CEDS_$YYYY.nc           MEK_ene           1750-2019/1-12/1/0 C xy kg/m2/s MEK   26        1 5
0 CEDS_MEK_IND    $ROOT/CEDS/v2021-06/$YYYY/MEK-em-anthro_CMIP_CEDS_$YYYY.nc           MEK_ind           1750-2019/1-12/1/0 C xy kg/m2/s MEK   26        1 5
0 CEDS_MEK_TRA    $ROOT/CEDS/v2021-06/$YYYY/MEK-em-anthro_CMIP_CEDS_$YYYY.nc           MEK_tra           1750-2019/1-12/1/0 C xy kg/m2/s MEK   26        1 5
0 CEDS_MEK_RCO    $ROOT/CEDS/v2021-06/$YYYY/MEK-em-anthro_CMIP_CEDS_$YYYY.nc           MEK_rco           1750-2019/1-12/1/0 C xy kg/m2/s MEK   26        1 5
0 CEDS_MEK_SLV    $ROOT/CEDS/v2021-06/$YYYY/MEK-em-anthro_CMIP_CEDS_$YYYY.nc           MEK_slv           1750-2019/1-12/1/0 C xy kg/m2/s MEK   26        1 5
0 CEDS_MEK_WST    $ROOT/CEDS/v2021-06/$YYYY/MEK-em-anthro_CMIP_CEDS_$YYYY.nc           MEK_wst           1750-2019/1-12/1/0 C xy kg/m2/s MEK   26        1 5

0 CEDS_HCOOH_AGR  $ROOT/CEDS/v2021-06/$YYYY/HCOOH-em-anthro_CMIP_CEDS_$YYYY.nc         HCOOH_agr         1750-2019/1-12/1/0 C xy kg/m2/s HCOOH 26        1 5
0 CEDS_HCOOH_ENE  $ROOT/CEDS/v2021-06/$YYYY/HCOOH-em-anthro_CMIP_CEDS_$YYYY.nc         HCOOH_ene         1750-2019/1-12/1/0 C xy kg/m2/s HCOOH 26        1 5
0 CEDS_HCOOH_IND  $ROOT/CEDS/v2021-06/$YYYY/HCOOH-em-anthro_CMIP_CEDS_$YYYY.nc         HCOOH_ind         1750-2019/1-12/1/0 C xy kg/m2/s HCOOH 26        1 5
0 CEDS_HCOOH_TRA  $ROOT/CEDS/v2021-06/$YYYY/HCOOH-em-anthro_CMIP_CEDS_$YYYY.nc         HCOOH_tra         1750-2019/1-12/1/0 C xy kg/m2/s HCOOH 26        1 5
0 CEDS_HCOOH_RCO  $ROOT/CEDS/v2021-06/$YYYY/HCOOH-em-anthro_CMIP_CEDS_$YYYY.nc         HCOOH_rco         1750-2019/1-12/1/0 C xy kg/m2/s HCOOH 26        1 5
0 CEDS_HCOOH_SLV  $ROOT/CEDS/v2021-06/$YYYY/HCOOH-em-anthro_CMIP_CEDS_$YYYY.nc         HCOOH_slv         1750-2019/1-12/1/0 C xy kg/m2/s HCOOH 26        1 5
0 CEDS_HCOOH_WST  $ROOT/CEDS/v2021-06/$YYYY/HCOOH-em-anthro_CMIP_CEDS_$YYYY.nc         HCOOH_wst         1750-2019/1-12/1/0 C xy kg/m2/s HCOOH 26        1 5
)))EDGARv43

#==============================================================================
# --- HTAP v2 ---
#
# %%% This is an optional inventory. You may select either CEDS, EDGAR,
#  or HTAP for the global base emissions %%%
#
# ==> HTAP ship emissions are listed in the ship emissions section below
# ==> Disable aircraft emissions and get them from AEIC instead.
#==============================================================================
(((HTAP
0 HTAP_NO_IND    $ROOT/HTAP/v2015-03/NO/EDGAR_HTAP_NO_INDUSTRY.generic.01x01.nc      emi_no  2008-2010/1-12/1/0 C xy kg/m2/s NO   1/27/25      1 4
0 HTAP_NO_POW    $ROOT/HTAP/v2015-03/NO/EDGAR_HTAP_NO_ENERGY.generic.01x01.nc        emi_no  2008-2010/1-12/1/0 C xy kg/m2/s NO   1/27/25      1 4
0 HTAP_NO_RES    $ROOT/HTAP/v2015-03/NO/EDGAR_HTAP_NO_RESIDENTIAL.generic.01x01.nc   emi_no  2008-2010/1-12/1/0 C xy kg/m2/s NO   1/27/25      1 4
0 HTAP_NO_TRA    $ROOT/HTAP/v2015-03/NO/EDGAR_HTAP_NO_TRANSPORT.generic.01x01.nc     emi_no  2008-2010/1-12/1/0 C xy kg/m2/s NO   1/27/25      1 4
#0 HTAP_NO_AIR1  $ROOT/HTAP/v2015-03/NO/EDGAR_HTAP_NO_AIR_LTO.generic.01x01.nc       emi_no  2008-2010/1/1/0    C xy kg/m2/s NO   1/27/25      1 4
#0 HTAP_NO_AIR2  $ROOT/HTAP/v2015-03/NO/EDGAR_HTAP_NO_AIR_CDS.generic.01x01.nc       emi_no  2008-2010/1/1/0    C xy kg/m2/s NO   1/27/25      1 4
#0 HTAP_NO_AIR3  $ROOT/HTAP/v2015-03/NO/EDGAR_HTAP_NO_AIR_CRS.generic.01x01.nc       emi_no  2008-2010/1/1/0    C xy kg/m2/s NO   1/27/25      1 4
0 HTAP_CO_IND    $ROOT/HTAP/v2015-03/CO/EDGAR_HTAP_CO_INDUSTRY.generic.01x01.nc      emi_co  2008-2010/1-12/1/0 C xy kg/m2/s CO   6/28/26      1 4
0 HTAP_SOAP_IND  -                                                                   -       -                  - -  -       SOAP 6/28/26/280  1 4
0 HTAP_CO_POW    $ROOT/HTAP/v2015-03/CO/EDGAR_HTAP_CO_ENERGY.generic.01x01.nc        emi_co  2008-2010/1-12/1/0 C xy kg/m2/s CO   6/28/26      1 4
0 HTAP_SOAP_POW  -                                                                   -       -                  - -  -       SOAP 6/28/26/280  1 4
0 HTAP_CO_RES    $ROOT/HTAP/v2015-03/CO/EDGAR_HTAP_CO_RESIDENTIAL.generic.01x01.nc   emi_co  2008-2010/1-12/1/0 C xy kg/m2/s CO   6/28/26      1 4
0 HTAP_SOAP_RES  -                                                                   -       -                  - -  -       SOAP 6/28/26/280  1 4
0 HTAP_CO_TRA    $ROOT/HTAP/v2015-03/CO/EDGAR_HTAP_CO_TRANSPORT.generic.01x01.nc     emi_co  2008-2010/1-12/1/0 C xy kg/m2/s CO   6/28/26      1 4
0 HTAP_SOAP_TRA  -                                                                   -       -                  - -  -       SOAP 6/28/26/280  1 4
#0 HTAP_CO_AIR1  $ROOT/HTAP/v2015-03/CO/EDGAR_HTAP_CO_AIR_LTO.generic.01x01.nc       emi_co  2008-2010/1/1/0    C xy kg/m2/s CO   6/28/26      1 4
#0 HTAP_SOAP_CO  -                                                                   -       -                  - -  -       SOAP 6/28/26/280  1 4
#0 HTAP_CO_AIR2  $ROOT/HTAP/v2015-03/CO/EDGAR_HTAP_CO_AIR_CDS.generic.01x01.nc       emi_co  2008-2010/1/1/0    C xy kg/m2/s CO   6/28/26      1 4
#0 HTAP_SOAP_CO  -                                                                   -       -                  - -  -       SOAP 6/28/26/280  1 4
#0 HTAP_CO_AIR3  $ROOT/HTAP/v2015-03/CO/EDGAR_HTAP_CO_AIR_CRS.generic.01x01.nc       emi_co  2008-2010/1/1/0    C xy kg/m2/s CO   6/28/26      1 4
#0 HTAP_SOAP_CO  -                                                                   -       -                  - -  -       SOAP 6/28/26/280  1 4
0 HTAP_SO2_IND   $ROOT/HTAP/v2015-03/SO2/EDGAR_HTAP_SO2_INDUSTRY.generic.01x01.nc    emi_so2 2008-2010/1-12/1/0 C xy kg/m2/s SO2  11/29        1 4
0 HTAP_SO4_IND   -                                                                   -       -                  - -  -       SO4  11/29/63     1 4
0 HTAP_pFe_IND   -                                                                   -       -                  - -  -       pFe  11/29/66     1 4
0 HTAP_SO2_POW   $ROOT/HTAP/v2015-03/SO2/EDGAR_HTAP_SO2_ENERGY.generic.01x01.nc      emi_so2 2008-2010/1-12/1/0 C xy kg/m2/s SO2  11/29        1 4
0 HTAP_SO4_POW   -                                                                   -       -                  - -  -       SO4  11/29/63     1 4
0 HTAP_pFe_POW   -                                                                   -       -                  - -  -       pFe  11/29/66     1 4
0 HTAP_SO2_RES   $ROOT/HTAP/v2015-03/SO2/EDGAR_HTAP_SO2_RESIDENTIAL.generic.01x01.nc emi_so2 2008-2010/1-12/1/0 C xy kg/m2/s SO2  11/29        1 4
0 HTAP_SO4_RES   -                                                                   -       -                  - -  -       SO4  11/29/63     1 4
0 HTAP_pFe_RES   -                                                                   -       -                  - -  -       pFe  11/29/66     1 4
0 HTAP_SO2_TRA   $ROOT/HTAP/v2015-03/SO2/EDGAR_HTAP_SO2_TRANSPORT.generic.01x01.nc   emi_so2 2008-2010/1-12/1/0 C xy kg/m2/s SO2  11/29        1 4
0 HTAP_SO4_TRA   -                                                                   -       -                  - -  -       SO4  11/29/63     1 4
0 HTAP_pFe_TRA   -                                                                   -       -                  - -  -       pFe  11/29/66     1 4
#0 HTAP_SO2_AIR1 $ROOT/HTAP/v2015-03/SO2/EDGAR_HTAP_SO2_AIR_LTO.generic.01x01.nc     emi_so2 2008-2010/1/1/0    C xy kg/m2/s SO2  11/29        1 4
#0 HTAP_SO4_AIR1 -                                                                   -       -                  - -  -       SO4  11/29/63     1 4
#0 HTAP_pFe_AIR1 -                                                                   -       -                  - -  -       pFe  11/29/66     1 4
#0 HTAP_SO2_AIR2 $ROOT/HTAP/v2015-03/SO2/EDGAR_HTAP_SO2_AIR_CDS.generic.01x01.nc     emi_so2 2008-2010/1/1/0    C xy kg/m2/s SO2  11/29        1 4
#0 HTAP_SO4_AIR2 -                                                                   -       -                  - -  -       SO4  11/29/63     1 4
#0 HTAP_pFe_AIR2 -                                                                   -       -                  - -  -       pFe  11/29/66     1 4
#0 HTAP_SO2_AIR3 $ROOT/HTAP/v2015-03/SO2/EDGAR_HTAP_SO2_AIR_CRS.generic.01x01.nc     emi_so2 2008-2010/1/1/0    C xy kg/m2/s SO2  11/29        1 4
#0 HTAP_SO4_AIR3 -                                                                   -       -                  - -  -       SO4  11/29/63     1 4
#0 HTAP_pFe_AIR3 -                                                                   -       -                  - -  -       pFe  11/29/66     1 4
0 HTAP_NH3_IND   $ROOT/HTAP/v2015-03/NH3/EDGAR_HTAP_NH3_INDUSTRY.generic.01x01.nc    emi_nh3 2008-2010/1-12/1/0 C xy kg/m2/s NH3  -            1 4
0 HTAP_NH3_POW   $ROOT/HTAP/v2015-03/NH3/EDGAR_HTAP_NH3_ENERGY.generic.01x01.nc      emi_nh3 2008-2010/1-12/1/0 C xy kg/m2/s NH3  -            1 4
0 HTAP_NH3_RES   $ROOT/HTAP/v2015-03/NH3/EDGAR_HTAP_NH3_RESIDENTIAL.generic.01x01.nc emi_nh3 2008-2010/1-12/1/0 C xy kg/m2/s NH3  -            1 4
0 HTAP_NH3_TRA   $ROOT/HTAP/v2015-03/NH3/EDGAR_HTAP_NH3_TRANSPORT.generic.01x01.nc   emi_nh3 2008-2010/1-12/1/0 C xy kg/m2/s NH3  -            1 4
0 HTAP_NH3_AGR   $ROOT/HTAP/v2015-03/NH3/EDGAR_HTAP_NH3_AGRICULTURE.generic.01x01.nc emi_nh3 2008-2010/1-12/1/0 C xy kg/m2/s NH3  -            1 4
)))HTAP

#==============================================================================
# --- GEIA NH3 from natural sources ---
#==============================================================================
(((GEIA_NH3
0 GEIA_NH3_NATU $ROOT/NH3/v2019-08/NH3_geos.2x25.nc         NH3_NATU     1990/1-12/1/0 C xy  kg/m2/s NH3 - 3 1
)))GEIA_NH3

#==============================================================================
# --- NH3 from arctic seabirds ---
# Source: Riddick et al., 2012, NERC Environmental Information Data Centre
#==============================================================================
(((SEABIRD_NH3
0 SEABIRD_NH3   $ROOT/NH3/v2018-04/NH3_Arctic_seabirds.nc  NH3_SEABIRDS 1990/1-12/1/0 C xy  kg/m2/s NH3 - 30 1
)))SEABIRD_NH3

#==============================================================================
# --- POET EOH ---
#==============================================================================
(((POET_EOH
0 POET_EOH $ROOT/POET/v2017-03/POET_EOH.geos.2x25.nc EOH 1985/1/1/0 C xy kgC/m2/s EOH 26/47 1 1
)))POET_EOH

#==============================================================================
# --- 2010 Global fossil fuel and biofuel emissions of C2H6 (Tzompa-Sosa et al. (2017) ---
#
# NOTES:
# - These C2H6 emissions are used in place of CEDS
#==============================================================================
(((TZOMPASOSA_C2H6
0 C2H6_2010_oilgas   $ROOT/C2H6_2010/v2019-06/C2H6_global_anth_biof.2010$MM.2x25.nc ANTHR_C2H6   2010/1-12/1/0 C xy kgC/m2/s C2H6 45 1 100
0 C2H6_2010_biofuel  $ROOT/C2H6_2010/v2019-06/C2H6_global_anth_biof.2010$MM.2x25.nc BIOFUEL_C2H6 2010/1-12/1/0 C xy kgC/m2/s C2H6 45 1 100
)))TZOMPASOSA_C2H6

#==============================================================================
# --- Xiao et al., JGR, 2008 ---
#
# NOTES:
# - Xiao et al. C3H8 emissions are used in place of CEDS
# - Priority is set to 10 to overwrite CEDS, but not newer regional inventories (e.g. EPA/NEI)
#==============================================================================
(((XIAO_C3H8
0 XIAO_C3H8    $ROOT/XIAO/v2014-09/C3H8_C2H6_ngas.geos.1x1.nc C3H8         1985/1/1/0 C xy kgC/m2/s C3H8 6/7/26/22/46 1 10
0 BIOFUEL_C3H8 $ROOT/BIOFUEL/v2019-08/biofuel.geos.2x25.nc    BIOFUEL_C3H8 1985/1/1/0 C xy kgC/m2/s C3H8 46           1 10
)))XIAO_C3H8

#==============================================================================
# --- Very-short-lived (VSL) bromocarbon emissions (cf. Qing Liang) ---
#==============================================================================
(((LIANG_BROMOCARB
0 LIANG_CHBR3  $ROOT/BROMINE/v2015-02/Bromocarb_Liang2010.nc CHBr3_emission  2000/1/1/0 C xy kg/m2/s CHBr3  39 1 1
0 LIANG_CH2BR2 $ROOT/BROMINE/v2015-02/Bromocarb_Liang2010.nc CH2Br2_emission 2000/1/1/0 C xy kg/m2/s CH2Br2 -  1 1
)))LIANG_BROMOCARB

#==============================================================================
# --- Very-short-lived (VSL) iodocarbon emissions (cf. Carlos Ordonez) ---
#==============================================================================
(((ORDONEZ_IODOCARB
0 ORDONEZ_CH3I   $ROOT/IODINE/v2020-02/CH3I_monthly_emissions_Ordonez_2012_COARDS.nc   CH3I   2000/1-12/1/0 C xy kg/m2/s CH3I   - 1 1
0 ORDONEZ_CH2I2  $ROOT/IODINE/v2020-02/CH2I2_monthly_emissions_Ordonez_2012_COARDS.nc  CH2I2  2000/1-12/1/0 C xy kg/m2/s CH2I2  - 1 1
0 ORDONEZ_CH2ICL $ROOT/IODINE/v2020-02/CH2ICl_monthly_emissions_Ordonez_2012_COARDS.nc CH2ICl 2000/1-12/1/0 C xy kg/m2/s CH2ICl - 1 1
0 ORDONEZ_CH2IBR $ROOT/IODINE/v2020-02/CH2IBr_monthly_emissions_Ordonez_2012_COARDS.nc CH2IBr 2000/1-12/1/0 C xy kg/m2/s CH2IBr - 1 1
)))ORDONEZ_IODOCARB

#==============================================================================
# --- Ship emissions ---
#
# ==> CEDS ship emissions are now the default.
# ==> If CEDS_SHIP is turned off above then ARCTAS should be used over ICOADS,
#     CORBETT, and HTAP for SO2 and ICOADS should be used for CO and NO.
# ==> Ship NO emissions are used by PARANOx and the extension number must be
#     adjusted accordingly. If PARANOx is turned off, set the ExtNr back to
#     zero.
#==============================================================================
(((SHIP

(((ARCTAS_SHIP
0  ARCTAS_SHIP_SO2     $ROOT/ARCTAS_SHIP/v2014-07/ARCTAS_ship.generic.1x1.nc           SO2             2008/1/1/0             C xy kg/m2/s  SO2  11/19        10 1
)))ARCTAS_SHIP

(((ICOADS_SHIP
0 ICOADS_SHIP_SO2      $ROOT/ICOADS_SHIP/v2014-07/ICOADS.generic.1x1.nc                SO2             2002/1-12/1/0          C xy kg/m2/s  SO2  11/15/60     10 2
0 ICOADS_SHIP_CO       $ROOT/ICOADS_SHIP/v2014-07/ICOADS.generic.1x1.nc                CO              2002/1-12/1/0          C xy kg/m2/s  CO   6/10         10 2
0 ICOADS_SHIP_SOAP     -                                                               -               -                      - -  -        SOAP 6/10/280     10 2
)))ICOADS_SHIP

(((CORBETT_SHIP
0 CORBETT_SHIP_SO2     $ROOT/CORBETT_SHIP/v2014-07/CORBETT_ship.geos.1x1.nc            SO2_SHIP        1985/1-12/1/0          C xy kg/m2/s  SO2  -            10 3
)))CORBETT_SHIP

(((HTAP_SHIP
0 HTAP_SHIP_SO2        $ROOT/HTAP/v2015-03/EDGAR_HTAP_SO2_SHIPS.generic.01x01.nc       emi_so2         2008-2010/1/1/0        C xy kg/m2/s  SO2  11/29        10 4
0 HTAP_SHIP_CO         $ROOT/HTAP/v2015-03/EDGAR_HTAP_CO_SHIPS.generic.01x01.nc        emi_co          2008-2010/1/1/0        C xy kg/m2/s  CO   6/28         10 4
0 HTAP_SHIP_SOAP       -                                                               -               -                      - -  -        SOAP 6/28/280     10 4
)))HTAP_SHIP

(((CEDSv2_SHIP
0 CEDS_CO_SHP     $ROOT/CEDS/v2021-06/$YYYY/CO-em-anthro_CMIP_CEDS_$YYYY.nc            CO_shp            1750-2019/1-12/1/0 C xy kg/m2/s CO    26     10 5
0 CEDS_SOAP_SHP   -                                                                    -                 -                  - -  -       SOAP  26/280 10 5
0 CEDS_SO2_SHP    $ROOT/CEDS/v2021-06/$YYYY/SO2-em-anthro_CMIP_CEDS_$YYYY.nc           SO2_shp           1750-2019/1-12/1/0 C xy kg/m2/s SO2   -      10 5
0 CEDS_SO4_SHP    -                                                                    -                 -                  - -  -       SO4   63     10 5
0 CEDS_pFe_SHP    -                                                                    -                 -                  - -  -       pFe   66     10 5
0 CEDS_NH3_SHP    $ROOT/CEDS/v2021-06/$YYYY/NH3-em-anthro_CMIP_CEDS_$YYYY.nc           NH3_shp           1750-2019/1-12/1/0 C xy kg/m2/s NH3   -      10 5
0 CEDS_BCPI_SHP   $ROOT/CEDS/v2021-06/$YYYY/BC-em-anthro_CMIP_CEDS_$YYYY.nc            BC_shp            1750-2019/1-12/1/0 C xy kg/m2/s BCPI  70     10 5
0 CEDS_BCPO_SHP   -                                                                    -                 -                  - -  -       BCPO  71     10 5
0 CEDS_OCPI_SHP   $ROOT/CEDS/v2021-06/$YYYY/OC-em-anthro_CMIP_CEDS_$YYYY.nc            OC_shp            1750-2019/1-12/1/0 C xy kg/m2/s OCPI  72     10 5
0 CEDS_OCPO_SHP   -                                                                    -                 -                  - -  -       OCPO  73     10 5
0 CEDS_MOH_SHP    $ROOT/CEDS/v2021-06/$YYYY/EOH-em-anthro_CMIP_CEDS_$YYYY.nc           EOH_shp           1750-2019/1-12/1/0 C xy kg/m2/s MOH   26/90  10 5
0 CEDS_EOH_SHP    -                                                                    -                 -                  - -  -       EOH   26/91  10 5
0 CEDS_ROH_SHP    -                                                                    -                 -                  - -  -       ROH   26/92  10 5
0 CEDS_C2H6_SHP   $ROOT/CEDS/v2021-06/$YYYY/C2H6-em-anthro_CMIP_CEDS_$YYYY.nc          C2H6_shp          1750-2019/1-12/1/0 C xy kg/m2/s C2H6  26     10 5
0 CEDS_C3H8_SHP   $ROOT/CEDS/v2021-06/$YYYY/C3H8-em-anthro_CMIP_CEDS_$YYYY.nc          C3H8_shp          1750-2019/1-12/1/0 C xy kg/m2/s C3H8  26     10 5
0 CEDS_C4H10_SHP  $ROOT/CEDS/v2021-06/$YYYY/ALK4_butanes-em-anthro_CMIP_CEDS_$YYYY.nc  ALK4_butanes_shp  1750-2019/1-12/1/0 C xy kg/m2/s ALK4  26     10 5
0 CEDS_C5H12_SHP  $ROOT/CEDS/v2021-06/$YYYY/ALK4_pentanes-em-anthro_CMIP_CEDS_$YYYY.nc ALK4_pentanes_shp 1750-2019/1-12/1/0 C xy kg/m2/s ALK4  26     10 5
0 CEDS_C6H14_SHP  $ROOT/CEDS/v2021-06/$YYYY/ALK4_hexanes-em-anthro_CMIP_CEDS_$YYYY.nc  ALK4_hexanes_shp  1750-2019/1-12/1/0 C xy kg/m2/s ALK4  26     10 5
0 CEDS_C2H4_SHP   $ROOT/CEDS/v2021-06/$YYYY/C2H4-em-anthro_CMIP_CEDS_$YYYY.nc          C2H4_shp          1750-2019/1-12/1/0 C xy kg/m2/s C2H4  26     10 5
0 CEDS_PRPE_SHP   $ROOT/CEDS/v2021-06/$YYYY/PRPE-em-anthro_CMIP_CEDS_$YYYY.nc          PRPE_shp          1750-2019/1-12/1/0 C xy kg/m2/s PRPE  26     10 5
0 CEDS_C2H2_SHP   $ROOT/CEDS/v2021-06/$YYYY/C2H2-em-anthro_CMIP_CEDS_$YYYY.nc          C2H2_shp          1750-2019/1-12/1/0 C xy kg/m2/s C2H2  26     10 5
0 CEDS_BENZ_SHP   $ROOT/CEDS/v2021-06/$YYYY/BENZ-em-anthro_CMIP_CEDS_$YYYY.nc          BENZ_shp          1750-2019/1-12/1/0 C xy kg/m2/s BENZ  26     10 5
0 CEDS_TOLU_SHP   $ROOT/CEDS/v2021-06/$YYYY/TOLU-em-anthro_CMIP_CEDS_$YYYY.nc          TOLU_shp          1750-2019/1-12/1/0 C xy kg/m2/s TOLU  26     10 5
0 CEDS_XYLE_SHP   $ROOT/CEDS/v2021-06/$YYYY/XYLE-em-anthro_CMIP_CEDS_$YYYY.nc          XYLE_shp          1750-2019/1-12/1/0 C xy kg/m2/s XYLE  26     10 5
0 CEDS_CH2O_SHP   $ROOT/CEDS/v2021-06/$YYYY/CH2O-em-anthro_CMIP_CEDS_$YYYY.nc          CH2O_shp          1750-2019/1-12/1/0 C xy kg/m2/s CH2O  26     10 5
0 CEDS_ALD2_SHP   $ROOT/CEDS/v2021-06/$YYYY/ALD2-em-anthro_CMIP_CEDS_$YYYY.nc          ALD2_shp          1750-2019/1-12/1/0 C xy kg/m2/s ALD2  26     10 5
0 CEDS_MEK_SHP    $ROOT/CEDS/v2021-06/$YYYY/MEK-em-anthro_CMIP_CEDS_$YYYY.nc           MEK_shp           1750-2019/1-12/1/0 C xy kg/m2/s MEK   26     10 5
0 CEDS_HCOOH_SHP  $ROOT/CEDS/v2021-06/$YYYY/HCOOH-em-anthro_CMIP_CEDS_$YYYY.nc         HCOOH_shp         1750-2019/1-12/1/0 C xy kg/m2/s HCOOH 26     10 5
)))CEDSv2_SHIP

(((CEDS_GBDMAPS_SHIP
>>>include $ROOT/CEDS/v2020-08/HEMCO_Config.CEDS_GBDMAPS_SHIP.rc
)))CEDS_GBDMAPS_SHIP

(((CEDS_SHIP_byFuelType
(((.not.CEDS_GBDMAPS_SHIP.and..not.CEDSv2_SHIP
>>>include $ROOT/CEDS/v2020-08/HEMCO_Config.CEDS_GBD-MAPS_SHIP_byFuelType.rc
))).not.CEDS_GBDMAPS_SHIP.and..not.CEDSv2_SHIP
)))CEDS_SHIP_byFuelType

#==============================================================================
# --- CMIP6_SHIP ---
# CEDS (historical) or Shared Socioeconomic Pathways (future), consistent with
#   the CMIP6 simulation experimental design.
#
# Make sure that the desired $GCAP2SCENARIO is set above in SECTION SETTINGS
#
#==============================================================================
(((CMIP6_SHIP
0 CMIP6_CO_SHP     $ROOT/CMIP6/v2021-01/$GCAP2SCENARIO/$GCAP2SCENARIO_$YYYY.nc4            CO_shp            1750-2100/1-12/1/0 C xy kg/m2/s    CO    26        10 5
0 CMIP6_SOAP_SHP   -                                                   -                 -                  - -  -          SOAP  26/280    10 5
0 CMIP6_SO2_SHP    $ROOT/CMIP6/v2021-01/$GCAP2SCENARIO/$GCAP2SCENARIO_$YYYY.nc4            SO2_shp           1750-2100/1-12/1/0 C xy kg/m2/s    SO2   -         10 5
0 CMIP6_SO4_SHP    -                                                   -                 -                  - -  -          SO4   63        10 5
0 CMIP6_pFe_SHP    -                                                   -                 -                  - -  -          pFe   66        10 5
0 CMIP6_NH3_SHP    $ROOT/CMIP6/v2021-01/$GCAP2SCENARIO/$GCAP2SCENARIO_$YYYY.nc4            NH3_shp           1750-2100/1-12/1/0 C xy kg/m2/s    NH3   -         10 5
0 CMIP6_BCPI_SHP   $ROOT/CMIP6/v2021-01/$GCAP2SCENARIO/$GCAP2SCENARIO_$YYYY.nc4            BC_shp            1750-2100/1-12/1/0 C xy kg/m2/s    BCPI  70        10 5
0 CMIP6_BCPO_SHP   -                                                   -                 -                  - -  -          BCPO  71        10 5
0 CMIP6_OCPI_SHP   $ROOT/CMIP6/v2021-01/$GCAP2SCENARIO/$GCAP2SCENARIO_$YYYY.nc4            OC_shp            1750-2100/1-12/1/0 C xy kg/m2/s    OCPI  72        10 5
0 CMIP6_OCPO_SHP   -                                                   -                 -                  - -  -          OCPO  73        10 5
# NOTE: EOH files in CMIP6/v2021-01 are actually VOC1 (total alchohols) and are split into MOH, EOH, ROH here
0 CMIP6_MOH_SHP    $ROOT/CMIP6/v2021-01/$GCAP2SCENARIO/$GCAP2SCENARIO_$YYYY.nc4            EOH_shp           1750-2100/1-12/1/0 C xy kg/m2/s    MOH   26/90     10 5
0 CMIP6_EOH_SHP    -                                                   -                 -                  - -  -          EOH   26/91     10 5
0 CMIP6_ROH_SHP    -                                                   -                 -                  - -  -          ROH   26/92     10 5
0 CMIP6_C2H6_SHP   $ROOT/CMIP6/v2021-01/$GCAP2SCENARIO/$GCAP2SCENARIO_$YYYY.nc4            C2H6_shp          1750-2100/1-12/1/0 C xy kg/m2/s    C2H6  26        10 5
0 CMIP6_C3H8_SHP   $ROOT/CMIP6/v2021-01/$GCAP2SCENARIO/$GCAP2SCENARIO_$YYYY.nc4            C3H8_shp          1750-2100/1-12/1/0 C xy kg/m2/s    C3H8  26        10 5
0 CMIP6_C4H10_SHP  $ROOT/CMIP6/v2021-01/$GCAP2SCENARIO/$GCAP2SCENARIO_$YYYY.nc4            ALK4_butanes_shp  1750-2100/1-12/1/0 C xy kg/m2/s    ALK4  26        10 5
0 CMIP6_C5H12_SHP  $ROOT/CMIP6/v2021-01/$GCAP2SCENARIO/$GCAP2SCENARIO_$YYYY.nc4            ALK4_pentanes_shp 1750-2100/1-12/1/0 C xy kg/m2/s    ALK4  26        10 5
0 CMIP6_C6H14_SHP  $ROOT/CMIP6/v2021-01/$GCAP2SCENARIO/$GCAP2SCENARIO_$YYYY.nc4            ALK4_hexanes_shp  1750-2100/1-12/1/0 C xy kg/m2/s    ALK4  26        10 5
0 CMIP6_C2H4_SHP   $ROOT/CMIP6/v2021-01/$GCAP2SCENARIO/$GCAP2SCENARIO_$YYYY.nc4            C2H4_shp          1750-2100/1-12/1/0 C xy kg/m2/s    C2H4  26        10 5
0 CMIP6_PRPE_SHP   $ROOT/CMIP6/v2021-01/$GCAP2SCENARIO/$GCAP2SCENARIO_$YYYY.nc4            PRPE_shp          1750-2100/1-12/1/0 C xy kg/m2/s    PRPE  26        10 5
0 CMIP6_C2H2_SHP   $ROOT/CMIP6/v2021-01/$GCAP2SCENARIO/$GCAP2SCENARIO_$YYYY.nc4            C2H2_shp          1750-2100/1-12/1/0 C xy kg/m2/s    C2H2  26        10 5
0 CMIP6_BENZ_SHP   $ROOT/CMIP6/v2021-01/$GCAP2SCENARIO/$GCAP2SCENARIO_$YYYY.nc4            BENZ_shp          1750-2100/1-12/1/0 C xy kg/m2/s    BENZ  26        10 5
0 CMIP6_TOLU_SHP   $ROOT/CMIP6/v2021-01/$GCAP2SCENARIO/$GCAP2SCENARIO_$YYYY.nc4            TOLU_shp          1750-2100/1-12/1/0 C xy kg/m2/s    TOLU  26        10 5
0 CMIP6_XYLE_SHP   $ROOT/CMIP6/v2021-01/$GCAP2SCENARIO/$GCAP2SCENARIO_$YYYY.nc4            XYLE_shp          1750-2100/1-12/1/0 C xy kg/m2/s    XYLE  26        10 5
0 CMIP6_CH2O_SHP   $ROOT/CMIP6/v2021-01/$GCAP2SCENARIO/$GCAP2SCENARIO_$YYYY.nc4            CH2O_shp          1750-2100/1-12/1/0 C xy kg/m2/s    CH2O  26        10 5
0 CMIP6_ALD2_SHP   $ROOT/CMIP6/v2021-01/$GCAP2SCENARIO/$GCAP2SCENARIO_$YYYY.nc4            ALD2_shp          1750-2100/1-12/1/0 C xy kg/m2/s    ALD2  26        10 5
0 CMIP6_MEK_SHP    $ROOT/CMIP6/v2021-01/$GCAP2SCENARIO/$GCAP2SCENARIO_$YYYY.nc4            MEK_shp           1750-2100/1-12/1/0 C xy kg/m2/s    MEK   26        10 5
0 CMIP6_HCOOH_SHP  $ROOT/CMIP6/v2021-01/$GCAP2SCENARIO/$GCAP2SCENARIO_$YYYY.nc4            HCOOH_shp         1750-2100/1-12/1/0 C xy kg/m2/s    HCOOH 26        10 5
)))CMIP6_SHIP

#------------------------------------------------------------------------------
# ### IF THE PARANOX EXTENSION IS TURNED ON ###
#
# Cosine(SZA) will be read from the restart file.  Use the PARANOX extension
# number (# 102) to specify these quantities and the NEI emissions.
# This will make sure everything will be passed to the HEMCO PARANOX extension
# rather than sending them into the base emissions.
#------------------------------------------------------------------------------
(((ParaNOx

(((ICOADS_SHIP
102  ICOADS_SHIP_NO $ROOT/ICOADS_SHIP/v2014-07/ICOADS.generic.1x1.nc NO 2002/1-12/1/0 C xy kg/m2/s NO 1/5 10 1
)))ICOADS_SHIP

(((HTAP_SHIP
102 HTAP_SHIP_NO $ROOT/HTAP/v2015-03/EDGAR_HTAP_NO_SHIPS.generic.01x01.nc emi_no 2008-2010/1/1/0 C xy kg/m2/s NO 1/27 10 2
)))HTAP_SHIP

(((CEDSv2_SHIP
102 CEDS_NO_SHP $ROOT/CEDS/v2021-06/$YYYY/NO-em-anthro_CMIP_CEDS_$YYYY.nc NO_shp 1750-2019/1-12/1/0 C xy kg/m2/s NO 25 10 5
)))CEDSv2_SHIP

(((CEDS_GBDMAPS_SHIP
102 CEDS_NO_SHP $ROOT/CEDS/v2020-08/$YYYY/NO-em-total-anthro_CEDS_$YYYY.nc NO_shp 1970-2017/1-12/1/0 C xy kg/m2/s NO 25 10 5
)))CEDS_GBDMAPS_SHIP

)))ParaNOx

#------------------------------------------------------------------------------
# ### IF THE PARANOX EXTENSION IS TURNED OFF ###
#
# Use extension # 0 to specify these emissions.  This will put them
# into the base emissions rather than sending them through PARANOX.
#------------------------------------------------------------------------------
(((.not.ParaNOx

(((ICOADS_SHIP
0 ICOADS_SHIP_NO $ROOT/ICOADS_SHIP/v2014-07/ICOADS.generic.1x1.nc             NO     2002/1-12/1/0      C xy kg/m2/s NO 1/5  10 1
)))ICOADS_SHIP

(((HTAP_SHIP
0 HTAP_SHIP_NO $ROOT/HTAP/v2015-03/EDGAR_HTAP_NO_SHIPS.generic.01x01.nc       emi_no 2008-2010/1/1/0    C xy kg/m2/s NO 1/27 10 2
)))HTAP_SHIP

(((CEDSv2_SHIP
0 CEDS_NO_SHP $ROOT/CEDS/v2021-06/$YYYY/NO-em-anthro_CMIP_CEDS_$YYYY.nc       NO_shp 1750-2019/1-12/1/0 C xy kg/m2/s NO 25   10 5
)))CEDSv2_SHIP

<<<<<<< HEAD
(((CMIP6_SHIP
102 CMIP6_NO_SHP $ROOT/CMIP6/v2021-01/$SCENARIO/$SCENARIO_$YYYY.nc4            NO_shp            1750-2100/1-12/1/0 C xy kg/m2/s    NO    25        10 5
)))CMIP6_SHIP

(((NEI2011_SHIP_HOURLY
0 NEI11_C3MARINE_NO    $ROOT/NEI2011/v2015-03/$MM/NEI11_0.1x0.1_2011$MM$DD_c3marine.nc NO     2006-2013/1-12/1-31/*  C xy kg/m2/s  NO   251/1007 10 50
0 NEI11_C3MARINE_NO2   $ROOT/NEI2011/v2015-03/$MM/NEI11_0.1x0.1_2011$MM$DD_c3marine.nc NO2    2006-2013/1-12/1-31/*  C xy kg/m2/s  NO2  251/1007 10 50
)))NEI2011_SHIP_HOURLY
=======
(((CEDS_GBDMAPS_SHIP
0 CEDS_NO_SHP $ROOT/CEDS/v2020-08/$YYYY/NO-em-total-anthro_CEDS_$YYYY.nc      NO_shp 1970-2017/1-12/1/0 C xy kg/m2/s NO 25   10 5
)))CEDS_GBDMAPS_SHIP
>>>>>>> ec4968f5

(((CMIP6_SHIP
102 CMIP6_NO_SHP $ROOT/CMIP6/v2021-01/$GCAP2SCENARIO/$GCAP2SCENARIO_$YYYY.nc4 NO_shp 1750-2100/1-12/1/0 C xy kg/m2/s NO 25   10 5
)))CMIP6_SHIP

))).not.ParaNOx

)))SHIP

#==============================================================================
# --- AEIC 2019 aircraft emissions (daily & monthly mean) ---
#
# Data files are for 2019, but scale factors from 1990-2019 can be applied
# in order to get year-specific emissions.  See the notes in the AEIC2019
# scale factor section below for more information.
#==============================================================================
(((AEIC2019_DAILY
0 AEIC19_DAILY_NO   $ROOT/AEIC2019/v2022-03/2019/$MM/AEIC_2019$MM$DD.0.5x0.625.36L.nc NO       2019/1-12/1-31/0 C xyz kg/m2/s NO   241/240     20 1
0 AEIC19_DAILY_NO2  $ROOT/AEIC2019/v2022-03/2019/$MM/AEIC_2019$MM$DD.0.5x0.625.36L.nc NO2      2019/1-12/1-31/0 C xyz kg/m2/s NO2  241/240     20 1
0 AEIC19_DAILY_HONO $ROOT/AEIC2019/v2022-03/2019/$MM/AEIC_2019$MM$DD.0.5x0.625.36L.nc HONO     2019/1-12/1-31/0 C xyz kg/m2/s HNO2 241/240     20 1
0 AEIC19_DAILY_CO   $ROOT/AEIC2019/v2022-03/2019/$MM/AEIC_2019$MM$DD.0.5x0.625.36L.nc CO       2019/1-12/1-31/0 C xyz kg/m2/s CO   241         20 1
0 AEIC19_DAILY_SOAP -                                                                 -        -                - -   -       SOAP 241/280     20 1
0 AEIC19_DAILY_SO2  $ROOT/AEIC2019/v2022-03/2019/$MM/AEIC_2019$MM$DD.0.5x0.625.36L.nc FUELBURN 2019/1-12/1-31/0 C xyz kg/m2/s SO2  241/111     20 1
0 AEIC19_DAILY_SO4  -                                                                 -        -                - -   -       SO4  241/112     20 1
0 AEIC19_DAILY_H2O  -                                                                 -        -                - -   -       H2O  241/120     20 1
0 AEIC19_DAILY_BCPI $ROOT/AEIC2019/v2022-03/2019/$MM/AEIC_2019$MM$DD.0.5x0.625.36L.nc BC       2019/1-12/1-31/0 C xyz kg/m2/s BCPI 241         20 1
0 AEIC19_DAILY_OCPI $ROOT/AEIC2019/v2022-03/2019/$MM/AEIC_2019$MM$DD.0.5x0.625.36L.nc OC       2019/1-12/1-31/0 C xyz kg/m2/s OCPI 241         20 1
0 AEIC19_DAILY_ACET $ROOT/AEIC2019/v2022-03/2019/$MM/AEIC_2019$MM$DD.0.5x0.625.36L.nc HC       2019/1-12/1-31/0 C xyz kg/m2/s ACET 241/114/101 20 1
0 AEIC19_DAILY_ALD2 -                                                                 -        -                - -   -       ALD2 241/114/102 20 1
0 AEIC19_DAILY_ALK4 -                                                                 -        -                - -   -       ALK4 241/114/103 20 1
0 AEIC19_DAILY_C2H6 -                                                                 -        -                - -   -       C2H6 241/114/104 20 1
0 AEIC19_DAILY_C3H8 -                                                                 -        -                - -   -       C3H8 241/114/105 20 1
0 AEIC19_DAILY_CH2O -                                                                 -        -                - -   -       CH2O 241/114/106 20 1
0 AEIC19_DAILY_PRPE -                                                                 -        -                - -   -       PRPE 241/114/107 20 1
0 AEIC19_DAILY_MACR -                                                                 -        -                - -   -       MACR 241/114/108 20 1
0 AEIC19_DAILY_RCHO -                                                                 -        -                - -   -       RCHO 241/114/109 20 1
)))AEIC2019_DAILY
(((AEIC2019_MONMEAN
0 AEIC19_MONMEAN_NO   $ROOT/AEIC2019/v2022-03/2019_monmean/AEIC_monmean_2019$MM.0.5x0.625.36L.nc NO       2019/1-12/1/0 C xyz kg/m2/s NO   241/240     20 1
0 AEIC19_MONMEAN_NO2  $ROOT/AEIC2019/v2022-03/2019_monmean/AEIC_monmean_2019$MM.0.5x0.625.36L.nc NO2      2019/1-12/1/0 C xyz kg/m2/s NO2  241/240     20 1
0 AEIC19_MONMEAN_HONO $ROOT/AEIC2019/v2022-03/2019_monmean/AEIC_monmean_2019$MM.0.5x0.625.36L.nc HONO     2019/1-12/1/0 C xyz kg/m2/s HNO2 241/240     20 1
0 AEIC19_MONMEAN_CO   $ROOT/AEIC2019/v2022-03/2019_monmean/AEIC_monmean_2019$MM.0.5x0.625.36L.nc CO       2019/1-12/1/0 C xyz kg/m2/s CO   241         20 1
0 AEIC19_MONMEAN_SOAP -                                                                          -        -             - -   -       SOAP 241/280     20 1
0 AEIC19_MONMEAN_SO2  $ROOT/AEIC2019/v2022-03/2019_monmean/AEIC_monmean_2019$MM.0.5x0.625.36L.nc FUELBURN 2019/1-12/1/0 C xyz kg/m2/s SO2  241/111     20 1
0 AEIC19_MONMEAN_SO4  -                                                                          -        -             - -   -       SO4  241/112     20 1
0 AEIC19_MONMEAN_H2O  -                                                                          -        -             - -   -       H2O  241/120     20 1
0 AEIC19_MONMEAN_BCPI $ROOT/AEIC2019/v2022-03/2019_monmean/AEIC_monmean_2019$MM.0.5x0.625.36L.nc BC       2019/1-12/1/0 C xyz kg/m2/s BCPI 241         20 1
0 AEIC19_MONMEAN_OCPI $ROOT/AEIC2019/v2022-03/2019_monmean/AEIC_monmean_2019$MM.0.5x0.625.36L.nc OC       2019/1-12/1/0 C xyz kg/m2/s OCPI 241         20 1
0 AEIC19_MONMEAN_ACET $ROOT/AEIC2019/v2022-03/2019_monmean/AEIC_monmean_2019$MM.0.5x0.625.36L.nc HC       2019/1-12/1/0 C xyz kg/m2/s ACET 241/114/101 20 1
0 AEIC19_MONMEAN_ALD2 -                                                                          -        -             - -   -       ALD2 241/114/102 20 1
0 AEIC19_MONMEAN_ALK4 -                                                                          -        -             - -   -       ALK4 241/114/103 20 1
0 AEIC19_MONMEAN_C2H6 -                                                                          -        -             - -   -       C2H6 241/114/104 20 1
0 AEIC19_MONMEAN_C3H8 -                                                                          -        -             - -   -       C3H8 241/114/105 20 1
0 AEIC19_MONMEAN_CH2O -                                                                          -        -             - -   -       CH2O 241/114/106 20 1
0 AEIC19_MONMEAN_PRPE -                                                                          -        -             - -   -       PRPE 241/114/107 20 1
0 AEIC19_MONMEAN_MACR -                                                                          -        -             - -   -       MACR 241/114/108 20 1
0 AEIC19_MONMEAN_RCHO -                                                                          -        -             - -   -       RCHO 241/114/109 20 1
)))AEIC2019_MONMEAN

#==============================================================================
# --- Emissions from decaying plants ---
#==============================================================================
(((DECAYING_PLANTS
0 ALD2_PLANTDECAY $ROOT/ALD2/v2017-03/resp.geos.2x25.nc HET_RESP 1985/1-12/1/0 C xy kgC/m2/s ALD2 85/41 3 1
0 EOH_PLANTDECAY  -                                     -        -             - -  -        EOH  86/47 3 1
)))DECAYING_PLANTS

#==============================================================================
# --- RCP future emissions scenarios ---
#==============================================================================
(((RCP_3PD
0 RCP3PD_CH4     $ROOT/RCP/v2020-07/RCP_3PD/RCPs_anthro_CH4_2005-2100_23474.nc                            ACCMIP 2005-2100/1/1/0 ID xy kg/m2/s  CH4   -     1 1
0 RCP3PD_NOx     $ROOT/RCP/v2020-07/RCP_3PD/RCPs_anthro_NOx_2005-2100_23474.nc                            ACCMIP 2005-2100/1/1/0 ID xy kg/m2/s  NO    -     1 1
0 RCP3PD_CO      $ROOT/RCP/v2020-07/RCP_3PD/RCPs_anthro_CO_2005-2100_23474.nc                             ACCMIP 2005-2100/1/1/0 ID xy kg/m2/s  CO    -     1 1
0 RCP3PD_SOAP    -                                                                                        -      -               -  -  -        SOAP  280   1 1
0 RCP3PD_BCPO    $ROOT/RCP/v2020-07/RCP_3PD/RCPs_anthro_BC_2005-2100_23474.nc                             ACCMIP 2005-2100/1/1/0 ID xy kg/m2/s  BCPO  -     1 1
0 RCP3PD_OCPO    $ROOT/RCP/v2020-07/RCP_3PD/RCPs_anthro_OC_2005-2100_23474.nc                             ACCMIP 2005-2100/1/1/0 ID xy kg/m2/s  OCPO  -     1 1
0 RCP3PD_SO2     $ROOT/RCP/v2020-07/RCP_3PD/RCPs_anthro_SO2_2005-2100_23474.nc                            ACCMIP 2005-2100/1/1/0 ID xy kg/m2/s  SO2   -     1 1
0 RCP3PD_NH3     $ROOT/RCP/v2020-07/RCP_3PD/RCPs_anthro_NH3_2005-2100_23474.nc                            ACCMIP 2005-2100/1/1/0 ID xy kg/m2/s  NH3   -     1 1
0 RCP3PD_C2H2    $ROOT/RCP/v2020-07/RCP_3PD/RCPs_anthro_acetylene_2005-2100_23474_kgC.nc                  ACCMIP 2005-2100/1/1/0 ID xy kgC/m2/s C2H2  59    1 1
0 RCP3PD_CH2O    $ROOT/RCP/v2020-07/RCP_3PD/RCPs_anthro_formaldehyde_2005-2100_23474.nc                   ACCMIP 2005-2100/1/1/0 ID xy kg/m2/s  CH2O  -     1 1
0 RCP3PD_BENZ    $ROOT/RCP/v2020-07/RCP_3PD/RCPs_anthro_benzene_2005-2100_23474_kgC.nc                    ACCMIP 2005-2100/1/1/0 ID xy kgC/m2/s BENZ  43    1 1
0 RCP3PD_TOLU    $ROOT/RCP/v2020-07/RCP_3PD/RCPs_anthro_toluene_2005-2100_23474_kgC.nc                    ACCMIP 2005-2100/1/1/0 ID xy kgC/m2/s TOLU  55    1 1
0 RCP3PD_XYLE    $ROOT/RCP/v2020-07/RCP_3PD/RCPs_anthro_xylene_2005-2100_23474_kgC.nc                     ACCMIP 2005-2100/1/1/0 ID xy kgC/m2/s XYLE  56    1 1
0 RCP3PD_ALD2    $ROOT/RCP/v2020-07/RCP_3PD/RCPs_anthro_other_aldehydes_2005-2100_23474_kgC.nc            ACCMIP 2005-2100/1/1/0 ID xy kgC/m2/s ALD2  41    1 1
0 RCP3PD_ALK4__A $ROOT/RCP/v2020-07/RCP_3PD/RCPs_anthro_butanes_2005-2100_23474_kgC.nc                    ACCMIP 2005-2100/1/1/0 ID xy kgC/m2/s ALK4  42    1 1
0 RCP3PD_ALK4__B $ROOT/RCP/v2020-07/RCP_3PD/RCPs_anthro_pentanes_2005-2100_23474_kgC.nc                   ACCMIP 2005-2100/1/1/0 ID xy kgC/m2/s ALK4  42    1 1
0 RCP3PD_ALK4__C $ROOT/RCP/v2020-07/RCP_3PD/RCPs_anthro_hexanes_and_higher_alkanes_2005-2100_23474_kgC.nc ACCMIP 2005-2100/1/1/0 ID xy kgC/m2/s ALK4  42    1 1
0 RCP3PD_ACET    $ROOT/RCP/v2020-07/RCP_3PD/RCPs_anthro_total_ketones_2005-2100_23474_kgC.nc              ACCMIP 2005-2100/1/1/0 ID xy kgC/m2/s ACET  51/40 1 1
0 RCP3PD_MEK     -                                                                                        -      -               -  -  -        MEK   50/48 1 1
0 RCP3PD_C2H6    $ROOT/RCP/v2020-07/RCP_3PD/RCPs_anthro_ethane_2005-2100_23474_kgC.nc                     ACCMIP 2005-2100/1/1/0 ID xy kgC/m2/s C2H6  45    1 1
0 RCP3PD_C2H4    $ROOT/RCP/v2020-07/RCP_3PD/RCPs_anthro_ethene_2005-2100_23474_kgC.nc                     ACCMIP 2005-2100/1/1/0 ID xy kgC/m2/s C2H4  44    1 1
0 RCP3PD_C3H8    $ROOT/RCP/v2020-07/RCP_3PD/RCPs_anthro_propane_2005-2100_23474_kgC.nc                    ACCMIP 2005-2100/1/1/0 ID xy kgC/m2/s C3H8  46    1 1
0 RCP3PD_PRPE    $ROOT/RCP/v2020-07/RCP_3PD/RCPs_anthro_propene_2005-2100_23474_kgC.nc                    ACCMIP 2005-2100/1/1/0 ID xy kgC/m2/s PRPE  49    1 1
0 RCP3PD_HCOOH   $ROOT/RCP/v2020-07/RCP_3PD/RCPs_anthro_total_acids_2005-2100_23474.nc                    ACCMIP 2005-2100/1/1/0 ID xy kg/m2/s  HCOOH 57/58 1 1
)))RCP_3PD

(((RCP_45
0 RCP45_CH4     $ROOT/RCP/v2020-07/RCP_45/RCPs_anthro_CH4_2005-2100_27424.nc                            ACCMIP 2005-2100/1/1/0 ID xy kg/m2/s  CH4   -     1 1
0 RCP45_NOx     $ROOT/RCP/v2020-07/RCP_45/RCPs_anthro_NOx_2005-2100_27424.nc                            ACCMIP 2005-2100/1/1/0 ID xy kg/m2/s  NO    -     1 1
0 RCP45_CO      $ROOT/RCP/v2020-07/RCP_45/RCPs_anthro_CO_2005-2100_27424.nc                             ACCMIP 2005-2100/1/1/0 ID xy kg/m2/s  CO    -     1 1
0 RCP45_SOAP    -                                                                                       -      -               -  -  -        SOAP  280   1 1
0 RCP45_BCPO    $ROOT/RCP/v2020-07/RCP_45/RCPs_anthro_BC_2005-2100_27424.nc                             ACCMIP 2005-2100/1/1/0 ID xy kg/m2/s  BCPO  -     1 1
0 RCP45_OCPO    $ROOT/RCP/v2020-07/RCP_45/RCPs_anthro_OC_2005-2100_27424.nc                             ACCMIP 2005-2100/1/1/0 ID xy kg/m2/s  OCPO  -     1 1
0 RCP45_SO2     $ROOT/RCP/v2020-07/RCP_45/RCPs_anthro_SO2_2005-2100_27424.nc                            ACCMIP 2005-2100/1/1/0 ID xy kg/m2/s  SO2   -     1 1
0 RCP45_NH3     $ROOT/RCP/v2020-07/RCP_45/RCPs_anthro_NH3_2005-2100_27424.nc                            ACCMIP 2005-2100/1/1/0 ID xy kg/m2/s  NH3   -     1 1
0 RCP45_C2H2    $ROOT/RCP/v2020-07/RCP_45/RCPs_anthro_acetylene_2005-2100_27424_kgC.nc                  ACCMIP 2005-2100/1/1/0 ID xy kgC/m2/s C2H2  59    1 1
0 RCP45_CH2O    $ROOT/RCP/v2020-07/RCP_45/RCPs_anthro_formaldehyde_2005-2100_27424.nc                   ACCMIP 2005-2100/1/1/0 ID xy kg/m2/s  CH2O  -     1 1
0 RCP45_BENZ    $ROOT/RCP/v2020-07/RCP_45/RCPs_anthro_benzene_2005-2100_27424_kgC.nc                    ACCMIP 2005-2100/1/1/0 ID xy kgC/m2/s BENZ  43    1 1
0 RCP45_TOLU    $ROOT/RCP/v2020-07/RCP_45/RCPs_anthro_toluene_2005-2100_27424_kgC.nc                    ACCMIP 2005-2100/1/1/0 ID xy kgC/m2/s TOLU  55    1 1
0 RCP45_XYLE    $ROOT/RCP/v2020-07/RCP_45/RCPs_anthro_xylene_2005-2100_27424_kgC.nc                     ACCMIP 2005-2100/1/1/0 ID xy kgC/m2/s XYLE  56    1 1
0 RCP45_ALD2    $ROOT/RCP/v2020-07/RCP_45/RCPs_anthro_other_aldehydes_2005-2100_27424_kgC.nc            ACCMIP 2005-2100/1/1/0 ID xy kgC/m2/s ALD2  41    1 1
0 RCP45_ALK4__A $ROOT/RCP/v2020-07/RCP_45/RCPs_anthro_butanes_2005-2100_27424_kgC.nc                    ACCMIP 2005-2100/1/1/0 ID xy kgC/m2/s ALK4  42    1 1
0 RCP45_ALK4__B $ROOT/RCP/v2020-07/RCP_45/RCPs_anthro_pentanes_2005-2100_27424_kgC.nc                   ACCMIP 2005-2100/1/1/0 ID xy kgC/m2/s ALK4  42    1 1
0 RCP45_ALK4__C $ROOT/RCP/v2020-07/RCP_45/RCPs_anthro_hexanes_and_higher_alkanes_2005-2100_27424_kgC.nc ACCMIP 2005-2100/1/1/0 ID xy kgC/m2/s ALK4  42    1 1
0 RCP45_ACET    $ROOT/RCP/v2020-07/RCP_45/RCPs_anthro_total_ketones_2005-2100_27424_kgC.nc              ACCMIP 2005-2100/1/1/0 ID xy kgC/m2/s ACET  51/40 1 1
0 RCP45_MEK     -                                                                                       -      -               -  -  -        MEK   50/48 1 1
0 RCP45_C2H6    $ROOT/RCP/v2020-07/RCP_45/RCPs_anthro_ethane_2005-2100_27424_kgC.nc                     ACCMIP 2005-2100/1/1/0 ID xy kgC/m2/s C2H6  45    1 1
0 RCP45_C2H4    $ROOT/RCP/v2020-07/RCP_45/RCPs_anthro_ethene_2005-2100_27424_kgC.nc                     ACCMIP 2005-2100/1/1/0 ID xy kgC/m2/s C2H4  44    1 1
0 RCP45_C3H8    $ROOT/RCP/v2020-07/RCP_45/RCPs_anthro_propane_2005-2100_27424_kgC.nc                    ACCMIP 2005-2100/1/1/0 ID xy kgC/m2/s C3H8  46    1 1
0 RCP45_PRPE    $ROOT/RCP/v2020-07/RCP_45/RCPs_anthro_propene_2005-2100_27424_kgC.nc                    ACCMIP 2005-2100/1/1/0 ID xy kgC/m2/s PRPE  49    1 1
0 RCP45_HCOOH   $ROOT/RCP/v2020-07/RCP_45/RCPs_anthro_total_acids_2005-2100_27424.nc                    ACCMIP 2005-2100/1/1/0 ID xy kg/m2/s  HCOOH 57/58 1 1
)))RCP_45

(((RCP_60
0 RCP60_CH4     $ROOT/RCP/v2020-07/RCP_60/RCPs_anthro_CH4_2005-2100_43190.nc                            ACCMIP 2005-2100/1/1/0 ID xy kg/m2/s  CH4   -     1 1
0 RCP60_NOx     $ROOT/RCP/v2020-07/RCP_60/RCPs_anthro_NOx_2005-2100_43190.nc                            ACCMIP 2005-2100/1/1/0 ID xy kg/m2/s  NO    -     1 1
0 RCP60_CO      $ROOT/RCP/v2020-07/RCP_60/RCPs_anthro_CO_2005-2100_43190.nc                             ACCMIP 2005-2100/1/1/0 ID xy kg/m2/s  CO    -     1 1
0 RCP60_SOAP    -                                                                                       -      -               -  -  -        SOAP  280   1 1
0 RCP60_BCPO    $ROOT/RCP/v2020-07/RCP_60/RCPs_anthro_BC_2005-2100_43190.nc                             ACCMIP 2005-2100/1/1/0 ID xy kg/m2/s  BCPO  -     1 1
0 RCP60_OCPO    $ROOT/RCP/v2020-07/RCP_60/RCPs_anthro_OC_2005-2100_43190.nc                             ACCMIP 2005-2100/1/1/0 ID xy kg/m2/s  OCPO  -     1 1
0 RCP60_SO2     $ROOT/RCP/v2020-07/RCP_60/RCPs_anthro_SO2_2005-2100_43190.nc                            ACCMIP 2005-2100/1/1/0 ID xy kg/m2/s  SO2   -     1 1
0 RCP60_NH3     $ROOT/RCP/v2020-07/RCP_60/RCPs_anthro_NH3_2005-2100_43190.nc                            ACCMIP 2005-2100/1/1/0 ID xy kg/m2/s  NH3   -     1 1
0 RCP60_C2H2    $ROOT/RCP/v2020-07/RCP_60/RCPs_anthro_acetylene_2005-2100_43190_kgC.nc                  ACCMIP 2005-2100/1/1/0 ID xy kgC/m2/s C2H2  59    1 1
0 RCP60_CH2O    $ROOT/RCP/v2020-07/RCP_60/RCPs_anthro_formaldehyde_2005-2100_43190.nc                   ACCMIP 2005-2100/1/1/0 ID xy kg/m2/s  CH2O  -     1 1
0 RCP60_BENZ    $ROOT/RCP/v2020-07/RCP_60/RCPs_anthro_benzene_2005-2100_43190_kgC.nc                    ACCMIP 2005-2100/1/1/0 ID xy kgC/m2/s BENZ  43    1 1
0 RCP60_TOLU    $ROOT/RCP/v2020-07/RCP_60/RCPs_anthro_toluene_2005-2100_43190_kgC.nc                    ACCMIP 2005-2100/1/1/0 ID xy kgC/m2/s TOLU  55    1 1
0 RCP60_XYLE    $ROOT/RCP/v2020-07/RCP_60/RCPs_anthro_xylene_2005-2100_43190_kgC.nc                     ACCMIP 2005-2100/1/1/0 ID xy kgC/m2/s XYLE  56    1 1
0 RCP60_ALD2    $ROOT/RCP/v2020-07/RCP_60/RCPs_anthro_other_aldehydes_2005-2100_43190_kgC.nc            ACCMIP 2005-2100/1/1/0 ID xy kgC/m2/s ALD2  41    1 1
0 RCP60_ALK4__A $ROOT/RCP/v2020-07/RCP_60/RCPs_anthro_butanes_2005-2100_43190_kgC.nc                    ACCMIP 2005-2100/1/1/0 ID xy kgC/m2/s ALK4  42    1 1
0 RCP60_ALK4__B $ROOT/RCP/v2020-07/RCP_60/RCPs_anthro_pentanes_2005-2100_43190_kgC.nc                   ACCMIP 2005-2100/1/1/0 ID xy kgC/m2/s ALK4  42    1 1
0 RCP60_ALK4__C $ROOT/RCP/v2020-07/RCP_60/RCPs_anthro_hexanes_and_higher_alkanes_2005-2100_43190_kgC.nc ACCMIP 2005-2100/1/1/0 ID xy kgC/m2/s ALK4  42    1 1
0 RCP60_ACET    $ROOT/RCP/v2020-07/RCP_60/RCPs_anthro_total_ketones_2005-2100_43190_kgC.nc              ACCMIP 2005-2100/1/1/0 ID xy kgC/m2/s ACET  51/40 1 1
0 RCP60_MEK     -                                                                                       -      -               -  -  -        MEK   50/48 1 1
0 RCP60_C2H6    $ROOT/RCP/v2020-07/RCP_60/RCPs_anthro_ethane_2005-2100_43190_kgC.nc                     ACCMIP 2005-2100/1/1/0 ID xy kgC/m2/s C2H6  45    1 1
0 RCP60_C2H4    $ROOT/RCP/v2020-07/RCP_60/RCPs_anthro_ethene_2005-2100_43190_kgC.nc                     ACCMIP 2005-2100/1/1/0 ID xy kgC/m2/s C2H4  44    1 1
0 RCP60_C3H8    $ROOT/RCP/v2020-07/RCP_60/RCPs_anthro_propane_2005-2100_43190_kgC.nc                    ACCMIP 2005-2100/1/1/0 ID xy kgC/m2/s C3H8  46    1 1
0 RCP60_PRPE    $ROOT/RCP/v2020-07/RCP_60/RCPs_anthro_propene_2005-2100_43190_kgC.nc                    ACCMIP 2005-2100/1/1/0 ID xy kgC/m2/s PRPE  49    1 1
0 RCP60_HCOOH   $ROOT/RCP/v2020-07/RCP_60/RCPs_anthro_total_acids_2005-2100_43190.nc                    ACCMIP 2005-2100/1/1/0 ID xy kg/m2/s  HCOOH 57/58 1 1
)))RCP_60

(((RCP_85
0 RCP85_CH4     $ROOT/RCP/v2020-07/RCP_85/RCPs_anthro_CH4_2005-2100_43533.nc                            ACCMIP 2005-2100/1/1/0 ID xy kg/m2/s  CH4   -     1 1
0 RCP85_NOx     $ROOT/RCP/v2020-07/RCP_85/RCPs_anthro_NOx_2005-2100_43533.nc                            ACCMIP 2005-2100/1/1/0 ID xy kg/m2/s  NO    -     1 1
0 RCP85_CO      $ROOT/RCP/v2020-07/RCP_85/RCPs_anthro_CO_2005-2100_43533.nc                             ACCMIP 2005-2100/1/1/0 ID xy kg/m2/s  CO    -     1 1
0 RCP85_SOAP    -                                                                                       -      -               -  -  -        SOAP  280   1 1
0 RCP85_BCPO    $ROOT/RCP/v2020-07/RCP_85/RCPs_anthro_BC_2005-2100_43533.nc                             ACCMIP 2005-2100/1/1/0 ID xy kg/m2/s  BCPO  -     1 1
0 RCP85_OCPO    $ROOT/RCP/v2020-07/RCP_85/RCPs_anthro_OC_2005-2100_43533.nc                             ACCMIP 2005-2100/1/1/0 ID xy kg/m2/s  OCPO  -     1 1
0 RCP85_SO2     $ROOT/RCP/v2020-07/RCP_85/RCPs_anthro_SO2_2005-2100_43533.nc                            ACCMIP 2005-2100/1/1/0 ID xy kg/m2/s  SO2   -     1 1
0 RCP85_NH3     $ROOT/RCP/v2020-07/RCP_85/RCPs_anthro_NH3_2005-2100_43533.nc                            ACCMIP 2005-2100/1/1/0 ID xy kg/m2/s  NH3   -     1 1
0 RCP85_C2H2    $ROOT/RCP/v2020-07/RCP_85/RCPs_anthro_acetylene_2005-2100_43533_kgC.nc                  ACCMIP 2005-2100/1/1/0 ID xy kgC/m2/s C2H2  59    1 1
0 RCP85_CH2O    $ROOT/RCP/v2020-07/RCP_85/RCPs_anthro_formaldehyde_2005-2100_43533.nc                   ACCMIP 2005-2100/1/1/0 ID xy kg/m2/s  CH2O  -     1 1
0 RCP85_BENZ    $ROOT/RCP/v2020-07/RCP_85/RCPs_anthro_benzene_2005-2100_43533_kgC.nc                    ACCMIP 2005-2100/1/1/0 ID xy kgC/m2/s BENZ  43    1 1
0 RCP85_TOLU    $ROOT/RCP/v2020-07/RCP_85/RCPs_anthro_toluene_2005-2100_43533_kgC.nc                    ACCMIP 2005-2100/1/1/0 ID xy kgC/m2/s TOLU  55    1 1
0 RCP85_XYLE    $ROOT/RCP/v2020-07/RCP_85/RCPs_anthro_xylene_2005-2100_43533_kgC.nc                     ACCMIP 2005-2100/1/1/0 ID xy kgC/m2/s XYLE  56    1 1
0 RCP85_ALD2    $ROOT/RCP/v2020-07/RCP_85/RCPs_anthro_other_aldehydes_2005-2100_43533_kgC.nc            ACCMIP 2005-2100/1/1/0 ID xy kgC/m2/s ALD2  41    1 1
0 RCP85_ALK4__A $ROOT/RCP/v2020-07/RCP_85/RCPs_anthro_butanes_2005-2100_43533_kgC.nc                    ACCMIP 2005-2100/1/1/0 ID xy kgC/m2/s ALK4  42    1 1
0 RCP85_ALK4__B $ROOT/RCP/v2020-07/RCP_85/RCPs_anthro_pentanes_2005-2100_43533_kgC.nc                   ACCMIP 2005-2100/1/1/0 ID xy kgC/m2/s ALK4  42    1 1
0 RCP85_ALK4__C $ROOT/RCP/v2020-07/RCP_85/RCPs_anthro_hexanes_and_higher_alkanes_2005-2100_43533_kgC.nc ACCMIP 2005-2100/1/1/0 ID xy kgC/m2/s ALK4  42    1 1
0 RCP85_ACET    $ROOT/RCP/v2020-07/RCP_85/RCPs_anthro_total_ketones_2005-2100_43533_kgC.nc              ACCMIP 2005-2100/1/1/0 ID xy kgC/m2/s ACET  51/40 1 1
0 RCP85_MEK     -                                                                                       -      -               -  -  -        MEK   50/48 1 1
0 RCP85_C2H6    $ROOT/RCP/v2020-07/RCP_85/RCPs_anthro_ethane_2005-2100_43533_kgC.nc                     ACCMIP 2005-2100/1/1/0 ID xy kgC/m2/s C2H6  45    1 1
0 RCP85_C2H4    $ROOT/RCP/v2020-07/RCP_85/RCPs_anthro_ethene_2005-2100_43533_kgC.nc                     ACCMIP 2005-2100/1/1/0 ID xy kgC/m2/s C2H4  44    1 1
0 RCP85_C3H8    $ROOT/RCP/v2020-07/RCP_85/RCPs_anthro_propane_2005-2100_43533_kgC.nc                    ACCMIP 2005-2100/1/1/0 ID xy kgC/m2/s C3H8  46    1 1
0 RCP85_PRPE    $ROOT/RCP/v2020-07/RCP_85/RCPs_anthro_propene_2005-2100_43533_kgC.nc                    ACCMIP 2005-2100/1/1/0 ID xy kgC/m2/s PRPE  49    1 1
0 RCP85_HCOOH   $ROOT/RCP/v2020-07/RCP_85/RCPs_anthro_total_acids_2005-2100_43533.nc                    ACCMIP 2005-2100/1/1/0 ID xy kg/m2/s  HCOOH 57/58 1 1
)))RCP_85

#==============================================================================
# --- QFED2 biomass burning (v2.5r1) ---
#==============================================================================
(((QFED2
0 QFED_ACET_PBL  $ROOT/QFED/v2018-07/$YYYY/$MM/qfed2.emis_acet.006.$YYYY$MM$DD.nc4 biomass 2000-2022/1-12/1-31/0/+12hour EF xyL=1:PBL     kg/m2/s ACET 75/311        5 2
0 QFED_ACET_FT   $ROOT/QFED/v2018-07/$YYYY/$MM/qfed2.emis_acet.006.$YYYY$MM$DD.nc4 biomass 2000-2022/1-12/1-31/0/+12hour EF xyL=PBL:5500m kg/m2/s ACET 75/312        5 2
0 QFED_ALD2_PBL  $ROOT/QFED/v2018-07/$YYYY/$MM/qfed2.emis_ald2.006.$YYYY$MM$DD.nc4 biomass 2000-2022/1-12/1-31/0/+12hour EF xyL=1:PBL     kg/m2/s ALD2 75/311        5 2
0 QFED_ALD2_FT   $ROOT/QFED/v2018-07/$YYYY/$MM/qfed2.emis_ald2.006.$YYYY$MM$DD.nc4 biomass 2000-2022/1-12/1-31/0/+12hour EF xyL=PBL:5500m kg/m2/s ALD2 75/312        5 2
0 QFED_ALK4_PBL  $ROOT/QFED/v2018-07/$YYYY/$MM/qfed2.emis_alk4.006.$YYYY$MM$DD.nc4 biomass 2000-2022/1-12/1-31/0/+12hour EF xyL=1:PBL     kg/m2/s ALK4 75/311        5 2
0 QFED_ALK4_FT   $ROOT/QFED/v2018-07/$YYYY/$MM/qfed2.emis_alk4.006.$YYYY$MM$DD.nc4 biomass 2000-2022/1-12/1-31/0/+12hour EF xyL=PBL:5500m kg/m2/s ALK4 75/312        5 2
0 QFED_BCPI_PBL  $ROOT/QFED/v2018-07/$YYYY/$MM/qfed2.emis_bc.006.$YYYY$MM$DD.nc4   biomass 2000-2022/1-12/1-31/0/+12hour EF xyL=1:PBL     kg/m2/s BCPI 70/75/311     5 2
0 QFED_BCPO_PBL  -                                                                 -       -                             -  -             -       BCPO 71/75/311     5 2
0 QFED_BCPI_FT   $ROOT/QFED/v2018-07/$YYYY/$MM/qfed2.emis_bc.006.$YYYY$MM$DD.nc4   biomass 2000-2022/1-12/1-31/0/+12hour EF xyL=PBL:5500m kg/m2/s BCPI 70/75/312     5 2
0 QFED_BCPO_FT   -                                                                 -       -                             -  -             -       BCPO 71/75/312     5 2
0 QFED_OCPI_PBL  $ROOT/QFED/v2018-07/$YYYY/$MM/qfed2.emis_oc.006.$YYYY$MM$DD.nc4   biomass 2000-2022/1-12/1-31/0/+12hour EF xyL=1:PBL     kg/m2/s OCPI 72/75/311     5 2
0 QFED_OCPO_PBL  -                                                                 -       -                             -  -             -       OCPO 73/75/311     5 2
0 QFED_OCPI_FT   $ROOT/QFED/v2018-07/$YYYY/$MM/qfed2.emis_oc.006.$YYYY$MM$DD.nc4   biomass 2000-2022/1-12/1-31/0/+12hour EF xyL=PBL:5500m kg/m2/s OCPI 72/75/312     5 2
0 QFED_OCPO_FT   -                                                                 -       -                             -  -             -       OCPO 73/75/312     5 2
0 QFED_C2H6_PBL  $ROOT/QFED/v2018-07/$YYYY/$MM/qfed2.emis_c2h6.006.$YYYY$MM$DD.nc4 biomass 2000-2022/1-12/1-31/0/+12hour EF xyL=1:PBL     kg/m2/s C2H6 75/311        5 2
0 QFED_C2H6_FT   $ROOT/QFED/v2018-07/$YYYY/$MM/qfed2.emis_c2h6.006.$YYYY$MM$DD.nc4 biomass 2000-2022/1-12/1-31/0/+12hour EF xyL=PBL:5500m kg/m2/s C2H6 75/312        5 2
0 QFED_C3H8_PBL  $ROOT/QFED/v2018-07/$YYYY/$MM/qfed2.emis_c3h8.006.$YYYY$MM$DD.nc4 biomass 2000-2022/1-12/1-31/0/+12hour EF xyL=1:PBL     kg/m2/s C3H8 75/311        5 2
0 QFED_C3H8_FT   $ROOT/QFED/v2018-07/$YYYY/$MM/qfed2.emis_c3h8.006.$YYYY$MM$DD.nc4 biomass 2000-2022/1-12/1-31/0/+12hour EF xyL=PBL:5500m kg/m2/s C3H8 75/312        5 2
0 QFED_CH2O_PBL  $ROOT/QFED/v2018-07/$YYYY/$MM/qfed2.emis_ch2o.006.$YYYY$MM$DD.nc4 biomass 2000-2022/1-12/1-31/0/+12hour EF xyL=1:PBL     kg/m2/s CH2O 75/311        5 2
0 QFED_CH2O_FT   $ROOT/QFED/v2018-07/$YYYY/$MM/qfed2.emis_ch2o.006.$YYYY$MM$DD.nc4 biomass 2000-2022/1-12/1-31/0/+12hour EF xyL=PBL:5500m kg/m2/s CH2O 75/312        5 2
0 QFED_CH4_PBL   $ROOT/QFED/v2018-07/$YYYY/$MM/qfed2.emis_ch4.006.$YYYY$MM$DD.nc4  biomass 2000-2022/1-12/1-31/0/+12hour EF xyL=1:PBL     kg/m2/s CH4  75/311        5 2
0 QFED_CH4_FT    $ROOT/QFED/v2018-07/$YYYY/$MM/qfed2.emis_ch4.006.$YYYY$MM$DD.nc4  biomass 2000-2022/1-12/1-31/0/+12hour EF xyL=PBL:5500m kg/m2/s CH4  75/312        5 2
0 QFED_CO_PBL    $ROOT/QFED/v2018-07/$YYYY/$MM/qfed2.emis_co.006.$YYYY$MM$DD.nc4   biomass 2000-2022/1-12/1-31/0/+12hour EF xyL=1:PBL     kg/m2/s CO   54/75/311     5 2
0 QFED_SOAP_PBL  -                                                                 -       -                             -  -             -       SOAP 54/75/281/311 5 2
0 QFED_CO_FT     $ROOT/QFED/v2018-07/$YYYY/$MM/qfed2.emis_co.006.$YYYY$MM$DD.nc4   biomass 2000-2022/1-12/1-31/0/+12hour EF xyL=PBL:5500m kg/m2/s CO   54/75/312     5 2
0 QFED_SOAP_FT   -                                                                 -       -                             -  -             -       SOAP 54/75/281/312 5 2
0 QFED_CO2_PBL   $ROOT/QFED/v2018-07/$YYYY/$MM/qfed2.emis_co2.006.$YYYY$MM$DD.nc4  biomass 2000-2022/1-12/1-31/0/+12hour EF xyL=1:PBL     kg/m2/s CO2  75/311        5 2
0 QFED_CO2_FT    $ROOT/QFED/v2018-07/$YYYY/$MM/qfed2.emis_co2.006.$YYYY$MM$DD.nc4  biomass 2000-2022/1-12/1-31/0/+12hour EF xyL=PBL:5500m kg/m2/s CO2  75/312        5 2
0 QFED_MEK_PBL   $ROOT/QFED/v2018-07/$YYYY/$MM/qfed2.emis_mek.006.$YYYY$MM$DD.nc4  biomass 2000-2022/1-12/1-31/0/+12hour EF xyL=1:PBL     kg/m2/s MEK  75/311        5 2
0 QFED_MEK_FT    $ROOT/QFED/v2018-07/$YYYY/$MM/qfed2.emis_mek.006.$YYYY$MM$DD.nc4  biomass 2000-2022/1-12/1-31/0/+12hour EF xyL=PBL:5500m kg/m2/s MEK  75/312        5 2
0 QFED_NH3_PBL   $ROOT/QFED/v2018-07/$YYYY/$MM/qfed2.emis_nh3.006.$YYYY$MM$DD.nc4  biomass 2000-2022/1-12/1-31/0/+12hour EF xyL=1:PBL     kg/m2/s NH3  75/311        5 2
0 QFED_NH3_FT    $ROOT/QFED/v2018-07/$YYYY/$MM/qfed2.emis_nh3.006.$YYYY$MM$DD.nc4  biomass 2000-2022/1-12/1-31/0/+12hour EF xyL=PBL:5500m kg/m2/s NH3  75/312        5 2
0 QFED_NO_PBL    $ROOT/QFED/v2018-07/$YYYY/$MM/qfed2.emis_no.006.$YYYY$MM$DD.nc4   biomass 2000-2022/1-12/1-31/0/+12hour EF xyL=1:PBL     kg/m2/s NO   75/311        5 2
0 QFED_NO_FT     $ROOT/QFED/v2018-07/$YYYY/$MM/qfed2.emis_no.006.$YYYY$MM$DD.nc4   biomass 2000-2022/1-12/1-31/0/+12hour EF xyL=PBL:5500m kg/m2/s NO   75/312        5 2
0 QFED_SO2_PBL   $ROOT/QFED/v2018-07/$YYYY/$MM/qfed2.emis_so2.006.$YYYY$MM$DD.nc4  biomass 2000-2022/1-12/1-31/0/+12hour EF xyL=1:PBL     kg/m2/s SO2  75/311        5 2
0 QFED_SO2_FT    $ROOT/QFED/v2018-07/$YYYY/$MM/qfed2.emis_so2.006.$YYYY$MM$DD.nc4  biomass 2000-2022/1-12/1-31/0/+12hour EF xyL=PBL:5500m kg/m2/s SO2  75/312        5 2
0 QFED_C3H6_PBL  $ROOT/QFED/v2018-07/$YYYY/$MM/qfed2.emis_c3h6.006.$YYYY$MM$DD.nc4 biomass 2000-2022/1-12/1-31/0/+12hour EF xyL=1:PBL     kg/m2/s PRPE 75/311        5 2
0 QFED_C3H6_FT   $ROOT/QFED/v2018-07/$YYYY/$MM/qfed2.emis_c3h6.006.$YYYY$MM$DD.nc4 biomass 2000-2022/1-12/1-31/0/+12hour EF xyL=PBL:5500m kg/m2/s PRPE 75/312        5 2
)))QFED2

#==============================================================================
# --- GFAS biomass burning ---
#==============================================================================
(((GFAS
0 GFAS_CO    $ROOT/GFAS/v2018-09/$YYYY/GFAS_$YYYY$MM.nc cofire        2003-2021/1-12/1-31/0 C xyL=1:scal300 kg/m2/s CO   75     5 3
0 GFAS_SOAP  $ROOT/GFAS/v2018-09/$YYYY/GFAS_$YYYY$MM.nc cofire        2003-2021/1-12/1-31/0 C xyL=1:scal300 kg/m2/s SOAP 75/281 5 3
0 GFAS_NO    $ROOT/GFAS/v2018-09/$YYYY/GFAS_$YYYY$MM.nc noxfire       2003-2021/1-12/1-31/0 C xyL=1:scal300 kg/m2/s NO   75     5 3
0 GFAS_BCPI  $ROOT/GFAS/v2018-09/$YYYY/GFAS_$YYYY$MM.nc bcfire        2003-2021/1-12/1-31/0 C xyL=1:scal300 kg/m2/s BCPI 70/75  5 3
0 GFAS_BCPO  $ROOT/GFAS/v2018-09/$YYYY/GFAS_$YYYY$MM.nc bcfire        2003-2021/1-12/1-31/0 C xyL=1:scal300 kg/m2/s BCPO 71/75  5 3
0 GFAS_OCPI  $ROOT/GFAS/v2018-09/$YYYY/GFAS_$YYYY$MM.nc ocfire        2003-2021/1-12/1-31/0 C xyL=1:scal300 kg/m2/s OCPI 72/75  5 3
0 GFAS_OCPO  $ROOT/GFAS/v2018-09/$YYYY/GFAS_$YYYY$MM.nc ocfire        2003-2021/1-12/1-31/0 C xyL=1:scal300 kg/m2/s OCPO 73/75  5 3
0 GFAS_CO2   $ROOT/GFAS/v2018-09/$YYYY/GFAS_$YYYY$MM.nc co2fire       2003-2021/1-12/1-31/0 C xyL=1:scal300 kg/m2/s CO2  75     5 3
0 GFAS_CH4   $ROOT/GFAS/v2018-09/$YYYY/GFAS_$YYYY$MM.nc ch4fire       2003-2021/1-12/1-31/0 C xyL=1:scal300 kg/m2/s CH4  75     5 3
0 GFAS_SO2   $ROOT/GFAS/v2018-09/$YYYY/GFAS_$YYYY$MM.nc so2fire       2003-2021/1-12/1-31/0 C xyL=1:scal300 kg/m2/s SO2  75     5 3
0 GFAS_NH3   $ROOT/GFAS/v2018-09/$YYYY/GFAS_$YYYY$MM.nc nh3fire       2003-2021/1-12/1-31/0 C xyL=1:scal300 kg/m2/s NH3  75     5 3
0 GFAS_ACET  $ROOT/GFAS/v2018-09/$YYYY/GFAS_$YYYY$MM.nc c3h6ofire     2003-2021/1-12/1-31/0 C xyL=1:scal300 kg/m2/s ACET 75     5 3
0 GFAS_ALD2  $ROOT/GFAS/v2018-09/$YYYY/GFAS_$YYYY$MM.nc c2h4ofire     2003-2021/1-12/1-31/0 C xyL=1:scal300 kg/m2/s ALD2 75     5 3
0 GFAS_ALK4  $ROOT/GFAS/v2018-09/$YYYY/GFAS_$YYYY$MM.nc hialkanesfire 2003-2021/1-12/1-31/0 C xyL=1:scal300 kg/m2/s ALK4 75     5 3
0 GFAS_PRPE1 $ROOT/GFAS/v2018-09/$YYYY/GFAS_$YYYY$MM.nc hialkenesfire 2003-2021/1-12/1-31/0 C xyL=1:scal300 kg/m2/s PRPE 75     5 3
0 GFAS_PRPE2 $ROOT/GFAS/v2018-09/$YYYY/GFAS_$YYYY$MM.nc c3h6fire      2003-2021/1-12/1-31/0 C xyL=1:scal300 kg/m2/s PRPE 75     5 3
0 GFAS_C2H6  $ROOT/GFAS/v2018-09/$YYYY/GFAS_$YYYY$MM.nc c2h6fire      2003-2021/1-12/1-31/0 C xyL=1:scal300 kg/m2/s C2H6 75     5 3
0 GFAS_C3H8  $ROOT/GFAS/v2018-09/$YYYY/GFAS_$YYYY$MM.nc c3h8fire      2003-2021/1-12/1-31/0 C xyL=1:scal300 kg/m2/s C3H8 75     5 3
0 GFAS_CH2O  $ROOT/GFAS/v2018-09/$YYYY/GFAS_$YYYY$MM.nc ch2ofire      2003-2021/1-12/1-31/0 C xyL=1:scal300 kg/m2/s CH2O 75     5 3
0 GFAS_C2H4  $ROOT/GFAS/v2018-09/$YYYY/GFAS_$YYYY$MM.nc c2h4fire      2003-2021/1-12/1-31/0 C xyL=1:scal300 kg/m2/s C2H4 75     5 3
0 GFAS_ISOP  $ROOT/GFAS/v2018-09/$YYYY/GFAS_$YYYY$MM.nc c5h8fire      2003-2021/1-12/1-31/0 C xyL=1:scal300 kg/m2/s ISOP 75     5 3
0 GFAS_DMS   $ROOT/GFAS/v2018-09/$YYYY/GFAS_$YYYY$MM.nc c2h6sfire     2003-2021/1-12/1-31/0 C xyL=1:scal300 kg/m2/s DMS  75     5 3
0 GFAS_TOLU  $ROOT/GFAS/v2018-09/$YYYY/GFAS_$YYYY$MM.nc c7h8fire      2003-2021/1-12/1-31/0 C xyL=1:scal300 kg/m2/s TOLU 75     5 3
0 GFAS_BENZ  $ROOT/GFAS/v2018-09/$YYYY/GFAS_$YYYY$MM.nc c6h6fire      2003-2021/1-12/1-31/0 C xyL=1:scal300 kg/m2/s BENZ 75     5 3
0 GFAS_XYLE  $ROOT/GFAS/v2018-09/$YYYY/GFAS_$YYYY$MM.nc c8h10fire     2003-2021/1-12/1-31/0 C xyL=1:scal300 kg/m2/s XYLE 75     5 3
)))GFAS

#==============================================================================
# --- BB4MIPs biomass burning ---
#==============================================================================
(((BB4MIPS
# 75 is time-of-day scaling
0 CMIP6_BB_CO      $ROOT/CMIP6/v2021-01/$GCAP2SCENARIO/$GCAP2SCENARIO_$YYYY.nc4 CO_bbn     1750-2100/1-12/1/0 C xyL=1:PBL kg/m2/s CO    75     5 3
0 CMIP6_BB_SOAP    $ROOT/CMIP6/v2021-01/$GCAP2SCENARIO/$GCAP2SCENARIO_$YYYY.nc4 CO_bbn     1750-2100/1-12/1/0 C xyL=1:PBL kg/m2/s SOAP  75/281 5 3
0 CMIP6_BB_NO      $ROOT/CMIP6/v2021-01/$GCAP2SCENARIO/$GCAP2SCENARIO_$YYYY.nc4 NO_bbn     1750-2100/1-12/1/0 C xyL=1:PBL kg/m2/s NO    75     5 3
0 CMIP6_BB_BCPI    $ROOT/CMIP6/v2021-01/$GCAP2SCENARIO/$GCAP2SCENARIO_$YYYY.nc4 BC_bbn     1750-2100/1-12/1/0 C xyL=1:PBL kg/m2/s BCPI  70/75  5 3
0 CMIP6_BB_BCPO    $ROOT/CMIP6/v2021-01/$GCAP2SCENARIO/$GCAP2SCENARIO_$YYYY.nc4 BC_bbn     1750-2100/1-12/1/0 C xyL=1:PBL kg/m2/s BCPO  71/75  5 3
0 CMIP6_BB_OCPI    $ROOT/CMIP6/v2021-01/$GCAP2SCENARIO/$GCAP2SCENARIO_$YYYY.nc4 OC_bbn     1750-2100/1-12/1/0 C xyL=1:PBL kg/m2/s OCPI  72/75  5 3
0 CMIP6_BB_OCPO    $ROOT/CMIP6/v2021-01/$GCAP2SCENARIO/$GCAP2SCENARIO_$YYYY.nc4 OC_bbn     1750-2100/1-12/1/0 C xyL=1:PBL kg/m2/s OCPO  73/75  5 3
0 CMIP6_BB_SO2     $ROOT/CMIP6/v2021-01/$GCAP2SCENARIO/$GCAP2SCENARIO_$YYYY.nc4 SO2_bbn    1750-2100/1-12/1/0 C xyL=1:PBL kg/m2/s SO2   75     5 3
0 CMIP6_BB_NH3     $ROOT/CMIP6/v2021-01/$GCAP2SCENARIO/$GCAP2SCENARIO_$YYYY.nc4 NH3_bbn    1750-2100/1-12/1/0 C xyL=1:PBL kg/m2/s NH3   75     5 3
0 CMIP6_BB_ALD2    $ROOT/CMIP6/v2021-01/$GCAP2SCENARIO/$GCAP2SCENARIO_$YYYY.nc4 ALD2_bbn   1750-2100/1-12/1/0 C xyL=1:PBL kg/m2/s ALD2  75     5 3
0 CMIP6_BB_ALK4    $ROOT/CMIP6/v2021-01/$GCAP2SCENARIO/$GCAP2SCENARIO_$YYYY.nc4 ALK4_bbn   1750-2100/1-12/1/0 C xyL=1:PBL kg/m2/s ALK4  75     5 3
0 CMIP6_BB_PRPE    $ROOT/CMIP6/v2021-01/$GCAP2SCENARIO/$GCAP2SCENARIO_$YYYY.nc4 PRPE_bbn   1750-2100/1-12/1/0 C xyL=1:PBL kg/m2/s PRPE  75     5 3
0 CMIP6_BB_C2H6    $ROOT/CMIP6/v2021-01/$GCAP2SCENARIO/$GCAP2SCENARIO_$YYYY.nc4 C2H6_bbn   1750-2100/1-12/1/0 C xyL=1:PBL kg/m2/s C2H6  75     5 3
0 CMIP6_BB_C3H8    $ROOT/CMIP6/v2021-01/$GCAP2SCENARIO/$GCAP2SCENARIO_$YYYY.nc4 C3H8_bbn   1750-2100/1-12/1/0 C xyL=1:PBL kg/m2/s C3H8  75     5 3
0 CMIP6_BB_CH2O    $ROOT/CMIP6/v2021-01/$GCAP2SCENARIO/$GCAP2SCENARIO_$YYYY.nc4 CH2O_bbn   1750-2100/1-12/1/0 C xyL=1:PBL kg/m2/s CH2O  75     5 3
0 CMIP6_BB_C2H4    $ROOT/CMIP6/v2021-01/$GCAP2SCENARIO/$GCAP2SCENARIO_$YYYY.nc4 C2H4_bbn   1750-2100/1-12/1/0 C xyL=1:PBL kg/m2/s C2H4  75     5 3
0 CMIP6_BB_ISOP    $ROOT/CMIP6/v2021-01/$GCAP2SCENARIO/$GCAP2SCENARIO_$YYYY.nc4 ISOP_bbn   1750-2100/1-12/1/0 C xyL=1:PBL kg/m2/s ISOP  75     5 3
0 CMIP6_BB_DMS     $ROOT/CMIP6/v2021-01/$GCAP2SCENARIO/$GCAP2SCENARIO_$YYYY.nc4 DMS_bbn    1750-2100/1-12/1/0 C xyL=1:PBL kg/m2/s DMS   75     5 3
0 CMIP6_BB_TOLU    $ROOT/CMIP6/v2021-01/$GCAP2SCENARIO/$GCAP2SCENARIO_$YYYY.nc4 TOLU_bbn   1750-2100/1-12/1/0 C xyL=1:PBL kg/m2/s TOLU  75     5 3
0 CMIP6_BB_BENZ    $ROOT/CMIP6/v2021-01/$GCAP2SCENARIO/$GCAP2SCENARIO_$YYYY.nc4 BENZ_bbn   1750-2100/1-12/1/0 C xyL=1:PBL kg/m2/s BENZ  75     5 3
0 CMIP6_BB_XYLE    $ROOT/CMIP6/v2021-01/$GCAP2SCENARIO/$GCAP2SCENARIO_$YYYY.nc4 XYLE_bbn   1750-2100/1-12/1/0 C xyL=1:PBL kg/m2/s XYLE  75     5 3
0 CMIP6_BB_H2      $ROOT/CMIP6/v2021-01/$GCAP2SCENARIO/$GCAP2SCENARIO_$YYYY.nc4 H2_bbn     1750-2100/1-12/1/0 C xyL=1:PBL kg/m2/s H2    75     5 3
0 CMIP6_BB_MTPA    $ROOT/CMIP6/v2021-01/$GCAP2SCENARIO/$GCAP2SCENARIO_$YYYY.nc4 MONOT_bbn  1750-2100/1-12/1/0 C xyL=1:PBL kg/m2/s MTPA  75     5 3
#0 CMIP6_BB_MTPO    -                                              -          -                  - -             -   MTPO  75     5 3
#0 CMIP6_BB_LIMO    -                                              -          -                  - -             -   LIMO  75     5 3
0 CMIP6_BB_EOH     $ROOT/CMIP6/v2021-01/$GCAP2SCENARIO/$GCAP2SCENARIO_$YYYY.nc4 EOH_bbn    1750-2100/1-12/1/0 C xyL=1:PBL kg/m2/s EOH   75     5 3
0 CMIP6_BB_MOH     $ROOT/CMIP6/v2021-01/$GCAP2SCENARIO/$GCAP2SCENARIO_$YYYY.nc4 MOH_bbn    1750-2100/1-12/1/0 C xyL=1:PBL kg/m2/s MOH   75     5 3
0 CMIP6_BB_ACET    -                                              -          -                  - -             -   ACET  79/75  5 3
0 CMIP6_BB_MGLY    $ROOT/CMIP6/v2021-01/$GCAP2SCENARIO/$GCAP2SCENARIO_$YYYY.nc4 MGLY_bbn   1750-2100/1-12/1/0 C xyL=1:PBL kg/m2/s MGLY  75     5 3
0 CMIP6_BB_ACTA    $ROOT/CMIP6/v2021-01/$GCAP2SCENARIO/$GCAP2SCENARIO_$YYYY.nc4 ACTA_bbn   1750-2100/1-12/1/0 C xyL=1:PBL kg/m2/s ACTA  75     5 3
0 CMIP6_BB_HCN     $ROOT/CMIP6/v2021-01/$GCAP2SCENARIO/$GCAP2SCENARIO_$YYYY.nc4 HCN_bbn    1750-2100/1-12/1/0 C xyL=1:PBL kg/m2/s HCN   75     5 3
0 CMIP6_BB_HCOOH   $ROOT/CMIP6/v2021-01/$GCAP2SCENARIO/$GCAP2SCENARIO_$YYYY.nc4 HCOOH_bbn  1750-2100/1-12/1/0 C xyL=1:PBL kg/m2/s HCOOH 75     5 3
0 CMIP6_BB_MEK     $ROOT/CMIP6/v2021-01/$GCAP2SCENARIO/$GCAP2SCENARIO_$YYYY.nc4 MEK_bbn    1750-2100/1-12/1/0 C xyL=1:PBL kg/m2/s MEK   75     5 3
)))BB4MIPS

#==============================================================================
# --- Anthropogenic Fugitive, Combustion and Industrial Dust ---
# (Philip et al., 2017, ERL)
#==============================================================================
(((AFCID
0 PM25FINE_1 $ROOT/AFCID/v2018-04/PM25FINE_ECLIPSE_2015.geos.2x25.nc     PM25FINE 2015/1-12/1/0 C xy kg/m2/s  DST1 -    1 1
0 PM25FINE_2 $ROOT/AFCID/v2018-04/PM25FINE_MEIC_2012.generic.025x025.nc  PM25FINE 2012/1-12/1/0 C xy kg/m2/s  DST1 1009 1 2
0 PM25FINE_3 $ROOT/AFCID/v2018-04/PM25FINE_IITB_2013.generic.025x025.nc  PM25FINE 2013/1-12/1/0 C xy kg/m2/s  DST1 1010 1 3
)))AFCID

#==============================================================================
# --- Offline dust emissions ---
#==============================================================================
(((OFFLINE_DUST
(((.not.DustDead.or.DustGinoux
0 EMIS_DST1 $ROOT/OFFLINE_DUST/v2021-08/0.5x0.625/$YYYY/$MM/dust_emissions_05.$YYYY$MM$DD.nc EMIS_DST1 1980-2021/1-12/1-31/* C xy kg/m2/s DST1 - 3 2
0 EMIS_DST2 $ROOT/OFFLINE_DUST/v2021-08/0.5x0.625/$YYYY/$MM/dust_emissions_05.$YYYY$MM$DD.nc EMIS_DST2 1980-2021/1-12/1-31/* C xy kg/m2/s DST2 - 3 2
0 EMIS_DST3 $ROOT/OFFLINE_DUST/v2021-08/0.5x0.625/$YYYY/$MM/dust_emissions_05.$YYYY$MM$DD.nc EMIS_DST3 1980-2021/1-12/1-31/* C xy kg/m2/s DST3 - 3 2
0 EMIS_DST4 $ROOT/OFFLINE_DUST/v2021-08/0.5x0.625/$YYYY/$MM/dust_emissions_05.$YYYY$MM$DD.nc EMIS_DST4 1980-2021/1-12/1-31/* C xy kg/m2/s DST4 - 3 2
))).not.DustDead.or.DustGinoux
)))OFFLINE_DUST

#==============================================================================
# --- Offline biogenic VOC emissions ---
#==============================================================================
(((OFFLINE_BIOGENICVOC
0 BIOGENIC_ACET      $ROOT/OFFLINE_BIOVOC/v2019-10/0.5x0.625/$YYYY/$MM/biovoc_05.$YYYY$MM$DD.nc ACET_MEGAN    1980-2021/1-12/1-31/* C xy kgC/m2/s ACET 40  4 2
0 BIOGENIC_ALD2      $ROOT/OFFLINE_BIOVOC/v2019-10/0.5x0.625/$YYYY/$MM/biovoc_05.$YYYY$MM$DD.nc ALD2_MEGAN    1980-2021/1-12/1-31/* C xy kgC/m2/s ALD2 41  4 2
0 BIOGENIC_C2H4      $ROOT/OFFLINE_BIOVOC/v2019-10/0.5x0.625/$YYYY/$MM/biovoc_05.$YYYY$MM$DD.nc C2H4_MEGAN    1980-2021/1-12/1-31/* C xy kgC/m2/s C2H4 44  4 2
0 BIOGENIC_EOH       $ROOT/OFFLINE_BIOVOC/v2019-10/0.5x0.625/$YYYY/$MM/biovoc_05.$YYYY$MM$DD.nc EOH_MEGAN     1980-2021/1-12/1-31/* C xy kgC/m2/s EOH  47  4 2
0 BIOGENIC_ISOP      $ROOT/OFFLINE_BIOVOC/v2019-10/0.5x0.625/$YYYY/$MM/biovoc_05.$YYYY$MM$DD.nc ISOP_MEGAN    1980-2021/1-12/1-31/* C xy kgC/m2/s ISOP 61  4 2
0 BIOGENIC_ISOP_SOAP -                                                                                   -             -                     - -  -        SOAP 610 4 2
0 BIOGENIC_ISOP_SOAS -                                                                                   -             -                     - -  -        SOAS 610 4 2
0 BIOGENIC_LIMO      $ROOT/OFFLINE_BIOVOC/v2019-10/0.5x0.625/$YYYY/$MM/biovoc_05.$YYYY$MM$DD.nc LIMO_MEGAN    1980-2021/1-12/1-31/* C xy kgC/m2/s LIMO -   4 2
0 BIOGENIC_LIMO_SOAP -                                                                                   -             -                     - -  -        SOAP 611 4 2
0 BIOGENIC_LIMO_SOAS -                                                                                   -             -                     - -  -        SOAS 611 4 2
0 BIOGENIC_MTPA      $ROOT/OFFLINE_BIOVOC/v2019-10/0.5x0.625/$YYYY/$MM/biovoc_05.$YYYY$MM$DD.nc MTPA_MEGAN    1980-2021/1-12/1-31/* C xy kgC/m2/s MTPA -   4 2
0 BIOGENIC_MTPA_SOAP -                                                                                   -             -                     - -  -        SOAP 611 4 2
0 BIOGENIC_MTPA_SOAS -                                                                                   -             -                     - -  -        SOAS 611 4 2
0 BIOGENIC_MTPO      $ROOT/OFFLINE_BIOVOC/v2019-10/0.5x0.625/$YYYY/$MM/biovoc_05.$YYYY$MM$DD.nc MTPO_MEGAN    1980-2021/1-12/1-31/* C xy kgC/m2/s MTPO -   4 2
0 BIOGENIC_MTPO_SOAP -                                                                                   -             -                     - -  -        SOAP 611 4 2
0 BIOGENIC_MTPO_SOAS -                                                                                   -             -                     - -  -        SOAS 611 4 2
0 BIOGENIC_PRPE      $ROOT/OFFLINE_BIOVOC/v2019-10/0.5x0.625/$YYYY/$MM/biovoc_05.$YYYY$MM$DD.nc PRPE_MEGAN    1980-2021/1-12/1-31/* C xy kgC/m2/s PRPE 49  4 2
0 BIOGENIC_SESQ      $ROOT/OFFLINE_BIOVOC/v2019-10/0.5x0.625/$YYYY/$MM/biovoc_05.$YYYY$MM$DD.nc SESQ_MEGAN    1980-2021/1-12/1-31/* C xy kgC/m2/s SESQ -   4 2
0 BIOGENIC_SESQ_SOAP -                                                                                   -             -                     - -  -        SOAP 612 4 2
0 BIOGENIC_SESQ_SOAS -                                                                                   -             -                     - -  -        SOAS 612 4 2
)))OFFLINE_BIOGENICVOC

#==============================================================================
# --- Offline sea salt emissions ---
#==============================================================================
(((OFFLINE_SEASALT
(((.not.SeaSalt
0 SEASALT_SALA    $ROOT/OFFLINE_SEASALT/v2019-01/0.5x0.625/$YYYY/$MM/seasalt_05.$YYYY$MM$DD.nc SALA_TOTAL   1980-2021/1-12/1-31/* C xy kg/m2/s SALA    -   3 2
0 SEASALT_SALAAL  -                                                                                     -            -                     - -  -       SALAAL  615 3 2
0 SEASALT_SALACL  -                                                                                     -            -                     - -  -       SALACL  616 3 2
(((CalcBrSeasalt
0 SEASALT_BrSALA  -                                                                                     -            -                     - -  -       BrSALA  617 3 2
)))CalcBrSeasalt
0 SEASALT_SALC    $ROOT/OFFLINE_SEASALT/v2019-01/0.5x0.625/$YYYY/$MM/seasalt_05.$YYYY$MM$DD.nc SALC_TOTAL   1980-2021/1-12/1-31/* C xy kg/m2/s SALC    -   3 2
0 SEASALT_SALCAL  -                                                                                     -            -                     - -  -       SALCAL  615 3 2
0 SEASALT_SALCCL  -                                                                                     -            -                     - -  -       SALCCL  616 3 2
(((CalcBrSeasalt
0 SEASALT_BrSALC  -                                                                                     -            -                     - -  -       BrSALC  617 3 2
)))CalcBrSeasalt
))).not.SeaSalt
)))OFFLINE_SEASALT

#==============================================================================
# --- Offline soil NOx emissions ---
#==============================================================================
(((OFFLINE_SOILNOX
(((.not.SoilNOx
0 SOILNOX_NO  $ROOT/OFFLINE_SOILNOX/v2019-01/0.5x0.625/$YYYY/$MM/soilnox_05.$YYYY$MM$DD.nc SOIL_NOx 1980-2021/1-12/1-31/* C xy kg/m2/s NO - 3 2
))).not.SoilNOx
)))OFFLINE_SOILNOX

###############################################################################
### EXTENSION DATA (subsection of BASE EMISSIONS SECTION)
###
### These fields are needed by the extensions listed above. The assigned ExtNr
### must match the ExtNr entry in section 'Extension switches'. These fields
### are only read if the extension is enabled.  The fields are imported by the
### extensions by field name.  The name given here must match the name used
### in the extension's source code.
###############################################################################

#==============================================================================
# --- Seawater concentrations for oceanic emissions (Extension 101) ---
#==============================================================================
(((SeaFlux
#101 CH3I_SEAWATER  $ROOT/CH3I/v2014-07/ocean_ch3i.geos.4x5.nc               CH3I_OCEAN 1985/1-12/1/0 C xy kg/m3  CH3I  -  1 1
101 DMS_SEAWATER    $ROOT/DMS/v2015-07/DMS_lana.geos.1x1.nc                  DMS_OCEAN  1985/1-12/1/0 C xy kg/m3  DMS   -  1 1
101 ACET_SEAWATER   $ROOT/ACET/v2014-07/ACET_seawater.generic.1x1.nc         ACET       2005/1/1/0    C xy kgC/m3 ACET  40 1 1
101 ALD2_SEAWATER   $ROOT/ALD2/v2017-03/ALD2_seawater.geos.2x25.nc           ALD2       2006/1-12/1/0 C xy kgC/m3 ALD2  41 1 1
101 MENO3_SEAWATER  $ROOT/RONO2/v2019-05/RONO2_seawater.geos.2x25.nc         MENO3      2006/1-12/1/0 C xy kg/m3  MENO3 -  1 1
101 ETNO3_SEAWATER  $ROOT/RONO2/v2019-05/RONO2_seawater.geos.2x25.nc         ETNO3      2006/1-12/1/0 C xy kg/m3  ETNO3 -  1 1
101 MOH_SEAWATER    $ROOT/MOH/v2019-12/MOH_seawater.low.kgCm3.generic.1x1.nc MOH        2005/1/1/0    C xy kg/m3  MOH   -  1 1
)))SeaFlux

#==============================================================================
# --- SOILNOX emissions (Extension 104) ---
#==============================================================================
(((SoilNOx
104 DEP_RESERVOIR_DEFAULT $ROOT/SOILNOX/v2014-07/DepReservoirDefault.nc                 DEP_RESERVOIR 2013/7/1/0        C  xy kg/m3 NO - 1 1
(((HEMCO_RESTART
104 PFACTOR               ./HEMCO_restart.$YYYY$MM$DD$HH00.nc                           PFACTOR       $YYYY/$MM/$DD/$HH EY xy 1     NO - 1 1
104 DRYPERIOD             ./HEMCO_restart.$YYYY$MM$DD$HH00.nc                           DRYPERIOD     $YYYY/$MM/$DD/$HH EY xy 1     NO - 1 1
104 GWET_PREV             ./HEMCO_restart.$YYYY$MM$DD$HH00.nc                           GWET_PREV     $YYYY/$MM/$DD/$HH EY xy 1     NO - 1 1
104 DEP_RESERVOIR         ./HEMCO_restart.$YYYY$MM$DD$HH00.nc                           DEP_RESERVOIR $YYYY/$MM/$DD/$HH EY xy kg/m3 NO - 1 1
)))HEMCO_RESTART
104 SOILNOX_FERT          $ROOT/SOILNOX/v2014-07/soilNOx.fert_res.generic.05x05.nc      FERT          2000/1-12/1-31/0  C  xy kg/m3 NO - 1 1
104 SOILNOX_LANDK1        $ROOT/SOILNOX/v2014-07/soilNOx.landtype.generic.025x025.1L.nc LANDFRAC_K01  2000/1/1/0        C  xy 1     NO - 1 1
104 SOILNOX_LANDK2        $ROOT/SOILNOX/v2014-07/soilNOx.landtype.generic.025x025.1L.nc LANDFRAC_K02  2000/1/1/0        C  xy 1     NO - 1 1
104 SOILNOX_LANDK3        $ROOT/SOILNOX/v2014-07/soilNOx.landtype.generic.025x025.1L.nc LANDFRAC_K03  2000/1/1/0        C  xy 1     NO - 1 1
104 SOILNOX_LANDK4        $ROOT/SOILNOX/v2014-07/soilNOx.landtype.generic.025x025.1L.nc LANDFRAC_K04  2000/1/1/0        C  xy 1     NO - 1 1
104 SOILNOX_LANDK5        $ROOT/SOILNOX/v2014-07/soilNOx.landtype.generic.025x025.1L.nc LANDFRAC_K05  2000/1/1/0        C  xy 1     NO - 1 1
104 SOILNOX_LANDK6        $ROOT/SOILNOX/v2014-07/soilNOx.landtype.generic.025x025.1L.nc LANDFRAC_K06  2000/1/1/0        C  xy 1     NO - 1 1
104 SOILNOX_LANDK7        $ROOT/SOILNOX/v2014-07/soilNOx.landtype.generic.025x025.1L.nc LANDFRAC_K07  2000/1/1/0        C  xy 1     NO - 1 1
104 SOILNOX_LANDK8        $ROOT/SOILNOX/v2014-07/soilNOx.landtype.generic.025x025.1L.nc LANDFRAC_K08  2000/1/1/0        C  xy 1     NO - 1 1
104 SOILNOX_LANDK9        $ROOT/SOILNOX/v2014-07/soilNOx.landtype.generic.025x025.1L.nc LANDFRAC_K09  2000/1/1/0        C  xy 1     NO - 1 1
104 SOILNOX_LANDK10       $ROOT/SOILNOX/v2014-07/soilNOx.landtype.generic.025x025.1L.nc LANDFRAC_K10  2000/1/1/0        C  xy 1     NO - 1 1
104 SOILNOX_LANDK11       $ROOT/SOILNOX/v2014-07/soilNOx.landtype.generic.025x025.1L.nc LANDFRAC_K11  2000/1/1/0        C  xy 1     NO - 1 1
104 SOILNOX_LANDK12       $ROOT/SOILNOX/v2014-07/soilNOx.landtype.generic.025x025.1L.nc LANDFRAC_K12  2000/1/1/0        C  xy 1     NO - 1 1
104 SOILNOX_LANDK13       $ROOT/SOILNOX/v2014-07/soilNOx.landtype.generic.025x025.1L.nc LANDFRAC_K13  2000/1/1/0        C  xy 1     NO - 1 1
104 SOILNOX_LANDK14       $ROOT/SOILNOX/v2014-07/soilNOx.landtype.generic.025x025.1L.nc LANDFRAC_K14  2000/1/1/0        C  xy 1     NO - 1 1
104 SOILNOX_LANDK15       $ROOT/SOILNOX/v2014-07/soilNOx.landtype.generic.025x025.1L.nc LANDFRAC_K15  2000/1/1/0        C  xy 1     NO - 1 1
104 SOILNOX_LANDK16       $ROOT/SOILNOX/v2014-07/soilNOx.landtype.generic.025x025.1L.nc LANDFRAC_K16  2000/1/1/0        C  xy 1     NO - 1 1
104 SOILNOX_LANDK17       $ROOT/SOILNOX/v2014-07/soilNOx.landtype.generic.025x025.1L.nc LANDFRAC_K17  2000/1/1/0        C  xy 1     NO - 1 1
104 SOILNOX_LANDK18       $ROOT/SOILNOX/v2014-07/soilNOx.landtype.generic.025x025.1L.nc LANDFRAC_K18  2000/1/1/0        C  xy 1     NO - 1 1
104 SOILNOX_LANDK19       $ROOT/SOILNOX/v2014-07/soilNOx.landtype.generic.025x025.1L.nc LANDFRAC_K19  2000/1/1/0        C  xy 1     NO - 1 1
104 SOILNOX_LANDK20       $ROOT/SOILNOX/v2014-07/soilNOx.landtype.generic.025x025.1L.nc LANDFRAC_K20  2000/1/1/0        C  xy 1     NO - 1 1
104 SOILNOX_LANDK21       $ROOT/SOILNOX/v2014-07/soilNOx.landtype.generic.025x025.1L.nc LANDFRAC_K21  2000/1/1/0        C  xy 1     NO - 1 1
104 SOILNOX_LANDK22       $ROOT/SOILNOX/v2014-07/soilNOx.landtype.generic.025x025.1L.nc LANDFRAC_K22  2000/1/1/0        C  xy 1     NO - 1 1
104 SOILNOX_LANDK23       $ROOT/SOILNOX/v2014-07/soilNOx.landtype.generic.025x025.1L.nc LANDFRAC_K23  2000/1/1/0        C  xy 1     NO - 1 1
104 SOILNOX_LANDK24       $ROOT/SOILNOX/v2014-07/soilNOx.landtype.generic.025x025.1L.nc LANDFRAC_K24  2000/1/1/0        C  xy 1     NO - 1 1
104 SOILNOX_ARID          $ROOT/SOILNOX/v2014-07/soilNOx.climate.generic.05x05.nc       ARID          2000/1/1/0        C  xy 1     NO - 1 1
104 SOILNOX_NONARID       $ROOT/SOILNOX/v2014-07/soilNOx.climate.generic.05x05.nc       NON_ARID      2000/1/1/0        C  xy 1     NO - 1 1
)))SoilNOx

#==============================================================================
# --- Dust emissions using DEAD model (Extensions 105 and 131) ---
#==============================================================================
(((DustDead
105 DEAD_EF_GEO     $ROOT/DUST_DEAD/v2019-06/dst_tibds.geos.2x25.nc      EF_GEO   1985/1/1/0    C xy factor   *    -    1 1
105 DEAD_LF_DRY     $ROOT/DUST_DEAD/v2019-06/dst_tibds.geos.2x25.nc      LF_DRY   1985/1/1/0    C xy factor   *    -    1 1
105 DEAD_MF_CACO3   $ROOT/DUST_DEAD/v2019-06/dst_tibds.geos.2x25.nc      MF_CaCO3 1985/1/1/0    C xy fraction *    -    1 1
105 DEAD_MF_CLY     $ROOT/DUST_DEAD/v2019-06/dst_tibds.geos.2x25.nc      MF_CLY   1985/1/1/0    C xy fraction *    -    1 1
105 DEAD_MF_SND     $ROOT/DUST_DEAD/v2019-06/dst_tibds.geos.2x25.nc      MF_SND   1985/1/1/0    C xy fraction *    -    1 1
105 DEAD_SFC_TYP    $ROOT/DUST_DEAD/v2019-06/dst_tibds.geos.2x25.nc      SFC_TYP  1985/1/1/0    C xy unitless *    -    1 1
105 DEAD_GOC_SRC    $ROOT/DUST_DEAD/v2019-06/GOCART_src_fn.geos.2x25.nc  GOC_SRC  1985/1/1/0    C xy unitless *    -    1 1
105 DEAD_VAI        $ROOT/DUST_DEAD/v2019-06/dst_tvbds.geos.2x25.nc      VAI      1985/1-12/1/0 C xy unitless *    -    1 1
)))DustDead
(((TOMAS_DustDead
131 DEAD_EF_GEO     $ROOT/DUST_DEAD/v2019-06/dst_tibds.geos.2x25.nc      EF_GEO   1985/1/1/0    C xy factor   *    -    1 1
131 DEAD_LF_DRY     $ROOT/DUST_DEAD/v2019-06/dst_tibds.geos.2x25.nc      LF_DRY   1985/1/1/0    C xy factor   *    -    1 1
131 DEAD_MF_CACO3   $ROOT/DUST_DEAD/v2019-06/dst_tibds.geos.2x25.nc      MF_CaCO3 1985/1/1/0    C xy fraction *    -    1 1
131 DEAD_MF_CLY     $ROOT/DUST_DEAD/v2019-06/dst_tibds.geos.2x25.nc      MF_CLY   1985/1/1/0    C xy fraction *    -    1 1
131 DEAD_MF_SND     $ROOT/DUST_DEAD/v2019-06/dst_tibds.geos.2x25.nc      MF_SND   1985/1/1/0    C xy fraction *    -    1 1
131 DEAD_SFC_TYP    $ROOT/DUST_DEAD/v2019-06/dst_tibds.geos.2x25.nc      SFC_TYP  1985/1/1/0    C xy unitless *    -    1 1
131 DEAD_GOC_SRC    $ROOT/DUST_DEAD/v2019-06/GOCART_src_fn.geos.2x25.nc  GOC_SRC  1985/1/1/0    C xy unitless *    -    1 1
131 DEAD_VAI        $ROOT/DUST_DEAD/v2019-06/dst_tvbds.geos.2x25.nc      VAI      1985/1-12/1/0 C xy unitless *    -    1 1
)))TOMAS_DustDead

#==============================================================================
# --- Dust emissions using Paul Ginoux's mechanism (Extension 106)
#==============================================================================
(((DustGinoux
106 GINOUX_SAND   $ROOT/DUST_GINOUX/v2014-07/NSP.dust.geos.4x5.nc  SAND  1985/1/1/0 C xy unitless * - 1 1
106 GINOUX_SILT   $ROOT/DUST_GINOUX/v2014-07/NSP.dust.geos.4x5.nc  SILT  1985/1/1/0 C xy unitless * - 1 1
106 GINOUX_CLAY   $ROOT/DUST_GINOUX/v2014-07/NSP.dust.geos.4x5.nc  CLAY  1985/1/1/0 C xy unitless * - 1 1
)))DustGinoux

#==============================================================================
# --- Sea salt emissions (Extensions 107 and 130)
#
# MODIS Chlorophyll-A fields used for emissions of marine organic aerosols
#==============================================================================
(((SeaSalt
107 MODIS_CHLR  $ROOT/MODIS_CHLR/v2019-11/MODIS.CHLRv.V5.generic.025x025.$YYYY.nc MODIS    2005-2014/1-12/1/0 C    xy 1 * - 1 1
107 MULTISEAICE $ROOT/MULTI_ICE/v2021-07/multiyearice.merra2.05x0625.$YYYY.nc     FRSEAICE 1980-2020/1-12/1-31/0 C xy 1 * - 1 1

# Climatology CHLR
#107 MODIS_CHLR $ROOT/MODIS_CHLR/v2019-11/MODIS.CHLRv.V5.generic.025x025.Clim.nc MODIS 2007/1-12/1/0 C xy 1 * - 1 1
)))SeaSalt
(((TOMAS_Jeagle
130 MODIS_CHLR $ROOT/MODIS_CHLR/v2019-11/MODIS.CHLRv.V5.generic.025x025.$YYYY.nc MODIS 2005-2014/1-12/1/0 C xy 1 * - 1 1

# Climatology CHLR
#130 MODIS_CHLR $ROOT/MODIS_CHLR/v2019-11/MODIS.CHLRv.V5.generic.025x025.Clim.nc MODIS 2007/1-12/1/0 C xy 1 * - 1 1
)))TOMAS_Jeagle

#==============================================================================
# --- MEGAN biogenic emissions (Extension 108)
#
# NOTE: These are the base emissions, which will be converted to kgC/m2/s by
# HEMCO. The specified species (OCPI/ISOP/ACET) are required for proper unit
# conversion. Since netCDF files are already in mass carbon (ug(C)), the only
# important thing is to specify a VOC with a specified MW of 12g/mol.
# This is the case for OCPI, ISOP and ACET.
#
# We don't need to read EF maps for acetone, a-pinene or myrcene. We now
# compute those values in the MEGAN extension.
#==============================================================================
(((MEGAN
(((HEMCO_RESTART
108  T_DAVG                       ./HEMCO_restart.$YYYY$MM$DD$HH00.nc                T_DAVG                  $YYYY/$MM/$DD/$HH EY xy K        * - 1 1
108  T_PREVDAY                    ./HEMCO_restart.$YYYY$MM$DD$HH00.nc                T_PREVDAY               $YYYY/$MM/$DD/$HH EY xy K        * - 1 1
108  LAI_PREVDAY                  ./HEMCO_restart.$YYYY$MM$DD$HH00.nc                LAI_PREVDAY             $YYYY/$MM/$DD/$HH EY xy 1        * - 1 1
108  PARDR_DAVG                   ./HEMCO_restart.$YYYY$MM$DD$HH00.nc                PARDR_DAVG              $YYYY/$MM/$DD/$HH EY xy W/m2     * - 1 1
108  PARDF_DAVG                   ./HEMCO_restart.$YYYY$MM$DD$HH00.nc                PARDF_DAVG              $YYYY/$MM/$DD/$HH EY xy W/m2     * - 1 1
)))HEMCO_RESTART
108  MEGAN_AEF_ISOP               $ROOT/MEGAN/v2018-05/MEGAN2.1_EF.geos.025x03125.nc      AEF_ISOPRENE            1985/1/1/0        C xy kgC/m2/s * 61 1 1
108  MEGAN_AEF_MBOX               $ROOT/MEGAN/v2018-05/MEGAN2.1_EF.geos.025x03125.nc      AEF_MBO                 1985/1/1/0        C xy kgC/m2/s * 64 1 1
#108 MEGAN_AEF_APIN               $ROOT/MEGAN/v2018-05/MEGAN2.1_EF.geos.025x03125.nc      AEF_ALPHA_PINENE        1985/1/1/0        C xy kgC/m2/s * 62 1 1
108  MEGAN_AEF_BPIN               $ROOT/MEGAN/v2018-05/MEGAN2.1_EF.geos.025x03125.nc      AEF_BETA_PINENE         1985/1/1/0        C xy kgC/m2/s * 62 1 1
108  MEGAN_AEF_CARE               $ROOT/MEGAN/v2018-05/MEGAN2.1_EF.geos.025x03125.nc      AEF_CARENE              1985/1/1/0        C xy kgC/m2/s * 62 1 1
108  MEGAN_AEF_LIMO               $ROOT/MEGAN/v2018-05/MEGAN2.1_EF.geos.025x03125.nc      AEF_LIMONENE            1985/1/1/0        C xy kgC/m2/s * 62 1 1
#108 MEGAN_AEF_MYRC               $ROOT/MEGAN/v2018-05/MEGAN2.1_EF.geos.025x03125.nc      AEF_MYRCENE             1985/1/1/0        C xy kgC/m2/s * 62 1 1
108  MEGAN_AEF_OCIM               $ROOT/MEGAN/v2018-05/MEGAN2.1_EF.geos.025x03125.nc      AEF_OCIMENE             1985/1/1/0        C xy kgC/m2/s * 62 1 1
108  MEGAN_AEF_SABI               $ROOT/MEGAN/v2018-05/MEGAN2.1_EF.geos.025x03125.nc      AEF_SABINENE            1985/1/1/0        C xy kgC/m2/s * 62 1 1
108  CLM4_PFT_BARE                $ROOT/MEGAN/v2018-05/CLM4_PFT.geos.025x03125.v201805.nc PFT_BARE                2000/1/1/0        C xy 1        * -  1 1
108  CLM4_PFT_NDLF_EVGN_TMPT_TREE $ROOT/MEGAN/v2018-05/CLM4_PFT.geos.025x03125.v201805.nc PFT_NDLF_EVGN_TMPT_TREE 2000/1/1/0        C xy 1        * -  1 1
108  CLM4_PFT_NDLF_EVGN_BORL_TREE $ROOT/MEGAN/v2018-05/CLM4_PFT.geos.025x03125.v201805.nc PFT_NDLF_EVGN_BORL_TREE 2000/1/1/0        C xy 1        * -  1 1
108  CLM4_PFT_NDLF_DECD_BORL_TREE $ROOT/MEGAN/v2018-05/CLM4_PFT.geos.025x03125.v201805.nc PFT_NDLF_DECD_BORL_TREE 2000/1/1/0        C xy 1        * -  1 1
108  CLM4_PFT_BDLF_EVGN_TROP_TREE $ROOT/MEGAN/v2018-05/CLM4_PFT.geos.025x03125.v201805.nc PFT_BDLF_EVGN_TROP_TREE 2000/1/1/0        C xy 1        * -  1 1
108  CLM4_PFT_BDLF_EVGN_TMPT_TREE $ROOT/MEGAN/v2018-05/CLM4_PFT.geos.025x03125.v201805.nc PFT_BDLF_EVGN_TMPT_TREE 2000/1/1/0        C xy 1        * -  1 1
108  CLM4_PFT_BDLF_DECD_TROP_TREE $ROOT/MEGAN/v2018-05/CLM4_PFT.geos.025x03125.v201805.nc PFT_BDLF_DECD_TROP_TREE 2000/1/1/0        C xy 1        * -  1 1
108  CLM4_PFT_BDLF_DECD_TMPT_TREE $ROOT/MEGAN/v2018-05/CLM4_PFT.geos.025x03125.v201805.nc PFT_BDLF_DECD_TMPT_TREE 2000/1/1/0        C xy 1        * -  1 1
108  CLM4_PFT_BDLF_DECD_BORL_TREE $ROOT/MEGAN/v2018-05/CLM4_PFT.geos.025x03125.v201805.nc PFT_BDLF_DECD_BORL_TREE 2000/1/1/0        C xy 1        * -  1 1
108  CLM4_PFT_BDLF_EVGN_SHRB      $ROOT/MEGAN/v2018-05/CLM4_PFT.geos.025x03125.v201805.nc PFT_BDLF_EVGN_SHRB      2000/1/1/0        C xy 1        * -  1 1
108  CLM4_PFT_BDLF_DECD_TMPT_SHRB $ROOT/MEGAN/v2018-05/CLM4_PFT.geos.025x03125.v201805.nc PFT_BDLF_DECD_TMPT_SHRB 2000/1/1/0        C xy 1        * -  1 1
108  CLM4_PFT_BDLF_DECD_BORL_SHRB $ROOT/MEGAN/v2018-05/CLM4_PFT.geos.025x03125.v201805.nc PFT_BDLF_DECD_BORL_SHRB 2000/1/1/0        C xy 1        * -  1 1
108  CLM4_PFT_C3_ARCT_GRSS        $ROOT/MEGAN/v2018-05/CLM4_PFT.geos.025x03125.v201805.nc PFT_C3_ARCT_GRSS        2000/1/1/0        C xy 1        * -  1 1
108  CLM4_PFT_C3_NARC_GRSS        $ROOT/MEGAN/v2018-05/CLM4_PFT.geos.025x03125.v201805.nc PFT_C3_NARC_GRSS        2000/1/1/0        C xy 1        * -  1 1
108  CLM4_PFT_C4_GRSS             $ROOT/MEGAN/v2018-05/CLM4_PFT.geos.025x03125.v201805.nc PFT_C4_GRSS             2000/1/1/0        C xy 1        * -  1 1
108  CLM4_PFT_CROP                $ROOT/MEGAN/v2018-05/CLM4_PFT.geos.025x03125.v201805.nc PFT_CROP                2000/1/1/0        C xy 1        * -  1 1
)))MEGAN

#==============================================================================
# --- GFED biomass burning emissions (Extension 111)
# NOTE: These are the base emissions in kgDM/m2/s.
#==============================================================================
(((GFED4
111 GFED_TEMP       $ROOT/GFED4/v2020-02/$YYYY/GFED4_gen.025x025.$YYYY$MM.nc  DM_TEMP       1997-2019/1-12/01/0    RF xy kgDM/m2/s * - 1 1
111 GFED_AGRI       $ROOT/GFED4/v2020-02/$YYYY/GFED4_gen.025x025.$YYYY$MM.nc  DM_AGRI       1997-2019/1-12/01/0    RF xy kgDM/m2/s * - 1 1
111 GFED_DEFO       $ROOT/GFED4/v2020-02/$YYYY/GFED4_gen.025x025.$YYYY$MM.nc  DM_DEFO       1997-2019/1-12/01/0    RF xy kgDM/m2/s * - 1 1
111 GFED_BORF       $ROOT/GFED4/v2020-02/$YYYY/GFED4_gen.025x025.$YYYY$MM.nc  DM_BORF       1997-2019/1-12/01/0    RF xy kgDM/m2/s * - 1 1
111 GFED_PEAT       $ROOT/GFED4/v2020-02/$YYYY/GFED4_gen.025x025.$YYYY$MM.nc  DM_PEAT       1997-2019/1-12/01/0    RF xy kgDM/m2/s * - 1 1
111 GFED_SAVA       $ROOT/GFED4/v2020-02/$YYYY/GFED4_gen.025x025.$YYYY$MM.nc  DM_SAVA       1997-2019/1-12/01/0    RF xy kgDM/m2/s * - 1 1

(((GFED_subgrid_coag
111 FINN_DAILY_NUMBER   $ROOT/FINN/v2015-02/FINN_daily_$YYYY_0.25x0.25_with_num.nc   number   2002-2016/1-12/1/0   RF xy unitless  * - 1 1
)))GFED_subgrid_coag

(((GFED_daily
111 GFED_FRAC_DAY   $ROOT/GFED4/v2020-02/$YYYY/GFED4_dailyfrac_gen.025x025.$YYYY$MM.nc GFED_FRACDAY 2003-2019/1-12/1-31/0  RF xy 1 * - 1 1
)))GFED_daily

(((GFED_3hourly
111 GFED_FRAC_3HOUR $ROOT/GFED4/v2020-02/$YYYY/GFED4_3hrfrac_gen.025x025.$YYYY$MM.nc   GFED_FRAC3HR 2003-2019/1-12/1/0-23  RF xy 1 * - 1 1
)))GFED_3hourly
)))GFED4

#==============================================================================
# --- FINN v1.5 biomass burning emissions (Extension 114)
#==============================================================================
(((.not.FINN_daily
114 FINN_VEGTYP1       $ROOT/FINN/v2015-02/FINN_monthly_$YYYY_0.25x0.25.compressed.nc fire_vegtype1 2002-2016/1-12/1/0 RF xy kg/m2/s * - 1 1
114 FINN_VEGTYP2       $ROOT/FINN/v2015-02/FINN_monthly_$YYYY_0.25x0.25.compressed.nc fire_vegtype2 2002-2016/1-12/1/0 RF xy kg/m2/s * - 1 1
114 FINN_VEGTYP3       $ROOT/FINN/v2015-02/FINN_monthly_$YYYY_0.25x0.25.compressed.nc fire_vegtype3 2002-2016/1-12/1/0 RF xy kg/m2/s * - 1 1
114 FINN_VEGTYP4       $ROOT/FINN/v2015-02/FINN_monthly_$YYYY_0.25x0.25.compressed.nc fire_vegtype4 2002-2016/1-12/1/0 RF xy kg/m2/s * - 1 1
114 FINN_VEGTYP5       $ROOT/FINN/v2015-02/FINN_monthly_$YYYY_0.25x0.25.compressed.nc fire_vegtype5 2002-2016/1-12/1/0 RF xy kg/m2/s * - 1 1
114 FINN_VEGTYP9       $ROOT/FINN/v2015-02/FINN_monthly_$YYYY_0.25x0.25.compressed.nc fire_vegtype9 2002-2016/1-12/1/0 RF xy kg/m2/s * - 1 1
))).not.FINN_daily

(((FINN_daily
114 FINN_DAILY_VEGTYP1 $ROOT/FINN/v2015-02/FINN_daily_$YYYY_0.25x0.25.compressed.nc   fire_vegtype1 2002-2016/1-12/1/0 RF xy kg/m2/s * - 1 1
114 FINN_DAILY_VEGTYP2 $ROOT/FINN/v2015-02/FINN_daily_$YYYY_0.25x0.25.compressed.nc   fire_vegtype2 2002-2016/1-12/1/0 RF xy kg/m2/s * - 1 1
114 FINN_DAILY_VEGTYP3 $ROOT/FINN/v2015-02/FINN_daily_$YYYY_0.25x0.25.compressed.nc   fire_vegtype3 2002-2016/1-12/1/0 RF xy kg/m2/s * - 1 1
114 FINN_DAILY_VEGTYP4 $ROOT/FINN/v2015-02/FINN_daily_$YYYY_0.25x0.25.compressed.nc   fire_vegtype4 2002-2016/1-12/1/0 RF xy kg/m2/s * - 1 1
114 FINN_DAILY_VEGTYP5 $ROOT/FINN/v2015-02/FINN_daily_$YYYY_0.25x0.25.compressed.nc   fire_vegtype5 2002-2016/1-12/1/0 RF xy kg/m2/s * - 1 1
114 FINN_DAILY_VEGTYP9 $ROOT/FINN/v2015-02/FINN_daily_$YYYY_0.25x0.25.compressed.nc   fire_vegtype9 2002-2016/1-12/1/0 RF xy kg/m2/s * - 1 1

(((FINN_subgrid_coag
114 FINN_DAILY_NUMBER  $ROOT/FINN/v2015-02/FINN_daily_$YYYY_0.25x0.25_with_num.nc     number        2002-2016/1-12/1/0 RF xy unitless * - 1 1
)))FINN_subgrid_coag

)))FINN_daily

)))EMISSIONS

###############################################################################
### NON-EMISSIONS DATA (subsection of BASE EMISSIONS SECTION)
###
### Non-emissions data. The following fields are read through HEMCO but do
### not contain emissions data. The extension number is set to wildcard
### character denoting that these fields will not be considered for emission
### calculation. A given entry is only read if the assigned species name is
### an HEMCO species.
###############################################################################

#==============================================================================
# --- Time zones (offset to UTC) ---
#==============================================================================
* TIMEZONES $ROOT/TIMEZONES/v2015-02/timezones_voronoi_1x1.nc UTC_OFFSET 2000/1/1/0 C xy count * - 1 1

<<<<<<< HEAD
(((METEOROLOGY

#==============================================================================
# --- Meteorology fields for FlexGrid ---

)))METEOROLOGY

#==============================================================================
# --- GEOS-Chem restart file ---
#==============================================================================
(((GC_RESTART
* SPC_           ./GEOSChem.Restart.$YYYY$MM$DD_$HH$MNz.nc4 SpeciesRst_?ALL?    $YYYY/$MM/$DD/$HH EFYO xyz 1 * - 1 1
* TMPU1          ./GEOSChem.Restart.$YYYY$MM$DD_$HH$MNz.nc4 Met_TMPU1           $YYYY/$MM/$DD/$HH EY  xyz 1 * - 1 1
* SPHU1          ./GEOSChem.Restart.$YYYY$MM$DD_$HH$MNz.nc4 Met_SPHU1           $YYYY/$MM/$DD/$HH EY  xyz 1 * - 1 1
* PS1DRY         ./GEOSChem.Restart.$YYYY$MM$DD_$HH$MNz.nc4 Met_PS1DRY          $YYYY/$MM/$DD/$HH EY  xy  1 * - 1 1
* PS1WET         ./GEOSChem.Restart.$YYYY$MM$DD_$HH$MNz.nc4 Met_PS1WET          $YYYY/$MM/$DD/$HH EY  xy  1 * - 1 1
* DELPDRY        ./GEOSChem.Restart.$YYYY$MM$DD_$HH$MNz.nc4 Met_DELPDRY         $YYYY/$MM/$DD/$HH EY  xyz 1 * - 1 1
* KPP_HVALUE     ./GEOSChem.Restart.$YYYY$MM$DD_$HH$MNz.nc4 Chem_KPPHvalue      $YYYY/$MM/$DD/$HH EY  xyz 1 * - 1 1
* WETDEP_N       ./GEOSChem.Restart.$YYYY$MM$DD_$HH$MNz.nc4 Chem_WetDepNitrogen $YYYY/$MM/$DD/$HH EY  xy  1 * - 1 1
* DRYDEP_N       ./GEOSChem.Restart.$YYYY$MM$DD_$HH$MNz.nc4 Chem_DryDepNitrogen $YYYY/$MM/$DD/$HH EY  xy  1 * - 1 1
* SO2_AFTERCHEM  ./GEOSChem.Restart.$YYYY$MM$DD_$HH$MNz.nc4 Chem_SO2AfterChem   $YYYY/$MM/$DD/$HH EY  xyz 1 * - 1 1
* H2O2_AFTERCHEM ./GEOSChem.Restart.$YYYY$MM$DD_$HH$MNz.nc4 Chem_H2O2AfterChem  $YYYY/$MM/$DD/$HH EY  xyz 1 * - 1 1
(((STATE_PSC
* STATE_PSC      ./GEOSChem.Restart.$YYYY$MM$DD_$HH$MNz.nc4 Chem_StatePSC       $YYYY/$MM/$DD/$HH EY  xyz count * - 1 1
)))STATE_PSC
)))GC_RESTART

#==============================================================================
# --- GEOS-Chem boundary condition file ---
#==============================================================================
(((GC_BCs
* BC_  $ROOT/SAMPLE_BCs/v2020-03/tropchem/GEOSChem.BoundaryConditions.$YYYY$MM$DD_$HH$MNz.nc4 SpeciesBC_?ADV?  1980-2021/1-12/1-31/* EFY xyz 1 * - 1 1
)))GC_BCs

=======
>>>>>>> ec4968f5
(((CHEMISTRY_INPUT

#==============================================================================
# --- UV albedo, for photolysis (cf Hermann & Celarier, 1997) ---
#==============================================================================
(((UVALBEDO
* UV_ALBEDO $ROOT/UVALBEDO/v2019-06/uvalbedo.geos.2x25.nc UVALBD 1985/1-12/1/0 C xy percent * - 1 1
)))UVALBEDO

#==============================================================================
# --- Stratospheric Bry data from the CCM model  ---
#==============================================================================
(((CCM_STRAT_Bry
* GEOSCCM_Br_DAY      $ROOT/STRAT/v2015-01/Bry/GEOSCCM_Bry.2007$MM.day.nc   BR     2007/1-12/1/0 C xyz pptv * - 60 1
* GEOSCCM_Br2_DAY     $ROOT/STRAT/v2015-01/Bry/GEOSCCM_Bry.2007$MM.day.nc   BRCL   2007/1-12/1/0 C xyz pptv * - 60 1
* GEOSCCM_BrO_DAY     $ROOT/STRAT/v2015-01/Bry/GEOSCCM_Bry.2007$MM.day.nc   BRO    2007/1-12/1/0 C xyz pptv * - 60 1
* GEOSCCM_BrNO3_DAY   $ROOT/STRAT/v2015-01/Bry/GEOSCCM_Bry.2007$MM.day.nc   BRONO2 2007/1-12/1/0 C xyz pptv * - 60 1
* GEOSCCM_HBr_DAY     $ROOT/STRAT/v2015-01/Bry/GEOSCCM_Bry.2007$MM.day.nc   HBR    2007/1-12/1/0 C xyz pptv * - 60 1
* GEOSCCM_HOBr_DAY    $ROOT/STRAT/v2015-01/Bry/GEOSCCM_Bry.2007$MM.day.nc   HOBR   2007/1-12/1/0 C xyz pptv * - 60 1
* GEOSCCM_Br_NIGHT    $ROOT/STRAT/v2015-01/Bry/GEOSCCM_Bry.2007$MM.night.nc BR     2007/1-12/1/0 C xyz pptv * - 60 1
* GEOSCCM_Br2_NIGHT   $ROOT/STRAT/v2015-01/Bry/GEOSCCM_Bry.2007$MM.night.nc BRCL   2007/1-12/1/0 C xyz pptv * - 60 1
* GEOSCCM_BrO_NIGHT   $ROOT/STRAT/v2015-01/Bry/GEOSCCM_Bry.2007$MM.night.nc BRO    2007/1-12/1/0 C xyz pptv * - 60 1
* GEOSCCM_BrNO3_NIGHT $ROOT/STRAT/v2015-01/Bry/GEOSCCM_Bry.2007$MM.night.nc BRONO2 2007/1-12/1/0 C xyz pptv * - 60 1
* GEOSCCM_HBr_NIGHT   $ROOT/STRAT/v2015-01/Bry/GEOSCCM_Bry.2007$MM.night.nc HBR    2007/1-12/1/0 C xyz pptv * - 60 1
* GEOSCCM_HOBr_NIGHT  $ROOT/STRAT/v2015-01/Bry/GEOSCCM_Bry.2007$MM.night.nc HOBR   2007/1-12/1/0 C xyz pptv * - 60 1
)))CCM_STRAT_Bry

#==============================================================================
#--- Archived GMI OH concentrations ---
#==============================================================================
(((GMI_OH
* GMI_OH            $ROOT/GMI/v2015-02/gmi.clim.OH.geos5.2x25.nc             species 2005/1-12/1/0 C xyz v/v   *        - 1  1
)))GMI_OH

#==============================================================================
#--- GMI chemistry: prod/loss rates ---
#
# Used for linearized mesospheric chemistry
#==============================================================================
(((GMI_PROD_LOSS
* GMI_LOSS_A3O2       $ROOT/GMI/v2015-02/gmi.clim.A3O2.geos5.2x25.nc           loss    2005/1-12/1/0 C xyz s-1   A3O2     - 1  1
* GMI_PROD_A3O2       $ROOT/GMI/v2015-02/gmi.clim.A3O2.geos5.2x25.nc           prod    2005/1-12/1/0 C xyz v/v/s A3O2     - 1  1
* GMI_LOSS_ACET       $ROOT/GMI/v2015-02/gmi.clim.ACET.geos5.2x25.nc           loss    2005/1-12/1/0 C xyz s-1   ACET     - 1  1
* GMI_PROD_ACET       $ROOT/GMI/v2015-02/gmi.clim.ACET.geos5.2x25.nc           prod    2005/1-12/1/0 C xyz v/v/s ACET     - 1  1
* GMI_LOSS_ACTA       $ROOT/GMI/v2015-02/gmi.clim.ACTA.geos5.2x25.nc           loss    2005/1-12/1/0 C xyz s-1   ACTA     - 1  1
* GMI_PROD_ACTA       $ROOT/GMI/v2015-02/gmi.clim.ACTA.geos5.2x25.nc           prod    2005/1-12/1/0 C xyz v/v/s ACTA     - 1  1
* GMI_LOSS_ALD2       $ROOT/GMI/v2015-02/gmi.clim.ALD2.geos5.2x25.nc           loss    2005/1-12/1/0 C xyz s-1   ALD2     - 1  1
* GMI_PROD_ALD2       $ROOT/GMI/v2015-02/gmi.clim.ALD2.geos5.2x25.nc           prod    2005/1-12/1/0 C xyz v/v/s ALD2     - 1  1
* GMI_LOSS_ALK4       $ROOT/GMI/v2015-02/gmi.clim.ALK4.geos5.2x25.nc           loss    2005/1-12/1/0 C xyz s-1   ALK4     - 1  1
* GMI_PROD_ALK4       $ROOT/GMI/v2015-02/gmi.clim.ALK4.geos5.2x25.nc           prod    2005/1-12/1/0 C xyz v/v/s ALK4     - 1  1
* GMI_LOSS_ATO2       $ROOT/GMI/v2015-02/gmi.clim.ATO2.geos5.2x25.nc           loss    2005/1-12/1/0 C xyz s-1   ATO2     - 1  1
* GMI_PROD_ATO2       $ROOT/GMI/v2015-02/gmi.clim.ATO2.geos5.2x25.nc           prod    2005/1-12/1/0 C xyz v/v/s ATO2     - 1  1
* GMI_LOSS_B3O2       $ROOT/GMI/v2015-02/gmi.clim.B3O2.geos5.2x25.nc           loss    2005/1-12/1/0 C xyz s-1   B3O2     - 1  1
* GMI_PROD_B3O2       $ROOT/GMI/v2015-02/gmi.clim.B3O2.geos5.2x25.nc           prod    2005/1-12/1/0 C xyz v/v/s B3O2     - 1  1
#* GMI_LOSS_Br        $ROOT/GMI/v2015-02/gmi.clim.Br.geos5.2x25.nc             loss    2005/1-12/1/0 C xyz s-1   Br       - 1  1
#* GMI_PROD_Br        $ROOT/GMI/v2015-02/gmi.clim.Br.geos5.2x25.nc             prod    2005/1-12/1/0 C xyz v/v/s Br       - 1  1
#* GMI_LOSS_BrCl      $ROOT/GMI/v2015-02/gmi.clim.BrCl.geos5.2x25.nc           loss    2005/1-12/1/0 C xyz s-1   BrCl     - 1  1
#* GMI_PROD_BrCl      $ROOT/GMI/v2015-02/gmi.clim.BrCl.geos5.2x25.nc           prod    2005/1-12/1/0 C xyz v/v/s BrCl     - 1  1
#* GMI_LOSS_BrO       $ROOT/GMI/v2015-02/gmi.clim.BrO.geos5.2x25.nc            loss    2005/1-12/1/0 C xyz s-1   BrO      - 1  1
#* GMI_PROD_BrO       $ROOT/GMI/v2015-02/gmi.clim.BrO.geos5.2x25.nc            prod    2005/1-12/1/0 C xyz v/v/s BrO      - 1  1
#* GMI_LOSS_BrNO3     $ROOT/GMI/v2015-02/gmi.clim.BrONO2.geos5.2x25.nc         loss    2005/1-12/1/0 C xyz s-1   BrNO3    - 1  1
#* GMI_PROD_BrNO3     $ROOT/GMI/v2015-02/gmi.clim.BrONO2.geos5.2x25.nc         prod    2005/1-12/1/0 C xyz v/v/s BrNO3    - 1  1
* GMI_LOSS_C2H6       $ROOT/GMI/v2015-02/gmi.clim.C2H6.geos5.2x25.nc           loss    2005/1-12/1/0 C xyz s-1   C2H6     - 1  1
* GMI_PROD_C2H6       $ROOT/GMI/v2015-02/gmi.clim.C2H6.geos5.2x25.nc           prod    2005/1-12/1/0 C xyz v/v/s C2H6     - 1  1
* GMI_LOSS_C3H8       $ROOT/GMI/v2015-02/gmi.clim.C3H8.geos5.2x25.nc           loss    2005/1-12/1/0 C xyz s-1   C3H8     - 1  1
* GMI_PROD_C3H8       $ROOT/GMI/v2015-02/gmi.clim.C3H8.geos5.2x25.nc           prod    2005/1-12/1/0 C xyz v/v/s C3H8     - 1  1
* GMI_LOSS_CCl4       $ROOT/GMI/v2015-02/gmi.clim.CCl4.geos5.2x25.nc           loss    2005/1-12/1/0 C xyz s-1   CCl4     - 1  1
* GMI_PROD_CCl4       $ROOT/GMI/v2015-02/gmi.clim.CCl4.geos5.2x25.nc           prod    2005/1-12/1/0 C xyz v/v/s CCl4     - 1  1
#* GMI_LOSS_H1202     $ROOT/GMI/v2015-02/gmi.clim.CF2Br2.geos5.2x25.nc         loss    2005/1-12/1/0 C xyz s-1   H1202    - 1  1
#* GMI_PROD_H1202     $ROOT/GMI/v2015-02/gmi.clim.CF2Br2.geos5.2x25.nc         prod    2005/1-12/1/0 C xyz v/v/s H1202    - 1  1
* GMI_LOSS_CFC12      $ROOT/GMI/v2015-02/gmi.clim.CF2Cl2.geos5.2x25.nc         loss    2005/1-12/1/0 C xyz s-1   CFC12    - 1  1
* GMI_PROD_CFC12      $ROOT/GMI/v2015-02/gmi.clim.CF2Cl2.geos5.2x25.nc         prod    2005/1-12/1/0 C xyz v/v/s CFC12    - 1  1
* GMI_LOSS_H1211      $ROOT/GMI/v2015-02/gmi.clim.CF2ClBr.geos5.2x25.nc        loss    2005/1-12/1/0 C xyz s-1   H1211    - 1  1
* GMI_PROD_H1211      $ROOT/GMI/v2015-02/gmi.clim.CF2ClBr.geos5.2x25.nc        prod    2005/1-12/1/0 C xyz v/v/s H1211    - 1  1
#* GMI_LOSS_H1311     $ROOT/GMI/v2015-02/gmi.clim.CF3Br.geos5.2x25.nc          loss    2005/1-12/1/0 C xyz s-1   H1311    - 1  1
#* GMI_PROD_H1311     $ROOT/GMI/v2015-02/gmi.clim.CF3Br.geos5.2x25.nc          prod    2005/1-12/1/0 C xyz v/v/s H1311    - 1  1
* GMI_LOSS_CFC113     $ROOT/GMI/v2015-02/gmi.clim.CFC113.geos5.2x25.nc         loss    2005/1-12/1/0 C xyz s-1   CFC113   - 1  1
* GMI_PROD_CFC113     $ROOT/GMI/v2015-02/gmi.clim.CFC113.geos5.2x25.nc         prod    2005/1-12/1/0 C xyz v/v/s CFC113   - 1  1
* GMI_LOSS_CFC114     $ROOT/GMI/v2015-02/gmi.clim.CFC114.geos5.2x25.nc         loss    2005/1-12/1/0 C xyz s-1   CFC114   - 1  1
* GMI_PROD_CFC114     $ROOT/GMI/v2015-02/gmi.clim.CFC114.geos5.2x25.nc         prod    2005/1-12/1/0 C xyz v/v/s CFC114   - 1  1
* GMI_LOSS_CFC115     $ROOT/GMI/v2015-02/gmi.clim.CFC115.geos5.2x25.nc         loss    2005/1-12/1/0 C xyz s-1   CFC115   - 1  1
* GMI_PROD_CFC115     $ROOT/GMI/v2015-02/gmi.clim.CFC115.geos5.2x25.nc         prod    2005/1-12/1/0 C xyz v/v/s CFC115   - 1  1
* GMI_LOSS_CFC11      $ROOT/GMI/v2015-02/gmi.clim.CFCl3.geos5.2x25.nc          loss    2005/1-12/1/0 C xyz s-1   CFC11    - 1  1
* GMI_PROD_CFC11      $ROOT/GMI/v2015-02/gmi.clim.CFCl3.geos5.2x25.nc          prod    2005/1-12/1/0 C xyz v/v/s CFC11    - 1  1
* GMI_LOSS_CH2O       $ROOT/GMI/v2015-02/gmi.clim.CH2O.geos5.2x25.nc           loss    2005/1-12/1/0 C xyz s-1   CH2O     - 1  1
* GMI_PROD_CH2O       $ROOT/GMI/v2015-02/gmi.clim.CH2O.geos5.2x25.nc           prod    2005/1-12/1/0 C xyz v/v/s CH2O     - 1  1
#* GMI_LOSS_CH3Br     $ROOT/GMI/v2015-02/gmi.clim.CH3Br.geos5.2x25.nc          loss    2005/1-12/1/0 C xyz s-1   CH3Br    - 1  1
#* GMI_PROD_CH3Br     $ROOT/GMI/v2015-02/gmi.clim.CH3Br.geos5.2x25.nc          prod    2005/1-12/1/0 C xyz v/v/s CH3Br    - 1  1
* GMI_LOSS_CH3CCl3    $ROOT/GMI/v2015-02/gmi.clim.CH3CCl3.geos5.2x25.nc        loss    2005/1-12/1/0 C xyz s-1   CH3CCl3  - 1  1
* GMI_PROD_CH3CCl3    $ROOT/GMI/v2015-02/gmi.clim.CH3CCl3.geos5.2x25.nc        prod    2005/1-12/1/0 C xyz v/v/s CH3CCl3  - 1  1
* GMI_LOSS_CH3Cl      $ROOT/GMI/v2015-02/gmi.clim.CH3Cl.geos5.2x25.nc          loss    2005/1-12/1/0 C xyz s-1   CH3Cl    - 1  1
* GMI_PROD_CH3Cl      $ROOT/GMI/v2015-02/gmi.clim.CH3Cl.geos5.2x25.nc          prod    2005/1-12/1/0 C xyz v/v/s CH3Cl    - 1  1
* GMI_LOSS_CH4        $ROOT/GMI/v2015-02/gmi.clim.CH4.geos5.2x25.nc            loss    2005/1-12/1/0 C xyz s-1   CH4      - 1  1
* GMI_PROD_CH4        $ROOT/GMI/v2015-02/gmi.clim.CH4.geos5.2x25.nc            prod    2005/1-12/1/0 C xyz v/v/s CH4      - 1  1
* GMI_LOSS_CO         $ROOT/GMI/v2015-02/gmi.clim.CO.geos5.2x25.nc             loss    2005/1-12/1/0 C xyz s-1   CO       - 1  1
* GMI_PROD_CO         $ROOT/GMI/v2015-02/gmi.clim.CO.geos5.2x25.nc             prod    2005/1-12/1/0 C xyz v/v/s CO       - 1  1
* GMI_LOSS_Cl         $ROOT/GMI/v2015-02/gmi.clim.Cl.geos5.2x25.nc             loss    2005/1-12/1/0 C xyz s-1   Cl       - 1  1
* GMI_PROD_Cl         $ROOT/GMI/v2015-02/gmi.clim.Cl.geos5.2x25.nc             prod    2005/1-12/1/0 C xyz v/v/s Cl       - 1  1
* GMI_LOSS_Cl2        $ROOT/GMI/v2015-02/gmi.clim.Cl2.geos5.2x25.nc            loss    2005/1-12/1/0 C xyz s-1   Cl2      - 1  1
* GMI_PROD_Cl2        $ROOT/GMI/v2015-02/gmi.clim.Cl2.geos5.2x25.nc            prod    2005/1-12/1/0 C xyz v/v/s Cl2      - 1  1
* GMI_LOSS_Cl2O2      $ROOT/GMI/v2015-02/gmi.clim.Cl2O2.geos5.2x25.nc          loss    2005/1-12/1/0 C xyz s-1   Cl2O2    - 1  1
* GMI_PROD_Cl2O2      $ROOT/GMI/v2015-02/gmi.clim.Cl2O2.geos5.2x25.nc          prod    2005/1-12/1/0 C xyz v/v/s Cl2O2    - 1  1
* GMI_LOSS_ClO        $ROOT/GMI/v2015-02/gmi.clim.ClO.geos5.2x25.nc            loss    2005/1-12/1/0 C xyz s-1   ClO      - 1  1
* GMI_PROD_ClO        $ROOT/GMI/v2015-02/gmi.clim.ClO.geos5.2x25.nc            prod    2005/1-12/1/0 C xyz v/v/s ClO      - 1  1
* GMI_LOSS_ClONO2     $ROOT/GMI/v2015-02/gmi.clim.ClONO2.geos5.2x25.nc         loss    2005/1-12/1/0 C xyz s-1   ClONO2   - 1  1
* GMI_PROD_ClONO2     $ROOT/GMI/v2015-02/gmi.clim.ClONO2.geos5.2x25.nc         prod    2005/1-12/1/0 C xyz v/v/s ClONO2   - 1  1
* GMI_LOSS_EOH        $ROOT/GMI/v2015-02/gmi.clim.EOH.geos5.2x25.nc            loss    2005/1-12/1/0 C xyz s-1   EOH      - 1  1
* GMI_PROD_EOH        $ROOT/GMI/v2015-02/gmi.clim.EOH.geos5.2x25.nc            prod    2005/1-12/1/0 C xyz v/v/s EOH      - 1  1
* GMI_LOSS_ETO2       $ROOT/GMI/v2015-02/gmi.clim.ETO2.geos5.2x25.nc           loss    2005/1-12/1/0 C xyz s-1   ETO2     - 1  1
* GMI_PROD_ETO2       $ROOT/GMI/v2015-02/gmi.clim.ETO2.geos5.2x25.nc           prod    2005/1-12/1/0 C xyz v/v/s ETO2     - 1  1
* GMI_LOSS_ETP        $ROOT/GMI/v2015-02/gmi.clim.ETP.geos5.2x25.nc            loss    2005/1-12/1/0 C xyz s-1   ETP      - 1  1
* GMI_PROD_ETP        $ROOT/GMI/v2015-02/gmi.clim.ETP.geos5.2x25.nc            prod    2005/1-12/1/0 C xyz v/v/s ETP      - 1  1
* GMI_LOSS_GCO3       $ROOT/GMI/v2015-02/gmi.clim.GCO3.geos5.2x25.nc           loss    2005/1-12/1/0 C xyz s-1   GCO3     - 1  1
* GMI_PROD_GCO3       $ROOT/GMI/v2015-02/gmi.clim.GCO3.geos5.2x25.nc           prod    2005/1-12/1/0 C xyz v/v/s GCO3     - 1  1
* GMI_LOSS_GLYC       $ROOT/GMI/v2015-02/gmi.clim.GLYC.geos5.2x25.nc           loss    2005/1-12/1/0 C xyz s-1   GLYC     - 1  1
* GMI_PROD_GLYC       $ROOT/GMI/v2015-02/gmi.clim.GLYC.geos5.2x25.nc           prod    2005/1-12/1/0 C xyz v/v/s GLYC     - 1  1
* GMI_LOSS_GLYX       $ROOT/GMI/v2015-02/gmi.clim.GLYX.geos5.2x25.nc           loss    2005/1-12/1/0 C xyz s-1   GLYX     - 1  1
* GMI_PROD_GLYX       $ROOT/GMI/v2015-02/gmi.clim.GLYX.geos5.2x25.nc           prod    2005/1-12/1/0 C xyz v/v/s GLYX     - 1  1
* GMI_LOSS_GP         $ROOT/GMI/v2015-02/gmi.clim.GP.geos5.2x25.nc             loss    2005/1-12/1/0 C xyz s-1   GP       - 1  1
* GMI_PROD_GP         $ROOT/GMI/v2015-02/gmi.clim.GP.geos5.2x25.nc             prod    2005/1-12/1/0 C xyz v/v/s GP       - 1  1
* GMI_LOSS_GPAN       $ROOT/GMI/v2015-02/gmi.clim.GPAN.geos5.2x25.nc           loss    2005/1-12/1/0 C xyz s-1   GPAN     - 1  1
* GMI_PROD_GPAN       $ROOT/GMI/v2015-02/gmi.clim.GPAN.geos5.2x25.nc           prod    2005/1-12/1/0 C xyz v/v/s GPAN     - 1  1
* GMI_LOSS_H          $ROOT/GMI/v2015-02/gmi.clim.H.geos5.2x25.nc              loss    2005/1-12/1/0 C xyz s-1   H        - 1  1
* GMI_PROD_H          $ROOT/GMI/v2015-02/gmi.clim.H.geos5.2x25.nc              prod    2005/1-12/1/0 C xyz v/v/s H        - 1  1
* GMI_LOSS_H2         $ROOT/GMI/v2015-02/gmi.clim.H2.geos5.2x25.nc             loss    2005/1-12/1/0 C xyz s-1   H2       - 1  1
* GMI_PROD_H2         $ROOT/GMI/v2015-02/gmi.clim.H2.geos5.2x25.nc             prod    2005/1-12/1/0 C xyz v/v/s H2       - 1  1
* GMI_LOSS_H2402      $ROOT/GMI/v2015-02/gmi.clim.H2402.geos5.2x25.nc          loss    2005/1-12/1/0 C xyz s-1   H2402    - 1  1
* GMI_PROD_H2402      $ROOT/GMI/v2015-02/gmi.clim.H2402.geos5.2x25.nc          prod    2005/1-12/1/0 C xyz v/v/s H2402    - 1  1
* GMI_LOSS_H2O        $ROOT/GMI/v2015-02/gmi.clim.H2O.geos5.2x25.nc            loss    2005/1-12/1/0 C xyz s-1   H2O      - 1  1
* GMI_PROD_H2O        $ROOT/GMI/v2015-02/gmi.clim.H2O.geos5.2x25.nc            prod    2005/1-12/1/0 C xyz v/v/s H2O      - 1  1
* GMI_LOSS_H2O2       $ROOT/GMI/v2015-02/gmi.clim.H2O2.geos5.2x25.nc           loss    2005/1-12/1/0 C xyz s-1   H2O2     - 1  1
* GMI_PROD_H2O2       $ROOT/GMI/v2015-02/gmi.clim.H2O2.geos5.2x25.nc           prod    2005/1-12/1/0 C xyz v/v/s H2O2     - 1  1
* GMI_LOSS_HAC        $ROOT/GMI/v2015-02/gmi.clim.HAC.geos5.2x25.nc            loss    2005/1-12/1/0 C xyz s-1   HAC      - 1  1
* GMI_PROD_HAC        $ROOT/GMI/v2015-02/gmi.clim.HAC.geos5.2x25.nc            prod    2005/1-12/1/0 C xyz v/v/s HAC      - 1  1
#* GMI_LOSS_HBr       $ROOT/GMI/v2015-02/gmi.clim.HBr.geos5.2x25.nc            loss    2005/1-12/1/0 C xyz s-1   HBr      - 1  1
#* GMI_PROD_HBr       $ROOT/GMI/v2015-02/gmi.clim.HBr.geos5.2x25.nc            prod    2005/1-12/1/0 C xyz v/v/s HBr      - 1  1
* GMI_LOSS_HCFC141b   $ROOT/GMI/v2015-02/gmi.clim.HCFC141b.geos5.2x25.nc       loss    2005/1-12/1/0 C xyz s-1   HCFC141b - 1  1
* GMI_PROD_HCFC141b   $ROOT/GMI/v2015-02/gmi.clim.HCFC141b.geos5.2x25.nc       prod    2005/1-12/1/0 C xyz v/v/s HCFC141b - 1  1
* GMI_LOSS_HCFC142b   $ROOT/GMI/v2015-02/gmi.clim.HCFC142b.geos5.2x25.nc       loss    2005/1-12/1/0 C xyz s-1   HCFC142b - 1  1
* GMI_PROD_HCFC142b   $ROOT/GMI/v2015-02/gmi.clim.HCFC142b.geos5.2x25.nc       prod    2005/1-12/1/0 C xyz v/v/s HCFC142b - 1  1
* GMI_LOSS_HCFC22     $ROOT/GMI/v2015-02/gmi.clim.HCFC22.geos5.2x25.nc         loss    2005/1-12/1/0 C xyz s-1   HCFC22   - 1  1
* GMI_PROD_HCFC22     $ROOT/GMI/v2015-02/gmi.clim.HCFC22.geos5.2x25.nc         prod    2005/1-12/1/0 C xyz v/v/s HCFC22   - 1  1
* GMI_LOSS_HCOOH      $ROOT/GMI/v2015-02/gmi.clim.HCOOH.geos5.2x25.20170108.nc loss    2005/1-12/1/0 C xyz s-1   HCOOH    - 1  1
* GMI_PROD_HCOOH      $ROOT/GMI/v2015-02/gmi.clim.HCOOH.geos5.2x25.20170108.nc prod    2005/1-12/1/0 C xyz v/v/s HCOOH    - 1  1
* GMI_LOSS_HCl        $ROOT/GMI/v2015-02/gmi.clim.HCl.geos5.2x25.nc            loss    2005/1-12/1/0 C xyz s-1   HCl      - 1  1
* GMI_PROD_HCl        $ROOT/GMI/v2015-02/gmi.clim.HCl.geos5.2x25.nc            prod    2005/1-12/1/0 C xyz v/v/s HCl      - 1  1
* GMI_LOSS_HNO2       $ROOT/GMI/v2015-02/gmi.clim.HNO2.geos5.2x25.nc           loss    2005/1-12/1/0 C xyz s-1   HNO2     - 1  1
* GMI_PROD_HNO2       $ROOT/GMI/v2015-02/gmi.clim.HNO2.geos5.2x25.nc           prod    2005/1-12/1/0 C xyz v/v/s HNO2     - 1  1
* GMI_LOSS_HNO3       $ROOT/GMI/v2015-02/gmi.clim.HNO3.geos5.2x25.nc           loss    2005/1-12/1/0 C xyz s-1   HNO3     - 1  1
* GMI_PROD_HNO3       $ROOT/GMI/v2015-02/gmi.clim.HNO3.geos5.2x25.nc           prod    2005/1-12/1/0 C xyz v/v/s HNO3     - 1  1
* GMI_LOSS_HNO4       $ROOT/GMI/v2015-02/gmi.clim.HNO4.geos5.2x25.nc           loss    2005/1-12/1/0 C xyz s-1   HNO4     - 1  1
* GMI_PROD_HNO4       $ROOT/GMI/v2015-02/gmi.clim.HNO4.geos5.2x25.nc           prod    2005/1-12/1/0 C xyz v/v/s HNO4     - 1  1
* GMI_LOSS_HO2        $ROOT/GMI/v2015-02/gmi.clim.HO2.geos5.2x25.nc            loss    2005/1-12/1/0 C xyz s-1   HO2      - 1  1
* GMI_PROD_HO2        $ROOT/GMI/v2015-02/gmi.clim.HO2.geos5.2x25.nc            prod    2005/1-12/1/0 C xyz v/v/s HO2      - 1  1
#* GMI_LOSS_HOBr      $ROOT/GMI/v2015-02/gmi.clim.HOBr.geos5.2x25.nc           loss    2005/1-12/1/0 C xyz s-1   HOBr     - 1  1
#* GMI_PROD_HOBr      $ROOT/GMI/v2015-02/gmi.clim.HOBr.geos5.2x25.nc           prod    2005/1-12/1/0 C xyz v/v/s HOBr     - 1  1
* GMI_LOSS_HOCl       $ROOT/GMI/v2015-02/gmi.clim.HOCl.geos5.2x25.nc           loss    2005/1-12/1/0 C xyz s-1   HOCl     - 1  1
* GMI_PROD_HOCl       $ROOT/GMI/v2015-02/gmi.clim.HOCl.geos5.2x25.nc           prod    2005/1-12/1/0 C xyz v/v/s HOCl     - 1  1
* GMI_LOSS_IALD       $ROOT/GMI/v2015-02/gmi.clim.IALD.geos5.2x25.nc           loss    2005/1-12/1/0 C xyz s-1   IALD     - 1  1
* GMI_PROD_IALD       $ROOT/GMI/v2015-02/gmi.clim.IALD.geos5.2x25.nc           prod    2005/1-12/1/0 C xyz v/v/s IALD     - 1  1
* GMI_LOSS_IAO2       $ROOT/GMI/v2015-02/gmi.clim.IAO2.geos5.2x25.nc           loss    2005/1-12/1/0 C xyz s-1   IAO2     - 1  1
* GMI_PROD_IAO2       $ROOT/GMI/v2015-02/gmi.clim.IAO2.geos5.2x25.nc           prod    2005/1-12/1/0 C xyz v/v/s IAO2     - 1  1
* GMI_LOSS_IAP        $ROOT/GMI/v2015-02/gmi.clim.IAP.geos5.2x25.nc            loss    2005/1-12/1/0 C xyz s-1   IAP      - 1  1
* GMI_PROD_IAP        $ROOT/GMI/v2015-02/gmi.clim.IAP.geos5.2x25.nc            prod    2005/1-12/1/0 C xyz v/v/s IAP      - 1  1
* GMI_LOSS_INO2       $ROOT/GMI/v2015-02/gmi.clim.INO2.geos5.2x25.nc           loss    2005/1-12/1/0 C xyz s-1   INO2     - 1  1
* GMI_PROD_INO2       $ROOT/GMI/v2015-02/gmi.clim.INO2.geos5.2x25.nc           prod    2005/1-12/1/0 C xyz v/v/s INO2     - 1  1
* GMI_LOSS_INPN       $ROOT/GMI/v2015-02/gmi.clim.INPN.geos5.2x25.nc           loss    2005/1-12/1/0 C xyz s-1   INPN     - 1  1
* GMI_PROD_INPN       $ROOT/GMI/v2015-02/gmi.clim.INPN.geos5.2x25.nc           prod    2005/1-12/1/0 C xyz v/v/s INPN     - 1  1
* GMI_LOSS_ISN1       $ROOT/GMI/v2015-02/gmi.clim.ISN1.geos5.2x25.nc           loss    2005/1-12/1/0 C xyz s-1   ISN1     - 1  1
* GMI_PROD_ISN1       $ROOT/GMI/v2015-02/gmi.clim.ISN1.geos5.2x25.nc           prod    2005/1-12/1/0 C xyz v/v/s ISN1     - 1  1
* GMI_LOSS_ISNP       $ROOT/GMI/v2015-02/gmi.clim.ISNP.geos5.2x25.nc           loss    2005/1-12/1/0 C xyz s-1   ISNP     - 1  1
* GMI_PROD_ISNP       $ROOT/GMI/v2015-02/gmi.clim.ISNP.geos5.2x25.nc           prod    2005/1-12/1/0 C xyz v/v/s ISNP     - 1  1
* GMI_LOSS_ISOP       $ROOT/GMI/v2015-02/gmi.clim.ISOP.geos5.2x25.nc           loss    2005/1-12/1/0 C xyz s-1   ISOP     - 1  1
* GMI_PROD_ISOP       $ROOT/GMI/v2015-02/gmi.clim.ISOP.geos5.2x25.nc           prod    2005/1-12/1/0 C xyz v/v/s ISOP     - 1  1
* GMI_LOSS_KO2        $ROOT/GMI/v2015-02/gmi.clim.KO2.geos5.2x25.nc            loss    2005/1-12/1/0 C xyz s-1   KO2      - 1  1
* GMI_PROD_KO2        $ROOT/GMI/v2015-02/gmi.clim.KO2.geos5.2x25.nc            prod    2005/1-12/1/0 C xyz v/v/s KO2      - 1  1
* GMI_LOSS_MACR       $ROOT/GMI/v2015-02/gmi.clim.MACR.geos5.2x25.nc           loss    2005/1-12/1/0 C xyz s-1   MACR     - 1  1
* GMI_PROD_MACR       $ROOT/GMI/v2015-02/gmi.clim.MACR.geos5.2x25.nc           prod    2005/1-12/1/0 C xyz v/v/s MACR     - 1  1
* GMI_LOSS_MAN2       $ROOT/GMI/v2015-02/gmi.clim.MAN2.geos5.2x25.nc           loss    2005/1-12/1/0 C xyz s-1   MAN2     - 1  1
* GMI_PROD_MAN2       $ROOT/GMI/v2015-02/gmi.clim.MAN2.geos5.2x25.nc           prod    2005/1-12/1/0 C xyz v/v/s MAN2     - 1  1
* GMI_LOSS_MAO3       $ROOT/GMI/v2015-02/gmi.clim.MAO3.geos5.2x25.nc           loss    2005/1-12/1/0 C xyz s-1   MAO3     - 1  1
* GMI_PROD_MAO3       $ROOT/GMI/v2015-02/gmi.clim.MAO3.geos5.2x25.nc           prod    2005/1-12/1/0 C xyz v/v/s MAO3     - 1  1
* GMI_LOSS_MAOP       $ROOT/GMI/v2015-02/gmi.clim.MAOP.geos5.2x25.nc           loss    2005/1-12/1/0 C xyz s-1   MAOP     - 1  1
* GMI_PROD_MAOP       $ROOT/GMI/v2015-02/gmi.clim.MAOP.geos5.2x25.nc           prod    2005/1-12/1/0 C xyz v/v/s MAOP     - 1  1
* GMI_LOSS_MAP        $ROOT/GMI/v2015-02/gmi.clim.MAP.geos5.2x25.nc            loss    2005/1-12/1/0 C xyz s-1   MAP      - 1  1
* GMI_PROD_MAP        $ROOT/GMI/v2015-02/gmi.clim.MAP.geos5.2x25.nc            prod    2005/1-12/1/0 C xyz v/v/s MAP      - 1  1
* GMI_LOSS_MCO3       $ROOT/GMI/v2015-02/gmi.clim.MCO3.geos5.2x25.nc           loss    2005/1-12/1/0 C xyz s-1   MCO3     - 1  1
* GMI_PROD_MCO3       $ROOT/GMI/v2015-02/gmi.clim.MCO3.geos5.2x25.nc           prod    2005/1-12/1/0 C xyz v/v/s MCO3     - 1  1
* GMI_LOSS_MEK        $ROOT/GMI/v2015-02/gmi.clim.MEK.geos5.2x25.nc            loss    2005/1-12/1/0 C xyz s-1   MEK      - 1  1
* GMI_PROD_MEK        $ROOT/GMI/v2015-02/gmi.clim.MEK.geos5.2x25.nc            prod    2005/1-12/1/0 C xyz v/v/s MEK      - 1  1
* GMI_LOSS_MGLY       $ROOT/GMI/v2015-02/gmi.clim.MGLY.geos5.2x25.nc           loss    2005/1-12/1/0 C xyz s-1   MGLY     - 1  1
* GMI_PROD_MGLY       $ROOT/GMI/v2015-02/gmi.clim.MGLY.geos5.2x25.nc           prod    2005/1-12/1/0 C xyz v/v/s MGLY     - 1  1
* GMI_LOSS_MO2        $ROOT/GMI/v2015-02/gmi.clim.MO2.geos5.2x25.nc            loss    2005/1-12/1/0 C xyz s-1   MO2      - 1  1
* GMI_PROD_MO2        $ROOT/GMI/v2015-02/gmi.clim.MO2.geos5.2x25.nc            prod    2005/1-12/1/0 C xyz v/v/s MO2      - 1  1
* GMI_LOSS_MOH        $ROOT/GMI/v2015-02/gmi.clim.MOH.geos5.2x25.nc            loss    2005/1-12/1/0 C xyz s-1   MOH      - 1  1
* GMI_PROD_MOH        $ROOT/GMI/v2015-02/gmi.clim.MOH.geos5.2x25.nc            prod    2005/1-12/1/0 C xyz v/v/s MOH      - 1  1
* GMI_LOSS_MP         $ROOT/GMI/v2015-02/gmi.clim.MP.geos5.2x25.nc             loss    2005/1-12/1/0 C xyz s-1   MP       - 1  1
* GMI_PROD_MP         $ROOT/GMI/v2015-02/gmi.clim.MP.geos5.2x25.nc             prod    2005/1-12/1/0 C xyz v/v/s MP       - 1  1
* GMI_LOSS_MRO2       $ROOT/GMI/v2015-02/gmi.clim.MRO2.geos5.2x25.nc           loss    2005/1-12/1/0 C xyz s-1   MRO2     - 1  1
* GMI_PROD_MRO2       $ROOT/GMI/v2015-02/gmi.clim.MRO2.geos5.2x25.nc           prod    2005/1-12/1/0 C xyz v/v/s MRO2     - 1  1
* GMI_LOSS_MRP        $ROOT/GMI/v2015-02/gmi.clim.MRP.geos5.2x25.nc            loss    2005/1-12/1/0 C xyz s-1   MRP      - 1  1
* GMI_PROD_MRP        $ROOT/GMI/v2015-02/gmi.clim.MRP.geos5.2x25.nc            prod    2005/1-12/1/0 C xyz v/v/s MRP      - 1  1
* GMI_LOSS_MVK        $ROOT/GMI/v2015-02/gmi.clim.MVK.geos5.2x25.nc            loss    2005/1-12/1/0 C xyz s-1   MVK      - 1  1
* GMI_PROD_MVK        $ROOT/GMI/v2015-02/gmi.clim.MVK.geos5.2x25.nc            prod    2005/1-12/1/0 C xyz v/v/s MVK      - 1  1
* GMI_LOSS_MVN2       $ROOT/GMI/v2015-02/gmi.clim.MVN2.geos5.2x25.nc           loss    2005/1-12/1/0 C xyz s-1   MVN2     - 1  1
* GMI_PROD_MVN2       $ROOT/GMI/v2015-02/gmi.clim.MVN2.geos5.2x25.nc           prod    2005/1-12/1/0 C xyz v/v/s MVN2     - 1  1
* GMI_LOSS_N          $ROOT/GMI/v2015-02/gmi.clim.N.geos5.2x25.nc              loss    2005/1-12/1/0 C xyz s-1   N        - 1  1
* GMI_PROD_N          $ROOT/GMI/v2015-02/gmi.clim.N.geos5.2x25.nc              prod    2005/1-12/1/0 C xyz v/v/s N        - 1  1
* GMI_LOSS_N2O        $ROOT/GMI/v2015-02/gmi.clim.N2O.geos5.2x25.nc            loss    2005/1-12/1/0 C xyz s-1   N2O      - 1  1
* GMI_PROD_N2O        $ROOT/GMI/v2015-02/gmi.clim.N2O.geos5.2x25.nc            prod    2005/1-12/1/0 C xyz v/v/s N2O      - 1  1
* GMI_LOSS_N2O5       $ROOT/GMI/v2015-02/gmi.clim.N2O5.geos5.2x25.nc           loss    2005/1-12/1/0 C xyz s-1   N2O5     - 1  1
* GMI_PROD_N2O5       $ROOT/GMI/v2015-02/gmi.clim.N2O5.geos5.2x25.nc           prod    2005/1-12/1/0 C xyz v/v/s N2O5     - 1  1
* GMI_LOSS_NO         $ROOT/GMI/v2015-02/gmi.clim.NO.geos5.2x25.nc             loss    2005/1-12/1/0 C xyz s-1   NO       - 1  1
* GMI_PROD_NO         $ROOT/GMI/v2015-02/gmi.clim.NO.geos5.2x25.nc             prod    2005/1-12/1/0 C xyz v/v/s NO       - 1  1
* GMI_LOSS_NO2        $ROOT/GMI/v2015-02/gmi.clim.NO2.geos5.2x25.nc            loss    2005/1-12/1/0 C xyz s-1   NO2      - 1  1
* GMI_PROD_NO2        $ROOT/GMI/v2015-02/gmi.clim.NO2.geos5.2x25.nc            prod    2005/1-12/1/0 C xyz v/v/s NO2      - 1  1
* GMI_LOSS_NO3        $ROOT/GMI/v2015-02/gmi.clim.NO3.geos5.2x25.nc            loss    2005/1-12/1/0 C xyz s-1   NO3      - 1  1
* GMI_PROD_NO3        $ROOT/GMI/v2015-02/gmi.clim.NO3.geos5.2x25.nc            prod    2005/1-12/1/0 C xyz v/v/s NO3      - 1  1
* GMI_LOSS_NOx        $ROOT/GMI/v2015-02/gmi.clim.NOx.geos5.2x25.nc            loss    2005/1-12/1/0 C xyz s-1   NOx      - 1  1
* GMI_PROD_NOx        $ROOT/GMI/v2015-02/gmi.clim.NOx.geos5.2x25.nc            prod    2005/1-12/1/0 C xyz v/v/s NOx      - 1  1
* GMI_LOSS_O          $ROOT/GMI/v2015-02/gmi.clim.O.geos5.2x25.nc              loss    2005/1-12/1/0 C xyz s-1   O        - 1  1
* GMI_PROD_O          $ROOT/GMI/v2015-02/gmi.clim.O.geos5.2x25.nc              prod    2005/1-12/1/0 C xyz v/v/s O        - 1  1
* GMI_LOSS_O1D        $ROOT/GMI/v2015-02/gmi.clim.O1D.geos5.2x25.nc            loss    2005/1-12/1/0 C xyz s-1   O1D      - 1  1
* GMI_PROD_O1D        $ROOT/GMI/v2015-02/gmi.clim.O1D.geos5.2x25.nc            prod    2005/1-12/1/0 C xyz v/v/s O1D      - 1  1
* GMI_LOSS_O3         $ROOT/GMI/v2015-02/gmi.clim.O3.geos5.2x25.nc             loss    2005/1-12/1/0 C xyz s-1   O3       - 1  1
* GMI_PROD_O3         $ROOT/GMI/v2015-02/gmi.clim.O3.geos5.2x25.nc             prod    2005/1-12/1/0 C xyz v/v/s O3       - 1  1
* GMI_LOSS_OClO       $ROOT/GMI/v2015-02/gmi.clim.OClO.geos5.2x25.nc           loss    2005/1-12/1/0 C xyz s-1   OClO     - 1  1
* GMI_PROD_OClO       $ROOT/GMI/v2015-02/gmi.clim.OClO.geos5.2x25.nc           prod    2005/1-12/1/0 C xyz v/v/s OClO     - 1  1
* GMI_LOSS_OH         $ROOT/GMI/v2015-02/gmi.clim.OH.geos5.2x25.nc             loss    2005/1-12/1/0 C xyz s-1   OH       - 1  1
* GMI_PROD_OH         $ROOT/GMI/v2015-02/gmi.clim.OH.geos5.2x25.nc             prod    2005/1-12/1/0 C xyz v/v/s OH       - 1  1
* GMI_LOSS_Ox         $ROOT/GMI/v2015-02/gmi.clim.Ox.geos5.2x25.nc             loss    2005/1-12/1/0 C xyz s-1   Ox       - 1  1
* GMI_PROD_Ox         $ROOT/GMI/v2015-02/gmi.clim.Ox.geos5.2x25.nc             prod    2005/1-12/1/0 C xyz v/v/s Ox       - 1  1
* GMI_LOSS_PAN        $ROOT/GMI/v2015-02/gmi.clim.PAN.geos5.2x25.nc            loss    2005/1-12/1/0 C xyz s-1   PAN      - 1  1
* GMI_PROD_PAN        $ROOT/GMI/v2015-02/gmi.clim.PAN.geos5.2x25.nc            prod    2005/1-12/1/0 C xyz v/v/s PAN      - 1  1
* GMI_LOSS_NPMN       $ROOT/GMI/v2015-02/gmi.clim.NPMN.geos5.2x25.nc           loss    2005/1-12/1/0 C xyz s-1   NPMN     - 1  1
* GMI_PROD_NPMN       $ROOT/GMI/v2015-02/gmi.clim.NPMN.geos5.2x25.nc           prod    2005/1-12/1/0 C xyz v/v/s NPMN     - 1  1
* GMI_LOSS_IPMN       $ROOT/GMI/v2015-02/gmi.clim.IPMN.geos5.2x25.nc           loss    2005/1-12/1/0 C xyz s-1   IPMN     - 1  1
* GMI_PROD_IPMN       $ROOT/GMI/v2015-02/gmi.clim.IPMN.geos5.2x25.nc           prod    2005/1-12/1/0 C xyz v/v/s IPMN     - 1  1
* GMI_LOSS_PO2        $ROOT/GMI/v2015-02/gmi.clim.PO2.geos5.2x25.nc            loss    2005/1-12/1/0 C xyz s-1   PO2      - 1  1
* GMI_PROD_PO2        $ROOT/GMI/v2015-02/gmi.clim.PO2.geos5.2x25.nc            prod    2005/1-12/1/0 C xyz v/v/s PO2      - 1  1
* GMI_LOSS_PP         $ROOT/GMI/v2015-02/gmi.clim.PP.geos5.2x25.nc             loss    2005/1-12/1/0 C xyz s-1   PP       - 1  1
* GMI_PROD_PP         $ROOT/GMI/v2015-02/gmi.clim.PP.geos5.2x25.nc             prod    2005/1-12/1/0 C xyz v/v/s PP       - 1  1
* GMI_LOSS_PPN        $ROOT/GMI/v2015-02/gmi.clim.PPN.geos5.2x25.nc            loss    2005/1-12/1/0 C xyz s-1   PPN      - 1  1
* GMI_PROD_PPN        $ROOT/GMI/v2015-02/gmi.clim.PPN.geos5.2x25.nc            prod    2005/1-12/1/0 C xyz v/v/s PPN      - 1  1
* GMI_LOSS_PRN1       $ROOT/GMI/v2015-02/gmi.clim.PRN1.geos5.2x25.nc           loss    2005/1-12/1/0 C xyz s-1   PRN1     - 1  1
* GMI_PROD_PRN1       $ROOT/GMI/v2015-02/gmi.clim.PRN1.geos5.2x25.nc           prod    2005/1-12/1/0 C xyz v/v/s PRN1     - 1  1
* GMI_LOSS_PRPE       $ROOT/GMI/v2015-02/gmi.clim.PRPE.geos5.2x25.nc           loss    2005/1-12/1/0 C xyz s-1   PRPE     - 1  1
* GMI_PROD_PRPE       $ROOT/GMI/v2015-02/gmi.clim.PRPE.geos5.2x25.nc           prod    2005/1-12/1/0 C xyz v/v/s PRPE     - 1  1
* GMI_LOSS_PRPN       $ROOT/GMI/v2015-02/gmi.clim.PRPN.geos5.2x25.nc           loss    2005/1-12/1/0 C xyz s-1   PRPN     - 1  1
* GMI_PROD_PRPN       $ROOT/GMI/v2015-02/gmi.clim.PRPN.geos5.2x25.nc           prod    2005/1-12/1/0 C xyz v/v/s PRPN     - 1  1
* GMI_LOSS_R4N1       $ROOT/GMI/v2015-02/gmi.clim.R4N1.geos5.2x25.nc           loss    2005/1-12/1/0 C xyz s-1   R4N1     - 1  1
* GMI_PROD_R4N1       $ROOT/GMI/v2015-02/gmi.clim.R4N1.geos5.2x25.nc           prod    2005/1-12/1/0 C xyz v/v/s R4N1     - 1  1
* GMI_LOSS_R4N2       $ROOT/GMI/v2015-02/gmi.clim.R4N2.geos5.2x25.nc           loss    2005/1-12/1/0 C xyz s-1   R4N2     - 1  1
* GMI_PROD_R4N2       $ROOT/GMI/v2015-02/gmi.clim.R4N2.geos5.2x25.nc           prod    2005/1-12/1/0 C xyz v/v/s R4N2     - 1  1
* GMI_LOSS_R4O2       $ROOT/GMI/v2015-02/gmi.clim.R4O2.geos5.2x25.nc           loss    2005/1-12/1/0 C xyz s-1   R4O2     - 1  1
* GMI_PROD_R4O2       $ROOT/GMI/v2015-02/gmi.clim.R4O2.geos5.2x25.nc           prod    2005/1-12/1/0 C xyz v/v/s R4O2     - 1  1
* GMI_LOSS_R4P        $ROOT/GMI/v2015-02/gmi.clim.R4P.geos5.2x25.nc            loss    2005/1-12/1/0 C xyz s-1   R4P      - 1  1
* GMI_PROD_R4P        $ROOT/GMI/v2015-02/gmi.clim.R4P.geos5.2x25.nc            prod    2005/1-12/1/0 C xyz v/v/s R4P      - 1  1
* GMI_LOSS_RA3P       $ROOT/GMI/v2015-02/gmi.clim.RA3P.geos5.2x25.nc           loss    2005/1-12/1/0 C xyz s-1   RA3P     - 1  1
* GMI_PROD_RA3P       $ROOT/GMI/v2015-02/gmi.clim.RA3P.geos5.2x25.nc           prod    2005/1-12/1/0 C xyz v/v/s RA3P     - 1  1
* GMI_LOSS_RB3P       $ROOT/GMI/v2015-02/gmi.clim.RB3P.geos5.2x25.nc           loss    2005/1-12/1/0 C xyz s-1   RB3P     - 1  1
* GMI_PROD_RB3P       $ROOT/GMI/v2015-02/gmi.clim.RB3P.geos5.2x25.nc           prod    2005/1-12/1/0 C xyz v/v/s RB3P     - 1  1
* GMI_LOSS_RCHO       $ROOT/GMI/v2015-02/gmi.clim.RCHO.geos5.2x25.nc           loss    2005/1-12/1/0 C xyz s-1   RCHO     - 1  1
* GMI_PROD_RCHO       $ROOT/GMI/v2015-02/gmi.clim.RCHO.geos5.2x25.nc           prod    2005/1-12/1/0 C xyz v/v/s RCHO     - 1  1
* GMI_LOSS_RCO3       $ROOT/GMI/v2015-02/gmi.clim.RCO3.geos5.2x25.nc           loss    2005/1-12/1/0 C xyz s-1   RCO3     - 1  1
* GMI_PROD_RCO3       $ROOT/GMI/v2015-02/gmi.clim.RCO3.geos5.2x25.nc           prod    2005/1-12/1/0 C xyz v/v/s RCO3     - 1  1
* GMI_LOSS_RCOOH      $ROOT/GMI/v2015-02/gmi.clim.RCOOH.geos5.2x25.nc          loss    2005/1-12/1/0 C xyz s-1   RCOOH    - 1  1
* GMI_PROD_RCOOH      $ROOT/GMI/v2015-02/gmi.clim.RCOOH.geos5.2x25.nc          prod    2005/1-12/1/0 C xyz v/v/s RCOOH    - 1  1
* GMI_LOSS_RIO1       $ROOT/GMI/v2015-02/gmi.clim.RIO1.geos5.2x25.nc           loss    2005/1-12/1/0 C xyz s-1   RIO1     - 1  1
* GMI_PROD_RIO1       $ROOT/GMI/v2015-02/gmi.clim.RIO1.geos5.2x25.nc           prod    2005/1-12/1/0 C xyz v/v/s RIO1     - 1  1
* GMI_LOSS_RIPA       $ROOT/GMI/v2015-02/gmi.clim.RIPA.geos5.2x25.nc           loss    2005/1-12/1/0 C xyz s-1   RIPA     - 1  1
* GMI_PROD_RIPA       $ROOT/GMI/v2015-02/gmi.clim.RIPA.geos5.2x25.nc           prod    2005/1-12/1/0 C xyz v/v/s RIPA     - 1  1
* GMI_LOSS_RIPB       $ROOT/GMI/v2015-02/gmi.clim.RIPB.geos5.2x25.nc           loss    2005/1-12/1/0 C xyz s-1   RIPB     - 1  1
* GMI_PROD_RIPB       $ROOT/GMI/v2015-02/gmi.clim.RIPB.geos5.2x25.nc           prod    2005/1-12/1/0 C xyz v/v/s RIPB     - 1  1
* GMI_LOSS_RIPD       $ROOT/GMI/v2015-02/gmi.clim.RIPD.geos5.2x25.nc           loss    2005/1-12/1/0 C xyz s-1   RIPD     - 1  1
* GMI_PROD_RIPD       $ROOT/GMI/v2015-02/gmi.clim.RIPD.geos5.2x25.nc           prod    2005/1-12/1/0 C xyz v/v/s RIPD     - 1  1
* GMI_LOSS_ROH        $ROOT/GMI/v2015-02/gmi.clim.ROH.geos5.2x25.nc            loss    2005/1-12/1/0 C xyz s-1   ROH      - 1  1
* GMI_PROD_ROH        $ROOT/GMI/v2015-02/gmi.clim.ROH.geos5.2x25.nc            prod    2005/1-12/1/0 C xyz v/v/s ROH      - 1  1
* GMI_LOSS_RP         $ROOT/GMI/v2015-02/gmi.clim.RP.geos5.2x25.nc             loss    2005/1-12/1/0 C xyz s-1   RP       - 1  1
* GMI_PROD_RP         $ROOT/GMI/v2015-02/gmi.clim.RP.geos5.2x25.nc             prod    2005/1-12/1/0 C xyz v/v/s RP       - 1  1
* GMI_LOSS_VRO2       $ROOT/GMI/v2015-02/gmi.clim.VRO2.geos5.2x25.nc           loss    2005/1-12/1/0 C xyz s-1   VRO2     - 1  1
* GMI_PROD_VRO2       $ROOT/GMI/v2015-02/gmi.clim.VRO2.geos5.2x25.nc           prod    2005/1-12/1/0 C xyz v/v/s VRO2     - 1  1
* GMI_LOSS_VRP        $ROOT/GMI/v2015-02/gmi.clim.VRP.geos5.2x25.nc            loss    2005/1-12/1/0 C xyz s-1   VRP      - 1  1
* GMI_PROD_VRP        $ROOT/GMI/v2015-02/gmi.clim.VRP.geos5.2x25.nc            prod    2005/1-12/1/0 C xyz v/v/s VRP      - 1  1
)))GMI_PROD_LOSS

#==============================================================================
# --- Spatially varying OM/OC ---
#==============================================================================
(((OMOC_RATIO
* OMOC_DJF $ROOT/OMOC/v2018-01/OMOC.DJF.01x01.nc OMOC 2010/1/1/0 C xy 1 * - 1 1
* OMOC_MAM $ROOT/OMOC/v2018-01/OMOC.MAM.01x01.nc OMOC 2010/1/1/0 C xy 1 * - 1 1
* OMOC_JJA $ROOT/OMOC/v2018-01/OMOC.JJA.01x01.nc OMOC 2010/1/1/0 C xy 1 * - 1 1
* OMOC_SON $ROOT/OMOC/v2018-01/OMOC.SON.01x01.nc OMOC 2010/1/1/0 C xy 1 * - 1 1
)))OMOC_RATIO

)))CHEMISTRY_INPUT

#==============================================================================
# --- NOAA GMD monthly mean surface CH4 ---
#==============================================================================
(((GMD_SFC_CH4
* NOAA_GMD_CH4 $ROOT/NOAA_GMD/v2018-01/monthly.gridded.surface.methane.1979-2020.1x1.nc SFC_CH4 1979-2020/1-12/1/0 RY xy ppbv * - 1 1
)))GMD_SFC_CH4

#==============================================================================
# --- CMIP6 monthly mean surface CH4 ---
# NOTE: This is only used if NOAA data is unavailable (pre 1979)
#==============================================================================
(((CMIP6_SFC_CH4
* CMIP6_Sfc_CH4  $ROOT/CMIP6/v2020-03/2x2.5/CMIP6_GHG_surface_VMR_$YYYY.2x25.nc CH4 1750-1978/1-12/1/0 EY xy ppbv * - 1 1
)))CMIP6_SFC_CH4

#==============================================================================
# --- Olson land map masks ---
#==============================================================================
(((OLSON_LANDMAP
* LANDTYPE00 $ROOT/OLSON_MAP/v2019-02/Olson_2001_Land_Type_Masks.025x025.generic.nc LANDTYPE00 1985/1/1/0 C xy 1 * - 1 1
* LANDTYPE01 $ROOT/OLSON_MAP/v2019-02/Olson_2001_Land_Type_Masks.025x025.generic.nc LANDTYPE01 1985/1/1/0 C xy 1 * - 1 1
* LANDTYPE02 $ROOT/OLSON_MAP/v2019-02/Olson_2001_Land_Type_Masks.025x025.generic.nc LANDTYPE02 1985/1/1/0 C xy 1 * - 1 1
* LANDTYPE03 $ROOT/OLSON_MAP/v2019-02/Olson_2001_Land_Type_Masks.025x025.generic.nc LANDTYPE03 1985/1/1/0 C xy 1 * - 1 1
* LANDTYPE04 $ROOT/OLSON_MAP/v2019-02/Olson_2001_Land_Type_Masks.025x025.generic.nc LANDTYPE04 1985/1/1/0 C xy 1 * - 1 1
* LANDTYPE05 $ROOT/OLSON_MAP/v2019-02/Olson_2001_Land_Type_Masks.025x025.generic.nc LANDTYPE05 1985/1/1/0 C xy 1 * - 1 1
* LANDTYPE06 $ROOT/OLSON_MAP/v2019-02/Olson_2001_Land_Type_Masks.025x025.generic.nc LANDTYPE06 1985/1/1/0 C xy 1 * - 1 1
* LANDTYPE07 $ROOT/OLSON_MAP/v2019-02/Olson_2001_Land_Type_Masks.025x025.generic.nc LANDTYPE07 1985/1/1/0 C xy 1 * - 1 1
* LANDTYPE08 $ROOT/OLSON_MAP/v2019-02/Olson_2001_Land_Type_Masks.025x025.generic.nc LANDTYPE08 1985/1/1/0 C xy 1 * - 1 1
* LANDTYPE09 $ROOT/OLSON_MAP/v2019-02/Olson_2001_Land_Type_Masks.025x025.generic.nc LANDTYPE09 1985/1/1/0 C xy 1 * - 1 1
* LANDTYPE10 $ROOT/OLSON_MAP/v2019-02/Olson_2001_Land_Type_Masks.025x025.generic.nc LANDTYPE10 1985/1/1/0 C xy 1 * - 1 1
* LANDTYPE11 $ROOT/OLSON_MAP/v2019-02/Olson_2001_Land_Type_Masks.025x025.generic.nc LANDTYPE11 1985/1/1/0 C xy 1 * - 1 1
* LANDTYPE12 $ROOT/OLSON_MAP/v2019-02/Olson_2001_Land_Type_Masks.025x025.generic.nc LANDTYPE12 1985/1/1/0 C xy 1 * - 1 1
* LANDTYPE13 $ROOT/OLSON_MAP/v2019-02/Olson_2001_Land_Type_Masks.025x025.generic.nc LANDTYPE13 1985/1/1/0 C xy 1 * - 1 1
* LANDTYPE14 $ROOT/OLSON_MAP/v2019-02/Olson_2001_Land_Type_Masks.025x025.generic.nc LANDTYPE14 1985/1/1/0 C xy 1 * - 1 1
* LANDTYPE15 $ROOT/OLSON_MAP/v2019-02/Olson_2001_Land_Type_Masks.025x025.generic.nc LANDTYPE15 1985/1/1/0 C xy 1 * - 1 1
* LANDTYPE16 $ROOT/OLSON_MAP/v2019-02/Olson_2001_Land_Type_Masks.025x025.generic.nc LANDTYPE16 1985/1/1/0 C xy 1 * - 1 1
* LANDTYPE17 $ROOT/OLSON_MAP/v2019-02/Olson_2001_Land_Type_Masks.025x025.generic.nc LANDTYPE17 1985/1/1/0 C xy 1 * - 1 1
* LANDTYPE18 $ROOT/OLSON_MAP/v2019-02/Olson_2001_Land_Type_Masks.025x025.generic.nc LANDTYPE18 1985/1/1/0 C xy 1 * - 1 1
* LANDTYPE19 $ROOT/OLSON_MAP/v2019-02/Olson_2001_Land_Type_Masks.025x025.generic.nc LANDTYPE19 1985/1/1/0 C xy 1 * - 1 1
* LANDTYPE20 $ROOT/OLSON_MAP/v2019-02/Olson_2001_Land_Type_Masks.025x025.generic.nc LANDTYPE20 1985/1/1/0 C xy 1 * - 1 1
* LANDTYPE21 $ROOT/OLSON_MAP/v2019-02/Olson_2001_Land_Type_Masks.025x025.generic.nc LANDTYPE21 1985/1/1/0 C xy 1 * - 1 1
* LANDTYPE22 $ROOT/OLSON_MAP/v2019-02/Olson_2001_Land_Type_Masks.025x025.generic.nc LANDTYPE22 1985/1/1/0 C xy 1 * - 1 1
* LANDTYPE23 $ROOT/OLSON_MAP/v2019-02/Olson_2001_Land_Type_Masks.025x025.generic.nc LANDTYPE23 1985/1/1/0 C xy 1 * - 1 1
* LANDTYPE24 $ROOT/OLSON_MAP/v2019-02/Olson_2001_Land_Type_Masks.025x025.generic.nc LANDTYPE24 1985/1/1/0 C xy 1 * - 1 1
* LANDTYPE25 $ROOT/OLSON_MAP/v2019-02/Olson_2001_Land_Type_Masks.025x025.generic.nc LANDTYPE25 1985/1/1/0 C xy 1 * - 1 1
* LANDTYPE26 $ROOT/OLSON_MAP/v2019-02/Olson_2001_Land_Type_Masks.025x025.generic.nc LANDTYPE26 1985/1/1/0 C xy 1 * - 1 1
* LANDTYPE27 $ROOT/OLSON_MAP/v2019-02/Olson_2001_Land_Type_Masks.025x025.generic.nc LANDTYPE27 1985/1/1/0 C xy 1 * - 1 1
* LANDTYPE28 $ROOT/OLSON_MAP/v2019-02/Olson_2001_Land_Type_Masks.025x025.generic.nc LANDTYPE28 1985/1/1/0 C xy 1 * - 1 1
* LANDTYPE29 $ROOT/OLSON_MAP/v2019-02/Olson_2001_Land_Type_Masks.025x025.generic.nc LANDTYPE29 1985/1/1/0 C xy 1 * - 1 1
* LANDTYPE30 $ROOT/OLSON_MAP/v2019-02/Olson_2001_Land_Type_Masks.025x025.generic.nc LANDTYPE30 1985/1/1/0 C xy 1 * - 1 1
* LANDTYPE31 $ROOT/OLSON_MAP/v2019-02/Olson_2001_Land_Type_Masks.025x025.generic.nc LANDTYPE31 1985/1/1/0 C xy 1 * - 1 1
* LANDTYPE32 $ROOT/OLSON_MAP/v2019-02/Olson_2001_Land_Type_Masks.025x025.generic.nc LANDTYPE32 1985/1/1/0 C xy 1 * - 1 1
* LANDTYPE33 $ROOT/OLSON_MAP/v2019-02/Olson_2001_Land_Type_Masks.025x025.generic.nc LANDTYPE33 1985/1/1/0 C xy 1 * - 1 1
* LANDTYPE34 $ROOT/OLSON_MAP/v2019-02/Olson_2001_Land_Type_Masks.025x025.generic.nc LANDTYPE34 1985/1/1/0 C xy 1 * - 1 1
* LANDTYPE35 $ROOT/OLSON_MAP/v2019-02/Olson_2001_Land_Type_Masks.025x025.generic.nc LANDTYPE35 1985/1/1/0 C xy 1 * - 1 1
* LANDTYPE36 $ROOT/OLSON_MAP/v2019-02/Olson_2001_Land_Type_Masks.025x025.generic.nc LANDTYPE36 1985/1/1/0 C xy 1 * - 1 1
* LANDTYPE37 $ROOT/OLSON_MAP/v2019-02/Olson_2001_Land_Type_Masks.025x025.generic.nc LANDTYPE37 1985/1/1/0 C xy 1 * - 1 1
* LANDTYPE38 $ROOT/OLSON_MAP/v2019-02/Olson_2001_Land_Type_Masks.025x025.generic.nc LANDTYPE38 1985/1/1/0 C xy 1 * - 1 1
* LANDTYPE39 $ROOT/OLSON_MAP/v2019-02/Olson_2001_Land_Type_Masks.025x025.generic.nc LANDTYPE39 1985/1/1/0 C xy 1 * - 1 1
* LANDTYPE40 $ROOT/OLSON_MAP/v2019-02/Olson_2001_Land_Type_Masks.025x025.generic.nc LANDTYPE40 1985/1/1/0 C xy 1 * - 1 1
* LANDTYPE41 $ROOT/OLSON_MAP/v2019-02/Olson_2001_Land_Type_Masks.025x025.generic.nc LANDTYPE41 1985/1/1/0 C xy 1 * - 1 1
* LANDTYPE42 $ROOT/OLSON_MAP/v2019-02/Olson_2001_Land_Type_Masks.025x025.generic.nc LANDTYPE42 1985/1/1/0 C xy 1 * - 1 1
* LANDTYPE43 $ROOT/OLSON_MAP/v2019-02/Olson_2001_Land_Type_Masks.025x025.generic.nc LANDTYPE43 1985/1/1/0 C xy 1 * - 1 1
* LANDTYPE44 $ROOT/OLSON_MAP/v2019-02/Olson_2001_Land_Type_Masks.025x025.generic.nc LANDTYPE44 1985/1/1/0 C xy 1 * - 1 1
* LANDTYPE45 $ROOT/OLSON_MAP/v2019-02/Olson_2001_Land_Type_Masks.025x025.generic.nc LANDTYPE45 1985/1/1/0 C xy 1 * - 1 1
* LANDTYPE46 $ROOT/OLSON_MAP/v2019-02/Olson_2001_Land_Type_Masks.025x025.generic.nc LANDTYPE46 1985/1/1/0 C xy 1 * - 1 1
* LANDTYPE47 $ROOT/OLSON_MAP/v2019-02/Olson_2001_Land_Type_Masks.025x025.generic.nc LANDTYPE47 1985/1/1/0 C xy 1 * - 1 1
* LANDTYPE48 $ROOT/OLSON_MAP/v2019-02/Olson_2001_Land_Type_Masks.025x025.generic.nc LANDTYPE48 1985/1/1/0 C xy 1 * - 1 1
* LANDTYPE49 $ROOT/OLSON_MAP/v2019-02/Olson_2001_Land_Type_Masks.025x025.generic.nc LANDTYPE49 1985/1/1/0 C xy 1 * - 1 1
* LANDTYPE50 $ROOT/OLSON_MAP/v2019-02/Olson_2001_Land_Type_Masks.025x025.generic.nc LANDTYPE50 1985/1/1/0 C xy 1 * - 1 1
* LANDTYPE51 $ROOT/OLSON_MAP/v2019-02/Olson_2001_Land_Type_Masks.025x025.generic.nc LANDTYPE51 1985/1/1/0 C xy 1 * - 1 1
* LANDTYPE52 $ROOT/OLSON_MAP/v2019-02/Olson_2001_Land_Type_Masks.025x025.generic.nc LANDTYPE52 1985/1/1/0 C xy 1 * - 1 1
* LANDTYPE53 $ROOT/OLSON_MAP/v2019-02/Olson_2001_Land_Type_Masks.025x025.generic.nc LANDTYPE53 1985/1/1/0 C xy 1 * - 1 1
* LANDTYPE54 $ROOT/OLSON_MAP/v2019-02/Olson_2001_Land_Type_Masks.025x025.generic.nc LANDTYPE54 1985/1/1/0 C xy 1 * - 1 1
* LANDTYPE55 $ROOT/OLSON_MAP/v2019-02/Olson_2001_Land_Type_Masks.025x025.generic.nc LANDTYPE55 1985/1/1/0 C xy 1 * - 1 1
* LANDTYPE56 $ROOT/OLSON_MAP/v2019-02/Olson_2001_Land_Type_Masks.025x025.generic.nc LANDTYPE56 1985/1/1/0 C xy 1 * - 1 1
* LANDTYPE57 $ROOT/OLSON_MAP/v2019-02/Olson_2001_Land_Type_Masks.025x025.generic.nc LANDTYPE57 1985/1/1/0 C xy 1 * - 1 1
* LANDTYPE58 $ROOT/OLSON_MAP/v2019-02/Olson_2001_Land_Type_Masks.025x025.generic.nc LANDTYPE58 1985/1/1/0 C xy 1 * - 1 1
* LANDTYPE59 $ROOT/OLSON_MAP/v2019-02/Olson_2001_Land_Type_Masks.025x025.generic.nc LANDTYPE59 1985/1/1/0 C xy 1 * - 1 1
* LANDTYPE60 $ROOT/OLSON_MAP/v2019-02/Olson_2001_Land_Type_Masks.025x025.generic.nc LANDTYPE60 1985/1/1/0 C xy 1 * - 1 1
* LANDTYPE61 $ROOT/OLSON_MAP/v2019-02/Olson_2001_Land_Type_Masks.025x025.generic.nc LANDTYPE61 1985/1/1/0 C xy 1 * - 1 1
* LANDTYPE62 $ROOT/OLSON_MAP/v2019-02/Olson_2001_Land_Type_Masks.025x025.generic.nc LANDTYPE62 1985/1/1/0 C xy 1 * - 1 1
* LANDTYPE63 $ROOT/OLSON_MAP/v2019-02/Olson_2001_Land_Type_Masks.025x025.generic.nc LANDTYPE63 1985/1/1/0 C xy 1 * - 1 1
* LANDTYPE64 $ROOT/OLSON_MAP/v2019-02/Olson_2001_Land_Type_Masks.025x025.generic.nc LANDTYPE64 1985/1/1/0 C xy 1 * - 1 1
* LANDTYPE65 $ROOT/OLSON_MAP/v2019-02/Olson_2001_Land_Type_Masks.025x025.generic.nc LANDTYPE65 1985/1/1/0 C xy 1 * - 1 1
* LANDTYPE66 $ROOT/OLSON_MAP/v2019-02/Olson_2001_Land_Type_Masks.025x025.generic.nc LANDTYPE66 1985/1/1/0 C xy 1 * - 1 1
* LANDTYPE67 $ROOT/OLSON_MAP/v2019-02/Olson_2001_Land_Type_Masks.025x025.generic.nc LANDTYPE67 1985/1/1/0 C xy 1 * - 1 1
* LANDTYPE68 $ROOT/OLSON_MAP/v2019-02/Olson_2001_Land_Type_Masks.025x025.generic.nc LANDTYPE68 1985/1/1/0 C xy 1 * - 1 1
* LANDTYPE69 $ROOT/OLSON_MAP/v2019-02/Olson_2001_Land_Type_Masks.025x025.generic.nc LANDTYPE69 1985/1/1/0 C xy 1 * - 1 1
* LANDTYPE70 $ROOT/OLSON_MAP/v2019-02/Olson_2001_Land_Type_Masks.025x025.generic.nc LANDTYPE70 1985/1/1/0 C xy 1 * - 1 1
* LANDTYPE71 $ROOT/OLSON_MAP/v2019-02/Olson_2001_Land_Type_Masks.025x025.generic.nc LANDTYPE71 1985/1/1/0 C xy 1 * - 1 1
* LANDTYPE72 $ROOT/OLSON_MAP/v2019-02/Olson_2001_Land_Type_Masks.025x025.generic.nc LANDTYPE72 1985/1/1/0 C xy 1 * - 1 1
)))OLSON_LANDMAP

#==============================================================================
# --- Yuan processed MODIS leaf area index data ---
#
# Source: Yuan et al 2011, doi:10.1016/j.rse.2011.01.001
#         http://globalchange.bnu.edu.cn/research/lai
#
# NOTES:
# (1) LAI data corresponding to each Olson land type is stored in
#      separate netCDF variables (XLAI00, XLAI01, ... XLAI72).
#      The "XLAI" denotes that the files are prepared in this way.
# (2) Units are "cm2 leaf/cm2 grid box".
# (3) Data is timestamped every 8 days, starting from the 2nd of the month.
#==============================================================================
(((YUAN_MODIS_LAI
* XLAI00 $ROOT/Yuan_XLAI/v2021-06/Yuan_proc_MODIS_XLAI.025x025.$YYYY.nc XLAI00 2000-2020/1-12/1-31/0 I xy cm2/cm2 * - 1 1
* XLAI01 $ROOT/Yuan_XLAI/v2021-06/Yuan_proc_MODIS_XLAI.025x025.$YYYY.nc XLAI01 2000-2020/1-12/1-31/0 I xy cm2/cm2 * - 1 1
* XLAI02 $ROOT/Yuan_XLAI/v2021-06/Yuan_proc_MODIS_XLAI.025x025.$YYYY.nc XLAI02 2000-2020/1-12/1-31/0 I xy cm2/cm2 * - 1 1
* XLAI03 $ROOT/Yuan_XLAI/v2021-06/Yuan_proc_MODIS_XLAI.025x025.$YYYY.nc XLAI03 2000-2020/1-12/1-31/0 I xy cm2/cm2 * - 1 1
* XLAI04 $ROOT/Yuan_XLAI/v2021-06/Yuan_proc_MODIS_XLAI.025x025.$YYYY.nc XLAI04 2000-2020/1-12/1-31/0 I xy cm2/cm2 * - 1 1
* XLAI05 $ROOT/Yuan_XLAI/v2021-06/Yuan_proc_MODIS_XLAI.025x025.$YYYY.nc XLAI05 2000-2020/1-12/1-31/0 I xy cm2/cm2 * - 1 1
* XLAI06 $ROOT/Yuan_XLAI/v2021-06/Yuan_proc_MODIS_XLAI.025x025.$YYYY.nc XLAI06 2000-2020/1-12/1-31/0 I xy cm2/cm2 * - 1 1
* XLAI07 $ROOT/Yuan_XLAI/v2021-06/Yuan_proc_MODIS_XLAI.025x025.$YYYY.nc XLAI07 2000-2020/1-12/1-31/0 I xy cm2/cm2 * - 1 1
* XLAI08 $ROOT/Yuan_XLAI/v2021-06/Yuan_proc_MODIS_XLAI.025x025.$YYYY.nc XLAI08 2000-2020/1-12/1-31/0 I xy cm2/cm2 * - 1 1
* XLAI09 $ROOT/Yuan_XLAI/v2021-06/Yuan_proc_MODIS_XLAI.025x025.$YYYY.nc XLAI09 2000-2020/1-12/1-31/0 I xy cm2/cm2 * - 1 1
* XLAI10 $ROOT/Yuan_XLAI/v2021-06/Yuan_proc_MODIS_XLAI.025x025.$YYYY.nc XLAI10 2000-2020/1-12/1-31/0 I xy cm2/cm2 * - 1 1
* XLAI11 $ROOT/Yuan_XLAI/v2021-06/Yuan_proc_MODIS_XLAI.025x025.$YYYY.nc XLAI11 2000-2020/1-12/1-31/0 I xy cm2/cm2 * - 1 1
* XLAI12 $ROOT/Yuan_XLAI/v2021-06/Yuan_proc_MODIS_XLAI.025x025.$YYYY.nc XLAI12 2000-2020/1-12/1-31/0 I xy cm2/cm2 * - 1 1
* XLAI13 $ROOT/Yuan_XLAI/v2021-06/Yuan_proc_MODIS_XLAI.025x025.$YYYY.nc XLAI13 2000-2020/1-12/1-31/0 I xy cm2/cm2 * - 1 1
* XLAI14 $ROOT/Yuan_XLAI/v2021-06/Yuan_proc_MODIS_XLAI.025x025.$YYYY.nc XLAI14 2000-2020/1-12/1-31/0 I xy cm2/cm2 * - 1 1
* XLAI15 $ROOT/Yuan_XLAI/v2021-06/Yuan_proc_MODIS_XLAI.025x025.$YYYY.nc XLAI15 2000-2020/1-12/1-31/0 I xy cm2/cm2 * - 1 1
* XLAI16 $ROOT/Yuan_XLAI/v2021-06/Yuan_proc_MODIS_XLAI.025x025.$YYYY.nc XLAI16 2000-2020/1-12/1-31/0 I xy cm2/cm2 * - 1 1
* XLAI17 $ROOT/Yuan_XLAI/v2021-06/Yuan_proc_MODIS_XLAI.025x025.$YYYY.nc XLAI17 2000-2020/1-12/1-31/0 I xy cm2/cm2 * - 1 1
* XLAI18 $ROOT/Yuan_XLAI/v2021-06/Yuan_proc_MODIS_XLAI.025x025.$YYYY.nc XLAI18 2000-2020/1-12/1-31/0 I xy cm2/cm2 * - 1 1
* XLAI19 $ROOT/Yuan_XLAI/v2021-06/Yuan_proc_MODIS_XLAI.025x025.$YYYY.nc XLAI19 2000-2020/1-12/1-31/0 I xy cm2/cm2 * - 1 1
* XLAI20 $ROOT/Yuan_XLAI/v2021-06/Yuan_proc_MODIS_XLAI.025x025.$YYYY.nc XLAI20 2000-2020/1-12/1-31/0 I xy cm2/cm2 * - 1 1
* XLAI21 $ROOT/Yuan_XLAI/v2021-06/Yuan_proc_MODIS_XLAI.025x025.$YYYY.nc XLAI21 2000-2020/1-12/1-31/0 I xy cm2/cm2 * - 1 1
* XLAI22 $ROOT/Yuan_XLAI/v2021-06/Yuan_proc_MODIS_XLAI.025x025.$YYYY.nc XLAI22 2000-2020/1-12/1-31/0 I xy cm2/cm2 * - 1 1
* XLAI23 $ROOT/Yuan_XLAI/v2021-06/Yuan_proc_MODIS_XLAI.025x025.$YYYY.nc XLAI23 2000-2020/1-12/1-31/0 I xy cm2/cm2 * - 1 1
* XLAI24 $ROOT/Yuan_XLAI/v2021-06/Yuan_proc_MODIS_XLAI.025x025.$YYYY.nc XLAI24 2000-2020/1-12/1-31/0 I xy cm2/cm2 * - 1 1
* XLAI25 $ROOT/Yuan_XLAI/v2021-06/Yuan_proc_MODIS_XLAI.025x025.$YYYY.nc XLAI25 2000-2020/1-12/1-31/0 I xy cm2/cm2 * - 1 1
* XLAI26 $ROOT/Yuan_XLAI/v2021-06/Yuan_proc_MODIS_XLAI.025x025.$YYYY.nc XLAI26 2000-2020/1-12/1-31/0 I xy cm2/cm2 * - 1 1
* XLAI27 $ROOT/Yuan_XLAI/v2021-06/Yuan_proc_MODIS_XLAI.025x025.$YYYY.nc XLAI27 2000-2020/1-12/1-31/0 I xy cm2/cm2 * - 1 1
* XLAI28 $ROOT/Yuan_XLAI/v2021-06/Yuan_proc_MODIS_XLAI.025x025.$YYYY.nc XLAI28 2000-2020/1-12/1-31/0 I xy cm2/cm2 * - 1 1
* XLAI29 $ROOT/Yuan_XLAI/v2021-06/Yuan_proc_MODIS_XLAI.025x025.$YYYY.nc XLAI29 2000-2020/1-12/1-31/0 I xy cm2/cm2 * - 1 1
* XLAI30 $ROOT/Yuan_XLAI/v2021-06/Yuan_proc_MODIS_XLAI.025x025.$YYYY.nc XLAI30 2000-2020/1-12/1-31/0 I xy cm2/cm2 * - 1 1
* XLAI31 $ROOT/Yuan_XLAI/v2021-06/Yuan_proc_MODIS_XLAI.025x025.$YYYY.nc XLAI31 2000-2020/1-12/1-31/0 I xy cm2/cm2 * - 1 1
* XLAI32 $ROOT/Yuan_XLAI/v2021-06/Yuan_proc_MODIS_XLAI.025x025.$YYYY.nc XLAI32 2000-2020/1-12/1-31/0 I xy cm2/cm2 * - 1 1
* XLAI33 $ROOT/Yuan_XLAI/v2021-06/Yuan_proc_MODIS_XLAI.025x025.$YYYY.nc XLAI33 2000-2020/1-12/1-31/0 I xy cm2/cm2 * - 1 1
* XLAI34 $ROOT/Yuan_XLAI/v2021-06/Yuan_proc_MODIS_XLAI.025x025.$YYYY.nc XLAI34 2000-2020/1-12/1-31/0 I xy cm2/cm2 * - 1 1
* XLAI35 $ROOT/Yuan_XLAI/v2021-06/Yuan_proc_MODIS_XLAI.025x025.$YYYY.nc XLAI35 2000-2020/1-12/1-31/0 I xy cm2/cm2 * - 1 1
* XLAI36 $ROOT/Yuan_XLAI/v2021-06/Yuan_proc_MODIS_XLAI.025x025.$YYYY.nc XLAI36 2000-2020/1-12/1-31/0 I xy cm2/cm2 * - 1 1
* XLAI37 $ROOT/Yuan_XLAI/v2021-06/Yuan_proc_MODIS_XLAI.025x025.$YYYY.nc XLAI37 2000-2020/1-12/1-31/0 I xy cm2/cm2 * - 1 1
* XLAI38 $ROOT/Yuan_XLAI/v2021-06/Yuan_proc_MODIS_XLAI.025x025.$YYYY.nc XLAI38 2000-2020/1-12/1-31/0 I xy cm2/cm2 * - 1 1
* XLAI39 $ROOT/Yuan_XLAI/v2021-06/Yuan_proc_MODIS_XLAI.025x025.$YYYY.nc XLAI39 2000-2020/1-12/1-31/0 I xy cm2/cm2 * - 1 1
* XLAI40 $ROOT/Yuan_XLAI/v2021-06/Yuan_proc_MODIS_XLAI.025x025.$YYYY.nc XLAI40 2000-2020/1-12/1-31/0 I xy cm2/cm2 * - 1 1
* XLAI41 $ROOT/Yuan_XLAI/v2021-06/Yuan_proc_MODIS_XLAI.025x025.$YYYY.nc XLAI41 2000-2020/1-12/1-31/0 I xy cm2/cm2 * - 1 1
* XLAI42 $ROOT/Yuan_XLAI/v2021-06/Yuan_proc_MODIS_XLAI.025x025.$YYYY.nc XLAI42 2000-2020/1-12/1-31/0 I xy cm2/cm2 * - 1 1
* XLAI43 $ROOT/Yuan_XLAI/v2021-06/Yuan_proc_MODIS_XLAI.025x025.$YYYY.nc XLAI43 2000-2020/1-12/1-31/0 I xy cm2/cm2 * - 1 1
* XLAI44 $ROOT/Yuan_XLAI/v2021-06/Yuan_proc_MODIS_XLAI.025x025.$YYYY.nc XLAI44 2000-2020/1-12/1-31/0 I xy cm2/cm2 * - 1 1
* XLAI45 $ROOT/Yuan_XLAI/v2021-06/Yuan_proc_MODIS_XLAI.025x025.$YYYY.nc XLAI45 2000-2020/1-12/1-31/0 I xy cm2/cm2 * - 1 1
* XLAI46 $ROOT/Yuan_XLAI/v2021-06/Yuan_proc_MODIS_XLAI.025x025.$YYYY.nc XLAI46 2000-2020/1-12/1-31/0 I xy cm2/cm2 * - 1 1
* XLAI47 $ROOT/Yuan_XLAI/v2021-06/Yuan_proc_MODIS_XLAI.025x025.$YYYY.nc XLAI47 2000-2020/1-12/1-31/0 I xy cm2/cm2 * - 1 1
* XLAI48 $ROOT/Yuan_XLAI/v2021-06/Yuan_proc_MODIS_XLAI.025x025.$YYYY.nc XLAI48 2000-2020/1-12/1-31/0 I xy cm2/cm2 * - 1 1
* XLAI49 $ROOT/Yuan_XLAI/v2021-06/Yuan_proc_MODIS_XLAI.025x025.$YYYY.nc XLAI49 2000-2020/1-12/1-31/0 I xy cm2/cm2 * - 1 1
* XLAI50 $ROOT/Yuan_XLAI/v2021-06/Yuan_proc_MODIS_XLAI.025x025.$YYYY.nc XLAI50 2000-2020/1-12/1-31/0 I xy cm2/cm2 * - 1 1
* XLAI51 $ROOT/Yuan_XLAI/v2021-06/Yuan_proc_MODIS_XLAI.025x025.$YYYY.nc XLAI51 2000-2020/1-12/1-31/0 I xy cm2/cm2 * - 1 1
* XLAI52 $ROOT/Yuan_XLAI/v2021-06/Yuan_proc_MODIS_XLAI.025x025.$YYYY.nc XLAI52 2000-2020/1-12/1-31/0 I xy cm2/cm2 * - 1 1
* XLAI53 $ROOT/Yuan_XLAI/v2021-06/Yuan_proc_MODIS_XLAI.025x025.$YYYY.nc XLAI53 2000-2020/1-12/1-31/0 I xy cm2/cm2 * - 1 1
* XLAI54 $ROOT/Yuan_XLAI/v2021-06/Yuan_proc_MODIS_XLAI.025x025.$YYYY.nc XLAI54 2000-2020/1-12/1-31/0 I xy cm2/cm2 * - 1 1
* XLAI55 $ROOT/Yuan_XLAI/v2021-06/Yuan_proc_MODIS_XLAI.025x025.$YYYY.nc XLAI55 2000-2020/1-12/1-31/0 I xy cm2/cm2 * - 1 1
* XLAI56 $ROOT/Yuan_XLAI/v2021-06/Yuan_proc_MODIS_XLAI.025x025.$YYYY.nc XLAI56 2000-2020/1-12/1-31/0 I xy cm2/cm2 * - 1 1
* XLAI57 $ROOT/Yuan_XLAI/v2021-06/Yuan_proc_MODIS_XLAI.025x025.$YYYY.nc XLAI57 2000-2020/1-12/1-31/0 I xy cm2/cm2 * - 1 1
* XLAI58 $ROOT/Yuan_XLAI/v2021-06/Yuan_proc_MODIS_XLAI.025x025.$YYYY.nc XLAI58 2000-2020/1-12/1-31/0 I xy cm2/cm2 * - 1 1
* XLAI59 $ROOT/Yuan_XLAI/v2021-06/Yuan_proc_MODIS_XLAI.025x025.$YYYY.nc XLAI59 2000-2020/1-12/1-31/0 I xy cm2/cm2 * - 1 1
* XLAI60 $ROOT/Yuan_XLAI/v2021-06/Yuan_proc_MODIS_XLAI.025x025.$YYYY.nc XLAI60 2000-2020/1-12/1-31/0 I xy cm2/cm2 * - 1 1
* XLAI61 $ROOT/Yuan_XLAI/v2021-06/Yuan_proc_MODIS_XLAI.025x025.$YYYY.nc XLAI61 2000-2020/1-12/1-31/0 I xy cm2/cm2 * - 1 1
* XLAI62 $ROOT/Yuan_XLAI/v2021-06/Yuan_proc_MODIS_XLAI.025x025.$YYYY.nc XLAI62 2000-2020/1-12/1-31/0 I xy cm2/cm2 * - 1 1
* XLAI63 $ROOT/Yuan_XLAI/v2021-06/Yuan_proc_MODIS_XLAI.025x025.$YYYY.nc XLAI63 2000-2020/1-12/1-31/0 I xy cm2/cm2 * - 1 1
* XLAI64 $ROOT/Yuan_XLAI/v2021-06/Yuan_proc_MODIS_XLAI.025x025.$YYYY.nc XLAI64 2000-2020/1-12/1-31/0 I xy cm2/cm2 * - 1 1
* XLAI65 $ROOT/Yuan_XLAI/v2021-06/Yuan_proc_MODIS_XLAI.025x025.$YYYY.nc XLAI65 2000-2020/1-12/1-31/0 I xy cm2/cm2 * - 1 1
* XLAI66 $ROOT/Yuan_XLAI/v2021-06/Yuan_proc_MODIS_XLAI.025x025.$YYYY.nc XLAI66 2000-2020/1-12/1-31/0 I xy cm2/cm2 * - 1 1
* XLAI67 $ROOT/Yuan_XLAI/v2021-06/Yuan_proc_MODIS_XLAI.025x025.$YYYY.nc XLAI67 2000-2020/1-12/1-31/0 I xy cm2/cm2 * - 1 1
* XLAI68 $ROOT/Yuan_XLAI/v2021-06/Yuan_proc_MODIS_XLAI.025x025.$YYYY.nc XLAI68 2000-2020/1-12/1-31/0 I xy cm2/cm2 * - 1 1
* XLAI69 $ROOT/Yuan_XLAI/v2021-06/Yuan_proc_MODIS_XLAI.025x025.$YYYY.nc XLAI69 2000-2020/1-12/1-31/0 I xy cm2/cm2 * - 1 1
* XLAI70 $ROOT/Yuan_XLAI/v2021-06/Yuan_proc_MODIS_XLAI.025x025.$YYYY.nc XLAI70 2000-2020/1-12/1-31/0 I xy cm2/cm2 * - 1 1
* XLAI71 $ROOT/Yuan_XLAI/v2021-06/Yuan_proc_MODIS_XLAI.025x025.$YYYY.nc XLAI71 2000-2020/1-12/1-31/0 I xy cm2/cm2 * - 1 1
* XLAI72 $ROOT/Yuan_XLAI/v2021-06/Yuan_proc_MODIS_XLAI.025x025.$YYYY.nc XLAI72 2000-2020/1-12/1-31/0 I xy cm2/cm2 * - 1 1
)))YUAN_MODIS_LAI

#==============================================================================
# --- Inputs for the RRTMG radiative transfer model ---
#
# NOTE: The 2 x 2.5 albedo fields and emissivity fields will produce
# differences at the level of numerical noise when comparing output to
# simulations from prior versions (esp. when running at 4 x 5 resolution).
# You might see larger differences w/r/t prior verisons for a few grid boxes
# along the coastline of Antarctica, where the difference in resolution
# and regridding will be more apparent in the sharp transition from ice to
# ocean.  If this is a problem, you can use the data files at 4x5 resolution
# for 4x5 RRTMG simulations.
#
# ALSO NOTE: The algorithm that HEMCO uses to select each time slice is
# likely different than what was implemented when reading the old bpch
# data from disk.  This can also cause differences when comparing to
# prior versions.
#==============================================================================
(((RRTMG
* MODIS_ALBDFNIR      $ROOT/RRTMG/v2018-11/modis_surf_albedo.2x25.nc     ALBDFNIR        2002/1-12/1-31/0 C xy  1    * - 1 1
* MODIS_ALBDFVIS      $ROOT/RRTMG/v2018-11/modis_surf_albedo.2x25.nc     ALBDFVIS        2002/1-12/1-31/0 C xy  1    * - 1 1
* MODIS_ALBDRNIR      $ROOT/RRTMG/v2018-11/modis_surf_albedo.2x25.nc     ALBDRNIR        2002/1-12/1-31/0 C xy  1    * - 1 1
* MODIS_ALBDRVIS      $ROOT/RRTMG/v2018-11/modis_surf_albedo.2x25.nc     ALBDRVIS        2002/1-12/1-31/0 C xy  1    * - 1 1
* MODIS_EMISSIVITY_01 $ROOT/RRTMG/v2018-11/modis_emissivity.2x25.nc      RTEMISS_band01  2002/1-12/1-31/0 C xy  1    * - 1 1
* MODIS_EMISSIVITY_02 $ROOT/RRTMG/v2018-11/modis_emissivity.2x25.nc      RTEMISS_band02  2002/1-12/1-31/0 C xy  1    * - 1 1
* MODIS_EMISSIVITY_03 $ROOT/RRTMG/v2018-11/modis_emissivity.2x25.nc      RTEMISS_band03  2002/1-12/1-31/0 C xy  1    * - 1 1
* MODIS_EMISSIVITY_04 $ROOT/RRTMG/v2018-11/modis_emissivity.2x25.nc      RTEMISS_band04  2002/1-12/1-31/0 C xy  1    * - 1 1
* MODIS_EMISSIVITY_05 $ROOT/RRTMG/v2018-11/modis_emissivity.2x25.nc      RTEMISS_band05  2002/1-12/1-31/0 C xy  1    * - 1 1
* MODIS_EMISSIVITY_06 $ROOT/RRTMG/v2018-11/modis_emissivity.2x25.nc      RTEMISS_band06  2002/1-12/1-31/0 C xy  1    * - 1 1
* MODIS_EMISSIVITY_07 $ROOT/RRTMG/v2018-11/modis_emissivity.2x25.nc      RTEMISS_band07  2002/1-12/1-31/0 C xy  1    * - 1 1
* MODIS_EMISSIVITY_08 $ROOT/RRTMG/v2018-11/modis_emissivity.2x25.nc      RTEMISS_band08  2002/1-12/1-31/0 C xy  1    * - 1 1
* MODIS_EMISSIVITY_09 $ROOT/RRTMG/v2018-11/modis_emissivity.2x25.nc      RTEMISS_band09  2002/1-12/1-31/0 C xy  1    * - 1 1
* MODIS_EMISSIVITY_10 $ROOT/RRTMG/v2018-11/modis_emissivity.2x25.nc      RTEMISS_band10  2002/1-12/1-31/0 C xy  1    * - 1 1
* MODIS_EMISSIVITY_11 $ROOT/RRTMG/v2018-11/modis_emissivity.2x25.nc      RTEMISS_band11  2002/1-12/1-31/0 C xy  1    * - 1 1
* MODIS_EMISSIVITY_12 $ROOT/RRTMG/v2018-11/modis_emissivity.2x25.nc      RTEMISS_band12  2002/1-12/1-31/0 C xy  1    * - 1 1
* MODIS_EMISSIVITY_13 $ROOT/RRTMG/v2018-11/modis_emissivity.2x25.nc      RTEMISS_band13  2002/1-12/1-31/0 C xy  1    * - 1 1
* MODIS_EMISSIVITY_14 $ROOT/RRTMG/v2018-11/modis_emissivity.2x25.nc      RTEMISS_band14  2002/1-12/1-31/0 C xy  1    * - 1 1
* MODIS_EMISSIVITY_15 $ROOT/RRTMG/v2018-11/modis_emissivity.2x25.nc      RTEMISS_band15  2002/1-12/1-31/0 C xy  1    * - 1 1
* MODIS_EMISSIVITY_16 $ROOT/RRTMG/v2018-11/modis_emissivity.2x25.nc      RTEMISS_band16  2002/1-12/1-31/0 C xy  1    * - 1 1
* TES_CLIM_CCL4  $ROOT/RRTMG/v2018-11/species_clim_profiles.2x25.nc                                  CCl4                   2000/1/1/0    C xyz ppbv     * - 1 1
* TES_CLIM_CFC11 $ROOT/RRTMG/v2018-11/species_clim_profiles.2x25.nc                                  CFC11                  2000/1/1/0    C xyz ppbv     * - 1 1
* TES_CLIM_CFC12 $ROOT/RRTMG/v2018-11/species_clim_profiles.2x25.nc                                  CFC12                  2000/1/1/0    C xyz ppbv     * - 1 1
* TES_CLIM_CFC22 $ROOT/RRTMG/v2018-11/species_clim_profiles.2x25.nc                                  CFC22                  2000/1/1/0    C xyz ppbv     * - 1 1
* TES_CLIM_CH4   $ROOT/RRTMG/v2018-11/species_clim_profiles.2x25.nc                                  CH4                    2000/1/1/0    C xyz ppbv     * - 1 1
* TES_CLIM_N2O   $ROOT/RRTMG/v2018-11/species_clim_profiles.2x25.nc                                  N2O                    2000/1/1/0    C xyz ppbv     * - 1 1
)))RRTMG

(((SfcVMR
#==============================================================================
# --- CMIP6 files ---
#
# Use core CMIP6 observationally constrained data from Meinshausen et al. (2017) GMD
#==============================================================================
* SfcVMR_CH3Cl  $ROOT/CMIP6/v2020-03/2x2.5/CMIP6_GHG_surface_VMR_$YYYY.2x25.nc CH3Cl  1750-2014/1-12/1/0 C xy ppbv * 801 1 1
* SfcVMR_CH2Cl2 $ROOT/CMIP6/v2020-03/2x2.5/CMIP6_GHG_surface_VMR_$YYYY.2x25.nc CH2Cl2 1750-2014/1-12/1/0 C xy ppbv * 801 1 1
* SfcVMR_CHCl3  $ROOT/CMIP6/v2020-03/2x2.5/CMIP6_GHG_surface_VMR_$YYYY.2x25.nc CHCl3  1750-2014/1-12/1/0 C xy ppbv * 801 1 1
* SfcVMR_CH3Br  $ROOT/CMIP6/v2020-03/2x2.5/CMIP6_GHG_surface_VMR_$YYYY.2x25.nc CH3Br  1750-2014/1-12/1/0 C xy ppbv * 801 1 1

#==============================================================================
# --- WMO-2018 files (GMI) ---
#==============================================================================
* SfcVMR_CCl4     $ROOT/SfcFix/v2019-12/WMO_2018/2x2.5/surface_VMRs_WMO2018_$YYYY.2x25.nc CCl4        1960-2100/1-12/1/0 C xy v/v * 802 1 1
* SfcVMR_CFC113   $ROOT/SfcFix/v2019-12/WMO_2018/2x2.5/surface_VMRs_WMO2018_$YYYY.2x25.nc CFC113      1960-2100/1-12/1/0 C xy v/v * 802 1 1
* SfcVMR_CFC114   $ROOT/SfcFix/v2019-12/WMO_2018/2x2.5/surface_VMRs_WMO2018_$YYYY.2x25.nc CFC114      1960-2100/1-12/1/0 C xy v/v * 802 1 1
* SfcVMR_CFC115   $ROOT/SfcFix/v2019-12/WMO_2018/2x2.5/surface_VMRs_WMO2018_$YYYY.2x25.nc CFC115      1960-2100/1-12/1/0 C xy v/v * 802 1 1
* SfcVMR_CFC11    $ROOT/SfcFix/v2019-12/WMO_2018/2x2.5/surface_VMRs_WMO2018_$YYYY.2x25.nc CFC11       1960-2100/1-12/1/0 C xy v/v * 802 1 1
* SfcVMR_CFC12    $ROOT/SfcFix/v2019-12/WMO_2018/2x2.5/surface_VMRs_WMO2018_$YYYY.2x25.nc CFC12       1960-2100/1-12/1/0 C xy v/v * 802 1 1
#* SfcVMR_CH3Br   $ROOT/SfcFix/v2019-12/WMO_2018/2x2.5/surface_VMRs_WMO2018_$YYYY.2x25.nc CH3Br       1960-2100/1-12/1/0 C xy v/v * 802 1 1
* SfcVMR_CH3CCl3  $ROOT/SfcFix/v2019-12/WMO_2018/2x2.5/surface_VMRs_WMO2018_$YYYY.2x25.nc CH3CCl3     1960-2100/1-12/1/0 C xy v/v * 802 1 1
#* SfcVMR_CH3Cl   $ROOT/SfcFix/v2019-12/WMO_2018/2x2.5/surface_VMRs_WMO2018_$YYYY.2x25.nc CH3Cl       1960-2100/1-12/1/0 C xy v/v * 802 1 1
#* SfcVMR_CH4     $ROOT/SfcFix/v2019-12/WMO_2018/2x2.5/surface_VMRs_WMO2018_$YYYY.2x25.nc CH4         1960-2100/1-12/1/0 C xy v/v * 802 1 1
* SfcVMR_H1211    $ROOT/SfcFix/v2019-12/WMO_2018/2x2.5/surface_VMRs_WMO2018_$YYYY.2x25.nc H1211       1960-2100/1-12/1/0 C xy v/v * 802 1 1
* SfcVMR_H1301    $ROOT/SfcFix/v2019-12/WMO_2018/2x2.5/surface_VMRs_WMO2018_$YYYY.2x25.nc H1301       1960-2100/1-12/1/0 C xy v/v * 802 1 1
* SfcVMR_H2402    $ROOT/SfcFix/v2019-12/WMO_2018/2x2.5/surface_VMRs_WMO2018_$YYYY.2x25.nc C2BR2F4     1960-2100/1-12/1/0 C xy v/v * 802 1 1
* SfcVMR_HCFC141b $ROOT/SfcFix/v2019-12/WMO_2018/2x2.5/surface_VMRs_WMO2018_$YYYY.2x25.nc HCFC141b    1960-2100/1-12/1/0 C xy v/v * 802 1 1
* SfcVMR_HCFC142b $ROOT/SfcFix/v2019-12/WMO_2018/2x2.5/surface_VMRs_WMO2018_$YYYY.2x25.nc HCFC142b    1960-2100/1-12/1/0 C xy v/v * 802 1 1
* SfcVMR_HCFC22   $ROOT/SfcFix/v2019-12/WMO_2018/2x2.5/surface_VMRs_WMO2018_$YYYY.2x25.nc HCFC22      1960-2100/1-12/1/0 C xy v/v * 802 1 1
* SfcVMR_N2O      $ROOT/SfcFix/v2019-12/WMO_2018/2x2.5/surface_VMRs_WMO2018_$YYYY.2x25.nc N2O         1960-2100/1-12/1/0 C xy v/v * 802 1 1

#==============================================================================
# --- Dummy files with a single surface concentration (for OCS and H2) ---
#==============================================================================
* SfcVMR_OCS  $ROOT/SfcFix/v2019-12/surface_VMR_OCS.2x25.nc OCS 1985/1/1/0  C xy ppbv * - 1 1
* SfcVMR_H2   $ROOT/SfcFix/v2019-12/surface_VMR_H2.2x25.nc  H2  1985/1/1/0  C xy ppbv * - 1 1
)))SfcVMR

(((CMIP6_SFC_BC

#==============================================================================
# --- CMIP6 surface boundary conditions for 1750-2100                       ---
#==============================================================================

# Commented-out tracers do not exist in GEOS-Chem yet
# * SfcVMR_C2F6       $ROOT/CMIP6/v2021-01/$GCAP2SCENARIO/$GCAP2SCENARIO_BC_$YYYY.nc4   C2F6          1750-2100/1-12/1/0 RY xy v/v *        802 1 1
# * SfcVMR_C3F8       $ROOT/CMIP6/v2021-01/$GCAP2SCENARIO/$GCAP2SCENARIO_BC_$YYYY.nc4   C3F8          1750-2100/1-12/1/0 RY xy v/v *        802 1 1
# * SfcVMR_C4F10      $ROOT/CMIP6/v2021-01/$GCAP2SCENARIO/$GCAP2SCENARIO_BC_$YYYY.nc4   C4F10         1750-2100/1-12/1/0 RY xy v/v *        802 1 1
# * SfcVMR_C5F12      $ROOT/CMIP6/v2021-01/$GCAP2SCENARIO/$GCAP2SCENARIO_BC_$YYYY.nc4   C5F12         1750-2100/1-12/1/0 RY xy v/v *        802 1 1
# * SfcVMR_C6F14      $ROOT/CMIP6/v2021-01/$GCAP2SCENARIO/$GCAP2SCENARIO_BC_$YYYY.nc4   C6F14         1750-2100/1-12/1/0 RY xy v/v *        802 1 1
# * SfcVMR_C7F16      $ROOT/CMIP6/v2021-01/$GCAP2SCENARIO/$GCAP2SCENARIO_BC_$YYYY.nc4   C7F16         1750-2100/1-12/1/0 RY xy v/v *        802 1 1
# * SfcVMR_C8F18      $ROOT/CMIP6/v2021-01/$GCAP2SCENARIO/$GCAP2SCENARIO_BC_$YYYY.nc4   C8F18         1750-2100/1-12/1/0 RY xy v/v *        802 1 1
# * SfcVMR_CC4F8      $ROOT/CMIP6/v2021-01/$GCAP2SCENARIO/$GCAP2SCENARIO_BC_$YYYY.nc4   CC4F8         1750-2100/1-12/1/0 RY xy v/v *        802 1 1
*   SfcVMR_CCl4       $ROOT/CMIP6/v2021-01/$GCAP2SCENARIO/$GCAP2SCENARIO_BC_$YYYY.nc4   CCl4          1750-2100/1-12/1/0 RY xy v/v CCl4     802 1 1
# * SfcVMR_CF4        $ROOT/CMIP6/v2021-01/$GCAP2SCENARIO/$GCAP2SCENARIO_BC_$YYYY.nc4   CF4           1750-2100/1-12/1/0 RY xy v/v *        802 1 1
*   SfcVMR_CFC11      $ROOT/CMIP6/v2021-01/$GCAP2SCENARIO/$GCAP2SCENARIO_BC_$YYYY.nc4   CFC11         1750-2100/1-12/1/0 RY xy v/v CFC11    802 1 1
*   SfcVMR_CFC113     $ROOT/CMIP6/v2021-01/$GCAP2SCENARIO/$GCAP2SCENARIO_BC_$YYYY.nc4   CFC113        1750-2100/1-12/1/0 RY xy v/v CFC113   802 1 1
*   SfcVMR_CFC114     $ROOT/CMIP6/v2021-01/$GCAP2SCENARIO/$GCAP2SCENARIO_BC_$YYYY.nc4   CFC114        1750-2100/1-12/1/0 RY xy v/v CFC114   802 1 1
*   SfcVMR_CFC115     $ROOT/CMIP6/v2021-01/$GCAP2SCENARIO/$GCAP2SCENARIO_BC_$YYYY.nc4   CFC115        1750-2100/1-12/1/0 RY xy v/v CFC115   802 1 1
*   SfcVMR_CFC12      $ROOT/CMIP6/v2021-01/$GCAP2SCENARIO/$GCAP2SCENARIO_BC_$YYYY.nc4   CFC12         1750-2100/1-12/1/0 RY xy v/v CFC12    802 1 1
*   SfcVMR_CH2Cl2     $ROOT/CMIP6/v2021-01/$GCAP2SCENARIO/$GCAP2SCENARIO_BC_$YYYY.nc4   CH2Cl2        1750-2100/1-12/1/0 RY xy v/v CH2Cl2   802 1 1
*   SfcVMR_CH3Br      $ROOT/CMIP6/v2021-01/$GCAP2SCENARIO/$GCAP2SCENARIO_BC_$YYYY.nc4   CH3Br         1750-2100/1-12/1/0 RY xy v/v CH3Br    802 1 1
*   SfcVMR_CH3CCl3    $ROOT/CMIP6/v2021-01/$GCAP2SCENARIO/$GCAP2SCENARIO_BC_$YYYY.nc4   CH3CCl3       1750-2100/1-12/1/0 RY xy v/v CH3CCl3  802 1 1
*   SfcVMR_CH3Cl      $ROOT/CMIP6/v2021-01/$GCAP2SCENARIO/$GCAP2SCENARIO_BC_$YYYY.nc4   CH3Cl         1750-2100/1-12/1/0 RY xy v/v CH3Cl    802 1 1
*   SfcVMR_CH4        $ROOT/CMIP6/v2021-01/$GCAP2SCENARIO/$GCAP2SCENARIO_BC_$YYYY.nc4   CH4           1750-2100/1-12/1/0 RY xy v/v CH4      802 1 1
*   SfcVMR_CHCl3      $ROOT/CMIP6/v2021-01/$GCAP2SCENARIO/$GCAP2SCENARIO_BC_$YYYY.nc4   CHCl3         1750-2100/1-12/1/0 RY xy v/v CHCl3    802 1 1
# * SfcVMR_CO2        $ROOT/CMIP6/v2021-01/$GCAP2SCENARIO/$GCAP2SCENARIO_BC_$YYYY.nc4   CO2           1750-2100/1-12/1/0 RY xy v/v *        802 1 1
*   SfcVMR_H1211      $ROOT/CMIP6/v2021-01/$GCAP2SCENARIO/$GCAP2SCENARIO_BC_$YYYY.nc4   H1211         1750-2100/1-12/1/0 RY xy v/v H1211    802 1 1
*   SfcVMR_H1301      $ROOT/CMIP6/v2021-01/$GCAP2SCENARIO/$GCAP2SCENARIO_BC_$YYYY.nc4   H1301         1750-2100/1-12/1/0 RY xy v/v H1301    802 1 1
*   SfcVMR_H2402      $ROOT/CMIP6/v2021-01/$GCAP2SCENARIO/$GCAP2SCENARIO_BC_$YYYY.nc4   H2402         1750-2100/1-12/1/0 RY xy v/v H2402    802 1 1
#   SFC_BC_HCFC123 <- exists in UCX with lifetime of 2 years but has no surface boundary conditions; 200-600 pptv in https://doi.org/10.1021/es802308m
*   SfcVMR_HCFC141b   $ROOT/CMIP6/v2021-01/$GCAP2SCENARIO/$GCAP2SCENARIO_BC_$YYYY.nc4   HCFC141b      1750-2100/1-12/1/0 RY xy v/v HCFC141b 802 1 1
*   SfcVMR_HCFC142b   $ROOT/CMIP6/v2021-01/$GCAP2SCENARIO/$GCAP2SCENARIO_BC_$YYYY.nc4   HCFC142b      1750-2100/1-12/1/0 RY xy v/v HCFC142b 802 1 1
*   SfcVMR_HCFC22     $ROOT/CMIP6/v2021-01/$GCAP2SCENARIO/$GCAP2SCENARIO_BC_$YYYY.nc4   HCFC22        1750-2100/1-12/1/0 RY xy v/v HCFC22   802 1 1
# * SfcVMR_HFC125     $ROOT/CMIP6/v2021-01/$GCAP2SCENARIO/$GCAP2SCENARIO_BC_$YYYY.nc4   HFC125        1750-2100/1-12/1/0 RY xy v/v *        802 1 1
# * SfcVMR_HFC134a    $ROOT/CMIP6/v2021-01/$GCAP2SCENARIO/$GCAP2SCENARIO_BC_$YYYY.nc4   HFC134a       1750-2100/1-12/1/0 RY xy v/v *        802 1 1
# * SfcVMR_HFC143a    $ROOT/CMIP6/v2021-01/$GCAP2SCENARIO/$GCAP2SCENARIO_BC_$YYYY.nc4   HFC143a       1750-2100/1-12/1/0 RY xy v/v *        802 1 1
# * SfcVMR_HFC152a    $ROOT/CMIP6/v2021-01/$GCAP2SCENARIO/$GCAP2SCENARIO_BC_$YYYY.nc4   HFC152a       1750-2100/1-12/1/0 RY xy v/v *        802 1 1
# * SfcVMR_HFC227ea   $ROOT/CMIP6/v2021-01/$GCAP2SCENARIO/$GCAP2SCENARIO_BC_$YYYY.nc4   HFC227ea      1750-2100/1-12/1/0 RY xy v/v *        802 1 1
# * SfcVMR_HFC23      $ROOT/CMIP6/v2021-01/$GCAP2SCENARIO/$GCAP2SCENARIO_BC_$YYYY.nc4   HFC23         1750-2100/1-12/1/0 RY xy v/v *        802 1 1
# * SfcVMR_HFC236fa   $ROOT/CMIP6/v2021-01/$GCAP2SCENARIO/$GCAP2SCENARIO_BC_$YYYY.nc4   HFC236fa      1750-2100/1-12/1/0 RY xy v/v *        802 1 1
# * SfcVMR_HFC245fa   $ROOT/CMIP6/v2021-01/$GCAP2SCENARIO/$GCAP2SCENARIO_BC_$YYYY.nc4   HFC245fa      1750-2100/1-12/1/0 RY xy v/v *        802 1 1
# * SfcVMR_HFC32      $ROOT/CMIP6/v2021-01/$GCAP2SCENARIO/$GCAP2SCENARIO_BC_$YYYY.nc4   HFC32         1750-2100/1-12/1/0 RY xy v/v *        802 1 1
# * SfcVMR_HFC365mfc  $ROOT/CMIP6/v2021-01/$GCAP2SCENARIO/$GCAP2SCENARIO_BC_$YYYY.nc4   HFC365mfc     1750-2100/1-12/1/0 RY xy v/v *        802 1 1
# * SfcVMR_HFC4310mee $ROOT/CMIP6/v2021-01/$GCAP2SCENARIO/$GCAP2SCENARIO_BC_$YYYY.nc4   HFC4310mee    1750-2100/1-12/1/0 RY xy v/v *        802 1 1
*   SfcVMR_N2O        $ROOT/CMIP6/v2021-01/$GCAP2SCENARIO/$GCAP2SCENARIO_BC_$YYYY.nc4   N2O           1750-2100/1-12/1/0 RY xy v/v N2O      802 1 1
# * SfcVMR_NF3        $ROOT/CMIP6/v2021-01/$GCAP2SCENARIO/$GCAP2SCENARIO_BC_$YYYY.nc4   NF3           1750-2100/1-12/1/0 RY xy v/v *        802 1 1
# * SfcVMR_SF6        $ROOT/CMIP6/v2021-01/$GCAP2SCENARIO/$GCAP2SCENARIO_BC_$YYYY.nc4   SF6           1750-2100/1-12/1/0 RY xy v/v *        802 1 1
# * SfcVMR_SO2F2      $ROOT/CMIP6/v2021-01/$GCAP2SCENARIO/$GCAP2SCENARIO_BC_$YYYY.nc4   SO2F2         1750-2100/1-12/1/0 RY xy v/v *        802 1 1

#==============================================================================
# -- Not part of CMIP6 experimental design; use GEOS-Chem defaults
#==============================================================================
* SfcVMR_OCS          $ROOT/SfcFix/v2019-12/surface_VMR_OCS.2x25.nc OCS           1985/1/1/0          C xy ppbv *         - 1 1
* SfcVMR_H2           $ROOT/SfcFix/v2019-12/surface_VMR_H2.2x25.nc  H2            1985/1/1/0          C xy ppbv *         - 1 1

)))CMIP6_SFC_BC

#==============================================================================
# --- Oceanic ozone deposition ---
#
# Sea surface iodide concentration and salinity to be read in for the
# new calculations for ozone deposition to the ocean
#==============================================================================
(((OCEAN_O3_DRYDEP
* surf_salinity   $ROOT/OCEAN_O3_DRYDEP/v2020-02/WOA_2013_salinity.nc                                                s_mn                   1985/1/1/0    C xy 1 * - 1 1
* surf_iodide     $ROOT/OCEAN_O3_DRYDEP/v2020-02/Oi_prj_predicted_iodide_0.125x0.125_No_Skagerrak_Just_Ensemble.nc   Ensemble_Monthly_mean  1970/1-12/1/0 C xy 1 * - 1 1
)))OCEAN_O3_DRYDEP

### END SECTION BASE EMISSIONS ###

###############################################################################
### BEGIN SECTION SCALE FACTORS
###############################################################################

# ScalID Name sourceFile sourceVar sourceTime C/R/E SrcDim SrcUnit Oper

(((EMISSIONS

#==============================================================================
# --- Annual scale factors ---
#==============================================================================
(((HTAP.or.XIAO_C3H8
1  TOTFUEL_THISYR    $ROOT/AnnualScalar/v2014-07/AnnualScalar.geos.1x1.nc NOxscalar 1985-2010/1/1/0 C xy 1  1
5  TOTFUEL_2002      $ROOT/AnnualScalar/v2014-07/AnnualScalar.geos.1x1.nc NOxscalar 2002/1/1/0      C xy 1 -1
27 TOTFUEL_2008_2010 $ROOT/AnnualScalar/v2014-07/AnnualScalar.geos.1x1.nc NOxscalar 2008-2010/1/1/0 C xy 1 -1
6  LIQFUEL_THISYR    $ROOT/AnnualScalar/v2014-07/AnnualScalar.geos.1x1.nc COscalar  1985-2010/1/1/0 C xy 1  1
7  LIQFUEL_1985      $ROOT/AnnualScalar/v2014-07/AnnualScalar.geos.1x1.nc COscalar  1985/1/1/0      C xy 1 -1
9  LIQFUEL_2006      $ROOT/AnnualScalar/v2014-07/AnnualScalar.geos.1x1.nc COscalar  2006/1/1/0      C xy 1 -1
10 LIQFUEL_2002      $ROOT/AnnualScalar/v2014-07/AnnualScalar.geos.1x1.nc COscalar  2002/1/1/0      C xy 1 -1
28 LIQFUEL_2008_2010 $ROOT/AnnualScalar/v2014-07/AnnualScalar.geos.1x1.nc COscalar  2008-2010/1/1/0 C xy 1 -1
11 SOLFUEL_THISYR    $ROOT/AnnualScalar/v2014-07/AnnualScalar.geos.1x1.nc SO2scalar 1985-2010/1/1/0 C xy 1  1
15 SOLFUEL_2002      $ROOT/AnnualScalar/v2014-07/AnnualScalar.geos.1x1.nc SO2scalar 2002/1/1/0      C xy 1 -1
19 SOLFUEL_2008      $ROOT/AnnualScalar/v2014-07/AnnualScalar.geos.1x1.nc SO2scalar 2008/1/1/0      C xy 1 -1
29 SOLFUEL_2008_2010 $ROOT/AnnualScalar/v2014-07/AnnualScalar.geos.1x1.nc SO2scalar 2008-2010/1/1/0 C xy 1 -1
)))HTAP.or.XIAO_C3H8

#==============================================================================
# --- Diurnal scale factors ---
#==============================================================================
<<<<<<< HEAD
(((APEI.or.DICE_Africa.or.CEDS.or.EDGARv43.or.HTAP.or.POET_EOH.or.XIAO_C3H8.or.CMIP6_SHIP.or.CMIP6_SFC_LAND_ANTHRO.or.CMIP6_AIRCRAFT
25 EDGAR_TODNOX $ROOT/EDGARv42/v2015-02/NO/EDGAR_hourly_NOxScal.nc NOXscale 2000/1/1/* C xy unitless 1
26 GEIA_TOD_FOSSIL 0.45/0.45/0.6/0.6/0.6/0.6/1.45/1.45/1.45/1.45/1.4/1.4/1.4/1.4/1.45/1.45/1.45/1.45/0.65/0.65/0.65/0.65/0.45/0.45 - - - xy unitless 1
)))APEI.or.DICE_Africa.or.CEDS.or.EDGARv43.or.HTAP.or.POET_EOH.or.XIAO_C3H8.or.CMIP6_SHIP.or.CMIP6_SFC_LAND_ANTHRO.or.CMIP6_AIRCRAFT
=======
25 EDGAR_TODNOX $ROOT/EDGARv42/v2015-02/NO/EDGAR_hourly_NOxScal.nc NOXscale 2000/1/1/* C xy unitless 1
26 GEIA_TOD_FOSSIL 0.45/0.45/0.6/0.6/0.6/0.6/1.45/1.45/1.45/1.45/1.4/1.4/1.4/1.4/1.45/1.45/1.45/1.45/0.65/0.65/0.65/0.65/0.45/0.45 - - - xy unitless 1
>>>>>>> ec4968f5

#==============================================================================
# Diurnal variablity of Chinese power plants from Liu et al. (EST, 2019)
#==============================================================================
33 PKU_pow_NOx              0.94/0.93/0.93/0.92/0.93/0.96/0.98/0.99/0.98/1.00/1.05/1.03/1.01/1.04/1.05/1.05/1.07/1.06/1.05/1.05/1.03/1.01/0.99/0.96 - - - xy unitless 1 1009
34 PKU_pow_SO2              0.92/0.91/0.90/0.89/0.90/0.93/0.97/0.98/0.99/1.02/1.07/1.04/1.03/1.06/1.06/1.07/1.10/1.10/1.06/1.05/1.03/1.01/0.99/0.93 - - - xy unitless 1 1009
35 PKU_pow_PM_BC_POC_VOC_CO 0.95/0.93/0.92/0.91/0.90/0.93/0.97/0.97/0.99/1.03/1.04/1.03/1.02/1.03/1.05/1.07/1.07/1.07/1.06/1.04/1.03/1.02/1.00/0.97 - - - xy unitless 1 1009

# These scale factors undo (Oper=-1) the global diurnal scale factors over China (Mask=1009)
36 EDGAR_TODNOX_UNDO $ROOT/EDGARv42/v2015-02/NO/EDGAR_hourly_NOxScal.nc NOXscale 2000/1/1/* C xy unitless -1 1009
37 GEIA_TOD_FOSSIL_UNDO 0.45/0.45/0.6/0.6/0.6/0.6/1.45/1.45/1.45/1.45/1.4/1.4/1.4/1.4/1.45/1.45/1.45/1.45/0.65/0.65/0.65/0.65/0.45/0.45 - - - xy unitless -1 1009

#==============================================================================
# --- Day-of-week scale factors ---
# ==> data is Sun/Mon/.../Sat
#==============================================================================
(((XIAO_C3H8
22 GEIA_DOW_HC  0.671/1.1102/1.1102/1.1102/1.1102/1.1102/0.768 - - - xy unitless 1
)))XIAO_C3H8

#==============================================================================
# --- Seasonal scale factors ---
#==============================================================================
(((DICE_Africa
# from GEIA:
30 GEIA_SEASON_NOX  $ROOT/GEIA/v2014-07/GEIA_monthscal.generic.1x1.nc NOXrat 1985/1-12/1/0 C xy unitless 1
31 GEIA_SEASON_SO2  $ROOT/GEIA/v2014-07/GEIA_monthscal.generic.1x1.nc SO2rat 1985/1-12/1/0 C xy unitless 1
)))DICE_Africa

#==============================================================================
# --- For Bromocarbons ---
#==============================================================================
(((LIANG_BROMOCARB
39 BROMOCARB_SEASON $ROOT/BROMINE/v2015-02/BromoCarb_Season.nc CHXBRY_scale 2000/1-12/1/0 C xy unitless 1
)))LIANG_BROMOCARB

#==============================================================================
# --- Scale factors used for species conversions ---
#==============================================================================

# Units carbon to species conversions
# Factor = # carbon atoms * MW carbon) / MW species
40 CtoACET MATH:58.09/(3.0*12.0)   - - - xy unitless 1
41 CtoALD2 MATH:44.06/(2.0*12.0)   - - - xy unitless 1
42 CtoALK4 MATH:58.12/(4.3*12.0)   - - - xy unitless 1
43 CtoBENZ MATH:78.12/(6.0*12.0)   - - - xy unitless 1
44 CtoC2H4 MATH:28.05/(2.0*12.0)   - - - xy unitless 1
45 CtoC2H6 MATH:30.08/(2.0*12.0)   - - - xy unitless 1
46 CtoC3H8 MATH:44.11/(3.0*12.0)   - - - xy unitless 1
47 CtoEOH  MATH:46.07/(2.0*12.0)   - - - xy unitless 1
48 CtoMEK  MATH:72.11/(4.0*12.0)   - - - xy unitless 1
49 CtoPRPE MATH:42.09/(3.0*12.0)   - - - xy unitless 1
55 CtoTOLU MATH:92.15/(7.0*12.0)   - - - xy unitless 1
56 CtoXYLE MATH:106.18/(8.0*12.0)  - - - xy unitless 1
59 CtoC2H2 MATH:26.04/(2.0*12.0)   - - - xy unitless 1
61 CtoISOP MATH:68.13/(5.0*12.0)   - - - xy unitless 1
62 CtoMTPA MATH:136.26/(10.0*12.0) - - - xy unitless 1
64 CtoMBOX MATH:86.13/(5.0*12.0)   - - - xy unitless 1
67 CtoSESQ MATH:204.4/(15.0*12.0)  - - - xy unitless 1
83 CtoMACR MATH:70.10/(4.0*12.0)   - - - xy unitless 1
84 CtoRCHO MATH:58.09/(3.0*12.0)   - - - xy unitless 1

# VOC speciations
(((RCP_3PD.or.RCP_45.or.RCP_60.or.RCP_85
50 KET2MEK    0.25  - - - xy unitless 1
51 KET2ACET   0.75  - - - xy unitless 1
)))RCP_3PD.or.RCP_45.or.RCP_60.or.RCP_85

(((APEI.or.EDGARv43.or.DICE_Africa.or.QFED2
52 COPROD_FOSSIL    1.02  - - - xy unitless 1
54 COPROD_BIOMASS   1.05  - - - xy unitless 1
)))APEI.or.EDGARv43.or.DICE_Africa.or.QFED2

# RCP acids to HCOOH conversion
(((RCP_3PD.or.RCP_45.or.RCP_60.or.RCP_85
57 RCP_HCOOHfraction 0.25     - - - xy unitless 1
58 RCP_ACIDStoHCOOH  0.779661 - - - xy unitless 1
)))RCP_3PD.or.RCP_45.or.RCP_60.or.RCP_85

# SOx to SO2 conversion (Chin et al., 2000)
60 SOX2SO2_GLOBAL 0.986  - - - xy unitless 1
63 SO2toSO4       0.031  - - - xy unitless 1
65 SO2toSO4_APEI  0.014  - - - xy unitless 1
66 SO2toPFe       1.0e-3 - - - xy unitless 1
68 SO2toPFe_APEI  4.7e-4 - - - xy unitless 1
69 SO2toPFe_NEI   1.0e-3 - - - xy unitless 1
78 SO2FRAC        0.969  - - - xy unitless 1

# Carbon aerosols: speciation of hydrophilic and hydrophobic fractions
# (Fractions applied to the biomass burning extensions (GFED or FINN) are
#  specified separately in the extensions section.)
70 BC2BCPI  0.2  - - - xy unitless 1
71 BC2BCPO  0.8  - - - xy unitless 1
72 OC2OCPI  0.5  - - - xy unitless 1
73 OC2OCPO  0.5  - - - xy unitless 1
74 POGSCAL  1.27 - - - xy unitless 1
76 SV2POG1  0.49 - - - xy unitless 1
77 SV2POG2  0.51 - - - xy unitless 1

(((BB4MIPS
# Convert MOH to ACET emissions for CMIP6 Scenarios
79 MOH2ACET 0.2094649 - - - xy unitless 1
)))BB4MIPS

# Convert CEDS total alchohols to methanol, ethanol, and other alcohols following Chen et al. (2019, ACP)
90 VOC1toMOH 0.5   - - - xy 1 1
91 VOC1toEOH 0.375 - - - xy 1 1
92 VOC1toROH 0.125 - - - xy 1 1

# NOx/NO2 to NO conversion
115 NO2toNO  6.521739e-1 - -  - xy unitless 1

# SOA-Precursor scale factors
#
# From Kim, P.S., et. al. 2015 "Sources, seasonality, and trends
# of southeast US aerosol: ..."
#   AVOCs and BBVOCs are emitted in proportion to CO, with an emission ratio of
#     0.069 g AVOC (g CO)−1 (Hayes et al., 2015) and
#     0.013 g BBVOC (g CO)−1 (Cubison et al., 2011).
#   They are both oxidized by OH in the model ... to generate SOA.
280 COtoSOAP_anth 0.069 - - - xy 1 1
281 COtoSOAP_burn 0.013 - - - xy 1 1

#==============================================================================
# --- QFED2 diurnal scale factors ---
#
# Fire diurnal scaling factors (% per hour) from WRAP Report to Project
# No. 178-6, July 2005
#==============================================================================
(((QFED2.or.GFAS.or.BB4MIPS
75 QFED2_TOD 0.1392/0.1392/0.1368/0.1368/0.1368/0.1368/0.1368/0.1368/0.1368/0.48/0.96/1.68/2.4/3.12/3.84/4.08/2.88/1.68/0.96/0.1368/0.1368/0.1368/0.1368/0.1368 - - - xy unitless 1
)))QFED2.or.GFAS.or.BB4MIPS

#==============================================================================
# --- NAP scale factors ---
#
# Get anthropogenic (FF) NAP emissions by scaling BENZ emissions with the
# following factor. Factor is ratio of TgC NAP to TgC BENZ emissions
# or equivalently, molec C NAP to molec C BENZ. Scaling should produce
# about 0.09 TgC NAP/year, consistent with non-BB,BF emissions predicted
# by Zhang and Tao 2009 Atm Env
# Based on year 2000 1x1 inv  (hotp 11/14/09)
#REAL*8, PARAMETER    :: NAPTOBENZSCALE = 0.06861d0

# NAPTOTSCAL: factor to scale total NAP emissions to POA (hotp 7/24/09)
#REAL*8, PARAMETER    :: NAPTOTALSCALE = 66.09027d0

# = CO emissions * emissions ratio of mol NAP / mol CO
# * kg C / mol NAP * mol CO / kg CO
# mmol NAP / mol CO = 0.025 g NAP/ kg DM /
#              ( 78 g CO/ kg DM ) * 28 g CO / mol CO
#            / ( 128 g NAP / mol NAP ) *1000 mmol/mol
# scale emissions down if appropriate to remove the
# effect of VOC ox on CO emission
# EF for NAP from Andreae and Merlet 2001 Glob Biog Cyc
# EF for CO  from Andreae and Merlet 2001 Glob Biog Cyc
#BIOFUEL_KG(N,:,:) = BIOFUEL_KG(IDBFCO,:,:) * 0.0701d-3
#                  * 120d0 / 28d0 * COSCALEDOWN
#==============================================================================
(((EDGARv43
80 NAPEMISS   1.0     - - - xy unitless 1
81 NAPTOTSCAL 66.09   - - - xy unitless 1
82 BENZTONAP  6.86e-2 - - - xy unitless 1
)))EDGARv43

#==============================================================================
# --- BIOGENIC EMISSIONS FROM DRY LEAF MATTER ---
#
# Use yield of 40ug/dDW.
# Assume organic matter has molecular formula CH2O (MW 30.03), which
#  means 0.4 gC / g plant
# ALD2 MW = 44.05 g/mole ==> 0.55 gC/g ALD2
#  Therefore 40ug (ALD2) / g (plant) ==> 55 ug C in ALD2 / gC plant
# EOH MW = 46 g/mole ==> 0.52 gC/g EOH
#  Therefore 40ug (EOH)  / g (plant) ==> 52 ug C in EOH  / gC plant
#==============================================================================
(((DECAYING_PLANTS
85 YIELD_RESP_ALD2 55.0e-6 - - - xy unitless 1
86 YIELD_RESP_EOH  52.0e-6 - - - xy unitless 1
)))DECAYING_PLANTS

#==============================================================================
# --- AEIC2019 aircraft emissions scale factors ---
#
# See http://geoschemdata.wustl.edu/ExtData/HEMCO/AEIC2019/v2022-03/AEIC_2019_technical_note.pdf
#==============================================================================
(((AEIC2019_DAILY.or.AEIC2019_MONMEAN
# Conversions from AEIC2019 inventory quantities to individual species
101 AEICACET 3.693477e-3 - - - xy unitless 1
102 AEICALD2 4.271822e-2 - - - xy unitless 1
103 AEICALK4 2.137911e-1 - - - xy unitless 1
104 AEICC2H6 5.214505e-3 - - - xy unitless 1
105 AEICC3H8 7.808710e-4 - - - xy unitless 1
106 AEICCH2O 1.230811e-1 - - - xy unitless 1
107 AEICPRPE 1.780418e-1 - - - xy unitless 1
108 AEICMACR 5.362609e-2 - - - xy unitless 1
109 AEICRCHO 3.676944e-2 - - - xy unitless 1
111 AEICSO2  1.176000e-3 - - - xy unitless 1
112 AEICSO4  3.600000e-5 - - - xy unitless 1
113 AEICBC   3.000000e-5 - - - xy unitless 1
114 AEICHC   1.160000e+0 - - - xy unitless 1
120 FB2H2O   1.231000e+0 - - - xy unitless 1

#------------------------------------------------------------------------------
# Scaling factors for 1990-2019 derived from Lee et al. (2021).  Increase
# from 2018 to 2019 is estimated based on the growth from 2017 to 2018.
# Lee et al. (2021) only covers 1990 to 2018, so to get to 2019 it is
# assumed that the growth from 2017 to 2018 is the same as that from 2018
# to 2019. So the formula is something like:
#
# Emissions of CO  in 2009 = AEIC 2019 emissions of CO
#                          * (Lee 2017 CO        / Lee 2018 fuel burn)
#                          * (Lee 2009 fuel burn / Lee 2018 fuel burn)
#
# So in this case, we use the Lee 2017/Lee 2018 value to scale AEIC’s
# emissions to the “2018” values, and then scale directly using the Lee et al
# fuel burn. This ensures that, when running with year 2019, you get an
# unadjusted version of the AEIC2019 inventory, and all previous years are
# scaled down. For NOx, the same procedure is applied but with an additional
# factor to account for changes in NOx EI:
#
# Emissions of NOx in 2009 = [ AEIC 2019 emissions of NOx
#                          *   (Lee 2017 CO        / Lee 2018 fuel burn)
#                          *   (Lee 2009 fuel burn / Lee 2018 fuel burn) ]
#                          * [ (Lee 2017 NOx EI    / Lee 2018 NOx EI)
#                          *   (Lee 2009 NOx EI    / Lee 2018 NOx EI)    ]
#
# In this case though the Lee et al 2018 and 2017 NOx EIs are identical.
# All scaling factors are included in here in HEMCO_Config.rc.
#------------------------------------------------------------------------------
(((AEIC_SCALE_1990_2019
240 AC_EINOX   0.852/0.852/0.852/0.859/0.866/0.873/0.881/0.888/0.896/0.903/0.911/0.916/0.922/0.927/0.932/0.937/0.950/0.962/0.974/0.987/1.000/1.000/1.000/1.000/1.000/1.000/1.000/1.000/1.000/1.000 - 1990-2019/1/1/0 C xy 1 1
241 AC_FBMULT  0.506/0.489/0.490/0.493/0.517/0.529/0.553/0.570/0.581/0.600/0.631/0.607/0.608/0.608/0.646/0.678/0.686/0.706/0.703/0.666/0.700/0.721/0.728/0.749/0.773/0.815/0.854/0.905/0.952/1.000 - 1990-2019/1/1/0 C xy 1 1
)))AEIC_SCALE_1990_2019

# If not applying 1990-2019 scale factors, use 1.0
(((.not.AEIC_SCALE_1990_2019
240 AC_EINOX  1.000000e+0 - -  - xy 1 1
241 AC_FBMULT 1.000000e+0 - -  - xy 1 1
))).not.AEIC_SCALE_1990_2019
)))AEIC2019_DAILY.or.AEIC2019_MONMEAN

(((CMIP6_AIRCRAFT
# Conversions for SO2 to HCs taken from AEIC
601 CMIP6_SO2_TO_ACET 3.140712 - -  - xy unitless 1
602 CMIP6_SO2_TO_ALD2 36.32502 - -  - xy unitless 1
603 CMIP6_SO2_TO_ALK4 181.7952 - -  - xy unitless 1
604 CMIP6_SO2_TO_C2H6 4.434103 - -  - xy unitless 1
605 CMIP6_SO2_TO_C3H8 0.664006 - -  - xy unitless 1
606 CMIP6_SO2_TO_CH2O 104.6608 - -  - xy unitless 1
607 CMIP6_SO2_TO_PRPE 151.3961 - -  - xy unitless 1
608 CMIP6_SO2_TO_MACR 45.60042 - -  - xy unitless 1
609 CMIP6_SO2_TO_RCHO 31.26653 - -  - xy unitless 1
)))CMIP6_AIRCRAFT

#==============================================================================
# --- EPA NEI day-of-week scale factors ---
#==============================================================================
(((NEI2016_MONMEAN
210 NEI99_DOW_NOX     $ROOT/NEI2005/v2014-09/scaling/NEI99.dow.geos.1x1.nc NOX  1999/1-12/WD/0 C xy 1 1
211 NEI99_DOW_CO      $ROOT/NEI2005/v2014-09/scaling/NEI99.dow.geos.1x1.nc CO   1999/1-12/WD/0 C xy 1 1
212 NEI99_DOW_ALK4    $ROOT/NEI2005/v2014-09/scaling/NEI99.dow.geos.1x1.nc ALK4 1999/1-12/WD/0 C xy 1 1
213 NEI99_DOW_ACET    $ROOT/NEI2005/v2014-09/scaling/NEI99.dow.geos.1x1.nc ACET 1999/1-12/WD/0 C xy 1 1
214 NEI99_DOW_MEK     $ROOT/NEI2005/v2014-09/scaling/NEI99.dow.geos.1x1.nc MEK  1999/1-12/WD/0 C xy 1 1
215 NEI99_DOW_PRPE    $ROOT/NEI2005/v2014-09/scaling/NEI99.dow.geos.1x1.nc PRPE 1999/1-12/WD/0 C xy 1 1
216 NEI99_DOW_C3H8    $ROOT/NEI2005/v2014-09/scaling/NEI99.dow.geos.1x1.nc C3H8 1999/1-12/WD/0 C xy 1 1
217 NEI99_DOW_C2H6    $ROOT/NEI2005/v2014-09/scaling/NEI99.dow.geos.1x1.nc C2H6 1999/1-12/WD/0 C xy 1 1
218 NEI99_DOW_SO2     $ROOT/NEI2005/v2014-09/scaling/NEI99.dow.geos.1x1.nc SO2  1999/1-12/WD/0 C xy 1 1
219 NEI99_DOW_SO4     $ROOT/NEI2005/v2014-09/scaling/NEI99.dow.geos.1x1.nc SO4  1999/1-12/WD/0 C xy 1 1
220 NEI99_DOW_MSA     $ROOT/NEI2005/v2014-09/scaling/NEI99.dow.geos.1x1.nc MSA  1999/1-12/WD/0 C xy 1 1
221 NEI99_DOW_BCPI    $ROOT/NEI2005/v2014-09/scaling/NEI99.dow.geos.1x1.nc BCPI 1999/1-12/WD/0 C xy 1 1
222 NEI99_DOW_OCPI    $ROOT/NEI2005/v2014-09/scaling/NEI99.dow.geos.1x1.nc OCPI 1999/1-12/WD/0 C xy 1 1
)))NEI2016_MONMEAN

#==============================================================================
# --- EPA NEI2016 annual scale factors ---
#
# Annual scale factors were computed from the EPA Trends Report for Tier 1 CAPS
# (obtained 21 Sep 2021) using the "Total without wildfires" field. NH3 and
# PM2.5 only had values for 2002-2020, while the remaining species had yearly
# values for 1990-2020 (we include only 2002-2020 here).
#
<<<<<<< HEAD
# The factors 2 and 3 come from sulfur mass conversions (96/32 and 64/32).
# All factors are taken from AEIC_mod.F, following Seb Estham's appraoch.
# Note that all emissions become multiplied by a factor of 1e-3 (except for
# the fuelburn emissions) in the original AEIC code. I'm not sure if this
# is because the netCDF data is in g instead of kg?
#==============================================================================
(((AEIC
101 AEICACET 3.693477e-3 - -  - xy unitless 1
102 AEICALD2 4.271822e-2 - -  - xy unitless 1
103 AEICALK4 2.137911e-1 - -  - xy unitless 1
104 AEICC2H6 5.214505e-3 - -  - xy unitless 1
105 AEICC3H8 7.808710e-4 - -  - xy unitless 1
106 AEICCH2O 1.230811e-1 - -  - xy unitless 1
107 AEICPRPE 1.780418e-1 - -  - xy unitless 1
108 AEICMACR 5.362609e-2 - -  - xy unitless 1
109 AEICRCHO 3.676944e-2 - -  - xy unitless 1
110 AEICNOCO 1.000000e-3 - -  - xy unitless 1
111 AEICSO2  1.176000e-3 - -  - xy unitless 1
112 AEICSO4  3.600000e-5 - -  - xy unitless 1
113 AEICBC   3.000000e-5 - -  - xy unitless 1
114 AEICHC   1.160000e-3 - -  - xy unitless 1
)))AEIC

(((CMIP6_AIRCRAFT
# Conversions for SO2 to HCs taken from AEIC
601 CMIP6_SO2_TO_ACET 3.140712 - -  - xy unitless 1
602 CMIP6_SO2_TO_ALD2 36.32502 - -  - xy unitless 1
603 CMIP6_SO2_TO_ALK4 181.7952 - -  - xy unitless 1
604 CMIP6_SO2_TO_C2H6 4.434103 - -  - xy unitless 1
605 CMIP6_SO2_TO_C3H8 0.664006 - -  - xy unitless 1
606 CMIP6_SO2_TO_CH2O 104.6608 - -  - xy unitless 1
607 CMIP6_SO2_TO_PRPE 151.3961 - -  - xy unitless 1
608 CMIP6_SO2_TO_MACR 45.60042 - -  - xy unitless 1
609 CMIP6_SO2_TO_RCHO 31.26653 - -  - xy unitless 1
)))CMIP6_AIRCRAFT

(((NEI2011_HOURLY.or.NEI2011_MONMEAN
#==============================================================================
# --- NEI 2005 scale factors ---
#==============================================================================
210 NEI99_DOW_NOX     $ROOT/NEI2005/v2014-09/scaling/NEI99.dow.geos.1x1.nc           NOX          1999/1-12/WD/0 C xy 1 1
211 NEI99_DOW_CO      $ROOT/NEI2005/v2014-09/scaling/NEI99.dow.geos.1x1.nc           CO           1999/1-12/WD/0 C xy 1 1
212 NEI99_DOW_ALK4    $ROOT/NEI2005/v2014-09/scaling/NEI99.dow.geos.1x1.nc           ALK4         1999/1-12/WD/0 C xy 1 1
213 NEI99_DOW_ACET    $ROOT/NEI2005/v2014-09/scaling/NEI99.dow.geos.1x1.nc           ACET         1999/1-12/WD/0 C xy 1 1
214 NEI99_DOW_MEK     $ROOT/NEI2005/v2014-09/scaling/NEI99.dow.geos.1x1.nc           MEK          1999/1-12/WD/0 C xy 1 1
215 NEI99_DOW_PRPE    $ROOT/NEI2005/v2014-09/scaling/NEI99.dow.geos.1x1.nc           PRPE         1999/1-12/WD/0 C xy 1 1
216 NEI99_DOW_C3H8    $ROOT/NEI2005/v2014-09/scaling/NEI99.dow.geos.1x1.nc           C3H8         1999/1-12/WD/0 C xy 1 1
217 NEI99_DOW_C2H6    $ROOT/NEI2005/v2014-09/scaling/NEI99.dow.geos.1x1.nc           C2H6         1999/1-12/WD/0 C xy 1 1
218 NEI99_DOW_SO2     $ROOT/NEI2005/v2014-09/scaling/NEI99.dow.geos.1x1.nc           SO2          1999/1-12/WD/0 C xy 1 1
219 NEI99_DOW_SO4     $ROOT/NEI2005/v2014-09/scaling/NEI99.dow.geos.1x1.nc           so4_a1       1999/1-12/WD/0 C xy 1 1
220 NEI99_DOW_MSA     $ROOT/NEI2005/v2014-09/scaling/NEI99.dow.geos.1x1.nc           MSA          1999/1-12/WD/0 C xy 1 1
221 NEI99_DOW_BCPI    $ROOT/NEI2005/v2014-09/scaling/NEI99.dow.geos.1x1.nc           bc_a4        1999/1-12/WD/0 C xy 1 1
222 NEI99_DOW_OCPI    $ROOT/NEI2005/v2014-09/scaling/NEI99.dow.geos.1x1.nc           pom_a4       1999/1-12/WD/0 C xy 1 1

#==============================================================================
# --- NEI 2011 scale factors ---
#==============================================================================
251 NEI11_NO_YRSCALE  1.337/1.255/1.172/1.097/1.034/1.0/0.939/0.887 - 2006-2013/1/1/0 C xy 1 1
252 NEI11_CO_YRSCALE  1.271/1.227/1.104/0.998/1.019/1.0/0.981/0.962 - 2006-2013/1/1/0 C xy 1 1
253 NEI11_NH3_YRSCALE 0.966/1.002/1.019/1.015/1.010/1.0/0.999/0.998 - 2006-2013/1/1/0 C xy 1 1
254 NEI11_VOC_YRSCALE 1.083/1.093/1.011/1.000/1.016/1.0/0.986/0.971 - 2006-2013/1/1/0 C xy 1 1
255 NEI11_SO2_YRSCALE 2.038/1.813/1.600/1.408/1.200/1.0/0.800/0.738 - 2006-2013/1/1/0 C xy 1 1
256 NEI11_BC_YRSCALE  1.006/1.034/0.996/0.995/0.993/1.0/0.995/0.991 - 2006-2013/1/1/0 C xy 1 1
257 NEI11_OC_YRSCALE  1.006/1.034/0.996/0.995/0.993/1.0/0.995/0.991 - 2006-2013/1/1/0 C xy 1 1
260 NEI11_PAR2ACET    0.06                                          - -               - xy 1 1
261 NEI11_PAR2C3H8    0.03                                          - -               - xy 1 1
262 NEI11_PAR2MEK     0.02                                          - -               - xy 1 1
263 NEI11_PAR2ALK4    0.87                                          - -               - xy 1 1
264 NEI11_OLE2PRPE    0.5                                           - -               - xy 1 1
)))NEI2011_HOURLY.or.NEI2011_MONMEAN
=======
# See NEI2016/v2021-06/national_tier1_caps+HEMCOscaling.xlsx for details.
#==============================================================================
(((NEI2016_MONMEAN
251 NEI2016_NOx_YRSCALE  2.341/2.213/2.083/1.989/1.879/1.768/1.651/1.539/1.448/1.407/1.345/1.282/1.224/1.135/1.000/0.943/0.895/0.840/0.785 - 2002-2020/1/1/0 C xy 1 1
252 NEI2016_CO_YRSCALE   1.817/1.767/1.716/1.666/1.610/1.554/1.393/1.251/1.272/1.261/1.220/1.178/1.137/1.095/1.000/0.973/0.950/0.927/0.904 - 2002-2020/1/1/0 C xy 1 1
253 NEI2016_NH3_YRSCALE  0.996/0.999/1.002/1.005/1.043/1.082/1.100/1.088/1.077/1.012/0.957/0.954/0.899/0.950/1.000/1.052/1.051/1.050/1.049 - 2002-2020/1/1/0 C xy 1 1
254 NEI2016_VOC_YRSCALE  1.314/1.285/1.255/1.223/1.234/1.246/1.148/1.135/1.154/1.175/1.153/1.131/1.110/1.067/1.000/0.970/0.956/0.941/0.926 - 2002-2020/1/1/0 C xy 1 1
255 NEI2016_SO2_YRSCALE  4.773/4.701/4.626/4.625/4.171/3.717/3.273/2.879/2.446/2.038/1.591/1.525/1.469/1.237/1.000/0.767/0.735/0.641/0.583 - 2002-2020/1/1/0 C xy 1 1
256 NEI2016_PM25_YRSCALE 1.120/1.140/1.159/1.178/1.213/1.248/1.202/1.195/1.190/1.192/1.153/1.115/1.077/1.040/1.000/0.964/0.961/0.958/0.955 - 2002-2020/1/1/0 C xy 1 1
)))NEI2016_MONMEAN
>>>>>>> ec4968f5

#==============================================================================
# --- GFAS scale factors ---
#==============================================================================
(((GFAS
300 GFAS_EMITL $ROOT/GFAS/v2018-09/$YYYY/GFAS_$YYYY$MM.nc mami 2003-2021/1-12/1-31/0 C xy m 1
)))GFAS

#==============================================================================
# --- QFED vertical partitioning ---
# Following Fischer et al. (2014) and Travis et al. (2016), emit 35% of QFED
# emissions above the PBL.
#==============================================================================
(((QFED2
311 QFED_PBL_FRAC 0.65 - - - xy 1 1
312 QFED_FT_FRAC  0.35 - - - xy 1 1
)))QFED2

#==============================================================================
# --- CEDS vertical partitioning ---
#==============================================================================
(((CEDSv2.or.CEDS_GBDMAPS
315 ENERGY_LEVS   $ROOT/VerticalScaleFactors/v2021-05/gc_layers.nc g_energy   2017/1/1/0 C xyz 1 1
316 INDUSTRY_LEVS $ROOT/VerticalScaleFactors/v2021-05/gc_layers.nc g_industry 2017/1/1/0 C xyz 1 1
317 SHIP_LEVS     $ROOT/VerticalScaleFactors/v2021-05/gc_layers.nc cmv_c3     2017/1/1/0 C xyz 1 1
)))CEDSv2.or.CEDS_GBDMAPS

#==============================================================================
# --- DICE-Africa ---
#==============================================================================
(((DICE_Africa
# Charcoal production scale factor to reduce charcoal production
# by a factor of 5 after finding error in implementation of emission factors.
320 DICE_CP_SF    0.20 - - - xy 1 1

# Car emissions of OCPI and OCPO scale factor to address a factor of 7 overestimate
# in car OC emissions that results from incorrect emission factors used in the original inventory
330 DICE_CAR_OC_SF    0.14 - - - xy 1 1
)))DICE_Africa

#==============================================================================
# --- Offline biogenic VOC scale factors ---
#
# Isoprene      : 1.5% mass yield SOAP, 1.5% mass yield SOAS
# Monoterpenes  : 5.0% mass yield SOAP, 5.0% mass yield SOAS
# Other terpenes: 5.0% mass yield SOAP, 5.0% mass yield SOAS
#  --> Need to multiply by 1.133 to convert from carbon basis to mass basis
#==============================================================================
(((OFFLINE_BIOGENICVOC
610 ISOPtoSOA 0.0170 - - - xy 1 1
611 MONOtoSOA 0.0567 - - - xy 1 1
612 OTHRtoSOA 0.0567 - - - xy 1 1
)))OFFLINE_BIOGENICVOC

#==============================================================================
# --- Offline sea salt scale factors ---
#
# NOTES:
# - Sea salt alkalinity and chloride values obtained from hcox_seasalt_mod.F90
# - BrContent obtained from '--> Br- mass ratio' in SeaSalt extension above
#==============================================================================
(((OFFLINE_SEASALT
615 SSAlkalinity 1.0     - - - xy 1 1
616 SSChloride   0.5504  - - - xy 1 1
617 BrContent    2.11e-3 - - - xy 1 1
)))OFFLINE_SEASALT

)))EMISSIONS

#==============================================================================
# Scale the CMIP6 values in pptv to ppbv
#==============================================================================
801 pptv2ppbv  0.001      - - - xy 1 1
802 vv2ppbv    1000000000 - - - xy 1 1

#==============================================================================
# --- EDGAR 4.3.1 ---
# Using data of 2010, the calculated seasonal ratio for different species in the
# same sector are nearly identical, possibly due to consistent activity data used.
# Therefore we use the seasonal scale factors of CO in 2010 for most sectors,
# except for AGR, AWB and SOL.
# For AGR, the NH3 AGR seasonal scale factors are used.
# For AWB, the CO AGR seasonal scale factors are used.
# For SOL, the NOx AGR seasonal scale factors are used.
#==============================================================================
(((EDGARv43.or.DICE_Africa
1201 POW $ROOT/EDGARv43/v2016-11/EDGAR_v43.Seasonal.1x1.nc POW 2010/1-12/1/0 C xy unitless 1
1202 ENG $ROOT/EDGARv43/v2016-11/EDGAR_v43.Seasonal.1x1.nc ENG 2010/1-12/1/0 C xy unitless 1
1203 IND $ROOT/EDGARv43/v2016-11/EDGAR_v43.Seasonal.1x1.nc IND 2010/1-12/1/0 C xy unitless 1
1204 TRO $ROOT/EDGARv43/v2016-11/EDGAR_v43.Seasonal.1x1.nc TRO 2010/1-12/1/0 C xy unitless 1
1205 TNG $ROOT/EDGARv43/v2016-11/EDGAR_v43.Seasonal.1x1.nc TNG 2010/1-12/1/0 C xy unitless 1
1206 RCO $ROOT/EDGARv43/v2016-11/EDGAR_v43.Seasonal.1x1.nc RCO 2010/1-12/1/0 C xy unitless 1
1207 PPA $ROOT/EDGARv43/v2016-11/EDGAR_v43.Seasonal.1x1.nc PPA 2010/1-12/1/0 C xy unitless 1
1208 AGR $ROOT/EDGARv43/v2016-11/EDGAR_v43.Seasonal.1x1.nc AGR 2010/1-12/1/0 C xy unitless 1
1209 AWB $ROOT/EDGARv43/v2016-11/EDGAR_v43.Seasonal.1x1.nc AWB 2010/1-12/1/0 C xy unitless 1
1210 SOL $ROOT/EDGARv43/v2016-11/EDGAR_v43.Seasonal.1x1.nc SOL 2010/1-12/1/0 C xy unitless 1
1211 SWD $ROOT/EDGARv43/v2016-11/EDGAR_v43.Seasonal.1x1.nc SWD 2010/1-12/1/0 C xy unitless 1
1212 FFF $ROOT/EDGARv43/v2016-11/EDGAR_v43.Seasonal.1x1.nc FFF 2010/1-12/1/0 C xy unitless 1
)))EDGARv43.or.DICE_Africa

### END SECTION SCALE FACTORS ###

###############################################################################
### BEGIN SECTION MASKS
###############################################################################

# ScalID Name sourceFile sourceVar sourceTime C/R/E SrcDim SrcUnit Oper Lon1/Lat1/Lon2/Lat2

(((EMISSIONS

#==============================================================================
# Country/region masks
#==============================================================================
(((APEI
1002 CANADA_MASK $ROOT/MASKS/v2018-09/Canada_mask.geos.1x1.nc                  MASK     2000/1/1/0 C xy 1 1 -141/40/-52/85
)))APEI

<<<<<<< HEAD
(((NEI2011_HOURLY.or.NEI2011_MONMEAN.or.NEI2011_SHIP_HOURLY.or.NEI2011_SHIP_MONMEAN
=======
(((NEI2016_MONMEAN
>>>>>>> ec4968f5
1007 CONUS_MASK  $ROOT/MASKS/v2018-09/CONUS_Mask.01x01.nc                      MASK     2000/1/1/0 C xy 1 1 -140/20/-50/60
)))NEI2016_MONMEAN

(((DICE_Africa
1008 AFRICA_MASK $ROOT/MASKS/v2018-09/AF_LANDMASK.geos.05x0666.global.nc       LANDMASK 1985/1/1/0 C xy 1 1 -20/-37/54/40
)))DICE_Africa

1009 CHINA_MASK  $ROOT/MASKS/v2018-09/China_mask.generic.1x1.nc                MASK     2000/1/1/0 C xy 1 1  70/10/150/60

(((AFCID
1010 INDIA_MASK  $ROOT/MASKS/v2019-05/India_mask.generic.1x1.nc                MASK     2000/1/1/0 C xy 1 1  67/7/99/39
)))AFCID

)))EMISSIONS

### END SECTION MASKS ###

### END OF HEMCO INPUT FILE ###
#EOC<|MERGE_RESOLUTION|>--- conflicted
+++ resolved
@@ -54,12 +54,7 @@
     --> HEMCO_RESTART          :       false
 # ----- REGIONAL INVENTORIES --------------------------------------------------
     --> APEI                   :       false    # 1989-2014
-<<<<<<< HEAD
-    --> NEI2011_HOURLY         :       false    # 2006-2013
-    --> NEI2011_MONMEAN        :       false    # 2006-2013
-=======
     --> NEI2016_MONMEAN        :       false    # 2002-2020
->>>>>>> ec4968f5
     --> DICE_Africa            :       false    # 2013
 # ----- GLOBAL INVENTORIES ----------------------------------------------------
     --> CEDSv2                 :       true     # 1750-2019
@@ -118,41 +113,22 @@
     --> ICOADS_SHIP            :       false    # 2002
     --> ARCTAS_SHIP            :       false    # 2008
     --> CORBETT_SHIP           :       false    # 1985
-<<<<<<< HEAD
-    --> NEI2011_SHIP_HOURLY    :       false    # 2006-2013
-    --> NEI2011_SHIP_MONMEAN   :       false    # 2006-2013
-# ----- RCP FUTURE EMISSIONS ----------------------------------
-=======
 # ----- RCP FUTURE EMISSIONS --------------------------------------------------
->>>>>>> ec4968f5
     --> RCP_3PD                :       false    # 2005-2100
     --> RCP_45                 :       false    # 2005-2100
     --> RCP_60                 :       false    # 2005-2100
     --> RCP_85                 :       false    # 2005-2100
-<<<<<<< HEAD
-# ----- CMIP6 ANTHRO EMISSIONS / BOUNDARY CONDITIONS ----------
-#   Set SCENARIO (e.g., HIST, SSP585) above in SECTION SETTINGS
-=======
 # ----- CMIP6 ANTHRO EMISSIONS / BOUNDARY CONDITIONS --------------------------
 #   Set GCAP2SCENARIO (e.g., HIST, SSP585) above in SECTION SETTINGS
->>>>>>> ec4968f5
     --> CMIP6_SFC_BC           :       false    # 1750-2100
     --> CMIP6_SFC_LAND_ANTHRO  :       false    # 1850-2100
     --> CMIP6_AIRCRAFT         :       false    # 1850-2100
     --> CMIP6_SHIP             :       false    # 1850-2100
-<<<<<<< HEAD
-# ----- BIOMASS BURNING EMISSIONS -----------------------------
-    --> QFED2                  :       false    # 2000-2020
-    --> GFAS                   :       false    # 2003-2021
-    --> BB4MIPS                :       false    # 1850-2100
-# ----- OFFLINE EMISSIONS -------------------------------------
-=======
 # ----- BIOMASS BURNING EMISSIONS ---------------------------------------------
     --> QFED2                  :       false    # 2000-2020
     --> GFAS                   :       false    # 2003-2021
     --> BB4MIPS                :       false    # 1850-2100
 # ----- OFFLINE EMISSIONS -----------------------------------------------------
->>>>>>> ec4968f5
 # To use online emissions instead set the offline emissions to 'false' and the
 # corresponding HEMCO extension to 'on':
 #   OFFLINE_DUST        - DustDead or DustGinoux
@@ -194,11 +170,7 @@
 104     SoilNOx                : off   NO
     --> Use fertilizer NOx     :       true
 105     DustDead               : off   DST1/DST2/DST3/DST4
-<<<<<<< HEAD
-    --> Mass tuning factor     :       {DEAD_TF}
-=======
     --> Mass tuning factor     :       4.7586e-4
->>>>>>> ec4968f5
 106     DustGinoux             : off   DST1/DST2/DST3/DST4
 107     SeaSalt                : on    SALA/SALC/SALACL/SALCCL/SALAAL/SALCAL/BRSALA/BRSALC/MOPO/MOPI
     --> SALA lower radius      :       0.01
@@ -259,11 +231,7 @@
     --> Emit I2                :       true
 130     TOMAS_Jeagle           : off   SS1/SS2/SS3/SS4/SS5/SS6/SS7/SS8/SS9/SS10/SS11/SS12/SS13/SS14/SS15/SS16/SS17/SS18/SS19/SS20/SS21/SS22/SS23/SS24/SS25/SS26/SS27/SS28/SS29/SS30/SS31/SS32/SS33/SS34/SS35/SS36/SS37/SS38/SS39/SS40
 131     TOMAS_DustDead         : off   DUST1/DUST2/DUST3/DUST4/DUST5/DUST6/DUST7/DUST8/DUST9/DUST10/DUST11/DUST12/DUST13/DUST14/DUST15/DUST16/DUST17/DUST18/DUST19/DUST20/DUST21/DUST22/DUST23/DUST24/DUST25/DUST26/DUST27/DUST28/DUST29/DUST30/DUST31/DUST32/DUST33/DUST34/DUST35/DUST36/DUST37/DUST38/DUST39/DUST40
-<<<<<<< HEAD
-    --> Mass tuning factor     : -999.0e0
-=======
     --> Mass tuning factor     :       4.7586e-4
->>>>>>> ec4968f5
 ### END SECTION EXTENSION SWITCHES ###
 
 ###############################################################################
@@ -296,416 +264,6 @@
 #==============================================================================
 # --- EPA NEI2016 v1 (USA) ---
 #
-<<<<<<< HEAD
-# Users may use either hourly or monthly mean NEI2011 emissions.
-#==============================================================================
-
-#------------------------------------------------
-# HOURLY NEI2011
-#------------------------------------------------
-(((NEI2011_HOURLY
-# SURFACE INVENTORY
-0 NEI11_SURFACE_NO     $ROOT/NEI2011/v2015-03/$MM/NEI11_0.1x0.1_2011$MM$DD.nc          NO       2006-2013/1-12/1-31/* RF xy  kg/m2/s  NO     251/1007        1 50
-0 NEI11_SURFACE_NO2    $ROOT/NEI2011/v2015-03/$MM/NEI11_0.1x0.1_2011$MM$DD.nc          NO2      2006-2013/1-12/1-31/* RF xy  kg/m2/s  NO2    251/1007        1 50
-0 NEI11_SURFACE_HONO   $ROOT/NEI2011/v2015-03/$MM/NEI11_0.1x0.1_2011$MM$DD.nc          HONO     2006-2013/1-12/1-31/* RF xy  kg/m2/s  HNO2   251/1007        1 50
-0 NEI11_SURFACE_CO     $ROOT/NEI2011/v2015-03/$MM/NEI11_0.1x0.1_2011$MM$DD.nc          CO       2006-2013/1-12/1-31/* RF xy  kg/m2/s  CO     252/1007        1 50
-0 NEI11_SURFACE_SOAP   -                                                               -        -                     -  -   -        SOAP   252/1007/280    1 50
-0 NEI11_SURFACE_NH3    $ROOT/NEI2011/v2015-03/$MM/NEI11_0.1x0.1_2011$MM$DD.nc          NH3      2006-2013/1-12/1-31/* RF xy  kg/m2/s  NH3    253/1007        1 50
-0 NEI11_SURFACE_CH2O   $ROOT/NEI2011/v2015-03/$MM/NEI11_0.1x0.1_2011$MM$DD.nc          FORM     2006-2013/1-12/1-31/* RF xy  kg/m2/s  CH2O   254/1007        1 50
-0 NEI11_SURFACE_RCHO   $ROOT/NEI2011/v2015-03/$MM/NEI11_0.1x0.1_2011$MM$DD.nc          ALDX     2006-2013/1-12/1-31/* RF xy  kg/m2/s  RCHO   254/1007        1 50
-0 NEI11_SURFACE_MACR   $ROOT/NEI2011/v2015-03/$MM/NEI11_0.1x0.1_2011$MM$DD.nc          ACROLEIN 2006-2013/1-12/1-31/* RF xy  kg/m2/s  MACR   254/1007        1 50
-0 NEI11_SURFACE_ACET   $ROOT/NEI2011/v2015-03/$MM/NEI11_0.1x0.1_2011$MM$DD.nc          PAR      2006-2013/1-12/1-31/* RF xy  kgC/m2/s ACET   254/1007/260/40 1 50
-0 NEI11_SURFACE_C3H8   -                                                               -        -                     -  -   -        C3H8   254/1007/261/46 1 50
-0 NEI11_SURFACE_MEK    -                                                               -        -                     -  -   -        MEK    254/1007/262/48 1 50
-0 NEI11_SURFACE_ALK4   -                                                               -        -                     -  -   -        ALK4   254/1007/263/42 1 50
-0 NEI11_SURFACE_PRPE   $ROOT/NEI2011/v2015-03/$MM/NEI11_0.1x0.1_2011$MM$DD.nc          OLE      2006-2013/1-12/1-31/* RF xy  kgC/m2/s PRPE   254/1007/264/49 1 50
-0 NEI11_SURFACE_PRP2   $ROOT/NEI2011/v2015-03/$MM/NEI11_0.1x0.1_2011$MM$DD.nc          IOLE     2006-2013/1-12/1-31/* RF xy  kgC/m2/s PRPE   254/1007/264/49 1 50
-0 NEI11_SURFACE_EOH    $ROOT/NEI2011/v2015-03/$MM/NEI11_0.1x0.1_2011$MM$DD.nc          ETOH     2006-2013/1-12/1-31/* RF xy  kg/m2/s  EOH    254/1007        1 50
-0 NEI11_SURFACE_MOH    $ROOT/NEI2011/v2015-03/$MM/NEI11_0.1x0.1_2011$MM$DD.nc          MEOH     2006-2013/1-12/1-31/* RF xy  kg/m2/s  MOH    254/1007        1 50
-0 NEI11_SURFACE_XYLE   $ROOT/NEI2011/v2015-03/$MM/NEI11_0.1x0.1_2011$MM$DD.nc          XYL      2006-2013/1-12/1-31/* RF xy  kgC/m2/s XYLE   254/1007/56     1 50
-0 NEI11_SURFACE_TOLU   $ROOT/NEI2011/v2015-03/$MM/NEI11_0.1x0.1_2011$MM$DD.nc          TOL      2006-2013/1-12/1-31/* RF xy  kgC/m2/s TOLU   254/1007/55     1 50
-0 NEI11_SURFACE_BENZ   $ROOT/NEI2011/v2015-03/$MM/NEI11_0.1x0.1_2011$MM$DD.nc          BENZENE  2006-2013/1-12/1-31/* RF xy  kgC/m2/s BENZ   254/1007/43     1 50
-0 NEI11_SURFACE_SO2    $ROOT/NEI2011/v2015-03/$MM/NEI11_0.1x0.1_2011$MM$DD.nc          SO2      2006-2013/1-12/1-31/* RF xy  kg/m2/s  SO2    255/1007        1 50
-0 NEI11_SURFACE_SULF   $ROOT/NEI2011/v2015-03/$MM/NEI11_0.1x0.1_2011$MM$DD.nc          SULF     2006-2013/1-12/1-31/* RF xy  kg/m2/s  SO2    255/1007        1 50
-0 NEI11_SURFACE_SO4    $ROOT/NEI2011/v2015-03/$MM/NEI11_0.1x0.1_2011$MM$DD.nc          PSO4     2006-2013/1-12/1-31/* RF xy  kg/m2/s  so4_a1 255/1007        1 50
-0 NEI11_SURFACE_pFe    -                                                               -        -                     -  -   -        PFE    255/1007/69     1 50
-0 NEI11_SURFACE_C2H4   $ROOT/NEI2011/v2015-03/$MM/NEI11_0.1x0.1_2011$MM$DD.nc          ETH      2006-2013/1-12/1-31/* RF xy  kgC/m2/s C2H4   254/1007/44     1 50
-0 NEI11_SURFACE_C2H6   $ROOT/NEI2011/v2015-03/$MM/NEI11_0.1x0.1_2011$MM$DD.nc          ETHA     2006-2013/1-12/1-31/* RF xy  kgC/m2/s C2H6   254/1007/45     1 50
-0 NEI11_SURFACE_ALD2   $ROOT/NEI2011/v2015-03/$MM/NEI11_0.1x0.1_2011$MM$DD.nc          ALD2     2006-2013/1-12/1-31/* RF xy  kgC/m2/s ALD2   254/1007/41     1 50
-0 NEI11_SURFACE_BCPI   $ROOT/NEI2011/v2015-03/$MM/NEI11_0.1x0.1_2011$MM$DD.nc          PEC      2006-2013/1-12/1-31/* RF xy  kg/m2/s  bc_a4  256/1007/70/920 1 50
-0 NEI11_SURFACE_BCPO   -                                                               -        -                     -  -   -        bc_a4  256/1007/71/920 1 50
-0 NEI11_SURFACE_OCPI   $ROOT/NEI2011/v2015-03/$MM/NEI11_0.1x0.1_2011$MM$DD.nc          POC      2006-2013/1-12/1-31/* RF xy  kg/m2/s  pom_a4 257/1007/72/930 1 50
-0 NEI11_SURFACE_OCPO   -                                                               -        -                     -  -   -        pom_a4 257/1007/73/930 1 50
-
-# ELECTRIC GENERATING UNITS (EGUs)
-0 NEI11_EGU_NO         $ROOT/NEI2011/v2015-03/$MM/NEI11_0.1x0.1_2011$MM$DD_egu.nc      NO       2006-2013/1-12/1-31/* RF xyz kg/m2/s  NO     251/1007        1   50
-0 NEI11_EGU_NO2        $ROOT/NEI2011/v2015-03/$MM/NEI11_0.1x0.1_2011$MM$DD_egu.nc      NO2      2006-2013/1-12/1-31/* RF xyz kg/m2/s  NO2    251/1007        1   50
-0 NEI11_EGU_HONO       $ROOT/NEI2011/v2015-03/$MM/NEI11_0.1x0.1_2011$MM$DD_egu.nc      HONO     2006-2013/1-12/1-31/* RF xyz kg/m2/s  HNO2   251/1007        1   50
-0 NEI11_EGU_CO         $ROOT/NEI2011/v2015-03/$MM/NEI11_0.1x0.1_2011$MM$DD_egu.nc      CO       2006-2013/1-12/1-31/* RF xyz kg/m2/s  CO     252/1007        1   50
-0 NEI11_EGU_SOAP       -                                                               -        -                     -  -   -        SOAP   252/1007/280    1   50
-#0 NEI11_EGU_NH3       $ROOT/NEI2011/v2015-03/$MM/NEI11_0.1x0.1_2011$MM$DD_egu.nc      NH3      2006-2013/1-12/1-31/* RF xyz kg/m2/s  NH3    253/1007        1   50
-0 NEI11_EGU_CH2O       $ROOT/NEI2011/v2015-03/$MM/NEI11_0.1x0.1_2011$MM$DD_egu.nc      FORM     2006-2013/1-12/1-31/* RF xyz kg/m2/s  CH2O   254/1007        1   50
-0 NEI11_EGU_RCHO       $ROOT/NEI2011/v2015-03/$MM/NEI11_0.1x0.1_2011$MM$DD_egu.nc      ALDX     2006-2013/1-12/1-31/* RF xyz kg/m2/s  RCHO   254/1007        1   50
-0 NEI11_EGU_MACR       $ROOT/NEI2011/v2015-03/$MM/NEI11_0.1x0.1_2011$MM$DD_egu.nc      ACROLEIN 2006-2013/1-12/1-31/* RF xyz kg/m2/s  MACR   254/1007        1   50
-0 NEI11_EGU_ACET       $ROOT/NEI2011/v2015-03/$MM/NEI11_0.1x0.1_2011$MM$DD_egu.nc      PAR      2006-2013/1-12/1-31/* RF xyz kgC/m2/s ACET   254/1007/260/40 1   50
-0 NEI11_EGU_C3H8       -                                                               -        -                     -  -   -        C3H8   254/1007/261/46 1   50
-0 NEI11_EGU_MEK        -                                                               -        -                     -  -   -        MEK    254/1007/262/48 1   50
-0 NEI11_EGU_ALK4       -                                                               -        -                     -  -   -        ALK4   254/1007/263/42 1   50
-0 NEI11_EGU_PRPE       $ROOT/NEI2011/v2015-03/$MM/NEI11_0.1x0.1_2011$MM$DD_egu.nc      OLE      2006-2013/1-12/1-31/* RF xyz kgC/m2/s PRPE   254/1007/264/49 1   50
-0 NEI11_EGU_PRP2       $ROOT/NEI2011/v2015-03/$MM/NEI11_0.1x0.1_2011$MM$DD_egu.nc      IOLE     2006-2013/1-12/1-31/* RF xyz kgC/m2/s PRPE   254/1007/264/49 1   50
-0 NEI11_EGU_EOH        $ROOT/NEI2011/v2015-03/$MM/NEI11_0.1x0.1_2011$MM$DD_egu.nc      ETOH     2006-2013/1-12/1-31/* RF xyz kg/m2/s  EOH    254/1007        1   50
-0 NEI11_EGU_MOH        $ROOT/NEI2011/v2015-03/$MM/NEI11_0.1x0.1_2011$MM$DD_egu.nc      MEOH     2006-2013/1-12/1-31/* RF xyz kg/m2/s  MOH    254/1007        1   50
-0 NEI11_EGU_XYLE       $ROOT/NEI2011/v2015-03/$MM/NEI11_0.1x0.1_2011$MM$DD_egu.nc      XYL      2006-2013/1-12/1-31/* RF xyz kgC/m2/s XYLE   254/1007/56     1   50
-0 NEI11_EGU_TOLU       $ROOT/NEI2011/v2015-03/$MM/NEI11_0.1x0.1_2011$MM$DD_egu.nc      TOL      2006-2013/1-12/1-31/* RF xyz kgC/m2/s TOLU   254/1007/55     1   50
-0 NEI11_EGU_BENZ       $ROOT/NEI2011/v2015-03/$MM/NEI11_0.1x0.1_2011$MM$DD_egu.nc      BENZENE  2006-2013/1-12/1-31/* RF xyz kgC/m2/s BENZ   254/1007/43     1   50
-0 NEI11_EGU_SO2        $ROOT/NEI2011/v2015-03/$MM/NEI11_0.1x0.1_2011$MM$DD_egu.nc      SO2      2006-2013/1-12/1-31/* RF xyz kg/m2/s  SO2    255/1007        1   50
-0 NEI11_EGU_SULF       $ROOT/NEI2011/v2015-03/$MM/NEI11_0.1x0.1_2011$MM$DD_egu.nc      SULF     2006-2013/1-12/1-31/* RF xyz kg/m2/s  SO2    255/1007        1   50
-0 NEI11_EGU_SO4        $ROOT/NEI2011/v2015-03/$MM/NEI11_0.1x0.1_2011$MM$DD_egu.nc      PSO4     2006-2013/1-12/1-31/* RF xyz kg/m2/s  so4_a1 255/1007        1   50
-0 NEI11_EGU_pFe        -                                                               -        -                     -  -   -        PFE    255/1007/69     1   50
-0 NEI11_EGU_C2H4       $ROOT/NEI2011/v2015-03/$MM/NEI11_0.1x0.1_2011$MM$DD_egu.nc      ETH      2006-2013/1-12/1-31/* RF xyz kgC/m2/s C2H4   254/1007/44     1   50
-0 NEI11_EGU_C2H6       $ROOT/NEI2011/v2015-03/$MM/NEI11_0.1x0.1_2011$MM$DD_egu.nc      ETHA     2006-2013/1-12/1-31/* RF xyz kgC/m2/s C2H6   254/1007/45     1   50
-0 NEI11_EGU_ALD2       $ROOT/NEI2011/v2015-03/$MM/NEI11_0.1x0.1_2011$MM$DD_egu.nc      ALD2     2006-2013/1-12/1-31/* RF xyz kgC/m2/s ALD2   254/1007/41     1   50
-0 NEI11_EGU_BCPI       $ROOT/NEI2011/v2015-03/$MM/NEI11_0.1x0.1_2011$MM$DD_egu.nc      PEC      2006-2013/1-12/1-31/* RF xyz kg/m2/s  bc_a4  256/1007/70/920 1   50
-0 NEI11_EGU_BCPO       -                                                               -        -                     -  -   -        bc_a4  256/1007/71/920 1   50
-0 NEI11_EGU_OCPI       $ROOT/NEI2011/v2015-03/$MM/NEI11_0.1x0.1_2011$MM$DD_egu.nc      POC      2006-2013/1-12/1-31/* RF xyz kg/m2/s  pom_a4 257/1007/72/930 1   50
-0 NEI11_EGU_OCPO       -                                                               -        -                     -  -   -        pom_a4 257/1007/73/930 1   50
-
-# PEAKING ELECTRIC GENERATING UNITS
-0 NEI11_EGUPK_NO       $ROOT/NEI2011/v2015-03/$MM/NEI11_0.1x0.1_2011$MM$DD_egupk.nc    NO       2006-2013/1-12/1-31/* RF xyz kg/m2/s  NO     251/1007        1   50
-0 NEI11_EGUPK_NO2      $ROOT/NEI2011/v2015-03/$MM/NEI11_0.1x0.1_2011$MM$DD_egupk.nc    NO2      2006-2013/1-12/1-31/* RF xyz kg/m2/s  NO2    251/1007        1   50
-0 NEI11_EGUPK_HONO     $ROOT/NEI2011/v2015-03/$MM/NEI11_0.1x0.1_2011$MM$DD_egupk.nc    HONO     2006-2013/1-12/1-31/* RF xyz kg/m2/s  HNO2   251/1007        1   50
-0 NEI11_EGUPK_CO       $ROOT/NEI2011/v2015-03/$MM/NEI11_0.1x0.1_2011$MM$DD_egupk.nc    CO       2006-2013/1-12/1-31/* RF xyz kg/m2/s  CO     252/1007        1   50
-0 NEI11_EGUPK_SOAP     -                                                               -        -                     -  -   -        SOAP   252/1007/280    1   50
-#0 NEI11_EGUPK_NH3     $ROOT/NEI2011/v2015-03/$MM/NEI11_0.1x0.1_2011$MM$DD_egupk.nc    NH3      2006-2013/1-12/1-31/* RF xyz kg/m2/s  NH3    253/1007        1   50
-0 NEI11_EGUPK_CH2O     $ROOT/NEI2011/v2015-03/$MM/NEI11_0.1x0.1_2011$MM$DD_egupk.nc    FORM     2006-2013/1-12/1-31/* RF xyz kg/m2/s  CH2O   254/1007        1   50
-0 NEI11_EGUPK_RCHO     $ROOT/NEI2011/v2015-03/$MM/NEI11_0.1x0.1_2011$MM$DD_egupk.nc    ALDX     2006-2013/1-12/1-31/* RF xyz kg/m2/s  RCHO   254/1007        1   50
-0 NEI11_EGUPK_MACR     $ROOT/NEI2011/v2015-03/$MM/NEI11_0.1x0.1_2011$MM$DD_egupk.nc    ACROLEIN 2006-2013/1-12/1-31/* RF xyz kg/m2/s  MACR   254/1007        1   50
-0 NEI11_EGUPK_ACET     $ROOT/NEI2011/v2015-03/$MM/NEI11_0.1x0.1_2011$MM$DD_egupk.nc    PAR      2006-2013/1-12/1-31/* RF xyz kgC/m2/s ACET   254/1007/260/40 1   50
-0 NEI11_EGUPK_C3H8     -                                                               -        -                     -  -   -        C3H8   254/1007/261/46 1   50
-0 NEI11_EGUPK_MEK      -                                                               -        -                     -  -   -        MEK    254/1007/262/48 1   50
-0 NEI11_EGUPK_ALK4     -                                                               -        -                     -  -   -        ALK4   254/1007/263/42 1   50
-0 NEI11_EGUPK_PRPE     $ROOT/NEI2011/v2015-03/$MM/NEI11_0.1x0.1_2011$MM$DD_egupk.nc    OLE      2006-2013/1-12/1-31/* RF xyz kgC/m2/s PRPE   254/1007/264/49 1   50
-0 NEI11_EGUPK_PRP2     $ROOT/NEI2011/v2015-03/$MM/NEI11_0.1x0.1_2011$MM$DD_egupk.nc    IOLE     2006-2013/1-12/1-31/* RF xyz kgC/m2/s PRPE   254/1007/264/49 1   50
-0 NEI11_EGUPK_EOH      $ROOT/NEI2011/v2015-03/$MM/NEI11_0.1x0.1_2011$MM$DD_egupk.nc    ETOH     2006-2013/1-12/1-31/* RF xyz kg/m2/s  EOH    254/1007        1   50
-0 NEI11_EGUPK_MOH      $ROOT/NEI2011/v2015-03/$MM/NEI11_0.1x0.1_2011$MM$DD_egupk.nc    MEOH     2006-2013/1-12/1-31/* RF xyz kg/m2/s  MOH    254/1007        1   50
-0 NEI11_EGUPK_XYLE     $ROOT/NEI2011/v2015-03/$MM/NEI11_0.1x0.1_2011$MM$DD_egupk.nc    XYL      2006-2013/1-12/1-31/* RF xyz kgC/m2/s XYLE   254/1007/56     1   50
-0 NEI11_EGUPK_TOLU     $ROOT/NEI2011/v2015-03/$MM/NEI11_0.1x0.1_2011$MM$DD_egupk.nc    TOL      2006-2013/1-12/1-31/* RF xyz kgC/m2/s TOLU   254/1007/55     1   50
-0 NEI11_EGUPK_BENZ     $ROOT/NEI2011/v2015-03/$MM/NEI11_0.1x0.1_2011$MM$DD_egupk.nc    BENZENE  2006-2013/1-12/1-31/* RF xyz kgC/m2/s BENZ   254/1007/43     1   50
-0 NEI11_EGUPK_SO2      $ROOT/NEI2011/v2015-03/$MM/NEI11_0.1x0.1_2011$MM$DD_egupk.nc    SO2      2006-2013/1-12/1-31/* RF xyz kg/m2/s  SO2    255/1007        1   50
-0 NEI11_EGUPK_SULF     $ROOT/NEI2011/v2015-03/$MM/NEI11_0.1x0.1_2011$MM$DD_egupk.nc    SULF     2006-2013/1-12/1-31/* RF xyz kg/m2/s  SO2    255/1007        1   50
-0 NEI11_EGUPK_SO4      $ROOT/NEI2011/v2015-03/$MM/NEI11_0.1x0.1_2011$MM$DD_egupk.nc    PSO4     2006-2013/1-12/1-31/* RF xyz kg/m2/s  so4_a1 255/1007        1   50
-0 NEI11_EGUPK_pFe      -                                                               -        -                     -  -   -        PFE    255/1007/69     1   50
-0 NEI11_EGUPK_C2H4     $ROOT/NEI2011/v2015-03/$MM/NEI11_0.1x0.1_2011$MM$DD_egupk.nc    ETH      2006-2013/1-12/1-31/* RF xyz kgC/m2/s C2H4   254/1007/44     1   50
-0 NEI11_EGUPK_C2H6     $ROOT/NEI2011/v2015-03/$MM/NEI11_0.1x0.1_2011$MM$DD_egupk.nc    ETHA     2006-2013/1-12/1-31/* RF xyz kgC/m2/s C2H6   254/1007/45     1   50
-0 NEI11_EGUPK_ALD2     $ROOT/NEI2011/v2015-03/$MM/NEI11_0.1x0.1_2011$MM$DD_egupk.nc    ALD2     2006-2013/1-12/1-31/* RF xyz kgC/m2/s ALD2   254/1007/41     1   50
-0 NEI11_EGUPK_BCPI     $ROOT/NEI2011/v2015-03/$MM/NEI11_0.1x0.1_2011$MM$DD_egupk.nc    PEC      2006-2013/1-12/1-31/* RF xyz kg/m2/s  bc_a4  256/1007/70/920 1   50
-0 NEI11_EGUPK_BCPO     -                                                               -        -                     -  -   -        bc_a4  256/1007/71/920 1   50
-0 NEI11_EGUPK_OCPI     $ROOT/NEI2011/v2015-03/$MM/NEI11_0.1x0.1_2011$MM$DD_egupk.nc    POC      2006-2013/1-12/1-31/* RF xyz kg/m2/s  pom_a4 257/1007/72/930 1   50
-0 NEI11_EGUPK_OCPO     -                                                               -        -                     -  -   -        pom_a4 257/1007/73/930 1   50
-
-# OIL & GAS
-0 NEI11_OILGAS_NO      $ROOT/NEI2011/v2015-03/$MM/NEI11_0.1x0.1_2011$MM$DD_oilgas.nc   NO       2006-2013/1-12/1-31/* RF xyz kg/m2/s  NO     251/1007        1   50
-0 NEI11_OILGAS_NO2     $ROOT/NEI2011/v2015-03/$MM/NEI11_0.1x0.1_2011$MM$DD_oilgas.nc   NO2      2006-2013/1-12/1-31/* RF xyz kg/m2/s  NO2    251/1007        1   50
-0 NEI11_OILGAS_HONO    $ROOT/NEI2011/v2015-03/$MM/NEI11_0.1x0.1_2011$MM$DD_oilgas.nc   HONO     2006-2013/1-12/1-31/* RF xyz kg/m2/s  HNO2   251/1007        1   50
-0 NEI11_OILGAS_CO      $ROOT/NEI2011/v2015-03/$MM/NEI11_0.1x0.1_2011$MM$DD_oilgas.nc   CO       2006-2013/1-12/1-31/* RF xyz kg/m2/s  CO     252/1007        1   50
-0 NEI11_OILGAS_SOAP    -                                                               -        -                     -  -   -        SOAP   252/1007/280    1   50
-0 NEI11_OILGAS_NH3     $ROOT/NEI2011/v2015-03/$MM/NEI11_0.1x0.1_2011$MM$DD_oilgas.nc   NH3      2006-2013/1-12/1-31/* RF xyz kg/m2/s  NH3    253/1007        1   50
-0 NEI11_OILGAS_CH2O    $ROOT/NEI2011/v2015-03/$MM/NEI11_0.1x0.1_2011$MM$DD_oilgas.nc   FORM     2006-2013/1-12/1-31/* RF xyz kg/m2/s  CH2O   254/1007        1   50
-0 NEI11_OILGAS_RCHO    $ROOT/NEI2011/v2015-03/$MM/NEI11_0.1x0.1_2011$MM$DD_oilgas.nc   ALDX     2006-2013/1-12/1-31/* RF xyz kg/m2/s  RCHO   254/1007        1   50
-#0 NEI11_OILGAS_MACR   $ROOT/NEI2011/v2015-03/$MM/NEI11_0.1x0.1_2011$MM$DD_oilgas.nc   ACROLEIN 2006-2013/1-12/1-31/* RF xyz kg/m2/s  MACR   254/1007        1   50
-0 NEI11_OILGAS_ACET    $ROOT/NEI2011/v2015-03/$MM/NEI11_0.1x0.1_2011$MM$DD_oilgas.nc   PAR      2006-2013/1-12/1-31/* RF xyz kgC/m2/s ACET   254/1007/260/40 1   50
-0 NEI11_OILGAS_C3H8    -                                                               -        -                     -  -   -        C3H8   254/1007/261/46 1   50
-0 NEI11_OILGAS_MEK     -                                                               -        -                     -  -   -        MEK    254/1007/262/48 1   50
-0 NEI11_OILGAS_ALK4    -                                                               -        -                     -  -   -        ALK4   254/1007/263/42 1   50
-0 NEI11_OILGAS_PRPE    $ROOT/NEI2011/v2015-03/$MM/NEI11_0.1x0.1_2011$MM$DD_oilgas.nc   OLE      2006-2013/1-12/1-31/* RF xyz kgC/m2/s PRPE   254/1007/264/49 1   50
-0 NEI11_OILGAS_PRP2    $ROOT/NEI2011/v2015-03/$MM/NEI11_0.1x0.1_2011$MM$DD_oilgas.nc   IOLE     2006-2013/1-12/1-31/* RF xyz kgC/m2/s PRPE   254/1007/264/49 1   50
-0 NEI11_OILGAS_EOH     $ROOT/NEI2011/v2015-03/$MM/NEI11_0.1x0.1_2011$MM$DD_oilgas.nc   ETOH     2006-2013/1-12/1-31/* RF xyz kg/m2/s  EOH    254/1007        1   50
-0 NEI11_OILGAS_MOH     $ROOT/NEI2011/v2015-03/$MM/NEI11_0.1x0.1_2011$MM$DD_oilgas.nc   MEOH     2006-2013/1-12/1-31/* RF xyz kg/m2/s  MOH    254/1007        1   50
-0 NEI11_OILGAS_XYLE    $ROOT/NEI2011/v2015-03/$MM/NEI11_0.1x0.1_2011$MM$DD_oilgas.nc   XYL      2006-2013/1-12/1-31/* RF xyz kgC/m2/s XYLE   254/1007/56     1   50
-0 NEI11_OILGAS_TOLU    $ROOT/NEI2011/v2015-03/$MM/NEI11_0.1x0.1_2011$MM$DD_oilgas.nc   TOL      2006-2013/1-12/1-31/* RF xyz kgC/m2/s TOLU   254/1007/55     1   50
-0 NEI11_OILGAS_BENZ    $ROOT/NEI2011/v2015-03/$MM/NEI11_0.1x0.1_2011$MM$DD_oilgas.nc   BENZENE  2006-2013/1-12/1-31/* RF xyz kgC/m2/s BENZ   254/1007/43     1   50
-0 NEI11_OILGAS_SO2     $ROOT/NEI2011/v2015-03/$MM/NEI11_0.1x0.1_2011$MM$DD_oilgas.nc   SO2      2006-2013/1-12/1-31/* RF xyz kg/m2/s  SO2    255/1007        1   50
-0 NEI11_OILGAS_SULF    $ROOT/NEI2011/v2015-03/$MM/NEI11_0.1x0.1_2011$MM$DD_oilgas.nc   SULF     2006-2013/1-12/1-31/* RF xyz kg/m2/s  SO2    255/1007        1   50
-0 NEI11_OILGAS_SO4     $ROOT/NEI2011/v2015-03/$MM/NEI11_0.1x0.1_2011$MM$DD_oilgas.nc   PSO4     2006-2013/1-12/1-31/* RF xyz kg/m2/s  so4_a1 255/1007        1   50
-0 NEI11_OILGAS_pFe     -                                                               -        -                     -  -   -        PFE    255/1007/69     1   50
-0 NEI11_OILGAS_C2H4    $ROOT/NEI2011/v2015-03/$MM/NEI11_0.1x0.1_2011$MM$DD_oilgas.nc   ETH      2006-2013/1-12/1-31/* RF xyz kgC/m2/s C2H4   254/1007/44     1   50
-0 NEI11_OILGAS_C2H6    $ROOT/NEI2011/v2015-03/$MM/NEI11_0.1x0.1_2011$MM$DD_oilgas.nc   ETHA     2006-2013/1-12/1-31/* RF xyz kgC/m2/s C2H6   254/1007/45     1   50
-0 NEI11_OILGAS_ALD2    $ROOT/NEI2011/v2015-03/$MM/NEI11_0.1x0.1_2011$MM$DD_oilgas.nc   ALD2     2006-2013/1-12/1-31/* RF xyz kgC/m2/s ALD2   254/1007/41     1   50
-0 NEI11_OILGAS_BCPI    $ROOT/NEI2011/v2015-03/$MM/NEI11_0.1x0.1_2011$MM$DD_oilgas.nc   PEC      2006-2013/1-12/1-31/* RF xyz kg/m2/s  bc_a4  256/1007/70/920 1   50
-0 NEI11_OILGAS_BCPO    -                                                               -        -                     -  -   -        bc_a4  256/1007/71/920 1   50
-0 NEI11_OILGAS_OCPI    $ROOT/NEI2011/v2015-03/$MM/NEI11_0.1x0.1_2011$MM$DD_oilgas.nc   POC      2006-2013/1-12/1-31/* RF xyz kg/m2/s  pom_a4 257/1007/72/930 1   50
-0 NEI11_OILGAS_OCPO    -                                                               -        -                     -  -   -        pom_a4 257/1007/73/930 1   50
-
-# OTHER POINT SOURCES
-0 NEI11_OTHPT_NO       $ROOT/NEI2011/v2015-03/$MM/NEI11_0.1x0.1_2011$MM$DD_othpt.nc    NO       2006-2013/1-12/1-31/* RF xyz kg/m2/s  NO     251/1007        1   50
-0 NEI11_OTHPT_NO2      $ROOT/NEI2011/v2015-03/$MM/NEI11_0.1x0.1_2011$MM$DD_othpt.nc    NO2      2006-2013/1-12/1-31/* RF xyz kg/m2/s  NO2    251/1007        1   50
-0 NEI11_OTHPT_HONO     $ROOT/NEI2011/v2015-03/$MM/NEI11_0.1x0.1_2011$MM$DD_othpt.nc    HONO     2006-2013/1-12/1-31/* RF xyz kg/m2/s  HNO2   251/1007        1   50
-0 NEI11_OTHPT_CO       $ROOT/NEI2011/v2015-03/$MM/NEI11_0.1x0.1_2011$MM$DD_othpt.nc    CO       2006-2013/1-12/1-31/* RF xyz kg/m2/s  CO     252/1007        1   50
-0 NEI11_OTHPT_SOAP     -                                                               -        -                     -  -   -        SOAP   252/1007/280    1   50
-0 NEI11_OTHPT_NH3      $ROOT/NEI2011/v2015-03/$MM/NEI11_0.1x0.1_2011$MM$DD_othpt.nc    NH3      2006-2013/1-12/1-31/* RF xyz kg/m2/s  NH3    253/1007        1   50
-0 NEI11_OTHPT_CH2O     $ROOT/NEI2011/v2015-03/$MM/NEI11_0.1x0.1_2011$MM$DD_othpt.nc    FORM     2006-2013/1-12/1-31/* RF xyz kg/m2/s  CH2O   254/1007        1   50
-0 NEI11_OTHPT_RCHO     $ROOT/NEI2011/v2015-03/$MM/NEI11_0.1x0.1_2011$MM$DD_othpt.nc    ALDX     2006-2013/1-12/1-31/* RF xyz kg/m2/s  RCHO   254/1007        1   50
-#0 NEI11_OTHPT_MACR    $ROOT/NEI2011/v2015-03/$MM/NEI11_0.1x0.1_2011$MM$DD_othpt.nc    ACROLEIN 2006-2013/1-12/1-31/* RF xyz kg/m2/s  MACR   254/1007        1   50
-0 NEI11_OTHPT_ACET     $ROOT/NEI2011/v2015-03/$MM/NEI11_0.1x0.1_2011$MM$DD_othpt.nc    PAR      2006-2013/1-12/1-31/* RF xyz kgC/m2/s ACET   254/1007/260/40 1   50
-0 NEI11_OTHPT_C3H8     -                                                               -        -                     -  -   -        C3H8   254/1007/261/46 1   50
-0 NEI11_OTHPT_MEK      -                                                               -        -                     -  -   -        MEK    254/1007/262/48 1   50
-0 NEI11_OTHPT_ALK4     -                                                               -        -                     -  -   -        ALK4   254/1007/263/42 1   50
-0 NEI11_OTHPT_PRPE     $ROOT/NEI2011/v2015-03/$MM/NEI11_0.1x0.1_2011$MM$DD_othpt.nc    OLE      2006-2013/1-12/1-31/* RF xyz kgC/m2/s PRPE   254/1007/264/49 1   50
-0 NEI11_OTHPT_PRP2     $ROOT/NEI2011/v2015-03/$MM/NEI11_0.1x0.1_2011$MM$DD_othpt.nc    IOLE     2006-2013/1-12/1-31/* RF xyz kgC/m2/s PRPE   254/1007/264/49 1   50
-0 NEI11_OTHPT_EOH      $ROOT/NEI2011/v2015-03/$MM/NEI11_0.1x0.1_2011$MM$DD_othpt.nc    ETOH     2006-2013/1-12/1-31/* RF xyz kg/m2/s  EOH    254/1007        1   50
-0 NEI11_OTHPT_MOH      $ROOT/NEI2011/v2015-03/$MM/NEI11_0.1x0.1_2011$MM$DD_othpt.nc    MEOH     2006-2013/1-12/1-31/* RF xyz kg/m2/s  MOH    254/1007        1   50
-0 NEI11_OTHPT_XYLE     $ROOT/NEI2011/v2015-03/$MM/NEI11_0.1x0.1_2011$MM$DD_othpt.nc    XYL      2006-2013/1-12/1-31/* RF xyz kgC/m2/s XYLE   254/1007/56     1   50
-0 NEI11_OTHPT_TOLU     $ROOT/NEI2011/v2015-03/$MM/NEI11_0.1x0.1_2011$MM$DD_othpt.nc    TOL      2006-2013/1-12/1-31/* RF xyz kgC/m2/s TOLU   254/1007/55     1   50
-0 NEI11_OTHPT_BENZ     $ROOT/NEI2011/v2015-03/$MM/NEI11_0.1x0.1_2011$MM$DD_othpt.nc    BENZENE  2006-2013/1-12/1-31/* RF xyz kgC/m2/s BENZ   254/1007/43     1   50
-0 NEI11_OTHPT_SO2      $ROOT/NEI2011/v2015-03/$MM/NEI11_0.1x0.1_2011$MM$DD_othpt.nc    SO2      2006-2013/1-12/1-31/* RF xyz kg/m2/s  SO2    255/1007        1   50
-0 NEI11_OTHPT_SULF     $ROOT/NEI2011/v2015-03/$MM/NEI11_0.1x0.1_2011$MM$DD_othpt.nc    SULF     2006-2013/1-12/1-31/* RF xyz kg/m2/s  SO2    255/1007        1   50
-0 NEI11_OTHPT_SO4      $ROOT/NEI2011/v2015-03/$MM/NEI11_0.1x0.1_2011$MM$DD_othpt.nc    PSO4     2006-2013/1-12/1-31/* RF xyz kg/m2/s  so4_a1 255/1007        1   50
-0 NEI11_OTHPT_pFe      -                                                               -        -                     -  -   -        PFE    255/1007/69     1   50
-0 NEI11_OTHPT_C2H4     $ROOT/NEI2011/v2015-03/$MM/NEI11_0.1x0.1_2011$MM$DD_othpt.nc    ETH      2006-2013/1-12/1-31/* RF xyz kgC/m2/s C2H4   254/1007/44     1   50
-0 NEI11_OTHPT_C2H6     $ROOT/NEI2011/v2015-03/$MM/NEI11_0.1x0.1_2011$MM$DD_othpt.nc    ETHA     2006-2013/1-12/1-31/* RF xyz kgC/m2/s C2H6   254/1007/45     1   50
-0 NEI11_OTHPT_ALD2     $ROOT/NEI2011/v2015-03/$MM/NEI11_0.1x0.1_2011$MM$DD_othpt.nc    ALD2     2006-2013/1-12/1-31/* RF xyz kgC/m2/s ALD2   254/1007/41     1   50
-0 NEI11_OTHPT_BCPI     $ROOT/NEI2011/v2015-03/$MM/NEI11_0.1x0.1_2011$MM$DD_othpt.nc    PEC      2006-2013/1-12/1-31/* RF xyz kg/m2/s  bc_a4  256/1007/70/920 1   50
-0 NEI11_OTHPT_BCPO     -                                                               -        -                     -  -   -        bc_a4  256/1007/71/920 1   50
-0 NEI11_OTHPT_OCPI     $ROOT/NEI2011/v2015-03/$MM/NEI11_0.1x0.1_2011$MM$DD_othpt.nc    POC      2006-2013/1-12/1-31/* RF xyz kg/m2/s  pom_a4 257/1007/72/930 1   50
-0 NEI11_OTHPT_OCPO     -                                                               -        -                     -  -   -        pom_a4 257/1007/73/930 1   50
-
-# NON-EGU INDUSTRIAL STACKS
-0 NEI11_PTNONIPM_NO    $ROOT/NEI2011/v2015-03/$MM/NEI11_0.1x0.1_2011$MM$DD_ptnonipm.nc NO       2006-2013/1-12/1-31/* RF xyz kg/m2/s  NO     251/1007        1   50
-0 NEI11_PTNONIPM_NO2   $ROOT/NEI2011/v2015-03/$MM/NEI11_0.1x0.1_2011$MM$DD_ptnonipm.nc NO2      2006-2013/1-12/1-31/* RF xyz kg/m2/s  NO2    251/1007        1   50
-0 NEI11_PTNONIPM_HONO  $ROOT/NEI2011/v2015-03/$MM/NEI11_0.1x0.1_2011$MM$DD_ptnonipm.nc HONO     2006-2013/1-12/1-31/* RF xyz kg/m2/s  HNO2   251/1007        1   50
-0 NEI11_PTNONIPM_CO    $ROOT/NEI2011/v2015-03/$MM/NEI11_0.1x0.1_2011$MM$DD_ptnonipm.nc CO       2006-2013/1-12/1-31/* RF xyz kg/m2/s  CO     252/1007        1   50
-0 NEI11_PTNONIPM_SOAP  -                                                               -        -                     -  -   -        SOAP   252/1007/280    1   50
-0 NEI11_PTNONIPM_NH3   $ROOT/NEI2011/v2015-03/$MM/NEI11_0.1x0.1_2011$MM$DD_ptnonipm.nc NH3      2006-2013/1-12/1-31/* RF xyz kg/m2/s  NH3    253/1007        1   50
-0 NEI11_PTNONIPM_CH2O  $ROOT/NEI2011/v2015-03/$MM/NEI11_0.1x0.1_2011$MM$DD_ptnonipm.nc FORM     2006-2013/1-12/1-31/* RF xyz kg/m2/s  CH2O   254/1007        1   50
-0 NEI11_PTNONIPM_RCHO  $ROOT/NEI2011/v2015-03/$MM/NEI11_0.1x0.1_2011$MM$DD_ptnonipm.nc ALDX     2006-2013/1-12/1-31/* RF xyz kg/m2/s  RCHO   254/1007        1   50
-#0 NEI11_PTNONIPM_MACR $ROOT/NEI2011/v2015-03/$MM/NEI11_0.1x0.1_2011$MM$DD_ptnonipm.nc ACROLEIN 2006-2013/1-12/1-31/* RF xyz kg/m2/s  MACR   254/1007        1   50
-0 NEI11_PTNONIPM_ACET  $ROOT/NEI2011/v2015-03/$MM/NEI11_0.1x0.1_2011$MM$DD_ptnonipm.nc PAR      2006-2013/1-12/1-31/* RF xyz kgC/m2/s ACET   254/1007/260/40 1   50
-0 NEI11_PTNONIPM_C3H8  -                                                               -        -                     -  -   -        C3H8   254/1007/261/46 1   50
-0 NEI11_PTNONIPM_MEK   -                                                               -        -                     -  -   -        MEK    254/1007/262/48 1   50
-0 NEI11_PTNONIPM_ALK4  -                                                               -        -                     -  -   -        ALK4   254/1007/263/42 1   50
-0 NEI11_PTNONIPM_PRPE  $ROOT/NEI2011/v2015-03/$MM/NEI11_0.1x0.1_2011$MM$DD_ptnonipm.nc OLE      2006-2013/1-12/1-31/* RF xyz kgC/m2/s PRPE   254/1007/264/49 1   50
-0 NEI11_PTNONIPM_PRP2  $ROOT/NEI2011/v2015-03/$MM/NEI11_0.1x0.1_2011$MM$DD_ptnonipm.nc IOLE     2006-2013/1-12/1-31/* RF xyz kgC/m2/s PRPE   254/1007/264/49 1   50
-0 NEI11_PTNONIPM_EOH   $ROOT/NEI2011/v2015-03/$MM/NEI11_0.1x0.1_2011$MM$DD_ptnonipm.nc ETOH     2006-2013/1-12/1-31/* RF xyz kg/m2/s  EOH    254/1007        1   50
-0 NEI11_PTNONIPM_MOH   $ROOT/NEI2011/v2015-03/$MM/NEI11_0.1x0.1_2011$MM$DD_ptnonipm.nc MEOH     2006-2013/1-12/1-31/* RF xyz kg/m2/s  MOH    254/1007        1   50
-0 NEI11_PTNONIPM_XYLE  $ROOT/NEI2011/v2015-03/$MM/NEI11_0.1x0.1_2011$MM$DD_ptnonipm.nc XYL      2006-2013/1-12/1-31/* RF xyz kgC/m2/s XYLE   254/1007/56     1   50
-0 NEI11_PTNONIPM_TOLU  $ROOT/NEI2011/v2015-03/$MM/NEI11_0.1x0.1_2011$MM$DD_ptnonipm.nc TOL      2006-2013/1-12/1-31/* RF xyz kgC/m2/s TOLU   254/1007/55     1   50
-0 NEI11_PTNONIPM_BENZ  $ROOT/NEI2011/v2015-03/$MM/NEI11_0.1x0.1_2011$MM$DD_ptnonipm.nc BENZENE  2006-2013/1-12/1-31/* RF xyz kgC/m2/s BENZ   254/1007/43     1   50
-0 NEI11_PTNONIPM_SO2   $ROOT/NEI2011/v2015-03/$MM/NEI11_0.1x0.1_2011$MM$DD_ptnonipm.nc SO2      2006-2013/1-12/1-31/* RF xyz kg/m2/s  SO2    255/1007        1   50
-0 NEI11_PTNONIPM_SULF  $ROOT/NEI2011/v2015-03/$MM/NEI11_0.1x0.1_2011$MM$DD_ptnonipm.nc SULF     2006-2013/1-12/1-31/* RF xyz kg/m2/s  SO2    255/1007        1   50
-0 NEI11_PTNONIPM_SO4   $ROOT/NEI2011/v2015-03/$MM/NEI11_0.1x0.1_2011$MM$DD_ptnonipm.nc PSO4     2006-2013/1-12/1-31/* RF xyz kg/m2/s  so4_a1 255/1007        1   50
-0 NEI11_PTNONIPM_pFe   -                                                               -        -                     -  -   -        PFE    255/1007/69     1   50
-0 NEI11_PTNONIPM_C2H4  $ROOT/NEI2011/v2015-03/$MM/NEI11_0.1x0.1_2011$MM$DD_ptnonipm.nc ETH      2006-2013/1-12/1-31/* RF xyz kgC/m2/s C2H4   254/1007/44     1   50
-0 NEI11_PTNONIPM_C2H6  $ROOT/NEI2011/v2015-03/$MM/NEI11_0.1x0.1_2011$MM$DD_ptnonipm.nc ETHA     2006-2013/1-12/1-31/* RF xyz kgC/m2/s C2H6   254/1007/45     1   50
-0 NEI11_PTNONIPM_ALD2  $ROOT/NEI2011/v2015-03/$MM/NEI11_0.1x0.1_2011$MM$DD_ptnonipm.nc ALD2     2006-2013/1-12/1-31/* RF xyz kgC/m2/s ALD2   254/1007/41     1   50
-0 NEI11_PTNONIPM_BCPI  $ROOT/NEI2011/v2015-03/$MM/NEI11_0.1x0.1_2011$MM$DD_ptnonipm.nc PEC      2006-2013/1-12/1-31/* RF xyz kg/m2/s  bc_a4  256/1007/70/920 1   50
-0 NEI11_PTNONIPM_BCPO  -                                                               -        -                     -  -   -        bc_a4  256/1007/71/920 1   50
-0 NEI11_PTNONIPM_OCPI  $ROOT/NEI2011/v2015-03/$MM/NEI11_0.1x0.1_2011$MM$DD_ptnonipm.nc POC      2006-2013/1-12/1-31/* RF xyz kg/m2/s  pom_a4 257/1007/72/930 1   50
-0 NEI11_PTNONIPM_OCPO  -                                                               -        -                     -  -   -        pom_a4 257/1007/73/930 1   50
-)))NEI2011_HOURLY
-
-#------------------------------------------------
-# MONTHLY MEAN NEI2011
-#------------------------------------------------
-(((NEI2011_MONMEAN
-# SURFACE INVENTORY
-0 NEI11_SURFACE_NO     $ROOT/NEI2011/v2017-02-MM/$MM/NEI11_0.1x0.1_2011$MM_monmean.nc          NO       2006-2013/1-12/1/0 RF xy  kg/m2/s  NO     25/210/251/1007        1 50
-0 NEI11_SURFACE_NO2    $ROOT/NEI2011/v2017-02-MM/$MM/NEI11_0.1x0.1_2011$MM_monmean.nc          NO2      2006-2013/1-12/1/0 RF xy  kg/m2/s  NO2    25/210/251/1007        1 50
-0 NEI11_SURFACE_HONO   $ROOT/NEI2011/v2017-02-MM/$MM/NEI11_0.1x0.1_2011$MM_monmean.nc          HONO     2006-2013/1-12/1/0 RF xy  kg/m2/s  HNO2   25/210/251/1007        1 50
-0 NEI11_SURFACE_CO     $ROOT/NEI2011/v2017-02-MM/$MM/NEI11_0.1x0.1_2011$MM_monmean.nc          CO       2006-2013/1-12/1/0 RF xy  kg/m2/s  CO     26/211/252/1007        1 50
-0 NEI11_SURFACE_SOAP   -                                                                       -        -                  -  -   -        SOAP   252/1007/280           1 50
-0 NEI11_SURFACE_NH3    $ROOT/NEI2011/v2017-02-MM/$MM/NEI11_0.1x0.1_2011$MM_monmean.nc          NH3      2006-2013/1-12/1/0 RF xy  kg/m2/s  NH3    26/213/253/1007        1 50
-0 NEI11_SURFACE_CH2O   $ROOT/NEI2011/v2017-02-MM/$MM/NEI11_0.1x0.1_2011$MM_monmean.nc          FORM     2006-2013/1-12/1/0 RF xy  kg/m2/s  CH2O   26/213/254/1007        1 50
-0 NEI11_SURFACE_RCHO   $ROOT/NEI2011/v2017-02-MM/$MM/NEI11_0.1x0.1_2011$MM_monmean.nc          ALDX     2006-2013/1-12/1/0 RF xy  kg/m2/s  RCHO   26/213/254/1007        1 50
-0 NEI11_SURFACE_MACR   $ROOT/NEI2011/v2017-02-MM/$MM/NEI11_0.1x0.1_2011$MM_monmean.nc          ACROLEIN 2006-2013/1-12/1/0 RF xy  kg/m2/s  MACR   26/213/254/1007        1 50
-0 NEI11_SURFACE_ACET   $ROOT/NEI2011/v2017-02-MM/$MM/NEI11_0.1x0.1_2011$MM_monmean.nc          PAR      2006-2013/1-12/1/0 RF xy  kgC/m2/s ACET   26/213/254/1007/260/40 1 50
-0 NEI11_SURFACE_C3H8   -                                                                       -        -                  -  -   -        C3H8   26/216/254/1007/261/46 1 50
-0 NEI11_SURFACE_MEK    -                                                                       -        -                  -  -   -        MEK    26/214/254/1007/262/48 1 50
-0 NEI11_SURFACE_ALK4   -                                                                       -        -                  -  -   -        ALK4   26/212/254/1007/263/42 1 50
-0 NEI11_SURFACE_PRPE   $ROOT/NEI2011/v2017-02-MM/$MM/NEI11_0.1x0.1_2011$MM_monmean.nc          OLE      2006-2013/1-12/1/0 RF xy  kgC/m2/s PRPE   26/215/254/1007/264/49 1 50
-0 NEI11_SURFACE_PRP2   $ROOT/NEI2011/v2017-02-MM/$MM/NEI11_0.1x0.1_2011$MM_monmean.nc          IOLE     2006-2013/1-12/1/0 RF xy  kgC/m2/s PRPE   26/215/254/1007/264/49 1 50
-0 NEI11_SURFACE_EOH    $ROOT/NEI2011/v2017-02-MM/$MM/NEI11_0.1x0.1_2011$MM_monmean.nc          ETOH     2006-2013/1-12/1/0 RF xy  kg/m2/s  EOH    26/213/254/1007        1 50
-0 NEI11_SURFACE_MOH    $ROOT/NEI2011/v2017-02-MM/$MM/NEI11_0.1x0.1_2011$MM_monmean.nc          MEOH     2006-2013/1-12/1/0 RF xy  kg/m2/s  MOH    26/213/254/1007        1 50
-0 NEI11_SURFACE_XYLE   $ROOT/NEI2011/v2017-02-MM/$MM/NEI11_0.1x0.1_2011$MM_monmean.nc          XYL      2006-2013/1-12/1/0 RF xy  kgC/m2/s XYLE   26/213/254/1007/56     1 50
-0 NEI11_SURFACE_TOLU   $ROOT/NEI2011/v2017-02-MM/$MM/NEI11_0.1x0.1_2011$MM_monmean.nc          TOL      2006-2013/1-12/1/0 RF xy  kgC/m2/s TOLU   26/213/254/1007/55     1 50
-0 NEI11_SURFACE_BENZ   $ROOT/NEI2011/v2017-02-MM/$MM/NEI11_0.1x0.1_2011$MM_monmean.nc          BENZENE  2006-2013/1-12/1/0 RF xy  kgC/m2/s BENZ   26/213/254/1007/43     1 50
-0 NEI11_SURFACE_SO2    $ROOT/NEI2011/v2017-02-MM/$MM/NEI11_0.1x0.1_2011$MM_monmean.nc          SO2      2006-2013/1-12/1/0 RF xy  kg/m2/s  SO2    26/218/255/1007        1 50
-0 NEI11_SURFACE_SULF   $ROOT/NEI2011/v2017-02-MM/$MM/NEI11_0.1x0.1_2011$MM_monmean.nc          SULF     2006-2013/1-12/1/0 RF xy  kg/m2/s  SO2    26/218/255/1007        1 50
-0 NEI11_SURFACE_SO4    $ROOT/NEI2011/v2017-02-MM/$MM/NEI11_0.1x0.1_2011$MM_monmean.nc          PSO4     2006-2013/1-12/1/0 RF xy  kg/m2/s  so4_a1 26/219/255/1007        1 50
-0 NEI11_SURFACE_pFe    -                                                                       -        -                  -  -   -        PFE    26/219/255/1007/69     1 50
-0 NEI11_SURFACE_C2H4   $ROOT/NEI2011/v2017-02-MM/$MM/NEI11_0.1x0.1_2011$MM_monmean.nc          ETH      2006-2013/1-12/1/0 RF xy  kgC/m2/s C2H4   26/213/254/1007/44     1 50
-0 NEI11_SURFACE_C2H6   $ROOT/NEI2011/v2017-02-MM/$MM/NEI11_0.1x0.1_2011$MM_monmean.nc          ETHA     2006-2013/1-12/1/0 RF xy  kgC/m2/s C2H6   26/217/254/1007/45     1 50
-0 NEI11_SURFACE_ALD2   $ROOT/NEI2011/v2017-02-MM/$MM/NEI11_0.1x0.1_2011$MM_monmean.nc          ALD2     2006-2013/1-12/1/0 RF xy  kgC/m2/s ALD2   26/213/254/1007/41     1 50
-0 NEI11_SURFACE_BCPI   $ROOT/NEI2011/v2017-02-MM/$MM/NEI11_0.1x0.1_2011$MM_monmean.nc          PEC      2006-2013/1-12/1/0 RF xy  kg/m2/s  bc_a4  26/221/256/1007/70/920 1 50
-0 NEI11_SURFACE_BCPO   -                                                                       -        -                  -  -   -        bc_a4  26/221/256/1007/71/920 1 50
-0 NEI11_SURFACE_OCPI   $ROOT/NEI2011/v2017-02-MM/$MM/NEI11_0.1x0.1_2011$MM_monmean.nc          POC      2006-2013/1-12/1/0 RF xy  kg/m2/s  pom_a4 26/222/257/1007/72/930 1 50
-0 NEI11_SURFACE_OCPO   -                                                                       -        -                  -  -   -        pom_a4 26/222/257/1007/73/930 1 50
-
-# ELECTRIC GENERATING UNITS (EGUs)
-0 NEI11_EGU_NO         $ROOT/NEI2011/v2017-02-MM/$MM/NEI11_0.1x0.1_2011$MM_monmean_egu.nc      NO       2006-2013/1-12/1/0 RF xyz kg/m2/s  NO     25/210/251/1007        1   50
-0 NEI11_EGU_NO2        $ROOT/NEI2011/v2017-02-MM/$MM/NEI11_0.1x0.1_2011$MM_monmean_egu.nc      NO2      2006-2013/1-12/1/0 RF xyz kg/m2/s  NO2    25/210/251/1007        1   50
-0 NEI11_EGU_HONO       $ROOT/NEI2011/v2017-02-MM/$MM/NEI11_0.1x0.1_2011$MM_monmean_egu.nc      HONO     2006-2013/1-12/1/0 RF xyz kg/m2/s  HNO2   25/210/251/1007        1   50
-0 NEI11_EGU_CO         $ROOT/NEI2011/v2017-02-MM/$MM/NEI11_0.1x0.1_2011$MM_monmean_egu.nc      CO       2006-2013/1-12/1/0 RF xyz kg/m2/s  CO     26/211/252/1007        1   50
-0 NEI11_EGU_SOAP       -                                                                       -        -                  -  -   -        SOAP   252/1007/280           1   50
-#0 NEI11_EGU_NH3       $ROOT/NEI2011/v2017-02-MM/$MM/NEI11_0.1x0.1_2011$MM_monmean_egu.nc      NH3      2006-2013/1-12/1/0 RF xyz kg/m2/s  NH3    26/213/253/1007        1   50
-0 NEI11_EGU_CH2O       $ROOT/NEI2011/v2017-02-MM/$MM/NEI11_0.1x0.1_2011$MM_monmean_egu.nc      FORM     2006-2013/1-12/1/0 RF xyz kg/m2/s  CH2O   26/213/254/1007        1   50
-0 NEI11_EGU_RCHO       $ROOT/NEI2011/v2017-02-MM/$MM/NEI11_0.1x0.1_2011$MM_monmean_egu.nc      ALDX     2006-2013/1-12/1/0 RF xyz kg/m2/s  RCHO   26/213/254/1007        1   50
-0 NEI11_EGU_MACR       $ROOT/NEI2011/v2017-02-MM/$MM/NEI11_0.1x0.1_2011$MM_monmean_egu.nc      ACROLEIN 2006-2013/1-12/1/0 RF xyz kg/m2/s  MACR   26/213/254/1007        1   50
-0 NEI11_EGU_ACET       $ROOT/NEI2011/v2017-02-MM/$MM/NEI11_0.1x0.1_2011$MM_monmean_egu.nc      PAR      2006-2013/1-12/1/0 RF xyz kgC/m2/s ACET   26/213/254/1007/260/40 1   50
-0 NEI11_EGU_C3H8       -                                                                       -        -                  -  -   -        C3H8   26/216/254/1007/261/46 1   50
-0 NEI11_EGU_MEK        -                                                                       -        -                  -  -   -        MEK    26/214/254/1007/262/48 1   50
-0 NEI11_EGU_ALK4       -                                                                       -        -                  -  -   -        ALK4   26/212/254/1007/263/42 1   50
-0 NEI11_EGU_PRPE       $ROOT/NEI2011/v2017-02-MM/$MM/NEI11_0.1x0.1_2011$MM_monmean_egu.nc      OLE      2006-2013/1-12/1/0 RF xyz kgC/m2/s PRPE   26/215/254/1007/264/49 1   50
-0 NEI11_EGU_PRP2       $ROOT/NEI2011/v2017-02-MM/$MM/NEI11_0.1x0.1_2011$MM_monmean_egu.nc      IOLE     2006-2013/1-12/1/0 RF xyz kgC/m2/s PRPE   26/215/254/1007/264/49 1   50
-0 NEI11_EGU_EOH        $ROOT/NEI2011/v2017-02-MM/$MM/NEI11_0.1x0.1_2011$MM_monmean_egu.nc      ETOH     2006-2013/1-12/1/0 RF xyz kg/m2/s  EOH    26/213/254/1007        1   50
-0 NEI11_EGU_MOH        $ROOT/NEI2011/v2017-02-MM/$MM/NEI11_0.1x0.1_2011$MM_monmean_egu.nc      MEOH     2006-2013/1-12/1/0 RF xyz kg/m2/s  MOH    26/213/254/1007        1   50
-0 NEI11_EGU_XYLE       $ROOT/NEI2011/v2017-02-MM/$MM/NEI11_0.1x0.1_2011$MM_monmean_egu.nc      XYL      2006-2013/1-12/1/0 RF xyz kgC/m2/s XYLE   26/213/254/1007/56     1   50
-0 NEI11_EGU_TOLU       $ROOT/NEI2011/v2017-02-MM/$MM/NEI11_0.1x0.1_2011$MM_monmean_egu.nc      TOL      2006-2013/1-12/1/0 RF xyz kgC/m2/s TOLU   26/213/254/1007/55     1   50
-0 NEI11_EGU_BENZ       $ROOT/NEI2011/v2017-02-MM/$MM/NEI11_0.1x0.1_2011$MM_monmean_egu.nc      BENZENE  2006-2013/1-12/1/0 RF xyz kgC/m2/s BENZ   26/213/254/1007/43     1   50
-0 NEI11_EGU_SO2        $ROOT/NEI2011/v2017-02-MM/$MM/NEI11_0.1x0.1_2011$MM_monmean_egu.nc      SO2      2006-2013/1-12/1/0 RF xyz kg/m2/s  SO2    26/218/255/1007        1   50
-0 NEI11_EGU_SULF       $ROOT/NEI2011/v2017-02-MM/$MM/NEI11_0.1x0.1_2011$MM_monmean_egu.nc      SULF     2006-2013/1-12/1/0 RF xyz kg/m2/s  SO2    26/218/255/1007        1   50
-0 NEI11_EGU_SO4        $ROOT/NEI2011/v2017-02-MM/$MM/NEI11_0.1x0.1_2011$MM_monmean_egu.nc      PSO4     2006-2013/1-12/1/0 RF xyz kg/m2/s  so4_a1 26/219/255/1007        1   50
-0 NEI11_EGU_pFe        -                                                                       -        -                  -  -   -        PFE    26/219/255/1007/69     1   50
-0 NEI11_EGU_C2H4       $ROOT/NEI2011/v2017-02-MM/$MM/NEI11_0.1x0.1_2011$MM_monmean_egu.nc      ETH      2006-2013/1-12/1/0 RF xyz kgC/m2/s C2H4   26/213/254/1007/44     1   50
-0 NEI11_EGU_C2H6       $ROOT/NEI2011/v2017-02-MM/$MM/NEI11_0.1x0.1_2011$MM_monmean_egu.nc      ETHA     2006-2013/1-12/1/0 RF xyz kgC/m2/s C2H6   26/217/254/1007/45     1   50
-0 NEI11_EGU_ALD2       $ROOT/NEI2011/v2017-02-MM/$MM/NEI11_0.1x0.1_2011$MM_monmean_egu.nc      ALD2     2006-2013/1-12/1/0 RF xyz kgC/m2/s ALD2   26/213/254/1007/41     1   50
-0 NEI11_EGU_BCPI       $ROOT/NEI2011/v2017-02-MM/$MM/NEI11_0.1x0.1_2011$MM_monmean_egu.nc      PEC      2006-2013/1-12/1/0 RF xyz kg/m2/s  bc_a4  26/221/256/1007/70/920 1   50
-0 NEI11_EGU_BCPO       -                                                                       -        -                  -  -   -        bc_a4  26/221/256/1007/71/920 1   50
-0 NEI11_EGU_OCPI       $ROOT/NEI2011/v2017-02-MM/$MM/NEI11_0.1x0.1_2011$MM_monmean_egu.nc      POC      2006-2013/1-12/1/0 RF xyz kg/m2/s  pom_a4 26/222/257/1007/72/930 1   50
-0 NEI11_EGU_OCPO       -                                                                       -        -                  -  -   -        pom_a4 26/222/257/1007/73/930 1   50
-
-# PEAKING ELECTRIC GENERATING UNITS
-0 NEI11_EGUPK_NO       $ROOT/NEI2011/v2017-02-MM/$MM/NEI11_0.1x0.1_2011$MM_monmean_egupk.nc    NO       2006-2013/1-12/1/0 RF xyz kg/m2/s  NO     25/210/251/1007        1   50
-0 NEI11_EGUPK_NO2      $ROOT/NEI2011/v2017-02-MM/$MM/NEI11_0.1x0.1_2011$MM_monmean_egupk.nc    NO2      2006-2013/1-12/1/0 RF xyz kg/m2/s  NO2    25/210/251/1007        1   50
-0 NEI11_EGUPK_HONO     $ROOT/NEI2011/v2017-02-MM/$MM/NEI11_0.1x0.1_2011$MM_monmean_egupk.nc    HONO     2006-2013/1-12/1/0 RF xyz kg/m2/s  HNO2   25/210/251/1007        1   50
-0 NEI11_EGUPK_CO       $ROOT/NEI2011/v2017-02-MM/$MM/NEI11_0.1x0.1_2011$MM_monmean_egupk.nc    CO       2006-2013/1-12/1/0 RF xyz kg/m2/s  CO     26/211/252/1007        1   50
-0 NEI11_EGUPK_SOAP     -                                                                       -        -                  -  -   -        SOAP   252/1007/280           1   50
-#0 NEI11_EGUPK_NH3     $ROOT/NEI2011/v2017-02-MM/$MM/NEI11_0.1x0.1_2011$MM_monmean_egupk.nc    NH3      2006-2013/1-12/1/0 RF xyz kg/m2/s  NH3    26/213/253/1007        1   50
-0 NEI11_EGUPK_CH2O     $ROOT/NEI2011/v2017-02-MM/$MM/NEI11_0.1x0.1_2011$MM_monmean_egupk.nc    FORM     2006-2013/1-12/1/0 RF xyz kg/m2/s  CH2O   26/213/254/1007        1   50
-0 NEI11_EGUPK_RCHO     $ROOT/NEI2011/v2017-02-MM/$MM/NEI11_0.1x0.1_2011$MM_monmean_egupk.nc    ALDX     2006-2013/1-12/1/0 RF xyz kg/m2/s  RCHO   26/213/254/1007        1   50
-0 NEI11_EGUPK_MACR     $ROOT/NEI2011/v2017-02-MM/$MM/NEI11_0.1x0.1_2011$MM_monmean_egupk.nc    ACROLEIN 2006-2013/1-12/1/0 RF xyz kg/m2/s  MACR   26/213/254/1007        1   50
-0 NEI11_EGUPK_ACET     $ROOT/NEI2011/v2017-02-MM/$MM/NEI11_0.1x0.1_2011$MM_monmean_egupk.nc    PAR      2006-2013/1-12/1/0 RF xyz kgC/m2/s ACET   26/213/254/1007/260/40 1   50
-0 NEI11_EGUPK_C3H8     -                                                                       -        -                  -  -   -        C3H8   26/216/254/1007/261/46 1   50
-0 NEI11_EGUPK_MEK      -                                                                       -        -                  -  -   -        MEK    26/214/254/1007/262/48 1   50
-0 NEI11_EGUPK_ALK4     -                                                                       -        -                  -  -   -        ALK4   26/212/254/1007/263/42 1   50
-0 NEI11_EGUPK_PRPE     $ROOT/NEI2011/v2017-02-MM/$MM/NEI11_0.1x0.1_2011$MM_monmean_egupk.nc    OLE      2006-2013/1-12/1/0 RF xyz kgC/m2/s PRPE   26/215/254/1007/264/49 1   50
-0 NEI11_EGUPK_PRP2     $ROOT/NEI2011/v2017-02-MM/$MM/NEI11_0.1x0.1_2011$MM_monmean_egupk.nc    IOLE     2006-2013/1-12/1/0 RF xyz kgC/m2/s PRPE   26/215/254/1007/264/49 1   50
-0 NEI11_EGUPK_EOH      $ROOT/NEI2011/v2017-02-MM/$MM/NEI11_0.1x0.1_2011$MM_monmean_egupk.nc    ETOH     2006-2013/1-12/1/0 RF xyz kg/m2/s  EOH    26/213/254/1007        1   50
-0 NEI11_EGUPK_MOH      $ROOT/NEI2011/v2017-02-MM/$MM/NEI11_0.1x0.1_2011$MM_monmean_egupk.nc    MEOH     2006-2013/1-12/1/0 RF xyz kg/m2/s  MOH    26/213/254/1007        1   50
-0 NEI11_EGUPK_XYLE     $ROOT/NEI2011/v2017-02-MM/$MM/NEI11_0.1x0.1_2011$MM_monmean_egupk.nc    XYL      2006-2013/1-12/1/0 RF xyz kgC/m2/s XYLE   26/213/254/1007/56     1   50
-0 NEI11_EGUPK_TOLU     $ROOT/NEI2011/v2017-02-MM/$MM/NEI11_0.1x0.1_2011$MM_monmean_egupk.nc    TOL      2006-2013/1-12/1/0 RF xyz kgC/m2/s TOLU   26/213/254/1007/55     1   50
-0 NEI11_EGUPK_BENZ     $ROOT/NEI2011/v2017-02-MM/$MM/NEI11_0.1x0.1_2011$MM_monmean_egupk.nc    BENZENE  2006-2013/1-12/1/0 RF xyz kgC/m2/s BENZ   26/213/254/1007/43     1   50
-0 NEI11_EGUPK_SO2      $ROOT/NEI2011/v2017-02-MM/$MM/NEI11_0.1x0.1_2011$MM_monmean_egupk.nc    SO2      2006-2013/1-12/1/0 RF xyz kg/m2/s  SO2    26/218/255/1007        1   50
-0 NEI11_EGUPK_SULF     $ROOT/NEI2011/v2017-02-MM/$MM/NEI11_0.1x0.1_2011$MM_monmean_egupk.nc    SULF     2006-2013/1-12/1/0 RF xyz kg/m2/s  SO2    26/218/255/1007        1   50
-0 NEI11_EGUPK_SO4      $ROOT/NEI2011/v2017-02-MM/$MM/NEI11_0.1x0.1_2011$MM_monmean_egupk.nc    PSO4     2006-2013/1-12/1/0 RF xyz kg/m2/s  so4_a1 26/219/255/1007        1   50
-0 NEI11_EGUPK_pFe      -                                                                       -        -                  -  -   -        PFE    26/219/255/1007/69     1   50
-0 NEI11_EGUPK_C2H4     $ROOT/NEI2011/v2017-02-MM/$MM/NEI11_0.1x0.1_2011$MM_monmean_egupk.nc    ETH      2006-2013/1-12/1/0 RF xyz kgC/m2/s C2H4   26/213/254/1007/44     1   50
-0 NEI11_EGUPK_C2H6     $ROOT/NEI2011/v2017-02-MM/$MM/NEI11_0.1x0.1_2011$MM_monmean_egupk.nc    ETHA     2006-2013/1-12/1/0 RF xyz kgC/m2/s C2H6   26/217/254/1007/45     1   50
-0 NEI11_EGUPK_ALD2     $ROOT/NEI2011/v2017-02-MM/$MM/NEI11_0.1x0.1_2011$MM_monmean_egupk.nc    ALD2     2006-2013/1-12/1/0 RF xyz kgC/m2/s ALD2   26/213/254/1007/41     1   50
-0 NEI11_EGUPK_BCPI     $ROOT/NEI2011/v2017-02-MM/$MM/NEI11_0.1x0.1_2011$MM_monmean_egupk.nc    PEC      2006-2013/1-12/1/0 RF xyz kg/m2/s  bc_a4  26/221/256/1007/70/920 1   50
-0 NEI11_EGUPK_BCPO     -                                                                       -        -                  -  -   -        bc_a4  26/221/256/1007/71/920 1   50
-0 NEI11_EGUPK_OCPI     $ROOT/NEI2011/v2017-02-MM/$MM/NEI11_0.1x0.1_2011$MM_monmean_egupk.nc    POC      2006-2013/1-12/1/0 RF xyz kg/m2/s  pom_a4 26/222/257/1007/72/930 1   50
-0 NEI11_EGUPK_OCPO     -                                                                       -        -                  -  -   -        pom_a4 26/222/257/1007/73/930 1   50
-
-# OIL & GAS
-0 NEI11_OILGAS_NO      $ROOT/NEI2011/v2017-02-MM/$MM/NEI11_0.1x0.1_2011$MM_monmean_oilgas.nc   NO       2006-2013/1-12/1/0 RF xyz kg/m2/s  NO     25/210/251/1007        1   50
-0 NEI11_OILGAS_NO2     $ROOT/NEI2011/v2017-02-MM/$MM/NEI11_0.1x0.1_2011$MM_monmean_oilgas.nc   NO2      2006-2013/1-12/1/0 RF xyz kg/m2/s  NO2    25/210/251/1007        1   50
-0 NEI11_OILGAS_HONO    $ROOT/NEI2011/v2017-02-MM/$MM/NEI11_0.1x0.1_2011$MM_monmean_oilgas.nc   HONO     2006-2013/1-12/1/0 RF xyz kg/m2/s  HNO2   25/210/251/1007        1   50
-0 NEI11_OILGAS_CO      $ROOT/NEI2011/v2017-02-MM/$MM/NEI11_0.1x0.1_2011$MM_monmean_oilgas.nc   CO       2006-2013/1-12/1/0 RF xyz kg/m2/s  CO     26/211/252/1007        1   50
-0 NEI11_OILGAS_SOAP    -                                                                       -        -                  -  -   -        SOAP   252/1007/280           1   50
-0 NEI11_OILGAS_NH3     $ROOT/NEI2011/v2017-02-MM/$MM/NEI11_0.1x0.1_2011$MM_monmean_oilgas.nc   NH3      2006-2013/1-12/1/0 RF xyz kg/m2/s  NH3    26/213/253/1007        1   50
-0 NEI11_OILGAS_CH2O    $ROOT/NEI2011/v2017-02-MM/$MM/NEI11_0.1x0.1_2011$MM_monmean_oilgas.nc   FORM     2006-2013/1-12/1/0 RF xyz kg/m2/s  CH2O   26/213/254/1007        1   50
-0 NEI11_OILGAS_RCHO    $ROOT/NEI2011/v2017-02-MM/$MM/NEI11_0.1x0.1_2011$MM_monmean_oilgas.nc   ALDX     2006-2013/1-12/1/0 RF xyz kg/m2/s  RCHO   26/213/254/1007        1   50
-#0 NEI11_OILGAS_MACR   $ROOT/NEI2011/v2017-02-MM/$MM/NEI11_0.1x0.1_2011$MM_monmean_oilgas.nc   ACROLEIN 2006-2013/1-12/1/0 RF xyz kg/m2/s  MACR   26/213/254/1007        1   50
-0 NEI11_OILGAS_ACET    $ROOT/NEI2011/v2017-02-MM/$MM/NEI11_0.1x0.1_2011$MM_monmean_oilgas.nc   PAR      2006-2013/1-12/1/0 RF xyz kgC/m2/s ACET   26/213/254/1007/260/40 1   50
-0 NEI11_OILGAS_C3H8    -                                                                       -        -                  -  -   -        C3H8   26/216/254/1007/261/46 1   50
-0 NEI11_OILGAS_MEK     -                                                                       -        -                  -  -   -        MEK    26/214/254/1007/262/48 1   50
-0 NEI11_OILGAS_ALK4    -                                                                       -        -                  -  -   -        ALK4   26/212/254/1007/263/42 1   50
-0 NEI11_OILGAS_PRPE    $ROOT/NEI2011/v2017-02-MM/$MM/NEI11_0.1x0.1_2011$MM_monmean_oilgas.nc   OLE      2006-2013/1-12/1/0 RF xyz kgC/m2/s PRPE   26/215/254/1007/264/49 1   50
-0 NEI11_OILGAS_PRP2    $ROOT/NEI2011/v2017-02-MM/$MM/NEI11_0.1x0.1_2011$MM_monmean_oilgas.nc   IOLE     2006-2013/1-12/1/0 RF xyz kgC/m2/s PRPE   26/215/254/1007/264/49 1   50
-0 NEI11_OILGAS_EOH     $ROOT/NEI2011/v2017-02-MM/$MM/NEI11_0.1x0.1_2011$MM_monmean_oilgas.nc   ETOH     2006-2013/1-12/1/0 RF xyz kg/m2/s  EOH    26/213/254/1007        1   50
-0 NEI11_OILGAS_MOH     $ROOT/NEI2011/v2017-02-MM/$MM/NEI11_0.1x0.1_2011$MM_monmean_oilgas.nc   MEOH     2006-2013/1-12/1/0 RF xyz kg/m2/s  MOH    26/213/254/1007        1   50
-0 NEI11_OILGAS_XYLE    $ROOT/NEI2011/v2017-02-MM/$MM/NEI11_0.1x0.1_2011$MM_monmean_oilgas.nc   XYL      2006-2013/1-12/1/0 RF xyz kgC/m2/s XYLE   26/213/254/1007/56     1   50
-0 NEI11_OILGAS_TOLU    $ROOT/NEI2011/v2017-02-MM/$MM/NEI11_0.1x0.1_2011$MM_monmean_oilgas.nc   TOL      2006-2013/1-12/1/0 RF xyz kgC/m2/s TOLU   26/213/254/1007/55     1   50
-0 NEI11_OILGAS_BENZ    $ROOT/NEI2011/v2017-02-MM/$MM/NEI11_0.1x0.1_2011$MM_monmean_oilgas.nc   BENZENE  2006-2013/1-12/1/0 RF xyz kgC/m2/s BENZ   26/213/254/1007/43     1   50
-0 NEI11_OILGAS_SO2     $ROOT/NEI2011/v2017-02-MM/$MM/NEI11_0.1x0.1_2011$MM_monmean_oilgas.nc   SO2      2006-2013/1-12/1/0 RF xyz kg/m2/s  SO2    26/218/255/1007        1   50
-0 NEI11_OILGAS_SULF    $ROOT/NEI2011/v2017-02-MM/$MM/NEI11_0.1x0.1_2011$MM_monmean_oilgas.nc   SULF     2006-2013/1-12/1/0 RF xyz kg/m2/s  SO2    26/218/255/1007        1   50
-0 NEI11_OILGAS_SO4     $ROOT/NEI2011/v2017-02-MM/$MM/NEI11_0.1x0.1_2011$MM_monmean_oilgas.nc   PSO4     2006-2013/1-12/1/0 RF xyz kg/m2/s  so4_a1 26/219/255/1007        1   50
-0 NEI11_OILGAS_pFe     -                                                                       -        -                  -  -   -        PFE    26/219/255/1007/69     1   50
-0 NEI11_OILGAS_C2H4    $ROOT/NEI2011/v2017-02-MM/$MM/NEI11_0.1x0.1_2011$MM_monmean_oilgas.nc   ETH      2006-2013/1-12/1/0 RF xyz kgC/m2/s C2H4   26/213/254/1007/44     1   50
-0 NEI11_OILGAS_C2H6    $ROOT/NEI2011/v2017-02-MM/$MM/NEI11_0.1x0.1_2011$MM_monmean_oilgas.nc   ETHA     2006-2013/1-12/1/0 RF xyz kgC/m2/s C2H6   26/217/254/1007/45     1   50
-0 NEI11_OILGAS_ALD2    $ROOT/NEI2011/v2017-02-MM/$MM/NEI11_0.1x0.1_2011$MM_monmean_oilgas.nc   ALD2     2006-2013/1-12/1/0 RF xyz kgC/m2/s ALD2   26/213/254/1007/41     1   50
-0 NEI11_OILGAS_BCPI    $ROOT/NEI2011/v2017-02-MM/$MM/NEI11_0.1x0.1_2011$MM_monmean_oilgas.nc   PEC      2006-2013/1-12/1/0 RF xyz kg/m2/s  bc_a4  26/221/256/1007/70/920 1   50
-0 NEI11_OILGAS_BCPO    -                                                                       -        -                  -  -   -        bc_a4  26/221/256/1007/71/920 1   50
-0 NEI11_OILGAS_OCPI    $ROOT/NEI2011/v2017-02-MM/$MM/NEI11_0.1x0.1_2011$MM_monmean_oilgas.nc   POC      2006-2013/1-12/1/0 RF xyz kg/m2/s  pom_a4 26/222/257/1007/72/930 1   50
-0 NEI11_OILGAS_OCPO    -                                                                       -        -                  -  -   -        pom_a4 26/222/257/1007/73/930 1   50
-
-# OTHER POINT SOURCES
-0 NEI11_OTHPT_NO       $ROOT/NEI2011/v2017-02-MM/$MM/NEI11_0.1x0.1_2011$MM_monmean_othpt.nc    NO       2006-2013/1-12/1/0 RF xyz kg/m2/s  NO     25/210/251/1007        1   50
-0 NEI11_OTHPT_NO2      $ROOT/NEI2011/v2017-02-MM/$MM/NEI11_0.1x0.1_2011$MM_monmean_othpt.nc    NO2      2006-2013/1-12/1/0 RF xyz kg/m2/s  NO2    25/210/251/1007        1   50
-0 NEI11_OTHPT_HONO     $ROOT/NEI2011/v2017-02-MM/$MM/NEI11_0.1x0.1_2011$MM_monmean_othpt.nc    HONO     2006-2013/1-12/1/0 RF xyz kg/m2/s  HNO2   25/210/251/1007        1   50
-0 NEI11_OTHPT_CO       $ROOT/NEI2011/v2017-02-MM/$MM/NEI11_0.1x0.1_2011$MM_monmean_othpt.nc    CO       2006-2013/1-12/1/0 RF xyz kg/m2/s  CO     26/211/252/1007        1   50
-0 NEI11_OTHPT_SOAP     -                                                                       -        -                  -  -   -        SOAP   252/1007/280           1   50
-0 NEI11_OTHPT_NH3      $ROOT/NEI2011/v2017-02-MM/$MM/NEI11_0.1x0.1_2011$MM_monmean_othpt.nc    NH3      2006-2013/1-12/1/0 RF xyz kg/m2/s  NH3    26/213/253/1007        1   50
-0 NEI11_OTHPT_CH2O     $ROOT/NEI2011/v2017-02-MM/$MM/NEI11_0.1x0.1_2011$MM_monmean_othpt.nc    FORM     2006-2013/1-12/1/0 RF xyz kg/m2/s  CH2O   26/213/254/1007        1   50
-0 NEI11_OTHPT_RCHO     $ROOT/NEI2011/v2017-02-MM/$MM/NEI11_0.1x0.1_2011$MM_monmean_othpt.nc    ALDX     2006-2013/1-12/1/0 RF xyz kg/m2/s  RCHO   26/213/254/1007        1   50
-#0 NEI11_OTHPT_MACR    $ROOT/NEI2011/v2017-02-MM/$MM/NEI11_0.1x0.1_2011$MM_monmean_othpt.nc    ACROLEIN 2006-2013/1-12/1/0 RF xyz kg/m2/s  MACR   26/213/254/1007        1   50
-0 NEI11_OTHPT_ACET     $ROOT/NEI2011/v2017-02-MM/$MM/NEI11_0.1x0.1_2011$MM_monmean_othpt.nc    PAR      2006-2013/1-12/1/0 RF xyz kgC/m2/s ACET   26/213/254/1007/260/40 1   50
-0 NEI11_OTHPT_C3H8     -                                                                       -        -                  -  -   -        C3H8   26/216/254/1007/261/46 1   50
-0 NEI11_OTHPT_MEK      -                                                                       -        -                  -  -   -        MEK    26/214/254/1007/262/48 1   50
-0 NEI11_OTHPT_ALK4     -                                                                       -        -                  -  -   -        ALK4   26/212/254/1007/263/42 1   50
-0 NEI11_OTHPT_PRPE     $ROOT/NEI2011/v2017-02-MM/$MM/NEI11_0.1x0.1_2011$MM_monmean_othpt.nc    OLE      2006-2013/1-12/1/0 RF xyz kgC/m2/s PRPE   26/215/254/1007/264/49 1   50
-0 NEI11_OTHPT_PRP2     $ROOT/NEI2011/v2017-02-MM/$MM/NEI11_0.1x0.1_2011$MM_monmean_othpt.nc    IOLE     2006-2013/1-12/1/0 RF xyz kgC/m2/s PRPE   26/215/254/1007/264/49 1   50
-0 NEI11_OTHPT_EOH      $ROOT/NEI2011/v2017-02-MM/$MM/NEI11_0.1x0.1_2011$MM_monmean_othpt.nc    ETOH     2006-2013/1-12/1/0 RF xyz kg/m2/s  EOH    26/213/254/1007        1   50
-0 NEI11_OTHPT_MOH      $ROOT/NEI2011/v2017-02-MM/$MM/NEI11_0.1x0.1_2011$MM_monmean_othpt.nc    MEOH     2006-2013/1-12/1/0 RF xyz kg/m2/s  MOH    26/213/254/1007        1   50
-0 NEI11_OTHPT_XYLE     $ROOT/NEI2011/v2017-02-MM/$MM/NEI11_0.1x0.1_2011$MM_monmean_othpt.nc    XYL      2006-2013/1-12/1/0 RF xyz kgC/m2/s XYLE   26/213/254/1007/56     1   50
-0 NEI11_OTHPT_TOLU     $ROOT/NEI2011/v2017-02-MM/$MM/NEI11_0.1x0.1_2011$MM_monmean_othpt.nc    TOL      2006-2013/1-12/1/0 RF xyz kgC/m2/s TOLU   26/213/254/1007/55     1   50
-0 NEI11_OTHPT_BENZ     $ROOT/NEI2011/v2017-02-MM/$MM/NEI11_0.1x0.1_2011$MM_monmean_othpt.nc    BENZENE  2006-2013/1-12/1/0 RF xyz kgC/m2/s BENZ   26/213/254/1007/43     1   50
-0 NEI11_OTHPT_SO2      $ROOT/NEI2011/v2017-02-MM/$MM/NEI11_0.1x0.1_2011$MM_monmean_othpt.nc    SO2      2006-2013/1-12/1/0 RF xyz kg/m2/s  SO2    26/218/255/1007        1   50
-0 NEI11_OTHPT_SULF     $ROOT/NEI2011/v2017-02-MM/$MM/NEI11_0.1x0.1_2011$MM_monmean_othpt.nc    SULF     2006-2013/1-12/1/0 RF xyz kg/m2/s  SO2    26/218/255/1007        1   50
-0 NEI11_OTHPT_SO4      $ROOT/NEI2011/v2017-02-MM/$MM/NEI11_0.1x0.1_2011$MM_monmean_othpt.nc    PSO4     2006-2013/1-12/1/0 RF xyz kg/m2/s  so4_a1 26/219/255/1007        1   50
-0 NEI11_OTHPT_pFe      -                                                                       -        -                  -  -   -        PFE    26/219/255/1007/69     1   50
-0 NEI11_OTHPT_C2H4     $ROOT/NEI2011/v2017-02-MM/$MM/NEI11_0.1x0.1_2011$MM_monmean_othpt.nc    ETH      2006-2013/1-12/1/0 RF xyz kgC/m2/s C2H4   26/213/254/1007/44     1   50
-0 NEI11_OTHPT_C2H6     $ROOT/NEI2011/v2017-02-MM/$MM/NEI11_0.1x0.1_2011$MM_monmean_othpt.nc    ETHA     2006-2013/1-12/1/0 RF xyz kgC/m2/s C2H6   26/217/254/1007/45     1   50
-0 NEI11_OTHPT_ALD2     $ROOT/NEI2011/v2017-02-MM/$MM/NEI11_0.1x0.1_2011$MM_monmean_othpt.nc    ALD2     2006-2013/1-12/1/0 RF xyz kgC/m2/s ALD2   26/213/254/1007/41     1   50
-0 NEI11_OTHPT_BCPI     $ROOT/NEI2011/v2017-02-MM/$MM/NEI11_0.1x0.1_2011$MM_monmean_othpt.nc    PEC      2006-2013/1-12/1/0 RF xyz kg/m2/s  bc_a4  26/221/256/1007/70/920 1   50
-0 NEI11_OTHPT_BCPO     -                                                                       -        -                  -  -   -        bc_a4  26/221/256/1007/71/920 1   50
-0 NEI11_OTHPT_OCPI     $ROOT/NEI2011/v2017-02-MM/$MM/NEI11_0.1x0.1_2011$MM_monmean_othpt.nc    POC      2006-2013/1-12/1/0 RF xyz kg/m2/s  pom_a4 26/222/257/1007/72/930 1   50
-0 NEI11_OTHPT_OCPO     -                                                                       -        -                  -  -   -        pom_a4 26/222/257/1007/73/930 1   50
-
-# NON-EGU INDUSTRIAL STACKS
-0 NEI11_PTNONIPM_NO    $ROOT/NEI2011/v2017-02-MM/$MM/NEI11_0.1x0.1_2011$MM_monmean_ptnonipm.nc NO       2006-2013/1-12/1/0 RF xyz kg/m2/s  NO     25/210/251/1007        1   50
-0 NEI11_PTNONIPM_NO2   $ROOT/NEI2011/v2017-02-MM/$MM/NEI11_0.1x0.1_2011$MM_monmean_ptnonipm.nc NO2      2006-2013/1-12/1/0 RF xyz kg/m2/s  NO2    25/210/251/1007        1   50
-0 NEI11_PTNONIPM_HONO  $ROOT/NEI2011/v2017-02-MM/$MM/NEI11_0.1x0.1_2011$MM_monmean_ptnonipm.nc HONO     2006-2013/1-12/1/0 RF xyz kg/m2/s  HNO2   25/210/251/1007        1   50
-0 NEI11_PTNONIPM_CO    $ROOT/NEI2011/v2017-02-MM/$MM/NEI11_0.1x0.1_2011$MM_monmean_ptnonipm.nc CO       2006-2013/1-12/1/0 RF xyz kg/m2/s  CO     26/211/252/1007        1   50
-0 NEI11_PTNONIPM_SOAP  -                                                                       -        -                  -  -   -        SOAP   252/1007/280           1   50
-0 NEI11_PTNONIPM_NH3   $ROOT/NEI2011/v2017-02-MM/$MM/NEI11_0.1x0.1_2011$MM_monmean_ptnonipm.nc NH3      2006-2013/1-12/1/0 RF xyz kg/m2/s  NH3    26/213/253/1007        1   50
-0 NEI11_PTNONIPM_CH2O  $ROOT/NEI2011/v2017-02-MM/$MM/NEI11_0.1x0.1_2011$MM_monmean_ptnonipm.nc FORM     2006-2013/1-12/1/0 RF xyz kg/m2/s  CH2O   26/213/254/1007        1   50
-0 NEI11_PTNONIPM_RCHO  $ROOT/NEI2011/v2017-02-MM/$MM/NEI11_0.1x0.1_2011$MM_monmean_ptnonipm.nc ALDX     2006-2013/1-12/1/0 RF xyz kg/m2/s  RCHO   26/213/254/1007        1   50
-#0 NEI11_PTNONIPM_MACR $ROOT/NEI2011/v2017-02-MM/$MM/NEI11_0.1x0.1_2011$MM_monmean_ptnonipm.nc ACROLEIN 2006-2013/1-12/1/0 RF xyz kg/m2/s  MACR   26/213/254/1007        1   50
-0 NEI11_PTNONIPM_ACET  $ROOT/NEI2011/v2017-02-MM/$MM/NEI11_0.1x0.1_2011$MM_monmean_ptnonipm.nc PAR      2006-2013/1-12/1/0 RF xyz kgC/m2/s ACET   26/213/254/1007/260/40 1   50
-0 NEI11_PTNONIPM_C3H8  -                                                                       -        -                  -  -   -        C3H8   26/216/254/1007/261/46 1   50
-0 NEI11_PTNONIPM_MEK   -                                                                       -        -                  -  -   -        MEK    26/214/254/1007/262/48 1   50
-0 NEI11_PTNONIPM_ALK4  -                                                                       -        -                  -  -   -        ALK4   26/212/254/1007/263/42 1   50
-0 NEI11_PTNONIPM_PRPE  $ROOT/NEI2011/v2017-02-MM/$MM/NEI11_0.1x0.1_2011$MM_monmean_ptnonipm.nc OLE      2006-2013/1-12/1/0 RF xyz kgC/m2/s PRPE   26/215/254/1007/264/49 1   50
-0 NEI11_PTNONIPM_PRP2  $ROOT/NEI2011/v2017-02-MM/$MM/NEI11_0.1x0.1_2011$MM_monmean_ptnonipm.nc IOLE     2006-2013/1-12/1/0 RF xyz kgC/m2/s PRPE   26/215/254/1007/264/49 1   50
-0 NEI11_PTNONIPM_EOH   $ROOT/NEI2011/v2017-02-MM/$MM/NEI11_0.1x0.1_2011$MM_monmean_ptnonipm.nc ETOH     2006-2013/1-12/1/0 RF xyz kg/m2/s  EOH    26/213/254/1007        1   50
-0 NEI11_PTNONIPM_MOH   $ROOT/NEI2011/v2017-02-MM/$MM/NEI11_0.1x0.1_2011$MM_monmean_ptnonipm.nc MEOH     2006-2013/1-12/1/0 RF xyz kg/m2/s  MOH    26/213/254/1007        1   50
-0 NEI11_PTNONIPM_XYLE  $ROOT/NEI2011/v2017-02-MM/$MM/NEI11_0.1x0.1_2011$MM_monmean_ptnonipm.nc XYL      2006-2013/1-12/1/0 RF xyz kgC/m2/s XYLE   26/213/254/1007/56     1   50
-0 NEI11_PTNONIPM_TOLU  $ROOT/NEI2011/v2017-02-MM/$MM/NEI11_0.1x0.1_2011$MM_monmean_ptnonipm.nc TOL      2006-2013/1-12/1/0 RF xyz kgC/m2/s TOLU   26/213/254/1007/55     1   50
-0 NEI11_PTNONIPM_BENZ  $ROOT/NEI2011/v2017-02-MM/$MM/NEI11_0.1x0.1_2011$MM_monmean_ptnonipm.nc BENZENE  2006-2013/1-12/1/0 RF xyz kgC/m2/s BENZ   26/213/254/1007/43     1   50
-0 NEI11_PTNONIPM_SO2   $ROOT/NEI2011/v2017-02-MM/$MM/NEI11_0.1x0.1_2011$MM_monmean_ptnonipm.nc SO2      2006-2013/1-12/1/0 RF xyz kg/m2/s  SO2    26/218/255/1007        1   50
-0 NEI11_PTNONIPM_SULF  $ROOT/NEI2011/v2017-02-MM/$MM/NEI11_0.1x0.1_2011$MM_monmean_ptnonipm.nc SULF     2006-2013/1-12/1/0 RF xyz kg/m2/s  SO2    26/218/255/1007        1   50
-0 NEI11_PTNONIPM_SO4   $ROOT/NEI2011/v2017-02-MM/$MM/NEI11_0.1x0.1_2011$MM_monmean_ptnonipm.nc PSO4     2006-2013/1-12/1/0 RF xyz kg/m2/s  so4_a1 26/219/255/1007        1   50
-0 NEI11_PTNONIPM_pFe   -                                                                       -        -                  -  -   -        PFE    26/219/255/1007/69     1   50
-0 NEI11_PTNONIPM_C2H4  $ROOT/NEI2011/v2017-02-MM/$MM/NEI11_0.1x0.1_2011$MM_monmean_ptnonipm.nc ETH      2006-2013/1-12/1/0 RF xyz kgC/m2/s C2H4   26/213/254/1007/44     1   50
-0 NEI11_PTNONIPM_C2H6  $ROOT/NEI2011/v2017-02-MM/$MM/NEI11_0.1x0.1_2011$MM_monmean_ptnonipm.nc ETHA     2006-2013/1-12/1/0 RF xyz kgC/m2/s C2H6   26/217/254/1007/45     1   50
-0 NEI11_PTNONIPM_ALD2  $ROOT/NEI2011/v2017-02-MM/$MM/NEI11_0.1x0.1_2011$MM_monmean_ptnonipm.nc ALD2     2006-2013/1-12/1/0 RF xyz kgC/m2/s ALD2   26/213/254/1007/41     1   50
-0 NEI11_PTNONIPM_BCPI  $ROOT/NEI2011/v2017-02-MM/$MM/NEI11_0.1x0.1_2011$MM_monmean_ptnonipm.nc PEC      2006-2013/1-12/1/0 RF xyz kg/m2/s  bc_a4  26/221/256/1007/70/920 1   50
-0 NEI11_PTNONIPM_BCPO  -                                                                       -        -                  -  -   -        bc_a4  26/221/256/1007/71/920 1   50
-0 NEI11_PTNONIPM_OCPI  $ROOT/NEI2011/v2017-02-MM/$MM/NEI11_0.1x0.1_2011$MM_monmean_ptnonipm.nc POC      2006-2013/1-12/1/0 RF xyz kg/m2/s  pom_a4 26/222/257/1007/72/930 1   50
-0 NEI11_PTNONIPM_OCPO  -                                                                       -        -                  -  -   -        pom_a4 26/222/257/1007/73/930 1   50
-)))NEI2011_MONMEAN
-=======
 # NOTES:
 #  * Barron Henderson wrote, "The EPA emission modeling platform always
 #    includes our best estimate of that year's emissions for Canada and Mexico
@@ -1344,7 +902,6 @@
 0 EPA16_TOLU__othptTOL           $ROOT/NEI2016/v2021-06/2016fh_16j_emln_othpt_0pt1degree_month_$MM.ncf                 TOL        2002-2020/1-12/1/0 RF xyz  kg/m2/s    TOLU   26/213/254/1007        1 50
 0 EPA16_XYLE__othptXYLMN         $ROOT/NEI2016/v2021-06/2016fh_16j_emln_othpt_0pt1degree_month_$MM.ncf                 XYLMN      2002-2020/1-12/1/0 RF xyz  kg/m2/s    XYLE   26/213/254/1007        1 50
 )))NEI2016_MONMEAN
->>>>>>> ec4968f5
 
 #==============================================================================
 # --- DICE-Africa emission inventory (Marais and Wiedinmyer, ES&T, 2016) ---
@@ -1736,8 +1293,6 @@
 #
 # %%% This is the default global inventory. You may select either CEDS,
 # EDGAR, HTAP or CMIP6_SFC_LAND_ANTHRO for the global base emissions %%%
-<<<<<<< HEAD
-=======
 #==============================================================================
 (((CEDSv2
 0 CEDS_NO_AGR     $ROOT/CEDS/v2021-06/$YYYY/NO-em-anthro_CMIP_CEDS_$YYYY.nc            NO_agr            1750-2019/1-12/1/0 C xy kg/m2/s NO    25        1 5
@@ -2002,7 +1557,6 @@
 
 #==============================================================================
 # --- CEDS GBD-MAPS ---
->>>>>>> ec4968f5
 #
 # NOTES:
 #  -- Reference: McDuffie et al. (2020, Earth System Science Data)
@@ -2920,7 +2474,6 @@
 0 CEDS_NO_SHP $ROOT/CEDS/v2021-06/$YYYY/NO-em-anthro_CMIP_CEDS_$YYYY.nc       NO_shp 1750-2019/1-12/1/0 C xy kg/m2/s NO 25   10 5
 )))CEDSv2_SHIP
 
-<<<<<<< HEAD
 (((CMIP6_SHIP
 102 CMIP6_NO_SHP $ROOT/CMIP6/v2021-01/$SCENARIO/$SCENARIO_$YYYY.nc4            NO_shp            1750-2100/1-12/1/0 C xy kg/m2/s    NO    25        10 5
 )))CMIP6_SHIP
@@ -2929,11 +2482,6 @@
 0 NEI11_C3MARINE_NO    $ROOT/NEI2011/v2015-03/$MM/NEI11_0.1x0.1_2011$MM$DD_c3marine.nc NO     2006-2013/1-12/1-31/*  C xy kg/m2/s  NO   251/1007 10 50
 0 NEI11_C3MARINE_NO2   $ROOT/NEI2011/v2015-03/$MM/NEI11_0.1x0.1_2011$MM$DD_c3marine.nc NO2    2006-2013/1-12/1-31/*  C xy kg/m2/s  NO2  251/1007 10 50
 )))NEI2011_SHIP_HOURLY
-=======
-(((CEDS_GBDMAPS_SHIP
-0 CEDS_NO_SHP $ROOT/CEDS/v2020-08/$YYYY/NO-em-total-anthro_CEDS_$YYYY.nc      NO_shp 1970-2017/1-12/1/0 C xy kg/m2/s NO 25   10 5
-)))CEDS_GBDMAPS_SHIP
->>>>>>> ec4968f5
 
 (((CMIP6_SHIP
 102 CMIP6_NO_SHP $ROOT/CMIP6/v2021-01/$GCAP2SCENARIO/$GCAP2SCENARIO_$YYYY.nc4 NO_shp 1750-2100/1-12/1/0 C xy kg/m2/s NO 25   10 5
@@ -3534,43 +3082,6 @@
 #==============================================================================
 * TIMEZONES $ROOT/TIMEZONES/v2015-02/timezones_voronoi_1x1.nc UTC_OFFSET 2000/1/1/0 C xy count * - 1 1
 
-<<<<<<< HEAD
-(((METEOROLOGY
-
-#==============================================================================
-# --- Meteorology fields for FlexGrid ---
-
-)))METEOROLOGY
-
-#==============================================================================
-# --- GEOS-Chem restart file ---
-#==============================================================================
-(((GC_RESTART
-* SPC_           ./GEOSChem.Restart.$YYYY$MM$DD_$HH$MNz.nc4 SpeciesRst_?ALL?    $YYYY/$MM/$DD/$HH EFYO xyz 1 * - 1 1
-* TMPU1          ./GEOSChem.Restart.$YYYY$MM$DD_$HH$MNz.nc4 Met_TMPU1           $YYYY/$MM/$DD/$HH EY  xyz 1 * - 1 1
-* SPHU1          ./GEOSChem.Restart.$YYYY$MM$DD_$HH$MNz.nc4 Met_SPHU1           $YYYY/$MM/$DD/$HH EY  xyz 1 * - 1 1
-* PS1DRY         ./GEOSChem.Restart.$YYYY$MM$DD_$HH$MNz.nc4 Met_PS1DRY          $YYYY/$MM/$DD/$HH EY  xy  1 * - 1 1
-* PS1WET         ./GEOSChem.Restart.$YYYY$MM$DD_$HH$MNz.nc4 Met_PS1WET          $YYYY/$MM/$DD/$HH EY  xy  1 * - 1 1
-* DELPDRY        ./GEOSChem.Restart.$YYYY$MM$DD_$HH$MNz.nc4 Met_DELPDRY         $YYYY/$MM/$DD/$HH EY  xyz 1 * - 1 1
-* KPP_HVALUE     ./GEOSChem.Restart.$YYYY$MM$DD_$HH$MNz.nc4 Chem_KPPHvalue      $YYYY/$MM/$DD/$HH EY  xyz 1 * - 1 1
-* WETDEP_N       ./GEOSChem.Restart.$YYYY$MM$DD_$HH$MNz.nc4 Chem_WetDepNitrogen $YYYY/$MM/$DD/$HH EY  xy  1 * - 1 1
-* DRYDEP_N       ./GEOSChem.Restart.$YYYY$MM$DD_$HH$MNz.nc4 Chem_DryDepNitrogen $YYYY/$MM/$DD/$HH EY  xy  1 * - 1 1
-* SO2_AFTERCHEM  ./GEOSChem.Restart.$YYYY$MM$DD_$HH$MNz.nc4 Chem_SO2AfterChem   $YYYY/$MM/$DD/$HH EY  xyz 1 * - 1 1
-* H2O2_AFTERCHEM ./GEOSChem.Restart.$YYYY$MM$DD_$HH$MNz.nc4 Chem_H2O2AfterChem  $YYYY/$MM/$DD/$HH EY  xyz 1 * - 1 1
-(((STATE_PSC
-* STATE_PSC      ./GEOSChem.Restart.$YYYY$MM$DD_$HH$MNz.nc4 Chem_StatePSC       $YYYY/$MM/$DD/$HH EY  xyz count * - 1 1
-)))STATE_PSC
-)))GC_RESTART
-
-#==============================================================================
-# --- GEOS-Chem boundary condition file ---
-#==============================================================================
-(((GC_BCs
-* BC_  $ROOT/SAMPLE_BCs/v2020-03/tropchem/GEOSChem.BoundaryConditions.$YYYY$MM$DD_$HH$MNz.nc4 SpeciesBC_?ADV?  1980-2021/1-12/1-31/* EFY xyz 1 * - 1 1
-)))GC_BCs
-
-=======
->>>>>>> ec4968f5
 (((CHEMISTRY_INPUT
 
 #==============================================================================
@@ -4239,15 +3750,8 @@
 #==============================================================================
 # --- Diurnal scale factors ---
 #==============================================================================
-<<<<<<< HEAD
-(((APEI.or.DICE_Africa.or.CEDS.or.EDGARv43.or.HTAP.or.POET_EOH.or.XIAO_C3H8.or.CMIP6_SHIP.or.CMIP6_SFC_LAND_ANTHRO.or.CMIP6_AIRCRAFT
 25 EDGAR_TODNOX $ROOT/EDGARv42/v2015-02/NO/EDGAR_hourly_NOxScal.nc NOXscale 2000/1/1/* C xy unitless 1
 26 GEIA_TOD_FOSSIL 0.45/0.45/0.6/0.6/0.6/0.6/1.45/1.45/1.45/1.45/1.4/1.4/1.4/1.4/1.45/1.45/1.45/1.45/0.65/0.65/0.65/0.65/0.45/0.45 - - - xy unitless 1
-)))APEI.or.DICE_Africa.or.CEDS.or.EDGARv43.or.HTAP.or.POET_EOH.or.XIAO_C3H8.or.CMIP6_SHIP.or.CMIP6_SFC_LAND_ANTHRO.or.CMIP6_AIRCRAFT
-=======
-25 EDGAR_TODNOX $ROOT/EDGARv42/v2015-02/NO/EDGAR_hourly_NOxScal.nc NOXscale 2000/1/1/* C xy unitless 1
-26 GEIA_TOD_FOSSIL 0.45/0.45/0.6/0.6/0.6/0.6/1.45/1.45/1.45/1.45/1.4/1.4/1.4/1.4/1.45/1.45/1.45/1.45/0.65/0.65/0.65/0.65/0.45/0.45 - - - xy unitless 1
->>>>>>> ec4968f5
 
 #==============================================================================
 # Diurnal variablity of Chinese power plants from Liu et al. (EST, 2019)
@@ -4530,78 +4034,6 @@
 # PM2.5 only had values for 2002-2020, while the remaining species had yearly
 # values for 1990-2020 (we include only 2002-2020 here).
 #
-<<<<<<< HEAD
-# The factors 2 and 3 come from sulfur mass conversions (96/32 and 64/32).
-# All factors are taken from AEIC_mod.F, following Seb Estham's appraoch.
-# Note that all emissions become multiplied by a factor of 1e-3 (except for
-# the fuelburn emissions) in the original AEIC code. I'm not sure if this
-# is because the netCDF data is in g instead of kg?
-#==============================================================================
-(((AEIC
-101 AEICACET 3.693477e-3 - -  - xy unitless 1
-102 AEICALD2 4.271822e-2 - -  - xy unitless 1
-103 AEICALK4 2.137911e-1 - -  - xy unitless 1
-104 AEICC2H6 5.214505e-3 - -  - xy unitless 1
-105 AEICC3H8 7.808710e-4 - -  - xy unitless 1
-106 AEICCH2O 1.230811e-1 - -  - xy unitless 1
-107 AEICPRPE 1.780418e-1 - -  - xy unitless 1
-108 AEICMACR 5.362609e-2 - -  - xy unitless 1
-109 AEICRCHO 3.676944e-2 - -  - xy unitless 1
-110 AEICNOCO 1.000000e-3 - -  - xy unitless 1
-111 AEICSO2  1.176000e-3 - -  - xy unitless 1
-112 AEICSO4  3.600000e-5 - -  - xy unitless 1
-113 AEICBC   3.000000e-5 - -  - xy unitless 1
-114 AEICHC   1.160000e-3 - -  - xy unitless 1
-)))AEIC
-
-(((CMIP6_AIRCRAFT
-# Conversions for SO2 to HCs taken from AEIC
-601 CMIP6_SO2_TO_ACET 3.140712 - -  - xy unitless 1
-602 CMIP6_SO2_TO_ALD2 36.32502 - -  - xy unitless 1
-603 CMIP6_SO2_TO_ALK4 181.7952 - -  - xy unitless 1
-604 CMIP6_SO2_TO_C2H6 4.434103 - -  - xy unitless 1
-605 CMIP6_SO2_TO_C3H8 0.664006 - -  - xy unitless 1
-606 CMIP6_SO2_TO_CH2O 104.6608 - -  - xy unitless 1
-607 CMIP6_SO2_TO_PRPE 151.3961 - -  - xy unitless 1
-608 CMIP6_SO2_TO_MACR 45.60042 - -  - xy unitless 1
-609 CMIP6_SO2_TO_RCHO 31.26653 - -  - xy unitless 1
-)))CMIP6_AIRCRAFT
-
-(((NEI2011_HOURLY.or.NEI2011_MONMEAN
-#==============================================================================
-# --- NEI 2005 scale factors ---
-#==============================================================================
-210 NEI99_DOW_NOX     $ROOT/NEI2005/v2014-09/scaling/NEI99.dow.geos.1x1.nc           NOX          1999/1-12/WD/0 C xy 1 1
-211 NEI99_DOW_CO      $ROOT/NEI2005/v2014-09/scaling/NEI99.dow.geos.1x1.nc           CO           1999/1-12/WD/0 C xy 1 1
-212 NEI99_DOW_ALK4    $ROOT/NEI2005/v2014-09/scaling/NEI99.dow.geos.1x1.nc           ALK4         1999/1-12/WD/0 C xy 1 1
-213 NEI99_DOW_ACET    $ROOT/NEI2005/v2014-09/scaling/NEI99.dow.geos.1x1.nc           ACET         1999/1-12/WD/0 C xy 1 1
-214 NEI99_DOW_MEK     $ROOT/NEI2005/v2014-09/scaling/NEI99.dow.geos.1x1.nc           MEK          1999/1-12/WD/0 C xy 1 1
-215 NEI99_DOW_PRPE    $ROOT/NEI2005/v2014-09/scaling/NEI99.dow.geos.1x1.nc           PRPE         1999/1-12/WD/0 C xy 1 1
-216 NEI99_DOW_C3H8    $ROOT/NEI2005/v2014-09/scaling/NEI99.dow.geos.1x1.nc           C3H8         1999/1-12/WD/0 C xy 1 1
-217 NEI99_DOW_C2H6    $ROOT/NEI2005/v2014-09/scaling/NEI99.dow.geos.1x1.nc           C2H6         1999/1-12/WD/0 C xy 1 1
-218 NEI99_DOW_SO2     $ROOT/NEI2005/v2014-09/scaling/NEI99.dow.geos.1x1.nc           SO2          1999/1-12/WD/0 C xy 1 1
-219 NEI99_DOW_SO4     $ROOT/NEI2005/v2014-09/scaling/NEI99.dow.geos.1x1.nc           so4_a1       1999/1-12/WD/0 C xy 1 1
-220 NEI99_DOW_MSA     $ROOT/NEI2005/v2014-09/scaling/NEI99.dow.geos.1x1.nc           MSA          1999/1-12/WD/0 C xy 1 1
-221 NEI99_DOW_BCPI    $ROOT/NEI2005/v2014-09/scaling/NEI99.dow.geos.1x1.nc           bc_a4        1999/1-12/WD/0 C xy 1 1
-222 NEI99_DOW_OCPI    $ROOT/NEI2005/v2014-09/scaling/NEI99.dow.geos.1x1.nc           pom_a4       1999/1-12/WD/0 C xy 1 1
-
-#==============================================================================
-# --- NEI 2011 scale factors ---
-#==============================================================================
-251 NEI11_NO_YRSCALE  1.337/1.255/1.172/1.097/1.034/1.0/0.939/0.887 - 2006-2013/1/1/0 C xy 1 1
-252 NEI11_CO_YRSCALE  1.271/1.227/1.104/0.998/1.019/1.0/0.981/0.962 - 2006-2013/1/1/0 C xy 1 1
-253 NEI11_NH3_YRSCALE 0.966/1.002/1.019/1.015/1.010/1.0/0.999/0.998 - 2006-2013/1/1/0 C xy 1 1
-254 NEI11_VOC_YRSCALE 1.083/1.093/1.011/1.000/1.016/1.0/0.986/0.971 - 2006-2013/1/1/0 C xy 1 1
-255 NEI11_SO2_YRSCALE 2.038/1.813/1.600/1.408/1.200/1.0/0.800/0.738 - 2006-2013/1/1/0 C xy 1 1
-256 NEI11_BC_YRSCALE  1.006/1.034/0.996/0.995/0.993/1.0/0.995/0.991 - 2006-2013/1/1/0 C xy 1 1
-257 NEI11_OC_YRSCALE  1.006/1.034/0.996/0.995/0.993/1.0/0.995/0.991 - 2006-2013/1/1/0 C xy 1 1
-260 NEI11_PAR2ACET    0.06                                          - -               - xy 1 1
-261 NEI11_PAR2C3H8    0.03                                          - -               - xy 1 1
-262 NEI11_PAR2MEK     0.02                                          - -               - xy 1 1
-263 NEI11_PAR2ALK4    0.87                                          - -               - xy 1 1
-264 NEI11_OLE2PRPE    0.5                                           - -               - xy 1 1
-)))NEI2011_HOURLY.or.NEI2011_MONMEAN
-=======
 # See NEI2016/v2021-06/national_tier1_caps+HEMCOscaling.xlsx for details.
 #==============================================================================
 (((NEI2016_MONMEAN
@@ -4612,7 +4044,6 @@
 255 NEI2016_SO2_YRSCALE  4.773/4.701/4.626/4.625/4.171/3.717/3.273/2.879/2.446/2.038/1.591/1.525/1.469/1.237/1.000/0.767/0.735/0.641/0.583 - 2002-2020/1/1/0 C xy 1 1
 256 NEI2016_PM25_YRSCALE 1.120/1.140/1.159/1.178/1.213/1.248/1.202/1.195/1.190/1.192/1.153/1.115/1.077/1.040/1.000/0.964/0.961/0.958/0.955 - 2002-2020/1/1/0 C xy 1 1
 )))NEI2016_MONMEAN
->>>>>>> ec4968f5
 
 #==============================================================================
 # --- GFAS scale factors ---
@@ -4730,11 +4161,7 @@
 1002 CANADA_MASK $ROOT/MASKS/v2018-09/Canada_mask.geos.1x1.nc                  MASK     2000/1/1/0 C xy 1 1 -141/40/-52/85
 )))APEI
 
-<<<<<<< HEAD
-(((NEI2011_HOURLY.or.NEI2011_MONMEAN.or.NEI2011_SHIP_HOURLY.or.NEI2011_SHIP_MONMEAN
-=======
 (((NEI2016_MONMEAN
->>>>>>> ec4968f5
 1007 CONUS_MASK  $ROOT/MASKS/v2018-09/CONUS_Mask.01x01.nc                      MASK     2000/1/1/0 C xy 1 1 -140/20/-50/60
 )))NEI2016_MONMEAN
 
