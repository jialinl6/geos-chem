!------------------------------------------------------------------------------
!                  GEOS-Chem Global Chemical Transport Model                  !
!------------------------------------------------------------------------------
!BOP
!
! !MODULE: gc_grid_mod.F90
!
! !DESCRIPTION: Module GC\_GRID\_MOD contains variables and routines which are 
!  used to specify the parameters of a GEOS-Chem horizontal grid. Grid 
!  parameters are computed as 3D arrays, which are required for interfacing
!  with a GCM.
!\\  
!\\
! !INTERFACE: 
!
MODULE GC_Grid_Mod
! 
! !USES:
!
  USE Error_Mod                        ! Error-handling routines
  USE Precision_Mod                    ! For GEOS-Chem Precision (fp)
  USE PhysConstants                    ! Physical constants
  USE Registry_Mod, ONLY : MetaRegItem

  IMPLICIT NONE
  PRIVATE
!
! !PUBLIC MEMBER FUNCTIONS:
!
  PUBLIC  :: Cleanup_Grid
  PUBLIC  :: Compute_Grid
  PUBLIC  :: DoGridComputation
  PUBLIC  :: Get_Area_m2
  PUBLIC  :: Get_Area_cm2
  PUBLIC  :: Get_Bounding_Box
  PUBLIC  :: Get_xEdge
  PUBLIC  :: Get_xMid
  PUBLIC  :: Get_yEdge
  PUBLIC  :: Get_yEdge_r
  PUBLIC  :: Get_yMid
  PUBLIC  :: Get_yMid_r
  PUBLIC  :: Get_yMid_r_w
  PUBLIC  :: Get_ySin
  PUBLIC  :: Get_xOffSet
  PUBLIC  :: Get_yOffSet
  PUBLIC  :: Init_Grid
  PUBLIC  :: Its_A_Nested_Grid
  PUBLIC  :: Set_xOffSet
  PUBLIC  :: Set_yOffSet
  PUBLIC  :: SetGridFromCtr

! Make some arrays public
  PUBLIC  :: XMID, YMID, XEDGE, YEDGE, YSIN, AREA_M2
!
! !REVISION HISTORY:
!  23 Feb 2012 - R. Yantosca - Initial version, based on grid_mod.F
!  01 Mar 2012 - R. Yantosca - Validated for nested grids
!  03 Apr 2012 - M. Payer    - Added ySin for map_a2a regrid (M. Cooper)
!  04 Dec 2012 - R. Yantosca - Modified for GIGC running in ESMF environment
!  26 Feb 2013 - R. Yantosca - Fixed bug in computation of lons & lats when
!                              connecting GEOS-Chem to the GEOS-5 GCM
!  19 May 2013 - C. Keller   - Added wrapper routine DoGridComputation so that
!                              module can also be used by HEMCO.
!  02 Dec 2014 - M. Yannetti - Added PRECISION_MOD
!  26 Mar 2015 - R. Yantosca - Removed obsolete, commented-out code
!  29 Nov 2016 - R. Yantosca - Renamed to gc_grid_mod.F90 to avoid namespace
!                              conflicts when interfacing GCHP to the BCC model
!  09 Aug 2017 - R. Yantosca - Now register lon (slice of XMID), lat (slice of
!                              YMID) and AREA_M2.  Added registry routines etc.
!  18 Aug 2017 - R. Yantosca - Move roundoff routines to roundoff_mod.F90
!  23 Aug 2017 - R. Yantosca - Registry is now moved to grid_registry_mod.F90
!EOP
!------------------------------------------------------------------------------
!BOC
!
! !PRIVATE TYPES:
!
  ! Scalars
  LOGICAL                       :: IS_NESTED        ! Nested grid (T/F)?
  INTEGER                       :: I0               ! Nested grid X-offset
  INTEGER                       :: J0               ! Nested-grid Y-ofset

  ! Arrays
  REAL(fp), ALLOCATABLE, TARGET :: XMID     (:,:,:) ! Lon centers [degrees]
  REAL(fp), ALLOCATABLE, TARGET :: XEDGE    (:,:,:) ! Lon edges   [degrees]
  REAL(fp), ALLOCATABLE, TARGET :: YMID     (:,:,:) ! Lat centers [degrees]
  REAL(fp), ALLOCATABLE, TARGET :: YEDGE    (:,:,:) ! Lat edges   [degrees]
  REAL(fp), ALLOCATABLE, TARGET :: YMID_R   (:,:,:) ! Lat centers [radians]
  REAL(fp), ALLOCATABLE, TARGET :: YEDGE_R  (:,:,:) ! Lat edges   [radians]
  REAL(fp), ALLOCATABLE, TARGET :: YSIN     (:,:,:) ! SIN( lat edges )
  REAL(fp), ALLOCATABLE, TARGET :: YMID_R_W (:,:,:) ! Lat ctrs  nest grid [rad]
  REAL(fp), ALLOCATABLE, TARGET :: YEDGE_R_W(:,:,:) ! Lat edges nest grid [rad]
  REAL(fp), ALLOCATABLE, TARGET :: AREA_M2  (:,:,:) ! Grid box areas [m2]
  
CONTAINS
!EOC
!------------------------------------------------------------------------------
!                  GEOS-Chem Global Chemical Transport Model                  !
!------------------------------------------------------------------------------
!BOP
!
! !IROUTINE: Compute_Grid
!
! !DESCRIPTION: Subroutine COMPUTE\_GRID is the wrapper routine to 
! initializes the longitude, latitude and surface area arrays. 
!\\
!\\
! !INTERFACE:
!
  SUBROUTINE Compute_Grid( am_I_Root,                          &
                           I1, I2, J1,   J2,   JSP,  JNP,      &
                           L1, L2, DLON, DLAT, I_LO, J_LO, RC )
!
! !USES:
!
    USE ErrCode_Mod
!
! !INPUT PARAMETERS:
!
    LOGICAL,  INTENT(IN)  :: am_I_Root                     ! Root CPU?

    ! Variables with local CPU indices
    INTEGER,  INTENT(IN)  :: I1,  I2                       ! Min lon index
    INTEGER,  INTENT(IN)  :: J1,  J2                       ! Local lat indices
    INTEGER,  INTENT(IN)  :: JSP, JNP                      ! Polar lat indices
    INTEGER,  INTENT(IN)  :: L1,  L2                       ! Local lev indices
    REAL(fp), INTENT(IN)  :: DLON(I2-I1+1,J2-J1+1,L2-L1+1) ! Delta lon [deg]
    REAL(fp), INTENT(IN)  :: DLAT(I2-I1+1,J2-J1+1,L2-L1+1) ! Delta lat [deg]

    ! Variables with global CPU indices
    INTEGER,  INTENT(IN)  :: I_LO                          ! Min global lon
    INTEGER,  INTENT(IN)  :: J_LO                          ! Min global lat
!
! !OUTPUT PARAMETERS:
!  
    INTEGER,  INTENT(OUT) :: RC                            ! Success/failure?
!
! !REMARKS:
!  (1) Lon/lat loop indices IG, JG are global indices.
!  (2) Lon/lat loop indices I,  J  are local to each CPU.
!  (3) We do not need to have global loop indices for vertical levels,
!       because we will always decompose the grid for MPI parallelization
!       in longitude and/or latitude.  All vertical levels must be present
!       on each CPU for the grid-independent GEOS-Chem to function properly.
!
! !REVISION HISTORY:
!  19 May 2014 - C. Keller   - Initial version: now wrapper routine that
!                              calls DoGridComputation.
!EOP
!------------------------------------------------------------------------------
!BOC

  !======================================================================
  ! Compute_Grid begins here!
  !======================================================================

  ! Assume success
  RC = GC_SUCCESS

  ! Compute the GEOS-Chem grid specifications
  Call DoGridComputation( am_I_Root,                                     &
                          I1,      I2,       J1,        J2,      JSP,    &
                          JNP,     L1,       L2,        DLON,    DLAT,   & 
                          I_LO,    J_LO,     I0,        J0,      XMID,   &
                          XEDGE,   YMID,     YEDGE,     YSIN,    YMID_R, & 
                          YEDGE_R, YMID_R_W, YEDGE_R_W, AREA_M2, RC       )

  END SUBROUTINE COMPUTE_GRID
!EOC
!------------------------------------------------------------------------------
!                  GEOS-Chem Global Chemical Transport Model                  !
!------------------------------------------------------------------------------
!BOP
!
! !IROUTINE: DoGridComputation 
!
! !DESCRIPTION: Subroutine DoGridComputation initializes the longitude, 
!  latitude and surface area arrays. This used to be subroutine COMPUTE\_GRID.
!\\
!\\
! !INTERFACE:
!
  SUBROUTINE DoGridComputation( am_I_Root,                               &
                                I1,   I2,    J1,    J2,    JSP,   JNP,   &
                                L1,   L2,    DLON,  DLAT,  I_LO,  J_LO,  &
                                IOFF, JOFF,  XMD,   XDG,   YMD,   YDG,   & 
                                YSN,  YMDR,  YDGR,  YMDRW, YDGRW, AM2, RC )
!
! !USES:
!
    USE ErrCode_Mod
!
! !INPUT PARAMETERS:
!
    LOGICAL, INTENT(IN)  :: am_I_Root                      ! Root CPU?

    ! Variables with local CPU indices
    INTEGER,  INTENT(IN)  :: I1,  I2                       ! Min lon index
    INTEGER,  INTENT(IN)  :: J1,  J2                       ! Local lat indices
    INTEGER,  INTENT(IN)  :: JSP, JNP                      ! Polar lat indices
    INTEGER,  INTENT(IN)  :: L1,  L2                       ! Local lev indices
    REAL(fp), INTENT(IN)  :: DLON(I2-I1+1,J2-J1+1,L2-L1+1) ! Delta lon [deg]
    REAL(fp), INTENT(IN)  :: DLAT(I2-I1+1,J2-J1+1,L2-L1+1) ! Delta lat [deg]

    ! Variables with global CPU indices
    INTEGER,  INTENT(IN)  :: I_LO                          ! Min global lon
    INTEGER,  INTENT(IN)  :: J_LO                          ! Min global lat

    ! Offsets (for nested grids) 
    INTEGER,  INTENT(IN)  :: IOFF
    INTEGER,  INTENT(IN)  :: JOFF
!
! !OUTPUT PARAMETERS:
! 
    REAL(fp), INTENT(OUT) :: XMD  (:,:,:)                  ! Lon centers [deg]
    REAL(fp), INTENT(OUT) :: XDG  (:,:,:)                  ! Lon edges [deg]
    REAL(fp), INTENT(OUT) :: YMD  (:,:,:)                  ! Lat centers [deg]
    REAL(fp), INTENT(OUT) :: YDG  (:,:,:)                  ! Lat edges [deg]
    REAL(fp), INTENT(OUT) :: YSN  (:,:,:)                  ! SIN( lat edges )
    REAL(fp), INTENT(OUT) :: YMDR (:,:,:)                  ! Lat centers [rad]
    REAL(fp), INTENT(OUT) :: YDGR (:,:,:)                  ! Lat edges [rad]
    REAL(fp), INTENT(OUT) :: YMDRW(:,:,:)                  ! window lat centers
    REAL(fp), INTENT(OUT) :: YDGRW(:,:,:)                  ! Window lat edes
    REAL(fp), INTENT(OUT) :: AM2  (:,:,:)                  ! Area [m2]
!
! !OUTPUT PARAMETERS:
!  
    INTEGER, INTENT(OUT) :: RC                             ! Success or failure?
!
! !REMARKS:
!  (1) Lon/lat loop indices IG, JG are global indices.
!  (2) Lon/lat loop indices I,  J  are local to each CPU.
!  (3) We do not need to have global loop indices for vertical levels,
!       because we will always decompose the grid for MPI parallelization
!       in longitude and/or latitude.  All vertical levels must be present
!       on each CPU for the grid-independent GEOS-Chem to function properly.
!
! !REVISION HISTORY:
!  23 Feb 2012 - R. Yantosca - Initial version, based on grid_mod.F
!  30 Jul 2012 - R. Yantosca - Now accept am_I_Root as an argument when
!                              running with the traditional driver main.F
!  03 Dec 2012 - R. Yantosca - Add RC to argument list
!  04 Dec 2012 - R. Yantosca - Now define arrays with local CPU lon/lat bounds
!  07 Dec 2012 - R. Yantosca - Bug fix: make sure the last longitude edge is
!                              computed properly.  Test for IG==I2, not I==I2.
!  07 Dec 2012 - R. Yantosca - Also do not apply half-polar boxes when running
!                              in ESMF environment
!  26 Feb 2013 - R. Yantosca - Bug fix: now compute IND_X and IND_Y properly
!                              when connecting GEOS-Chem to the GEOS-5 GCM
!  21 Mar 2013 - R. Yantosca - Add fix to prevent zero surface area at poles
!  21 Mar 2013 - R. Yantosca - Rename loop indices to prevent confusion
!  06 Jun 2013 - M. Payer    - Add fix to compute sine of last latitude edge
!                              for MAP_A2A regridding (C. Keller)
!  19 May 2014 - C. Keller   - Renamed from Compute_grid to DoGridComputation.
!  06 Nov 2014 - C. Keller   - Now use LBOUND to get leftmost index of YMDRW.
!  26 Mar 2015 - R. Yantosca - Fix apparent optimization error by using 
!                              scalars in call to the SIN function
!  26 Mar 2015 - R. Yantosca - Cosmetic changes; improve indentation
!EOP
!------------------------------------------------------------------------------
!BOC
!
! !LOCAL VARIABLES:
! 
    ! Scalars
    INTEGER  :: I,     J,       L,        IG,        JG,      LBND
    REAL(fp) :: SIN_N, SIN_S,   SIN_DIFF, YEDGE_VAL, YSIN_VAL

    ! Arrays
    REAL(fp) :: IND_X( I1:I2+1 )
    REAL(fp) :: IND_Y( J1:J2+1 )

    !======================================================================
    ! Initialization
    !======================================================================

    ! Index array for longitudes
    DO I = I1, I2+1
       IND_X(I) = ( ( I + IOFF - 1 ) * 1e+0_fp ) + ( I_LO - 1 )
    ENDDO

    ! Index array for latitudes
    DO J = J1, J2+1
       IND_Y(J) = ( ( J + JOFF - 1 ) * 1e+0_fp ) + ( J_LO - 1 )
    ENDDO

    ! Left bound of YMDRW. Since we now pass YMID_R_W as an argument to 
    ! this routine, we cannot know for sure that the 2nd subscript starts
    ! at index 0 (ckeller, 11/06/14).
    LBND = LBOUND(YMDRW,2)

    !======================================================================
    ! Compute longitude and latitude arrays
    !======================================================================
    
    ! We can set L=1 instead of looping over vertical levels
    L = 1
       
    !----------------------------------------------------------------------
    ! Longitude center and edge arrays
    !----------------------------------------------------------------------

    ! Loop over local latitudes
    DO J = J1, J2

       ! Loop over local longitudes
       DO I = I1, I2

          ! Longitude centers
          XMD(I,J,L)  = ( DLON(I,J,L) * IND_X(I) ) - 180e+0_fp
          
          ! Longitude edges
          XDG(I,J,L) = XMD(I,J,L) - ( DLON(I,J,L) * 0.5e+0_fp )

          ! Compute the last longitude edge
          IF ( I == I2 ) THEN
             XDG(I+1,J,L) = XDG(I,J,L) + DLON(I,J,L)
          ENDIF
             
       ENDDO
    ENDDO

    !----------------------------------------------------------------------
    ! Latitude center and edge arrays
    !-------------------------------------------------------------------===

    ! Loop over local latitudes
    DO J = J1, J2

       ! Global latitude index
       JG = J + ( J_LO - 1 )

       ! Loop over local longitudes
       DO I = I1, I2

          !%%%%%%%%%%%%%%%%%%%%%%%%%%%%%%%%%%%%%%%%%%%%%%%%%%%%%%%%%%%%%%%%
          !%%%%%%   LATITUDE CENTERS   %%%%%%%%%%%%%%%%%%%%%%%%%%%%%%%%%%%%
          !%%%%%%%%%%%%%%%%%%%%%%%%%%%%%%%%%%%%%%%%%%%%%%%%%%%%%%%%%%%%%%%%

#if defined( ESMF_ ) || defined( EXTERNAL_GRID ) || defined( EXTERNAL_FORCING )
          !----------------------------------------------------------------
          !         %%%%%%% GEOS-Chem HP (with ESMF & MPI) %%%%%%%
          !
          ! Do not define half-sized polar boxes (bmy, 3/21/13)
          !----------------------------------------------------------------
#else

# if defined( GCAP )

          !----------------------------------------------------------------
          !         %%%%%%% GEOS-Chem CLASSIC (with OpenMP) %%%%%%%
          !
          ! For the GCAP model, there are no half-size polar boxes.
          ! Compute the latitude centers accordingly.  (bmy, 7/2/13)
          !----------------------------------------------------------------

          ! Lat centers (degrees)
          YMD(I,J,L)     = ( DLAT(I,J,L) * IND_Y(J) ) - 88e+0_fp

#else

          !----------------------------------------------------------------
          !         %%%%%%% GEOS-Chem CLASSIC (with OpenMP) %%%%%%%
          !
          ! Current practice in the standard GEOS-Chem is to make
          ! the polar grid boxes (for non-GCAP global grids only) be
          ! half the size of other grid boxes.  This lets us make +90
          ! degrees and -90 degrees be the edges of the grid.
          ! (bmy, 7/2/13)
          !----------------------------------------------------------------

          ! Lat centers (degrees)
          YMD(I,J,L)     = ( DLAT(I,J,L) * IND_Y(J) ) - 90e+0_fp

          IF ( JG == JSP ) THEN
             YMD(I,J,L)  = -90e+0_fp + ( 0.5e+0_fp * DLAT(I,J,L) )   ! S pole
          ELSE IF ( JG == JNP ) THEN
             YMD(I,J,L)  = +90e+0_fp - ( 0.5e+0_fp * DLAT(I,J,L) )   ! N pole
          ENDIF

# endif
#endif
          ! Lat centers (radians)
          YMDR(I,J,L)   = ( PI_180 * YMD(I,J,L)  )

#if defined( NESTED_CH ) || defined( NESTED_EU ) || defined( NESTED_NA ) || defined( NESTED_AS )

          !----------------------------------------------------------------
          !              %%%%% FOR NESTED GRIDS ONLY %%%%%
          !----------------------------------------------------------------

          ! Lat centers (radians), for nested grid window array
          YMDRW(I,LBND+J,L) = YMDR(I,J,L)

          ! Compute YMID_R_W at edges of nested region
          IF ( J == J1 ) THEN
             YMDRW(I,LBND+J-1,1) = YMDR(I,J,L) - ( DLAT(I,J,L) * PI_180 )
          ELSE IF ( J == J2 ) THEN
             YMDRW(I,LBND+J2+1,1) = YMDR(I,J,L) + ( DLAT(I,J,L) * PI_180 )
          ENDIF
                    
#endif

          !%%%%%%%%%%%%%%%%%%%%%%%%%%%%%%%%%%%%%%%%%%%%%%%%%%%%%%%%%%%%%%%%
          !%%%%%%   LATITUDE EDGES   %%%%%%%%%%%%%%%%%%%%%%%%%%%%%%%%%%%%%%
          !%%%%%%%%%%%%%%%%%%%%%%%%%%%%%%%%%%%%%%%%%%%%%%%%%%%%%%%%%%%%%%%%

          ! Lat edges (degrees and radians)
          YDG(I,J,L)    = YMD(I,J,L) - ( DLAT(I,J,L) * 0.5e+0_fp )
            
#if defined( ESMF_ ) || defined( EXTERNAL_GRID ) || defined( EXTERNAL_FORCING )
          !----------------------------------------------------------------
          !         %%%%%%% GEOS-Chem HP (with ESMF & MPI) %%%%%%%
    
          ! Do not define half-sized polar boxes (bmy, 3/21/13)
          !----------------------------------------------------------------
#else
          !----------------------------------------------------------------
          !         %%%%%%% GEOS-Chem CLASSIC (with OpenMP) %%%%%%%
          !
          ! Current practice in the standard GEOS-Chem is to force
          ! the northern edge of grid boxes along the SOUTH POLE to
          ! be -90 degrees latitude. (bmy, 3/21/13)
          !----------------------------------------------------------------
          IF ( JG == JSP ) THEN
             YDG(I,J,L) = -90e+0_fp                             ! S pole
          ENDIF
#endif          

          ! Lat edges (radians)
          YDGR(I,J,L)   = ( PI_180  * YDG(I,J,L) )
          
          ! mjc - Compute sine of latitude edges (needed for map_a2a regrid)
          YEDGE_VAL     = YDGR(I,J,L)           ! Lat edge in radians
          YSIN_VAL      = SIN( YEDGE_VAL )      ! SIN( lat edge )
          YSN(I,J,L)    = YSIN_VAL              ! Store in YSN array

       ENDDO
    ENDDO

    !%%%%%%%%%%%%%%%%%%%%%%%%%%%%%%%%%%%%%%%%%%%%%%%%%%%%%%%%%%%%%%%%%%%%%%
    !%%%%%%   LATITUDE EDGES (the last edge)   %%%%%%%%%%%%%%%%%%%%%%%%%%%%
    !%%%%%%%%%%%%%%%%%%%%%%%%%%%%%%%%%%%%%%%%%%%%%%%%%%%%%%%%%%%%%%%%%%%%%%
       
    ! Test for North Pole
    IF ( J2 == JNP ) THEN
          
       ! North pole case (global grids only)
       DO I = I1, I2
#if defined( ESMF_ ) || defined( EXTERNAL_GRID ) || defined( EXTERNAL_FORCING )
          !----------------------------------------------------------------
          !         %%%%%%% GEOS-Chem HP (with ESMF & MPI) %%%%%%%
          !
          ! Do not define half-sized polar boxes (bmy, 3/21/13)
          !----------------------------------------------------------------
          YDG  (I,J2+1,L)  = YDG(I,J2,L)   + DLAT(I,J2,L)
#else
          !----------------------------------------------------------------
          !         %%%%%%% GEOS-Chem CLASSIC (with OpenMP) %%%%%%%
          !
          ! Current practice in the standard GEOS-Chem is to force
          ! the northern edge of grid boxes along the NORTH POLE to
          ! be +90 degrees latitude. (bmy, 3/21/13)
          !----------------------------------------------------------------
          YDG (I,J2+1,L)   = +90e+0_fp
#endif
          YDGR(I,J2+1,L)   = YDG(I,J2+1,L) * PI_180

          ! Also compute sine of last latitude edge! (ckeller, 02/13/12)
          YEDGE_VAL        = YDGR(I,J2+1,L)     ! Lat edge in radians
          YSIN_VAL         = SIN( YEDGE_VAL )   ! SIN( lat edge )
          YSN(I,J2+1,L)    = YSIN_VAL           ! Store in YSN array

       ENDDO
          
    ELSE
          
       !-------------------------------------------------------------------
       !                %%%%% FOR NESTED GRIDS ONLY %%%%%
       !-------------------------------------------------------------------

       ! No north pole (nested grids only)
       DO I = I1, I2
          YDG (I,J2+1,L)  = YDG(I,J2,L  ) + DLAT(I,J2,L)
          YDGR(I,J2+1,L)  = YDG(I,J2+1,L) * PI_180

          ! Also compute sine of last latitude edge! (ckeller, 02/13/12)
          YEDGE_VAL       = YDGR(I,J2+1,L)
          YSIN_VAL        = SIN( YEDGE_VAL )
          YSN(I,J2+1,L)   = YSIN_VAL

       ENDDO
    ENDIF

    !======================================================================
    ! Compute grid box surface areas (algorithm from old "input.f")
    !
    ! The surface area of a grid box is derived as follows:
    ! 
    !    Area = dx * dy
    !
    ! Where:
    !
    !    dx is the arc length of the box in longitude
    !    dy is the arc length of the box in latitude
    !  
    ! Which are computed as:
    !  
    !    dx = r * delta-longitude
    !       = ( Re * cos[ YMID[J] ] ) * ( 2 * PI / IIIPAR )
    !
    !    dy = r * delta-latitude
    !       = Re * ( YEDGE[J+1] - YEDGE[J] )
    !  
    ! Where:
    !    
    !    Re         is the radius of the earth
    !    YMID[J]    is the latitude at the center of box J
    !    YEDGE[J+1] is the latitude at the N. Edge of box J
    !    YEDGE[J]   is the latitude at the S. Edge of box J
    !
    ! So, the surface area is thus:
    ! 
    !    Area = ( Re * cos( YMID[J] ) * ( 2 * PI / IIIPAR ) *
    !             Re * ( YEDGE[J+1] - YEDGE[J] )
    !
    !    2*PI*Re^2    {                                            }      
    ! = ----------- * { cos( YMID[J] ) * ( YEDGE[J+1] - YEDGE[J] ) }
    !     IIIPAR      {                                            }
    !
    ! And, by using the trigonometric identity:
    !
    !    d sin(x) = cos x * dx
    !
    ! The following term:
    !
    !    cos( YMID[J] ) * ( YEDGE[J+1] - YEDGE[J] ) 
    !
    ! May also be written as a difference of sines:
    !
    !    sin( YEDGE[J+1] ) - sin( YEDGE[J] ) 
    ! 
    ! So the final formula for surface area of a grid box is:
    ! 
    !            2*PI*Re^2    {                                     }
    !    Area = ----------- * { sin( YEDGE[J+1] ) - sin( YEDGE[J] ) }
    !              IIIPAR     {                                     }
    !
    !
    ! NOTES:
    ! (1) The formula with sines is more numerically stable, and will 
    !      yield identical global total surface areas for all grids.
    ! (2) The units are determined by the radius of the earth Re.
    !      if you use Re [m], then surface area will be in [m2], or
    !      if you use Re [cm], then surface area will be in [cm2], etc.
    ! (3) The grid box surface areas only depend on latitude, as they
    !      are symmetric in longitude.  To compute the global surface
    !      area, multiply the surface area arrays below by the number
    !      of longitudes (e.g. IIIPAR).
    ! (4) At present, assumes that GEOS-Chem will work on a
    !      Cartesian grid.
    !
    ! (bmy, 4/20/06, 2/24/12)
    !====================================================================== 

    ! Loop over local latitudes
    DO J = J1, J2

       ! Global latitude index
       JG  = J + ( J_LO - 1 )
          
       ! Loop over local longitudes
       DO I = I1, I2

          ! Sine of latitudes at N and S edges of grid box (I,J,L)
          SIN_N       = SIN( YDGR(I,J+1,L) )
          SIN_S       = SIN( YDGR(I,J,  L) )

          ! Difference of sin(latitude) at N and S edges of grid box
          SIN_DIFF    = SIN_N - SIN_S

#if defined( ESMF_ ) || defined( EXTERNAL_GRID ) || defined( EXTERNAL_FORCING )
          !-------------------------------------------------------------
          !      %%%%%%% GEOS-Chem HP (with ESMF & MPI) %%%%%%%
          !
          ! The GEOS-5 GCM is a grid-point model, with the polar
          ! boxes (+90 & -90 degrees latitude) being grid box
          ! centers.  But since GEOS-Chem also needs to know the
          ! latitudes at the north & south edges of each grid box,
          ! we have to make a kludge.
          !
          ! For all grid boxes along the NORTH POLE (+90 lat), we
          ! let the northern edge be greater than 90 degrees.  For
          ! example, if the grid spacing is 1 degree in latitude,
          ! then for all longitudes at the North Pole:
          !
          !   * The N. EDGE of each grid box is +90.5 degrees
          !   * The CENTER  of each grid box is +90   degrees
          !   * The S. EDGE of each grid box is +89.5 degrees.
          !
          ! Similarly, at for all grid boxes along the SOUTH POLE,
          ! we have this condition (also assuming a grid spacing
          ! of 1 degree in latitude):
          !
          !   * The N. EDGE of each grid box is -89.5 degrees
          !   * The CENTER  of each grid box is -90   degrees
          !   * The S. EDGE of each grid box is -90.5 degrees.
          !
          ! Therefore, at the poles, the latitudes at the northern
          ! and southern edges of each grid box are symmetric around
          ! either +90 degrees or -90 degrees.  When you take the
          ! difference of the sine of the latitudes at the north and
          ! south edges of a polar grid box, the terms will cancel
          ! each other out, resulting in a grid box surface area
          ! that is zero.
          !
          ! We can take advantage of this symmetry around +90 and
          ! -90 degrees to make a simple fix:
          !
          ! (1) AT THE SOUTH POLE: Subtract the sine of the latitude
          !     at the north edge of the grid box from the sine
          !     of -90 degrees (which is -1) and then multiply by 2.
          !
          ! (2) AT THE NORTH POLE: Subtract the sine of +90 degrees
          !     (which is 1) from the sine of the latitude at the
          !     south edge of the grid box, and then multiply by 2.
          !
          ! This fix avoids having polar grid boxes with zero area.
          !    -- Bob Yantosca (21 Mar 2013)
          !--------------------------------------------------------------

          ! South pole kludge
          IF ( JG == JSP ) THEN
             SIN_DIFF = 2e+0_fp * ( SIN_N - ( -1e+0_fp ) )
          ENDIF

          ! North pole kludge
          IF ( JG == JNP ) THEN
             SIN_DIFF = 2e+0_fp * ( 1e+0_fp - SIN_S )
          ENDIF
#endif

          ! Grid box surface areas [m2]
          AM2(I,J,L) = ( DLON(I,J,L) * PI_180 ) * ( Re**2 ) * SIN_DIFF

       ENDDO
    ENDDO

#if defined( ESMF_ ) || defined( EXTERNAL_GRID ) || defined( EXTERNAL_FORCING )
    WRITE( 6, '(''Call incorrectly made for lat-lon grid comp'')' )
    WRITE( 6, '(''Should be using external grids only'')' )
    RC = GC_FAILURE
#else
    ! Return successfully
    RC = GC_SUCCESS
#endif

    !======================================================================
    ! Echo info to stdout
    !======================================================================
    IF ( am_I_Root ) THEN
       WRITE( 6, '(''Nested-Grid X-offset [boxes]:'', i4 )' ) IOFF
       WRITE( 6, '(''Nested-Grid Y-offset [boxes]:'', i4 )' ) JOFF
       WRITE( 6, '(a)' )
       WRITE( 6, '(''Grid box longitude centers [degrees]: '')' )
       WRITE( 6, '(8(f8.3,1x))' ) ( XMD(I,1,1),  I=1,I2-I1+1 )
       WRITE( 6, '(a)' )
       WRITE( 6, '(''Grid box longitude edges [degrees]: '')' )
       WRITE( 6, '(8(f8.3,1x))' ) ( XDG(I,1,1), I=1,I2+1-I1+1 )
       WRITE( 6, '(a)' )
       WRITE( 6, '(''Grid box latitude centers [degrees]: '')' )
       WRITE( 6, '(8(f8.3,1x))' ) ( YMD(1,J,1),  J=1,J2-J1+1 )
       WRITE( 6, '(a)' )
       WRITE( 6, '(''Grid box latitude edges [degrees]: '')' )
       WRITE( 6, '(8(f8.3,1x))' ) ( YDG(1,J,1), J=1,J2+1-J1+1 )
       WRITE( 6, '(a)' )
       WRITE( 6, '(''SIN( grid box latitude edges )'')' )
       WRITE( 6, '(8(f8.3,1x))' ) ( YSN(1,J,1), J=1,J2+1-J1+1 )
    ENDIF

  END SUBROUTINE DoGridComputation 
!EOC
!------------------------------------------------------------------------------
!                  GEOS-Chem Global Chemical Transport Model                  !
!------------------------------------------------------------------------------
!BOP
!
! !IROUTINE: SetGridFromCtr 
!
! !DESCRIPTION: Subroutine SetGridFromCtr sets the grid based upon the passed
! mid-points. This routine is primarily intented to provide an interface to 
! GEOS-5 in an ESMF-environment.
!\\
!\\
! This routine does not update the grid box areas (AREA\_M2) of grid\_mod.F90.
! These need to be updated manually. We cannot do this within this routine
! since in GEOS-5, the grid box areas are not yet available during the 
! initialization phase (they are imported from superdynamics).
! !INTERFACE:
!
  SUBROUTINE SetGridFromCtr( am_I_Root, NX, NY, lonCtr, latCtr, RC ) 
!
! USES
!
    USE ErrCode_Mod
    USE Roundoff_Mod
!
! !INPUT PARAMETERS: 
!
    LOGICAL,  INTENT(IN)   :: am_I_Root      ! Root CPU?
    INTEGER,  INTENT(IN)   :: NX             ! # of lons
    INTEGER,  INTENT(IN)   :: NY             ! # of lats
    REAL(f4), INTENT(IN)   :: lonCtr(NX,NY)  ! Lon ctrs [rad]
    REAL(f4), INTENT(IN)   :: latCtr(NX,NY)  ! Lat ctrs [rad]
!
! !INPUT/OUTPUT PARAMETERS:
!
    INTEGER, INTENT(INOUT) :: RC 
!
! !REVISION HISTORY:
!  02 Jan 2014 - C. Keller   - Initial version
!  26 Mar 2015 - R. Yantosca - Fix apparent optimization error by using 
!                              scalars in call to the SIN function
!  03 Sep 2015 - C. Keller   - Bug fix: need to explicitly calculate adjacent
!                              mid-point to calculate first xedge and yedge. 
!EOP
!------------------------------------------------------------------------------
!BOC
!
! !LOCAL VARIABLES:
!
    INTEGER            :: I,         J,        L
    INTEGER            :: NI,        NJ,       NL
    REAL(fp)           :: YEDGE_VAL, YSIN_VAL, TMP
    CHARACTER(LEN=255) :: MSG

    !======================================================================
    ! SetGridFromCtr begins here! 
    !======================================================================

    ! Get array size
    NI = SIZE(XMID,1)
    NJ = SIZE(XMID,2)
    NL = SIZE(XMID,3)

    ! Horizontal dimensions must agree
    IF ( NX /= NI .OR. NY /= NJ ) THEN
       WRITE(MSG,*) 'Grid dimension mismatch: ',NX,'/=',NI,' and/or ',NY,'/=',NJ
       CALL ERROR_STOP ( MSG, 'SetGridFromCtr (grid_mod.F90)' )
       RC = GC_FAILURE
       RETURN
    ENDIF

    ! Loop over all grid boxes
    DO L = 1, NL 
    DO J = 1, NJ
    DO I = 1, NI

       ! Mid points: get directly from passed value
       XMID(I,J,L)      = RoundOff( lonCtr(I,J) / PI_180, 4 )
       YMID(I,J,L)      = RoundOff( latCtr(I,J) / PI_180, 4 )
       YMID_R(I,J,L)    = YMID(I,J,L) * PI_180 

       IF ( ALLOCATED(YMID_R_W) ) THEN
          YMID_R_W(I,J,L)  = YMID_R(I,J,L)
       ENDIF

       ! Edges: approximate from neighboring mid points.
       IF ( I == 1 ) THEN
          TMP           = RoundOff( lonCtr(I+1,J) / PI_180, 4 )
          XEDGE(I,J,L)  = XMID(I,J,L) - ( ( TMP - XMID(I,J,L) ) / 2.0_f4 )
       ELSE
          XEDGE(I,J,L) = ( XMID(I,J,L) + XMID(I-1,J,L) ) / 2.0_f4
       ENDIF

       IF ( J == 1 ) THEN
          TMP          = RoundOff( latCtr(I,J+1) / PI_180, 4 )
          YEDGE(I,J,L) = YMID(I,J,L) - ( ( TMP - YMID(I,J,L) ) / 2.0_f4 )
       ELSE
          YEDGE(I,J,L) = ( YMID(I,J,L) + YMID(I,J-1,L) ) / 2.0_f4
       ENDIF

       ! Special treatment at uppermost edge
       IF ( I == NI ) THEN
          XEDGE(I+1,J,L) = XMID(I,J,L) + ( ( XMID(I,J,L) - XMID(I-1,J,L) ) / 2.0_f4 )
       ENDIF
       IF ( J == NJ ) THEN
          YEDGE(I,J+1,L) = YMID(I,J,L) + ( ( YMID(I,J,L) - YMID(I,J-1,L) ) / 2.0_f4 )
       ENDIF

       ! Special quantities directly derived from YEDGE
       YEDGE_R(I,J,L)   = YEDGE(I,J,L) * PI_180
       YEDGE_VAL        = YEDGE_R(I,J,L)           ! Lat edge [radians]
       YSIN_VAL         = SIN( YEDGE_VAL)          ! SIN( lat edge )
       YSIN(I,J,L)      = YSIN_VAL                 ! Store in YSIN array

    ENDDO
    ENDDO
    ENDDO 

    ! Return w/ success
    RC = GC_SUCCESS

  END SUBROUTINE SetGridFromCtr
!EOC
!------------------------------------------------------------------------------
!                  GEOS-Chem Global Chemical Transport Model                  !
!------------------------------------------------------------------------------
!BOP
!
! !IROUTINE: Set_Xoffset
!
! !DESCRIPTION: Function SET\_XOFFSET initializes the nested-grid longitude 
!  offset variable I0.
!\\
!\\
! !INTERFACE:
!
  SUBROUTINE Set_xOffSet( X_OFFSET )
!
! !INPUT PARAMETERS: 
!
    INTEGER, INTENT(IN) :: X_OFFSET  ! Value to assign to I0
!
! !REVISION HISTORY:
!  24 Feb 2012 - R. Yantosca - Initial version
!EOP
!------------------------------------------------------------------------------
!BOC
    I0 = X_OFFSET

  END SUBROUTINE Set_xOffSet
!EOC
!------------------------------------------------------------------------------
!                  GEOS-Chem Global Chemical Transport Model                  !
!------------------------------------------------------------------------------
!BOP
!
! !IROUTINE: Set_Yoffset
!
! !DESCRIPTION: Function SET\_YOFFSET initializes the nested-grid latitude 
!  offset variable J0.
!\\
!\\
! !INTERFACE:
!
  SUBROUTINE Set_yOffSet( Y_OFFSET )
!
! !INPUT PARAMETERS: 
!
    INTEGER, INTENT(IN) :: Y_OFFSET  ! Value to assign to J0
!
! !REVISION HISTORY:
!  24 Feb 2012 - R. Yantosca - Initial version
!EOP
!------------------------------------------------------------------------------
!BOC

    J0 = Y_OFFSET

  END SUBROUTINE Set_yOffSet
!EOC
!------------------------------------------------------------------------------
!                  GEOS-Chem Global Chemical Transport Model                  !
!------------------------------------------------------------------------------
!BOP
!
! !IROUTINE: Get_Xoffset
!
! !DESCRIPTION: Function GET\_XOFFSET returns the nested-grid longitude 
!  offset to the calling program.
!\\
!\\
! !INTERFACE:
!
  FUNCTION Get_xOffSet( GLOBAL ) RESULT( X_OFFSET )
!
! !INPUT PARAMETERS: 
!
    ! If GLOBAL is passed, then return the actual window offset.
    ! This is necessary for certain instances (e.g. diagnostics)
    LOGICAL, INTENT(IN), OPTIONAL :: GLOBAL
!
! !RETURN VALUE:
!
    INTEGER                       :: X_OFFSET
!
! !REVISION HISTORY:
!  24 Feb 2012 - R. Yantosca - Initial version
!EOP
!------------------------------------------------------------------------------
!BOC
    IF ( PRESENT( GLOBAL ) ) THEN

       ! If GLOBAL is passed, then return the actual window offset.
       ! This is necessary for certain instances (e.g. diagnostics)
       X_OFFSET = I0

    ELSE

       ! Otherwise, if we have a nested grid, then all of the met
       ! fields have been cut down to size already.  Return 0.
       X_OFFSET = 0
       
    ENDIF

  END FUNCTION Get_xOffSet
!EOC
!------------------------------------------------------------------------------
!                  GEOS-Chem Global Chemical Transport Model                  !
!------------------------------------------------------------------------------
!BOP
!
! !IROUTINE: Get_Yoffset
!
! !DESCRIPTION: Function GET\_XOFFSET returns the nested-grid longitude 
!  offset to the calling program.
!\\
!\\
! !INTERFACE:
!
  FUNCTION Get_yOffSet( GLOBAL ) RESULT( Y_OFFSET )
!
! !INPUT PARAMETERS: 
!
    ! If GLOBAL is passed, then return the actual window offset.
    ! This is necessary for certain instances (e.g. diagnostics)
    LOGICAL, INTENT(IN), OPTIONAL :: GLOBAL
!
! !RETURN VALUE:
!
    INTEGER                       :: Y_OFFSET
!
! !REVISION HISTORY:
!  24 Feb 2012 - R. Yantosca - Initial version
!EOP
!------------------------------------------------------------------------------
!BOC
    IF ( PRESENT( GLOBAL ) ) THEN 

       ! If GLOBAL is passed, then return the actual window offset.
       ! This is necessary for certain instances (e.g. diagnostics)
       Y_OFFSET = J0

    ELSE

       ! Otherwise, if we have a nested grid, then all of the met
       ! fields have been cut down to size already.  Return 0.
       Y_OFFSET = 0

    ENDIF

  END FUNCTION Get_yOffSet
!EOC
!------------------------------------------------------------------------------
!                  GEOS-Chem Global Chemical Transport Model                  !
!------------------------------------------------------------------------------
!BOP
!
! !IROUTINE: Get_Xmid
!
! !DESCRIPTION: Function GET\_XMID returns the longitude in degrees at the 
!  center of a GEOS-Chem grid box.
!\\
!\\
! !INTERFACE:
!
  FUNCTION Get_xMid( I, J, L ) RESULT( X )
!
! !INPUT PARAMETERS: 
!
    INTEGER, INTENT(IN) :: I   ! Longitude index
    INTEGER, INTENT(IN) :: J   ! Latitude index
    INTEGER, INTENT(IN) :: L   ! Level index
!
! !RETURN VALUE:
!
    REAL(fp)              :: X   ! Corresponding lon value @ grid box ctr
!
! !REVISION HISTORY:
!  24 Feb 2012 - R. Yantosca - Initial version
!  09 Jun 2015 - C. Keller   - Now ensure that -180.0 <= x < +180.0.
!EOP
!------------------------------------------------------------------------------
!BOC

    X = XMID(I,J,1)

    ! Make sure value is between -180 and +180
    IF ( X >= 180.0_fp ) X = X - 360.0_fp

  END FUNCTION Get_xMid
!EOC
!------------------------------------------------------------------------------
!                  GEOS-Chem Global Chemical Transport Model                  !
!------------------------------------------------------------------------------
!BOP
!
! !IROUTINE: Get_Xedge
!
! !DESCRIPTION: Function GET\_XEDGE returns the longitude in degrees at the 
!  western edge of a GEOS-Chem grid box.
!\\
!\\
! !INTERFACE:
!
  FUNCTION Get_xEdge( I, J, L ) RESULT( X )
!
! !INPUT PARAMETERS: 
!
    INTEGER, INTENT(IN) :: I   ! Longitude index
    INTEGER, INTENT(IN) :: J   ! Latitude index
    INTEGER, INTENT(IN) :: L   ! Level index
!
! !RETURN VALUE:
!
    REAL(fp)              :: X   ! Corresponding lon value @ W edge of grid box
!
! !REVISION HISTORY:
!  24 Feb 2012 - R. Yantosca - Initial version
!  09 Jun 2015 - C. Keller   - Now ensure that -180.0 <= x < +180.0.
!EOP
!------------------------------------------------------------------------------
!BOC

    X = XEDGE(I,J,1)

    ! Make sure value is between -180 and +180
    IF ( X >= 180.0_fp ) X = X - 360.0_fp

  END FUNCTION Get_xEdge
!EOC
!------------------------------------------------------------------------------
!                  GEOS-Chem Global Chemical Transport Model                  !
!------------------------------------------------------------------------------
!BOP
!
! !IROUTINE: Get_Ymid
!
! !DESCRIPTION: Function GET\_YMID returns the latitude in degrees at the 
!  center of a GEOS-Chem grid box.
!\\
!\\
! !INTERFACE:
!
  FUNCTION Get_yMid( I, J, L ) RESULT( Y )
!
! !INPUT PARAMETERS: 
!
    INTEGER, INTENT(IN) :: I   ! Longitude index
    INTEGER, INTENT(IN) :: J   ! Latitude index
    INTEGER, INTENT(IN) :: L   ! Level index
!
! !RETURN VALUE:
!
    REAL(fp)              :: Y   ! Latitude value at @ grid box ctr [degrees]
!
! !REVISION HISTORY:
!  24 Feb 2012 - R. Yantosca - Initial version
!EOP
!------------------------------------------------------------------------------
!BOC

    Y = YMID(I,J,1)
      
  END FUNCTION Get_yMid
!EOC
!------------------------------------------------------------------------------
!                  GEOS-Chem Global Chemical Transport Model                  !
!------------------------------------------------------------------------------
!BOP
!
! !IROUTINE: Get_Yedge
!
! !DESCRIPTION: Function GET\_YEDGE returns the latitude in degrees at the 
!  southern edge of a GEOS-Chem grid box.
!\\
!\\
! !INTERFACE:
!
  FUNCTION Get_yEdge( I, J, L ) RESULT( Y )
!
! !INPUT PARAMETERS: 
!
!
    INTEGER, INTENT(IN) :: I   ! Longitude index
    INTEGER, INTENT(IN) :: J   ! Latitude index
    INTEGER, INTENT(IN) :: L   ! Level index
!
! !RETURN VALUE:
!
    REAL(fp)              :: Y   ! Latitude value @ S edge of grid box [degrees]
!
! !REVISION HISTORY:
!  24 Feb 2012 - R. Yantosca - Initial version
!EOP
!------------------------------------------------------------------------------
!BOC

    Y = YEDGE(I,J,1)

  END FUNCTION Get_yEdge
!EOC
!------------------------------------------------------------------------------
!                  GEOS-Chem Global Chemical Transport Model                  !
!------------------------------------------------------------------------------
!BOP
!
! !IROUTINE: Get_Ymid_R
!
! !DESCRIPTION: Function GET\_YMID\_R returns the latitude in radians at 
!  the center of a GEOS-Chem grid box.
!\\
!\\
! !INTERFACE:
!
  FUNCTION Get_yMid_R( I, J, L ) RESULT( Y )
!
! !INPUT PARAMETERS: 
!
    INTEGER, INTENT(IN) :: I   ! Longitude index
    INTEGER, INTENT(IN) :: J   ! Latitude index
    INTEGER, INTENT(IN) :: L   ! Level index
!
! !RETURN VALUE:
!
    REAL(fp)              :: Y   ! Latitude value at @ grid box ctr [radians]
!
! !REVISION HISTORY:
!  24 Feb 2012 - R. Yantosca - Initial version
!EOP
!------------------------------------------------------------------------------
!BOC

    Y = YMID_R(I,J,1)

  END FUNCTION Get_yMid_R
!EOC
!------------------------------------------------------------------------------
!                  GEOS-Chem Global Chemical Transport Model                  !
!------------------------------------------------------------------------------
!BOP
!
! !IROUTINE: Get_Ymid_R_W
!
! !DESCRIPTION: Function GET\_YMID3\_R\_W returns the latitude in radians at 
!  the center of a GEOS-Chem grid box for the GEOS-5 nested grid.
!\\
!\\
! !INTERFACE:
!
  FUNCTION Get_yMid_R_W( I, J, L ) RESULT( Y )
!
! !INPUT PARAMETERS: 
!
    INTEGER, INTENT(IN) :: I   ! Longitude index
    INTEGER, INTENT(IN) :: J   ! Latitude index
    INTEGER, INTENT(IN) :: L   ! Level index
!
! !RETURN VALUE:
!
    REAL(fp)              :: Y   ! Latitude value at @ grid box ctr [radians]
!
! !REVISION HISTORY:
!  24 Feb 2012 - R. Yantosca - Initial version
!  01 Mar 2012 - R. Yantosca - Bracket with #ifdef for nested grids
!EOP
!------------------------------------------------------------------------------
!BOC

#if defined( NESTED_CH ) || defined( NESTED_EU ) || defined( NESTED_NA ) || defined( NESTED_AS )

    ! For nested grids, return the latitude center of the window
    ! region (in radians)
    Y = YMID_R_W(I,J,1)

#else

    ! Otherwise return a fake value
    Y = -1e+0_fp

#endif

  END FUNCTION Get_yMid_R_W
!EOC
!------------------------------------------------------------------------------
!                  GEOS-Chem Global Chemical Transport Model                  !
!------------------------------------------------------------------------------
!BOP
!
! !IROUTINE: Get_Yedge_R
!
! !DESCRIPTION: Function GET\_YEDGE\_R returns the latitude in radians at 
!  the southern edge of a GEOS-Chem grid box.
!\\
!\\
! !INTERFACE:
!
  FUNCTION Get_yEdge_R( I, J, L ) RESULT( Y )
!
! !INPUT PARAMETERS: 
!
    INTEGER, INTENT(IN) :: I   ! Longitude index
    INTEGER, INTENT(IN) :: J   ! Latitude index
    INTEGER, INTENT(IN) :: L   ! Level index
!
! !RETURN VALUE:
!
    REAL(fp)              :: Y   ! Latitude value @ S edge of grid box [radians]
!
! !REVISION HISTORY:
!  24 Feb 2012 - R. Yantosca - Initial version
!EOP
!------------------------------------------------------------------------------
!BOC

    Y = YEDGE_R(I,J,1)

  END FUNCTION Get_yEdge_R
!EOC
!------------------------------------------------------------------------------
!                  GEOS-Chem Global Chemical Transport Model                  !
!------------------------------------------------------------------------------
!BOP
!
! !IROUTINE: Get_Ysin
!
! !DESCRIPTION: Function GET\_YSIN returns the sine of the southern edge 
! of a GEOS-Chem grid box. 
!\\
!\\
! !INTERFACE:
!
      FUNCTION Get_ySin( I, J, L ) RESULT( Y ) 
!   
! !INPUT PARAMETERS:
!                  
    INTEGER, INTENT(IN) :: I   ! Longitude index
    INTEGER, INTENT(IN) :: J   ! Latitude index
    INTEGER, INTENT(IN) :: L   ! Level index
!
! !RETURN VALUE:
!
    REAL(fp)              :: Y   ! Sine of Latitude value @ S edge of grid box
!
! !REVISION HISTORY:
!  03 Apr 2012 - M. Payer    -  Initial version (M. Cooper)
!EOP
!------------------------------------------------------------------------------
!BOC

    Y = YSIN(I,J,1)

  END FUNCTION Get_ySin
!EOC
!------------------------------------------------------------------------------
!                  GEOS-Chem Global Chemical Transport Model                  !
!------------------------------------------------------------------------------
!BOP
!
! !IROUTINE: Get_Area_m2
!
! !DESCRIPTION: Function GET\_AREA\_M2 returns the surface area [m2] of a 
!  GEOS-Chem grid box.  
!\\
!\\
! !INTERFACE:
!
  FUNCTION Get_Area_m2( I, J, L ) RESULT( A )
!
! !INPUT PARAMETERS: 
!
    INTEGER, INTENT(IN) :: I   ! Longitude index
    INTEGER, INTENT(IN) :: J   ! Latitude index
    INTEGER, INTENT(IN) :: L   ! Level index
!
! !RETURN VALUE:
!
    REAL(fp)              :: A   ! Grid box surface area [m2]
!
! !REVISION HISTORY:
!  24 Feb 2012 - R. Yantosca - Initial version
!EOP
!------------------------------------------------------------------------------
!BOC

    A = AREA_M2(I,J,1)

  END FUNCTION Get_Area_m2
!EOC
!------------------------------------------------------------------------------
!                  GEOS-Chem Global Chemical Transport Model                  !
!------------------------------------------------------------------------------
!BOP
!
! !IROUTINE: Get_Area_cm2
!
! !DESCRIPTION: Function GET\_AREA\_CM2 returns the surface area [cm2] of a 
!  GEOS-Chem grid box.  Works for nested grids too.
!\\
!\\
! !INTERFACE:
!
  FUNCTION Get_area_cm2( I, J, L ) RESULT( A )
!
! !INPUT PARAMETERS: 
!
    INTEGER, INTENT(IN) :: I   ! Longitude index
    INTEGER, INTENT(IN) :: J   ! Latitude index
    INTEGER, INTENT(IN) :: L   ! Level index
!
! !RETURN VALUE:
!
    REAL(fp)              :: A  ! Grid box surface area [cm2]
!
! !REVISION HISTORY:
!  24 Feb 2012 - R. Yantosca - Initial version
!EOP
!------------------------------------------------------------------------------
!BOC

    A = AREA_M2(I,J,1) * 1e+4_fp
    
  END FUNCTION Get_Area_cm2
!EOC
!------------------------------------------------------------------------------
!                  GEOS-Chem Global Chemical Transport Model                  !
!------------------------------------------------------------------------------
!BOP
!
! !IROUTINE: Get_Bounding_Box
!
! !DESCRIPTION: Subroutine GET\_BOUNDING\_BOX returns the indices which 
!  specify the lower left (LL) and upper right (UR) corners of a rectangular 
!  region, given the corresponding longitude and latitude values. 
!\\
!\\
! !INTERFACE:
!
  SUBROUTINE Get_Bounding_Box( I1, I2, J1, J2, L, COORDS, INDICES )
!
! !INPUT PARAMETERS: 
!
    INTEGER, INTENT(IN)  :: I1, I2      ! Lon indices
    INTEGER, INTENT(IN)  :: J1, J2      ! Lat indices
    INTEGER, INTENT(IN)  :: L
    REAL(fp),  INTENT(IN)  :: COORDS(4)   ! (/LON_LL, LAT_LL, LON_UR, LAT_UR/)
!
! !INPUT/OUTPUT PARAMETERS: 
!
    INTEGER, INTENT(OUT) :: INDICES(4)  ! (/I_LL, J_LL, I_UR, J_UR/)
!
! !REMARKS:
!  For now, this only works with the surface layer (which is OK since this
!  routine is mostly just called to find a window for surface emissions) 
! 
! !REVISION HISTORY:
!  24 Feb 2012 - R. Yantosca - Initial version
!  01 Mar 2012 - R. Yantosca - Modified for  grids, added input parameters
!EOP
!------------------------------------------------------------------------------
!BOC
!
! !LOCAL VARIABLES:
! 
    INTEGER            :: I, J
    CHARACTER(LEN=255) :: LOCATION

    !=================================================================
    ! Initialization
    !=================================================================
      
    ! Location
    LOCATION = 'GET_BOUNDING_BOX (grid_mod.f)'

    ! Initialize
    INDICES(:) = 0

    !=================================================================
    ! Longitude search
    !=================================================================
    DO J = 1,  1
    DO I = I1, I2

       ! Locate index corresponding to the lower-left longitude
       IF ( COORDS(1) >  XEDGE(I,  J,1)   .and.          &
            COORDS(1) <= XEDGE(I+1,J,1) ) INDICES(1) = I

         ! Locate index corresponding to upper-right longitude
       IF ( COORDS(3) >  XEDGE(I,  J,1)   .and.          &
            COORDS(3) <= XEDGE(I+1,J,1) ) INDICES(3) = I

    ENDDO
    ENDDO

    ! Error check lower-left longitude
    IF ( INDICES(1) == 0 ) THEN
       CALL ERROR_STOP( 'Invalid lower-left lon index!',  LOCATION )
    ENDIF
    
    ! Error check upper-right longitude
    IF ( INDICES(3) == 0 ) THEN
       CALL ERROR_STOP( 'Invalid upper-right lon index!', LOCATION )
    ENDIF
      
    !=================================================================
    ! Latitude search
    !=================================================================
    DO J = J1, J2
    DO I = 1,  1

       ! Locate index corresponding to the lower-left latitude
       IF ( COORDS(2) >  YEDGE(I,J,  1)   .and.          &
            COORDS(2) <= YEDGE(I,J+1,1) ) INDICES(2) = J

       ! Locate index corresponding to the upper-right latitude
       IF ( COORDS(4) >  YEDGE(I,J,  1)   .and.          &
            COORDS(4) <= YEDGE(I,J+1,1) ) INDICES(4) = J

    ENDDO
    ENDDO

    ! Error check lower-left longitude
    IF ( INDICES(2) == 0 ) THEN
       CALL ERROR_STOP( 'Invalid lower-left lat index!',  LOCATION )
    ENDIF

    ! Error check upper-right longitude
    IF ( INDICES(4) == 0 ) THEN
       CALL ERROR_STOP( 'Invalid upper-right lat index!', LOCATION )
    ENDIF

  END SUBROUTINE Get_Bounding_Box
!EOC
!------------------------------------------------------------------------------
!                  GEOS-Chem Global Chemical Transport Model                  !
!------------------------------------------------------------------------------
!BOP
!
! !IROUTINE: Its_A_Nested_Grid
!
! !DESCRIPTION: Function GET\_AREA\_CM2 returns the surface area [cm2] of a 
!  GEOS-Chem grid box.  Works for nested grids too.
!\\
!\\
! !INTERFACE:
!
  FUNCTION ITS_A_NESTED_GRID() RESULT( IT_IS_NESTED )
!
! !RETURN VALUE:
!
    LOGICAL :: IT_IS_NESTED   ! =T if it's a nested grid; =F otherwise
!
! !REVISION HISTORY:
!  24 Feb 2012 - R. Yantosca - Initial version
!EOP
!------------------------------------------------------------------------------
!BOC
    IT_IS_NESTED = IS_NESTED
    
  END FUNCTION ITS_A_NESTED_GRID
!EOC
!------------------------------------------------------------------------------
!                  GEOS-Chem Global Chemical Transport Model                  !
!------------------------------------------------------------------------------
!BOP
!
! !IROUTINE: Init_Grid
!
! !DESCRIPTION: Subroutine INIT\_GRID initializes variables and allocates
!  module arrays.
!\\
!\\
! !INTERFACE:
!
  SUBROUTINE Init_Grid( am_I_Root, Input_Opt, IM, JM, LM, RC )
!
! !USES:
!
    USE ErrCode_Mod
    USE Input_Opt_Mod, ONLY : OptInput
    USE Registry_Mod,  ONLY : Registry_AddField   
!
! !INPUT PARAMETERS:
!
    LOGICAL,        INTENT(IN)  :: am_I_Root   ! Are we on the root CPU 
    TYPE(OptInput), INTENT(IN)  :: Input_Opt   ! Input Options object
    INTEGER,        INTENT(IN)  :: IM          ! # of longitudes on this CPU
    INTEGER,        INTENT(IN)  :: JM          ! # of latitudes  on this CPU
    INTEGER,        INTENT(IN)  :: LM          ! # of levels     on this CPU
!
! !OUTPUT PARAMETERS:
!
    INTEGER,        INTENT(OUT) :: RC          ! Success or failure?
!
! !REVISION HISTORY:
!  24 Feb 2012 - R. Yantosca - Initial version, based on grid_mod.F
!  01 Mar 2012 - R. Yantosca - Now define IS_NESTED based on Cpp flags
!  03 Dec 2012 - R. Yantosca - Add am_I_Root, RC to argument list
!  04 Dec 2012 - R. Yantosca - Now dimension arrays with IM, JM, LM instead 
!                              of I1, J1, L1, I2, J2, L2. 
!  01 Apr 2015 - R. Yantosca - Now accept Input_Opt as an argument 
!EOP
!------------------------------------------------------------------------------
!BOC
!
! !LOCAL VARIABLES:
! 
    ! Scalars
    INTEGER            :: L,        AS

    REAL(fp), SAVE     :: TIME_IND(1)

    ! Strings
    CHARACTER(LEN=255) :: Variable, Desc, Units

    !======================================================================
    ! Initialize module variables
    !======================================================================

    ! Assume success
    RC        = GC_SUCCESS

    ! IS_NESTED is now a local shadow variable (bmy, 4/1/15)
    IS_NESTED = Input_Opt%ITS_A_NESTED_GRID

    ! We only need one level (ckeller, 01/02/15).
    L         = 1

    ALLOCATE( XMID   ( IM,   JM,   L ), STAT=RC )
    IF ( RC /= 0 ) CALL ALLOC_ERR( 'XMID' )
    XMID    = 0e+0_fp
    
    ALLOCATE( XEDGE  ( IM+1, JM,   L ), STAT=RC )
    IF ( RC /= 0 ) CALL ALLOC_ERR( 'XEDGE' )
    XEDGE   = 0e+0_fp
    
    ALLOCATE( YMID   ( IM,   JM,   L ), STAT=RC )
    IF ( RC /= 0 ) CALL ALLOC_ERR( 'YMID' )
    YMID    = 0e+0_fp
    
    ALLOCATE( YEDGE  ( IM,   JM+1, L ), STAT=RC )
    IF ( RC /= 0 ) CALL ALLOC_ERR( 'YEDGE' )
    YEDGE   = 0e+0_fp

    ALLOCATE( YSIN   ( IM,   JM+1, L ), STAT=RC )
    IF ( RC /= 0 ) CALL ALLOC_ERR( 'YSIN' )
    YSIN    = 0e+0_fp

    ALLOCATE( YMID_R ( IM,   JM,   L ), STAT=RC )               
    IF ( RC /= 0 ) CALL ALLOC_ERR( 'YMID_R' )
    YMID_R  = 0e+0_fp
   
    ALLOCATE( YEDGE_R( IM,   JM+1, L ), STAT=RC )
    IF ( RC /= 0 ) CALL ALLOC_ERR( 'YEDGE_R' )
    YEDGE_R = 0e+0_fp

    ALLOCATE( AREA_M2( IM,   JM,   L ), STAT=RC )
    IF ( RC /= 0 ) CALL ALLOC_ERR( 'AREA_M2' )
    AREA_M2 = 0e+0_fp

    !======================================================================
    ! Special settings for nested-grid simulations only
    !======================================================================

    ! Allocate nested-grid window array of lat centers (radians)
    IF ( Input_Opt%ITS_A_NESTED_GRID ) THEN
       ALLOCATE( YMID_R_W( IM, 0:JM+1, L ), STAT=AS ) 
       IF ( RC /= 0 ) CALL ALLOC_ERR( 'YMID_R_W' )
       YMID_R_W = 0e+0_fp
    ENDIF

  END SUBROUTINE Init_Grid
!EOC
!------------------------------------------------------------------------------
!                  GEOS-Chem Global Chemical Transport Model                  !
!------------------------------------------------------------------------------
!BOP
!
! !IROUTINE: Cleanup_Grid
!
! !DESCRIPTION: Subroutine CLEANUP\__GRID deallocates all module arrays.
!\\
!\\
! !INTERFACE:
!
  SUBROUTINE Cleanup_Grid( am_I_Root, RC )
!
! !USES:
!
    USE ErrCode_Mod
    USE Registry_Mod, ONLY : Registry_Destroy
!
! !INPUT PARAMETERS:
!
    LOGICAL, INTENT(IN)  :: am_I_Root
!
! !OUTPUT PARAMETERS:
!
    INTEGER, INTENT(OUT) :: RC
!
! !REVISION HISTORY:
!  24 Feb 2012 - R. Yantosca - Initial version, based on grid_mod.F
!EOP
!------------------------------------------------------------------------------
!BOC
!
! ! LOCAL VARIABLES
!
    ! Strings
    CHARACTER(LEN=255) :: ErrMsg, ThisLoc

    !=======================================================================
    ! Initialize
    !=======================================================================
    RC      = GC_SUCCESS
    ErrMsg  = ''
    ThisLoc = ' -> at Cleanup_Grid (in GeosUtil/gc_grid_mod.F90)'

    !=======================================================================
    ! Deallocate module variables
    !=======================================================================
    IF ( ALLOCATED( XMID      ) ) DEALLOCATE( XMID      )
    IF ( ALLOCATED( XEDGE     ) ) DEALLOCATE( XEDGE     )
    IF ( ALLOCATED( YMID      ) ) DEALLOCATE( YMID      )
    IF ( ALLOCATED( YEDGE     ) ) DEALLOCATE( YEDGE     )
    IF ( ALLOCATED( YSIN      ) ) DEALLOCATE( YSIN      ) 
    IF ( ALLOCATED( YMID_R    ) ) DEALLOCATE( YMID_R    )
    IF ( ALLOCATED( YMID_R_W  ) ) DEALLOCATE( YMID_R_W  )  
    IF ( ALLOCATED( YEDGE_R   ) ) DEALLOCATE( YEDGE_R   )
    IF ( ALLOCATED( AREA_M2   ) ) DEALLOCATE( AREA_M2   )

  END SUBROUTINE Cleanup_Grid
!EOC
<<<<<<< HEAD
!------------------------------------------------------------------------------
!                  GEOS-Chem Global Chemical Transport Model                  !
!------------------------------------------------------------------------------
!BOP
!
! !IROUTINE: Print_Grid
!
! !DESCRIPTION: Print information about all the registered variables
!  contained within the gc\_grid\_mod.F90 module. This is basically a wrapper 
!  for routine REGISTRY\_PRINT in registry\_mod.F90.
!\\
!\\
! !INTERFACE:
!
  SUBROUTINE Print_Grid( am_I_Root, RC, ShortFormat )
!
! !USES:
!
    USE ErrCode_Mod
    USE Registry_Mod, ONLY : Registry_Print
!
! !INPUT PARAMETERS:
!
    LOGICAL,        INTENT(IN)  :: am_I_Root   ! Root CPU?  
    LOGICAL,        OPTIONAL    :: ShortFormat ! Print truncated info
!
! !OUTPUT PARAMETERS:
!
    INTEGER,        INTENT(OUT) :: RC          ! Success/failure?
!
! !REVISION HISTORY:
!  29 Jun 2017 - R. Yantosca - Initial version
!EOP
!------------------------------------------------------------------------------
!BOC
!
! !LOCAL VARIABLES
!
    CHARACTER(LEN=255) :: ErrMsg, ThisLoc

    !=======================================================================
    ! Initialize
    !=======================================================================
    RC      = GC_SUCCESS
    ErrMsg  = ''
    ThisLoc = ' -> at Print_GC_Grid (in GeosUtil/gc_grid_mod.F90)'

    !=======================================================================
    ! Print info about registered variables
    !=======================================================================

    ! Header line
    IF ( am_I_Root ) THEN
       WRITE( 6, 10 )
10     FORMAT( /, 'Registered variables contained within gc_grid_mod.F90:' )
       WRITE( 6, '(a)' ) REPEAT( '=', 79 )
    ENDIF

    ! Print registry info in truncated format
    CALL Registry_Print( am_I_Root   = am_I_Root,           &
                         Registry    = Registry,            &
                         ShortFormat = ShortFormat,         &
                         RC          = RC                  )

    ! Trap error
    IF ( RC /= GC_SUCCESS ) THEN
       ErrMsg = 'Error encountered in routine "Registry_Print"!'
       CALL GC_Error( ErrMsg, RC, ThisLoc )
       RETURN
    ENDIF

  END SUBROUTINE Print_Grid
!EOC
!------------------------------------------------------------------------------
!                  GEOS-Chem Global Chemical Transport Model                  !
!------------------------------------------------------------------------------
!BOP
!
! !IROUTINE: Lookup_Grid
!
! !DESCRIPTION: Return metadata and/or a pointer to the data for any
!  variable contained within the State\_Chm object by searching for its name.
!  This is basically a wrapper for routine REGISTRY\_LOOKUP in 
!  registry\_mod.F90.
!\\
!\\
! !INTERFACE:
!
  SUBROUTINE Lookup_Grid( am_I_Root,   Variable,   RC,                       &
                          Description, Dimensions, KindVal,                  &
                          MemoryInKb,  Rank,       Units,                    &
                          Ptr1d,       Ptr2d                                )
!
! !USES:
!
    USE ErrCode_Mod
    USE Registry_Mod, ONLY : Registry_Lookup
!
! !INPUT PARAMETERS:
!
    LOGICAL,             INTENT(IN)  :: am_I_Root       ! Is this the root CPU? 
    CHARACTER(LEN=*),    INTENT(IN)  :: Variable        ! Variable name
!
! !OUTPUT PARAMETERS:
!
    ! Required outputs
    INTEGER,             INTENT(OUT) :: RC              ! Success or failure?

    ! Optional outputs
    CHARACTER(LEN=255),  OPTIONAL    :: Description     ! Description of data
    INTEGER,             OPTIONAL    :: Dimensions(3)   ! Dimensions of data
    INTEGER,             OPTIONAL    :: KindVal         ! Numerical KIND value
    REAL(fp),            OPTIONAL    :: MemoryInKb      ! Memory usage
    INTEGER,             OPTIONAL    :: Rank            ! Size of data
    CHARACTER(LEN=255),  OPTIONAL    :: Units           ! Units of data

    ! Pointers to data
    REAL(fp),   POINTER, OPTIONAL    :: Ptr1d(:  )      ! 1D flex-prec data
    REAL(fp),   POINTER, OPTIONAL    :: Ptr2d(:,:)      ! 2D flex-prec data
!
! !REMARKS:
!  We keep the StateName variable private to this module. Users only have
!  to supply the name of each module variable.
!
! !REVISION HISTORY:
!  29 Jun 2017 - R. Yantosca - Initial version
!EOP
!------------------------------------------------------------------------------
!BOC
!
! !LOCAL VARIABLES
!
    ! Strings
    CHARACTER(LEN=255) :: ErrMsg, ThisLoc

    !=======================================================================
    ! Initialize
    !=======================================================================
    RC      = GC_SUCCESS
    ErrMsg  = ''
    ThisLoc = ' -> at Lookup_Grid (in GeosUtil/gc_grid_mod.F90)'

    !=======================================================================
    ! Look up a variable; Return metadata and/or a pointer to the data
    !=======================================================================
    CALL Registry_Lookup( am_I_Root   = am_I_Root,           &
                          Registry    = Registry,            &
                          State       = State,               &
                          Variable    = Variable,            &
                          Description = Description,         &
                          Dimensions  = Dimensions,          &
                          KindVal     = KindVal,             &
                          MemoryInKb  = MemoryInKb,          &
                          Rank        = Rank,                &
                          Units       = Units,               &
                          Ptr1d       = Ptr1d,               &
                          Ptr2d       = Ptr2d,               &
                          RC          = RC                  )

    ! Trap error
    IF ( RC /= GC_SUCCESS ) THEN
       ErrMsg = 'Could not find variable "' // TRIM( Variable ) // &
               '" in the gc_grid_mod.F90 registry!'
       CALL GC_Error( ErrMsg, RC, ThisLoc )
       RETURN
    ENDIF

  END SUBROUTINE Lookup_Grid
!EOC
=======
>>>>>>> 948f3f09
END MODULE GC_Grid_Mod<|MERGE_RESOLUTION|>--- conflicted
+++ resolved
@@ -1632,176 +1632,4 @@
 
   END SUBROUTINE Cleanup_Grid
 !EOC
-<<<<<<< HEAD
-!------------------------------------------------------------------------------
-!                  GEOS-Chem Global Chemical Transport Model                  !
-!------------------------------------------------------------------------------
-!BOP
-!
-! !IROUTINE: Print_Grid
-!
-! !DESCRIPTION: Print information about all the registered variables
-!  contained within the gc\_grid\_mod.F90 module. This is basically a wrapper 
-!  for routine REGISTRY\_PRINT in registry\_mod.F90.
-!\\
-!\\
-! !INTERFACE:
-!
-  SUBROUTINE Print_Grid( am_I_Root, RC, ShortFormat )
-!
-! !USES:
-!
-    USE ErrCode_Mod
-    USE Registry_Mod, ONLY : Registry_Print
-!
-! !INPUT PARAMETERS:
-!
-    LOGICAL,        INTENT(IN)  :: am_I_Root   ! Root CPU?  
-    LOGICAL,        OPTIONAL    :: ShortFormat ! Print truncated info
-!
-! !OUTPUT PARAMETERS:
-!
-    INTEGER,        INTENT(OUT) :: RC          ! Success/failure?
-!
-! !REVISION HISTORY:
-!  29 Jun 2017 - R. Yantosca - Initial version
-!EOP
-!------------------------------------------------------------------------------
-!BOC
-!
-! !LOCAL VARIABLES
-!
-    CHARACTER(LEN=255) :: ErrMsg, ThisLoc
-
-    !=======================================================================
-    ! Initialize
-    !=======================================================================
-    RC      = GC_SUCCESS
-    ErrMsg  = ''
-    ThisLoc = ' -> at Print_GC_Grid (in GeosUtil/gc_grid_mod.F90)'
-
-    !=======================================================================
-    ! Print info about registered variables
-    !=======================================================================
-
-    ! Header line
-    IF ( am_I_Root ) THEN
-       WRITE( 6, 10 )
-10     FORMAT( /, 'Registered variables contained within gc_grid_mod.F90:' )
-       WRITE( 6, '(a)' ) REPEAT( '=', 79 )
-    ENDIF
-
-    ! Print registry info in truncated format
-    CALL Registry_Print( am_I_Root   = am_I_Root,           &
-                         Registry    = Registry,            &
-                         ShortFormat = ShortFormat,         &
-                         RC          = RC                  )
-
-    ! Trap error
-    IF ( RC /= GC_SUCCESS ) THEN
-       ErrMsg = 'Error encountered in routine "Registry_Print"!'
-       CALL GC_Error( ErrMsg, RC, ThisLoc )
-       RETURN
-    ENDIF
-
-  END SUBROUTINE Print_Grid
-!EOC
-!------------------------------------------------------------------------------
-!                  GEOS-Chem Global Chemical Transport Model                  !
-!------------------------------------------------------------------------------
-!BOP
-!
-! !IROUTINE: Lookup_Grid
-!
-! !DESCRIPTION: Return metadata and/or a pointer to the data for any
-!  variable contained within the State\_Chm object by searching for its name.
-!  This is basically a wrapper for routine REGISTRY\_LOOKUP in 
-!  registry\_mod.F90.
-!\\
-!\\
-! !INTERFACE:
-!
-  SUBROUTINE Lookup_Grid( am_I_Root,   Variable,   RC,                       &
-                          Description, Dimensions, KindVal,                  &
-                          MemoryInKb,  Rank,       Units,                    &
-                          Ptr1d,       Ptr2d                                )
-!
-! !USES:
-!
-    USE ErrCode_Mod
-    USE Registry_Mod, ONLY : Registry_Lookup
-!
-! !INPUT PARAMETERS:
-!
-    LOGICAL,             INTENT(IN)  :: am_I_Root       ! Is this the root CPU? 
-    CHARACTER(LEN=*),    INTENT(IN)  :: Variable        ! Variable name
-!
-! !OUTPUT PARAMETERS:
-!
-    ! Required outputs
-    INTEGER,             INTENT(OUT) :: RC              ! Success or failure?
-
-    ! Optional outputs
-    CHARACTER(LEN=255),  OPTIONAL    :: Description     ! Description of data
-    INTEGER,             OPTIONAL    :: Dimensions(3)   ! Dimensions of data
-    INTEGER,             OPTIONAL    :: KindVal         ! Numerical KIND value
-    REAL(fp),            OPTIONAL    :: MemoryInKb      ! Memory usage
-    INTEGER,             OPTIONAL    :: Rank            ! Size of data
-    CHARACTER(LEN=255),  OPTIONAL    :: Units           ! Units of data
-
-    ! Pointers to data
-    REAL(fp),   POINTER, OPTIONAL    :: Ptr1d(:  )      ! 1D flex-prec data
-    REAL(fp),   POINTER, OPTIONAL    :: Ptr2d(:,:)      ! 2D flex-prec data
-!
-! !REMARKS:
-!  We keep the StateName variable private to this module. Users only have
-!  to supply the name of each module variable.
-!
-! !REVISION HISTORY:
-!  29 Jun 2017 - R. Yantosca - Initial version
-!EOP
-!------------------------------------------------------------------------------
-!BOC
-!
-! !LOCAL VARIABLES
-!
-    ! Strings
-    CHARACTER(LEN=255) :: ErrMsg, ThisLoc
-
-    !=======================================================================
-    ! Initialize
-    !=======================================================================
-    RC      = GC_SUCCESS
-    ErrMsg  = ''
-    ThisLoc = ' -> at Lookup_Grid (in GeosUtil/gc_grid_mod.F90)'
-
-    !=======================================================================
-    ! Look up a variable; Return metadata and/or a pointer to the data
-    !=======================================================================
-    CALL Registry_Lookup( am_I_Root   = am_I_Root,           &
-                          Registry    = Registry,            &
-                          State       = State,               &
-                          Variable    = Variable,            &
-                          Description = Description,         &
-                          Dimensions  = Dimensions,          &
-                          KindVal     = KindVal,             &
-                          MemoryInKb  = MemoryInKb,          &
-                          Rank        = Rank,                &
-                          Units       = Units,               &
-                          Ptr1d       = Ptr1d,               &
-                          Ptr2d       = Ptr2d,               &
-                          RC          = RC                  )
-
-    ! Trap error
-    IF ( RC /= GC_SUCCESS ) THEN
-       ErrMsg = 'Could not find variable "' // TRIM( Variable ) // &
-               '" in the gc_grid_mod.F90 registry!'
-       CALL GC_Error( ErrMsg, RC, ThisLoc )
-       RETURN
-    ENDIF
-
-  END SUBROUTINE Lookup_Grid
-!EOC
-=======
->>>>>>> 948f3f09
 END MODULE GC_Grid_Mod