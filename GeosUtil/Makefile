--- conflicted
+++ resolved
@@ -128,11 +128,7 @@
 #=============================================================================
 
 bpch2_mod.o       : bpch2_mod.F         error_mod.o    file_mod.o   \
-<<<<<<< HEAD
-                    inquireMod.o   julday_mod.o
-=======
-                                        julday_mod.o   inquireMod.o
->>>>>>> f2884239
+                    julday_mod.o   inquireMod.o
 charpak_mod.o     : charpak_mod.F
 directory_mod.o   : directory_mod.F
 error_mod.o       : error_mod.F
