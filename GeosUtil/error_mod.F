--- conflicted
+++ resolved
@@ -42,12 +42,9 @@
       PUBLIC  :: SAFE_LOG10
       PUBLIC  :: INIT_ERROR
       PUBLIC  :: CLEANUP_ERROR
-<<<<<<< HEAD
-      PUBLIC  :: PRINT_GLOBAL_TRACER_KG
-=======
+      PUBLIC  :: PRINT_GLOBAL_SPECIES_KG
       PUBLIC  :: CHECK_SPC
       PUBLIC  :: CHECK_SPC_NESTED
->>>>>>> cf06f6d6
 
       ! Interface for NaN-check routines
       INTERFACE IT_IS_NAN
@@ -140,12 +137,9 @@
 !  13 Aug 2015 - E. Lundgren - Add GIGC_ERROR which sets RC to GIGC_FAILURE
 !                              and print msg and location to log
 !  22 Jan 2016 - R. Yantosca - Remove SPARC, IBM #ifdefs
-<<<<<<< HEAD
-!  16 Sep 2016 - E. Lundgren - Add routine to print global tracer mass to log
-=======
 !  17 Aug 2016 - M. Sulprizio- Move CHECK_SPC and CHECK_SPC_NESTED here from
 !                              obsolete tracer_mod.F
->>>>>>> cf06f6d6
+!  16 Sep 2016 - E. Lundgren - Add routine to print global species mass to log
 !EOP
 !------------------------------------------------------------------------------
 !BOC
@@ -1612,32 +1606,31 @@
 !------------------------------------------------------------------------------
 !BOP
 !
-! !IROUTINE: Print_Global_Tracer_Kg
-!
-! !DESCRIPTION: Subroutine Print\_Global\_Tracer\_Kg sums up the total 
-!   global tracer mass for tracer #1 and prints it to log along with
+! !IROUTINE: Print_Global_Species_Kg
+!
+! !DESCRIPTION: Subroutine Print\_Global\_Species\_Kg sums up the total 
+!   global species mass for tracer #1 and prints it to log along with
 !   a user-defined location
 !\\
 !\\
 ! !INTERFACE:
 !
-      SUBROUTINE Print_Global_Tracer_Kg( State_Chm, State_Met, 
-     &                                   LOCATION )
+      SUBROUTINE Print_Global_Species_Kg( State_Chm, State_Met, LOC )
 !
 ! !USES:
 !
       USE CMN_SIZE_MOD
-      USE GIGC_State_Chm_Mod, ONLY : ChmState
-      USE GIGC_State_Met_Mod, ONLY : MetState
-!
-! !INPUT PARAMETERS: 
-!
-      CHARACTER(LEN=*), INTENT(IN)    :: LOCATION
+      USE State_Chm_Mod, ONLY : ChmState
+      USE State_Met_Mod, ONLY : MetState
+!
+! !INPUT PARAMETERS: 
+!
+      CHARACTER(LEN=*), INTENT(IN)    :: LOC
       TYPE(ChmState),   INTENT(IN)    :: State_Chm 
       TYPE(MetState),   INTENT(IN)    :: State_Met 
 ! 
 ! !REMARKS:
-!  This routine is for debugging purposes to trace where tracer
+!  This routine is for debugging purposes to trace where species
 !  mass is not conserved 
 !
 ! !REVISION HISTORY: 
@@ -1649,32 +1642,32 @@
 ! !LOCAL VARIABLES:
 !     
       INTEGER      :: I, J, L
-      REAL(fp)     :: TRACER_KG(IIPAR,JJPAR,LLPAR)
-      REAL(fp)     :: SUM_TRACERMASS
+      REAL(fp)     :: Species_Kg(IIPAR,JJPAR,LLPAR)
+      REAL(fp)     :: Sum_Species_Kg
 
       !================================================================
-      ! Print_Global_Tracer_Kg begins here!
+      ! Print_Global_Species_Kg begins here!
       !================================================================
       PRINT *, " "
-      PRINT *, TRIM( LOCATION )
-      SUM_TRACERMASS = 0.e+0_fp
-      TRACER_KG      = 0.e+0_fp
+      PRINT *, TRIM( LOC )
+      Sum_Species_Kg = 0.e+0_fp
+      Species_Kg      = 0.e+0_fp
 !$OMP PARALLEL DO
 !$OMP+DEFAULT( SHARED )
 !$OMP+PRIVATE( I, J, L )
       DO L = 1, LLPAR
       DO J = 1, JJPAR
       DO I = 1, IIPAR
-         TRACER_KG(I,J,L) =
-     &            State_Chm%TRACERS(I,J,L,1) * State_Met%AD(I,J,L)
+         Species_Kg(I,J,L) =
+     &            State_Chm%Species(I,J,L,1) * State_Met%AD(I,J,L)
       ENDDO
       ENDDO
       ENDDO
 !$OMP END PARALLEL DO
-      SUM_TRACERMASS = SUM( TRACER_KG(:,:,:) )
-      PRINT *, "Global tracer Kg: ", SUM_TRACERMASS      
+      Sum_Species_Kg = SUM( Species_Kg(:,:,:) )
+      PRINT *, "Global species Kg: ", Sum_Species_Kg      
       PRINT *, " "
 
-      END SUBROUTINE Print_Global_Tracer_Kg
+      END SUBROUTINE Print_Global_Species_Kg
 !EOC
       END MODULE ERROR_MOD