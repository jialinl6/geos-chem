!------------------------------------------------------------------------------
!          Harvard University Atmospheric Chemistry Modeling Group            !
!------------------------------------------------------------------------------
!BOP
!
! !MODULE: time_mod
!
! !DESCRIPTION: Module TIME\_MOD contains GEOS-Chem date and time variables
!  and timesteps, and routines for accessing them.
!\\
!\\
! !INTERFACE: 
!
      MODULE TIME_MOD
! 
! !USES:
!
      IMPLICIT NONE

#     include "define.h"
      PRIVATE
      PRIVATE :: HG2_DIAG !hma, 25 Oct 2011
!
! !PUBLIC MEMBER FUNCTIONS:
!
      PUBLIC  :: SET_CURRENT_TIME
      PUBLIC  :: SET_BEGIN_TIME
      PUBLIC  :: SET_END_TIME
      PUBLIC  :: SET_NDIAGTIME
      PUBLIC  :: SET_DIAGb
      PUBLIC  :: SET_DIAGe
      PUBLIC  :: SET_TIMESTEPS
      PUBLIC  :: SET_CT_CHEM
      PUBLIC  :: SET_CT_CONV
      PUBLIC  :: SET_CT_DYN
      PUBLIC  :: SET_CT_EMIS
      PUBLIC  :: SET_CT_DIAG
      PUBLIC  :: SET_CT_A1 
      PUBLIC  :: SET_CT_A3
      PUBLIC  :: SET_CT_A6
      PUBLIC  :: SET_CT_I3
      PUBLIC  :: SET_CT_I6
      PUBLIC  :: SET_CT_XTRA
      PUBLIC  :: SET_ELAPSED_MIN
      PUBLIC  :: GET_JD
      PUBLIC  :: GET_ELAPSED_MIN
      PUBLIC  :: GET_ELAPSED_SEC
      PUBLIC  :: GET_NYMDb
      PUBLIC  :: GET_NHMSb
      PUBLIC  :: GET_NYMDe
      PUBLIC  :: GET_NHMSe
      PUBLIC  :: GET_NYMD
      PUBLIC  :: GET_NHMS
      PUBLIC  :: GET_NDIAGTIME
      PUBLIC  :: GET_TIME_AHEAD
      PUBLIC  :: GET_MONTH
      PUBLIC  :: GET_DAY
      PUBLIC  :: GET_YEAR
      PUBLIC  :: GET_HOUR
      PUBLIC  :: GET_MINUTE
      PUBLIC  :: GET_SECOND
      PUBLIC  :: GET_DAY_OF_YEAR
      PUBLIC  :: GET_DAY_OF_WEEK
      PUBLIC  :: GET_DAY_OF_WEEK_LT
      PUBLIC  :: GET_GMT
      PUBLIC  :: GET_TAU
      PUBLIC  :: GET_TAUb
      PUBLIC  :: GET_TAUe
      PUBLIC  :: GET_DIAGb
      PUBLIC  :: GET_DIAGe
      PUBLIC  :: GET_LOCALTIME
      PUBLIC  :: GET_SEASON
      PUBLIC  :: GET_TS_CHEM
      PUBLIC  :: GET_TS_CONV
      PUBLIC  :: GET_TS_DIAG
      PUBLIC  :: GET_TS_DYN
      PUBLIC  :: GET_TS_EMIS
      PUBLIC  :: GET_TS_UNIT
      PUBLIC  :: GET_CT_CHEM
      PUBLIC  :: GET_CT_CONV
      PUBLIC  :: GET_CT_DYN
      PUBLIC  :: GET_CT_EMIS
      PUBLIC  :: GET_CT_A1
      PUBLIC  :: GET_CT_A3
      PUBLIC  :: GET_CT_A6
      PUBLIC  :: GET_CT_I3
      PUBLIC  :: GET_CT_I6
      PUBLIC  :: GET_CT_XTRA
      PUBLIC  :: GET_CT_DIAG
      PUBLIC  :: GET_A1_TIME
      PUBLIC  :: GET_A3_TIME
      PUBLIC  :: GET_A6_TIME
      PUBLIC  :: GET_I3_TIME
      PUBLIC  :: GET_I6_TIME
      PUBLIC  :: GET_FIRST_A1_TIME
      PUBLIC  :: GET_FIRST_A3_TIME
      PUBLIC  :: GET_FIRST_A6_TIME
      PUBLIC  :: GET_FIRST_I3_TIME
      PUBLIC  :: GET_FIRST_I6_TIME
      PUBLIC  :: ITS_TIME_FOR_CHEM
      PUBLIC  :: ITS_TIME_FOR_CONV
      PUBLIC  :: ITS_TIME_FOR_DYN
      PUBLIC  :: ITS_TIME_FOR_EMIS
      PUBLIC  :: ITS_TIME_FOR_UNIT
      PUBLIC  :: ITS_TIME_FOR_DIAG
      PUBLIC  :: ITS_TIME_FOR_A1
      PUBLIC  :: ITS_TIME_FOR_A3
      PUBLIC  :: ITS_TIME_FOR_A6
      PUBLIC  :: ITS_TIME_FOR_I3
      PUBLIC  :: ITS_TIME_FOR_I6
      PUBLIC  :: ITS_TIME_FOR_UNZIP     
      PUBLIC  :: ITS_TIME_FOR_DEL
      PUBLIC  :: ITS_TIME_FOR_EXIT
      PUBLIC  :: ITS_TIME_FOR_BPCH
      PUBLIC  :: ITS_A_LEAPYEAR
      PUBLIC  :: ITS_A_NEW_YEAR
      PUBLIC  :: ITS_A_NEW_MONTH
      PUBLIC  :: ITS_MIDMONTH
      PUBLIC  :: ITS_A_NEW_DAY
      PUBLIC  :: ITS_A_NEW_SEASON
      PUBLIC  :: PRINT_CURRENT_TIME
      PUBLIC  :: TIMESTAMP_STRING
      PUBLIC  :: YMD_EXTRACT
      PUBLIC  :: EXPAND_DATE
      PUBLIC  :: SYSTEM_DATE_TIME
      PUBLIC  :: SYSTEM_TIMESTAMP
      PUBLIC  :: TIMESTAMP_DIAG
      PUBLIC  :: GET_NYMD_DIAG
      PUBLIC  :: GET_Hg2_DIAG !hma, 25 Oct 2011
      PUBLIC  :: SET_Hg2_DIAG !hma, 25 Oct 2011
![eml
      PUBLIC  :: SET_HISTYR
      PUBLIC  :: GET_HISTYR
!eml]
#if   defined( APM )
      PUBLIC  :: ITS_TIME_FOR_A6UPDATE
#endif

#if defined( EXTERNAL_GRID ) || defined( EXTERNAL_FORCING )
      PUBLIC  :: Accept_External_Date_Time
#endif
!
! !REMARKS:
!  References:
!  ---------------------------------------------------------------------------
!  (1) "Practical Astronomy with Your Calculator", 3rd Ed.
!        Peter Duffett-Smith, Cambridge UP, 1992, p9.
!  (2) Rounding algorithm from: Hultquist, P.F, "Numerical Methods for
!        Engineers and Computer Scientists", Benjamin/Cummings, Menlo Park CA,
!        1988, p. 20.
!  (3) Truncation algorithm from: http://en.wikipedia.org/wiki/Truncation
!
! !REVISION HISTORY:
!  21 Jun 2000 - R. Yantosca - Initial version
!  (1 ) Updated comments (bmy, 9/4/01)
!  (2 ) Added routine YMD_EXTRACT.  Also rewrote TIMECHECK using astronomical
!        Julian day routines from "julday_mod.f". (bmy, 11/21/01)
!  (3 ) Eliminated obsolete code (bmy, 2/27/02)
!  (4 ) Updated comments (bmy, 5/28/02)
!  (5 ) Added routine "expand_date".  Also now reference "charpak_mod.f".
!        (bmy, 6/27/02)
!  (6 ) Now references "error_mod.f".  Also added function GET_SEASON, which
!        returns the current season number. (bmy, 10/22/02)
!  (7 ) Now added module variables and various GET_ and SET_ routines to
!        access them.  Now minutes are the smallest timing unit. (bmy, 3/21/03)
!  (8 ) Bug fix in DATE_STRING (bmy, 5/15/03)
!  (9 ) Added GET_FIRST_A3_TIME and GET_FIRST_A6_TIME.  Also added changes for
!        reading fvDAS fields. (bmy, 6/26/03)
!  (10) Now allow ITS_A_LEAPYEAR to take an optional argument.  Bug fix for
!        Linux: must use ENCODE to convert numbers to strings (bmy, 9/29/03)
!  (11) Bug fix in EXPAND_DATE.  Also add optional arguments to function
!        TIMESTAMP_STRNIG. (bmy, 10/28/03)
!  (12) Changed the name of some cpp switches in "define.h" (bmy, 12/2/03)
!  (13) Modified ITS_TIME_FOR_A6 and GET_FIRST_A6_TIME for both GEOS-4 
!        "a_llk_03" and "a_llk_04" data versions. (bmy, 3/22/04)
!  (14) Added routines ITS_A_NEW_MONTH, ITS_A_NEW_YEAR, ITS_A_NEW_DAY.
!        (bmy, 4/1/04)
!  (15) Added routines ITS_A_NEW_SEASON, GET_NDIAGTIME, SET_NDIAGTIME, and
!        variable NDIAGTIME. (bmy, 7/20/04)
!  (17) Added routine GET_DAY_OF_WEEK (bmy, 11/5/04)
!  (18) Removed obsolete FIRST variable in GET_A3_TIME (bmy, 12/10/04)
!  (19) Added routines SYSTEM_DATE_TIME and SYSTEM_TIMESTAMP.  Also modified
!        for GCAP and GEOS-5 met fields. (swu, bmy, 5/3/05)
!  (20) GCAP/GISS met fields don't have leap years (swu, bmy, 8/29/05)
!  (21) Added counter variable & routines for XTRA fields (tmf, bmy, 10/20/05)
!  (22) Bug fix in ITS_A_NEW_YEAR (bmy, 11/1/05)
!  (23) Added function ITS_MIDMONTH.  Also removed obsolete functions
!        NYMD_Y2K, NYMD6_2_NYMD8, NYMD_STRING, DATE_STRING. 
!        (sas, cdh, bmy, 12/15/05)
!  (24) GCAP bug fix: There are no leapyears, so transition from 2/28 to 3/1,
!        skipping 2/29 for all years. (swu, bmy, 4/24/06)
!  (25) Remove support for GEOS-1 and GEOS-STRAT met fields (bmy, 8/4/06)
!  (26) Further bug fix to skip over Feb 29th in GCAP (phs, bmy, 10/3/06)
!  (27) Moved ITS_TIME_FOR_BPCH here from "main.f" (bmy, 2/2/07)
!  (28) Add TS_DIAG and CT_DIAG variables to correctly output diagnostics 
!        (good time step).
!       Add SET_CT_DIAG and GET_CT_DIAG to implement TS_DIAG correctly.
!       (ccc, 5/21/09)
!  (29) Add NYMD_DIAG, GET_NYMD_DIAG, TIMESTAMP_DIAG to get the good timestamp
!       for diagnostic filenames (ccc, 8/12/09)
!  15 Jan 2010 - R. Yantosca - Added ProTeX headers
!  27 Apr 2010 - R. Yantosca - Added OFFSET argument to GET_LOCALTIME
!  27 Apr 2010 - R. Yantosca - Added TS_SUN_2 to hold 1/2 of the interval
!                              for computing SUNCOS.
!  27 Apr 2010 - R. Yantosca - Added public routine GET_TS_SUN_2
!  19 Aug 2010 - R. Yantosca - Added variable CT_A1 and routine SET_CT_A1
!  20 Aug 2010 - R. Yantosca - Added function ITS_TIME_FOR_A1
!  27 Sep 2010 - R. Yantosca - Added function GET_FIRST_I6_TIME
!  17 Dec 2010 - R. Yantosca - Bug fix for HHMMSS=240000 in GET_TIME_AHEAD
!  27 Mar 2011 - R. Yantosca - Bug fix for GCAP leap year problem
!  29 Jul 2011 - R. Yantosca - Add LEAP_YEAR_DAYS as a SAVEd module variable
!  17 Feb 2011 - R. Yantosca - Added ITS_TIME_FOR_A6UPDATE for APM (G. Luo)
!  07 Oct 2011 - M. Payer    - Modifications for central chemistry timestep
!  07 Oct 2011 - R. Yantosca - Remove obsolete TS_SUN_2, GET_TS_SUN_2
!  07 Oct 2011 - R. Yantosca - Remove obsolete OFFSET argument to GET_LOCALTIME
!  12 Oct 2011 - R. Yantosca - Modified ITS_A_NEW_MONTH for central chem step
!  25 Oct 2011 - H. Amos     - bring Hg2 gas-particle partitioning code into
!                              v9-01-02
!  02 Feb 2012 - R. Yantosca - Added modifications for GEOS-5.7.x met fields
!  03 Feb 2012 - R. Yantosca - Added I3 fields timestep variable & routines
!  28 Feb 2012 - R. Yantosca - Removed support for GEOS-3
!  01 Mar 2012 - R. Yantosca - GET_LOCALTIME now takes (I,J,L,GMT) as args
!  14 Jun 2013 - R. Yantosca - Now compute day of week in SET_CURRENT_TIME
!  14 Jun 2013 - R. Yantosca - Added comments to module variable declarations
!EOP
!------------------------------------------------------------------------------
!BOC
!
! !PRIVATE TYPES:
!
      !---------------------------------
      ! GMT dates @ start & end of run
      !---------------------------------
      INTEGER           :: NYMDb          ! YYYY/MM/DD on which to start run
      INTEGER           :: NHMSb          ! hh:mm:ss   on which to start run
      REAL*8            :: TAUb           ! Hours since 1/1/1985 @ start of run
      INTEGER           :: NYMDe          ! YYYY/MM/DD on which to end run
      INTEGER           :: NHMSe          ! hh:mm:ss   on which to end run
      REAL*8            :: TAUe           ! Hours since 1/1/1985 @ end of run

      !---------------------------------
      ! Current GMT date/time values
      !---------------------------------
      INTEGER           :: NYMD           ! YYYY/MM/DD date
      INTEGER           :: NHMS           ! hh:mm:ss time
      INTEGER           :: MONTH          ! Month (1-12)
      INTEGER           :: DAY            ! Day of month (1-31)
      INTEGER           :: YEAR           ! Year (YYYY format)
      INTEGER           :: HOUR           ! hour (0-23)
      INTEGER           :: MINUTE         ! Minutes (0-59)
      INTEGER           :: SECOND         ! Seconds (0-59)
      INTEGER           :: NSEASON        ! Season (1=DJF,2=MAM,3=JJA,4=SON)
      INTEGER           :: DAY_OF_YEAR    ! Day of year (0-365 or 0-366 if LY)
      INTEGER           :: DAY_OF_WEEK    ! Day of week (0=Sun,1=Mon,.., 6=Sat)
      REAL*8            :: TAU            ! Hours since 1/1/1985
      REAL*8            :: GMT            ! Current GMT time [decimal hours]

      !---------------------------------
      ! Elapsed time values
      !---------------------------------
      INTEGER           :: ELAPSED_MIN    ! # of minutes into the run
      REAL*8            :: LEAP_YEAR_DAYS ! # of leap years since start of run

      !---------------------------------
      ! Diagnostic date/time values
      !---------------------------------
      INTEGER           :: NDIAGTIME      ! Hour of day to write diag output
      INTEGER           :: NYMD_DIAG      ! Diagnostic date for output
      REAL*8            :: DIAGb          ! Start of diag averaging interval
      REAL*8            :: DIAGe          ! End   of diag averaging interval

      !---------------------------------
      ! Timestep values
      !---------------------------------
      INTEGER           :: TS_CHEM        ! Chemistry timestep       [min]
      INTEGER           :: TS_CONV        ! Convection timestep      [min]
      INTEGER           :: TS_DIAG        ! Diagnostic timestep      [min]
      INTEGER           :: TS_DYN         ! Dynamic timestep         [min]
      INTEGER           :: TS_EMIS        ! Emissions timestep       [min]
      INTEGER           :: TS_UNIT        ! Unit conversion timestep [min]

      !---------------------------------
      ! Counter values
      !---------------------------------
      INTEGER           :: CT_CHEM        ! # of elapsed chemistry timesteps
      INTEGER           :: CT_CONV        ! # of elapsed convection timesteps
      INTEGER           :: CT_DYN         ! # of elapsed dynamic timesteps
      INTEGER           :: CT_EMIS        ! # of elapsed emission timesteps
      INTEGER           :: CT_A1          ! # of elapsed A1 met field reads
      INTEGER           :: CT_A3          ! # of elapsed A3 met field reads
      INTEGER           :: CT_A6          ! # of elapsed I6 met field reads
      INTEGER           :: CT_I3          ! # of elapsed I3 met field reads
      INTEGER           :: CT_I6          ! # of elapsed I6 met field reads
      INTEGER           :: CT_XTRA        ! # of elapsed XTRA met field reads
      INTEGER           :: CT_DIAG        ! # of elapsed diagnostic timesteps
      INTEGER           :: Hg2_DIAG       ! # of elapsed Hg2 diag outputs

      !---------------------------------
      ! For historical emissions
      !---------------------------------
      INTEGER           :: HISTYRA        ! Year for historical emissions
!
! !DEFINED PARAMETERS:
!
      ! Astronomical Julian Date at 0 GMT, 1 Jan 1985
      REAL*8, PARAMETER :: JD85 = 2446066.5d0

      CONTAINS
!EOC
!------------------------------------------------------------------------------
!          Harvard University Atmospheric Chemistry Modeling Group            !
!------------------------------------------------------------------------------
!BOP
!
! !IROUTINE: set_current_time
!
! !DESCRIPTION: Subroutine SET\_CURRENT\_TIME takes in the elapsed time in 
!  minutes since the start of a GEOS-Chem simulation and sets the GEOS-Chem 
!  time variables accordingly.  NOTE: All time variables are returned
!  w/r/t Greenwich Mean Time (aka Universal Time).
!\\
!\\
! !INTERFACE:
!
      SUBROUTINE SET_CURRENT_TIME
!
! !USES:
!
      USE JULDAY_MOD, ONLY : JULDAY, CALDATE

#     include "define.h"
!
! !REMARKS:
!  The GEOS met fields are assimilated data, and therefore contain data on
!  the leap-year days.  However, the GCAP met fields are climatological GCM
!  output, and do not have data on the leap-year days.  SET_CURRENT_TIME
!  computes the days according to the Astronomical Julian Date algorithms
!  (in "julday_mod.f"), which contain leap-year days.  For GCAP, whenever a
!  February 29th is encountered, we shall just skip ahead a day to March 1st
!  and return the corresponding time & date values.
! 
! !REVISION HISTORY: 
!  05 Feb 2006 - R. Yantosca - Initial Version
!  (1 ) GCAP/GISS fields don't have leap years, so if JULDAY says it's 
!        Feb 29th, reset MONTH, DAY, JD1 to Mar 1st. (swu, bmy, 8/29/05)
!  (2 ) Now references "define.h".  Now add special handling to skip from
!        Feb 28th to Mar 1st for GCAP model. (swu, bmy, 4/24/06)
!  (3 ) Fix bug in case of GCAP fields for runs that start during leap year
!       and after February 29 (phs, 9/27/06)  
!  15 Jan 2010 - R. Yantosca - Added ProTeX headers
!  29 Jul 2011 - R. Yantosca - Bug fix: For GCAP, we need to skip over the
!                              # of leap-year-days that have already occurred
!                              when going from Julian date to Y/M/D date
!  14 Jun 2013 - R. Yantosca - Now move the day of week computation here
!EOP
!------------------------------------------------------------------------------
!BOC
!
! !LOCAL VARIABLES:
!
      LOGICAL, SAVE :: FIRST = .TRUE.
      REAL*4        :: TMP
      REAL*8        :: A, B, JD, JD0, JD1, THISDAY

      !=================================================================
      ! SET_CURRENT_TIME begins here!
      !=================================================================

      ! Initialize LEAP_YEAR_DAYS
      IF ( FIRST ) THEN 
         LEAP_YEAR_DAYS = 0d0
         FIRST          = .FALSE.
      ENDIF

      ! JD0: Astronomical Julian Date at start of GEOS-Chem run
      JD0 = GET_JD( NYMDb, NHMSb )

      ! JD1: Astronomical Julian Date at current time
      JD1 = JD0 + ( DBLE( ELAPSED_MIN ) / 1440d0 )

#if   defined( GCAP ) 
      !-----------------------------------------------------------------
      ! Special handling for GCAP met fields #1:
      ! Force JD1 to skip ahead by the # of Feb 29ths that we have
      ! already encountered since the start of the run. (bmy, 3/14/11)
      !-----------------------------------------------------------------
      JD1 = JD1 + LEAP_YEAR_DAYS
#endif

      ! Call CALDATE to compute the current YYYYMMDD and HHMMSS
      CALL CALDATE( JD1, NYMD, NHMS )

      ! Extract current year, month, day from NYMD
      CALL YMD_EXTRACT( NYMD, YEAR, MONTH, DAY )

#if   defined( GCAP ) 

      !-----------------------------------------------------------------
      ! Special handling for GCAP met fields #2:
      ! If we should encounter a leap year day (Feb 29th), then 
      ! force JD1 to skip ahead a day to March 1st and recompute the
      ! corresponding date variables.  Also increment the counter of
      ! leap year days that we have already encountered.
      !-----------------------------------------------------------------

      ! If this is the leap-year day (Feb 29th) ...
      IF ( MONTH == 2 .and. DAY == 29 .and. NHMS == 000000 ) THEN

         ! Increment the # of leap year days we have encountered so far
         LEAP_YEAR_DAYS = LEAP_YEAR_DAYS + 1d0
         
         ! JD1 is for Feb 29th, we need to skip ahead to Mar 1st
         JD1            = JD1            + 1d0

         ! Call CALDATE to recompute YYYYMMDD for Mar 1st
         CALL CALDATE( JD1, NYMD, NHMS )
            
         ! Extract current year, month, day variables for Mar 1st
         CALL YMD_EXTRACT( NYMD, YEAR, MONTH, DAY )

      ENDIF
         
#endif

      ! Extract current hour, minute, second from NHMS
      CALL YMD_EXTRACT( NHMS, HOUR, MINUTE, SECOND )

      ! Fix minutes & seconds for display purposes (esp. for 1x1)
      IF ( SECOND              == 59 ) SECOND = 0
      IF ( MOD( MINUTE+1, 10 ) == 0  ) MINUTE = MINUTE + 1

      !=================================================================
      ! Compute other GEOS-Chem timing variables
      !=================================================================

      ! Current Greenwich Mean Time
      GMT         = ( DBLE( HOUR )            ) + 
     &              ( DBLE( MINUTE ) / 60d0   ) + 
     &              ( DBLE( SECOND ) / 3600d0 )

      ! Days elapsed in this year (0-366)
      DAY_OF_YEAR = JD1 - JULDAY( YEAR, 1, 0d0 )

      ! TAU value (# of hours since 1 Jan 1985)
      ! NOTE: TMP is REAL*4 to prevent precision problems
      TMP         = ( JD1 - JD85 ) * 24e0
      TAU         = DBLE( TMP )

      ! Season index (1=DJF, 2=MAM, 3=JJA, 4=SON)
      SELECT CASE ( MONTH )
         CASE ( 12, 1, 2 )
            NSEASON = 1
         CASE ( 3, 4, 5 )
            NSEASON = 2
         CASE ( 6, 7, 8 )
            NSEASON = 3
         CASE ( 9, 10, 11 )
            NSEASON = 4
      END SELECT

      !=================================================================
      ! Compute day of week w/r/t the GMT date
      ! (moved here from routine GET_DAY_OF_WEEK)
      !=================================================================

      ! Get fractional GMT day
      THISDAY     = DAY + ( GMT / 24d0 )

      ! Get current Julian date 
      JD          = JULDAY( YEAR, MONTH, THISDAY )

      ! Add 1.5 to JD and divide by 7
      A           = ( JD + 1.5d0 ) / 7d0

      ! Take fractional part and multiply by 7
      B           = ( A - INT( A ) ) * 7d0

      ! NOTE: This is not in the Duffett-Smith book, but when using
      ! REAL*8, we have to round B to 4 decimal places in order
      ! to avoid floating-point errors. (bmy, 6/13/13)
      B           = INT( NINT( B*1d5 + SIGN( 5d0, B ) ) / 10d0 ) / 1d4

      ! Discard the fractional part of B
      DAY_OF_WEEK = INT( B )

      END SUBROUTINE SET_CURRENT_TIME
!EOC
!------------------------------------------------------------------------------
!          Harvard University Atmospheric Chemistry Modeling Group            !
!------------------------------------------------------------------------------
!BOP
!
! !IROUTINE: set_begin_time
!
! !DESCRIPTION: Subroutine SET\_BEGIN\_TIME initializes NYMDb, NHMSb, and TAUb,
!  which are the YYYYMMDD, HHMMSS, and hours since 1/1/1985 corresponding to 
!  the beginning date and time of a GEOS-Chem run.
!\\
!\\
! !INTERFACE:
!
      SUBROUTINE SET_BEGIN_TIME( THISNYMDb, THISNHMSb )
!
! !USES:
!
      USE ERROR_MOD,  ONLY : ERROR_STOP
!
! !INPUT PARAMETERS: 
!
      INTEGER, INTENT(IN) :: THISNYMDb   ! YYYYMMDD @ start of G-C simulation
      INTEGER, INTENT(IN) :: THISNHMSb   ! HHMMSS   @ start of G-C simulation
! 
! !REVISION HISTORY: 
!  20 Jul 2004 - R. Yantosca - Initial Version
!  15 Jan 2010 - R. Yantosca - Added ProTeX headers
!  16 Dec 2010 - R. Yantosca - Updated error check for THISNYMDe, since 
!                              MERRA met data goes back prior to 1985
!EOP
!------------------------------------------------------------------------------
!BOC
!
! !LOCAL VARIABLES:
!
      REAL*4 :: TMP

      !=================================================================
      ! SET_BEGIN_TIME begins here!
      !=================================================================

      ! Error check THISNHMSb
      IF ( THISNHMSb > 235959 ) THEN
         CALL ERROR_STOP( 'NHMSb cannot be greater than 23:59:59!',
     &                    'SET_BEGIN_TIME (time_mod.f)' )
      ENDIF

      ! Error check THISNYMDb
      IF ( THISNYMDb < 19000101 ) THEN
         CALL ERROR_STOP( 'NYMDb must be in the format YYYYMMDD!',
     &                    'SET_BEGIN_TIME (time_mod.f)' )

      ENDIF

      ! Initialize NYMDb, NHMSb
      NYMDb = THISNYMDb
      NHMSb = THISNHMSb

      ! TAUb value (TMP is REAL*4 to prevent precision problems)
      TMP   = ( GET_JD( NYMDb, NHMSb ) - JD85 ) * 24e0
      TAUb  = DBLE( TMP )

      ! Also initialize ELAPSED_MIN
      ELAPSED_MIN = 0

      ! Return to calling program
      END SUBROUTINE SET_BEGIN_TIME
!EOC
!------------------------------------------------------------------------------
!          Harvard University Atmospheric Chemistry Modeling Group            !
!------------------------------------------------------------------------------
!BOP
!
! !IROUTINE: set_end_time
!
! !DESCRIPTION: Subroutine SET\_END\_TIME initializes NYMDe, NHMSe, and TAUe, 
!  which are the YYYYMMDD, HHMMSS, and hours since 1/1/1985 corresponding to 
!  the ending date and time of a GEOS-Chem run.
!\\
!\\
! !INTERFACE:
!
      SUBROUTINE SET_END_TIME( THISNYMDe, THISNHMSe )
!
! !USES:
!
      USE ERROR_MOD,  ONLY : ERROR_STOP
!
! !INPUT PARAMETERS: 
!
      INTEGER, INTENT(IN) :: THISNYMDe   ! YYYYMMDD @ end of G-C simulation
      INTEGER, INTENT(IN) :: THISNHMSe   ! HHMMSS   @ end of G-C simulation
! 
! !REVISION HISTORY: 
!  20 Jul 2004 - R. Yantosca - Initial Version
!  15 Jan 2010 - R. Yantosca - Added ProTeX headers
!  16 Dec 2010 - R. Yantosca - Updated error check for THISNYMDe, since 
!                              MERRA met data goes back prior to 1985
!EOP
!------------------------------------------------------------------------------
!BOC
!
! !LOCAL VARIABLES:
!
      REAL*4 :: TMP

      !=================================================================
      ! SET_END_TIME begins here!
      !=================================================================

      ! Error check THISNHMS
      IF ( THISNHMSe > 235959 ) THEN
         CALL ERROR_STOP( 'NHMSe cannot be greater than 23:59:59!',
     &                    'SET_END_TIME (time_mod.f)' )
      ENDIF

      ! Error check THISNYMDe
      IF ( THISNYMDe < 19000101 ) THEN
         CALL ERROR_STOP( 'NYMDe must be in the format YYYYMMDD!',
     &                    'SET_END_TIME (time_mod.f)' )

      ENDIF

      ! Initialize NYMDe, NHMSe
      NYMDe = THISNYMDe
      NHMSe = THISNHMSe

      ! TAUe value (TMP is REAL*4 to prevent precision problems)
      TMP   = ( GET_JD( NYMDe, NHMSe ) - JD85 ) * 24e0
      TAUe  = DBLE( TMP )

      ! Return to calling program
      END SUBROUTINE SET_END_TIME
!EOC
!------------------------------------------------------------------------------
!          Harvard University Atmospheric Chemistry Modeling Group            !
!------------------------------------------------------------------------------
!BOP
!
! !IROUTINE: set_ndiagtime
!
! !DESCRIPTION:Subroutine SET\_NDIAGTIME initializes NDIAGTIME, the time of 
!  day at which the binary punch file will be written out to disk.
!\\
!\\
! !INTERFACE:
!
      SUBROUTINE SET_NDIAGTIME( THIS_NDIAGTIME )
!
! !INPUT PARAMETERS: 
!
      INTEGER, INTENT(IN) :: THIS_NDIAGTIME  ! Initial NDIAGTIMEe [hrs]
! 
! !REVISION HISTORY: 
!  20 Jul 2004 - R. Yantosca - Initial Version
!  15 Jan 2010 - R. Yantosca - Added ProTeX headers
!EOP
!------------------------------------------------------------------------------
!BOC
      NDIAGTIME = THIS_NDIAGTIME

      END SUBROUTINE SET_NDIAGTIME
!EOC
!------------------------------------------------------------------------------
!          Harvard University Atmospheric Chemistry Modeling Group            !
!------------------------------------------------------------------------------
!BOP
!
! !IROUTINE: set_diagb
!
! !DESCRIPTION: Subroutine SET\_DIAGb initializes DIAGb, the TAU value at the 
!  start of the diagnostic averaging interval.
!\\
!\\
! !INTERFACE:
!
      SUBROUTINE SET_DIAGb( THISDIAGb )
!
! !INPUT PARAMETERS: 
!
      REAL*8, INTENT(IN) :: THISDIAGb  ! Initial DIAGb value [hrs from 1/1/85]
! 
! !REVISION HISTORY: 
!  21 Mar 2003 - R. Yantosca - Initial Version
!  15 Jan 2010 - R. Yantosca - Added ProTeX headers
!EOP
!------------------------------------------------------------------------------
!BOC
      DIAGb = THISDIAGb

      END SUBROUTINE SET_DIAGb
!EOC
!------------------------------------------------------------------------------
!          Harvard University Atmospheric Chemistry Modeling Group            !
!------------------------------------------------------------------------------
!BOP
!
! !IROUTINE: set_diage
!
! !DESCRIPTION: Subroutine SET\_DIAGe initializes DIAGe, the TAU value at the 
!  end of the diagnostic averaging interval.
!\\
!\\
! !INTERFACE:
!
      SUBROUTINE SET_DIAGe( THISDIAGe )
!
! !INPUT PARAMETERS: 
!
      REAL*8, INTENT(IN) :: THISDIAGe  ! Initial DIAGe value [hrs from 1/1/85]
! 
! !REVISION HISTORY: 
!  21 Mar 2003 - R. Yantosca - Initial Version
!  15 Jan 2010 - R. Yantosca - Added ProTeX headers
!EOP
!------------------------------------------------------------------------------
!BOC
      DIAGe = THISDIAGe

      END SUBROUTINE SET_DIAGe
!EOC
!------------------------------------------------------------------------------
!          Harvard University Atmospheric Chemistry Modeling Group            !
!------------------------------------------------------------------------------
!BOP
!
! !IROUTINE: set_timesteps
!
! !DESCRIPTION: Subroutine SET\_TIMESTEPS initializes the timesteps for 
!  dynamics, convection, chemistry, emissions, and diagnostics.  
!  Counters are also zeroed. 
!\\
!\\
! !INTERFACE:
!
      SUBROUTINE SET_TIMESTEPS( am_I_Root, 
     &                          CHEMISTRY, CONVECTION, DYNAMICS,  
     &                          EMISSION,  UNIT_CONV,  DIAGNOS )
!
! !INPUT PARAMETERS:
!
      LOGICAL, INTENT(IN) :: am_I_Root    ! Is this the root CPU?
      INTEGER, INTENT(IN) :: CHEMISTRY    ! Chemistry  timestep [min]
      INTEGER, INTENT(IN) :: CONVECTION   ! Convection timestep [min]
      INTEGER, INTENT(IN) :: DYNAMICS     ! Dynamic    timestep [min]
      INTEGER, INTENT(IN) :: EMISSION     ! Emission   timestep [min]
      INTEGER, INTENT(IN) :: UNIT_CONV    ! Unit conve timestep [min]
      INTEGER, INTENT(IN) :: DIAGNOS      ! Diagnostic timestep [min]
! 
! !REVISION HISTORY: 
!  05 Feb 2003 - R. Yantosca - Initial Version
!  (1 ) Suppress some output lines (bmy, 7/20/04)
!  (2 ) Also zero CT_XTRA (tmf, bmy, 10/20/05)
!  (3 ) Add TS_DIAG as the diagnostic timestep. (ccc, 5/13/09)
!  15 Jan 2010 - R. Yantosca - Added ProTeX headers
!  27 Apr 2010 - R. Yantosca - Now add SUNCOS argument to set 1/2 of the
!                              interval for computing the cosine of the
!                              solar zenith angle.
!  07 Oct 2011 - R. Yantosca - Remove obsolete SUNCOS argument
!  30 Jul 2012 - R. Yantosca - Now accept am_I_Root as an argument when
!                              running with the traditional driver main.F
!EOP
!------------------------------------------------------------------------------
!BOC
      ! Initialize timesteps
      TS_CHEM  = CHEMISTRY
      TS_CONV  = CONVECTION
      TS_DYN   = DYNAMICS
      TS_EMIS  = EMISSION
      TS_UNIT  = UNIT_CONV
      TS_DIAG  = DIAGNOS

      ! Zero timestep counters
      CT_CHEM  = 0
      CT_CONV  = 0
      CT_DYN   = 0
      CT_EMIS  = 0
      CT_A3    = 0
      CT_A6    = 0
      CT_I6    = 0
      CT_XTRA  = 0
      CT_DIAG  = 0
      Hg2_DIAG = 0

      ! Echo to stdout
      IF ( am_I_Root ) THEN
       WRITE( 6, '(/,a)' ) 'SET_TIMESTEPS: setting GEOS-Chem timesteps!'
       WRITE( 6, '(  a)' ) '-------------------------------------------'
       WRITE( 6, '(''Chemistry  Timestep [min] : '', i4 )' ) TS_CHEM
       WRITE( 6, '(''Convection Timestep [min] : '', i4 )' ) TS_CONV
       WRITE( 6, '(''Dynamics   Timestep [min] : '', i4 )' ) TS_DYN
       WRITE( 6, '(''Emission   Timestep [min] : '', i4 )' ) TS_EMIS
       WRITE( 6, '(''Unit Conv  Timestep [min] : '', i4 )' ) TS_UNIT
       WRITE( 6, '(''Diagnostic Timestep [min] : '', i4 )' ) TS_DIAG
      ENDIF

      ! Return to calling program
      END SUBROUTINE SET_TIMESTEPS
!EOC
!------------------------------------------------------------------------------
!          Harvard University Atmospheric Chemistry Modeling Group            !
!------------------------------------------------------------------------------
!BOP
!
! !IROUTINE: set_ct_chem
!
! !DESCRIPTION: Subroutine SET\_CT\_CHEM increments CT\_CHEM, the counter
!  of chemistry timesteps executed thus far. 
!\\
!\\
! !INTERFACE:
!
      SUBROUTINE SET_CT_CHEM( INCREMENT, RESET )
!
! !INPUT PARAMETERS:
!
      LOGICAL, INTENT(IN), OPTIONAL :: INCREMENT  ! Increment counter?
      LOGICAL, INTENT(IN), OPTIONAL :: RESET      ! Reset counter?
! 
! !REVISION HISTORY: 
!  21 Mar 2009 - R. Yantosca - Initial Version
!  15 Jan 2010 - R. Yantosca - Added ProTeX headers
!EOP
!------------------------------------------------------------------------------
!BOC
      IF ( PRESENT( INCREMENT ) ) THEN
         CT_CHEM = CT_CHEM + 1
      ELSE IF ( PRESENT( RESET ) ) THEN
         CT_CHEM = 0
      ENDIF

      END SUBROUTINE SET_CT_CHEM

!EOC
!------------------------------------------------------------------------------
!          Harvard University Atmospheric Chemistry Modeling Group            !
!------------------------------------------------------------------------------
!BOP
!
! !IROUTINE: set_hg2_diag
!
! !DESCRIPTION: Subroutine SET\_Hg2\_DIAG increments Hg2\_DIAG, the counter for
!  the number of times AAD03\_Fg and AD03\_Fp are recorded. (hma 20100218)
!\\
!\\
! !INTERFACE:
!
      SUBROUTINE SET_Hg2_DIAG( INCREMENT, RESET )
!
! !INPUT PARAMETERS:
!
      LOGICAL, INTENT(IN), OPTIONAL :: INCREMENT  ! Increment counter?
      LOGICAL, INTENT(IN), OPTIONAL :: RESET      ! Reset counter?
! 
! !REVISION HISTORY:
!  18 Feb 2012 - H. Amos     - Initial version 
!  07 Mar 2012 - M. Payer    - Added ProTeX headers
!EOP
!------------------------------------------------------------------------------
!BOC
      IF ( PRESENT( INCREMENT ) ) THEN
         Hg2_DIAG = Hg2_DIAG + 1
      ELSE IF ( PRESENT( RESET ) ) THEN
         Hg2_DIAG = 0
      ENDIF

      END SUBROUTINE SET_Hg2_DIAG

!EOC
!------------------------------------------------------------------------------
!          Harvard University Atmospheric Chemistry Modeling Group            !
!------------------------------------------------------------------------------
!BOP
!
! !IROUTINE: set_ct_conv
!
! !DESCRIPTION: Subroutine SET\_CT\_CONV increments CT\_CONV, the counter
!  of convection timesteps executed thus far. 
!\\
!\\
! !INTERFACE:
!
      SUBROUTINE SET_CT_CONV( INCREMENT, RESET )
!
! !INPUT PARAMETERS:
!
      LOGICAL, INTENT(IN), OPTIONAL :: INCREMENT  ! Increment counter?
      LOGICAL, INTENT(IN), OPTIONAL :: RESET      ! Reset counter?
! 
! !REVISION HISTORY: 
!  21 Mar 2009 - R. Yantosca - Initial Version
!  15 Jan 2010 - R. Yantosca - Added ProTeX headers
!EOP
!------------------------------------------------------------------------------
!BOC
      IF ( PRESENT( INCREMENT ) ) THEN
         CT_CONV = CT_CONV + 1
      ELSE IF ( PRESENT( RESET ) ) THEN
         CT_CONV = 0 
      ENDIF

      END SUBROUTINE SET_CT_CONV
!EOC
!------------------------------------------------------------------------------
!          Harvard University Atmospheric Chemistry Modeling Group            !
!------------------------------------------------------------------------------
!BOP
!
! !IROUTINE: set_ct_dyn
!
! !DESCRIPTION: Subroutine SET\_CT\_DYN increments CT\_DYN, the counter
!  of dynamical timesteps executed thus far. 
!\\
!\\
! !INTERFACE:
!
      SUBROUTINE SET_CT_DYN( INCREMENT, RESET )
!
! !INPUT PARAMETERS:
!
      LOGICAL, INTENT(IN), OPTIONAL :: INCREMENT  ! Increment counter?
      LOGICAL, INTENT(IN), OPTIONAL :: RESET      ! Reset counter?
! 
! !REVISION HISTORY: 
!  21 Mar 2009 - R. Yantosca - Initial Version
!  15 Jan 2010 - R. Yantosca - Added ProTeX headers
!EOP
!------------------------------------------------------------------------------
!BOC
      IF ( PRESENT( INCREMENT ) ) THEN
         CT_DYN = CT_DYN + 1
      ELSE IF ( PRESENT( RESET ) ) THEN
         CT_DYN = 0
      ENDIF

      END SUBROUTINE SET_CT_DYN
!EOC
!------------------------------------------------------------------------------
!          Harvard University Atmospheric Chemistry Modeling Group            !
!------------------------------------------------------------------------------
!BOP
!
! !IROUTINE: set_ct_emis
!
! !DESCRIPTION: Subroutine SET\_CT\_EMIS increments CT\_EMIS, the counter
!  of emission timesteps executed thus far. 
!\\
!\\
! !INTERFACE:
!
      SUBROUTINE SET_CT_EMIS( INCREMENT, RESET )
!
! !INPUT PARAMETERS:
!
      LOGICAL, INTENT(IN), OPTIONAL :: INCREMENT  ! Increment counter?
      LOGICAL, INTENT(IN), OPTIONAL :: RESET      ! Reset counter?
! 
! !REVISION HISTORY: 
!  21 Mar 2009 - R. Yantosca - Initial Version
!  15 Jan 2010 - R. Yantosca - Added ProTeX headers
!EOP
!------------------------------------------------------------------------------
!BOC
      IF ( PRESENT( INCREMENT ) ) THEN
         CT_EMIS = CT_EMIS + 1
      ELSE IF ( PRESENT( RESET ) ) THEN
         CT_EMIS = 0
      ENDIF

      END SUBROUTINE SET_CT_EMIS
!EOC
!------------------------------------------------------------------------------
!          Harvard University Atmospheric Chemistry Modeling Group            !
!------------------------------------------------------------------------------
!BOP
!
! !IROUTINE: set_ct_diag
!
! !DESCRIPTION: Subroutine SET\_CT\_DIAG increments CT\_DIAG, the counter
!  of largest timesteps executed thus far. 
!\\
!\\
! !INTERFACE:
!
      SUBROUTINE SET_CT_DIAG( INCREMENT, RESET )
!
! !INPUT PARAMETERS:
!
      LOGICAL, INTENT(IN), OPTIONAL :: INCREMENT  ! Increment counter?
      LOGICAL, INTENT(IN), OPTIONAL :: RESET      ! Reset counter?
! 
! !REVISION HISTORY: 
!  13 May 2009 - C. Carouge  - Initial Version
!  15 Jan 2010 - R. Yantosca - Added ProTeX headers
!EOP
!------------------------------------------------------------------------------
!BOC
      IF ( PRESENT( INCREMENT ) ) THEN
         CT_DIAG = CT_DIAG + 1
      ELSE IF ( PRESENT( RESET ) ) THEN
         CT_DIAG = 0
      ENDIF

      END SUBROUTINE SET_CT_DIAG
!EOC
!------------------------------------------------------------------------------
!          Harvard University Atmospheric Chemistry Modeling Group            !
!------------------------------------------------------------------------------
!BOP
!
! !IROUTINE: set_ct_a1
!
! !DESCRIPTION: Subroutine SET\_CT\_A1 increments CT\_A1, the counter of the 
!  number of times we have read in A1 fields.
!\\
!\\
! !INTERFACE:
!
      SUBROUTINE SET_CT_A1( INCREMENT, RESET )
!
! !INPUT PARAMETERS:
!
      LOGICAL, INTENT(IN), OPTIONAL :: INCREMENT  ! Increment counter?
      LOGICAL, INTENT(IN), OPTIONAL :: RESET      ! Reset counter?
! 
! !REVISION HISTORY: 
!  19 Aug 2010 - R. Yantosca - Initial version
!EOP
!------------------------------------------------------------------------------
!BOC
      IF ( PRESENT( INCREMENT ) ) THEN
         CT_A1 = CT_A1 + 1
      ELSE IF ( PRESENT( RESET ) ) THEN
         CT_A1 = 0
      ENDIF

      END SUBROUTINE SET_CT_A1
!EOC
!------------------------------------------------------------------------------
!          Harvard University Atmospheric Chemistry Modeling Group            !
!------------------------------------------------------------------------------
!BOP
!
! !IROUTINE: set_ct_a3
!
! !DESCRIPTION: Subroutine SET\_CT\_A3 increments CT\_A3, the counter of the 
!  number of times we have read in A-3 fields.
!\\
!\\
! !INTERFACE:
!
      SUBROUTINE SET_CT_A3( INCREMENT, RESET )
!
! !INPUT PARAMETERS:
!
      LOGICAL, INTENT(IN), OPTIONAL :: INCREMENT  ! Increment counter?
      LOGICAL, INTENT(IN), OPTIONAL :: RESET      ! Reset counter?
! 
! !REVISION HISTORY: 
!  21 Mar 2003 - R. Yantosca - Initial Version
!  15 Jan 2010 - R. Yantosca - Added ProTeX headers
!EOP
!------------------------------------------------------------------------------
!BOC
      IF ( PRESENT( INCREMENT ) ) THEN
         CT_A3 = CT_A3 + 1
      ELSE IF ( PRESENT( RESET ) ) THEN
         CT_A3 = 0
      ENDIF

      END SUBROUTINE SET_CT_A3
!EOC
!------------------------------------------------------------------------------
!          Harvard University Atmospheric Chemistry Modeling Group            !
!------------------------------------------------------------------------------
!BOP
!
! !IROUTINE: set_ct_a6
!
! !DESCRIPTION: Subroutine SET\_CT\_A6 increments CT\_A6, the counter of the 
!  number of times we have read in A-6 fields.
!\\
!\\
! !INTERFACE:
!
      SUBROUTINE SET_CT_A6( INCREMENT, RESET )
!
! !INPUT PARAMETERS:
!
      LOGICAL, INTENT(IN), OPTIONAL :: INCREMENT  ! Increment counter?
      LOGICAL, INTENT(IN), OPTIONAL :: RESET      ! Reset counter?
! 
! !REVISION HISTORY: 
!  21 Mar 2003 - R. Yantosca - Initial Version
!  15 Jan 2010 - R. Yantosca - Added ProTeX headers
!EOP
!------------------------------------------------------------------------------
!BOC
      IF ( PRESENT( INCREMENT ) ) THEN
         CT_A6 = CT_A6 + 1
      ELSE IF ( PRESENT( RESET ) ) THEN
         CT_A6 = 0
      ENDIF

      END SUBROUTINE SET_CT_A6
!EOC
!------------------------------------------------------------------------------
!          Harvard University Atmospheric Chemistry Modeling Group            !
!------------------------------------------------------------------------------
!BOP
!
! !IROUTINE: set_ct_i3
!
! !DESCRIPTION: Subroutine SET\_CT\_I3 increments CT\_I3, the counter of the 
!  number of times we have read in I-3 fields.
!\\
!\\
! !INTERFACE:
!
      SUBROUTINE SET_CT_I3( INCREMENT, RESET )
!
! !INPUT PARAMETERS:
!
      LOGICAL, INTENT(IN), OPTIONAL :: INCREMENT  ! Increment counter?
      LOGICAL, INTENT(IN), OPTIONAL :: RESET      ! Reset counter?
! 
! !REVISION HISTORY:
!  03 Feb 2012 - R. Yantosca - Initial version, for GEOS-5.7.2
!EOP
!------------------------------------------------------------------------------
!BOC
      IF ( PRESENT( INCREMENT ) ) THEN
         CT_I3 = CT_I3 + 1
      ELSE IF ( PRESENT( RESET ) ) THEN
         CT_I3 = 0
      ENDIF

      END SUBROUTINE SET_CT_I3
!EOC
!------------------------------------------------------------------------------
!          Harvard University Atmospheric Chemistry Modeling Group            !
!------------------------------------------------------------------------------
!BOP
!
! !IROUTINE: set_ct_i6
!
! !DESCRIPTION: Subroutine SET\_CT\_I6 increments CT\_I6, the counter of the 
!  number of times we have read in I-6 fields.
!\\
!\\
! !INTERFACE:
!
      SUBROUTINE SET_CT_I6( INCREMENT, RESET )
!
! !INPUT PARAMETERS:
!
      LOGICAL, INTENT(IN), OPTIONAL :: INCREMENT  ! Increment counter?
      LOGICAL, INTENT(IN), OPTIONAL :: RESET      ! Reset counter?
! 
! !REVISION HISTORY: 
!  21 Mar 2003 - R. Yantosca - Initial Version
!  15 Jan 2010 - R. Yantosca - Added ProTeX headers
!EOP
!------------------------------------------------------------------------------
!BOC
      IF ( PRESENT( INCREMENT ) ) THEN
         CT_I6 = CT_I6 + 1
      ELSE IF ( PRESENT( RESET ) ) THEN
         CT_I6 = 0
      ENDIF

      END SUBROUTINE SET_CT_I6
!EOC
!------------------------------------------------------------------------------
!          Harvard University Atmospheric Chemistry Modeling Group            !
!------------------------------------------------------------------------------
!BOP
!
! !IROUTINE: set_ct_xtra
!
! !DESCRIPTION: Subroutine SET\_CT\_XTRA increments CT\_XTRA, the counter of 
!  the number of times we have read in GEOS-3 XTRA fields. 
!\\
!\\
! !INTERFACE:
!
      SUBROUTINE SET_CT_XTRA( INCREMENT, RESET )
!
! !INPUT PARAMETERS: 
!
      LOGICAL, INTENT(IN), OPTIONAL :: INCREMENT  ! Increment counter?
      LOGICAL, INTENT(IN), OPTIONAL :: RESET      ! Reset counter?
! 
! !REVISION HISTORY: 
!  20 Oct 2009 - T-M Fu, R. Yantosca - Initial Version
!  15 Jan 2010 -         R. Yantosca - Added ProTeX headers
!EOP
!------------------------------------------------------------------------------
!BOC
      IF ( PRESENT( INCREMENT ) ) THEN
         CT_XTRA = CT_XTRA + 1
      ELSE IF ( PRESENT( RESET ) ) THEN
         CT_XTRA = 0
      ENDIF

      END SUBROUTINE SET_CT_XTRA
!EOC
!------------------------------------------------------------------------------
!          Harvard University Atmospheric Chemistry Modeling Group            !
!------------------------------------------------------------------------------
!BOP
!
! !IROUTINE: set_elapsed_min
!
! !DESCRIPTION: Subroutine SET\_ELAPSED\_MIN increments the number of elapsed 
!  minutes by the dynamic timestep TS\_DYN.
!\\
!\\
! !INTERFACE:
!
      SUBROUTINE SET_ELAPSED_MIN
! 
! !REVISION HISTORY: 
!  05 Feb 2003 - R. Yantosca - Initial Version
!  15 Jan 2010 - R. Yantosca - Added ProTeX headers
!EOP
!------------------------------------------------------------------------------
!BOC
      ELAPSED_MIN = ELAPSED_MIN + TS_DYN

      END SUBROUTINE SET_ELAPSED_MIN
!EOC
!------------------------------------------------------------------------------
!          Harvard University Atmospheric Chemistry Modeling Group            !
!------------------------------------------------------------------------------
!BOP
!
! !IROUTINE: get_jd
!
! !DESCRIPTION: Function GET\_JD is a wrapper for the JULDAY routine.  Given 
!  the current NYMD and NHMS values, GET\_JD will return the current 
!  astronomical Julian date.
!\\
!\\
! !INTERFACE:
!
      FUNCTION GET_JD( THISNYMD, THISNHMS ) RESULT( THISJD )
!
! !USES:
!
      USE JULDAY_MOD, ONLY : JULDAY
!
! !INPUT PARAMETERS:
!
      INTEGER, INTENT(IN)  :: THISNYMD   ! YYYY/MM/DD value
      INTEGER, INTENT(IN)  :: THISNHMS   ! hh:mm:ss   value
!
! !RETURN VALUE:
!
      REAL*8               :: THISJD     ! Output value
! 
! !REVISION HISTORY: 
!  05 Feb 2003 - R. Yantosca - Initial Version
!  15 Jan 2010 - R. Yantosca - Added ProTeX headers
!EOP
!------------------------------------------------------------------------------
!BOC
!
! !LOCAL VARIABLES:
!
      INTEGER :: Y, M, D, H, MI, S
      REAL*8  :: DAY

      !=================================================================
      ! GET_JD begins here!
      !=================================================================

      ! Extract year, month, day from NYMDb
      CALL YMD_EXTRACT( THISNYMD, Y, M, D )
         
      ! Extract hour, minute, second from NHMSb
      CALL YMD_EXTRACT( THISNHMS, H, MI, S )      

      ! Decimal day (including fractional part) 
      DAY  = DBLE( D ) + ( DBLE( H  ) / 24d0    ) + 
     &                   ( DBLE( MI ) / 1440d0  ) +
     &                   ( DBLE( S  ) / 86400d0 ) 
     
      ! Compute astronomical Julian day at start of run
      THISJD = JULDAY( Y, M, DAY )

      ! Return to the calling program
      END FUNCTION GET_JD
!EOC
!------------------------------------------------------------------------------
!          Harvard University Atmospheric Chemistry Modeling Group            !
!------------------------------------------------------------------------------
!BOP
!
! !IROUTINE: get_elapsed_min
!
! !DESCRIPTION: Function GET\_ELAPSED\_MIN returns the elapsed minutes since 
!  the start of a GEOS-chem run.
!\\
!\\
! !INTERFACE:
!
      FUNCTION GET_ELAPSED_MIN() RESULT( THIS_ELAPSED_MIN )
!
! !RETURN VALUE:
!
      INTEGER :: THIS_ELAPSED_MIN
! 
! !REVISION HISTORY: 
!  05 Feb 2003 - R. Yantosca - Initial Version
!  15 Jan 2010 - R. Yantosca - Added ProTeX headers
!EOP
!------------------------------------------------------------------------------
!BOC
      THIS_ELAPSED_MIN = ELAPSED_MIN

      END FUNCTION GET_ELAPSED_MIN
!EOC
!------------------------------------------------------------------------------
!          Harvard University Atmospheric Chemistry Modeling Group            !
!------------------------------------------------------------------------------
!BOP
!
! !IROUTINE: get_elapsed_sec
!
! !DESCRIPTION: Function GET\_ELAPSED\_SEC returns the elapsed minutes since 
!  the start of a GEOS-Chem run to the calling program.
!\\
!\\
! !INTERFACE:
!
      FUNCTION GET_ELAPSED_SEC() RESULT( THIS_ELAPSED_SEC )
!
! !RETURN VALUE:
!
      INTEGER :: THIS_ELAPSED_SEC
! 
! !REVISION HISTORY: 
!  05 Feb 2003 - R. Yantosca - Initial Version
!  15 Jan 2010 - R. Yantosca - Added ProTeX headers
!EOP
!------------------------------------------------------------------------------
!BOC
      THIS_ELAPSED_SEC = ELAPSED_MIN * 60

      END FUNCTION GET_ELAPSED_SEC
!EOC
!------------------------------------------------------------------------------
!          Harvard University Atmospheric Chemistry Modeling Group            !
!------------------------------------------------------------------------------
!BOP
!
! !IROUTINE: get_nymdb
!
! !DESCRIPTION: Function GET\_NYMDb returns the NYMDb value (YYYYMMDD at the 
!  beginning of the run).
!\\
!\\
! !INTERFACE:
!
      FUNCTION GET_NYMDb() RESULT( THISNYMDb )
!
! !RETURN VALUE:
!
      INTEGER :: THISNYMDb
! 
! !REVISION HISTORY: 
!  05 Feb 2003 - R. Yantosca - Initial Version
!  15 Jan 2010 - R. Yantosca - Added ProTeX headers
!EOP
!------------------------------------------------------------------------------
!BOC
      THISNYMDb = NYMDb

      END FUNCTION GET_NYMDb
!EOC
!------------------------------------------------------------------------------
!          Harvard University Atmospheric Chemistry Modeling Group            !
!------------------------------------------------------------------------------
!BOP
!
! !IROUTINE: get_nhmsb
!
! !DESCRIPTION: Function GET\_NHMSb returns the NHMSb value (HHMMSS at the 
!  beginning of the run) to the calling program. (bmy, 3/21/03)
!\\
!\\
! !INTERFACE:
!
      FUNCTION GET_NHMSb() RESULT( THISNHMSb )
!
! !RETURN VALUE:
!
      INTEGER :: THISNHMSb
! 
! !REVISION HISTORY: 
!  05 Feb 2003 - R. Yantosca - Initial Version
!  15 Jan 2010 - R. Yantosca - Added ProTeX headers
!EOP
!------------------------------------------------------------------------------
!BOC
      THISNHMSb = NHMSb

      END FUNCTION GET_NHMSb
!EOC
!------------------------------------------------------------------------------
!          Harvard University Atmospheric Chemistry Modeling Group            !
!------------------------------------------------------------------------------
!BOP
!
! !IROUTINE: get_nymde
!
! !DESCRIPTION: Function GET\_NYMDe returns the NYMDe value (YYYYMMDD at the 
!  end of the run) to the calling program. (bmy, 3/21/03)
!\\
!\\
! !INTERFACE:
!
      FUNCTION GET_NYMDe() RESULT( THISNYMDe )
!
! !RETURN VALUE:
!
      INTEGER :: THISNYMDe
! 
! !REVISION HISTORY: 
!  05 Feb 2003 - R. Yantosca - Initial Version
!  15 Jan 2010 - R. Yantosca - Added ProTeX headers
!EOP
!------------------------------------------------------------------------------
!BOC
      THISNYMDe = NYMDe

      END FUNCTION GET_NYMDe
!EOC
!------------------------------------------------------------------------------
!          Harvard University Atmospheric Chemistry Modeling Group            !
!------------------------------------------------------------------------------
!BOP
!
! !IROUTINE: get_nhmse
!
! !DESCRIPTION: Function GET\_NHMSe returns the NHMSe value (HHMMSS at the end
!  of the run).
!\\
!\\
! !INTERFACE:
!
      FUNCTION GET_NHMSe() RESULT( THISNHMSe )
!
! !RETURN VALUE:
!
      INTEGER :: THISNHMSe
! 
! !REVISION HISTORY: 
!  05 Feb 2003 - R. Yantosca - Initial Version
!  15 Jan 2010 - R. Yantosca - Added ProTeX headers
!EOP
!------------------------------------------------------------------------------
!BOC
      THISNHMSe = NHMSe

      END FUNCTION GET_NHMSe
!EOC
!------------------------------------------------------------------------------
!          Harvard University Atmospheric Chemistry Modeling Group            !
!------------------------------------------------------------------------------
!BOP
!
! !IROUTINE: get_nymd
!
! !DESCRIPTION: Function GET\_NYMD returns the current NYMD value (YYYYMMDD).
!\\
!\\
! !INTERFACE:
!
      FUNCTION GET_NYMD() RESULT( THISNYMD )
!
! !RETURN VALUE:
!
      INTEGER :: THISNYMD
! 
! !REVISION HISTORY: 
!  05 Feb 2003 - R. Yantosca - Initial Version
!  15 Jan 2010 - R. Yantosca - Added ProTeX headers
!EOP
!------------------------------------------------------------------------------
!BOC
      THISNYMD = NYMD

      END FUNCTION GET_NYMD
!EOC
!------------------------------------------------------------------------------
!          Harvard University Atmospheric Chemistry Modeling Group            !
!------------------------------------------------------------------------------
!BOP
!
! !IROUTINE: get_nhms
!
! !DESCRIPTION: Function GET\_NHMS returns the current NHMS value (HHMMSS).
!\\
!\\
! !INTERFACE:
!
      FUNCTION GET_NHMS() RESULT( THISNHMS )
!
! !RETURN VALUE:
!
      INTEGER :: THISNHMS
! 
! !REVISION HISTORY: 
!  05 Feb 2003 - R. Yantosca - Initial Version
!  15 Jan 2010 - R. Yantosca - Added ProTeX headers
!EOP
!------------------------------------------------------------------------------
!BOC
      THISNHMS = NHMS

      END FUNCTION GET_NHMS
!EOC
!------------------------------------------------------------------------------
!          Harvard University Atmospheric Chemistry Modeling Group            !
!------------------------------------------------------------------------------
!BOP
!
! !IROUTINE: get_ndiagtime
!
! !DESCRIPTION: Subroutine GET\_NDIAGTIME returns to the calling program 
!  NDIAGTIME, the time of day at which the binary punch file will be written 
!  out to disk. 
!\\
!\\
! !INTERFACE:
!
      FUNCTION GET_NDIAGTIME() RESULT( THIS_NDIAGTIME )
!
! !RETURN VALUE:
!
      INTEGER :: THIS_NDIAGTIME
! 
! !REVISION HISTORY: 
!  20 Jul 2004 - R. Yantosca - Initial Version
!  15 Jan 2010 - R. Yantosca - Added ProTeX headers
!EOP
!------------------------------------------------------------------------------
!BOC
      THIS_NDIAGTIME = NDIAGTIME

      END FUNCTION GET_NDIAGTIME
!EOC
!------------------------------------------------------------------------------
!          Harvard University Atmospheric Chemistry Modeling Group            !
!------------------------------------------------------------------------------
!BOP
!
! !IROUTINE: get_time_ahead
!
! !DESCRIPTION: Function GET\_3h\_AHEAD returns to the calling program a 
!  2-element vector containing the YYYYMMDD and HHMMSS values at the current 
!  time plus N\_MINS minutes.
!\\
!\\
! !INTERFACE:
!
      FUNCTION GET_TIME_AHEAD( N_MINS ) RESULT( DATE )
!
! !USES:
!
      USE JULDAY_MOD, ONLY : CALDATE

#     include "define.h"   ! C-preprocessor flags
!
! !INPUT PARAMETERS:
!
      INTEGER, INTENT(IN) :: N_MINS   ! Minutes ahead to compute date & time
!
! !RETURN VALUE:
!
      INTEGER             :: DATE(2)  ! Date & time output
! 
! !REVISION HISTORY: 
!  21 Mar 2003 - R. Yantosca - Initial Version
!  (1 ) Bug fix for GCAP leap year case (phs, bmy, 12/8/06)
!  15 Jan 2010 - R. Yantosca - Added ProTeX headers
!  17 Dec 2010 - R. Yantosca - Added fix in case HHMMSS is returned as 240000
!EOP
!------------------------------------------------------------------------------
!BOC
!
! !LOCAL VARIABLES:
! 
      INTEGER :: THISYEAR, THISMONTH, THISDAY, TMP
      REAL*8  :: JD

      !=================================================================
      ! GET_TIME_AHEAD begins here!
      !=================================================================

      ! Astronomical Julian Date at current time + N_MINS
      JD = GET_JD( NYMD, NHMS ) + ( N_MINS / 1440d0 )

      ! Call CALDATE to compute the current YYYYMMDD and HHMMSS
      CALL CALDATE( JD, DATE(1), DATE(2) )

      ! Check to see if HHMMSS is 240000.  This may occur due to a
      ! roundoff error in CALDATE.  If this is the case, then add 1 
      ! to the date and then set HHMMSS = 0.  Use the GET_JD and 
      ! CALDATE functions to do this computation rigorously.
      IF ( DATE(2) == 240000 ) THEN

         ! Split the date into Y/M/D variables
         CALL YMD_EXTRACT( DATE(1), THISYEAR, THISMONTH, THISDAY )

         ! Increment the Astronomical Julian Date by 1 day
         TMP = THISYEAR*10000 + THISMONTH*100 + THISDAY
         JD  = GET_JD( TMP, 000000 ) + 1

         ! Convert to YYYY/MM/DD and hh:mm:ss
         CALL CALDATE( JD, DATE(1), DATE(2) )
      ENDIF

#if   defined( GCAP )

      !-------------------------------
      ! GCAP met fields: no leapyears
      !-------------------------------

      ! Extract current year, month, day from DATE(1)
      CALL YMD_EXTRACT( DATE(1), THISYEAR, THISMONTH, THISDAY )

      ! Special handling for leap years
      IF ( ITS_A_LEAPYEAR( THISYEAR, FORCE=.TRUE. )  .AND.
     &     THISMONTH == 2                            .AND.
     &     THISDAY   == 29 ) THEN 
           DATE(1) = ( THISYEAR * 10000 ) + 0301
        ENDIF

#endif

      END FUNCTION GET_TIME_AHEAD
!EOC
!------------------------------------------------------------------------------
!          Harvard University Atmospheric Chemistry Modeling Group            !
!------------------------------------------------------------------------------
!BOP
!
! !IROUTINE: get_month
!
! !DESCRIPTION: Function GET\_MONTH returns the current GMT month.
!\\
!\\
! !INTERFACE:
!
      FUNCTION GET_MONTH() RESULT( THISMONTH )
!
! !RETURN VALUE:
!
      INTEGER :: THISMONTH
! 
! !REVISION HISTORY: 
!  05 Feb 2003 - R. Yantosca - Initial Version
!  15 Jan 2010 - R. Yantosca - Added ProTeX headers
!EOP
!------------------------------------------------------------------------------
!BOC
      THISMONTH = MONTH

      END FUNCTION GET_MONTH
!EOC
!------------------------------------------------------------------------------
!          Harvard University Atmospheric Chemistry Modeling Group            !
!------------------------------------------------------------------------------
!BOP
!
! !IROUTINE: get_day
!
! !DESCRIPTION: Function GET\_DAY returns the current GMT day.
!\\
!\\
! !INTERFACE:
!
      FUNCTION GET_DAY() RESULT( THISDAY )
!
! !RETURN VALUE:
!
      INTEGER :: THISDAY
! 
! !REVISION HISTORY: 
!  05 Feb 2003 - R. Yantosca - Initial Version
!  15 Jan 2010 - R. Yantosca - Added ProTeX headers
!EOP
!------------------------------------------------------------------------------
!BOC
      THISDAY = DAY

      END FUNCTION GET_DAY
!EOC
!------------------------------------------------------------------------------
!          Harvard University Atmospheric Chemistry Modeling Group            !
!------------------------------------------------------------------------------
!BOP
!
! !IROUTINE: get_year
!
! !DESCRIPTION: Function GET\_YEAR returns the current GMT year.
!\\
!\\
! !INTERFACE:
!
      FUNCTION GET_YEAR() RESULT( THISYEAR )
!
! !RETURN VALUE:
!
      INTEGER :: THISYEAR
! 
! !REVISION HISTORY: 
!  05 Feb 2003 - R. Yantosca - Initial Version
!  15 Jan 2010 - R. Yantosca - Added ProTeX headers
!EOP
!------------------------------------------------------------------------------
!BOC
      THISYEAR = YEAR

      END FUNCTION GET_YEAR
!EOC
!------------------------------------------------------------------------------
!          Harvard University Atmospheric Chemistry Modeling Group            !
!------------------------------------------------------------------------------
!BOP
!
! !IROUTINE: set_histyr
!
! !DESCRIPTION: Function SET\_HISTYR returns the year stored in HISTYR w/o
!  needing to include the CMN\_O3 common block (eml, 8/20/08)
!\\
!\\
! !INTERFACE:
!
      SUBROUTINE SET_HISTYR( YEARIN )
!
! !INPUT PARAMETERS:
!
      INTEGER, INTENT(IN) :: YEARIN
! 
! !REVISION HISTORY:
!  20 Aug 2008 - E. Leibensperger - Initial version
!  07 Mar 2012 - M. Payer         - Added ProTeX headers
!EOP
!------------------------------------------------------------------------------
!BOC
      HISTYRA = YEARIN
      
      END SUBROUTINE SET_HISTYR
!EOC
!------------------------------------------------------------------------------
!          Harvard University Atmospheric Chemistry Modeling Group            !
!------------------------------------------------------------------------------
!BOP
!
! !IROUTINE: get_histyr
!
! !DESCRIPTION: Function GET\_HISTYR returns the year stored in HISTYR w/o
!  needing to include the CMN\_O3 common block (eml, 8/20/08)
!\\
!\\
! !INTERFACE:
!
      FUNCTION GET_HISTYR() RESULT( HISTYEAR )
!
! !RETURN VALUE:
!
      INTEGER :: HISTYEAR
! 
! !REVISION HISTORY:
!  20 Aug 2008 - E. Leibensperger - Initial version
!  07 Mar 2012 - M. Payer         - Added ProTeX headers
!EOP
!------------------------------------------------------------------------------
!BOC
      HISTYEAR = HISTYRA

      END FUNCTION GET_HISTYR
!EOC
!------------------------------------------------------------------------------
!          Harvard University Atmospheric Chemistry Modeling Group            !
!------------------------------------------------------------------------------
!BOP
!
! !IROUTINE: get_hour
!
! !DESCRIPTION: Function GET\_HOUR returns the current GMT hour.
!\\
!\\
! !INTERFACE:
!
      FUNCTION GET_HOUR() RESULT( THISHOUR )
!
! !RETURN VALUE:
!
      INTEGER :: THISHOUR
! 
! !REVISION HISTORY: 
!  05 Feb 2003 - R. Yantosca - Initial Version
!  15 Jan 2010 - R. Yantosca - Added ProTeX headers
!EOP
!------------------------------------------------------------------------------
!BOC
      THISHOUR = HOUR

      END FUNCTION GET_HOUR
!EOC
!------------------------------------------------------------------------------
!          Harvard University Atmospheric Chemistry Modeling Group            !
!------------------------------------------------------------------------------
!BOP
!
! !IROUTINE: get_minute
!
! !DESCRIPTION: Function GET\_MINUTE returns the current GMT minutes.
!\\
!\\
! !INTERFACE:
!
      FUNCTION GET_MINUTE() RESULT( THISMINUTE )
!
! !RETURN VALUE:
!
      INTEGER :: THISMINUTE
! 
! !REVISION HISTORY: 
!  05 Feb 2003 - R. Yantosca - Initial Version
!  15 Jan 2010 - R. Yantosca - Added ProTeX headers
!EOP
!------------------------------------------------------------------------------
!BOC
      THISMINUTE = MINUTE

      END FUNCTION GET_MINUTE
!EOC
!------------------------------------------------------------------------------
!          Harvard University Atmospheric Chemistry Modeling Group            !
!------------------------------------------------------------------------------
!BOP
!
! !IROUTINE: get_second
!
! !DESCRIPTION: Function GET\_SECOND returns the current GMT seconds.
!  calling program.
!\\
!\\
! !INTERFACE:
!
      FUNCTION GET_SECOND() RESULT( THISSECOND )
!
! !RETURN VALUE:
!
      INTEGER :: THISSECOND
! 
! !REVISION HISTORY: 
!  05 Feb 2003 - R. Yantosca - Initial Version
!  15 Jan 2010 - R. Yantosca - Added ProTeX headers
!EOP
!------------------------------------------------------------------------------
!BOC
      THISSECOND = SECOND

      END FUNCTION GET_SECOND
!EOC
!------------------------------------------------------------------------------
!          Harvard University Atmospheric Chemistry Modeling Group            !
!------------------------------------------------------------------------------
!BOP
!
! !IROUTINE: get_day_of_year
!
! !DESCRIPTION: Function GET\_DAY\_OF\_YEAR returns the current day of the
!  year (0-365 or 0-366 for leap years) to the calling program.
!\\
!\\
! !INTERFACE:
!
      FUNCTION GET_DAY_OF_YEAR() RESULT( THISDAYOFYEAR )
!
! !RETURN VALUE:
!
      INTEGER :: THISDAYOFYEAR  ! Day of year
! 
! !REVISION HISTORY: 
!  05 Feb 2003 - R. Yantosca - Initial Version
!  15 Jan 2010 - R. Yantosca - Added ProTeX headers
!EOP
!------------------------------------------------------------------------------
!BOC
      THISDAYOFYEAR = DAY_OF_YEAR

      END FUNCTION GET_DAY_OF_YEAR
!EOC
!------------------------------------------------------------------------------
!          Harvard University Atmospheric Chemistry Modeling Group            !
!------------------------------------------------------------------------------
!BOP
!
! !IROUTINE: get_day_of_week
!
! !DESCRIPTION: Function GET\_DAY\_OF\_WEEK returns the day of the week (with
!  respect to GREENWICH MEAN TIME) as a number: Sun=0, Mon=1, Tue=2, Wed=3,
!  Thu=4, Fri=5, Sat=6.
!\\
!\\
! !INTERFACE:
!
      FUNCTION GET_DAY_OF_WEEK() RESULT( DAY_NUM )
!
! !USES:
!
      USE JULDAY_MOD, ONLY : JULDAY
!
! !RETURN VALUE:
!
      INTEGER :: DAY_NUM   ! Day number of week
! 
! !REVISION HISTORY: 
!  05 Feb 2003 - R. Yantosca - Initial Version
!  15 Jan 2010 - R. Yantosca - Added ProTeX headers
!  14 Jun 2013 - R. Yantosca - Now move computation to SET_CURRENT_TIME
<<<<<<< HEAD
!EOP
!------------------------------------------------------------------------------
!BOC
!
! !LOCAL VARIABLES:
! 
      ! Return the day of week w/r/t GMT date
      ! (stored in module variable DAY_OF_WEEK)
      DAY_NUM = DAY_OF_WEEK

      END FUNCTION GET_DAY_OF_WEEK
!EOC
!------------------------------------------------------------------------------
!          Harvard University Atmospheric Chemistry Modeling Group            !
!------------------------------------------------------------------------------
!BOP
!
! !IROUTINE: get_day_of_week_lt
!
! !DESCRIPTION: Function GET\_DAY\_OF\_WEEK\_LT returns the day of the week
!  (with repect to the SOLAR LOCAL TIME AT GRID BOX [I,J,L]) as a number:
!  Sun=0, Mon=1, Tue=2, Wed=3, Thu=4, Fri=5, Sat=6.
!\\
!\\
! !INTERFACE:
!
      FUNCTION GET_DAY_OF_WEEK_LT( I, J, L ) RESULT( DAY_NUM )
!
! !USES:
!
      USE GRID_MOD, ONLY : GET_XMID
!
! !INPUT PARAMETERS:
!
      INTEGER, INTENT(IN) :: I         ! Grid box lon index
      INTEGER, INTENT(IN) :: J         ! Grid box lat index
      INTEGER, INTENT(IN) :: L         ! Grid box level index
!
! !RETURN VALUE:
!
      INTEGER             :: DAY_NUM   ! Day of week, w/r/t local time
! 
! !REMARKS:
!  This routine is used by various emissions routines, in order to determine
!  whether weekday or weekend emissions need to be applied.
!
! !REVISION HISTORY: 
!  13 Jun 2013 - R. Yantosca - Initial version
=======
>>>>>>> 4674865e
!EOP
!------------------------------------------------------------------------------
!BOC
!
! !LOCAL VARIABLES:
! 
<<<<<<< HEAD
=======
      ! Return the day of week w/r/t GMT date
      ! (stored in module variable DAY_OF_WEEK)
      DAY_NUM = DAY_OF_WEEK

      END FUNCTION GET_DAY_OF_WEEK
!EOC
!------------------------------------------------------------------------------
!          Harvard University Atmospheric Chemistry Modeling Group            !
!------------------------------------------------------------------------------
!BOP
!
! !IROUTINE: get_day_of_week_lt
!
! !DESCRIPTION: Function GET\_DAY\_OF\_WEEK\_LT returns the day of the week
!  (with repect to the SOLAR LOCAL TIME AT GRID BOX [I,J,L]) as a number:
!  Sun=0, Mon=1, Tue=2, Wed=3, Thu=4, Fri=5, Sat=6.
!\\
!\\
! !INTERFACE:
!
      FUNCTION GET_DAY_OF_WEEK_LT( I, J, L ) RESULT( DAY_NUM )
!
! !USES:
!
      USE GRID_MOD, ONLY : GET_XMID
!
! !INPUT PARAMETERS:
!
      INTEGER, INTENT(IN) :: I         ! Grid box lon index 
      INTEGER, INTENT(IN) :: J         ! Grid box lat index
      INTEGER, INTENT(IN) :: L         ! Grid box level index
!
! !RETURN VALUE:
!
      INTEGER             :: DAY_NUM   ! Day of week, w/r/t local time
! 
! !REMARKS:
!  This routine is used by various emissions routines, in order to determine
!  whether weekday or weekend emissions need to be applied.
!
! !REVISION HISTORY: 
!  13 Jun 2013 - R. Yantosca - Initial version
!EOP
!------------------------------------------------------------------------------
!BOC
!
! !LOCAL VARIABLES:
! 
>>>>>>> 4674865e
      REAL*8 :: DOW_LOCAL, LOCAL_TIME

      !=================================================================
      ! GET_DAY_OF_WEEK begins here!
      !=================================================================

      ! Get the local time [hrs] at grid box (I,J,L),
      ! but do not force it into the range of [0..24] hours.
      LOCAL_TIME = GMT + ( GET_XMID( I, J, L ) / 15d0 )

      ! Add the local fraction of day elapsed to the day of week 
      ! obtained w/r/t the GREENWICH MEAN TIME.  This accounts for 
      ! the distance of grid box (I,J,L) from the Greenwich meridian.
      DOW_LOCAL  = DBLE( DAY_OF_WEEK ) + ( LOCAL_TIME / 24d0 )

      ! If DOW_LOCAL is negative, then we need to add 7.
      ! This means that the day of week w/r/t GMT is Sunday
      ! but that it is still Saturday at grid box (I,J,L).
      IF ( DOW_LOCAL < 0d0 ) THEN
         DOW_LOCAL = DOW_LOCAL + 7d0
      ENDIF

      ! Force the day of week w/r/t LOCAL TIME to fall 
      ! within the range 0 (Sunday) thru 6 (Saturday).
      DOW_LOCAL  = MOD( DOW_LOCAL, 7d0 ) 

      ! Cast to integer and return result
      DAY_NUM    = INT( DOW_LOCAL )
    
      END FUNCTION GET_DAY_OF_WEEK_LT
!EOC
!------------------------------------------------------------------------------
!          Harvard University Atmospheric Chemistry Modeling Group            !
!------------------------------------------------------------------------------
!BOP
!
! !IROUTINE: get_gmt
!
! !DESCRIPTION:  Function GET\_GMT returns the current Greenwich Mean Time 
!  to the calling program.
!\\
!\\
! !INTERFACE:
!
      FUNCTION GET_GMT() RESULT( THISGMT )
!
! !RETURN VALUE:
!
      REAL*8 :: THISGMT   ! Greenwich mean time [hrs]
! 
! !REVISION HISTORY: 
!  05 Feb 2003 - R. Yantosca - Initial Version
!  15 Jan 2010 - R. Yantosca - Added ProTeX headers
!EOP
!------------------------------------------------------------------------------
!BOC
!
      THISGMT = GMT

      END FUNCTION GET_GMT
!EOC
!------------------------------------------------------------------------------
!          Harvard University Atmospheric Chemistry Modeling Group            !
!------------------------------------------------------------------------------
!BOP
!
! !IROUTINE: get_tau
!
! !DESCRIPTION: Function GET\_TAU returns TAU (hours since 1 Jan 
!  1985 at the start of a GEOS-Chem run) to the calling program. 
!\\
!\\
! !INTERFACE:
!
      FUNCTION GET_TAU() RESULT( THISTAU )
!
! !RETURN VALUE:
!
      REAL*8 :: THISTAU  ! TAUb [hrs since 1/1/1985]
! 
! !REVISION HISTORY: 
!  05 Feb 2003 - R. Yantosca - Initial Version
!  15 Jan 2010 - R. Yantosca - Added ProTeX headers
!EOP
!------------------------------------------------------------------------------
!BOC
      THISTAU = TAU

      END FUNCTION GET_TAU
!EOC
!------------------------------------------------------------------------------
!          Harvard University Atmospheric Chemistry Modeling Group            !
!------------------------------------------------------------------------------
!BOP
!
! !IROUTINE: get_taub
!
! !DESCRIPTION: Function GET\_TAUb returns TAUb (hours since 1 Jan 1985 
!  at the start of a GEOS-Chem run) to the calling program. 
!\\
!\\
! !INTERFACE:
!
      FUNCTION GET_TAUb() RESULT( THISTAUb )
!
! !RETURN VALUE:
!
      REAL*8 :: THISTAUb  ! TAUb [hrs since 1/1/1985]
! 
! !REVISION HISTORY: 
!  05 Feb 2003 - R. Yantosca - Initial Version
!  15 Jan 2010 - R. Yantosca - Added ProTeX headers
!EOP
!------------------------------------------------------------------------------
!BOC
      THISTAUb = TAUb

      END FUNCTION GET_TAUb
!EOC
!------------------------------------------------------------------------------
!          Harvard University Atmospheric Chemistry Modeling Group            !
!------------------------------------------------------------------------------
!BOP
!
! !IROUTINE: get_taue
!
! !DESCRIPTION: Function GET\_TAUe returns TAUe (hours since 1 Jan 1985 
!  at the end of a GEOS-Chem run) to the calling program. 
!\\
!\\
! !INTERFACE:
!
      FUNCTION GET_TAUe() RESULT( THISTAUe )
!
! !RETURN VALUE:
!
      REAL*8 :: THISTAUe  ! TAUe [hrs since 1/1/1985]
! 
! !REVISION HISTORY: 
!  05 Feb 2003 - R. Yantosca - Initial Version
!  15 Jan 2010 - R. Yantosca - Added ProTeX headers
!EOP
!------------------------------------------------------------------------------
!BOC
      THISTAUe = TAUe

      END FUNCTION GET_TAUe
!EOC
!------------------------------------------------------------------------------
!          Harvard University Atmospheric Chemistry Modeling Group            !
!------------------------------------------------------------------------------
!BOP
!
! !IROUTINE: get_diagb
!
! !DESCRIPTION: Function GET\_DIAGb returns DIAGb (hours since 1 Jan 1985
!  at the start of a diagnostic interval) to the calling program.
!\\
!\\
! !INTERFACE:
!
      FUNCTION GET_DIAGb() RESULT( THISDIAGb )
!
! !RETURN VALUE:
!
      INTEGER :: THISDIAGb   ! DIAGb [hrs sincd 1/1/1985]
! 
! !REVISION HISTORY: 
!  05 Feb 2003 - R. Yantosca - Initial Version
!  15 Jan 2010 - R. Yantosca - Added ProTeX headers
!EOP
!------------------------------------------------------------------------------
!BOC
      THISDIAGb = DIAGb

      END FUNCTION GET_DIAGb
!EOC
!------------------------------------------------------------------------------
!          Harvard University Atmospheric Chemistry Modeling Group            !
!------------------------------------------------------------------------------
!BOP
!
! !IROUTINE: get_diage
!
! !DESCRIPTION: Function GET\_DIAGe returns DIAGe (hours since 1 Jan 1985
!  at the end of a diagnostic interval) to the calling program.
!\\
!\\
! !INTERFACE:
!
      FUNCTION GET_DIAGe() RESULT( THISDIAGe )
!
! !RETURN VALUE:
!
      INTEGER :: THISDIAGe   ! DIAGe [hrs sincd 1/1/1985]
! 
! !REVISION HISTORY: 
!  05 Feb 2003 - R. Yantosca - Initial Version
!  15 Jan 2010 - R. Yantosca - Added ProTeX headers
!EOP
!------------------------------------------------------------------------------
!BOC
      THISDIAGe = DIAGe

      END FUNCTION GET_DIAGe
!EOC
!------------------------------------------------------------------------------
!          Harvard University Atmospheric Chemistry Modeling Group            !
!------------------------------------------------------------------------------
!BOP
!
! !IROUTINE: get_localtime
!
! !DESCRIPTION: Function GET\_LOCALTIME returns the local time of a grid
!  box to the calling program. (bmy, 2/5/03)
!\\
!\\
! !INTERFACE:
!
      FUNCTION GET_LOCALTIME( I, J, L, GMT ) RESULT( THISLOCALTIME )
!
! !USES:
!
      USE GRID_MOD, ONLY : GET_XMID
!
! !INPUT PARAMETERS:
!
      INTEGER, INTENT(IN)           :: I              ! Longitude index
      INTEGER, INTENT(IN)           :: J              ! Latitude index
      INTEGER, INTENT(IN)           :: L              ! Level index
      REAL*8,  INTENT(IN), OPTIONAL :: GMT            ! GMT time of day [hrs]
!
! !RETURN VALUE:
!
      REAL*8                        :: THISLOCALTIME  ! Local time [hrs]
! 
! !REMARKS:
!  Local Time = GMT + ( longitude / 15 ) since each hour of time
!  corresponds to 15 degrees of longitude on the globe
!
! !REVISION HISTORY: 
!  05 Feb 2003 - R. Yantosca - Initial Version
!  15 Jan 2010 - R. Yantosca - Added ProTeX headers
!  27 Apr 2010 - R. Yantosca - Add OFFSET to argument list, to allow the
!                              local time to be computed at an arbitrary time
!                              (e.g. at the halfway point of an interval)
!  05 Oct 2011 - R. Yantosca - Now add GMT as an optional argument
!  07 Oct 2011 - R. Yantosca - Removed obsolete OFFSET argument
!  01 Mar 2012 - R. Yantosca - Now use GET_XMID(I,J,L) from grid_mod.F90, and
!                              add J, L indices to the argument list
!EOP
!------------------------------------------------------------------------------
!BOC
!
! !LOCAL VARIABLES:
!
      REAL*8 :: GMT_HRS

      ! Save the value of the argument GMT in a local variable
      ! If not passed, then use the current GMT time from time_mod.f
      IF ( PRESENT( GMT ) ) THEN
         GMT_HRS = GMT
      ELSE
         GMT_HRS = GET_GMT()
      ENDIF

      ! Local time  = GMT time [hrs] +   longitude           / 15
      THISLOCALTIME = GMT_HRS        + ( GET_XMID( I, J, L ) / 15d0 ) 

      ! Make sure that THISLOCALTIME is in the range 0-24 hours
      IF ( THISLOCALTIME > 24 ) THISLOCALTIME = THISLOCALTIME - 24d0 
      IF ( THISLOCALTIME < 0  ) THISLOCALTIME = THISLOCALTIME + 24d0

      ! Return to calling program
      END FUNCTION GET_LOCALTIME
!EOC
!------------------------------------------------------------------------------
!          Harvard University Atmospheric Chemistry Modeling Group            !
!------------------------------------------------------------------------------
!BOP
!
! !IROUTINE: get_season
!
! !DESCRIPTION: Function GET\_SEASON returns the climatological season number 
!  (1=DJF, 2=MAM, 3=JJA, 4=SON) to the calling program.
!\\
!\\
! !INTERFACE:
!
      FUNCTION GET_SEASON() RESULT( THISSEASON )
!
! !RETURN VALUE:
!
      INTEGER :: THISSEASON   ! Current season
! 
! !REVISION HISTORY: 
!  21 Mar 2003 - R. Yantosca - Initial Version
!  15 Jan 2010 - R. Yantosca - Added ProTeX headers
!EOP
!------------------------------------------------------------------------------
!BOC
      THISSEASON = NSEASON

      END FUNCTION GET_SEASON
!EOC
!------------------------------------------------------------------------------
!          Harvard University Atmospheric Chemistry Modeling Group            !
!------------------------------------------------------------------------------
!BOP
!
! !IROUTINE: get_ts_chem
!
! !DESCRIPTION: Function GET\_TS\_CHEM returns the chemistry timestep in 
!  minutes.
!\\
!\\
! !INTERFACE:
!
      FUNCTION GET_TS_CHEM() RESULT( THIS_TS_CHEM )
!
! !RETURN VALUE:
! 
      INTEGER :: THIS_TS_CHEM   ! ! Chemistry timestep [min]
! 
! !REVISION HISTORY: 
!  21 Mar 2003 - R. Yantosca - Initial Version
!  15 Jan 2010 - R. Yantosca - Added ProTeX headers
!EOP
!------------------------------------------------------------------------------
!BOC
      THIS_TS_CHEM = TS_CHEM

      END FUNCTION GET_TS_CHEM
!EOC
!------------------------------------------------------------------------------
!          Harvard University Atmospheric Chemistry Modeling Group            !
!------------------------------------------------------------------------------
!BOP
!
! !IROUTINE: get_ts_conv
!
! !DESCRIPTION: Function GET\_TS\_CONV returns the convection timestep in 
!  minutes.
!\\
!\\
! !INTERFACE:
!
      FUNCTION GET_TS_CONV() RESULT( THIS_TS_CONV )
!
! !RETURN VALUE:
!
      INTEGER :: THIS_TS_CONV   ! Convective timestep [min]
! 
! !REVISION HISTORY: 
!  21 Mar 2003 - R. Yantosca - Initial Version
!  15 Jan 2010 - R. Yantosca - Added ProTeX headers
!EOP
!------------------------------------------------------------------------------
!BOC
      THIS_TS_CONV = TS_CONV

      END FUNCTION GET_TS_CONV
!EOC
!------------------------------------------------------------------------------
!          Harvard University Atmospheric Chemistry Modeling Group            !
!------------------------------------------------------------------------------
!BOP
!
! !IROUTINE: get_ts_diag
!
! !DESCRIPTION: Function GET\_TS\_DIAG returns the diagnostic timestep in 
!  minutes.
!\\
!\\
! !INTERFACE:
!
      FUNCTION GET_TS_DIAG() RESULT( THIS_TS_DIAG )
!
! !RETURN VALUE:
!
      INTEGER :: THIS_TS_DIAG   ! Diagnostic timestep [min]
! 
! !REVISION HISTORY: 
!  21 Mar 2003 - R. Yantosca - Initial Version
!  15 Jan 2010 - R. Yantosca - Added ProTeX headers
!EOP
!------------------------------------------------------------------------------
!BOC
      THIS_TS_DIAG = TS_DIAG

      END FUNCTION GET_TS_DIAG
!EOC
!------------------------------------------------------------------------------
!          Harvard University Atmospheric Chemistry Modeling Group            !
!------------------------------------------------------------------------------
!BOP
!
! !IROUTINE: get_ts_dyn
!
! !DESCRIPTION: Function GET\_TS\_DIAG returns the diagnostic timestep in 
!  minutes.
!\\
!\\
! !INTERFACE:
!
      FUNCTION GET_TS_DYN() RESULT( THIS_TS_DYN )
!
! !RETURN VALUE:
!
      INTEGER :: THIS_TS_DYN    ! Dynamic timestep [min]
! 
! !REVISION HISTORY: 
!  21 Mar 2003 - R. Yantosca - Initial Version
!  15 Jan 2010 - R. Yantosca - Added ProTeX headers
!EOP
!------------------------------------------------------------------------------
!BOC
      THIS_TS_DYN = TS_DYN

      END FUNCTION GET_TS_DYN
!EOC
!------------------------------------------------------------------------------
!          Harvard University Atmospheric Chemistry Modeling Group            !
!------------------------------------------------------------------------------
!BOP
!
! !IROUTINE: get_ts_emis
!
! !DESCRIPTION: Function GET\_TS\_EMIS returns the emission timestep in 
!  minutes.
!\\
!\\
! !INTERFACE:
!
      FUNCTION GET_TS_EMIS() RESULT( THIS_TS_EMIS )
!
! !RETURN VALUE:
!
      INTEGER :: THIS_TS_EMIS   ! Emissions timestep [min]
! 
! !REVISION HISTORY: 
!  21 Mar 2003 - R. Yantosca - Initial Version
!  15 Jan 2010 - R. Yantosca - Added ProTeX headers
!EOP
!------------------------------------------------------------------------------
!BOC
      THIS_TS_EMIS = TS_EMIS

      END FUNCTION GET_TS_EMIS
!EOC
!------------------------------------------------------------------------------
!          Harvard University Atmospheric Chemistry Modeling Group            !
!------------------------------------------------------------------------------
!BOP
!
! !IROUTINE: get_ts_unit
!
! !DESCRIPTION: Function GET\_TS\_UNIT returns the unit-conversion timestep
!  in minutes.
!\\
!\\
! !INTERFACE:
!
      FUNCTION GET_TS_UNIT() RESULT( THIS_TS_UNIT )
!
! !RETURN VALUE:
!
      INTEGER :: THIS_TS_UNIT   ! Unit conversion timestep [min]
! 
! !REVISION HISTORY: 
!  21 Mar 2003 - R. Yantosca - Initial Version
!  15 Jan 2010 - R. Yantosca - Added ProTeX headers
!EOP
!------------------------------------------------------------------------------
!BOC
      THIS_TS_UNIT = TS_UNIT

      END FUNCTION GET_TS_UNIT
!EOC
!------------------------------------------------------------------------------
!          Harvard University Atmospheric Chemistry Modeling Group            !
!------------------------------------------------------------------------------
!BOP
!
! !IROUTINE: get_ct_chem
!
! !DESCRIPTION: Function GET\_CT\_CHEM returns the chemistry timestep counter 
!  to the calling program.
!\\
!\\
! !INTERFACE:
!
      FUNCTION GET_CT_CHEM() RESULT( THIS_CT_CHEM )
!
! !RETURN VALUE:
!
      INTEGER :: THIS_CT_CHEM
! 
! !REVISION HISTORY: 
!  21 Mar 2003 - R. Yantosca - Initial Version
!  15 Jan 2010 - R. Yantosca - Added ProTeX headers
!EOP
!------------------------------------------------------------------------------
!BOC
      THIS_CT_CHEM = CT_CHEM

      END FUNCTION GET_CT_CHEM
!EOC
!------------------------------------------------------------------------------
!          Harvard University Atmospheric Chemistry Modeling Group            !
!------------------------------------------------------------------------------
!BOP
!
! !IROUTINE: get_ct_conv
!
! !DESCRIPTION: Function GET\_CT\_CONV returns the convection timestep 
!  counter to the calling program.
!\\
!\\
! !INTERFACE:
!
      FUNCTION GET_CT_CONV() RESULT( THIS_CT_CONV )
!
! !RETURN VALUE:
!
      INTEGER :: THIS_CT_CONV   ! # of convection timesteps
! 
! !REVISION HISTORY: 
!  21 Mar 2003 - R. Yantosca - Initial Version
!  15 Jan 2010 - R. Yantosca - Added ProTeX headers
!EOP
!------------------------------------------------------------------------------
!BOC
      THIS_CT_CONV = CT_CONV

      END FUNCTION GET_CT_CONV
!EOC
!------------------------------------------------------------------------------
!          Harvard University Atmospheric Chemistry Modeling Group            !
!------------------------------------------------------------------------------
!BOP
!
! !IROUTINE: get_ct_dyn
!
! !DESCRIPTION: Function GET\_CT\_CHEM returns the dynamic timestep counter 
!  to the calling program.
!\\
!\\
! !INTERFACE:
!
      FUNCTION GET_CT_DYN() RESULT( THIS_CT_DYN )
!
! !RETURN VALUE:
!
      INTEGER :: THIS_CT_DYN   ! # of dynamics timesteps
! 
! !REVISION HISTORY: 
!  21 Mar 2003 - R. Yantosca - Initial Version
!  15 Jan 2010 - R. Yantosca - Added ProTeX headers
!EOP
!------------------------------------------------------------------------------
!BOC
      THIS_CT_DYN = CT_DYN

      END FUNCTION GET_CT_DYN
!EOC
!------------------------------------------------------------------------------
!          Harvard University Atmospheric Chemistry Modeling Group            !
!------------------------------------------------------------------------------
!BOP
!
! !IROUTINE: get_ct_emis
!
! !DESCRIPTION: Function GET\_CT\_CHEM returns the emissions timestep counter
!  to the calling program.
!\\
!\\
! !INTERFACE:
!
      FUNCTION GET_CT_EMIS() RESULT( THIS_CT_EMIS )
!
! !RETURN VALUE:
!
      INTEGER :: THIS_CT_EMIS  ! # of emissions timesteps
!
! 
! !REVISION HISTORY: 
!  21 Mar 2003 - R. Yantosca - Initial Version
!  15 Jan 2010 - R. Yantosca - Added ProTeX headers
!EOP
!------------------------------------------------------------------------------
!BOC
      THIS_CT_EMIS = CT_EMIS

      END FUNCTION GET_CT_EMIS
!EOC
!------------------------------------------------------------------------------
!          Harvard University Atmospheric Chemistry Modeling Group            !
!------------------------------------------------------------------------------
!BOP
!
! !IROUTINE: get_ct_a1
!
! !DESCRIPTION: Function GET\_CT\_A1 returns the A1 fields timestep 
!  counter to the calling program.
!\\
!\\
! !INTERFACE:
!
      FUNCTION GET_CT_A1() RESULT( THIS_CT_A1 )
!
! !RETURN VALUE:
!
      INTEGER :: THIS_CT_A1   ! # of A-3 timesteps
! 
! !REVISION HISTORY: 
!  19 Aug 2010 - R. Yantosca - Initial version
!EOP
!------------------------------------------------------------------------------
!BOC
!
      THIS_CT_A1 = CT_A1

      END FUNCTION GET_CT_A1
!EOC
!------------------------------------------------------------------------------
!          Harvard University Atmospheric Chemistry Modeling Group            !
!------------------------------------------------------------------------------
!BOP
!
! !IROUTINE: get_ct_a3
!
! !DESCRIPTION: Function GET\_CT\_A3 returns the A-3 fields timestep 
!  counter to the calling program.
!\\
!\\
! !INTERFACE:
!
      FUNCTION GET_CT_A3() RESULT( THIS_CT_A3 )
!
! !RETURN VALUE:
!
      INTEGER :: THIS_CT_A3   ! # of A-3 timesteps
! 
! !REVISION HISTORY: 
!  21 Mar 2003 - R. Yantosca - Initial Version
!  15 Jan 2010 - R. Yantosca - Added ProTeX headers
!EOP
!------------------------------------------------------------------------------
!BOC
!
      THIS_CT_A3 = CT_A3

      END FUNCTION GET_CT_A3
!EOC
!------------------------------------------------------------------------------
!          Harvard University Atmospheric Chemistry Modeling Group            !
!------------------------------------------------------------------------------
!BOP
!
! !IROUTINE: get_ct_a6
!
! !DESCRIPTION: Function GET\_CT\_A6 returns the A-6 fields timestep counter 
!  to the calling program.
!\\
!\\
! !INTERFACE:
!
      FUNCTION GET_CT_A6() RESULT( THIS_CT_A6 )
!
! !RETURN VALUE:
!
      INTEGER :: THIS_CT_A6   ! # of A-6 timesteps
! 
! !REVISION HISTORY: 
!  21 Mar 2003 - R. Yantosca - Initial Version
!  15 Jan 2010 - R. Yantosca - Added ProTeX headers
!EOP
!------------------------------------------------------------------------------
!BOC
      THIS_CT_A6 = CT_A6

      END FUNCTION GET_CT_A6
!EOC
!------------------------------------------------------------------------------
!          Harvard University Atmospheric Chemistry Modeling Group            !
!------------------------------------------------------------------------------
!BOP
!
! !IROUTINE: get_ct_i3
!
! !DESCRIPTION: Function GET\_CT\_I3 returns the I-3 fields timestep counter
!  to the calling program
!\\
!\\
! !INTERFACE:
!
      FUNCTION GET_CT_I3() RESULT( THIS_CT_I3 )
!
! !RETURN VALUE:
!
      INTEGER :: THIS_CT_I3   ! # of I-6 timesteps
! 
! !REVISION HISTORY: 
!  03 Feb 2012 - R. Yantosca - Initial version, for GEOS-5.7.2
!EOP
!------------------------------------------------------------------------------
!BOC
      THIS_CT_I3 = CT_I3

      END FUNCTION GET_CT_I3
!EOC
!------------------------------------------------------------------------------
!          Harvard University Atmospheric Chemistry Modeling Group            !
!------------------------------------------------------------------------------
!BOP
!
! !IROUTINE: get_ct_i6
!
! !DESCRIPTION: Function GET\_CT\_I6 returns the I-6 fields timestep counter
!  to the calling program
!\\
!\\
! !INTERFACE:
!
      FUNCTION GET_CT_I6() RESULT( THIS_CT_I6 )
!
! !RETURN VALUE:
!
      INTEGER :: THIS_CT_I6   ! # of I-6 timesteps
! 
! !REVISION HISTORY: 
!  21 Mar 2003 - R. Yantosca - Initial Version
!  15 Jan 2010 - R. Yantosca - Added ProTeX headers
!EOP
!------------------------------------------------------------------------------
!BOC
      THIS_CT_I6 = CT_I6

      END FUNCTION GET_CT_I6
!EOC
!------------------------------------------------------------------------------
!          Harvard University Atmospheric Chemistry Modeling Group            !
!------------------------------------------------------------------------------
!BOP
!
! !IROUTINE: get_ct_xtra
!
! !DESCRIPTION: Function GET\_CT\_XTRA returns the XTRA fields timestep 
!  counter to the calling program.
!\\
!\\
! !INTERFACE:
!
      FUNCTION GET_CT_XTRA() RESULT( THIS_CT_XTRA )
!
! !RETURN VALUE:
!
      INTEGER :: THIS_CT_XTRA    ! # of XTRA timesteps
! 
! !REVISION HISTORY: 
!  20 Oct 2005 - T-M Fu, R. Yantosca - Initial Version
!  15 Jan 2010 -         R. Yantosca - Added ProTeX headers
!EOP
!------------------------------------------------------------------------------
!BOC
      THIS_CT_XTRA = CT_XTRA

      END FUNCTION GET_CT_XTRA
!EOC
!------------------------------------------------------------------------------
!          Harvard University Atmospheric Chemistry Modeling Group            !
!------------------------------------------------------------------------------
!BOP
!
! !IROUTINE: get_ct_diag
!
! !DESCRIPTION: Function GET\_CT\_DIAG returns the DIAG timestep counter to the
!  calling program.
!\\
!\\
! !INTERFACE:
!
      FUNCTION GET_CT_DIAG() RESULT( THIS_CT_DIAG )
!
! !RETURN VALUE:
!
      INTEGER :: THIS_CT_DIAG   ! # of diagnostic timesteps
! 
! !REVISION HISTORY: 
!  21 May 2009 - C. Carouge  - Initial Version
!  15 Jan 2010 - R. Yantosca - Added ProTeX headers
!EOP
!------------------------------------------------------------------------------
!BOC
      THIS_CT_DIAG = CT_DIAG

      END FUNCTION GET_CT_DIAG
!EOC
!------------------------------------------------------------------------------
!          Harvard University Atmospheric Chemistry Modeling Group            !
!------------------------------------------------------------------------------
!BOP
!
! !IROUTINE: get_hg2_diag
!
! !DESCRIPTION: Function GET\_Hg2\_DIAG returns the DIAG timestep counter to
!  the calling program. (hma 20100218)
!\\
!\\
! !INTERFACE:
!
      FUNCTION GET_Hg2_DIAG() RESULT( THIS_Hg2_DIAG )
!
! !RETURN VALUE:
!
      INTEGER :: THIS_Hg2_DIAG  ! # of diagnostic timesteps
! 
! !REVISION HISTORY:
!  18 Feb 2012 - H. Amos     - Initial version 
!  07 Mar 2012 - M. Payer    - Added ProTeX headers
!EOP
!------------------------------------------------------------------------------
!BOC
      THIS_Hg2_DIAG = Hg2_DIAG

      END FUNCTION GET_Hg2_DIAG
!EOC
!------------------------------------------------------------------------------
!          Harvard University Atmospheric Chemistry Modeling Group            !
!------------------------------------------------------------------------------
!BOP
!
! !IROUTINE: get_a1_time
!
! !DESCRIPTION: Function GET\_A1\_TIME returns the correct YYYYMMDD and HHMMSS 
!  values that are needed to read in the next average 1-hour (A-1) fields. 
!\\
!\\
! !INTERFACE:
!
      FUNCTION GET_A1_TIME() RESULT( DATE )
!
! !USES:
!
#     include "define.h"
!
! !RETURN VALUE:
!
      INTEGER :: DATE(2)   ! YYYYMMDD and HHMMSS values
! 
! !REVISION HISTORY: 
!  19 Aug 2010 - R. Yantosca - Initial version
!  02 Feb 2012 - R. Yantosca - Added modifications for GEOS-5.7.x met fields
!EOP
!------------------------------------------------------------------------------
!BOC

#if   defined( MERRA ) || defined( GEOS_57 )

      ! MERRA and GEOS-5.7.x met fields are 1-hour time-averages, timestamped 
      ! at the center of the averaging periods (00:30, 01:30, 02:30 ... 23:30)
      DATE = GET_TIME_AHEAD( 30 )

#else
      
      ! Otherwise return the current time
      DATE = GET_TIME_AHEAD( 0 )

#endif

      END FUNCTION GET_A1_TIME
!EOC
!------------------------------------------------------------------------------
!          Harvard University Atmospheric Chemistry Modeling Group            !
!------------------------------------------------------------------------------
!BOP
!
! !IROUTINE: get_a3_time
!
! !DESCRIPTION: Function GET\_A3\_TIME returns the correct YYYYMMDD and HHMMSS 
!  values that are needed to read in the next average 3-hour (A-3) fields. 
!\\
!\\
! !INTERFACE:
!
      FUNCTION GET_A3_TIME() RESULT( DATE )
!
! !USES:
!
#     include "define.h"
!
! !RETURN VALUE:
!
      INTEGER :: DATE(2)   ! YYYYMMDD and HHMMSS values
! 
! !REVISION HISTORY: 
!  21 Mar 2003 - R. Yantosca - Initial Version
!  (1 ) Now return proper time for GEOS-4/fvDAS fields (bmy, 6/19/03)
!  (2 ) Remove reference to FIRST variable (bmy, 12/10/04)
!  (3 ) Now modified for GCAP and GEOS-5 met fields (swu, bmy, 5/24/05)
!  (4 ) Remove support for GEOS-1 and GEOS-STRAT met fields (bmy, 8/4/06)
!  15 Jan 2010 - R. Yantosca - Added ProTeX headers
!  28 Feb 2012 - R. Yantosca - Removed support for GEOS-3
!EOP
!------------------------------------------------------------------------------
!BOC

      ! For GEOS-4, GEOS-5, or GCAP data: The A-3 fields are timestamped 
      ! by center time.  Therefore, the difference between the actual time 
      ! when the fields are read and the A-3 timestamp time is 90 minutes.
      DATE = GET_TIME_AHEAD( 90 )   

      END FUNCTION GET_A3_TIME
!EOC
!------------------------------------------------------------------------------
!          Harvard University Atmospheric Chemistry Modeling Group            !
!------------------------------------------------------------------------------
!BOP
!
! !IROUTINE: get_a6_time
!
! !DESCRIPTION: Function GET\_A6\_TIME returns the correct YYYYMMDD and HHMMSS 
!  values that are needed to read in the next average 6-hour (A-6) fields. 
!\\
!\\
! !INTERFACE:
!
      FUNCTION GET_A6_TIME() RESULT( DATE )
!
! !RETURN VALUE:
!
      INTEGER :: DATE(2)   ! YYYYMMDD and HHMMSS time
! 
! !REVISION HISTORY: 
!  21 Mar 2003 - R. Yantosca - Initial Version
!  15 Jan 2010 - R. Yantosca - Added ProTeX headers
!  17 Feb 2011 - R. Yantosca - Add modifications for APM microphysics (G. Luo)
!EOP
!------------------------------------------------------------------------------
!BOC

#if   defined( APM )

      ! For APM, return the time 6h (360m) from now
      DATE = GET_TIME_AHEAD( 360 )

#else

      ! Return the time 3h (180m) from now, since there is a 3-hour 
      ! offset between the actual time when the A-6 fields are read
      ! and the time that the A-6 fields are stamped with.
      DATE = GET_TIME_AHEAD( 180 )      

#endif

      END FUNCTION GET_A6_TIME
!EOC
!------------------------------------------------------------------------------
!          Harvard University Atmospheric Chemistry Modeling Group            !
!------------------------------------------------------------------------------
!BOP
!
! !IROUTINE: get_i3_time
!
! !DESCRIPTION: Function GET\_I3\_TIME returns the correct YYYYMMDD and 
!  HHMMSS values that are needed to read in the next instantaneous 3-hour 
!  (I-3) fields. 
!\\
!\\
! !INTERFACE:
!
      FUNCTION GET_I3_TIME() RESULT( DATE )
!
! !RETURN VALUE:
!
      INTEGER :: DATE(2)   ! YYYYMMDD and HHMMSS values
!  
! !REMARKS:
!  Modified for start times other than 0 GMT.
!
! !REVISION HISTORY: 
!   6 Feb 2012 - R. Yantosca - Initial version
!EOP
!------------------------------------------------------------------------------
!BOC
!
! !LOCAL VARIABLES:
! 
      LOGICAL, SAVE :: FIRST = .TRUE.
      INTEGER       :: HH, MM, SS, MINS, OFFSET

      !=================================================================
      ! ALL MET FIELDS:
      !=================================================================
 
      IF ( FIRST ) THEN

         !--------------------------------------------------------------
         ! FIRST-TIME ONLY!  Get the proper # of hours until the next 
         ! I6 time.  Also works for start times other than 0 GMT.
         !--------------------------------------------------------------

         ! Split NHMS into hours, mins, seconds
         CALL YMD_EXTRACT( NHMS, HH, MM, SS )

         ! Compute minutes elapsed in the 6-hour interval
         MINS   = MOD( HH, 3 )*60 + MM

         ! Compute offset to next I-3 time
         OFFSET = 180 - MINS

         ! Get YYYY/MM/DD and hh:mm:ss to next I-6 time
         DATE   = GET_TIME_AHEAD( OFFSET ) 

         ! Reset first-time flag
         FIRST = .FALSE.

      ELSE

         !--------------------------------------------------------------
         ! Other than the 1st time: Search 360 mins ahead
         !--------------------------------------------------------------

         ! We need to read in the I-6 fields 6h (180 mins) ahead of time
         DATE = GET_TIME_AHEAD( 180 )

      ENDIF

      END FUNCTION GET_I3_TIME
!EOC
!------------------------------------------------------------------------------
!          Harvard University Atmospheric Chemistry Modeling Group            !
!------------------------------------------------------------------------------
!BOP
!
! !IROUTINE: get_i6_time
!
! !DESCRIPTION: Function GET\_I6\_TIME returns the correct YYYYMMDD and 
!  HHMMSS values that are needed to read in the next instantaneous 6-hour 
!  (I-6) fields. 
!\\
!\\
! !INTERFACE:
!
      FUNCTION GET_I6_TIME() RESULT( DATE )
!
! !RETURN VALUE:
!
      INTEGER :: DATE(2)   ! YYYYMMDD and HHMMSS values
!  
! !REMARKS:
!  Modified for start times other than 0 GMT.  However someone should check
!  to make sure it works properly for the GCAP simulation. (bmy, 9/27/10)
!
! !REVISION HISTORY: 
!  21 Mar 2003 - R. Yantosca - Initial Version
!  (1 ) Bug fix for GCAP: skip over Feb 29th (no leapyears). (bmy, 4/24/06)
!  15 Jan 2010 - R. Yantosca - Added ProTeX headers
!  27 Sep 2010 - R. Yantosca - Now works for start times other than 0 GMT
!EOP
!------------------------------------------------------------------------------
!BOC
!
! !LOCAL VARIABLES:
! 
      LOGICAL, SAVE :: FIRST = .TRUE.
      INTEGER       :: HH, MM, SS, MINS, OFFSET

#if   defined( GCAP ) 

      !=================================================================
      ! GCAP MET FIELDS: There are no leapyears; adjust accordingly
      !=================================================================

      ! If 18 GMT on Feb 28th, the next I-6 time is 0 GMT on Mar 1st
      IF ( MONTH == 2 .and. DAY == 28 .and. HOUR == 18 ) THEN
         DATE = (/ ( YEAR * 10000 ) + 0301, 000000 /)
         RETURN
      ENDIF

#endif

      !=================================================================
      ! ALL MET FIELDS:
      !=================================================================
 
      IF ( FIRST ) THEN

         !--------------------------------------------------------------
         ! FIRST-TIME ONLY!  Get the proper # of hours until the next 
         ! I6 time.  Also works for start times other than 0 GMT.
         !--------------------------------------------------------------

         ! Split NHMS into hours, mins, seconds
         CALL YMD_EXTRACT( NHMS, HH, MM, SS )

         ! Compute minutes elapsed in the 6-hour interval
         MINS   = MOD( HH, 6 )*60 + MM

         ! Compute offset to next I-6 time
         OFFSET = 360 - MINS

         ! Get YYYY/MM/DD and hh:mm:ss to next I-6 time
         DATE   = GET_TIME_AHEAD( OFFSET ) 

         ! Reset first-time flag
         FIRST = .FALSE.

      ELSE

         !--------------------------------------------------------------
         ! Other than the 1st time: Search 360 mins ahead
         !--------------------------------------------------------------

         ! We need to read in the I-6 fields 6h (360 mins) ahead of time
         DATE = GET_TIME_AHEAD( 360 )

      ENDIF

      END FUNCTION GET_I6_TIME
!EOC
!------------------------------------------------------------------------------
!          Harvard University Atmospheric Chemistry Modeling Group            !
!------------------------------------------------------------------------------
!BOP
!
! !IROUTINE: get_first_a1_time
!
! !DESCRIPTION: Function GET\_FIRST\_A1\_TIME returns the correct YYYYMMDD
!  and HHMMSS values the first time that A-3 fields are read in from disk. 
!\\
!\\
! !INTERFACE:
!
      FUNCTION GET_FIRST_A1_TIME() RESULT( DATE )
!
! !USES:
!
#     include "define.h"
!
! !RETURN VALUE:
!
      INTEGER :: DATE(2)   ! YYYYMMDD and HHMMSS values
! 
! !REVISION HISTORY: 
!  26 Jun 2003 - R. Yantosca - Initial Version
!  (1 ) Now modified for GCAP and GEOS-5 data (swu, bmy, 5/24/05) 
!  (2 ) Remove support for GEOS-1 and GEOS-STRAT met fields (bmy, 8/4/06)
!  15 Jan 2010 - R. Yantosca - Added ProTeX headers
!EOP
!------------------------------------------------------------------------------
!BOC
!
      ! Return the first A-1 time
      DATE = GET_A1_TIME()
  
      END FUNCTION GET_FIRST_A1_TIME
!EOC
!------------------------------------------------------------------------------
!          Harvard University Atmospheric Chemistry Modeling Group            !
!------------------------------------------------------------------------------
!BOP
!
! !IROUTINE: get_first_a3_time
!
! !DESCRIPTION: Function GET\_FIRST\_A3\_TIME returns the correct YYYYMMDD
!  and HHMMSS values the first time that A-3 fields are read in from disk. 
!\\
!\\
! !INTERFACE:
!
      FUNCTION GET_FIRST_A3_TIME() RESULT( DATE )
!
! !USES:
!
#     include "define.h"
!
! !RETURN VALUE:
!
      INTEGER :: DATE(2)   ! YYYYMMDD and HHMMSS values
! 
! !REVISION HISTORY: 
!  26 Jun 2003 - R. Yantosca - Initial Version
!  (1 ) Now modified for GCAP and GEOS-5 data (swu, bmy, 5/24/05) 
!  (2 ) Remove support for GEOS-1 and GEOS-STRAT met fields (bmy, 8/4/06)
!  15 Jan 2010 - R. Yantosca - Added ProTeX headers
!  27 Sep 2010 - R. Yantosca - Modified for start times other than 0 GMT
!  28 Feb 2012 - R. Yantosca - Removed support for GEOS-3
!EOP
!------------------------------------------------------------------------------
!BOC
!
! !LOCAL VARIABLES:
!
      INTEGER :: HH, MM, SS, MINS, OFFSET

      !==================================================================
      ! GEOS-4, GEOS-5, MERRA, GCAP: 
      ! A3 fields are indexed at the midpoint of the 3-hr interval
      !==================================================================

      ! Split NYMS into hours, mins, seconds
      CALL YMD_EXTRACT( NHMS, HH, MM, SS )

      ! Compute minutes elapsed in the 3-hour interval
      MINS   = MOD( HH, 3 )*60 + MM
      
      ! Compute offset to midpoint of 3hr interval
      OFFSET = 180 - ( MINS + 90 )

      ! Get YYYY/MM/DD and hh:mm:ss at midpoint of 3hr interval
      DATE   = GET_TIME_AHEAD( OFFSET )

      END FUNCTION GET_FIRST_A3_TIME
!EOC
!------------------------------------------------------------------------------
!          Harvard University Atmospheric Chemistry Modeling Group            !
!------------------------------------------------------------------------------
!BOP
!
! !IROUTINE: get_first_a6_time
!
! !DESCRIPTION: Function GET\_FIRST\_A6\_TIME returns the correct YYYYMMDD and
!  HHMMSS values the first time that A-6 fields are read in from disk.
!\\
!\\
! !INTERFACE:
!
      FUNCTION GET_FIRST_A6_TIME() RESULT( DATE )
!
! !USES:
! 
#     include "define.h"
!
! !RETURN VALUE:
!
      INTEGER :: DATE(2)    ! YYYYMMDD, HHMMSS values
! 
! !REVISION HISTORY: 
!  26 Jun 2003 - R. Yantosca - Initial Version
!  (1 ) Now modified for GEOS-4 "a_llk_03" and "a_llk_04" fields (bmy, 3/22/04)
!  (2 ) Modified for GCAP and GEOS-5 met fields (swu, bmy, 5/24/05)
!  15 Jan 2010 - R. Yantosca - Added ProTeX headers
!  27 Sep 2010 - R. Yantosca - Modified for start times other than 0 GMT
!EOP
!------------------------------------------------------------------------------
!BOC
!
! !LOCAL VARIABLES:
!
      INTEGER :: HH, MM, SS, MINS, OFFSET

#if   defined( GCAP )

      !==================================================================
      ! GCAP MET FIELDS
      !==================================================================

      ! Call GET_A6_TIME to return date/time
      ! under which the A-6 fields are timestamped
      DATE = GET_A6_TIME()      

#else

      !==================================================================
      ! GEOS-3, GEOS-4, GEOS-5, MERRA MET FIELDS
      !==================================================================

      ! Split NYMS into hours, mins, seconds
      CALL YMD_EXTRACT( NHMS, HH, MM, SS )        

      ! Compute minutes elapsed in the 6-hour interval
      MINS   = MOD( HH, 6 )*60 + MM

      ! Compute offset to midpoint of 6-hour interval
      OFFSET = 360 - ( MINS + 180 )

      IF ( MINS < 180 ) THEN
         OFFSET = -MINS
      ELSE
         OFFSET = 360 - MINS
      ENDIF

      ! Get YYYY/MM/DD and hh:mm:ss at midpoint of 3hr interval
      DATE   = GET_TIME_AHEAD( OFFSET ) 

#endif

      END FUNCTION GET_FIRST_A6_TIME
!EOC
!------------------------------------------------------------------------------
!          Harvard University Atmospheric Chemistry Modeling Group            !
!------------------------------------------------------------------------------
!BOP
!
! !IROUTINE: get_first_i3_time
!
! !DESCRIPTION: Function GET\_FIRST\_I3\_TIME returns the correct YYYYMMDD and
!  HHMMSS values the first time that I-3 fields are read in from disk.
!\\
!\\
! !INTERFACE:
!
      FUNCTION GET_FIRST_I3_TIME() RESULT( DATE )
!
! !RETURN VALUE:
!
      INTEGER :: DATE(2)    ! YYYYMMDD, HHMMSS values
! 
! !REVISION HISTORY: 
!  03 Feb 2012 - R. Yantosca - Initial version, for GEOS-5.7.2
!EOP
!------------------------------------------------------------------------------
!BOC
!
! !LOCAL VARIABLES:
!
      INTEGER :: HH, MM, SS, MINS, OFFSET

      !==================================================================
      ! Compute first I-6 time for all met field types
      !==================================================================

      ! Split NYMS into hours, mins, seconds
      CALL YMD_EXTRACT( NHMS, HH, MM, SS )        

      ! Compute minutes elapsed in the 3-hour interval
      MINS   = MOD( HH, 3 )*60 + MM

      ! Compute offset to nearest I-6 time
      OFFSET = -MINS

      ! Get YYYY/MM/DD and hh:mm:ss to nearest I-6 time
      DATE   = GET_TIME_AHEAD( OFFSET ) 

      END FUNCTION GET_FIRST_I3_TIME
!EOC
!------------------------------------------------------------------------------
!          Harvard University Atmospheric Chemistry Modeling Group            !
!------------------------------------------------------------------------------
!BOP
!
! !IROUTINE: get_first_i6_time
!
! !DESCRIPTION: Function GET\_FIRST\_I6\_TIME returns the correct YYYYMMDD and
!  HHMMSS values the first time that I-6 fields are read in from disk.
!\\
!\\
! !INTERFACE:
!
      FUNCTION GET_FIRST_I6_TIME() RESULT( DATE )
!
! !RETURN VALUE:
!
      INTEGER :: DATE(2)    ! YYYYMMDD, HHMMSS values
! 
! !REVISION HISTORY: 
!  27 Sep 2010 - R. Yantosca - Initial version
!EOP
!------------------------------------------------------------------------------
!BOC
!
! !LOCAL VARIABLES:
!
      INTEGER :: HH, MM, SS, MINS, OFFSET

      !==================================================================
      ! Compute first I-6 time for all met field types
      !==================================================================

      ! Split NYMS into hours, mins, seconds
      CALL YMD_EXTRACT( NHMS, HH, MM, SS )        

      ! Compute minutes elapsed in the 6-hour interval
      MINS   = MOD( HH, 6 )*60 + MM

      ! Compute offset to nearest I-6 time
      OFFSET = -MINS

      ! Get YYYY/MM/DD and hh:mm:ss to nearest I-6 time
      DATE   = GET_TIME_AHEAD( OFFSET ) 

      END FUNCTION GET_FIRST_I6_TIME
!EOC
!------------------------------------------------------------------------------
!          Harvard University Atmospheric Chemistry Modeling Group            !
!------------------------------------------------------------------------------
!BOP
!
! !IROUTINE: its_time_for_chem
!
! !DESCRIPTION: Function ITS\_TIME\_FOR\_CHEM returns TRUE if it is time to do 
!  chemistry, or FALSE otherwise.
!\\
!\\
! !INTERFACE:
!
      FUNCTION ITS_TIME_FOR_CHEM() RESULT( FLAG )
!
! !RETURN VALUE:
!
      LOGICAL :: FLAG 
! 
! !REVISION HISTORY: 
!  21 Mar 2003 - R. Yantosca - Initial Version
!  15 Jan 2010 - R. Yantosca - Added ProTeX headers
!  27 Sep 2011 - M. Payer    - Modifications for centralizing the chemistry
!                              time step (lzh)
!EOP
!------------------------------------------------------------------------------
!BOC
!
! !LOCAL VARIABLES:
!
      ! changes for proper chemistry time (lzh, ccc, 3/20/10)
      INTEGER :: M 

      !=================================================================
      ! ITS_TIME_FOR_CHEM begins here!
      !=================================================================

      ! Get multiplier between transport and chemistry:
      M = TS_CHEM/TS_DYN

      ! Divide by 2 (get middle). KEEP INTEGERS!!!!
      M = MAX( M/2, 1 )

      ! Is it time for chemistry?
      ! Chemistry time step is now in the center of transport time steps
      FLAG = ( MOD( ELAPSED_MIN, TS_CHEM ) == (M-1)*TS_DYN )

      END FUNCTION ITS_TIME_FOR_CHEM
!EOC
!------------------------------------------------------------------------------
!          Harvard University Atmospheric Chemistry Modeling Group            !
!------------------------------------------------------------------------------
!BOP
!
! !IROUTINE: its_time_for_conv
!
! !DESCRIPTION: Function ITS\_TIME\_FOR\_CONV returns TRUE if it is time to do 
!  convection, or FALSE otherwise.
!\\
!\\
! !INTERFACE:
!
      FUNCTION ITS_TIME_FOR_CONV() RESULT( FLAG )
!
! !RETURN VALUE:
!
      LOGICAL :: FLAG 
! 
! !REVISION HISTORY: 
!  21 Mar 2003 - R. Yantosca - Initial Version
!  15 Jan 2010 - R. Yantosca - Added ProTeX headers
!EOP
!------------------------------------------------------------------------------
!BOC
      ! Is it time for convection?
      FLAG = ( MOD( ELAPSED_MIN, TS_CONV ) == 0 )

      END FUNCTION ITS_TIME_FOR_CONV
!EOC
!------------------------------------------------------------------------------
!          Harvard University Atmospheric Chemistry Modeling Group            !
!------------------------------------------------------------------------------
!BOP
!
! !IROUTINE: its_time_for_dyn
!
! !DESCRIPTION: Function ITS\_TIME\_FOR\_DYN returns TRUE if it is time to do 
!  chemistry and false otherwise.
!\\
!\\
! !INTERFACE:
!
      FUNCTION ITS_TIME_FOR_DYN() RESULT( FLAG )
!
! !RETURN VALUE:
!
      LOGICAL :: FLAG 
! 
! !REVISION HISTORY: 
!  21 Mar 2003 - R. Yantosca - Initial Version
!  15 Jan 2010 - R. Yantosca - Added ProTeX headers
!EOP
!------------------------------------------------------------------------------
!BOC
      ! Is it time for dynamics?
      FLAG = ( MOD( ELAPSED_MIN, TS_DYN ) == 0 )

      END FUNCTION ITS_TIME_FOR_DYN
!EOC
!------------------------------------------------------------------------------
!          Harvard University Atmospheric Chemistry Modeling Group            !
!------------------------------------------------------------------------------
!BOP
!
! !IROUTINE: its_time_for_emis
!
! !DESCRIPTION: Function ITS\_TIME\_FOR\_EMIS returns TRUE if it is time to do 
!  emissions, or FALSE otherwise. 
!\\
!\\
! !INTERFACE:
!
      FUNCTION ITS_TIME_FOR_EMIS() RESULT( FLAG )
!
! !RETURN VALUE:
!
      LOGICAL :: FLAG 
! 
! !REVISION HISTORY: 
!  21 Mar 2003 - R. Yantosca - Initial Version
!  15 Jan 2010 - R. Yantosca - Added ProTeX headers
!  07 Oct 2011 - R. Yantosca - Modifications for centralizing the chemistry
!                              time step (lzh)
!EOP
!------------------------------------------------------------------------------
!BOC

!BOC
!
! !LOCAL VARIABLES:
!
      ! changes for proper chemistry time (lzh, ccc, 3/20/10)
      INTEGER :: M 

      !=================================================================
      ! ITS_TIME_FOR_EMIS begins here!
      !=================================================================

      ! Get multiplier between transport and chemistry:
      M = TS_EMIS/TS_DYN

      ! Divide by 2 (get middle). KEEP INTEGERS!!!!
      M = MAX( M/2, 1 )

      ! Is it time for emissions?
      ! Emission time step is now in the center of transport time steps
      FLAG = ( MOD( ELAPSED_MIN, TS_EMIS ) == (M-1)*TS_DYN )

      END FUNCTION ITS_TIME_FOR_EMIS
!EOC
!------------------------------------------------------------------------------
!          Harvard University Atmospheric Chemistry Modeling Group            !
!------------------------------------------------------------------------------
!BOP
!
! !IROUTINE: its_time_for_unit
!
! !DESCRIPTION: Function ITS\_TIME\_FOR\_UNIT returns TRUE if it is time to do 
!  unit conversion, or FALSE otherwise.
!\\
!\\
! !INTERFACE:
!
      FUNCTION ITS_TIME_FOR_UNIT() RESULT( FLAG )
!
! !RETURN VALUE:
!
      LOGICAL :: FLAG 
! 
! !REVISION HISTORY: 
!  21 Mar 2003 - R. Yantosca - Initial Version
!  15 Jan 2010 - R. Yantosca - Added ProTeX headers
!EOP
!------------------------------------------------------------------------------
!BOC

      ! Is it time for unit conversion?
      FLAG = ( MOD( ELAPSED_MIN, TS_DYN ) == 0 )

      END FUNCTION ITS_TIME_FOR_UNIT
!EOC
!------------------------------------------------------------------------------
!          Harvard University Atmospheric Chemistry Modeling Group            !
!------------------------------------------------------------------------------
!BOP
!
! !IROUTINE: its_time_for_diag
!
! !DESCRIPTION: Function ITS\_TIME\_FOR\_DIAG returns TRUE if it is time to 
!  archive certain diagnostics, or FALSE otherwise.
!\\
!\\
! !INTERFACE:
!
      FUNCTION ITS_TIME_FOR_DIAG() RESULT( FLAG )
!
! !RETURN VALUE:
!
      LOGICAL :: FLAG 
! 
! !REVISION HISTORY: 
!  21 Mar 2003 - R. Yantosca - Initial Version
!  20 Jul 2009 - C. Carouge  - Use TS_DIAG now and not 60 minutes
!  15 Jan 2010 - R. Yantosca - Added ProTeX headers
!EOP
!------------------------------------------------------------------------------
!BOC
      ! Is it time for diagnostics?
      FLAG = ( MOD( ELAPSED_MIN, TS_DIAG ) == 0 )

      END FUNCTION ITS_TIME_FOR_DIAG
!EOC
!------------------------------------------------------------------------------
!          Harvard University Atmospheric Chemistry Modeling Group            !
!------------------------------------------------------------------------------
!BOP
!
! !IROUTINE: its_time_for_a1
!
! !DESCRIPTION: Function ITS\_TIME\_FOR\_A1 returns TRUE if it is time to read 
!  in A1 (average 1-hr fields) and FALSE otherwise. 
!\\
!\\
! !INTERFACE:
!
      FUNCTION ITS_TIME_FOR_A1() RESULT( FLAG )
!
! !RETURN VALUE:
!
      LOGICAL :: FLAG 
! 
! !REVISION HISTORY: 
!  20 Aug 2010 - R. Yantosca - Initial version
!EOP
!------------------------------------------------------------------------------
!BOC
      ! We read A1 fields every 3 hours
      FLAG = ( MOD( NHMS, 010000 ) == 0 )

      END FUNCTION ITS_TIME_FOR_A1
!EOC
!------------------------------------------------------------------------------
!          Harvard University Atmospheric Chemistry Modeling Group            !
!------------------------------------------------------------------------------
!BOP
!
! !IROUTINE: its_time_for_a3
!
! !DESCRIPTION: Function ITS\_TIME\_FOR\_A3 returns TRUE if it is time to read 
!  in A3 (average 3-hr fields) and FALSE otherwise. 
!\\
!\\
! !INTERFACE:
!
      FUNCTION ITS_TIME_FOR_A3() RESULT( FLAG )
!
! !RETURN VALUE:
!
      LOGICAL :: FLAG 
! 
! !REVISION HISTORY: 
!  21 Mar 2003 - R. Yantosca - Initial Version
!  15 Jan 2010 - R. Yantosca - Added ProTeX headers
!EOP
!------------------------------------------------------------------------------
!BOC
      ! We read A3 fields every 3 hours
      FLAG = ( MOD( NHMS, 030000 ) == 0 )

      END FUNCTION ITS_TIME_FOR_A3
!EOC
!------------------------------------------------------------------------------
!          Harvard University Atmospheric Chemistry Modeling Group            !
!------------------------------------------------------------------------------
!BOP
!
! !IROUTINE: its_time_for_a6
!
! !DESCRIPTION: Function ITS\_TIME\_FOR\_A6 returns TRUE if it is time to read 
!  in A6 (average 6-hr fields) and FALSE otherwise.
!\\
!\\
! !INTERFACE:
!
      FUNCTION ITS_TIME_FOR_A6() RESULT( FLAG )
!
! !USES:
!
#     include "define.h"
!
! !RETURN VALUE:
!
      LOGICAL :: FLAG 
! 
! !REVISION HISTORY: 
!  21 Mar 2003 - R. Yantosca - Initial Version
!  (1 ) Now compute when it's time to read in GEOS-4 A-6 fields. (bmy, 6/26/03)
!  (2 ) Now modified for GEOS-4 "a_llk_03" and "a_llk_04" fields (bmy, 3/22/04)
!  (3 ) Now modified for GCAP and GEOS-5 met fields (swu, bmy, 5/24/05)
!  15 Jan 2010 - R. Yantosca - Added ProTeX headers
!  17 Feb 2011 - R. Yantosca - Add modifications for APM microphysics (G. Luo)
!EOP
!------------------------------------------------------------------------------
!BOC
!
! !LOCAL VARIABLES:
!
      INTEGER :: DATE(2)

#if   defined( GCAP )

      !-----------------------------------------------------------------
      ! For GCAP met only 
      !-----------------------------------------------------------------

      ! For GCAP data: We need to read A-6 fields when it 00, 06, 
      ! 12, 18 GMT.  DATE is the current time -- test below.
      DATE = GET_TIME_AHEAD( 0 )

#else

      !-----------------------------------------------------------------
      ! For all other types of met data (except MERRA)
      !-----------------------------------------------------------------

#if   defined( APM )

      ! %%% WITH APM MICROPHYSICS %%%

      ! A-6 fields need to be interpolated for APM simulation
      DATE = GET_TIME_AHEAD( 360 )

#else

      ! %%% WITHOUT APM MICROPHYSICS %%%

      ! For all GEOS data: We need to read A-6 fields when it is 03, 
      ! 09, 15, 21 GMT.  DATE is the time 3 hours from now -- test below.
      DATE = GET_TIME_AHEAD( 180 )
     
#endif

#endif

      ! Test if DATE corresponds to 00, 06, 12, 18 GMT.  
      ! If so, then it is time to read A-6 fields from disk.
      FLAG = ( MOD( DATE(2), 060000 ) == 0 ) 

      END FUNCTION ITS_TIME_FOR_A6
!EOC
#if   defined( APM )
!------------------------------------------------------------------------------
!          Harvard University Atmospheric Chemistry Modeling Group            !
!------------------------------------------------------------------------------
!BOP
!
! !IROUTINE: its_time_for_a6update
!
! !DESCRIPTION: Function ITS\_TIME\_FOR\_A6UPDATE returns TRUE if it is time 
!  to update the A6 (average 6-hr fields) for APM microphysics, and FALSE
!  otherwise.
!\\
!\\
! !INTERFACE:
!
      FUNCTION ITS_TIME_FOR_A6UPDATE() RESULT( FLAG )
!
! !USES:
#     include "define.h"
!
! !RETURN VALUE:
!
      LOGICAL :: FLAG 
!
! !REMARKS:
!  This subroutine will only be compiled if you build GEOS-Chem with the
!  APM=yes makefile option.
! 
! !REVISION HISTORY: 
!  21 Mar 2003 - R. Yantosca - Initial Version
!  (1 ) Now compute when it's time to read in GEOS-4 A-6 fields. (bmy, 6/26/03)
!  (2 ) Now modified for GEOS-4 "a_llk_03" and "a_llk_04" fields (bmy, 3/22/04)
!  (3 ) Now modified for GCAP and GEOS-5 met fields (swu, bmy, 5/24/05)
!  15 Jan 2010 - R. Yantosca - Added ProTeX headers
!EOP
!------------------------------------------------------------------------------
!BOC
!
! !LOCAL VARIABLES:
!
      INTEGER :: DATE(2)

#if   defined( GCAP )

      !-----------------------------------------------------------------
      ! For GCAP met only 
      !-----------------------------------------------------------------

      ! For GCAP data: We need to read A-6 fields when it 00, 06, 
      ! 12, 18 GMT.  DATE is the current time -- test below.
      DATE = GET_TIME_AHEAD( 0 )

#else

      !-----------------------------------------------------------------
      ! For all other types of met data (except MERRA)
      !-----------------------------------------------------------------

      ! For all GEOS data: We need to read A-6 fields when it is 03, 
      ! 09, 15, 21 GMT.  DATE is the time 3 hours from now
      ! below.
      DATE = GET_TIME_AHEAD( 180 )
     
#endif

      ! Test if DATE corresponds to 00, 06, 12, 18 GMT.  
      ! If so, then it is time to read A-6 fields from disk.
      FLAG = ( MOD( DATE(2), 060000 ) == 0 ) 

      ! Return to calling program
      END FUNCTION ITS_TIME_FOR_A6UPDATE

!EOC
#endif
!------------------------------------------------------------------------------
!          Harvard University Atmospheric Chemistry Modeling Group            !
!------------------------------------------------------------------------------
!BOP
!
! !IROUTINE: its_time_for_i3
!
! !DESCRIPTION: Function ITS\_TIME\_FOR\_I3 returns TRUE if it is time to read 
!  in I2 (instantaneous 3-hr fields) and FALSE otherwise.
!\\
!\\
! !INTERFACE:
!
      FUNCTION ITS_TIME_FOR_I3() RESULT( FLAG )
!
! !RETURN VALUE:
!
      LOGICAL :: FLAG 
! 
! !REVISION HISTORY: 
!  03 Feb 2012 - R. Yantosca - Initial version, for GEOS-5.7.2
!EOP
!------------------------------------------------------------------------------
!BOC
!
! !LOCAL VARAIABLES:
!
      LOGICAL, SAVE :: FIRST = .TRUE.
      
      ! We read in I-6 fields at 00, 03, 06, 09, 12, 15, 18, 21 GMT
      FLAG = ( ( MOD( NHMS, 030000 ) == 0 ) .or. FIRST )
      
      FIRST = .FALSE.

      END FUNCTION ITS_TIME_FOR_I3
!EOC
!------------------------------------------------------------------------------
!          Harvard University Atmospheric Chemistry Modeling Group            !
!------------------------------------------------------------------------------
!BOP
!
! !IROUTINE: its_time_for_i6
!
! !DESCRIPTION: Function ITS\_TIME\_FOR\_I6 returns TRUE if it is time to read 
!  in I6 (instantaneous 6-hr fields) and FALSE otherwise.
!\\
!\\
! !INTERFACE:
!
      FUNCTION ITS_TIME_FOR_I6() RESULT( FLAG )
!
! !RETURN VALUE:
!
      LOGICAL :: FLAG 
! 
! !REVISION HISTORY: 
!  21 Mar 2003 - R. Yantosca - Initial Version
!  15 Jan 2010 - R. Yantosca - Added ProTeX headers
!EOP
!------------------------------------------------------------------------------
!BOC
!
! !LOCAL VARAIABLES:
!
      LOGICAL, SAVE :: FIRST = .TRUE.
      
      ! We read in I-6 fields at 00, 06, 12, 18 GMT
      FLAG = ( ( MOD( NHMS, 060000 ) == 0 ) .or. FIRST )
      
      FIRST = .FALSE.

      END FUNCTION ITS_TIME_FOR_I6
!EOC
!------------------------------------------------------------------------------
!          Harvard University Atmospheric Chemistry Modeling Group            !
!------------------------------------------------------------------------------
!BOP
!
! !IROUTINE: its_time_for_unzip
!
! !DESCRIPTION: Function ITS\_TIME\_FOR\_UNZIP Treturns TRUE if it is time to 
!  unzip the next day's met field files, or FALSE otherwise.
!\\
!\\
! !INTERFACE:
!
      FUNCTION ITS_TIME_FOR_UNZIP() RESULT( FLAG )
!
! !RETURN VALUE:
!
      LOGICAL :: FLAG
! 
! !REVISION HISTORY: 
!  21 Mar 2003 - R. Yantosca - Initial Version
!  15 Jan 2010 - R. Yantosca - Added ProTeX headers
!EOP
!------------------------------------------------------------------------------
!BOC
!
! !LOCAL VARIABLES:
!
      INTEGER :: DATE(2)

      ! Get YYYYMMDD and HHMMSS 12 hours (720 mins) from now
      DATE = GET_TIME_AHEAD( 720 )

      ! If HHMMSS = 0 then it's time to unzip!
      FLAG = ( DATE(2) == 000000 )

      END FUNCTION ITS_TIME_FOR_UNZIP     
!EOC
!------------------------------------------------------------------------------
!          Harvard University Atmospheric Chemistry Modeling Group            !
!------------------------------------------------------------------------------
!BOP
!
! !IROUTINE: its_time_for_del
!
! !DESCRIPTION: Function ITS\_TIME\_FOR\_DEL returns TRUE if it is time to 
!  delete the previous day's met field files in the temporary directory. 
!\\
!\\
! !INTERFACE:
!
      FUNCTION ITS_TIME_FOR_DEL() RESULT( FLAG )
!
! !RETURN VALUE:
!
      LOGICAL :: FLAG 

! 
! !REVISION HISTORY: 
!  21 Mar 2003 - R. Yantosca - Initial Version
!  19 Jun 2003 - R. Yantosca - Now delete files at 23 GMT each day, since the 
!                              last fvDAS A-3 field is 22:30 GMT and the last 
!                              fvDAS A-6 field is 21 GMT
!  15 Jan 2010 - R. Yantosca - Added ProTeX headers
!EOP
!------------------------------------------------------------------------------
!BOC
!
! !LOCAL VARIABLES:
!
      INTEGER :: DATE(2)

      ! Delete files when it's 23 GMT
      FLAG = ( NHMS == 230000 )

      END FUNCTION ITS_TIME_FOR_DEL
!EOC
!------------------------------------------------------------------------------
!          Harvard University Atmospheric Chemistry Modeling Group            !
!------------------------------------------------------------------------------
!BOP
!
! !IROUTINE: its_time_for_exit
!
! !DESCRIPTION: Function ITS\_TIME\_FOR\_EXIT returns TRUE if it is the end of
!  the GEOS-Chem simulation (i.e. TAU >= TAUe), or FALSE otherwise.
!\\
!\\
! !INTERFACE:
!
      FUNCTION ITS_TIME_FOR_EXIT() RESULT( FLAG )
!
! !RETURN VALUE:
!
      LOGICAL :: FLAG 
! 
! !REVISION HISTORY: 
!  21 Mar 2003 - R. Yantosca - Initial Version
!  15 Jan 2010 - R. Yantosca - Added ProTeX headers
!EOP
!------------------------------------------------------------------------------
!BOC
!
      ! Test if it's end of run
      FLAG = ( TAU >= TAUe )

      END FUNCTION ITS_TIME_FOR_EXIT
!EOC
!------------------------------------------------------------------------------
!          Harvard University Atmospheric Chemistry Modeling Group            !
!------------------------------------------------------------------------------
!BOP
!
! !IROUTINE: its_time_for_bpch
!
! !DESCRIPTION: Function ITS\_TIME\_FOR\_BPCH returns TRUE if it's time to 
!  write output to the bpch file, or FALSE otherwise.
!\\
!\\
! !INTERFACE:
!
      FUNCTION ITS_TIME_FOR_BPCH() RESULT( DO_BPCH )
!
! !USES:
!
      USE CMN_SIZE_MOD  ! Size parameters
      USE CMN_DIAG_MOD  ! NJDAY
!
! !RETURN VALUE:
!
      LOGICAL :: DO_BPCH
! 
! !REVISION HISTORY: 
!  02 Feb 2007 - R. Yantosca - Initial Version
!  15 Jan 2010 - R. Yantosca - Added ProTeX headers
!EOP
!------------------------------------------------------------------------------
!BOC

      ! Local variables
      INTEGER :: DOY, THIS_NJDAY

      !=================================================================
      ! ITS_TIME_FOR_BPCH begins here!
      !================================================================= 

      ! Return FALSE if it's the first timestep
      IF ( TAU == TAUb ) THEN
         DO_BPCH = .FALSE.
         RETURN
      ENDIF

      ! Day of year (0..365 or 0..366 leapyears)
      DOY = DAY_OF_YEAR

      ! Look up appropriate value of NJDAY array.  We may need to add a
      ! day to skip past the Feb 29 element of NJDAY for non-leap-years.
      IF ( .not. ITS_A_LEAPYEAR( FORCE=.TRUE. ) .and. DOY > 59 ) THEN
         THIS_NJDAY = NJDAY( DOY + 1 ) 
      ELSE
         THIS_NJDAY = NJDAY( DOY )
      ENDIF

      ! Test if this is the day & time to write to the BPCH file!
      IF ( ( THIS_NJDAY > 0 ) .and. NHMS == NDIAGTIME ) THEN
         DO_BPCH = .TRUE.
      ELSE
         DO_BPCH = .FALSE.
      ENDIF

      END FUNCTION ITS_TIME_FOR_BPCH
!EOC
!------------------------------------------------------------------------------
!          Harvard University Atmospheric Chemistry Modeling Group            !
!------------------------------------------------------------------------------
!BOP
!
! !IROUTINE: its_a_leapyear
!
! !DESCRIPTION: Function ITS\_A\_LEAPYEAR tests to see if a year is really a 
!  leapyear. 
!\\
!\\
! !INTERFACE:
!
      FUNCTION ITS_A_LEAPYEAR( YEAR_IN, FORCE ) RESULT( IS_LEAPYEAR )
!
! !INPUT PARAMETERS: 
!
      INTEGER, INTENT(IN), OPTIONAL :: YEAR_IN   ! Year to test if leapyear
      LOGICAL, INTENT(IN), OPTIONAL :: FORCE     ! Do not exit if using GCAP
!
! !RETURN VALUE:
!
      LOGICAL                       :: IS_LEAPYEAR  ! =T if it's a leapyear
! 
! !REVISION HISTORY: 
!  17 Mar 1999 - R. Yantosca - Initial Version
!  (1 ) Now remove YEAR from ARG list; use the module variable (bmy, 3/21/03)
!  (2 ) Now add YEAR_IN as an optional argument.  If YEAR_IN is not passed,
!        then test if the current year is a leapyear (bmy, 9/25/03)
!  (3 ) Now always return FALSE for GCAP (swu, bmy, 8/29/05)
!  (4 ) Now add FORCE argument to force ITS_A_LEAPYEAR to return a value
!        instead of just returning with FALSE for the GCAP met fields.
!        (swu, bmy, 4/24/06)
!  15 Jan 2010 - R. Yantosca - Added ProTeX headers
!EOP
!------------------------------------------------------------------------------
!BOC
!
! !LOCAL VARIABLES:
!
      INTEGER  :: THISYEAR
      LOGICAL  :: THISFORCE

      !=================================================================
      ! LEAPYEAR begins here!
      !=================================================================

      ! If YEAR_IN is passed, use that value; otherwise use the value 
      ! of the current year as stored in module variable YEAR.
      IF ( PRESENT( YEAR_IN ) ) THEN
         THISYEAR = YEAR_IN
      ELSE
         THISYEAR = YEAR
      ENDIF

      ! If FORCE is passed, use that value, otherwise default to .FALSE.
      IF ( PRESENT( FORCE ) ) THEN
         THISFORCE = FORCE
      ELSE
         THISFORCE = .FALSE.
      ENDIF

      !=================================================================
      ! A leap year is:
      ! (1) evenly divisible by 4 (if not a century year)
      ! (2) evenly divisible by 4, 100, and 400 (if a century year)
      !
      ! EXAMPLES:
      ! (a) 1992 is a leap year since it is evenly divisible by 4, 
      !     and is not a century year (i.e. it doesn't end in '00').
      !
      ! (b) 1900 is NOT a leap year, since while being evenly divisible 
      !     by 4 and 100, it is NOT divisible by 400.
      !
      ! (c) 2000 is a leap year, since it is divisible by 
      !     4, 100, and 400.
      !=================================================================
      IS_LEAPYEAR = .FALSE.

#if   defined( GCAP )
      ! For GCAP met fields, there are no leap years.  However, sometimes
      ! we need to test to see if it would be a leap year so that we can
      ! tell the GEOS-Chem timing functions to skip past Feb 29th.  If 
      ! argument FORCE=T, then return the value of IS_LEAPYEAR to the
      ! calling program (bmy, 4/24/06)
      IF ( .not. THISFORCE ) RETURN
#endif

      IF ( MOD( THISYEAR, 4 ) == 0 ) THEN
         IF ( MOD( THISYEAR, 100 ) == 0 ) THEN
            IF ( MOD( THISYEAR, 400 ) == 0 ) THEN
               IS_LEAPYEAR = .TRUE.
            ENDIF
         ELSE
            IS_LEAPYEAR = .TRUE.
         ENDIF
      ENDIF        

      END FUNCTION ITS_A_LEAPYEAR
!EOC
!------------------------------------------------------------------------------
!          Harvard University Atmospheric Chemistry Modeling Group            !
!------------------------------------------------------------------------------
!BOP
!
! !IROUTINE: its_a_new_year
!
! !DESCRIPTION: Function ITS\_A\_NEW\_YEAR returns TRUE if it's the first 
!  timestep of the year when we have to read in annual data.
!\\
!\\
! !INTERFACE:
!
      FUNCTION ITS_A_NEW_YEAR( NO_CCTS ) RESULT( IS_NEW_YEAR )
!
! !INPUT PARAMETERS:
!
      LOGICAL, OPTIONAL :: NO_CCTS       ! =T reverts to previous behavior
                                         ! (i.e. w/o using central chem step)
!
! !RETURN VALUE:
!
      LOGICAL           :: IS_NEW_YEAR   ! =T if it's 1st data read of year
! 
! !REMARKS:
!  ITS_A_NEW_YEAR assumes that we are using the central chemistry timestep
!  option (i.e. do chemistry & emissions & related processes at the midpoint
!  of each chemistry timestep).  To revert to the prior behavior, set the
!  optional flag NO_CCTS = .TRUE.
!                                                                             .
!  If we are using the central chemistry timestep option (which is now the
!  default behavior), then we must not read data at 00:00 GMT on the first day 
!  of the year, but at the center of the first chemistry timestep of the 
!  year.  This is because emissions and chemistry are done at the same time.  
!  The proper time of day for reading emissions is determined by function 
!  ITS_TIME_FOR_EMIS, also within time_mod.f.
!                                                                             .
!  Similarly, for simulations that start at an arbitrary midmonth date and 
!  time, we must not read data at the starting date and time of the simulation,
!  but at the midpoint of the first chemistry timestep of the simulation.
!                                                                             .
!  If we are not using the central chemistry timestep option (specified by
!  NO_CCTS=.TRUE.), then the first data read of the month occurs at 00:00 GMT 
!  on the Jan 1st.  Similarly, for those simulations that start at midmonth, 
!  the first data read will occur the starting date and time
!  of the simulation.
!
! !REVISION HISTORY: 
!  01 Apr 2004 - R. Yantosca - Initial Version
!  01 Nov 2005 - R. Yantosca - Bug fix: Need month & day to be 1
!  15 Jan 2010 - R. Yantosca - Added ProTeX headers
!  14 Oct 2011 - R. Yantosca - Modified for central chemistry timestep
!EOP
!------------------------------------------------------------------------------
!BOC
!
! !LOCAL VARIABLES
!
      LOGICAL :: NO_CENTRAL
      INTEGER :: HH,     MM,   SS
      REAL*8  :: GMTb,   TS

      !==============================================================
      ! Initialization
      !==============================================================

      ! Save the optional argument NO_CCTS in a local shadow variable
      IF ( PRESENT( NO_CCTS ) ) THEN
         NO_CENTRAL = NO_CCTS
      ELSE
         NO_CENTRAL = .FALSE.
      ENDIF

      ! Emissions timestep [hours]
      TS = DBLE( TS_EMIS ) / 60d0
     
      !==============================================================
      ! FOR JANUARY 1st OF THE YEAR
      !==============================================================
      IF ( MONTH == 1 .and. DAY == 1 ) THEN

         IF ( NO_CENTRAL ) THEN

            ! Here, we are not using the central chemistry timestep.  
            ! Therefore, the first data read of the year should occur
            ! at 00:00 GMT on Jan 1st.
            IS_NEW_YEAR = ( NHMS == 000000 )

         ELSE

            ! Here, we are using the central chemistry timestep option.
            ! Therefore, the first data read of the year will occur not at 
            ! 00:00 GMT on the Jan 1st, but offset by a small amount (as 
            ! diagnosed by function ITS_TIME_FOR_EMIS).
            IS_NEW_YEAR = ( GMT < TS .and. ITS_TIME_FOR_EMIS() )

         ENDIF

      ELSE IF ( NYMD == NYMDb ) THEN

         !==============================================================
         ! FOR THE FIRST DAY OF THE SIMULATION
         ! (i.e. for simulations that start at other times of the year)
         !==============================================================
         IF ( NO_CENTRAL ) THEN

            ! Here, we are not using the central chemistry timestep.  
            ! Therefore, the first data read of this year should occur 
            ! at the start time of the simulation.
            IS_NEW_YEAR = ( NHMS == NHMSb )

         ELSE

            ! Split starting time into hour, minute, second
            CALL YMD_EXTRACT( NHMSb, HH, MM, SS )

            ! Compute GMT at the start of the simulation
            GMTb         = DBLE( HH ) + ( DBLE( MM ) / 60d0 )
            
            ! Here, we are using the central chemistry timestep option.
            ! Therefore, the first data read of the year will occur not 
            ! at  00:00 GMT on Jan 1st, but offset by a small amount (as  
            ! diagnosed by function ITS_TIME_FOR_EMIS).
            IS_NEW_YEAR  = ( GMT < GMTb+TS .and. ITS_TIME_FOR_EMIS() )

         ENDIF

      ELSE

         !==============================================================
         ! FOR ALL OTHER DAYS
         !==============================================================

         ! It isn't time for the first data read of the year; return FALSE
         IS_NEW_YEAR = .FALSE.
         
      ENDIF

      END FUNCTION ITS_A_NEW_YEAR
!EOC
!------------------------------------------------------------------------------
!          Harvard University Atmospheric Chemistry Modeling Group            !
!------------------------------------------------------------------------------
!BOP
!
! !IROUTINE: its_a_new_month
!
! !DESCRIPTION: Function ITS\_A\_NEW\_MONTH returns TRUE if it's the first
!  timestep of the month when we have to read in monthly data.
!\\
!\\
! !INTERFACE:
!
      FUNCTION ITS_A_NEW_MONTH( NO_CCTS ) RESULT( IS_NEW_MONTH )
!
! !INPUT PARAMETERS
!
      LOGICAL, OPTIONAL :: NO_CCTS       ! =T reverts to previous behavior
                                         ! (i.e. w/o using central chem step)
!
! !RETURN VALUE:
!
      LOGICAL           :: IS_NEW_MONTH  ! =T if it's 1st data read of month
!
! !REMARKS:
!  ITS_A_NEW_MONTH assumes that we are using the central chemistry timestep
!  option (i.e. do chemistry & emissions & related processes at the midpoint
!  of each chemistry timestep).  To revert to the prior behavior, set the
!  optional flag NO_CCTS = .TRUE.
!                                                                             .
!  If we are using the central chemistry timestep option (which is now the
!  default behavior), then we must not read data at 00:00 GMT on the first day 
!  of the month, but at the center of the first chemistry timestep of the 
!  month.  This is because emissions and chemistry are done at the same time.  
!  The proper time of day for reading emissions is determined by function 
!  ITS_TIME_FOR_EMIS, also within time_mod.f.
!                                                                             .
!  Similarly, for simulations that start at an arbitrary midmonth date and 
!  time, we must not read data at the starting date and time of the simulation,
!  but at the midpoint of the first chemistry timestep of the simulation.
!                                                                             .
!  If we are not using the central chemistry timestep option (specified by
!  NO_CCTS=.TRUE.), then the first data read of the month occurs at 00:00 GMT 
!  on the first day of the month.  Similarly, for those simulations that start
!  at midmonth, the first data read will occur the starting date and time
!  of the simulation.
! 
! !REVISION HISTORY: 
!  01 Apr 2004 - R. Yantosca - Initial Version
!  15 Jan 2010 - R. Yantosca - Added ProTeX headers
!  12 Oct 2011 - R. Yantosca - Modified for central chemistry timestep option
!EOP
!------------------------------------------------------------------------------
!BOC
!
! !LOCAL VARIABLES
!
      LOGICAL :: NO_CENTRAL
      INTEGER :: HH,   MM,  SS
      REAL*8  :: GMTb, TS

      !==============================================================
      ! Initialization
      !==============================================================

      ! Save 
      IF ( PRESENT( NO_CCTS ) ) THEN
         NO_CENTRAL = NO_CCTS
      ELSE
         NO_CENTRAL = .FALSE.
      ENDIF

      ! Emissions timestep [hours]
      TS = DBLE( TS_EMIS ) / 60d0
     
      IF ( DAY == 1 .and. HOUR == 0 ) THEN

         !==============================================================
         ! FOR THE FIRST DAY OF THE MONTH
         !==============================================================
         IF ( NO_CENTRAL ) THEN

            ! Here, we are not using the central chemistry timestep.  
            ! Therefore, the first data read of the month should occur 
            ! at 00:00 GMT of the 1st day of the month.
            IS_NEW_MONTH = ( NHMS == 000000 ) 

         ELSE

            ! Here, we are using the central chemistry timestep option.
            ! Therefore, the first data read of the month will occur not at 
            ! 00:00 GMT on the 1st day of the month, but offset by a small
            ! amount (as diagnosed by function ITS_TIME_FOR_EMIS).
            IS_NEW_MONTH = ( GMT < TS .and. ITS_TIME_FOR_EMIS() )

         ENDIF
      
      ELSE IF ( NYMD == NYMDb ) THEN

         !==============================================================
         ! FOR THE FIRST DAY OF THE SIMULATION
         ! (i.e. for simulations that start at other times of the month)
         !==============================================================
         IF ( NO_CENTRAL ) THEN

            ! Here, we are not using the central chemistry timestep.  
            ! Therefore, the first data read of this month should occur 
            ! at the start time of the simulation.
            IS_NEW_MONTH = ( NHMS == NHMSb )

         ELSE

            ! Split starting time into hour, minute, second
            CALL YMD_EXTRACT( NHMSb, HH, MM, SS )

            ! Compute GMT at the start of the simulation
            GMTb         = DBLE( HH ) + ( DBLE( MM ) / 60d0 )
            
            ! Here, we are using the central chemistry timestep option.
            ! Therefore, the first data read of the month will occur not at 
            ! 00:00 GMT on the 1st day of the month, but offset by a small
            ! amount (as diagnosed by function ITS_TIME_FOR_EMIS).
            IS_NEW_MONTH = ( GMT < GMTb+TS .and. ITS_TIME_FOR_EMIS() )

         ENDIF

      ELSE

         !==============================================================
         ! FOR ALL OTHER DAYS
         !==============================================================

         ! It isn't time for the first data read of the month; return FALSE
         IS_NEW_MONTH = .FALSE.

      ENDIF

      END FUNCTION ITS_A_NEW_MONTH
!EOC
!------------------------------------------------------------------------------
!          Harvard University Atmospheric Chemistry Modeling Group            !
!------------------------------------------------------------------------------
!BOP
!
! !IROUTINE: its_midmonth
!
! !DESCRIPTION: Function ITS\_MIDMONTH returns TRUE if it's the middle of a 
!  month.
!\\
!\\
! !INTERFACE:
!
      FUNCTION ITS_MIDMONTH() RESULT( IS_MIDMONTH )
!
! !RETURN VALUE:
!
      LOGICAL :: IS_MIDMONTH
!
! !REVISION HISTORY: 
!  10 Oct 2005 - S. Strode   - Initial Version
!  15 Jan 2010 - R. Yantosca - Added ProTeX headers
!  14 Oct 2011 - R. Yantosca - Modified for central chemistry timestep 
!EOP
!------------------------------------------------------------------------------
!BOC

      ! Test for the 16th of the month at 0 GMT
      IS_MIDMONTH = ( DAY == 16 .and. ITS_A_NEW_DAY() )

      END FUNCTION ITS_MIDMONTH
!EOC
!------------------------------------------------------------------------------
!          Harvard University Atmospheric Chemistry Modeling Group            !
!------------------------------------------------------------------------------
!BOP
!
! !IROUTINE: its_a_new_day
!
! !DESCRIPTION: Function ITS\_A\_NEW\_DAY returns TRUE if it's the first
!  timestep of the day when we have to read in daily data.
!\\
!\\
! !INTERFACE:
!
      FUNCTION ITS_A_NEW_DAY( NO_CCTS ) RESULT( IS_NEW_DAY )
!
! !INPUT PARAMETERS
!
      LOGICAL, OPTIONAL :: NO_CCTS       ! =T reverts to previous behavior
                                         ! (i.e. w/o using central chem step)
!
! !RETURN VALUE:
!
      LOGICAL           :: IS_NEW_DAY    ! =T if it's 1st data read of day
!
! !REMARKS:
!  ITS_A_NEW_DAY assumes that we are using the central chemistry timestep
!  option (i.e. do chemistry & emissions & related processes at the midpoint
!  of each chemistry timestep).  To revert to the prior behavior, set the
!  optional flag NO_CCTS = .TRUE.
!                                                                             .
!  If we are using the central chemistry timestep option (which is now the
!  default behavior), then we must not read data at 00:00 GMT of each day,
!  but at the center of the first chemistry timestep of the day.  This is 
!  because emissions and chemistry are done at the same time.  The proper 
!  time of day for reading emissions is determined by function 
!  ITS_TIME_FOR_EMIS, also within time_mod.f.
!                                                                             .
!  Similarly, for simulations that start at an arbitrary midmonth date and 
!  time, we must not read data at the starting date and time of the simulation,
!  but at the midpoint of the first chemistry timestep of the simulation.
!                                                                             .
!  If we are not using the central chemistry timestep option (specified by
!  NO_CCTS=.TRUE.), then the first data read of the month occurs at 00:00 GMT 
!  each day.  Similarly, for those simulations that start at midmonth, the 
!  first data read will occur the starting date and time of the simulation.
!
! !REVISION HISTORY: 
!  01 Apr 2004 - R. Yantosca - Initial Version
!  15 Jan 2010 - R. Yantosca - Added ProTeX headers
!  14 Oct 2011 - R. Yantosca - Modified for central chemistry timestep
!
!EOP
!------------------------------------------------------------------------------
!BOC
!
! !LOCAL VARIABLES
!
      LOGICAL :: NO_CENTRAL
      INTEGER :: HH,     MM,   SS
      REAL*8  :: GMTb,   TS

      !==============================================================
      ! Initialization
      !==============================================================

      ! Save optional argument NO_CCTS in a local shadow variable
      IF ( PRESENT( NO_CCTS ) ) THEN
         NO_CENTRAL = NO_CCTS
      ELSE
         NO_CENTRAL = .FALSE.
      ENDIF

      ! Emissions timestep [hours]
      TS = DBLE( TS_EMIS ) / 60d0
     
      IF ( NYMD == NYMDb ) THEN

         !==============================================================
         ! FOR THE FIRST DAY OF THE SIMULATION
         ! (i.e. for simulations that start at any time of the year)
         !==============================================================
         IF ( NO_CENTRAL ) THEN

            ! Here, we are not using the central chemistry timestep option 
            ! Therefore, the first data read of this day should occur at
            ! the start time of the simulation.
            IS_NEW_DAY = ( NHMS == NHMSb )

         ELSE

            ! Split starting time into hour, minute, second
            CALL YMD_EXTRACT( NHMSb, HH, MM, SS )

            ! Compute GMT at the start of the simulation
            GMTb       = DBLE( HH ) + ( DBLE( MM ) / 60d0 )
            
            ! Here, we are using the central chemistry timestep option.
            ! Therefore, the first data read of the day will occur not at 
            ! 00:00 GMT, but offset by a small amount (as diagnosed by 
            ! function ITS_TIME_FOR_EMIS).
            IS_NEW_DAY = ( GMT < GMTb+TS .and. ITS_TIME_FOR_EMIS() )

         ENDIF

      ELSE

         !==============================================================
         ! FOR EACH NEW DAY
         !==============================================================
         IF ( NO_CENTRAL ) THEN

            ! Here, we are not using the central chemistry timestep.  
            ! Therefore, the first data read of this day should occur 
            ! at 00:00 GMT.
            IS_NEW_DAY = ( NHMS == 000000 )

         ELSE

            ! Here, we are using the central chemistry timestep option.
            ! Therefore, the first data read of the day will occur not at 
            ! 00:00 GMT, but offset by a small amount (as diagnosed by 
            ! function ITS_TIME_FOR_EMIS).
            IS_NEW_DAY = ( GMT < TS .and. ITS_TIME_FOR_EMIS() )

         ENDIF

      ENDIF

      END FUNCTION ITS_A_NEW_DAY
!EOC
!------------------------------------------------------------------------------
!          Harvard University Atmospheric Chemistry Modeling Group            !
!------------------------------------------------------------------------------
!BOP
!
! !IROUTINE: its_a_new_season
!
! !DESCRIPTION: Function ITS\_A\_NEW\_SEASON returns TRUE if it's a new season 
!  or FALSE if it's not a new season.  Seasons are (1=DJF, 2=MAM, 3=JJA, 
!  4=SON).
!\\
!\\
! !INTERFACE:
!
      FUNCTION ITS_A_NEW_SEASON( ) RESULT( IS_NEW_SEASON )
!
! !RETURN VALUE:
!
      LOGICAL :: IS_NEW_SEASON  
!
! !REVISION HISTORY: 
!  20 Jul 2004 - R. Yantosca - Initial Version
!  15 Jan 2010 - R. Yantosca - Added ProTeX headers
!EOP
!------------------------------------------------------------------------------
!BOC
!
! !LOCAL VARIABLES:
!
      INTEGER, SAVE :: LAST_SEASON = -1
      
      IF ( NSEASON /= LAST_SEASON ) THEN
         IS_NEW_SEASON = .TRUE.
         LAST_SEASON   = NSEASON
      ELSE
         IS_NEW_SEASON = .FALSE.
      ENDIF

      END FUNCTION ITS_A_NEW_SEASON
!EOC
!------------------------------------------------------------------------------
!          Harvard University Atmospheric Chemistry Modeling Group            !
!------------------------------------------------------------------------------
!BOP
!
! !IROUTINE: print_current_time
!
! !DESCRIPTION: Subroutine PRINT\_CURRENT\_TIME prints the date, GMT time, and 
!  elapsed hours of a GEOS-Chem simulation. 
!\\
!\\
! !INTERFACE:
!
      SUBROUTINE PRINT_CURRENT_TIME
! 
! !REVISION HISTORY: 
!  21 Mar 2003 - R. Yantosca - Initial Version
!  15 Jan 2010 - R. Yantosca - Added ProTeX headers
!EOP
!------------------------------------------------------------------------------
!BOC
!
! !LOCAL VARIABLES:
!
      REAL*4 :: E_HOURS

      ! Hours since start of run
      E_HOURS = REAL( ELAPSED_MIN ) / 60e0 

      ! Write quantities
      WRITE( 6, 100 ) YEAR, MONTH, DAY, HOUR, MINUTE, E_HOURS

      ! Format string
 100  FORMAT( '---> DATE: ', i4.4, '/', i2.2, '/', i2.2, 
     &            '  GMT: ', i2.2, ':', i2.2, '  X-HRS: ', f11.3 )

      END SUBROUTINE PRINT_CURRENT_TIME
!EOC
!------------------------------------------------------------------------------
!          Harvard University Atmospheric Chemistry Modeling Group            !
!------------------------------------------------------------------------------
!BOP
!
! !IROUTINE: timestamp_string
!
! !DESCRIPTION: Function TIMESTAMP\_STRING returns a formatted string 
!  "YYYY/MM/DD hh:mm" for the a date and time specified by YYYYMMDD and hhmmss.
!  If YYYYMMDD and hhmmss are omitted, then TIMESTAMP\_STRING will create a 
!  formatted string for the current date and time.
!\\
!\\
! !INTERFACE:
!
      FUNCTION TIMESTAMP_STRING( YYYYMMDD, HHMMSS ) RESULT( TIME_STR )
!
! !USES:
!
#     include "define.h"
!
! !INPUT PARAMETERS: 
!
      INTEGER, INTENT(IN), OPTIONAL :: YYYYMMDD   ! YYYY/MM/DD date
      INTEGER, INTENT(IN), OPTIONAL :: HHMMSS     ! hh:mm:ss time
!
! !RETURN VALUE:
!
      CHARACTER(LEN=16)             :: TIME_STR
!
! !REVISION HISTORY: 
!  21 Mar 2003 - R. Yantosca - Initial Version
!  (1 ) Now use ENCODE statement for PGI/F90 on Linux (bmy, 9/29/03)
!  (2 ) Now add optional arguments YYYYMMDD and HHMMSS (bmy, 10/27/03)
!  (3 ) Renamed LINUX to LINUX_PGI (bmy, 12/2/03)
!  15 Jan 2010 - R. Yantosca - Added ProTeX headers
!EOP
!------------------------------------------------------------------------------
!BOC
!
! !LOCAL VARIABLES:
!
      INTEGER :: THISYEAR, THISMONTH,  THISDAY
      INTEGER :: THISHOUR, THISMINUTE, THISSECOND

      ! If YYYYMMDD is passed, then use that date.  Otherwise use the 
      ! current date stored in global variables YEAR, MONTH, DAY.
      IF ( PRESENT( YYYYMMDD ) ) THEN
         CALL YMD_EXTRACT( YYYYMMDD, THISYEAR, THISMONTH, THISDAY )
      ELSE
         THISYEAR  = YEAR
         THISMONTH = MONTH
         THISDAY   = DAY
      ENDIF
         
      ! If HHMMSS is passed, then use that time.  Otherwise use the 
      ! current time stored in global variables HOUR and MINUTE.
      IF ( PRESENT( HHMMSS ) ) THEN
         CALL YMD_EXTRACT( HHMMSS, THISHOUR, THISMINUTE, THISSECOND )
      ELSE
         THISHOUR   = HOUR
         THISMINUTE = MINUTE
      ENDIF

#if   defined( LINUX_PGI ) 
      
      ! For PGI/F90 Linux, we must use the ENCODE command
      ! to convert from numeric to string format (bmy, 9/29/03)
      ENCODE( 16, 100, TIME_STR ) THISYEAR, THISMONTH, 
     &                            THISDAY,  THISHOUR, THISMINUTE

#else

      ! For other platforms, we can just use a FORTRAN internal write
      WRITE( TIME_STR, 100 ) THISYEAR, THISMONTH, 
     &                       THISDAY,  THISHOUR, THISMINUTE

#endif

      ! Format statement
 100  FORMAT( i4.4, '/', i2.2, '/', i2.2, ' ', i2.2, ':', i2.2 )

      END FUNCTION TIMESTAMP_STRING
!EOC
!------------------------------------------------------------------------------
!          Harvard University Atmospheric Chemistry Modeling Group            !
!------------------------------------------------------------------------------
!BOP
!
! !IROUTINE: ymd_extract
!
! !DESCRIPTION: Subroutine YMD\_EXTRACT extracts the year, month, and date 
!  from an integer variable in YYYYMMDD format.  It can also extract the 
!  hours, minutes, and seconds from a variable in HHMMSS format.
!\\
!\\
! !INTERFACE:
!
      SUBROUTINE YMD_EXTRACT( NYMD, Y, M, D )
!
! !INPUT PARAMETERS: 
!
      INTEGER, INTENT(IN)  :: NYMD      ! YYYY/MM/DD format date
!
! !OUTPUT PARAMETERS:
!
      INTEGER, INTENT(OUT) :: Y, M, D   ! Separated YYYY, MM, DD values
! 
! !REVISION HISTORY: 
!  21 Nov 2001 - R. Yantosca - Initial Version
!  15 Jan 2010 - R. Yantosca - Added ProTeX headers
!EOP
!------------------------------------------------------------------------------
!BOC
!
! !LOCAL VARIABLES:
!
      REAL*8 :: REM

      ! Extract YYYY from YYYYMMDD 
      Y = INT( DBLE( NYMD ) / 1d4 )

      ! Extract MM from YYYYMMDD
      REM = DBLE( NYMD ) - ( DBLE( Y ) * 1d4 )
      M   = INT( REM / 1d2 )

      ! Extract DD from YYYYMMDD
      REM = REM - ( DBLE( M ) * 1d2 )
      D   = INT( REM )

      ! Return to calling program
      END SUBROUTINE YMD_EXTRACT
!EOC
!------------------------------------------------------------------------------
!          Harvard University Atmospheric Chemistry Modeling Group            !
!------------------------------------------------------------------------------
!BOP
!
! !IROUTINE: expand_date
!
! !DESCRIPTION: Subroutine EXPAND\_DATE replaces "YYYYMMDD" and "hhmmss" 
!  tokens within a filename string with the actual values.
!\\
!\\
! !INTERFACE:
!
      SUBROUTINE EXPAND_DATE( FILENAME, YYYYMMDD, HHMMSS )
!
! !USES:
!
      USE CHARPAK_MOD, ONLY : STRREPL

#     include "define.h"
!
! !INPUT PARAMETERS: 
!
      INTEGER,          INTENT(IN)    :: YYYYMMDD   ! YYYY/MM/DD date
      INTEGER,          INTENT(IN)    :: HHMMSS     ! hh:mm:ss time
!
! !INPUT/OUTPUT PARAMETERS: 
!
      CHARACTER(LEN=*), INTENT(INOUT) :: FILENAME   ! Filename to modify
! 
! !REVISION HISTORY: 
!  27 Jun 2002 - R. Yantosca - Initial Version
!  (1 ) Bug fix for Linux: use ENCODE statement to convert number to string 
!        instead of F90 internal read. (bmy, 9/29/03)
!  (2 ) Now replace 2 and 4 digit year strings for all models (bmy, 10/23/03)
!  (3 ) Renamed LINUX to LINUX_PGI (bmy, 12/2/03)
!  (4 ) Now do not replace "ss" with seconds, as the smallest GEOS-Chem
!        timestep is in minutes. (bmy, 7/20/04)
!  15 Jan 2010 - R. Yantosca - Added ProTeX headers
!EOP
!------------------------------------------------------------------------------
!BOC
!
! !LOCAL VARIABLES:
!
      INTEGER           :: YYYY, YY, MM, DD, HH, II, SS
      CHARACTER(LEN=2)  :: MM_STR, DD_STR
      CHARACTER(LEN=2)  :: HH_STR, II_STR, SS_STR
      CHARACTER(LEN=2)  :: YY_STR
      CHARACTER(LEN=4)  :: YYYY_STR

      !=================================================================
      ! EXPAND_DATE begins here!
      !=================================================================

      ! Extract today's date into year, month, and day sections
      CALL YMD_EXTRACT( YYYYMMDD, YYYY, MM, DD )

      ! Extract today's time into HH, MM, and SS sections
      ! (rename minutes to II so as not to overwrite MM)
      CALL YMD_EXTRACT( HHMMSS, HH, II, SS )

      ! 2-digit year number (e.g. "97" instead of "1997")
      YY = YYYY - 1900
      IF ( YY >= 100 ) YY = YY - 100

#if   defined( LINUX_PGI )
      
      ! Use ENCODE statement for PGI/Linux (bmy, 9/29/03)
      ENCODE( 4, '(i4.4)', YYYY_STR ) YYYY
      ENCODE( 2, '(i2.2)', YY_STR   ) YY
      ENCODE( 2, '(i2.2)', MM_STR   ) MM
      ENCODE( 2, '(i2.2)', DD_STR   ) DD
      ENCODE( 2, '(i2.2)', HH_STR   ) HH
      ENCODE( 2, '(i2.2)', II_STR   ) II

#else

      ! For other platforms, use an F90 internal write (bmy, 9/29/03)
      WRITE( YYYY_STR, '(i4.4)' ) YYYY
      WRITE( YY_STR,   '(i2.2)' ) YY
      WRITE( MM_STR,   '(i2.2)' ) MM
      WRITE( DD_STR,   '(i2.2)' ) DD
      WRITE( HH_STR,   '(i2.2)' ) HH
      WRITE( II_STR,   '(i2.2)' ) II

#endif

      ! Replace YYYY, MM, DD, HH tokens w/ actual values 
      CALL STRREPL( FILENAME, 'YYYY', YYYY_STR )
      CALL STRREPL( FILENAME, 'YY',   YY_STR   )
      CALL STRREPL( FILENAME, 'MM',   MM_STR   )
      CALL STRREPL( FILENAME, 'DD',   DD_STR   )
      CALL STRREPL( FILENAME, 'hh',   HH_STR   )
      CALL STRREPL( FILENAME, 'mm',   II_STR   )

      END SUBROUTINE EXPAND_DATE
!EOC
!------------------------------------------------------------------------------
!          Harvard University Atmospheric Chemistry Modeling Group            !
!------------------------------------------------------------------------------
!BOP
!
! !IROUTINE: system_date_time
!
! !DESCRIPTION: Subroutine SYSTEM\_DATE\_TIME returns the actual local date 
!  and time (as opposed to the model date and time).
!\\
!\\
! !INTERFACE:
!
      SUBROUTINE SYSTEM_DATE_TIME( SYS_NYMD, SYS_NHMS )
!
! !OUTPUT PARAMETERS:
!
      INTEGER, INTENT(OUT) :: SYS_NYMD   ! System date in YYYY/MM/DD format
      INTEGER, INTENT(OUT) :: SYS_NHMS   ! System time in YYYY/MM/DD format
!
! !REMARKS:
!  Uses the F90 intrinsic function DATE_AND_TIME.
!
! !REVISION HISTORY: 
!  02 May 2005 - R. Yantosca - Initial Version
!  15 Jan 2010 - R. Yantosca - Added ProTeX headers
!EOP
!------------------------------------------------------------------------------
!BOC
!
! !LOCAL VARIABLES:
!
      ! Arguments

      ! Local variables
      INTEGER              :: V(8)
      CHARACTER(LEN=8)     :: D
      CHARACTER(LEN=10)    :: T

      !=================================================================
      ! SYSTEM_DATE_TIME begins here!
      !=================================================================

      ! Initialize
      D = 'ccyymmdd'
      T = 'hhmmss.sss'

      ! Call the F90 intrinsic routine DATE_AND_TIME
      ! Return values are (/YYYY, MM, DD, GMT_MIN, HH, MM, SS, MSEC/)
      CALL DATE_AND_TIME( DATE=D, TIME=T, VALUES=V )

      ! Save to YYYYMMDD and HHMMSS format
      SYS_NYMD = ( V(1) * 10000 ) + ( V(2) * 100 ) + V(3) 
      SYS_NHMS = ( V(5) * 10000 ) + ( V(6) * 100 ) + V(7)

      END SUBROUTINE SYSTEM_DATE_TIME
!EOC
!------------------------------------------------------------------------------
!          Harvard University Atmospheric Chemistry Modeling Group            !
!------------------------------------------------------------------------------
!BOP
!
! !IROUTINE: system_timestamp
!
! !DESCRIPTION: Function SYSTEM\_TIMESTAMP returns a 16 character string with 
!  the system date and time in YYYY/MM/DD HH:MM format.
!\\
!\\
! !INTERFACE:
!
      FUNCTION SYSTEM_TIMESTAMP() RESULT( STAMP )
!
! !RETURN VALUE:
!
      CHARACTER(LEN=16) :: STAMP
! 
! !REVISION HISTORY: 
!  03 May 2005 - R. Yantosca - Initial version
!  15 Jan 2010 - R. Yantosca - Added ProTeX headers
!EOP
!------------------------------------------------------------------------------
!BOC
!
! !LOCAL VARIABLES:
!
      INTEGER           :: SYS_NYMD, SYS_NHMS

      !=================================================================
      ! SYSTEM_TIMESTAMP begins here!
      !=================================================================

      ! Get system date and time
      CALL SYSTEM_DATE_TIME( SYS_NYMD, SYS_NHMS )

      ! Create a string w/ system date & time
      STAMP = TIMESTAMP_STRING( SYS_NYMD, SYS_NHMS )

      END FUNCTION SYSTEM_TIMESTAMP
!EOC
!------------------------------------------------------------------------------
!          Harvard University Atmospheric Chemistry Modeling Group            !
!------------------------------------------------------------------------------
!BOP
!
! !IROUTINE: timestamp_diag
!
! !DESCRIPTION: Subroutine TIMESTAMP\_DIAG save timestamps to be used in 
!  filenames for diagnostics. We do not want the time when the diagnostic 
!  is saved but the time for previous dynamic time step because midnight is
!  considered as the beginning of next day (and not ending of previous day).
!\\
!\\
! !INTERFACE:
!
      SUBROUTINE TIMESTAMP_DIAG
! 
! !REVISION HISTORY: 
!  12 Aug 2009 - C. Carouge  - Initial version
!  15 Jan 2010 - R. Yantosca - Added ProTeX headers
!EOP
!------------------------------------------------------------------------------
!BOC

      NYMD_DIAG = GET_NYMD()

      END SUBROUTINE TIMESTAMP_DIAG
!EOC
!------------------------------------------------------------------------------
!          Harvard University Atmospheric Chemistry Modeling Group            !
!------------------------------------------------------------------------------
!BOP
!
! !IROUTINE: get_nymd_diag
!
! !DESCRIPTION: Function GET\_NYMD\_DIAG returns the previous NYMD value 
!  (YYYYMMDD) to the calling program.  Used for diagnostic filenames. 
!\\
!\\
! !INTERFACE:
!
      FUNCTION GET_NYMD_DIAG() RESULT( THISNYMD )
!
! !RETURN VALUE:
!
      INTEGER :: THISNYMD
! 
! !REVISION HISTORY:
!  12 Aug 2009 - C. Carouge  - Initial version
!  15 Jan 2010 - R. Yantosca - Added ProTeX headers
!EOP
!------------------------------------------------------------------------------
!BOC

      THISNYMD = NYMD_DIAG

      END FUNCTION GET_NYMD_DIAG
!EOC
#if defined( EXTERNAL_GRID ) || defined( EXTERNAL_FORCING )
!------------------------------------------------------------------------------
!          Harvard University Atmospheric Chemistry Modeling Group            !
!------------------------------------------------------------------------------
!BOP
!
! !IROUTINE: accept_external_date_time
!
! !DESCRIPTION: Subroutine ACCEPT\_EXTERNAL\_DATE\_TIME sets the date and
!  time variables in time_mod.F with the values obtained from an external
!  GCM (such as NASA's GEOS-5 GCM).  The various date & time values from 
!  the GCM are passed as arguments.
!\\
!\\
! !INTERFACE:
!
      SUBROUTINE Accept_External_Date_Time( 
     &   am_I_Root,    value_NYMDb,    value_NYMDe,   value_NYMD,
     &   value_NHMSb,  value_NHMSe,    value_NHMS,    value_YEAR,
     &   value_MONTH,  value_DAY,      value_DAYOFYR, value_HOUR,
     &   value_MINUTE, value_SECOND,   value_UTC,     value_HELAPSED,
     &   value_TS_CHEM, value_TS_CONV, value_TS_DYN,  value_TS_EMIS,
     &   RC                                                           )
!
! !USES:
!
      USE GIGC_ErrCode_Mod
      USE JULDAY_MOD,       ONLY : JULDAY
      USE JULDAY_MOD,       ONLY : CALDATE
!
! !INPUT PARAMETERS: 
!
      LOGICAL, INTENT(IN)  :: am_I_Root       ! Are we on the root CPU?
      INTEGER, OPTIONAL    :: value_NYMDb     ! YYYY/MM/DD @ start of run
      INTEGER, OPTIONAL    :: value_NYMDe     ! YYYY/MM/DD @ end of run
      INTEGER, OPTIONAL    :: value_NYMD      ! YYYY/MM/DD @ current time
      INTEGER, OPTIONAL    :: value_NHMSb     ! hh:mm:ss   @ start of run
      INTEGER, OPTIONAL    :: value_NHMSe     ! hh:mm:ss   @ end of run
      INTEGER, OPTIONAL    :: value_NHMS      ! hh:mm:ss   @ current time
      INTEGER, OPTIONAL    :: value_YEAR      ! UTC year 
      INTEGER, OPTIONAL    :: value_MONTH     ! UTC month
      INTEGER, OPTIONAL    :: value_DAY       ! UTC day
      INTEGER, OPTIONAL    :: value_DAYOFYR   ! UTC day of year
      INTEGER, OPTIONAL    :: value_HOUR      ! UTC hour
      INTEGER, OPTIONAL    :: value_MINUTE    ! UTC minute
      INTEGER, OPTIONAL    :: value_SECOND    ! UTC second
      REAL*4,  OPTIONAL    :: value_UTC       ! UTC time [hrs]
      REAL*4,  OPTIONAL    :: value_HELAPSED  ! Elapsed hours
      INTEGER, OPTIONAL    :: value_TS_CHEM   ! Chemistry  timestep [min]
      INTEGER, OPTIONAL    :: value_TS_CONV   ! Convection timestep [min]
      INTEGER, OPTIONAL    :: value_TS_DYN    ! Dynamic    timestep [min]
      INTEGER, OPTIONAL    :: value_TS_EMIS   ! Emissions  timestep [min]
!
! !OUTPUT ARGUMENTS:
!
      INTEGER, INTENT(OUT) :: RC          ! Success or failure?
!
! !REMARKS:
!  The date and time values are obtained via the Extract_ subroutine in 
!  module file GEOSCHEMchem_GridCompMod.F90.      
! 
! !REVISION HISTORY: 
!  06 Dec 2012 - Initial version
!  11 Dec 2012 - R. Yantosca - Renamed to ACCEPT_EXTERNAL_DATE_TIME
!  18 Jun 2013 - R. Yantosca - Now compute day of week w/r/t GMT, which is
!                              the same modification made in SET_CURRENT_TIME
!EOP
!------------------------------------------------------------------------------
!BOC
!
! !LOCAL VARIABLES:
!
      REAL*4 :: A. B. JD, THISDAY, TMP

      !=================================================================
      ! Set time/date values of time_mod.F from the ESMF inputs 
      !=================================================================
      IF ( PRESENT( value_NYMDb    ) ) NYMDb       = value_NYMdb
      IF ( PRESENT( value_NYMDe    ) ) NYMDe       = value_NYMDe
      IF ( PRESENT( value_NYMD     ) ) NYMD        = value_NYMD
      IF ( PRESENT( value_NHMSb    ) ) NHMSb       = value_NHMSb 
      IF ( PRESENT( value_NHMSe    ) ) NHMSe       = value_NHMSe
      IF ( PRESENT( value_NHMS     ) ) NHMS        = value_NHMS 
      IF ( PRESENT( value_YEAR     ) ) YEAR        = value_YEAR 
      IF ( PRESENT( value_MONTH    ) ) MONTH       = value_MONTH
      IF ( PRESENT( value_DAY      ) ) DAY         = value_DAY 
      IF ( PRESENT( value_DAYOFYR  ) ) DAY_OF_YEAR = value_DAYOFYR
      IF ( PRESENT( value_HOUR     ) ) HOUR        = value_HOUR
      IF ( PRESENT( value_MINUTE   ) ) MINUTE      = value_MINUTE
      IF ( PRESENT( value_SECOND   ) ) SECOND      = value_SECOND
      IF ( PRESENT( value_TS_CHEM  ) ) TS_CHEM     = value_TS_CHEM
      IF ( PRESENT( value_TS_CONV  ) ) TS_CONV     = value_TS_CONV
      IF ( PRESENT( value_TS_DYN   ) ) TS_DYN      = value_TS_DYN
      IF ( PRESENT( value_TS_EMIS  ) ) TS_EMIS     = value_TS_EMIS

      ! Special handling for GMT to avoid roundoff error
      IF ( PRESENT( value_UTC  ) ) THEN 
         TMP = value_UTC
         GMT = TMP
      ENDIF

      !=================================================================
      ! Compute various other derived time/date values
      !=================================================================
      
      ! Elapsed minutes since the start of the run
      IF ( PRESENT( value_HELAPSED ) ) THEN
         ELAPSED_MIN = ( value_HELAPSED * 60 )
      ENDIF

      ! TAUb (hours since 0 UTC on 01 Jan 1985) @ start of simulation
      IF ( PRESENT( value_NYMDb ) .and. PRESENT( value_NHMSb ) ) THEN
         TMP  = ( GET_JD( NYMDb, NHMSb ) - JD85 ) * 24e0
         TAUb = DBLE( TMP )
      ENDIF

      ! TAUe (hours since 0 UTC on 01 Jan 1985) @ end of simulation
      IF ( PRESENT( value_NYMDe ) .and. PRESENT( value_NHMSe ) ) THEN
         TMP  = ( GET_JD( NYMDe, NHMSe ) - JD85 ) * 24e0
         TAUe = DBLE( TMP )
      ENDIF

      ! TAU value ( hours since 0 UTC on 01 Jan 1985)
      IF ( PRESENT( value_NYMD ) .and. PRESENT( value_NHMS ) ) THEN
         TMP  = ( GET_JD( NYMD, NHMS ) - JD85 ) * 24e0
         TAU  = DBLE( TMP )
      ENDIF

      ! Season index (1=DJF, 2=MAM, 3=JJA, 4=SON)
      SELECT CASE ( MONTH )
         CASE ( 12, 1, 2 )
            NSEASON = 1
         CASE ( 3, 4, 5 )
            NSEASON = 2
         CASE ( 6, 7, 8 )
            NSEASON = 3
         CASE ( 9, 10, 11 )
            NSEASON = 4
      END SELECT

      ! Day of week w/r/t the GMT date  
      ! Use same algorithm as in routine SET_CURRENT_TIME
      THISDAY     = DAY + ( GMT / 24d0 )
      JD          = JULDAY( YEAR, MONTH, THISDAY )
      A           = ( JD + 1.5d0 ) / 7d0
      B           = ( A - INT( A ) ) * 7d0
      B           = INT( NINT( B*1d5 + SIGN( 5d0, B ) ) / 10d0 ) / 1d4
      DAY_OF_WEEK = INT( B )

      ! Return successfully
      RC = GIGC_SUCCESS

      END SUBROUTINE Accept_External_Date_Time
!EOC
#endif
      END MODULE TIME_MOD



<|MERGE_RESOLUTION|>--- conflicted
+++ resolved
@@ -1915,7 +1915,6 @@
 !  05 Feb 2003 - R. Yantosca - Initial Version
 !  15 Jan 2010 - R. Yantosca - Added ProTeX headers
 !  14 Jun 2013 - R. Yantosca - Now move computation to SET_CURRENT_TIME
-<<<<<<< HEAD
 !EOP
 !------------------------------------------------------------------------------
 !BOC
@@ -1964,65 +1963,12 @@
 !
 ! !REVISION HISTORY: 
 !  13 Jun 2013 - R. Yantosca - Initial version
-=======
->>>>>>> 4674865e
 !EOP
 !------------------------------------------------------------------------------
 !BOC
 !
 ! !LOCAL VARIABLES:
-! 
-<<<<<<< HEAD
-=======
-      ! Return the day of week w/r/t GMT date
-      ! (stored in module variable DAY_OF_WEEK)
-      DAY_NUM = DAY_OF_WEEK
-
-      END FUNCTION GET_DAY_OF_WEEK
-!EOC
-!------------------------------------------------------------------------------
-!          Harvard University Atmospheric Chemistry Modeling Group            !
-!------------------------------------------------------------------------------
-!BOP
-!
-! !IROUTINE: get_day_of_week_lt
-!
-! !DESCRIPTION: Function GET\_DAY\_OF\_WEEK\_LT returns the day of the week
-!  (with repect to the SOLAR LOCAL TIME AT GRID BOX [I,J,L]) as a number:
-!  Sun=0, Mon=1, Tue=2, Wed=3, Thu=4, Fri=5, Sat=6.
-!\\
-!\\
-! !INTERFACE:
-!
-      FUNCTION GET_DAY_OF_WEEK_LT( I, J, L ) RESULT( DAY_NUM )
-!
-! !USES:
-!
-      USE GRID_MOD, ONLY : GET_XMID
-!
-! !INPUT PARAMETERS:
-!
-      INTEGER, INTENT(IN) :: I         ! Grid box lon index 
-      INTEGER, INTENT(IN) :: J         ! Grid box lat index
-      INTEGER, INTENT(IN) :: L         ! Grid box level index
-!
-! !RETURN VALUE:
-!
-      INTEGER             :: DAY_NUM   ! Day of week, w/r/t local time
-! 
-! !REMARKS:
-!  This routine is used by various emissions routines, in order to determine
-!  whether weekday or weekend emissions need to be applied.
-!
-! !REVISION HISTORY: 
-!  13 Jun 2013 - R. Yantosca - Initial version
-!EOP
-!------------------------------------------------------------------------------
-!BOC
-!
-! !LOCAL VARIABLES:
-! 
->>>>>>> 4674865e
+!
       REAL*8 :: DOW_LOCAL, LOCAL_TIME
 
       !=================================================================
