!------------------------------------------------------------------------------
!                  GEOS-Chem Global Chemical Transport Model                  !
!------------------------------------------------------------------------------
!BOP
!
! !MODULE: state_met_mod.F90
!
! !DESCRIPTION: Module STATE\_MET\_MOD contains the derived type
!  used to define the Meteorology State object for GEOS-Chem.
!\\
!\\
!  This module also contains the routines that allocate and deallocate memory
!  to the Meteorology State object.  The Meteorology State object is not
!  defined in this module.  It must be be declared as variable in the top-level
!  driver routine, and then passed to lower-level routines as an argument.
!\\
!\\
! !INTERFACE:
!
MODULE State_Met_Mod
!
! USES:
!
  USE ErrCode_Mod
  USE Precision_Mod
  USE Registry_Mod

  IMPLICIT NONE
  PRIVATE
!
! !PUBLIC MEMBER FUNCTIONS:
!
  PUBLIC :: Init_State_Met
  PUBLIC :: Cleanup_State_Met
  PUBLIC :: Get_Metadata_State_Met
!
! !PRIVATE MEMBER FUNCTIONS:
!
  PRIVATE :: Register_MetField
!
! !PUBLIC DATA MEMBERS:
!
  !=========================================================================
  ! Derived type for Meteorology State
  !=========================================================================
  TYPE, PUBLIC :: MetState

     !----------------------------------------------------------------------
     ! Surface fields
     !----------------------------------------------------------------------
     REAL(fp), POINTER :: ALBD          (:,:  ) ! Visible surface albedo [1]
     REAL(fp), POINTER :: AREA_M2       (:,:  ) ! Grid box surface area [m2]
     INTEGER,  POINTER :: ChemGridLev   (:,:  ) ! Chemistry grid level
     REAL(fp), POINTER :: CLDFRC        (:,:  ) ! Column cloud fraction [1]
     INTEGER,  POINTER :: CLDTOPS       (:,:  ) ! Max cloud top height [levels]
     REAL(fp), POINTER :: CONV_DEPTH    (:,:  ) ! Convective cloud depth [m]
     REAL(fp), POINTER :: EFLUX         (:,:  ) ! Latent heat flux [W/m2]
     REAL(fp), POINTER :: FLASH_DENS    (:,:  ) ! Lightning flash density [#/km2/s]
     REAL(fp), POINTER :: FRCLND        (:,:  ) ! Olson land fraction [1]
     REAL(fp), POINTER :: FRLAKE        (:,:  ) ! Fraction of lake [1]
     REAL(fp), POINTER :: FRLAND        (:,:  ) ! Fraction of land [1]
     REAL(fp), POINTER :: FRLANDIC      (:,:  ) ! Fraction of land ice [1]
     REAL(fp), POINTER :: FROCEAN       (:,:  ) ! Fraction of ocean [1]
     REAL(fp), POINTER :: FRSEAICE      (:,:  ) ! Sfc sea ice fraction
     REAL(fp), POINTER :: FRSNO         (:,:  ) ! Sfc snow fraction
     REAL(fp), POINTER :: GWETROOT      (:,:  ) ! Root soil wetness [1]
     REAL(fp), POINTER :: GWETTOP       (:,:  ) ! Top soil moisture [1]
     REAL(fp), POINTER :: HFLUX         (:,:  ) ! Sensible heat flux [W/m2]
     REAL(fp), POINTER :: LAI           (:,:  ) ! Leaf area index [m2/m2]
                                                !  (online)
     REAL(fp), POINTER :: LWI           (:,:  ) ! Land/water indices [1]
     REAL(fp), POINTER :: PARDR         (:,:  ) ! Direct photsynthetically
                                                !  active radiation [W/m2]
     REAL(fp), POINTER :: PARDF         (:,:  ) ! Diffuse photsynthetically
                                                !  active radiation [W/m2]
     REAL(fp), POINTER :: PBLH          (:,:  ) ! PBL height [m]
     REAL(fp), POINTER :: PBL_TOP_hPa   (:,:  ) ! PBL top [hPa]
     REAL(fp), POINTER :: PBL_TOP_L     (:,:  ) ! PBL top [level]
     REAL(fp), POINTER :: PBL_TOP_m     (:,:  ) ! PBL top [m]
     REAL(fp), POINTER :: PBL_THICK     (:,:  ) ! PBL thickness [hPa]
     REAL(fp), POINTER :: PHIS          (:,:  ) ! Surface geopotential height
                                                !  [m2/s2]
     REAL(fp), POINTER :: PRECANV       (:,:  ) ! Anvil previp @ ground
                                                !  [kg/m2/s] -> [mm/day]
     REAL(fp), POINTER :: PRECCON       (:,:  ) ! Conv  precip @ ground
                                                !  [kg/m2/s] -> [mm/day]
     REAL(fp), POINTER :: PRECLSC       (:,:  ) ! Large-scale precip @ ground
                                                !  [kg/m2/s] -> [mm/day]
     REAL(fp), POINTER :: PRECTOT       (:,:  ) ! Total precip @ ground
                                                !  [kg/m2/s] -> [mm/day]
     REAL(fp), POINTER :: PS1_WET       (:,:  ) ! Wet surface pressure at
                                                !  start of timestep [hPa]
     REAL(fp), POINTER :: PS2_WET       (:,:  ) ! Wet surface pressure at
                                                !  end of timestep [hPa]
     REAL(fp), POINTER :: PSC2_WET      (:,:  ) ! Wet interpolated surface
                                                !  pressure [hPa]
     REAL(fp), POINTER :: PS1_DRY       (:,:  ) ! Dry surface pressure at
                                                !  start of timestep [hPa]
     REAL(fp), POINTER :: PS2_DRY       (:,:  ) ! Dry surface pressure at
                                                !  end of timestep [hPa]
     REAL(fp), POINTER :: PSC2_DRY      (:,:  ) ! Dry interpolated surface
                                                !  pressure [hPa]
     REAL(fp), POINTER :: SEAICE00      (:,:  ) ! Sea ice coverage 00-10%
     REAL(fp), POINTER :: SEAICE10      (:,:  ) ! Sea ice coverage 10-20%
     REAL(fp), POINTER :: SEAICE20      (:,:  ) ! Sea ice coverage 20-30%
     REAL(fp), POINTER :: SEAICE30      (:,:  ) ! Sea ice coverage 30-40%
     REAL(fp), POINTER :: SEAICE40      (:,:  ) ! Sea ice coverage 40-50%
     REAL(fp), POINTER :: SEAICE50      (:,:  ) ! Sea ice coverage 50-60%
     REAL(fp), POINTER :: SEAICE60      (:,:  ) ! Sea ice coverage 60-70%
     REAL(fp), POINTER :: SEAICE70      (:,:  ) ! Sea ice coverage 70-80%
     REAL(fp), POINTER :: SEAICE80      (:,:  ) ! Sea ice coverage 80-90%
     REAL(fp), POINTER :: SEAICE90      (:,:  ) ! Sea ice coverage 90-100%
     REAL(fp), POINTER :: SLP           (:,:  ) ! Sea level pressure [hPa]
     REAL(fp), POINTER :: SNODP         (:,:  ) ! Snow depth [m]
     REAL(fp), POINTER :: SNOMAS        (:,:  ) ! Snow mass [kg/m2]
     REAL(fp), POINTER :: SUNCOS        (:,:  ) ! COS(solar zenith angle) at
                                                !   current time
     REAL(fp), POINTER :: SUNCOSmid     (:,:  ) ! COS(solar zenith angle) at
                                                !  midpoint of chem timestep
     REAL(fp), POINTER :: SWGDN         (:,:  ) ! Incident radiation @ ground
                                                !  [W/m2]
     REAL(fp), POINTER :: TO3           (:,:  ) ! Total overhead O3 column [DU]
     REAL(fp), POINTER :: TROPP         (:,:  ) ! Tropopause pressure [hPa]
     INTEGER,  POINTER :: TropLev       (:,:  ) ! Tropopause level [1]
     REAL(fp), POINTER :: TropHt        (:,:  ) ! Tropopause height [km]
     REAL(fp), POINTER :: TS            (:,:  ) ! Surface temperature [K]
     REAL(fp), POINTER :: TSKIN         (:,:  ) ! Surface skin temperature [K]
     REAL(fp), POINTER :: U10M          (:,:  ) ! E/W wind speed @ 10m ht [m/s]
     REAL(fp), POINTER :: USTAR         (:,:  ) ! Friction velocity [m/s]
     REAL(fp), POINTER :: UVALBEDO      (:,:  ) ! UV surface albedo [1]
     REAL(fp), POINTER :: V10M          (:,:  ) ! N/S wind speed @ 10m ht [m/s]
     REAL(fp), POINTER :: Z0            (:,:  ) ! Surface roughness height [m]
     REAL(fp), POINTER :: CNV_FRC       (:,:  ) ! Convective fraction [1]

     !----------------------------------------------------------------------
     ! 3-D Fields
     !----------------------------------------------------------------------
     REAL(fp), POINTER :: CLDF          (:,:,:) ! 3-D cloud fraction [1]
     REAL(fp), POINTER :: CMFMC         (:,:,:) ! Cloud mass flux [kg/m2/s]
     REAL(fp), POINTER :: DQRCU         (:,:,:) ! Conv precip production rate
                                                !  [kg/kg/s] (assume per
                                                !  dry air)
     REAL(fp), POINTER :: DQRLSAN       (:,:,:) ! LS precip prod rate [kg/kg/s]
                                                !  (assume per dry air)
     REAL(fp), POINTER :: DTRAIN        (:,:,:) ! Detrainment flux [kg/m2/s]
     REAL(fp), POINTER :: F_OF_PBL      (:,:,:) ! Fraction of box within PBL [1]
     REAL(fp), POINTER :: F_UNDER_PBLTOP(:,:,:) ! Fraction of box under PBL top
     REAL(fp), POINTER :: OMEGA         (:,:,:) ! Updraft velocity [Pa/s]
     REAL(fp), POINTER :: OPTD          (:,:,:) ! Visible optical depth [1]
     REAL(fp), POINTER :: PEDGE         (:,:,:) ! Wet air press @ level
                                                !  edges [hPa]
     REAL(fp), POINTER :: PFICU         (:,:,:) ! Dwn flux ice prec:conv
                                                !  [kg/m2/s]
     REAL(fp), POINTER :: PFILSAN       (:,:,:) ! Dwn flux ice prec:LS+anv
                                                !  [kg/m2/s]
     REAL(fp), POINTER :: PFLCU         (:,:,:) ! Dwn flux liq prec:conv
                                                !  [kg/m2/s]
     REAL(fp), POINTER :: PFLLSAN       (:,:,:) ! Dwn flux ice prec:LS+anv
                                                !  [kg/m2/s]
     REAL(fp), POINTER :: QI            (:,:,:) ! Ice mixing ratio
                                                !  [kg/kg dry air]
     REAL(fp), POINTER :: QL            (:,:,:) ! Water mixing ratio
                                                !  [kg/kg dry air]
     REAL(fp), POINTER :: REEVAPCN      (:,:,:) ! Evap of precip conv [kg/kg/s]
                                                !  (assume per dry air)
     REAL(fp), POINTER :: REEVAPLS      (:,:,:) ! Evap of precip LS+anvil
                                                !  [kg/kg/s] (assume per
                                                !  dry air)
     REAL(fp), POINTER :: RH            (:,:,:) ! Relative humidity [%]
     REAL(fp), POINTER :: SPHU          (:,:,:) ! Specific humidity
                                                !  [g H2O/kg tot air]
     REAL(fp), POINTER :: SPHU1         (:,:,:) ! Specific humidity at start
                                                !  of timestep [g/kg]
     REAL(fp), POINTER :: SPHU2         (:,:,:) ! Specific humidity at end
                                                !  of timestep [g/kg]
     REAL(fp), POINTER :: T             (:,:,:) ! Temperature [K]
     REAL(fp), POINTER :: TAUCLI        (:,:,:) ! Opt depth of ice clouds [1]
     REAL(fp), POINTER :: TAUCLW        (:,:,:) ! Opt depth of H2O clouds [1]
     REAL(fp), POINTER :: TMPU1         (:,:,:) ! Temperature at start of
                                                !  timestep [K]
     REAL(fp), POINTER :: TMPU2         (:,:,:) ! Temperature at end of
                                                !  timestep [K]
     REAL(fp), POINTER :: U             (:,:,:) ! E/W component of wind [m s-1]
     REAL(fp), POINTER :: UPDVVEL       (:,:,:) ! Updraft vertical velocity
                                                !  [hPa/s]
     REAL(fp), POINTER :: V             (:,:,:) ! N/S component of wind [m s-1]

     !----------------------------------------------------------------------
     ! Air quantities assigned in AIRQNT
     !----------------------------------------------------------------------
     ! Note on pressures: PMID is calculated from PEDGE,
     ! and dry air pressures assume constant RH and T across grid box
     REAL(fp), POINTER :: PEDGE_DRY     (:,:,:) ! Dry air partial pressure
                                                !  @ level edges [hPa]
     REAL(fp), POINTER :: PMID          (:,:,:) ! Average wet air pressure [hPa]
                                                !  defined as arithmetic
                                                !  average of edge pressures
     REAL(fp), POINTER :: PMID_DRY      (:,:,:) ! Dry air partial pressure [hPa]
                                                !  defined as arithmetic avg
                                                !  of edge pressures
     REAL(fp), POINTER :: THETA         (:,:,:) ! Potential temperature [K]
     REAL(fp), POINTER :: TV            (:,:,:) ! Virtual temperature [K]
     REAL(fp), POINTER :: MAIRDEN       (:,:,:) ! Moist air density [kg/m3]
     REAL(fp), POINTER :: AIRDEN        (:,:,:) ! Dry air density [kg/m3]
     REAL(fp), POINTER :: AIRNUMDEN     (:,:,:) ! Dry air density [molec/cm3]
     REAL(fp), POINTER :: AVGW          (:,:,:) ! Water vapor volume mixing
                                                !  ratio [vol H2O/vol dry air]
     REAL(fp), POINTER :: BXHEIGHT      (:,:,:) ! Grid box height [m] (dry air)
     REAL(fp), POINTER :: DELP          (:,:,:) ! Delta-P (wet) across box [hPa]
     REAL(fp), POINTER :: DELP_DRY      (:,:,:) ! Delta-P (dry) across box [hPa]
     REAL(fp), POINTER :: AD            (:,:,:) ! Dry air mass [kg] in grid box
     REAL(fp), POINTER :: AIRVOL        (:,:,:) ! Grid box volume [m3] (dry air)
     REAL(fp), POINTER :: DP_DRY_PREV   (:,:,:) ! Previous State_Met%DELP_DRY
     REAL(fp), POINTER :: SPHU_PREV     (:,:,:) ! Previous State_Met%SPHU

     !----------------------------------------------------------------------
     ! Age of air for diagnosing transport
     !----------------------------------------------------------------------
     INTEGER,  POINTER :: AgeOfAir      (:,:,:) ! Age of air [s]

     !----------------------------------------------------------------------
     ! Offline land type, leaf area index, and chlorophyll fields
     !----------------------------------------------------------------------
     INTEGER,  POINTER :: IREG          (:,:  ) ! # of landtypes in box (I,J)
     INTEGER,  POINTER :: ILAND         (:,:,:) ! Land type at (I,J);
                                                !  1..IREG(I,J)
     INTEGER,  POINTER :: IUSE          (:,:,:) ! Fraction (per mil) of box
                                                !  (I,J) occupied by each land
                                                !  type
     REAL(fp), POINTER :: MODISLAI      (:,:  ) ! Daily LAI computed from
                                                !  monthly offline MODIS [m2/m2]
<<<<<<< HEAD
     REAL(fp), POINTER :: MODISCHLR     (:,:  ) ! Daily chlorophyll-a computed
                                                !  from offline monthly MODIS
     REAL(fp), POINTER :: XLAI          (:,:,:) ! MODIS LAI per land type,
                                                !  for this month
     REAL(fp), POINTER :: XCHLR         (:,:,:) ! MODIS CHLR per land type,
                                                !  for this month
     REAL(fp), POINTER :: LandTypeFrac  (:,:,:) ! Olson frac per type (I,J,type)
     REAL(fp), POINTER :: XLAI_NATIVE   (:,:,:) ! avg LAI per type (I,J,type)
     REAL(fp), POINTER :: XCHLR_NATIVE  (:,:,:) ! avg CHLR per type (I,J,type)

     REAL(fp), POINTER :: XLAI2         (:,:,:) ! MODIS LAI per land type,
                                                !  for next month
     REAL(fp), POINTER :: XCHLR2        (:,:,:) ! MODIS CHLR per land type,
                                                !  for next month
=======
     REAL(fp), POINTER :: XLAI          (:,:,:) ! MODIS LAI per land type,
                                                !  for this month
     REAL(fp), POINTER :: LandTypeFrac  (:,:,:) ! Olson frac per type (I,J,type)
     REAL(fp), POINTER :: XLAI_NATIVE   (:,:,:) ! avg LAI per type (I,J,type)
     REAL(fp), POINTER :: XLAI2         (:,:,:) ! MODIS LAI per land type,
                                                !  for next month
>>>>>>> a1043cfb

     !----------------------------------------------------------------------
     ! Fields for querying in which vertical regime a grid box is in
     ! or if a grid box is near local noon solar time
     !----------------------------------------------------------------------
     LOGICAL,  POINTER :: InChemGrid    (:,:,:) ! Are we in the chemistry grid?
     LOGICAL,  POINTER :: InPbl         (:,:,:) ! Are we in the PBL?
     LOGICAL,  POINTER :: InStratMeso   (:,:,:) ! Are we in the stratosphere
                                                !            or mesosphere?
     LOGICAL,  POINTER :: InStratosphere(:,:,:) ! Are we in the stratosphere?
     LOGICAL,  POINTER :: InTroposphere (:,:,:) ! Are we in the troposphere?
     REAL(fp), POINTER :: LocalSolarTime(:,:  ) ! Local solar time
     LOGICAL,  POINTER :: IsLocalNoon   (:,:  ) ! Is it local noon (between 11
                                                !  and 13 local solar time?

     !----------------------------------------------------------------------
     ! Scalars
     !----------------------------------------------------------------------
     INTEGER           :: PBL_MAX_L             ! Max level where PBL top occurs

     !----------------------------------------------------------------------
     ! Registry of variables contained within State_Met
     !----------------------------------------------------------------------
     CHARACTER(LEN=3)             :: State     = 'MET'    ! Name of this state
     TYPE(MetaRegItem), POINTER   :: Registry  => NULL()  ! Registry object

  END TYPE MetState
!
! !REMARKS:
!  In MERRA2, PS and SLP are kept in Pa (not converted to hPa).
!
! !REVISION HISTORY:
!  19 Oct 2012 - R. Yantosca - Initial version, split off from gc_type_mod.F90
!  See the Git history with the gitk browser!
!EOP
!------------------------------------------------------------------------------
!BOC
!
! !MODULE INTERFACES:
!
  INTERFACE Register_MetField
     MODULE PROCEDURE Register_MetField_Rfp_2D
     MODULE PROCEDURE Register_MetField_Rfp_3D
     MODULE PROCEDURE Register_MetField_Int_2D
     MODULE PROCEDURE Register_MetField_Int_3D
  END INTERFACE Register_MetField

CONTAINS
!EOC
!------------------------------------------------------------------------------
!                  GEOS-Chem Global Chemical Transport Model                  !
!------------------------------------------------------------------------------
!BOP
!
! !IROUTINE: Init_State_Met
!
! !DESCRIPTION: Subroutine INIT\_STATE\_MET allocates all fields of
!  the meteorology state object.
!\\
!\\
! !INTERFACE:
!
  SUBROUTINE Init_State_Met( am_I_Root, Input_Opt, State_Grid, State_Met, RC )
!
! !USES:
!
    USE CMN_SIZE_MOD,   ONLY : NSURFTYPE
    USE Input_Opt_Mod,  ONLY : OptInput
    USE State_Grid_Mod, ONLY : GrdState
!
! !INPUT PARAMETERS:
!
    LOGICAL,        INTENT(IN)    :: am_I_Root   ! Is this the root CPU?
    TYPE(OptInput), INTENT(IN)    :: Input_Opt   ! Input Options object
    TYPE(GrdState), INTENT(IN)    :: State_Grid  ! Grid State object
!
! !INPUT/OUTPUT PARAMETERS:
!
    TYPE(MetState), INTENT(INOUT) :: State_Met   ! Obj for meteorology state
!
! !OUTPUT PARAMETERS:
!
    INTEGER,        INTENT(OUT)   :: RC          ! Return code
!
! !REMARKS:
!  For consistency, maybe this should be moved to a different module.
!
! !REVISION HISTORY:
!  19 Oct 2012 - R. Yantosca - Initial version, based on gc_environment_mod.F90
!  See the Git history with the gitk browser!
!EOP
!------------------------------------------------------------------------------
!BOC
!
! !LOCAL VARIABLES:
!
    ! Scalars
    INTEGER            :: LX, IM, JM, LM

    ! Strings
    CHARACTER(LEN=255) :: ErrMsg, ThisLoc

    !=======================================================================
    ! Initialize
    !=======================================================================
    RC      =  GC_SUCCESS
    ThisLoc = ' -> Init_State_Met (in Headers/state_met_mod.F90)'

    ! Shorten grid parameters for readability
    IM = State_Grid%NX ! # latitudes
    JM = State_Grid%NY ! # longitudes
    LM = State_Grid%NZ ! # levels

    !=======================================================================
    ! Nullify all fields for safety's sake before allocating them
    !=======================================================================
    State_Met%ALBD           => NULL()
    State_Met%AREA_M2        => NULL()
    State_Met%ChemGridLev    => NULL()
    State_Met%CLDFRC         => NULL()
    State_Met%CLDTOPS        => NULL()
    State_Met%CONV_DEPTH     => NULL()
    State_Met%EFLUX          => NULL()
    State_Met%FLASH_DENS     => NULL()
    State_Met%FRCLND         => NULL()
    State_Met%FRLAKE         => NULL()
    State_Met%FRLAND         => NULL()
    State_Met%FRLANDIC       => NULL()
    State_Met%FROCEAN        => NULL()
    State_Met%FRSEAICE       => NULL()
    State_Met%FRSNO          => NULL()
    State_Met%F_OF_PBL       => NULL()
    State_Met%F_UNDER_PBLTOP => NULL()
    State_Met%GWETROOT       => NULL()
    State_Met%GWETTOP        => NULL()
    State_Met%HFLUX          => NULL()
    State_Met%LAI            => NULL()
    State_Met%LWI            => NULL()
    State_Met%PARDR          => NULL()
    State_Met%PARDF          => NULL()
    State_Met%PBLH           => NULL()
    State_Met%PBL_TOP_hPa    => NULL()
    State_Met%PBL_TOP_L      => NULL()
    State_Met%PBL_TOP_m      => NULL()
    State_Met%PBL_THICK      => NULL()
    State_Met%PHIS           => NULL()
    State_Met%PRECANV        => NULL()
    State_Met%PRECCON        => NULL()
    State_Met%PRECLSC        => NULL()
    State_Met%PRECTOT        => NULL()
    State_Met%PS1_WET        => NULL()
    State_Met%PS1_DRY        => NULL()
    State_Met%PS2_WET        => NULL()
    State_Met%PS2_DRY        => NULL()
    State_Met%PSC2_WET       => NULL()
    State_Met%PSC2_DRY       => NULL()
    State_Met%SEAICE00       => NULL()
    State_Met%SEAICE10       => NULL()
    State_Met%SEAICE20       => NULL()
    State_Met%SEAICE30       => NULL()
    State_Met%SEAICE40       => NULL()
    State_Met%SEAICE50       => NULL()
    State_Met%SEAICE60       => NULL()
    State_Met%SEAICE70       => NULL()
    State_Met%SEAICE80       => NULL()
    State_Met%SEAICE90       => NULL()
    State_Met%SLP            => NULL()
    State_Met%SNODP          => NULL()
    State_Met%SNOMAS         => NULL()
    State_Met%SUNCOS         => NULL()
    State_Met%SUNCOSmid      => NULL()
    State_Met%SWGDN          => NULL()
    State_Met%TropLev        => NULL()
    State_Met%TropHt         => NULL()
    State_Met%TROPP          => NULL()
    State_Met%TS             => NULL()
    State_Met%TSKIN          => NULL()
    State_Met%TO3            => NULL()
    State_Met%U10M           => NULL()
    State_Met%USTAR          => NULL()
    State_Met%UVALBEDO       => NULL()
    State_Met%V10M           => NULL()
    State_Met%Z0             => NULL()
    State_Met%CNV_FRC        => NULL()
    State_Met%ILAND          => NULL()
    State_Met%IREG           => NULL()
    State_Met%IUSE           => NULL()
    State_Met%LANDTYPEFRAC   => NULL()
    State_Met%MODISLAI       => NULL()
    State_Met%AD             => NULL()
    State_Met%AIRDEN         => NULL()
    State_Met%MAIRDEN        => NULL()
    State_Met%AIRVOL         => NULL()
    State_Met%BXHEIGHT       => NULL()
    State_Met%CLDF           => NULL()
    State_Met%CMFMC          => NULL()
    State_Met%DELP           => NULL()
    State_Met%DELP_DRY       => NULL()
    State_Met%DP_DRY_PREV    => NULL()
    State_Met%DQRCU          => NULL()
    State_Met%DQRLSAN        => NULL()
    State_Met%DTRAIN         => NULL()
    State_Met%OMEGA          => NULL()
    State_Met%OPTD           => NULL()
    State_Met%PEDGE          => NULL()
    State_Met%PEDGE_DRY      => NULL()
    State_Met%PFICU          => NULL()
    State_Met%PFILSAN        => NULL()
    State_Met%PFLCU          => NULL()
    State_Met%PFLLSAN        => NULL()
    State_Met%PMID           => NULL()
    State_Met%PMID_DRY       => NULL()
    State_Met%QI             => NULL()
    State_Met%QL             => NULL()
    State_Met%REEVAPCN       => NULL()
    State_Met%REEVAPLS       => NULL()
    State_Met%RH             => NULL()
    State_Met%SPHU           => NULL()
    State_Met%SPHU1          => NULL()
    State_Met%SPHU2          => NULL()
    State_Met%T              => NULL()
    State_Met%TMPU1          => NULL()
    State_Met%TMPU2          => NULL()
    State_Met%TV             => NULL()
    State_Met%TAUCLI         => NULL()
    State_Met%TAUCLW         => NULL()
    State_Met%U              => NULL()
    State_Met%UPDVVEL        => NULL()
    State_Met%V              => NULL()
    State_Met%XLAI           => NULL()
    State_Met%XLAI_NATIVE    => NULL()
    State_Met%InChemGrid     => NULL()
    State_Met%InPbl          => NULL()
    State_Met%InStratMeso    => NULL()
    State_Met%InStratosphere => NULL()
    State_Met%InTroposphere  => NULL()
    State_Met%IsLocalNoon    => NULL()
    State_Met%LocalSolarTime => NULL()
    State_Met%AgeOfAir       => NULL()

    !=======================================================================
    ! Exit if this is a dry-run simulation
    !=======================================================================
    IF ( Input_Opt%DryRun ) THEN
       RC = GC_SUCCESS
       RETURN
    ENDIF

    !=======================================================================
    ! Allocate 2-D Fields
    !=======================================================================

    !-------------------------
    ! ALBD [1]
    !-------------------------
    ALLOCATE( State_Met%ALBD( IM, JM ), STAT=RC )
    CALL GC_CheckVar( 'State_Met%ALBD', 0, RC )
    IF ( RC /= GC_SUCCESS ) RETURN
    State_Met%ALBD = 0.0_fp
    CALL Register_MetField( am_I_Root, 'ALBD', State_Met%ALBD, &
                            State_Met, RC )
    IF ( RC /= GC_SUCCESS ) RETURN

    !-------------------------
    ! AREA_M2 [m2]
    !-------------------------
    ALLOCATE( State_Met%AREA_M2( IM, JM ), STAT=RC )
    CALL GC_CheckVar( 'State_Met%AREA_M2', 0, RC )
    IF ( RC /= GC_SUCCESS ) RETURN
    State_Met%AREA_M2 = 0.0_fp
    CALL Register_MetField( am_I_Root, 'AREAM2', State_Met%AREA_M2, &
                            State_Met, RC )
    IF ( RC /= GC_SUCCESS ) RETURN

    !-------------------------
    ! ChemGridLev [1]
    !-------------------------
    ALLOCATE( State_Met%ChemGridLev( IM, JM ), STAT=RC )
    CALL GC_CheckVar( 'State_Met%ChemGridLev', 0, RC )
    IF ( RC /= GC_SUCCESS ) RETURN
    State_Met%ChemGridLev = 0.0_fp
    CALL Register_MetField( am_I_Root, 'CHEMGRIDLEV',  &
                            State_Met%ChemGridLev,     &
                            State_Met, RC )
    IF ( RC /= GC_SUCCESS ) RETURN

    !-------------------------
    ! CLDFRC [1]
    !-------------------------
    ALLOCATE( State_Met%CLDFRC( IM, JM ), STAT=RC )
    CALL GC_CheckVar( 'State_Met%CLDFRC', 0, RC )
    IF ( RC /= GC_SUCCESS ) RETURN
    State_Met%CLDFRC = 0.0_fp
    CALL Register_MetField( am_I_Root, 'CLDFRC', State_Met%CLDFRC, &
                            State_Met, RC )
    IF ( RC /= GC_SUCCESS ) RETURN

    !-------------------------
    ! CLDTOPS [level]
    !-------------------------
    ALLOCATE( State_Met%CLDTOPS( IM, JM ), STAT=RC )
    CALL GC_CheckVar( 'State_Met%CLDTOPS', 0, RC )
    IF ( RC /= GC_SUCCESS ) RETURN
    State_Met%CLDTOPS = 0
    CALL Register_MetField( am_I_Root, 'CLDTOPS', State_Met%CLDTOPS, &
                            State_Met, RC )
    IF ( RC /= GC_SUCCESS ) RETURN

    ! Convective fractions are not yet a standard GEOS-FP
    ! field. Only available to online model (ckeller, 3/4/16)
#if defined( ESMF_ ) || defined( MODEL_ )
    !-------------------------
    ! CNV_FRC [1]
    !-------------------------
    ALLOCATE( State_Met%CNV_FRC( IM, JM ), STAT=RC )
    CALL GC_CheckVar( 'State_Met%CNV_FRC', 0, RC )
    IF ( RC /= GC_SUCCESS ) RETURN
    State_Met%CNV_FRC = 0.0_fp
    CALL Register_MetField( am_I_Root, 'CNVFRC', State_Met%CNV_FRC, &
                            State_Met, RC )
    IF ( RC /= GC_SUCCESS ) RETURN
#endif

    !-------------------------
    ! Convective Depth [m]
    !-------------------------
    ALLOCATE( State_Met%CONV_DEPTH( IM, JM ), STAT=RC )
    CALL GC_CheckVar( 'State_Met%CONV_DEPTH', 0, RC )
    IF ( RC /= GC_SUCCESS ) RETURN
    State_Met%CONV_DEPTH = 0.0_fp
    CALL Register_MetField( am_I_Root, 'CONVDEPTH', State_Met%CONV_DEPTH, &
                            State_Met, RC )
    IF ( RC /= GC_SUCCESS ) RETURN

    !-------------------------
    ! EFLUX [W m-2]
    !-------------------------
    ALLOCATE( State_Met%EFLUX( IM, JM ), STAT=RC )
    CALL GC_CheckVar( 'State_Met%EFLUX', 0, RC )
    IF ( RC /= GC_SUCCESS ) RETURN
    State_Met%EFLUX    = 0.0_fp
    CALL Register_MetField( am_I_Root, 'EFLUX', State_Met%EFLUX, &
                            State_Met, RC )
    IF ( RC /= GC_SUCCESS ) RETURN

    !-----------------------------
    ! Lightning density [#/km2/s]
    !-----------------------------
    ALLOCATE( State_Met%FLASH_DENS( IM, JM ), STAT=RC )
    CALL GC_CheckVar( 'State_Met%FLASH_DENS', 0, RC )
    IF ( RC /= GC_SUCCESS ) RETURN
    State_Met%FLASH_DENS = 0.0_fp
    CALL Register_MetField( am_I_Root, 'FLASHDENS', State_Met%FLASH_DENS, &
                            State_Met, RC )
    IF ( RC /= GC_SUCCESS ) RETURN

    !-------------------------
    ! FRCLND [1]
    !-------------------------
    ALLOCATE( State_Met%FRCLND( IM, JM ), STAT=RC )
    CALL GC_CheckVar( 'State_Met%FRCLND', 0, RC )
    IF ( RC /= GC_SUCCESS ) RETURN
    State_Met%FRCLND = 0.0_fp
    CALL Register_MetField( am_I_Root, 'FRCLND', State_Met%FRCLND, &
                            State_Met, RC )
    IF ( RC /= GC_SUCCESS ) RETURN

    !-------------------------
    ! FRLAKE [1]
    !-------------------------
    ALLOCATE( State_Met%FRLAKE( IM, JM ), STAT=RC )
    CALL GC_CheckVar( 'State_Met%FRLAKE', 0, RC )
    IF ( RC /= GC_SUCCESS ) RETURN
    State_Met%FRLAKE = 0.0_fp
    CALL Register_MetField( am_I_Root, 'FRLAKE', State_Met%FRLAKE, &
                            State_Met, RC )
    IF ( RC /= GC_SUCCESS ) RETURN

    !-------------------------
    ! FRLAND [1]
    !-------------------------
    ALLOCATE( State_Met%FRLAND( IM, JM ), STAT=RC )
    CALL GC_CheckVar( 'State_Met%FRLAND', 0, RC )
    IF ( RC /= GC_SUCCESS ) RETURN
    State_Met%FRLAND = 0.0_fp
    CALL Register_MetField( am_I_Root, 'FRLAND', State_Met%FRLAND, &
                            State_Met, RC )
    IF ( RC /= GC_SUCCESS ) RETURN

    !-------------------------
    ! FRLANDIC [1]
    !-------------------------
    ALLOCATE( State_Met%FRLANDIC( IM, JM ), STAT=RC )
    CALL GC_CheckVar( 'State_Met%FRLANDIC', 0, RC )
    IF ( RC /= GC_SUCCESS ) RETURN
    State_Met%FRLANDIC = 0.0_fp
    CALL Register_MetField( am_I_Root, 'FRLANDIC', State_Met%FRLANDIC, &
                            State_Met, RC )
    IF ( RC /= GC_SUCCESS ) RETURN

    !-------------------------
    ! FROCEAN [1]
    !-------------------------
    ALLOCATE( State_Met%FROCEAN( IM, JM ), STAT=RC )
    CALL GC_CheckVar( 'State_Met%FROCEAN', 0, RC )
    IF ( RC /= GC_SUCCESS ) RETURN
    State_Met%FROCEAN = 0.0_fp
    CALL Register_MetField( am_I_Root, 'FROCEAN', State_Met%FROCEAN, &
                            State_Met, RC )
    IF ( RC /= GC_SUCCESS ) RETURN

    !-------------------------
    ! FRESEAICE [1]
    !-------------------------
    ALLOCATE( State_Met%FRSEAICE( IM, JM ), STAT=RC )
    CALL GC_CheckVar( 'State_Met%FRSEAICE', 0, RC )
    IF ( RC /= GC_SUCCESS ) RETURN
    State_Met%FRSEAICE = 0.0_fp
    CALL Register_MetField( am_I_Root, 'FRSEAICE', State_Met%FRSEAICE, &
                            State_Met, RC )
    IF ( RC /= GC_SUCCESS ) RETURN

    !-------------------------
    ! FRSNO [1]
    !-------------------------
    ALLOCATE( State_Met%FRSNO( IM, JM ), STAT=RC )
    CALL GC_CheckVar( 'State_Met%FRSNO', 0, RC )
    IF ( RC /= GC_SUCCESS ) RETURN
    State_Met%FRSNO = 0.0_fp
    CALL Register_MetField( am_I_Root, 'FRSNO', State_Met%FRSNO, &
                            State_Met, RC )
    IF ( RC /= GC_SUCCESS ) RETURN

    !-------------------------
    ! GWETROOT [1]
    !-------------------------
    ALLOCATE( State_Met%GWETROOT( IM, JM ), STAT=RC )
    CALL GC_CheckVar( 'State_Met%GWETROOT', 0, RC )
    IF ( RC /= GC_SUCCESS ) RETURN
    State_Met%GWETROOT = 0.0_fp
    CALL Register_MetField( am_I_Root, 'GWETROOT', State_Met%GWETROOT, &
                            State_Met, RC )
    IF ( RC /= GC_SUCCESS ) RETURN

    !-------------------------
    ! GWETTOP [1]
    !-------------------------
    ALLOCATE( State_Met%GWETTOP( IM, JM ), STAT=RC )
    CALL GC_CheckVar( 'State_Met%GWETTOP', 0, RC )
    IF ( RC /= GC_SUCCESS ) RETURN
    State_Met%GWETTOP = 0.0_fp
    CALL Register_MetField( am_I_Root, 'GWETTOP', State_Met%GWETTOP, &
                            State_Met, RC )
    IF ( RC /= GC_SUCCESS ) RETURN

    !-------------------------
    ! HFLUX [W m-2]
    !-------------------------
    ALLOCATE( State_Met%HFLUX( IM, JM ), STAT=RC )
    CALL GC_CheckVar( 'State_Met%HFLUX', 0, RC )
    IF ( RC /= GC_SUCCESS ) RETURN
    State_Met%HFLUX = 0.0_fp
    CALL Register_MetField( am_I_Root, 'HFLUX', State_Met%HFLUX, &
                            State_Met, RC )
    IF ( RC /= GC_SUCCESS ) RETURN

    !-------------------------
    ! LAI [1]
    !-------------------------
    ALLOCATE( State_Met%LAI( IM, JM ), STAT=RC )
    CALL GC_CheckVar( 'State_Met%LAI', 0, RC )
    IF ( RC /= GC_SUCCESS ) RETURN
    State_Met%LAI = 0.0_fp
    CALL Register_MetField( am_I_Root, 'LAI', State_Met%LAI, &
                            State_Met, RC )
    IF ( RC /= GC_SUCCESS ) RETURN

    !-------------------------
    ! LWI [1]
    !-------------------------
    ALLOCATE( State_Met%LWI( IM, JM ), STAT=RC )
    CALL GC_CheckVar( 'State_Met%LWI', 0, RC )
    IF ( RC /= GC_SUCCESS ) RETURN
    State_Met%LWI = 0.0_fp
    CALL Register_MetField( am_I_Root, 'LWI', State_Met%LWI, &
                            State_Met, RC )
    IF ( RC /= GC_SUCCESS ) RETURN

    !-------------------------
    ! PARDR [W m-2]
    !-------------------------
    ALLOCATE( State_Met%PARDR( IM, JM ), STAT=RC )
    CALL GC_CheckVar( 'State_Met%PARDR', 0, RC )
    IF ( RC /= GC_SUCCESS ) RETURN
    State_Met%PARDR = 0.0_fp
    CALL Register_MetField( am_I_Root, 'PARDR', State_Met%PARDR, &
                            State_Met, RC )
    IF ( RC /= GC_SUCCESS ) RETURN

    !-------------------------
    ! PARDF [W m-2]
    !-------------------------
    ALLOCATE( State_Met%PARDF( IM, JM ), STAT=RC )
    CALL GC_CheckVar( 'State_Met%PARDF', 0, RC )
    IF ( RC /= GC_SUCCESS ) RETURN
    State_Met%PARDF= 0.0_fp
    CALL Register_MetField( am_I_Root, 'PARDF', State_Met%PARDF, &
                            State_Met, RC )
    IF ( RC /= GC_SUCCESS ) RETURN

    !-------------------------
    ! PBLH [m]
    !-------------------------
    ALLOCATE( State_Met%PBLH( IM, JM ), STAT=RC )
    CALL GC_CheckVar( 'State_Met%PBLH', 0, RC )
    IF ( RC /= GC_SUCCESS ) RETURN
    State_Met%PBLH = 0.0_fp
    CALL Register_MetField( am_I_Root, 'PBLH', State_Met%PBLH, &
                            State_Met, RC )
    IF ( RC /= GC_SUCCESS ) RETURN

    !-------------------------
    ! PBL top [hPa]
    !-------------------------
    ALLOCATE( State_Met%PBL_TOP_hPa( IM, JM ), STAT=RC )
    CALL GC_CheckVar( 'State_Met%PBL_TOP_hPa', 0, RC )
    IF ( RC /= GC_SUCCESS ) RETURN
    State_Met%PBL_TOP_hPa = 0.0_fp
    CALL Register_MetField( am_I_Root, 'PBLTOPHPA', State_Met%PBL_TOP_hPa, &
                            State_Met, RC )
    IF ( RC /= GC_SUCCESS ) RETURN

    !-------------------------
    ! PBL top [level]
    !-------------------------
    ALLOCATE( State_Met%PBL_TOP_L( IM, JM ), STAT=RC )
    CALL GC_CheckVar( 'State_Met%PBL_TOP_L', 0, RC )
    IF ( RC /= GC_SUCCESS ) RETURN
    State_Met%PBL_TOP_L = 0.0_fp
    CALL Register_MetField( am_I_Root, 'PBLTOPL', State_Met%PBL_TOP_L, &
                            State_Met, RC )
    IF ( RC /= GC_SUCCESS ) RETURN

    !-------------------------
    ! PBL top [m]
    !-------------------------
    ALLOCATE( State_Met%PBL_TOP_m( IM, JM ), STAT=RC )
    CALL GC_CheckVar( 'State_Met%PBL_TOP_m', 0, RC )
    IF ( RC /= GC_SUCCESS ) RETURN
    State_Met%PBL_TOP_m = 0.0_fp
    CALL Register_MetField( am_I_Root, 'PBLTOPM', State_Met%PBL_TOP_m,     &
                            State_Met, RC )
    IF ( RC /= GC_SUCCESS ) RETURN

    !-------------------------
    ! PBL thickness [hPa]
    !-------------------------
    ALLOCATE( State_Met%PBL_THICK( IM, JM ), STAT=RC )
    CALL GC_CheckVar( 'State_Met%PBL_THICK', 0, RC )
    IF ( RC /= GC_SUCCESS ) RETURN
    State_Met%PBL_THICK   = 0.0_fp
    CALL Register_MetField( am_I_Root, 'PBLTHICK', State_Met%PBL_THICK,    &
                            State_Met, RC )
    IF ( RC /= GC_SUCCESS ) RETURN

    !-------------------------
    ! PHIS [m2 s-2]
    !-------------------------
    ALLOCATE( State_Met%PHIS( IM, JM ), STAT=RC )
    CALL GC_CheckVar( 'State_Met%PHIS', 0, RC )
    IF ( RC /= GC_SUCCESS ) RETURN
    State_Met%PHIS = 0.0_fp
    CALL Register_MetField( am_I_Root, 'PHIS', State_Met%PHIS, &
                            State_Met, RC )
    IF ( RC /= GC_SUCCESS ) RETURN

    !-------------------------
    ! PRECANV [kg m-2 s-1], converted to [mm day-1]
    !-------------------------
    ALLOCATE( State_Met%PRECANV( IM, JM ), STAT=RC )
    CALL GC_CheckVar( 'State_Met%PRECANV', 0, RC )
    IF ( RC /= GC_SUCCESS ) RETURN
    State_Met%PRECANV = 0.0_fp
    CALL Register_MetField( am_I_Root, 'PRECANV', State_Met%PRECANV, &
                            State_Met, RC )
    IF ( RC /= GC_SUCCESS ) RETURN

    !-------------------------
    ! PRECCON [kg m-2 s-1], converted to [mm day-1]
    !-------------------------
    ALLOCATE( State_Met%PRECCON( IM, JM ), STAT=RC )
    CALL GC_CheckVar( 'State_Met%PRECCON', 0, RC )
    IF ( RC /= GC_SUCCESS ) RETURN
    State_Met%PRECCON = 0.0_fp
    CALL Register_MetField( am_I_Root, 'PRECCON', State_Met%PRECCON, &
                            State_Met, RC )
    IF ( RC /= GC_SUCCESS ) RETURN

    !-------------------------
    ! PRECLSC [kg m-2 s-1], converted to [mm day-1]
    !-------------------------
    ALLOCATE( State_Met%PRECLSC( IM, JM ), STAT=RC )
    CALL GC_CheckVar( 'State_Met%PRECLSC', 0, RC )
    IF ( RC /= GC_SUCCESS ) RETURN
    State_Met%PRECLSC  = 0.0_fp
    CALL Register_MetField( am_I_Root, 'PRECLSC', State_Met%PRECLSC, &
                            State_Met, RC )
    IF ( RC /= GC_SUCCESS ) RETURN

    !-------------------------
    ! PRECTOT [kg m-2 s-1], converted to [mm day-1]
    !-------------------------
    ALLOCATE( State_Met%PRECTOT( IM, JM ), STAT=RC )
    CALL GC_CheckVar( 'State_Met%PRECTOT', 0, RC )
    IF ( RC /= GC_SUCCESS ) RETURN
    State_Met%PRECTOT = 0.0_fp
    CALL Register_MetField( am_I_Root, 'PRECTOT', State_Met%PRECTOT, &
                            State_Met, RC )
    IF ( RC /= GC_SUCCESS ) RETURN

    !-------------------------
    ! PS1_WET [hPa]
    !-------------------------
    ALLOCATE( State_Met%PS1_WET( IM, JM ), STAT=RC )
    CALL GC_CheckVar( 'State_Met%PS1_WET', 0, RC )
    IF ( RC /= GC_SUCCESS ) RETURN
    State_Met%PS1_WET = 0.0_fp
    CALL Register_MetField( am_I_Root, 'PS1WET', State_Met%PS1_WET, &
                            State_Met, RC )
    IF ( RC /= GC_SUCCESS ) RETURN

    !-------------------------
    ! PS2_WET [hPa]
    !-------------------------
    ALLOCATE( State_Met%PS2_WET( IM, JM ), STAT=RC )
    CALL GC_CheckVar( 'State_Met%PS2_WET', 0, RC )
    IF ( RC /= GC_SUCCESS ) RETURN
    State_Met%PS2_WET = 0.0_fp
    CALL Register_MetField( am_I_Root, 'PS2WET', State_Met%PS2_WET, &
                            State_Met, RC )
    IF ( RC /= GC_SUCCESS ) RETURN

    !-------------------------
    ! PSC2_WET [hPa]
    !-------------------------
    ALLOCATE( State_Met%PSC2_WET( IM, JM ), STAT=RC )
    CALL GC_CheckVar( 'State_Met%PSC2_WET', 0, RC )
    IF ( RC /= GC_SUCCESS ) RETURN
    State_Met%PSC2_WET = 0.0_fp
    CALL Register_MetField( am_I_Root, 'PSC2WET', State_Met%PSC2_WET, &
                            State_Met, RC )
    IF ( RC /= GC_SUCCESS ) RETURN

    !-------------------------
    ! PS1_DRY [hPa]
    !-------------------------
    ALLOCATE( State_Met%PS1_DRY( IM, JM ), STAT=RC )
    CALL GC_CheckVar( 'State_Met%PS1_DRY', 0, RC )
    IF ( RC /= GC_SUCCESS ) RETURN
    State_Met%PS1_DRY = 0.0_fp
    CALL Register_MetField( am_I_Root, 'PS1DRY', State_Met%PS1_DRY, &
                            State_Met, RC )
    IF ( RC /= GC_SUCCESS ) RETURN

    !-------------------------
    ! PS2_DRY [hPa]
    !-------------------------
    ALLOCATE( State_Met%PS2_DRY( IM, JM ), STAT=RC )
    CALL GC_CheckVar( 'State_Met%PS2_DRY', 0, RC )
    IF ( RC /= GC_SUCCESS ) RETURN
    State_Met%PS2_DRY   = 0.0_fp
    CALL Register_MetField( am_I_Root, 'PS2DRY', State_Met%PS2_DRY, &
                            State_Met, RC )
    IF ( RC /= GC_SUCCESS ) RETURN

    !-------------------------
    ! PSC2_DRY [hPa]
    !-------------------------
    ALLOCATE( State_Met%PSC2_DRY( IM, JM ), STAT=RC )
    CALL GC_CheckVar( 'State_Met%PSC2_DRY', 0, RC )
    IF ( RC /= GC_SUCCESS ) RETURN
    State_Met%PSC2_DRY = 0.0_fp
    CALL Register_MetField( am_I_Root, 'PSC2DRY', State_Met%PSC2_DRY, &
                            State_Met, RC )
    IF ( RC /= GC_SUCCESS ) RETURN

    !-------------------------
    ! SEAICE00 [1]
    !-------------------------
    ALLOCATE( State_Met%SEAICE00( IM, JM ), STAT=RC )
    CALL GC_CheckVar( 'State_Met%SEAICE00', 0, RC )
    IF ( RC /= GC_SUCCESS ) RETURN
    State_Met%SEAICE00 = 0.0_fp
    CALL Register_MetField( am_I_Root, 'SEAICE00', State_Met%SEAICE00, &
                            State_Met, RC )
    IF ( RC /= GC_SUCCESS ) RETURN

    !-------------------------
    ! SEAICE10 [1]
    !-------------------------
    ALLOCATE( State_Met%SEAICE10( IM, JM ), STAT=RC )
    CALL GC_CheckVar( 'State_Met%SEAICE10', 0, RC )
    IF ( RC /= GC_SUCCESS ) RETURN
    State_Met%SEAICE10 = 0.0_fp
    CALL Register_MetField( am_I_Root, 'SEAICE10', State_Met%SEAICE10, &
                            State_Met, RC )
    IF ( RC /= GC_SUCCESS ) RETURN

    !-------------------------
    ! SEAICE20 [1]
    !-------------------------
    ALLOCATE( State_Met%SEAICE20( IM, JM ), STAT=RC )
    CALL GC_CheckVar( 'State_Met%SEAICE20', 0, RC )
    IF ( RC /= GC_SUCCESS ) RETURN
    State_Met%SEAICE20 = 0.0_fp
    CALL Register_MetField( am_I_Root, 'SEAICE20', State_Met%SEAICE20, &
                            State_Met, RC )
    IF ( RC /= GC_SUCCESS ) RETURN

    !-------------------------
    ! SEAICE30 [1]
    !-------------------------
    ALLOCATE( State_Met%SEAICE30( IM, JM ), STAT=RC )
    CALL GC_CheckVar( 'State_Met%SEAICE30', 0, RC )
    IF ( RC /= GC_SUCCESS ) RETURN
    State_Met%SEAICE30 = 0.0_fp
    CALL Register_MetField( am_I_Root, 'SEAICE30', State_Met%SEAICE30, &
                            State_Met, RC )
    IF ( RC /= GC_SUCCESS ) RETURN

    !-------------------------
    ! SEAICE40 [1]
    !-------------------------
    ALLOCATE( State_Met%SEAICE40( IM, JM ), STAT=RC )
    CALL GC_CheckVar( 'State_Met%SEAICE40', 0, RC )
    IF ( RC /= GC_SUCCESS ) RETURN
    State_Met%SEAICE40 = 0.0_fp
    CALL Register_MetField( am_I_Root, 'SEAICE40', State_Met%SEAICE40, &
                            State_Met, RC )
    IF ( RC /= GC_SUCCESS ) RETURN

    !-------------------------
    ! SEAICE50 [1]
    !-------------------------
    ALLOCATE( State_Met%SEAICE50( IM, JM ), STAT=RC )
    CALL GC_CheckVar( 'State_Met%SEAICE50', 0, RC )
    IF ( RC /= GC_SUCCESS ) RETURN
    State_Met%SEAICE50 = 0.0_fp
    CALL Register_MetField( am_I_Root, 'SEAICE50', State_Met%SEAICE50, &
                            State_Met, RC )
    IF ( RC /= GC_SUCCESS ) RETURN

    !-------------------------
    ! SEAICE60 [1]
    !-------------------------
    ALLOCATE( State_Met%SEAICE60( IM, JM ), STAT=RC )
    CALL GC_CheckVar( 'State_Met%SEAICE60', 0, RC )
    IF ( RC /= GC_SUCCESS ) RETURN
    State_Met%SEAICE60 = 0.0_fp
    CALL Register_MetField( am_I_Root, 'SEAICE60', State_Met%SEAICE60, &
                            State_Met, RC )
    IF ( RC /= GC_SUCCESS ) RETURN

    !-------------------------
    ! SEAICE70 [1]
    !-------------------------
    ALLOCATE( State_Met%SEAICE70( IM, JM ), STAT=RC )
    CALL GC_CheckVar( 'State_Met%SEAICE70', 0, RC )
    IF ( RC /= GC_SUCCESS ) RETURN
    State_Met%SEAICE70 = 0.0_fp
    CALL Register_MetField( am_I_Root, 'SEAICE70', State_Met%SEAICE70, &
                            State_Met, RC )
    IF ( RC /= GC_SUCCESS ) RETURN

    !-------------------------
    ! SEAICE80 [1]
    !-------------------------
    ALLOCATE( State_Met%SEAICE80( IM, JM ), STAT=RC )
    CALL GC_CheckVar( 'State_Met%SEAICE80', 0, RC )
    IF ( RC /= GC_SUCCESS ) RETURN
    State_Met%SEAICE80 = 0.0_fp
    CALL Register_MetField( am_I_Root, 'SEAICE80', State_Met%SEAICE80, &
                            State_Met, RC )
    IF ( RC /= GC_SUCCESS ) RETURN

    !-------------------------
    ! SEAICE90 [1]
    !-------------------------
    ALLOCATE( State_Met%SEAICE90( IM, JM ), STAT=RC )
    CALL GC_CheckVar( 'State_Met%SEAICE90', 0, RC )
    IF ( RC /= GC_SUCCESS ) RETURN
    State_Met%SEAICE90 = 0.0_fp
    CALL Register_MetField( am_I_Root, 'SEAICE90', State_Met%SEAICE90, &
                            State_Met, RC )
    IF ( RC /= GC_SUCCESS ) RETURN

    !-------------------------
    ! SLP [hPa]
    !-------------------------
    ALLOCATE( State_Met%SLP( IM, JM ), STAT=RC )
    CALL GC_CheckVar( 'State_Met%SLP', 0, RC )
    IF ( RC /= GC_SUCCESS ) RETURN
    State_Met%SLP = 0.0_fp
    CALL Register_MetField( am_I_Root, 'SLP', State_Met%SLP, &
                            State_Met, RC )
    IF ( RC /= GC_SUCCESS ) RETURN

    !-------------------------
    ! SNODP [m]
    !-------------------------
    ALLOCATE( State_Met%SNODP( IM, JM ), STAT=RC )
    CALL GC_CheckVar( 'State_Met%SNODP', 0, RC )
    IF ( RC /= GC_SUCCESS ) RETURN
    State_Met%SNODP = 0.0_fp
    CALL Register_MetField( am_I_Root, 'SNODP', State_Met%SNODP, &
                            State_Met, RC )
    IF ( RC /= GC_SUCCESS ) RETURN

    !-------------------------
    ! SNOMAS [kg m-2]
    !-------------------------
    ALLOCATE( State_Met%SNOMAS( IM, JM ), STAT=RC )
    CALL GC_CheckVar( 'State_Met%SNOMAS', 0, RC )
    IF ( RC /= GC_SUCCESS ) RETURN
    State_Met%SNOMAS = 0.0_fp
    CALL Register_MetField( am_I_Root, 'SNOMAS', State_Met%SNOMAS, &
                            State_Met, RC )
    IF ( RC /= GC_SUCCESS ) RETURN

    !-------------------------
    ! SUNCOS [1]
    !-------------------------
    ALLOCATE( State_Met%SUNCOS( IM, JM ), STAT=RC )
    CALL GC_CheckVar( 'State_Met%SUNCOS', 0, RC )
    IF ( RC /= GC_SUCCESS ) RETURN
    State_Met%SUNCOS = 0.0_fp
    CALL Register_MetField( am_I_Root, 'SUNCOS', State_Met%SUNCOS, &
                            State_Met, RC )
    IF ( RC /= GC_SUCCESS ) RETURN

    !-------------------------
    ! SUNCOSmid [1]
    !-------------------------
    ALLOCATE( State_Met%SUNCOSmid( IM, JM ), STAT=RC )
    CALL GC_CheckVar( 'State_Met%SUNCOSmid', 0, RC )
    IF ( RC /= GC_SUCCESS ) RETURN
    State_Met%SUNCOSmid = 0.0_fp
    CALL Register_MetField( am_I_Root, 'SUNCOSmid', State_Met%SUNCOSmid, &
                            State_Met, RC )
    IF ( RC /= GC_SUCCESS ) RETURN

    !-------------------------
    ! SWGDN [W m-2]
    !-------------------------
    ALLOCATE( State_Met%SWGDN( IM, JM ), STAT=RC )
    CALL GC_CheckVar( 'State_Met%SWGDN', 0, RC )
    IF ( RC /= GC_SUCCESS ) RETURN
    State_Met%SWGDN = 0.0_fp
    CALL Register_MetField( am_I_Root, 'SWGDN', State_Met%SWGDN, &
                            State_Met, RC )
    IF ( RC /= GC_SUCCESS ) RETURN

    !-------------------------
    ! TO3 [dobsons]
    !-------------------------
    ALLOCATE( State_Met%TO3( IM, JM ), STAT=RC )
    CALL GC_CheckVar( 'State_Met%TO3', 0, RC )
    IF ( RC /= GC_SUCCESS ) RETURN
    State_Met%TO3 = 0.0_fp
    CALL Register_MetField( am_I_Root, 'TO3', State_Met%TO3, &
                            State_Met, RC )
    IF ( RC /= GC_SUCCESS ) RETURN

    !-------------------------
    ! TropLev [1]
    !-------------------------
    ALLOCATE( State_Met%TropLev( IM, JM ), STAT=RC )
    CALL GC_CheckVar( 'State_Met%TropLev', 0, RC )
    IF ( RC /= GC_SUCCESS ) RETURN
    State_Met%TropLev = 0
    CALL Register_MetField( am_I_Root, 'TROPLEV', State_Met%TropLev, &
                            State_Met, RC )
    IF ( RC /= GC_SUCCESS ) RETURN

    !-------------------------
    ! TropHt [hPa]
    !-------------------------
    ALLOCATE( State_Met%TropHt( IM, JM ), STAT=RC )
    CALL GC_CheckVar( 'State_Met%TropHt', 0, RC )
    IF ( RC /= GC_SUCCESS ) RETURN
    State_Met%TropHt = 0.0_fp
    CALL Register_MetField( am_I_Root, 'TROPHT', State_Met%TropHt, &
                            State_Met, RC )
    IF ( RC /= GC_SUCCESS ) RETURN

    !-------------------------
    ! TROPP [hPa]
    !-------------------------
    ALLOCATE( State_Met%TROPP( IM, JM ), STAT=RC )
    CALL GC_CheckVar( 'State_Met%TROPP', 0, RC )
    IF ( RC /= GC_SUCCESS ) RETURN
    State_Met%TROPP = 0.0_fp
    CALL Register_MetField( am_I_Root, 'TROPP', State_Met%TROPP, &
                            State_Met, RC )
    IF ( RC /= GC_SUCCESS ) RETURN

    !-------------------------
    ! TS [K]
    !-------------------------
    ALLOCATE( State_Met%TS( IM, JM ), STAT=RC )
    CALL GC_CheckVar( 'State_Met%TS', 0, RC )
    IF ( RC /= GC_SUCCESS ) RETURN
    State_Met%TS = 0.0_fp
    CALL Register_MetField( am_I_Root, 'TS', State_Met%TS, &
                            State_Met, RC )
    IF ( RC /= GC_SUCCESS ) RETURN

    !-------------------------
    ! TSKIN [K]
    !-------------------------
    ALLOCATE( State_Met%TSKIN( IM, JM ), STAT=RC )
    CALL GC_CheckVar( 'State_Met%TSKIN', 0, RC )
    IF ( RC /= GC_SUCCESS ) RETURN
    State_Met%TSKIN = 0.0_fp
    CALL Register_MetField( am_I_Root, 'TSKIN', State_Met%TSKIN, &
                            State_Met, RC )
    IF ( RC /= GC_SUCCESS ) RETURN

    !-------------------------
    ! U10M [m s-1]
    !-------------------------
    ALLOCATE( State_Met%U10M( IM, JM ), STAT=RC )
    CALL GC_CheckVar( 'State_Met%U10M', 0, RC )
    IF ( RC /= GC_SUCCESS ) RETURN
    State_Met%U10M = 0.0_fp
    CALL Register_MetField( am_I_Root, 'U10M', State_Met%U10M, &
                            State_Met, RC )
    IF ( RC /= GC_SUCCESS ) RETURN

    !-------------------------
    ! USTAR [m -s]
    !-------------------------
    ALLOCATE( State_Met%USTAR( IM, JM ), STAT=RC )
    CALL GC_CheckVar( 'State_Met%USTAR', 0, RC )
    IF ( RC /= GC_SUCCESS ) RETURN
    State_Met%USTAR = 0.0_fp
    CALL Register_MetField( am_I_Root, 'USTAR', State_Met%USTAR, &
                            State_Met, RC )
    IF ( RC /= GC_SUCCESS ) RETURN

    !-------------------------
    ! UVALBEDO [1]
    !-------------------------
    ALLOCATE( State_Met%UVALBEDO( IM, JM ), STAT=RC )
    CALL GC_CheckVar( 'State_Met%UVALBEDO', 0, RC )
    IF ( RC /= GC_SUCCESS ) RETURN
    State_Met%UVALBEDO = 0.0_fp
    CALL Register_MetField( am_I_Root, 'UVALBEDO', State_Met%UVALBEDO, &
                            State_Met, RC )
    IF ( RC /= GC_SUCCESS ) RETURN

    !-------------------------
    ! V10M [m s-1]
    !-------------------------
    ALLOCATE( State_Met%V10M( IM, JM ), STAT=RC )
    CALL GC_CheckVar( 'State_Met%V10M', 0, RC )
    IF ( RC /= GC_SUCCESS ) RETURN
    State_Met%V10M = 0.0_fp
    CALL Register_MetField( am_I_Root, 'V10M', State_Met%V10M, &
                            State_Met, RC )
    IF ( RC /= GC_SUCCESS ) RETURN

    !-------------------------
    ! Z0 [m]
    !-------------------------
    ALLOCATE( State_Met%Z0( IM, JM ), STAT=RC )
    CALL GC_CheckVar( 'State_Met%Z0', 0, RC )
    IF ( RC /= GC_SUCCESS ) RETURN
    State_Met%Z0 = 0.0_fp
    CALL Register_MetField( am_I_Root, 'Z0', State_Met%Z0, &
                            State_Met, RC )
    IF ( RC /= GC_SUCCESS ) RETURN

    !=======================================================================
    ! Allocate 3-D Arrays
    !=======================================================================

    !-------------------------
    ! AD [kg]
    !-------------------------
    ALLOCATE( State_Met%AD( IM, JM, LM ), STAT=RC )
    CALL GC_CheckVar( 'State_Met%AD', 0, RC )
    IF ( RC /= GC_SUCCESS ) RETURN
    State_Met%AD = 0.0_fp
    CALL Register_MetField( am_I_Root, 'AD', State_Met%AD, &
                            State_Met, RC )
    IF ( RC /= GC_SUCCESS ) RETURN

    !-------------------------
    ! AIRDEN [kg m-3]
    !-------------------------
    ALLOCATE( State_Met%AIRDEN( IM, JM, LM ), STAT=RC )
    CALL GC_CheckVar( 'State_Met%AIRDEN', 0, RC )
    IF ( RC /= GC_SUCCESS ) RETURN
    State_Met%AIRDEN = 0.0_fp
    CALL Register_MetField( am_I_Root, 'AIRDEN', State_Met%AIRDEN, &
                            State_Met, RC )
    IF ( RC /= GC_SUCCESS ) RETURN

    !-------------------------
    ! MAIRDEN [kg m-3]
    !-------------------------
    ALLOCATE( State_Met%MAIRDEN( IM, JM, LM   ), STAT=RC )
    CALL GC_CheckVar( 'State_Met%MAIRDEN', 0, RC )
    IF ( RC /= GC_SUCCESS ) RETURN
    State_Met%MAIRDEN = 0.0_fp
    CALL Register_MetField( am_I_Root, 'MAIRDEN', State_Met%MAIRDEN, &
                            State_Met, RC )
    IF ( RC /= GC_SUCCESS ) RETURN

    !-------------------------
    ! AIRNUMDEN [1]
    !-------------------------
    ALLOCATE( State_Met%AIRNUMDEN( IM, JM, LM ), STAT=RC )
    CALL GC_CheckVar( 'State_Met%AIRNUMDEN', 0, RC )
    IF ( RC /= GC_SUCCESS ) RETURN
    State_Met%AIRNUMDEN = 0.0_fp
    CALL Register_MetField( am_I_Root, 'AIRNUMDEN', State_Met%AIRNUMDEN, &
                            State_Met, RC )
    IF ( RC /= GC_SUCCESS ) RETURN

    !-------------------------
    ! AIRVOL [m3]
    !-------------------------
    ALLOCATE( State_Met%AIRVOL( IM, JM, LM  ), STAT=RC )
    CALL GC_CheckVar( 'State_Met%AIRVOL', 0, RC )
    IF ( RC /= GC_SUCCESS ) RETURN
    State_Met%AIRVOL = 0.0_fp
    CALL Register_MetField( am_I_Root, 'AIRVOL', State_Met%AIRVOL, &
                            State_Met, RC )
    IF ( RC /= GC_SUCCESS ) RETURN

    !-------------------------
    ! AVGW [v/v]
    !-------------------------
    ALLOCATE( State_Met%AVGW( IM, JM, LM ), STAT=RC )
    CALL GC_CheckVar( 'State_Met%AVGW', 0, RC )
    IF ( RC /= GC_SUCCESS ) RETURN
    State_Met%AVGW = 0.0_fp
    CALL Register_MetField( am_I_Root, 'AVGW', State_Met%AVGW, &
                            State_Met, RC )
    IF ( RC /= GC_SUCCESS ) RETURN

    !-------------------------
    ! BXHEIGHT [m]
    !-------------------------
    ALLOCATE( State_Met%BXHEIGHT( IM, JM, LM ), STAT=RC )
    CALL GC_CheckVar( 'State_Met%BXHEIGHT', 0, RC )
    IF ( RC /= GC_SUCCESS ) RETURN
    State_Met%BXHEIGHT = 0.0_fp
    CALL Register_MetField( am_I_Root, 'BXHEIGHT', State_Met%BXHEIGHT, &
                            State_Met, RC )
    IF ( RC /= GC_SUCCESS ) RETURN

    !-------------------------
    ! CLDF [1]
    !-------------------------
    ALLOCATE( State_Met%CLDF( IM, JM, LM ), STAT=RC )
    CALL GC_CheckVar( 'State_Met%CLDF', 0, RC )
    IF ( RC /= GC_SUCCESS ) RETURN
    State_Met%CLDF = 0.0_fp
    CALL Register_MetField( am_I_Root, 'CLDF', State_Met%CLDF, &
                            State_Met, RC )
    IF ( RC /= GC_SUCCESS ) RETURN

    !-------------------------
    ! CMFMC [kg m-2 s-1]
    !-------------------------
    ALLOCATE( State_Met%CMFMC( IM, JM, LM+1 ), STAT=RC )
    CALL GC_CheckVar( 'State_Met%CMFMC', 0, RC )
    IF ( RC /= GC_SUCCESS ) RETURN
    State_Met%CMFMC = 0.0_fp
    CALL Register_MetField( am_I_Root, 'CMFMC', State_Met%CMFMC, &
                            State_Met, RC )
    IF ( RC /= GC_SUCCESS ) RETURN

    !-------------------------
    ! DELP [hPa]
    !-------------------------
    ALLOCATE( State_Met%DELP( IM, JM, LM ), STAT=RC )
    CALL GC_CheckVar( 'State_Met%DELP', 0, RC )
    IF ( RC /= GC_SUCCESS ) RETURN
    State_Met%DELP = 0.0_fp
    CALL Register_MetField( am_I_Root, 'DELP', State_Met%DELP, &
                            State_Met, RC )
    IF ( RC /= GC_SUCCESS ) RETURN

    !-------------------------
    ! DELP_DRY [hPa]
    !-------------------------
    ALLOCATE( State_Met%DELP_DRY( IM, JM, LM ), STAT=RC )
    CALL GC_CheckVar( 'State_Met%DELP_DRY', 0, RC )
    IF ( RC /= GC_SUCCESS ) RETURN
    State_Met%DELP_DRY = 0.0_fp
    CALL Register_MetField( am_I_Root, 'DELPDRY', State_Met%DELP_DRY, &
                            State_Met, RC )
    IF ( RC /= GC_SUCCESS ) RETURN

    !-------------------------
    ! DP_DRY_PREV [hPa]
    !-------------------------
    ALLOCATE( State_Met%DP_DRY_PREV( IM, JM, LM ), STAT=RC )
    CALL GC_CheckVar( 'State_Met%DP_DRY_PREV', 0, RC )
    IF ( RC /= GC_SUCCESS ) RETURN
    State_Met%DP_DRY_PREV= 0.0_fp
    CALL Register_MetField( am_I_Root, 'DPDRYPREV', State_Met%DP_DRY_PREV, &
                            State_Met, RC )
    IF ( RC /= GC_SUCCESS ) RETURN

    !-------------------------
    ! Fraction of PBL
    !-------------------------
    ALLOCATE( State_Met%F_OF_PBL( IM, JM, LM ), STAT=RC )
    CALL GC_CheckVar( 'State_Met%F_OF_PBL', 0, RC )
    IF ( RC /= GC_SUCCESS ) RETURN
    State_Met%F_OF_PBL = 0.0_fp
    CALL Register_MetField( am_I_Root, 'FOFPBL', State_Met%F_OF_PBL,       &
                            State_Met, RC )
    IF ( RC /= GC_SUCCESS ) RETURN

    !-------------------------
    ! Fraction of box under PBL top
    !-------------------------
    ALLOCATE( State_Met%F_UNDER_PBLTOP( IM, JM, LM ), STAT=RC )
    CALL GC_CheckVar( 'State_Met%F_UNDER_PBLTOP', 0, RC )
    IF ( RC /= GC_SUCCESS ) RETURN
    State_Met%F_UNDER_PBLTOP = 0.0_fp
    CALL Register_MetField( am_I_Root, 'FUNDERPBLTOP',                     &
                            State_Met%F_UNDER_PBLTOP,                      &
                            State_Met, RC )
    IF ( RC /= GC_SUCCESS ) RETURN

    !-------------------------
    ! SPHU_PREV [g/kg]
    !-------------------------
    ALLOCATE( State_Met%SPHU_PREV( IM, JM, LM ), STAT=RC )
    CALL GC_CheckVar( 'State_Met%SPHU_PREV', 0, RC )
    IF ( RC /= GC_SUCCESS ) RETURN
    State_Met%SPHU_PREV= 0.0_fp
    CALL Register_MetField( am_I_Root, 'SPHUPREV', State_Met%SPHU_PREV, &
                            State_Met, RC )
    IF ( RC /= GC_SUCCESS ) RETURN

    !-------------------------
    ! DQRCU [kg kg-1 s-1]
    !-------------------------
    ALLOCATE( State_Met%DQRCU( IM, JM, LM ), STAT=RC )
    CALL GC_CheckVar( 'State_Met%DQRCU', 0, RC )
    IF ( RC /= GC_SUCCESS ) RETURN
    State_Met%DQRCU = 0.0_fp
    CALL Register_MetField( am_I_Root, 'DQRCU', State_Met%DQRCU, &
                            State_Met, RC )
    IF ( RC /= GC_SUCCESS ) RETURN

    !-------------------------
    ! DQRLSAN [kg kg-1 s-1]
    !-------------------------
    ALLOCATE( State_Met%DQRLSAN( IM, JM, LM ), STAT=RC )
    CALL GC_CheckVar( 'State_Met%DQRLSAN', 0, RC )
    IF ( RC /= GC_SUCCESS ) RETURN
    State_Met%DQRLSAN = 0.0_fp
    CALL Register_MetField( am_I_Root, 'DQRLSAN', State_Met%DQRLSAN, &
                            State_Met, RC )
    IF ( RC /= GC_SUCCESS ) RETURN

    !-------------------------
    ! DTRAIN [kg m-2 s-1]
    !-------------------------
    ALLOCATE( State_Met%DTRAIN( IM, JM, LM ), STAT=RC )
    CALL GC_CheckVar( 'State_Met%DTRAIN', 0, RC )
    IF ( RC /= GC_SUCCESS ) RETURN
    State_Met%DTRAIN = 0.0_fp
    CALL Register_MetField( am_I_Root, 'DTRAIN', State_Met%DTRAIN, &
                            State_Met, RC )
    IF ( RC /= GC_SUCCESS ) RETURN

    !-------------------------
    ! OMEGA [Pa s-1]
    !-------------------------
    ALLOCATE( State_Met%OMEGA( IM, JM, LM ), STAT=RC )
    CALL GC_CheckVar( 'State_Met%OMEGA', 0, RC )
    IF ( RC /= GC_SUCCESS ) RETURN
    State_Met%OMEGA = 0.0_fp
    CALL Register_MetField( am_I_Root, 'OMEGA', State_Met%OMEGA, &
                            State_Met, RC )
    IF ( RC /= GC_SUCCESS ) RETURN

    !-------------------------
    ! OPTD [1]
    !-------------------------
    ALLOCATE( State_Met%OPTD( IM, JM, LM ), STAT=RC )
    CALL GC_CheckVar( 'State_Met%OPTD', 0, RC )
    IF ( RC /= GC_SUCCESS ) RETURN
    State_Met%OPTD = 0.0_fp
    CALL Register_MetField( am_I_Root, 'OPTD', State_Met%OPTD, &
                            State_Met, RC )
    IF ( RC /= GC_SUCCESS ) RETURN

    !-------------------------
    ! PEDGE [hPa]
    !-------------------------
    ALLOCATE( State_Met%PEDGE( IM, JM, LM+1 ), STAT=RC )
    CALL GC_CheckVar( 'State_Met%PEDGE', 0, RC )
    IF ( RC /= GC_SUCCESS ) RETURN
    State_Met%PEDGE = 0.0_fp
    CALL Register_MetField( am_I_Root, 'PEDGE', State_Met%PEDGE, &
                            State_Met, RC )
    IF ( RC /= GC_SUCCESS ) RETURN

    !-------------------------
    ! PEDGE_DRY [hPa]
    !-------------------------
    ALLOCATE( State_Met%PEDGE_DRY ( IM, JM, LM+1 ), STAT=RC )
    CALL GC_CheckVar( 'State_Met%PEDGE_DRY', 0, RC )
    IF ( RC /= GC_SUCCESS ) RETURN
    State_Met%PEDGE_DRY = 0.0_fp
    CALL Register_MetField( am_I_Root, 'PEDGEDRY', State_Met%PEDGE_DRY, &
                            State_Met, RC )
    IF ( RC /= GC_SUCCESS ) RETURN

    !-------------------------
    ! PMID [1]
    !-------------------------
    ALLOCATE( State_Met%PMID( IM, JM, LM ), STAT=RC )
    CALL GC_CheckVar( 'State_Met%PMID', 0, RC )
    IF ( RC /= GC_SUCCESS ) RETURN
    State_Met%PMID = 0.0_fp
    CALL Register_MetField( am_I_Root, 'PMID', State_Met%PMID, &
                            State_Met, RC )
    IF ( RC /= GC_SUCCESS ) RETURN

    !-------------------------
    ! PMID_DRY [hPa]
    !-------------------------
    ALLOCATE( State_Met%PMID_DRY( IM, JM, LM   ), STAT=RC )
    CALL GC_CheckVar( 'State_Met%PMID_DRY', 0, RC )
    IF ( RC /= GC_SUCCESS ) RETURN
    State_Met%PMID_DRY = 0.0_fp
    CALL Register_MetField( am_I_Root, 'PMIDDRY', State_Met%PMID_DRY, &
                            State_Met, RC )
    IF ( RC /= GC_SUCCESS ) RETURN

    !-------------------------
    ! QI [kg kg-1]
    !-------------------------
    ALLOCATE( State_Met%QI( IM, JM, LM ), STAT=RC )
    CALL GC_CheckVar( 'State_Met%QI', 0, RC )
    IF ( RC /= GC_SUCCESS ) RETURN
    State_Met%QI = 0.0_fp
    CALL Register_MetField( am_I_Root, 'QI', State_Met%QI, &
                            State_Met, RC )
    IF ( RC /= GC_SUCCESS ) RETURN

    !-------------------------
    ! QL [kg kg-1]
    !-------------------------
    ALLOCATE( State_Met%QL( IM, JM, LM ), STAT=RC )
    CALL GC_CheckVar( 'State_Met%QL', 0, RC )
    IF ( RC /= GC_SUCCESS ) RETURN
    State_Met%QL = 0.0_fp
    CALL Register_MetField( am_I_Root, 'QL', State_Met%QL, &
                            State_Met, RC )
    IF ( RC /= GC_SUCCESS ) RETURN

    !-------------------------
    ! RH [%]
    !-------------------------
    ALLOCATE( State_Met%RH ( IM, JM, LM ), STAT=RC )
    CALL GC_CheckVar( 'State_Met%RH', 0, RC )
    IF ( RC /= GC_SUCCESS ) RETURN
    State_Met%RH = 0.0_fp
    CALL Register_MetField( am_I_Root, 'RH', State_Met%RH, &
                            State_Met, RC )
    IF ( RC /= GC_SUCCESS ) RETURN

    !-------------------------
    ! SPHU [g kg-1]
    !-------------------------
    ALLOCATE( State_Met%SPHU( IM, JM, LM ), STAT=RC )
    CALL GC_CheckVar( 'State_Met%SPHU', 0, RC )
    IF ( RC /= GC_SUCCESS ) RETURN
    State_Met%SPHU = 0.0_fp
    CALL Register_MetField( am_I_Root, 'SPHU', State_Met%SPHU, &
                            State_Met, RC )
    IF ( RC /= GC_SUCCESS ) RETURN

    !-------------------------
    ! T [K]
    !-------------------------
    ALLOCATE( State_Met%T( IM, JM, LM ), STAT=RC )
    CALL GC_CheckVar( 'State_Met%T', 0, RC )
    IF ( RC /= GC_SUCCESS ) RETURN
    State_Met%T = 0.0_fp
    CALL Register_MetField( am_I_Root, 'T', State_Met%T, &
                            State_Met, RC )
    IF ( RC /= GC_SUCCESS ) RETURN

    !-------------------------
    ! THETA [K]
    !-------------------------
    ALLOCATE( State_Met%THETA( IM, JM, LM ), STAT=RC )
    CALL GC_CheckVar( 'State_Met%THETA', 0, RC )
    IF ( RC /= GC_SUCCESS ) RETURN
    State_Met%THETA = 0.0_fp
    CALL Register_MetField( am_I_Root, 'THETA', State_Met%THETA, &
                            State_Met, RC )
    IF ( RC /= GC_SUCCESS ) RETURN

    !-------------------------
    ! TV [K]
    !-------------------------
    ALLOCATE( State_Met%TV( IM, JM, LM ), STAT=RC )
    CALL GC_CheckVar( 'State_Met%TV', 0, RC )
    IF ( RC /= GC_SUCCESS ) RETURN
    State_Met%TV = 0.0_fp
    CALL Register_MetField( am_I_Root, 'TV', State_Met%TV, &
                            State_Met, RC )
    IF ( RC /= GC_SUCCESS ) RETURN

    !-------------------------
    ! TAUCLI [1]
    !-------------------------
    ALLOCATE( State_Met%TAUCLI( IM, JM, LM ), STAT=RC )
    CALL GC_CheckVar( 'State_Met%TAUCLI', 0, RC )
    IF ( RC /= GC_SUCCESS ) RETURN
    State_Met%TAUCLI = 0.0_fp
    CALL Register_MetField( am_I_Root, 'TAUCLI', State_Met%TAUCLI, &
                            State_Met, RC )
    IF ( RC /= GC_SUCCESS ) RETURN

    !-------------------------
    ! TAUCLW [1]
    !-------------------------
    ALLOCATE( State_Met%TAUCLW( IM, JM, LM ), STAT=RC )
    CALL GC_CheckVar( 'State_Met%TAUCLW', 0, RC )
    IF ( RC /= GC_SUCCESS ) RETURN
    State_Met%TAUCLW = 0.0_fp
    CALL Register_MetField( am_I_Root, 'TAUCLW', State_Met%TAUCLW, &
                            State_Met, RC )
    IF ( RC /= GC_SUCCESS ) RETURN

    !-------------------------
    ! U [m s-1]
    !-------------------------
    ALLOCATE( State_Met%U( IM, JM, LM ), STAT=RC )
    CALL GC_CheckVar( 'State_Met%U', 0, RC )
    IF ( RC /= GC_SUCCESS ) RETURN
    State_Met%U = 0.0_fp
    CALL Register_MetField( am_I_Root, 'U', State_Met%U, &
                            State_Met, RC )
    IF ( RC /= GC_SUCCESS ) RETURN

    !-------------------------
    ! V [m s-1]
    !-------------------------
    ALLOCATE( State_Met%V( IM, JM, LM ), STAT=RC )
    CALL GC_CheckVar( 'State_Met%V', 0, RC )
    IF ( RC /= GC_SUCCESS ) RETURN
    State_Met%V = 0.0_fp
    CALL Register_MetField( am_I_Root, 'V', State_Met%V, &
                            State_Met, RC )
    IF ( RC /= GC_SUCCESS ) RETURN

    ! Updraft vertical velocity is not yet a standard GEOS-FP
    ! field. Only available to online model (ckeller, 3/4/16)
#if defined( ESMF_ ) || defined( MODEL_ )
    !-------------------------
    ! UPDVVEL [hPa s-1]
    !-------------------------
    ALLOCATE( State_Met%UPDVVEL( IM, JM, LM ), STAT=RC )
    CALL GC_CheckVar( 'State_Met%UPDVVEL', 0, RC )
    IF ( RC /= GC_SUCCESS ) RETURN
    State_Met%UPDVVEL  = -999.0_fp
    CALL Register_MetField( am_I_Root, 'UPDVVEL', State_Met%UPDVVEL, &
                            State_Met, RC )
    IF ( RC /= GC_SUCCESS ) RETURN
#endif

    ! Pick the proper vertical dimension
    LX = LM + 1           ! For fields that are on level edges

    !-------------------------
    ! PFICU [kg m-2 s-1]
    !-------------------------
    ALLOCATE( State_Met%PFICU( IM, JM, LX ), STAT=RC )
    CALL GC_CheckVar( 'State_Met%PFICU', 0, RC )
    IF ( RC /= GC_SUCCESS ) RETURN
    State_Met%PFICU = 0.0_fp
    CALL Register_MetField( am_I_Root, 'PFICU', State_Met%PFICU, &
                            State_Met, RC )
    IF ( RC /= GC_SUCCESS ) RETURN

    !-------------------------
    ! PFILSAN [kg m-2 s-1]
    !-------------------------
    ALLOCATE( State_Met%PFILSAN( IM, JM, LX ), STAT=RC )
    CALL GC_CheckVar( 'State_Met%PFILSAN', 0, RC )
    IF ( RC /= GC_SUCCESS ) RETURN
    State_Met%PFILSAN = 0.0_fp
    CALL Register_MetField( am_I_Root, 'PFILSAN', State_Met%PFILSAN, &
                            State_Met, RC )
    IF ( RC /= GC_SUCCESS ) RETURN

    !-------------------------
    ! PFLCU [kg m-2 s-1]
    !-------------------------
    ALLOCATE( State_Met%PFLCU( IM, JM, LX ), STAT=RC )
    CALL GC_CheckVar( 'State_Met%PFLCU', 0, RC )
    IF ( RC /= GC_SUCCESS ) RETURN
    State_Met%PFLCU = 0.0_fp
    CALL Register_MetField( am_I_Root, 'PFLCU', State_Met%PFLCU, &
                            State_Met, RC )
    IF ( RC /= GC_SUCCESS ) RETURN

    !-------------------------
    ! PFLLSAN [kg m-2 s-1]
    !-------------------------
    ALLOCATE( State_Met%PFLLSAN( IM, JM, LX ), STAT=RC )
    CALL GC_CheckVar( 'State_Met%PFLLSAN', 0, RC )
    IF ( RC /= GC_SUCCESS ) RETURN
    State_Met%PFLLSAN = 0.0_fp
    CALL Register_MetField( am_I_Root, 'PFLLSAN', State_Met%PFLLSAN, &
                            State_Met, RC )
    IF ( RC /= GC_SUCCESS ) RETURN

    !-------------------------
    ! REEVAPCN [kg kg-1 s-1]
    !-------------------------
    ALLOCATE( State_Met%REEVAPCN( IM, JM, LM ), STAT=RC )
    CALL GC_CheckVar( 'State_Met%REEVAPCN', 0, RC )
    IF ( RC /= GC_SUCCESS ) RETURN
    State_Met%REEVAPCN = 0.0_fp
    CALL Register_MetField( am_I_Root, 'REEVAPCN', State_Met%REEVAPCN, &
                            State_Met, RC )
    IF ( RC /= GC_SUCCESS ) RETURN

    !-------------------------
    ! REEVAPLS [kg kg-1 s-1]
    !-------------------------
    ALLOCATE( State_Met%REEVAPLS( IM, JM, LM ), STAT=RC )
    CALL GC_CheckVar( 'State_Met%REEVAPLS', 0, RC )
    IF ( RC /= GC_SUCCESS ) RETURN
    State_Met%REEVAPLS = 0.0_fp
    CALL Register_MetField( am_I_Root, 'REEVAPLS', State_Met%REEVAPLS, &
                            State_Met, RC )
    IF ( RC /= GC_SUCCESS ) RETURN

    !-------------------------
    ! SPHU1 [g kg-1]
    !-------------------------
    ALLOCATE( State_Met%SPHU1( IM, JM, LM ), STAT=RC )
    CALL GC_CheckVar( 'State_Met%SPHU1', 0, RC )
    IF ( RC /= GC_SUCCESS ) RETURN
    State_Met%SPHU1 = 0.0_fp
    CALL Register_MetField( am_I_Root, 'SPHU1', State_Met%SPHU1, &
                            State_Met, RC )
    IF ( RC /= GC_SUCCESS ) RETURN

    !-------------------------
    ! SPHU2 [g kg-1]
    !-------------------------
    ALLOCATE( State_Met%SPHU2( IM, JM, LM ), STAT=RC )
    CALL GC_CheckVar( 'State_Met%SPHU2', 0, RC )
    IF ( RC /= GC_SUCCESS ) RETURN
    State_Met%SPHU2 = 0.0_fp
    CALL Register_MetField( am_I_Root, 'SPHU2', State_Met%SPHU2, &
                            State_Met, RC )
    IF ( RC /= GC_SUCCESS ) RETURN

    !-------------------------
    ! TMPU1 [K]
    !-------------------------
    ALLOCATE( State_Met%TMPU1( IM, JM, LM ), STAT=RC )
    CALL GC_CheckVar( 'State_Met%TMPU1', 0, RC )
    IF ( RC /= GC_SUCCESS ) RETURN
    State_Met%TMPU1 = 0.0_fp
    CALL Register_MetField( am_I_Root, 'TMPU1', State_Met%TMPU1, &
                            State_Met, RC )
    IF ( RC /= GC_SUCCESS ) RETURN

    !-------------------------
    ! TMPU2 [K]
    !-------------------------
    ALLOCATE( State_Met%TMPU2( IM, JM, LM ), STAT=RC )
    CALL GC_CheckVar( 'State_Met%TMPU2', 0, RC )
    IF ( RC /= GC_SUCCESS ) RETURN
    State_Met%TMPU2 = 0.0_fp
    CALL Register_MetField( am_I_Root, 'TMPU2', State_Met%TMPU2, &
                            State_Met, RC )
    IF ( RC /= GC_SUCCESS ) RETURN

    !-------------------------
    ! Age of Air [s]
    !-------------------------
    ALLOCATE( State_Met%AgeOfAir( IM, JM, LM ), STAT=RC )
    CALL GC_CheckVar( 'State_Met%AgeOfAir', 0, RC )
    IF ( RC /= GC_SUCCESS ) RETURN
    State_Met%AgeOfAir = 0
    CALL Register_MetField( am_I_Root, 'AgeOfAir', State_Met%AgeOfAir, &
                            State_Met, RC )
    IF ( RC /= GC_SUCCESS ) RETURN

    !=======================================================================
    ! Allocate land type and leaf area index fields for dry deposition
    !=======================================================================

    !-------------------------
    ! IREG [1]
    !-------------------------
    ALLOCATE( State_Met%IREG( IM, JM ), STAT=RC )
    CALL GC_CheckVar( 'State_Met%IREG', 0, RC )
    IF ( RC /= GC_SUCCESS ) RETURN
    State_Met%IREG = 0
    CALL Register_MetField( am_I_Root, 'IREG', State_Met%IREG, &
                            State_Met, RC )
    IF ( RC /= GC_SUCCESS ) RETURN

    !-------------------------
    ! ILAND [1]
    !-------------------------
    ALLOCATE( State_Met%ILAND( IM, JM, NSURFTYPE ), STAT=RC )
    CALL GC_CheckVar( 'State_Met%ILAND', 0, RC )
    IF ( RC /= GC_SUCCESS ) RETURN
    State_Met%ILAND = 0
    CALL Register_MetField( am_I_Root, 'ILAND', State_Met%ILAND, &
                            State_Met, RC )
    IF ( RC /= GC_SUCCESS ) RETURN

    !-------------------------
    ! IUSE [1]
    !-------------------------
    ALLOCATE( State_Met%IUSE( IM, JM, NSURFTYPE ), STAT=RC )
    CALL GC_CheckVar( 'State_Met%IUSE', 0, RC )
    IF ( RC /= GC_SUCCESS ) RETURN
    State_Met%IUSE = 0
    CALL Register_MetField( am_I_Root, 'IUSE', State_Met%IUSE, &
                            State_Met, RC )
    IF ( RC /= GC_SUCCESS ) RETURN

    !-------------------------
    ! XLAI [1]
    !-------------------------
    ALLOCATE( State_Met%XLAI( IM, JM, NSURFTYPE ), STAT=RC )
    CALL GC_CheckVar( 'State_Met%XLAI', 0, RC )
    IF ( RC /= GC_SUCCESS ) RETURN
    State_Met%XLAI = 0.0_fp
    CALL Register_MetField( am_I_Root, 'XLAI', State_Met%XLAI, &
                            State_Met, RC )
    IF ( RC /= GC_SUCCESS ) RETURN

    !-------------------------
    ! MODISLAI [1]
    !-------------------------
    ALLOCATE( State_Met%MODISLAI( IM, JM ), STAT=RC )
    CALL GC_CheckVar( 'State_Met%MODISLAI', 0, RC )
    IF ( RC /= GC_SUCCESS ) RETURN
    State_Met%MODISLAI = 0.0_fp
    CALL Register_MetField( am_I_Root, 'MODISLAI', State_Met%MODISLAI, &
                            State_Met, RC )
    IF ( RC /= GC_SUCCESS ) RETURN

    !-------------------------
    ! XLAI2 [1]
    !-------------------------
    ALLOCATE( State_Met%XLAI2( IM, JM, NSURFTYPE ), STAT=RC )
    CALL GC_CheckVar( 'State_Met%XLAI2', 0, RC )
    IF ( RC /= GC_SUCCESS ) RETURN
    State_Met%XLAI2 = 0.0_fp
    CALL Register_MetField( am_I_Root, 'XLAI2', State_Met%XLAI2, &
                            State_Met, RC )
    IF ( RC /= GC_SUCCESS ) RETURN

    !-------------------------
    ! LANDTYPEFRAC [1]
    !-------------------------
    ALLOCATE( State_Met%LANDTYPEFRAC( IM, JM, NSURFTYPE ), STAT=RC )
    CALL GC_CheckVar( 'State_Met%LANDTYPEFRAC', 0, RC )
    IF ( RC /= GC_SUCCESS ) RETURN
    State_Met%LANDTYPEFRAC = 0.0_fp
    CALL Register_MetField( am_I_Root, 'LANDTYPEFRAC', State_Met%LANDTYPEFRAC, &
                            State_Met, RC )
    IF ( RC /= GC_SUCCESS ) RETURN

    !-------------------------
    ! XLAI_NATIVE [1]
    !-------------------------
    ALLOCATE( State_Met%XLAI_NATIVE( IM, JM, NSURFTYPE ), STAT=RC )
    CALL GC_CheckVar( 'State_Met%XLAI_NATIVE', 0, RC )
    IF ( RC /= GC_SUCCESS ) RETURN
    State_Met%XLAI_NATIVE  = 0.0_fp
    CALL Register_MetField( am_I_Root, 'XLAINATIVE', State_Met%XLAI_NATIVE, &
                            State_Met, RC )
    IF ( RC /= GC_SUCCESS ) RETURN

<<<<<<< HEAD
    !-------------------------
    ! XCHLR_NATIVE [1]
    !-------------------------
    ALLOCATE( State_Met%XCHLR_NATIVE( IM, JM, NSURFTYPE ), STAT=RC )
    CALL GC_CheckVar( 'State_Met%XCHLR_NATIVE', 0, RC )
    IF ( RC /= GC_SUCCESS ) RETURN
    State_Met%XCHLR_NATIVE = 0.0_fp
    CALL Register_MetField( am_I_Root, 'XCHLRNATIVE', State_Met%XCHLR_NATIVE, &
                            State_Met, RC )
    IF ( RC /= GC_SUCCESS ) RETURN


=======
>>>>>>> a1043cfb
    !=======================================================================
    ! Allocate fields for querying which vertical regime a grid box is in
    ! or if a grid box is near local solar noontime.
    !
    ! %%%%% NOTE: Do not register these query fields %%%%%
    !=======================================================================

    !-------------------------
    ! InChemGrid
    !-------------------------
    ALLOCATE( State_Met%InChemGrid( IM, JM, LM ), STAT=RC )
    CALL GC_CheckVar( 'State_Met%IsChemGrid', 0, RC )
    IF ( RC /= GC_SUCCESS ) RETURN
    State_Met%InChemGrid = .FALSE.

    !-------------------------
    ! InPBL
    !-------------------------
    ALLOCATE( State_Met%InPbl( IM, JM, LM ), STAT=RC )
    CALL GC_CheckVar( 'State_Met%InPbl', 0, RC )
    IF ( RC /= GC_SUCCESS ) RETURN
    State_Met%InPbl = .FALSE.

    !-------------------------
    ! InStratosphere
    !-------------------------
    ALLOCATE( State_Met%InStratosphere( IM, JM, LM ), STAT=RC )
    CALL GC_CheckVar( 'State_Met%InStratosphere', 0, RC )
    IF ( RC /= GC_SUCCESS ) RETURN
    State_Met%InStratosphere = .FALSE.

    !-------------------------
    ! InStratMeso
    !-------------------------
    ALLOCATE( State_Met%InStratMeso( IM, JM, LM ), STAT=RC )
    CALL GC_CheckVar( 'State_Met%InStratMeso', 0, RC )
    IF ( RC /= GC_SUCCESS ) RETURN
    State_Met%InStratMeso = .FALSE.

    !-------------------------
    ! InTroposphere
    !-------------------------
    ALLOCATE( State_Met%InTroposphere( IM, JM, LM ), STAT=RC )
    CALL GC_CheckVar( 'State_Met%InTropoSphere', 0, RC )
    IF ( RC /= GC_SUCCESS ) RETURN
    State_Met%InTroposphere = .FALSE.

    !-------------------------
    ! IsLocalNoon
    !-------------------------
    ALLOCATE( State_Met%IsLocalNoon( IM, JM ), STAT=RC )
    CALL GC_CheckVar( 'State_Met%IsLocalNoon', 0, RC )
    IF ( RC /= GC_SUCCESS ) RETURN
    State_Met%IsLocalNoon = .FALSE.

    !-------------------------
    ! LocalSolarTime
    !-------------------------
    ALLOCATE( State_Met%LocalSolarTime( IM, JM ), STAT=RC )
    CALL GC_CheckVar( 'State_Met%LocalSolarTime', 0, RC )
    IF ( RC /= GC_SUCCESS ) RETURN
    State_Met%LocalSolarTime = 0.0_fp
    CALL Register_MetField( am_I_Root, 'LOCALSOLARTIME',                     &
                            State_Met%LocalSolarTime,                        &
                            State_Met, RC                             )
    IF ( RC /= GC_SUCCESS ) RETURN

    !=======================================================================
    ! Print information about the registered fields (short format)
    !=======================================================================
    IF ( am_I_Root ) THEN
       WRITE( 6, 10 )
10     FORMAT( /, 'Registered variables contained within the State_Met object:')
       WRITE( 6, '(a)' ) REPEAT( '=', 79 )
    ENDIF
    CALL Registry_Print( am_I_Root   = am_I_Root,                            &
                         Registry    = State_Met%Registry,                   &
                         ShortFormat = .TRUE.,                               &
                         RC          = RC                                   )

    ! Trap error
    IF ( RC /= GC_SUCCESS ) THEN
       ErrMsg = 'Error encountered!'
       CALL GC_Error( ErrMsg, RC, ThisLoc )
       RETURN
    ENDIF

   END SUBROUTINE Init_State_Met
!EOC
!------------------------------------------------------------------------------
!                  GEOS-Chem Global Chemical Transport Model                  !
!------------------------------------------------------------------------------
!BOP
!
! !IROUTINE: Cleanup_State_Met
!
! !DESCRIPTION: Subroutine CLEANUP\_STATE\_MET deallocates all fields
!  of the meteorology state object.
!\\
!\\
! !INTERFACE:
!
  SUBROUTINE Cleanup_State_Met( am_I_Root, State_Met, RC )
!
! !USES:
!
    USE ErrCode_Mod
!
! !INPUT PARAMETERS:
!
    LOGICAL,        INTENT(IN)    :: am_I_Root   ! Is this the root CPU?
!
! !INPUT/OUTPUT PARAMETERS:
!
    TYPE(MetState), INTENT(INOUT) :: State_Met   ! Obj for meteorology state
!
! !OUTPUT PARAMETERS:
!
    INTEGER,        INTENT(OUT)   :: RC          ! Return code
!
! !REVISION HISTORY:
!  19 Oct 2012 - R. Yantosca - Initial version, based on gc_environment_mod.F90
!  23 Oct 2012 - R. Yantosca - Now deallocate QI, QL fields
!  15 Nov 2012 - M. Payer    - Added all remaining met fields
!  19 Nov 2012 - R. Yantosca - Segregate DEALLOCATE statements w/ #ifdefs
!                              for each met field data product type
!  27 Nov 2012 - R. Yantosca - Now deallocate the SUNCOS fields
!  12 Dec 2012 - R. Yantosca - Now deallocate the IREG, ILAND, IUSE fields
!  26 Sep 2013 - R. Yantosca - Renamed GEOS_57 Cpp switch to GEOS_FP
!  22 Aug 2014 - R. Yantosca - Deallocate PBL_TOP_L field
!  05 Nov 2018 - R. Yantosca - Now deallocate AND nullify all pointer fields
!                              (except 3D fields for GCHP/GEOS/WRF interfaces)
!EOP
!------------------------------------------------------------------------------
!BOC
!
! !LOCAL VARIABLES:
!
    ! Strings
    CHARACTER(LEN=255) :: ErrMsg, ThisLoc

    !========================================================================
    ! Initialize
    !========================================================================
    RC      = GC_SUCCESS
    ErrMsg  = ''
    ThisLoc = ' -> Cleanup_State_Met (in Headers/state_met_mod.F90)'

    !========================================================================
    ! Deallocate 2-D fields
    !========================================================================
    IF ( ASSOCIATED( State_Met%ALBD ) ) THEN
       DEALLOCATE( State_Met%ALBD, STAT=RC )
       CALL GC_CheckVar( 'State_Met%ALBD', 2, RC )
       IF ( RC /= GC_SUCCESS ) RETURN
       State_Met%ALBD => NULL()
    ENDIF

    IF ( ASSOCIATED( State_Met%AREA_M2 ) ) THEN
       DEALLOCATE( State_Met%AREA_M2, STAT=RC )
       CALL GC_CheckVar( 'State_Met%AREA_M2', 2, RC )
       IF ( RC /= GC_SUCCESS ) RETURN
       State_Met%AREA_M2 => NULL()
    ENDIF

    IF ( ASSOCIATED( State_Met%ChemGridLev ) ) THEN
       DEALLOCATE( State_Met%ChemGridLev, STAT=RC )
       CALL GC_CheckVar( 'State_Met%ChemGridLev', 2, RC )
       IF ( RC /= GC_SUCCESS ) RETURN
       State_Met%ChemGridLev => NULL()
    ENDIF

    IF ( ASSOCIATED( State_Met%CLDFRC ) ) THEN
       DEALLOCATE( State_Met%CLDFRC, STAT=RC )
       CALL GC_CheckVar( 'State_Met%CLDFRC', 2, RC )
       IF ( RC /= GC_SUCCESS ) RETURN
       State_Met%CLDFRC => NULL()
    ENDIF

    IF ( ASSOCIATED( State_Met%CLDTOPS ) ) THEN
       DEALLOCATE( State_Met%CLDTOPS, STAT=RC )
       CALL GC_CheckVar( 'State_Met%CLDTOPS', 2, RC )
       IF ( RC /= GC_SUCCESS ) RETURN
       State_Met%CLDTOPS => NULL()
    ENDIF

    IF ( ASSOCIATED( State_Met%CONV_DEPTH ) ) THEN
       DEALLOCATE( State_Met%CONV_DEPTH, STAT=RC  )
       CALL GC_CheckVar( 'State_Met%CONV_DEPTH', 2, RC )
       IF ( RC /= GC_SUCCESS ) RETURN
       State_Met%CONV_DEPTH => NULL()
    ENDIF

    IF ( ASSOCIATED( State_Met%EFLUX ) ) THEN
       DEALLOCATE( State_Met%EFLUX, STAT=RC )
       CALL GC_CheckVar( 'State_Met%EFLUX', 2, RC )
       IF ( RC /= GC_SUCCESS ) RETURN
       State_Met%EFLUX => NULL()
    ENDIF

    IF ( ASSOCIATED( State_Met%FLASH_DENS ) ) THEN
       DEALLOCATE( State_Met%FLASH_DENS, STAT=RC  )
       CALL GC_CheckVar( 'State_Met%FLASH_DENS', 2, RC )
       IF ( RC /= GC_SUCCESS ) RETURN
       State_Met%FLASH_DENS => NULL()
    ENDIF

    IF ( ASSOCIATED( State_Met%FRCLND ) ) THEN
       DEALLOCATE( State_Met%FRCLND, STAT=RC )
       CALL GC_CheckVar( 'State_Met%FRCLND', 2, RC )
       IF ( RC /= GC_SUCCESS ) RETURN
       State_Met%FRCLND => NULL()
    ENDIF

    IF ( ASSOCIATED( State_Met%FRLAKE ) ) THEN
       DEALLOCATE( State_Met%FRLAKE, STAT=RC )
       CALL GC_CheckVar( 'State_Met%FRLAKE', 2, RC )
       IF ( RC /= GC_SUCCESS ) RETURN
       State_Met%FRLAKE => NULL()
    ENDIF

    IF ( ASSOCIATED( State_Met%FRLAND ) ) THEN
       DEALLOCATE( State_Met%FRLAND, STAT=RC )
       CALL GC_CheckVar( 'State_Met%FRLAND', 2, RC )
       IF ( RC /= GC_SUCCESS ) RETURN
       State_Met%FRLAND => NULL()
    ENDIF

    IF ( ASSOCIATED( State_Met%FRLANDIC ) ) THEN
       DEALLOCATE( State_Met%FRLANDIC, STAT=RC )
       CALL GC_CheckVar( 'State_Met%FRLANDIC', 2, RC )
       IF ( RC /= GC_SUCCESS ) RETURN
       State_Met%FRLANDIC => NULL()
    ENDIF

    IF ( ASSOCIATED( State_Met%FROCEAN ) ) THEN
       DEALLOCATE( State_Met%FROCEAN, STAT=RC )
       CALL GC_CheckVar( 'State_Met%FROCEAN', 2, RC )
       IF ( RC /= GC_SUCCESS ) RETURN
       State_Met%FROCEAN => NULL()
    ENDIF

    IF ( ASSOCIATED( State_Met%FRSEAICE ) ) THEN
       DEALLOCATE( State_Met%FRSEAICE, STAT=RC )
       CALL GC_CheckVar( 'State_Met%FRSEAICE', 2, RC )
       IF ( RC /= GC_SUCCESS ) RETURN
       State_Met%FRSEAICE => NULL()
    ENDIF

    IF ( ASSOCIATED( State_Met%FRSNO ) ) THEN
       DEALLOCATE( State_Met%FRSNO, STAT=RC )
       CALL GC_CheckVar( 'State_Met%FRSNO', 2, RC )
       IF ( RC /= GC_SUCCESS ) RETURN
       State_Met%FRSNO => NULL()
    ENDIF

    IF ( ASSOCIATED( State_Met%GWETROOT ) ) THEN
       DEALLOCATE( State_Met%GWETROOT, STAT=RC )
       CALL GC_CheckVar( 'State_Met%GWETROOT', 2, RC )
       IF ( RC /= GC_SUCCESS ) RETURN
       State_Met%GWETROOT => NULL()
    ENDIF

    IF ( ASSOCIATED( State_Met%GWETTOP ) ) THEN
       DEALLOCATE( State_Met%GWETTOP, STAT=RC )
       CALL GC_CheckVar( 'State_Met%GWETTOP', 2, RC )
       IF ( RC /= GC_SUCCESS ) RETURN
       State_Met%GWETTOP => NULL()
    ENDIF

    IF ( ASSOCIATED( State_Met%HFLUX ) ) THEN
       DEALLOCATE( State_Met%HFLUX, STAT=RC )
       CALL GC_CheckVar( 'State_Met%HFLUX', 2, RC )
       IF ( RC /= GC_SUCCESS ) RETURN
       State_Met%HFLUX => NULL()
    ENDIF

    IF ( ASSOCIATED( State_Met%LAI ) ) THEN
       DEALLOCATE( State_Met%LAI, STAT=RC )
       CALL GC_CheckVar( 'State_Met%LAI', 2, RC )
       IF ( RC /= GC_SUCCESS ) RETURN
       State_Met%LAI => NULL()
    ENDIF

    IF ( ASSOCIATED( State_Met%LWI ) ) THEN
       DEALLOCATE( State_Met%LWI, STAT=RC )
       CALL GC_CheckVar( 'State_Met%LWI', 2, RC )
       IF ( RC /= GC_SUCCESS ) RETURN
       State_Met%LWI => NULL()
    ENDIF

    IF ( ASSOCIATED( State_Met%PARDR ) ) THEN
       DEALLOCATE( State_Met%PARDR, STAT=RC )
       CALL GC_CheckVar( 'State_Met%PARDR', 2, RC )
       IF ( RC /= GC_SUCCESS ) RETURN
       State_Met%PARDR => NULL()
    ENDIF

    IF ( ASSOCIATED( State_Met%PARDF ) ) THEN
       DEALLOCATE( State_Met%PARDF, STAT=RC )
       CALL GC_CheckVar( 'State_Met%PARDF', 2, RC )
       IF ( RC /= GC_SUCCESS ) RETURN
       State_Met%PARDF => NULL()
    ENDIF

    IF ( ASSOCIATED( State_Met%PBLH ) ) THEN
       DEALLOCATE( State_Met%PBLH, STAT=RC )
       CALL GC_CheckVar( 'State_Met%PBLH', 2, RC )
       IF ( RC /= GC_SUCCESS ) RETURN
       State_Met%PBLH => NULL()
    ENDIF

    IF ( ASSOCIATED( State_Met%PBL_TOP_hPa ) ) THEN
       DEALLOCATE( State_Met%PBL_TOP_hPa, STAT=RC  )
       CALL GC_CheckVar( 'State_Met%PBL_TOP_hPa', 2, RC )
       IF ( RC /= GC_SUCCESS ) RETURN
       State_Met%PBL_TOP_hPa => NULL()
    ENDIF

    IF ( ASSOCIATED( State_Met%PBL_TOP_L ) ) THEN
       DEALLOCATE( State_Met%PBL_TOP_L, STAT=RC  )
       CALL GC_CheckVar( 'State_Met%PBL_TOP_L', 2, RC )
       IF ( RC /= GC_SUCCESS ) RETURN
       State_Met%PBL_TOP_L => NULL()
    ENDIF

    IF ( ASSOCIATED( State_Met%PBL_TOP_m ) ) THEN
       DEALLOCATE( State_Met%PBL_TOP_m, STAT=RC  )
       CALL GC_CheckVar( 'State_Met%PBL_TOP_m', 2, RC )
       IF ( RC /= GC_SUCCESS ) RETURN
       State_Met%PBL_TOP_m => NULL()
    ENDIF

    IF ( ASSOCIATED( State_Met%PBL_THICK ) ) THEN
       DEALLOCATE( State_Met%PBL_THICK, STAT=RC  )
       CALL GC_CheckVar( 'State_Met%PBL_THICK', 2, RC )
       IF ( RC /= GC_SUCCESS ) RETURN
       State_Met%PBL_THICK => NULL()
    ENDIF

    IF ( ASSOCIATED( State_Met%PHIS ) ) THEN
       DEALLOCATE( State_Met%PHIS, STAT=RC  )
       CALL GC_CheckVar( 'State_Met%PHIS', 2, RC )
       IF ( RC /= GC_SUCCESS ) RETURN
       State_Met%PHIS => NULL()
    ENDIF

    IF ( ASSOCIATED( State_Met%PRECANV ) ) THEN
       DEALLOCATE( State_Met%PRECANV, STAT=RC  )
       CALL GC_CheckVar( 'State_Met%PRECANV', 2, RC )
       IF ( RC /= GC_SUCCESS ) RETURN
       State_Met%PRECANV => NULL()
    ENDIF

    IF ( ASSOCIATED( State_Met%PRECCON ) ) THEN
       DEALLOCATE( State_Met%PRECCON, STAT=RC  )
       CALL GC_CheckVar( 'State_Met%PRECCON', 2, RC )
       IF ( RC /= GC_SUCCESS ) RETURN
       State_Met%PRECCON => NULL()
    ENDIF

    IF ( ASSOCIATED( State_Met%PRECLSC ) ) THEN
       DEALLOCATE( State_Met%PRECLSC, STAT=RC  )
       CALL GC_CheckVar( 'State_Met%PRECLSC', 2, RC )
       IF ( RC /= GC_SUCCESS ) RETURN
       State_Met%PRECLSC => NULL()
    ENDIF

    IF ( ASSOCIATED( State_Met%PRECTOT ) ) THEN
       DEALLOCATE( State_Met%PRECTOT, STAT=RC  )
       CALL GC_CheckVar( 'State_Met%PRECTOT', 2, RC )
       IF ( RC /= GC_SUCCESS ) RETURN
       State_Met%PRECTOT => NULL()
    ENDIF

    IF ( ASSOCIATED( State_Met%PS1_WET ) ) THEN
       DEALLOCATE( State_Met%PS1_WET, STAT=RC  )
       CALL GC_CheckVar( 'State_Met%PS1_WET', 2, RC )
       IF ( RC /= GC_SUCCESS ) RETURN
       State_Met%PS1_WET => NULL()
    ENDIF

    IF ( ASSOCIATED( State_Met%PS1_DRY ) ) THEN
       DEALLOCATE( State_Met%PS1_DRY, STAT=RC  )
       CALL GC_CheckVar( 'State_Met%PS1_DRY', 2, RC )
       IF ( RC /= GC_SUCCESS ) RETURN
       State_Met%PS1_DRY => NULL()
    ENDIF

    IF ( ASSOCIATED( State_Met%PS2_WET ) ) THEN
       DEALLOCATE( State_Met%PS2_WET, STAT=RC  )
       CALL GC_CheckVar( 'State_Met%PS2_WET', 2, RC )
       IF ( RC /= GC_SUCCESS ) RETURN
       State_Met%PS2_WET => NULL()
    ENDIF

    IF ( ASSOCIATED( State_Met%PS2_DRY ) ) THEN
       DEALLOCATE( State_Met%PS2_DRY, STAT=RC  )
       CALL GC_CheckVar( 'State_Met%PS2_DRY', 2, RC )
       IF ( RC /= GC_SUCCESS ) RETURN
       State_Met%PS2_DRY => NULL()
    ENDIF

    IF ( ASSOCIATED( State_Met%PSC2_WET ) ) THEN
       DEALLOCATE( State_Met%PSC2_WET, STAT=RC  )
       CALL GC_CheckVar( 'State_Met%PSC2_WET', 2, RC )
       IF ( RC /= GC_SUCCESS ) RETURN
       State_Met%PSC2_WET => NULL()
    ENDIF

    IF ( ASSOCIATED( State_Met%PSC2_DRY ) ) THEN
       DEALLOCATE( State_Met%PSC2_DRY, STAT=RC  )
       CALL GC_CheckVar( 'State_Met%PSC2_DRY', 2, RC )
       IF ( RC /= GC_SUCCESS ) RETURN
       State_Met%PSC2_DRY => NULL()
    ENDIF

    IF ( ASSOCIATED( State_Met%SEAICE00 ) ) THEN
       DEALLOCATE( State_Met%SEAICE00, STAT=RC  )
       CALL GC_CheckVar( 'State_Met%SEAICE00', 2, RC )
       IF ( RC /= GC_SUCCESS ) RETURN
       State_Met%SEAICE00 => NULL()
    ENDIF

    IF ( ASSOCIATED( State_Met%SEAICE10 ) ) THEN
       DEALLOCATE( State_Met%SEAICE10, STAT=RC  )
       CALL GC_CheckVar( 'State_Met%SEAICE10', 2, RC )
       IF ( RC /= GC_SUCCESS ) RETURN
       State_Met%SEAICE10 => NULL()
    ENDIF

    IF ( ASSOCIATED( State_Met%SEAICE20 ) ) THEN
       DEALLOCATE( State_Met%SEAICE20, STAT=RC  )
       CALL GC_CheckVar( 'State_Met%SEAICE20', 2, RC )
       IF ( RC /= GC_SUCCESS ) RETURN
       State_Met%SEAICE20 => NULL()
    ENDIF

    IF ( ASSOCIATED( State_Met%SEAICE30 ) ) THEN
       DEALLOCATE( State_Met%SEAICE30, STAT=RC  )
       CALL GC_CheckVar( 'State_Met%SEAICE30', 2, RC )
       IF ( RC /= GC_SUCCESS ) RETURN
       State_Met%SEAICE30 => NULL()
    ENDIF

    IF ( ASSOCIATED( State_Met%SEAICE40 ) ) THEN
       DEALLOCATE( State_Met%SEAICE40, STAT=RC  )
       CALL GC_CheckVar( 'State_Met%SEAICE40', 2, RC )
       IF ( RC /= GC_SUCCESS ) RETURN
       State_Met%SEAICE40 => NULL()
    ENDIF

    IF ( ASSOCIATED( State_Met%SEAICE50 ) ) THEN
       DEALLOCATE( State_Met%SEAICE50, STAT=RC  )
       CALL GC_CheckVar( 'State_Met%SEAICE50', 2, RC )
       IF ( RC /= GC_SUCCESS ) RETURN
       State_Met%SEAICE50 => NULL()
    ENDIF

    IF ( ASSOCIATED( State_Met%SEAICE60 ) ) THEN
       DEALLOCATE( State_Met%SEAICE60, STAT=RC  )
       CALL GC_CheckVar( 'State_Met%SEAICE60', 2, RC )
       IF ( RC /= GC_SUCCESS ) RETURN
       State_Met%SEAICE60 => NULL()
    ENDIF

    IF ( ASSOCIATED( State_Met%SEAICE70 ) ) THEN
       DEALLOCATE( State_Met%SEAICE70, STAT=RC  )
       CALL GC_CheckVar( 'State_Met%SEAICE70', 2, RC )
       IF ( RC /= GC_SUCCESS ) RETURN
       State_Met%SEAICE70 => NULL()
    ENDIF

    IF ( ASSOCIATED( State_Met%SEAICE80 ) ) THEN
       DEALLOCATE( State_Met%SEAICE80, STAT=RC  )
       CALL GC_CheckVar( 'State_Met%SEAICE80', 2, RC )
       IF ( RC /= GC_SUCCESS ) RETURN
       State_Met%SEAICE80 => NULL()
    ENDIF

    IF ( ASSOCIATED( State_Met%SEAICE90 ) ) THEN
       DEALLOCATE( State_Met%SEAICE90, STAT=RC  )
       CALL GC_CheckVar( 'State_Met%SEAICE90', 2, RC )
       IF ( RC /= GC_SUCCESS ) RETURN
       State_Met%SEAICE90 => NULL()
    ENDIF

    IF ( ASSOCIATED( State_Met%SLP ) ) THEN
       DEALLOCATE( State_Met%SLP, STAT=RC  )
       CALL GC_CheckVar( 'State_Met%SLP', 2, RC )
       IF ( RC /= GC_SUCCESS ) RETURN
       State_Met%SLP => NULL()
    ENDIF

    IF ( ASSOCIATED( State_Met%SNODP ) ) THEN
       DEALLOCATE( State_Met%SNODP, STAT=RC  )
       CALL GC_CheckVar( 'State_Met%SNODP', 2, RC )
       IF ( RC /= GC_SUCCESS ) RETURN
       State_Met%SNODP => NULL()
    ENDIF

    IF ( ASSOCIATED( State_Met%SNOMAS ) ) THEN
       DEALLOCATE( State_Met%SNOMAS, STAT=RC  )
       CALL GC_CheckVar( 'State_Met%SNOMAS', 2, RC )
       IF ( RC /= GC_SUCCESS ) RETURN
       State_Met%SNOMAS => NULL()
    ENDIF

    IF ( ASSOCIATED( State_Met%SUNCOS ) ) THEN
       DEALLOCATE( State_Met%SUNCOS, STAT=RC  )
       CALL GC_CheckVar( 'State_Met%SUNCOS', 2, RC )
       IF ( RC /= GC_SUCCESS ) RETURN
       State_Met%SUNCOS => NULL()
    ENDIF

    IF ( ASSOCIATED( State_Met%SUNCOSmid ) ) THEN
       DEALLOCATE( State_Met%SUNCOSmid, STAT=RC  )
       CALL GC_CheckVar( 'State_Met%SUNCOSmid', 2, RC )
       IF ( RC /= GC_SUCCESS ) RETURN
       State_Met%SUNCOSmid => NULL()
    ENDIF

    IF ( ASSOCIATED( State_Met%SWGDN ) ) THEN
       DEALLOCATE( State_Met%SWGDN, STAT=RC  )
       CALL GC_CheckVar( 'State_Met%SWGDN', 2, RC )
       IF ( RC /= GC_SUCCESS ) RETURN
       State_Met%SWGDN => NULL()
    ENDIF

    IF ( ASSOCIATED( State_Met%TropLev ) ) THEN
       DEALLOCATE( State_Met%TropLev, STAT=RC  )
       CALL GC_CheckVar( 'State_Met%TropLev', 2, RC )
       IF ( RC /= GC_SUCCESS ) RETURN
       State_Met%TropLev => NULL()
    ENDIF

    IF ( ASSOCIATED( State_Met%TropHt ) ) THEN
       DEALLOCATE( State_Met%TropHt, STAT=RC  )
       CALL GC_CheckVar( 'State_Met%TropHt', 2, RC )
       IF ( RC /= GC_SUCCESS ) RETURN
       State_Met%TropHt => NULL()
    ENDIF

    IF ( ASSOCIATED( State_Met%TROPP ) ) THEN
       DEALLOCATE( State_Met%TROPP, STAT=RC  )
       CALL GC_CheckVar( 'State_Met%TROPP', 2, RC )
       IF ( RC /= GC_SUCCESS ) RETURN
       State_Met%TROPP => NULL()
    ENDIF

    IF ( ASSOCIATED( State_Met%TS ) ) THEN
       DEALLOCATE( State_Met%TS, STAT=RC  )
       CALL GC_CheckVar( 'State_Met%TS', 2, RC )
       IF ( RC /= GC_SUCCESS ) RETURN
       State_Met%TS => NULL()
    ENDIF

    IF ( ASSOCIATED( State_Met%TSKIN ) ) THEN
       DEALLOCATE( State_Met%TSKIN, STAT=RC  )
       CALL GC_CheckVar( 'State_Met%TSKIN', 2, RC )
       IF ( RC /= GC_SUCCESS ) RETURN
       State_Met%TSKIN => NULL()
    ENDIF

    IF ( ASSOCIATED( State_Met%TO3 ) ) THEN
       DEALLOCATE( State_Met%TO3, STAT=RC  )
       CALL GC_CheckVar( 'State_Met%TO3', 2, RC )
       IF ( RC /= GC_SUCCESS ) RETURN
       State_Met%TO3 => NULL()
    ENDIF

    IF ( ASSOCIATED( State_Met%U10M ) ) THEN
       DEALLOCATE( State_Met%U10M, STAT=RC  )
       CALL GC_CheckVar( 'State_Met%U10M', 2, RC )
       IF ( RC /= GC_SUCCESS ) RETURN
       State_Met%U10M => NULL()
    ENDIF

    IF ( ASSOCIATED( State_Met%USTAR ) ) THEN
       DEALLOCATE( State_Met%USTAR, STAT=RC  )
       CALL GC_CheckVar( 'State_Met%USTAR', 2, RC )
       IF ( RC /= GC_SUCCESS ) RETURN
       State_Met%USTAR => NULL()
    ENDIF

    IF ( ASSOCIATED( State_Met%UVALBEDO ) ) THEN
       DEALLOCATE( State_Met%UVALBEDO, STAT=RC  )
       CALL GC_CheckVar( 'State_Met%UVALBEDO', 2, RC )
       IF ( RC /= GC_SUCCESS ) RETURN
       State_Met%UVALBEDO => NULL()
    ENDIF

    IF ( ASSOCIATED( State_Met%V10M ) ) THEN
       DEALLOCATE( State_Met%V10M, STAT=RC  )
       CALL GC_CheckVar( 'State_Met%V10M', 2, RC )
       IF ( RC /= GC_SUCCESS ) RETURN
       State_Met%V10M => NULL()
    ENDIF

    IF ( ASSOCIATED( State_Met%Z0 ) ) THEN
       DEALLOCATE( State_Met%Z0, STAT=RC  )
       CALL GC_CheckVar( 'State_Met%Z0', 2, RC )
       IF ( RC /= GC_SUCCESS ) RETURN
       State_Met%Z0 => NULL()
    ENDIF

    IF ( ASSOCIATED( State_Met%CNV_FRC ) ) THEN
       DEALLOCATE( State_Met%CNV_FRC, STAT=RC  )
       CALL GC_CheckVar( 'State_Met%CNV_FRC', 2, RC )
       IF ( RC /= GC_SUCCESS ) RETURN
       State_Met%CNV_FRC => NULL()
    ENDIF

    IF ( ASSOCIATED( State_Met%ILAND ) ) THEN
       DEALLOCATE( State_Met%ILAND, STAT=RC  )
       CALL GC_CheckVar( 'State_Met%ILAND', 2, RC )
       IF ( RC /= GC_SUCCESS ) RETURN
       State_Met%ILAND => NULL()
    ENDIF

    IF ( ASSOCIATED( State_Met%IREG ) ) THEN
       DEALLOCATE( State_Met%IREG, STAT=RC  )
       CALL GC_CheckVar( 'State_Met%IREG', 2, RC )
       IF ( RC /= GC_SUCCESS ) RETURN
       State_Met%IREG => NULL()
    ENDIF

    !========================================================================
    ! Deallocate 3-D fields
    !
    ! NOTE: If using GEOS-Chem as GCHP, or coupled to GMAO/GEOS, then just
    ! nullify the fields without deallocating.  This will prevent abnormal
    ! exits in MAPL.  This is probably due to the fact that the State_Met
    ! fields point to ESMF/MAPL Imports, and cannot be deallocated
    ! before the Import itself is finalized.
    !
    ! ALSO NOTE: If using GEOS-Chem coupled to WRF, then do the same
    ! as for GCHP or GEOS, as WRF does its own separate deallocation.
    !
    !  -- Lizzie Lundgren and Bob Yantosca, 05 Nov 2018
    !========================================================================
    IF ( ASSOCIATED( State_Met%IUSE ) ) THEN
#if defined( ESMF_ ) || defined( MODEL_WRF )
       State_Met%IUSE => NULL()
#else
       DEALLOCATE( State_Met%IUSE, STAT=RC  )
       CALL GC_CheckVar( 'State_Met%IUSE', 2, RC )
       IF ( RC /= GC_SUCCESS ) RETURN
       State_Met%IUSE => NULL()
#endif
    ENDIF

    IF ( ASSOCIATED( State_Met%LANDTYPEFRAC ) ) THEN
#if defined( ESMF_ ) || defined( MODEL_WRF )
       State_Met%LANDTYPEFRAC => NULL()
#else
       DEALLOCATE( State_Met%LANDTYPEFRAC, STAT=RC  )
       CALL GC_CheckVar( 'State_Met%LANDTYPEFRAC', 2, RC )
       IF ( RC /= GC_SUCCESS ) RETURN
       State_Met%LANDTYPEFRAC => NULL()
#endif
    ENDIF

    IF ( ASSOCIATED( State_Met%MODISLAI ) ) THEN
#if defined( ESMF_ ) || defined( MODEL_WRF )
       State_Met%MODISLAI => NULL()
#else
       DEALLOCATE( State_Met%MODISLAI, STAT=RC  )
       CALL GC_CheckVar( 'State_Met%MODISLAI', 2, RC )
       IF ( RC /= GC_SUCCESS ) RETURN
       State_Met%MODISLAI => NULL()
#endif
    ENDIF

    !---------------------------
    ! 3-D fields
    !---------------------------
    IF ( ASSOCIATED( State_Met%AD ) ) THEN
#if defined( ESMF_ ) || defined( MODEL_WRF )
       State_Met%AD => NULL()
#else
       DEALLOCATE( State_Met%AD, STAT=RC  )
       CALL GC_CheckVar( 'State_Met%AD', 2, RC )
       IF ( RC /= GC_SUCCESS ) RETURN
       State_Met%AD => NULL()
#endif
    ENDIF

    IF ( ASSOCIATED( State_Met%AIRDEN ) ) THEN
#if defined( ESMF_ ) || defined( MODEL_WRF )
       State_Met%AIRDEN => NULL()
#else
       DEALLOCATE( State_Met%AIRDEN, STAT=RC  )
       CALL GC_CheckVar( 'State_Met%AIRDEN', 2, RC )
       IF ( RC /= GC_SUCCESS ) RETURN
       State_Met%AIRDEN => NULL()
#endif
    ENDIF

    IF ( ASSOCIATED( State_Met%MAIRDEN ) ) THEN
#if defined( ESMF_ ) || defined( MODEL_WRF )
       State_Met%MAIRDEN => NULL()
#else
       DEALLOCATE( State_Met%MAIRDEN, STAT=RC  )
       CALL GC_CheckVar( 'State_Met%MAIRDEN', 2, RC )
       IF ( RC /= GC_SUCCESS ) RETURN
       State_Met%MAIRDEN => NULL()
#endif
    ENDIF

    IF ( ASSOCIATED( State_Met%AIRVOL ) ) THEN
#if defined( ESMF_ ) || defined( MODEL_WRF )
       State_Met%AIRVOL => NULL()
#else
       DEALLOCATE( State_Met%AIRVOL, STAT=RC  )
       CALL GC_CheckVar( 'State_Met%AIRVOL', 2, RC )
       IF ( RC /= GC_SUCCESS ) RETURN
       State_Met%AIRVOL => NULL()
#endif
    ENDIF

    IF ( ASSOCIATED( State_Met%BXHEIGHT ) ) THEN
#if defined( ESMF_ ) || defined( MODEL_WRF )
       State_Met%BXHEIGHT => NULL()
#else
       DEALLOCATE( State_Met%BXHEIGHT, STAT=RC  )
       CALL GC_CheckVar( 'State_Met%BXHEIGHT', 2, RC )
       IF ( RC /= GC_SUCCESS ) RETURN
       State_Met%BXHEIGHT => NULL()
#endif
    ENDIF

    IF ( ASSOCIATED( State_Met%CLDF ) ) THEN
#if defined( ESMF_ ) || defined( MODEL_WRF )
       State_Met%CLDF => NULL()
#else
       DEALLOCATE( State_Met%CLDF, STAT=RC  )
       CALL GC_CheckVar( 'State_Met%CLDF', 2, RC )
       IF ( RC /= GC_SUCCESS ) RETURN
       State_Met%CLDF => NULL()
#endif
    ENDIF

    IF ( ASSOCIATED( State_Met%CMFMC ) ) THEN
#if defined( ESMF_ ) || defined( MODEL_WRF )
       State_Met%CMFMC => NULL()
#else
       DEALLOCATE( State_Met%CMFMC, STAT=RC  )
       CALL GC_CheckVar( 'State_Met%CMFMC', 2, RC )
       IF ( RC /= GC_SUCCESS ) RETURN
       State_Met%CMFMC => NULL()
#endif
    ENDIF

    IF ( ASSOCIATED( State_Met%DELP ) ) THEN
#if defined( ESMF_ ) || defined( MODEL_WRF )
       State_Met%DELP => NULL()
#else
       DEALLOCATE( State_Met%DELP, STAT=RC  )
       CALL GC_CheckVar( 'State_Met%DELP', 2, RC )
       IF ( RC /= GC_SUCCESS ) RETURN
       State_Met%DELP => NULL()
#endif
    ENDIF

    IF ( ASSOCIATED( State_Met%DELP_DRY ) ) THEN
#if defined( ESMF_ ) || defined( MODEL_WRF )
       State_Met%DELP_DRY => NULL()
#else
       DEALLOCATE( State_Met%DELP_DRY, STAT=RC  )
       CALL GC_CheckVar( 'State_Met%DELP_DRY', 2, RC )
       IF ( RC /= GC_SUCCESS ) RETURN
       State_Met%DELP_DRY => NULL()
#endif
    ENDIF

    IF ( ASSOCIATED( State_Met%DP_DRY_PREV ) ) THEN
#if defined( ESMF_ ) || defined( MODEL_WRF )
       State_Met%DP_DRY_PREV => NULL()
#else
       DEALLOCATE( State_Met%DP_DRY_PREV, STAT=RC  )
       CALL GC_CheckVar( 'State_Met%DP_DRY_PREV', 2, RC )
       IF ( RC /= GC_SUCCESS ) RETURN
       State_Met%DP_DRY_PREV => NULL()
#endif
    ENDIF

    IF ( ASSOCIATED( State_Met%DQRCU ) ) THEN
#if defined( ESMF_ ) || defined( MODEL_WRF )
       State_Met%DQRCU => NULL()
#else
       DEALLOCATE( State_Met%DQRCU, STAT=RC  )
       CALL GC_CheckVar( 'State_Met%DQRCU', 2, RC )
       IF ( RC /= GC_SUCCESS ) RETURN
       State_Met%DQRCU => NULL()
#endif
    ENDIF

    IF ( ASSOCIATED( State_Met%DQRLSAN ) ) THEN
#if defined( ESMF_ ) || defined( MODEL_WRF )
       State_Met%DQRLSAN => NULL()
#else
       DEALLOCATE( State_Met%DQRLSAN, STAT=RC  )
       CALL GC_CheckVar( 'State_Met%DQRLSAN', 2, RC )
       IF ( RC /= GC_SUCCESS ) RETURN
       State_Met%DQRLSAN => NULL()
#endif
    ENDIF

    IF ( ASSOCIATED( State_Met%DTRAIN ) ) THEN
#if defined( ESMF_ ) || defined( MODEL_WRF )
       State_Met%DTRAIN => NULL()
#else
       DEALLOCATE( State_Met%DTRAIN, STAT=RC  )
       CALL GC_CheckVar( 'State_Met%DTRAIN', 2, RC )
       IF ( RC /= GC_SUCCESS ) RETURN
       State_Met%DTRAIN => NULL()
#endif
    ENDIF

    IF ( ASSOCIATED( State_Met%F_OF_PBL ) ) THEN
#if defined( ESMF_ ) || defined( MODEL_WRF )
       State_Met%F_OF_PBL => NULL()
#else
       DEALLOCATE( State_Met%F_OF_PBL, STAT=RC  )
       CALL GC_CheckVar( 'State_Met%F_OF_PBL', 2, RC )
       IF ( RC /= GC_SUCCESS ) RETURN
       State_Met%F_OF_PBL => NULL()
#endif
    ENDIF

    IF ( ASSOCIATED( State_Met%F_UNDER_PBLTOP ) ) THEN
#if defined( ESMF_ ) || defined( MODEL_WRF )
       State_Met%F_UNDER_PBLTOP => NULL()
#else
       DEALLOCATE( State_Met%F_UNDER_PBLTOP, STAT=RC  )
       CALL GC_CheckVar( 'State_Met%F_UNDER_PBLTOP', 2, RC )
       IF ( RC /= GC_SUCCESS ) RETURN
       State_Met%F_UNDER_PBLTOP => NULL()
#endif
    ENDIF

    IF ( ASSOCIATED( State_Met%OMEGA ) ) THEN
#if defined( ESMF_ ) || defined( MODEL_WRF )
       State_Met%OMEGA => NULL()
#else
       DEALLOCATE( State_Met%OMEGA, STAT=RC  )
       CALL GC_CheckVar( 'State_Met%OMEGA', 2, RC )
       IF ( RC /= GC_SUCCESS ) RETURN
       State_Met%OMEGA => NULL()
#endif
    ENDIF

    IF ( ASSOCIATED( State_Met%OPTD ) ) THEN
#if defined( ESMF_ ) || defined( MODEL_WRF )
       State_Met%OPTD => NULL()
#else
       DEALLOCATE( State_Met%OPTD, STAT=RC  )
       CALL GC_CheckVar( 'State_Met%OPTD', 2, RC )
       IF ( RC /= GC_SUCCESS ) RETURN
       State_Met%OPTD => NULL()
#endif
    ENDIF

    IF ( ASSOCIATED( State_Met%PEDGE ) ) THEN
#if defined( ESMF_ ) || defined( MODEL_WRF )
       State_Met%PEDGE => NULL()
#else
       DEALLOCATE( State_Met%PEDGE, STAT=RC  )
       CALL GC_CheckVar( 'State_Met%PEDGE', 2, RC )
       IF ( RC /= GC_SUCCESS ) RETURN
       State_Met%PEDGE => NULL()
#endif
    ENDIF

    IF ( ASSOCIATED( State_Met%PEDGE_DRY ) ) THEN
#if defined( ESMF_ ) || defined( MODEL_WRF )
       State_Met%PEDGE_DRY => NULL()
#else
       DEALLOCATE( State_Met%PEDGE_DRY, STAT=RC  )
       CALL GC_CheckVar( 'State_Met%PEDGE_DRY', 2, RC )
       IF ( RC /= GC_SUCCESS ) RETURN
       State_Met%PEDGE_DRY => NULL()
#endif
    ENDIF

    IF ( ASSOCIATED( State_Met%PFICU ) ) THEN
#if defined( ESMF_ ) || defined( MODEL_WRF )
       State_Met%PFICU => NULL()
#else
       DEALLOCATE( State_Met%PFICU, STAT=RC  )
       CALL GC_CheckVar( 'State_Met%PFICU', 2, RC )
       IF ( RC /= GC_SUCCESS ) RETURN
       State_Met%PFICU => NULL()
#endif
    ENDIF

    IF ( ASSOCIATED( State_Met%PFILSAN ) ) THEN
#if defined( ESMF_ ) || defined( MODEL_WRF )
       State_Met%PFILSAN => NULL()
#else
       DEALLOCATE( State_Met%PFILSAN, STAT=RC  )
       CALL GC_CheckVar( 'State_Met%PFILSAN', 2, RC )
       IF ( RC /= GC_SUCCESS ) RETURN
       State_Met%PFILSAN => NULL()
#endif
    ENDIF

    IF ( ASSOCIATED( State_Met%PFLCU ) ) THEN
#if defined( ESMF_ ) || defined( MODEL_WRF )
       State_Met%PFLCU => NULL()
#else
       DEALLOCATE( State_Met%PFLCU, STAT=RC  )
       CALL GC_CheckVar( 'State_Met%PFLCU', 2, RC )
       IF ( RC /= GC_SUCCESS ) RETURN
       State_Met%PFLCU => NULL()
#endif
    ENDIF

    IF ( ASSOCIATED( State_Met%PFLLSAN ) ) THEN
#if defined( ESMF_ ) || defined( MODEL_WRF )
       State_Met%PFLLSAN => NULL()
#else
       DEALLOCATE( State_Met%PFLLSAN, STAT=RC  )
       CALL GC_CheckVar( 'State_Met%PFLLSAN', 2, RC )
       IF ( RC /= GC_SUCCESS ) RETURN
       State_Met%PFLLSAN => NULL()
#endif
    ENDIF

    IF ( ASSOCIATED( State_Met%PMID ) ) THEN
#if defined( ESMF_ ) || defined( MODEL_WRF )
       State_Met%PMID => NULL()
#else
       DEALLOCATE( State_Met%PMID, STAT=RC  )
       CALL GC_CheckVar( 'State_Met%PMID', 2, RC )
       IF ( RC /= GC_SUCCESS ) RETURN
       State_Met%PMID => NULL()
#endif
    ENDIF

    IF ( ASSOCIATED( State_Met%PMID_DRY ) ) THEN
#if defined( ESMF_ ) || defined( MODEL_WRF )
       State_Met%PMID_DRY => NULL()
#else
       DEALLOCATE( State_Met%PMID_DRY, STAT=RC  )
       CALL GC_CheckVar( 'State_Met%PMID_DRY', 2, RC )
       IF ( RC /= GC_SUCCESS ) RETURN
       State_Met%PMID_DRY => NULL()
#endif
    ENDIF

    IF ( ASSOCIATED( State_Met%QI ) ) THEN
#if defined( ESMF_ ) || defined( MODEL_WRF )
       State_Met%QI => NULL()
#else
       DEALLOCATE( State_Met%QI, STAT=RC  )
       CALL GC_CheckVar( 'State_Met%QI', 2, RC )
       IF ( RC /= GC_SUCCESS ) RETURN
       State_Met%QI => NULL()
#endif
    ENDIF

    IF ( ASSOCIATED( State_Met%QL ) ) THEN
#if defined( ESMF_ ) || defined( MODEL_WRF )
       State_Met%QL => NULL()
#else
       DEALLOCATE( State_Met%QL, STAT=RC  )
       CALL GC_CheckVar( 'State_Met%QL', 2, RC )
       IF ( RC /= GC_SUCCESS ) RETURN
       State_Met%QL => NULL()
#endif
    ENDIF

    IF ( ASSOCIATED( State_Met%REEVAPCN ) ) THEN
#if defined( ESMF_ ) || defined( MODEL_WRF )
       State_Met%REEVAPCN => NULL()
#else
       DEALLOCATE( State_Met%REEVAPCN, STAT=RC  )
       CALL GC_CheckVar( 'State_Met%REEVAPCN', 2, RC )
       IF ( RC /= GC_SUCCESS ) RETURN
       State_Met%REEVAPCN => NULL()
#endif
    ENDIF

    IF ( ASSOCIATED( State_Met%REEVAPLS ) ) THEN
#if defined( ESMF_ ) || defined( MODEL_WRF )
       State_Met%REEVAPLS => NULL()
#else
       DEALLOCATE( State_Met%REEVAPLS, STAT=RC  )
       CALL GC_CheckVar( 'State_Met%REEVAPLS', 2, RC )
       IF ( RC /= GC_SUCCESS ) RETURN
       State_Met%REEVAPLS => NULL()
#endif
    ENDIF

    IF ( ASSOCIATED( State_Met%RH ) ) THEN
#if defined( ESMF_ ) || defined( MODEL_WRF )
       State_Met%RH => NULL()
#else
       DEALLOCATE( State_Met%RH, STAT=RC  )
       CALL GC_CheckVar( 'State_Met%RH', 2, RC )
       IF ( RC /= GC_SUCCESS ) RETURN
       State_Met%RH => NULL()
#endif
    ENDIF

    IF ( ASSOCIATED( State_Met%SPHU ) ) THEN
#if defined( ESMF_ ) || defined( MODEL_WRF )
       State_Met%SPHU => NULL()
#else
       DEALLOCATE( State_Met%SPHU, STAT=RC  )
       CALL GC_CheckVar( 'State_Met%SPHU', 2, RC )
       IF ( RC /= GC_SUCCESS ) RETURN
       State_Met%SPHU => NULL()
#endif
    ENDIF

    IF ( ASSOCIATED( State_Met%SPHU1 ) ) THEN
#if defined( ESMF_ ) || defined( MODEL_WRF )
       State_Met%SPHU1 => NULL()
#else
       DEALLOCATE( State_Met%SPHU1, STAT=RC  )
       CALL GC_CheckVar( 'State_Met%SPHU1', 2, RC )
       IF ( RC /= GC_SUCCESS ) RETURN
       State_Met%SPHU1 => NULL()
#endif
    ENDIF

    IF ( ASSOCIATED( State_Met%SPHU2 ) ) THEN
#if defined( ESMF_ ) || defined( MODEL_WRF )
       State_Met%SPHU2 => NULL()
#else
       DEALLOCATE( State_Met%SPHU2, STAT=RC  )
       CALL GC_CheckVar( 'State_Met%SPHU2', 2, RC )
       IF ( RC /= GC_SUCCESS ) RETURN
       State_Met%SPHU2 => NULL()
#endif
    ENDIF

    IF ( ASSOCIATED( State_Met%T ) ) THEN
#if defined( ESMF_ ) || defined( MODEL_WRF )
       State_Met%T => NULL()
#else
       DEALLOCATE( State_Met%T, STAT=RC  )
       CALL GC_CheckVar( 'State_Met%T', 2, RC )
       IF ( RC /= GC_SUCCESS ) RETURN
       State_Met%T => NULL()
#endif
    ENDIF

    IF ( ASSOCIATED( State_Met%TMPU1 ) ) THEN
#if defined( ESMF_ ) || defined( MODEL_WRF )
       State_Met%TMPU1 => NULL()
#else
       DEALLOCATE( State_Met%TMPU1, STAT=RC  )
       CALL GC_CheckVar( 'State_Met%TMPU1', 2, RC )
       IF ( RC /= GC_SUCCESS ) RETURN
       State_Met%TMPU1 => NULL()
#endif
    ENDIF

    IF ( ASSOCIATED( State_Met%TMPU2 ) ) THEN
#if defined( ESMF_ ) || defined( MODEL_WRF )
       State_Met%TMPU2 => NULL()
#else
       DEALLOCATE( State_Met%TMPU2, STAT=RC  )
       CALL GC_CheckVar( 'State_Met%TMPU2', 2, RC )
       IF ( RC /= GC_SUCCESS ) RETURN
       State_Met%TMPU2 => NULL()
#endif
    ENDIF

    IF ( ASSOCIATED( State_Met%TV ) ) THEN
#if defined( ESMF_ ) || defined( MODEL_WRF )
       State_Met%TV => NULL()
#else
       DEALLOCATE( State_Met%TV, STAT=RC  )
       CALL GC_CheckVar( 'State_Met%TV', 2, RC )
       IF ( RC /= GC_SUCCESS ) RETURN
       State_Met%TV => NULL()
#endif
    ENDIF

    IF ( ASSOCIATED( State_Met%TAUCLI ) ) THEN
#if defined( ESMF_ ) || defined( MODEL_WRF )
       State_Met%TAUCLI => NULL()
#else
       DEALLOCATE( State_Met%TAUCLI, STAT=RC  )
       CALL GC_CheckVar( 'State_Met%TAUCLI', 2, RC )
       IF ( RC /= GC_SUCCESS ) RETURN
       State_Met%TAUCLI => NULL()
#endif
    ENDIF

    IF ( ASSOCIATED( State_Met%TAUCLW ) ) THEN
#if defined( ESMF_ ) || defined( MODEL_WRF )
       State_Met%TAUCLW => NULL()
#else
       DEALLOCATE( State_Met%TAUCLW, STAT=RC  )
       CALL GC_CheckVar( 'State_Met%TAUCLW', 2, RC )
       IF ( RC /= GC_SUCCESS ) RETURN
       State_Met%TAUCLW => NULL()
#endif
    ENDIF

    IF ( ASSOCIATED( State_Met%U ) ) THEN
#if defined( ESMF_ ) || defined( MODEL_WRF )
       State_Met%U => NULL()
#else
       DEALLOCATE( State_Met%U, STAT=RC  )
       CALL GC_CheckVar( 'State_Met%U', 2, RC )
       IF ( RC /= GC_SUCCESS ) RETURN
       State_Met%U => NULL()
#endif
    ENDIF

    IF ( ASSOCIATED( State_Met%UPDVVEL ) ) THEN
#if defined( ESMF_ ) || defined( MODEL_WRF )
       State_Met%UPDVVEL => NULL()
#else
       DEALLOCATE( State_Met%UPDVVEL, STAT=RC  )
       CALL GC_CheckVar( 'State_Met%UPDVVEL', 2, RC )
       IF ( RC /= GC_SUCCESS ) RETURN
       State_Met%UPDVVEL => NULL()
#endif
    ENDIF

    IF ( ASSOCIATED( State_Met%V ) ) THEN
#if defined( ESMF_ ) || defined( MODEL_WRF )
       State_Met%V => NULL()
#else
       DEALLOCATE( State_Met%V, STAT=RC  )
       CALL GC_CheckVar( 'State_Met%V', 2, RC )
       IF ( RC /= GC_SUCCESS ) RETURN
       State_Met%V => NULL()
#endif
    ENDIF

    IF ( ASSOCIATED( State_Met%XLAI ) ) THEN
#if defined( ESMF_ ) || defined( MODEL_WRF )
       State_Met%XLAI => NULL()
#else
       DEALLOCATE( State_Met%XLAI, STAT=RC  )
       CALL GC_CheckVar( 'State_Met%XLAI', 2, RC )
       IF ( RC /= GC_SUCCESS ) RETURN
       State_Met%XLAI => NULL()
#endif
    ENDIF

    IF ( ASSOCIATED( State_Met%XLAI2 ) ) THEN
#if defined( ESMF_ ) || defined( MODEL_WRF )
       State_Met%XLAI2 => NULL()
#else
       DEALLOCATE( State_Met%XLAI2, STAT=RC  )
       CALL GC_CheckVar( 'State_Met%XLAI2', 2, RC )
       IF ( RC /= GC_SUCCESS ) RETURN
       State_Met%XLAI2 => NULL()
#endif
    ENDIF

    IF ( ASSOCIATED( State_Met%XLAI_NATIVE ) ) THEN
#if defined( ESMF_ ) || defined( MODEL_WRF )
       State_Met%XLAI_NATIVE => NULL()
#else
       DEALLOCATE( State_Met%XLAI_NATIVE, STAT=RC  )
       CALL GC_CheckVar( 'State_Met%XLAI_NATIVE', 2, RC )
       IF ( RC /= GC_SUCCESS ) RETURN
       State_Met%XLAI_NATIVE => NULL()
#endif
    ENDIF

    IF ( ASSOCIATED( State_Met%AgeOfAir ) ) THEN
#if defined( ESMF_ ) || defined( MODEL_WRF )
       State_Met%AgeOfAir => NULL()
#else
       DEALLOCATE( State_Met%AgeOfAir, STAT=RC  )
       CALL GC_CheckVar( 'State_Met%AgeOfAir', 2, RC )
       IF ( RC /= GC_SUCCESS ) RETURN
       State_Met%AgeOfAir => NULL()
#endif
    ENDIF

    !=======================================================================
    ! Fields for querying which vertical regime a grid box is in
    ! or if it is near local solar noon at a grid box
    !=======================================================================
    IF ( ASSOCIATED( State_Met%InChemGrid ) ) THEN
       DEALLOCATE( State_Met%InChemGrid, STAT=RC )
       CALL GC_CheckVar( 'State_Met%InChemGrid', 2, RC )
       IF ( RC /= GC_SUCCESS ) RETURN
       State_Met%InChemGrid => NULL()
    ENDIF

    IF ( ASSOCIATED( State_Met%InPbl ) ) THEN
       DEALLOCATE( State_Met%InPbl, STAT=RC )
       CALL GC_CheckVar( 'State_Met%InPbl', 2, RC )
       IF ( RC /= GC_SUCCESS ) RETURN
       State_Met%InPbl => NULL()
    ENDIF

    IF ( ASSOCIATED( State_Met%InStratMeso ) ) THEN
       DEALLOCATE( State_Met%InStratMeso, STAT=RC )
       CALL GC_CheckVar( 'State_Met%InStratMeso', 2, RC )
       IF ( RC /= GC_SUCCESS ) RETURN
       State_Met%InStratMeso => NULL()
    ENDIF

    IF ( ASSOCIATED( State_Met%InStratosphere ) ) THEN
       DEALLOCATE( State_Met%InStratosphere, STAT=RC )
       CALL GC_CheckVar( 'State_Met%InStratosphere', 2, RC )
       IF ( RC /= GC_SUCCESS ) RETURN
       State_Met%InStratosphere => NULL()
    ENDIF

    IF ( ASSOCIATED( State_Met%InTroposphere ) ) THEN
       DEALLOCATE( State_Met%InTroposphere, STAT=RC )
       CALL GC_CheckVar( 'State_Met%InTroposphere', 2, RC )
       IF ( RC /= GC_SUCCESS ) RETURN
       State_Met%InTroposphere => NULL()
    ENDIF

    IF ( ASSOCIATED( State_Met%IsLocalNoon ) ) THEN
       DEALLOCATE( State_Met%IsLocalNoon, STAT=RC )
       CALL GC_CheckVar( 'State_Met%IsLocalNoon', 2, RC )
       IF ( RC /= GC_SUCCESS ) RETURN
       State_Met%IsLocalNoon => NULL()
    ENDIF

    IF ( ASSOCIATED( State_Met%LocalSolarTime ) ) THEN
       DEALLOCATE( State_Met%LocalSolarTime, STAT=RC )
       CALL GC_CheckVar( 'State_Met%LocalSolarTime', 2, RC )
       IF ( RC /= GC_SUCCESS ) RETURN
       State_Met%LocalSolarTime => NULL()
    ENDIF

    !-----------------------------------------------------------------------
    ! Template for deallocating more arrays, replace xxx with field name
    !-----------------------------------------------------------------------
    !IF ( ASSOCIATED( State_Met%xxx ) ) THEN
    !   DEALLOCATE( State_Met%xxx, STAT=RC )
    !   CALL GC_CheckVar( 'State_Met%xxx', 2, RC )
    !   IF ( RC /= GC_SUCCESS ) RETURN
    !   State_Met%xxx => NULL()
    !ENDIF

    !=======================================================================
    ! Destroy the registry of fields for this module
    !=======================================================================
    CALL Registry_Destroy( am_I_Root, State_Met%Registry, RC )
    IF ( RC /= GC_SUCCESS ) THEN
       ErrMsg = 'Could not destroy registry object State_Met%Registry!'
       CALL GC_Error( ErrMsg, RC, ThisLoc )
       RETURN
    ENDIF

    ! Nullify the registry object
    State_Met%Registry => NULL()

  END SUBROUTINE Cleanup_State_Met
!EOC
!------------------------------------------------------------------------------
!                  GEOS-Chem Global Chemical Transport Model                  !
!------------------------------------------------------------------------------
!BOP
!
! !IROUTINE: Get_Metadata_State_Met
!
! !DESCRIPTION: Subroutine GET\_METDATA\_STATE\_MET retrieves basic
!  information about each State\_Met field.
!\\
!\\
! !INTERFACE:
!
  SUBROUTINE Get_Metadata_State_Met( am_I_Root, metadataID, Found,  &
                                     RC,        Desc,       Units,  &
                                     Rank,      Type,       VLoc )
!
! !USES:
!
    USE Charpak_Mod,         ONLY: To_UpperCase
    USE Registry_Params_Mod
!
! !INPUT PARAMETERS:
!
    LOGICAL,             INTENT(IN)  :: am_I_Root  ! Is this the root CPU?
    CHARACTER(LEN=*),    INTENT(IN)  :: metadataID ! State_Met field ID
!
! !OUTPUT PARAMETERS:
!
    LOGICAL,             INTENT(OUT) :: Found      ! Item found?
    INTEGER,             INTENT(OUT) :: RC         ! Return code
    CHARACTER(LEN=255),  OPTIONAL    :: Desc       ! Long name string
    CHARACTER(LEN=255),  OPTIONAL    :: Units      ! Units string
    INTEGER,             OPTIONAL    :: Rank       ! # of dimensions
    INTEGER,             OPTIONAL    :: Type       ! Desc of data type
    INTEGER,             OPTIONAL    :: VLoc       ! Vertical placement
!
! !REMARKS:
!
! !REVISION HISTORY:
!  28 Aug 2017 - E. Lundgren - Initial version
!  See the Git history with the gitk browser!
!EOP
!------------------------------------------------------------------------------
!BOC
!
! !LOCAL VARIABLES:
!
    CHARACTER(LEN=255) :: ErrMsg, ThisLoc, Name_AllCaps
    LOGICAL            :: isDesc, isUnits, isRank, isType, isVLoc

    !=======================================================================
    ! Initialize
    !=======================================================================

    ! Assume success
    RC    =  GC_SUCCESS
    ThisLoc = ' -> at Get_Metadata_State_Met (in Headers/state_met_mod.F90)'
    Found = .TRUE.

    ! Optional arguments present?
    isDesc  = PRESENT( Desc  )
    isUnits = PRESENT( Units )
    isRank  = PRESENT( Rank  )
    isType  = PRESENT( Type  )
    isVLoc  = PRESENT( VLoc  )

    ! Set defaults for optional arguments. Assume type and vertical
    ! location are real (flexible precision) and center unless specified
    ! otherwise
    IF ( isUnits ) Units = ''
    IF ( isDesc  ) Desc  = ''
    IF ( isRank  ) Rank  = -1              ! initialize as bad value
    IF ( isType  ) Type  = KINDVAL_FP      ! Assume real with flex precision
    IF ( isVLoc  ) VLoc  = VLocationNone   ! Assume no vertical location

    ! Convert name to uppercase
    Name_AllCaps = To_Uppercase( TRIM( metadataID ) )

    !=======================================================================
    ! Values for Retrieval (string comparison slow but happens only once)
    !=======================================================================
    SELECT CASE ( TRIM( Name_AllCaps) )

       !--------------------------------------------------------------------
       ! 2-D Fields
       !--------------------------------------------------------------------
       CASE ( 'ALBD' )
          IF ( isDesc  ) Desc  = 'Visible surface albedo'
          IF ( isUnits ) Units = '1'
          IF ( isRank  ) Rank  = 2

       CASE ( 'AREAM2' )
          IF ( isDesc  ) Desc  = 'Surface area of grid box'
          IF ( isUnits ) Units = 'm2'
          IF ( isRank  ) Rank  = 2

       CASE ( 'CHEMGRIDLEV' )
          IF ( isDesc  ) Desc  = 'Highest level of the chemistry grid'
          IF ( isUnits ) Units = '1'
          IF ( isRank  ) Rank  = 2

       CASE ( 'CLDFRC' )
          IF ( isDesc  ) Desc  = 'Column cloud fraction'
          IF ( isUnits ) Units = '1'
          IF ( isRank  ) Rank  = 2

       CASE ( 'CLDTOPS' )
          IF ( isDesc  ) Desc  = 'Maximum cloud top height'
          IF ( isUnits ) Units = 'level'
          IF ( isRank  ) Rank  = 2
          IF ( isType  ) Type  = KINDVAL_I4

#if defined( ESMF_ ) || defined( MODEL_ )
       CASE ( 'CNVFRC' )
          IF ( isDesc  ) Desc  = 'Convective fraction'
          IF ( isUnits ) Units = '1'
          IF ( isRank  ) Rank  = 2

#endif

       CASE ( 'CONVDEPTH' )
          IF ( isDesc  ) Desc  = 'Convective cloud depth'
          IF ( isUnits ) Units = 'm'
          IF ( isRank  ) Rank  = 2

       CASE ( 'EFLUX' )
          IF ( isDesc  ) Desc  = 'Latent heat flux'
          IF ( isUnits ) Units = 'W m-2'
          IF ( isRank  ) Rank  = 2

       CASE ( 'FLASHDENS' )
          IF ( isDesc  ) Desc  = 'Lightning flash density'
          IF ( isUnits ) Units = 'km-2 s-1'
          IF ( isRank  ) Rank  = 2

       CASE ( 'FRCLND' )
          IF ( isDesc  ) Desc  = 'Olson land fraction'
          IF ( isUnits ) Units = '1'
          IF ( isRank  ) Rank  = 2

       CASE ( 'FRLAKE' )
          IF ( isDesc  ) Desc  = 'Fraction of lake'
          IF ( isUnits ) Units = '1'
          IF ( isRank  ) Rank  = 2

       CASE ( 'FRLAND' )
          IF ( isDesc  ) Desc  = 'Fraction of land'
          IF ( isUnits ) Units = '1'
          IF ( isRank  ) Rank  = 2

       CASE ( 'FRLANDIC' )
          IF ( isDesc  ) Desc  = 'Fraction of land ice'
          IF ( isUnits ) Units = '1'
          IF ( isRank  ) Rank  = 2

       CASE ( 'FROCEAN' )
          IF ( isUnits ) Units = '1'
          IF ( isDesc  ) Desc  = 'Fraction of ocean'
          IF ( isRank  ) Rank  = 2

       CASE ( 'FRSEAICE' )
          IF ( isDesc  ) Desc  = 'Fraction of sea ice'
          IF ( isUnits ) Units = '1'
          IF ( isRank  ) Rank  = 2

       CASE ( 'FRSNO' )
          IF ( isDesc  ) Desc  = 'Fraction of snow on surface'
          IF ( isUnits ) Units = '1'
          IF ( isRank  ) Rank  = 2

       CASE ( 'GWETROOT' )
          IF ( isDesc  ) Desc  = 'Root soil wetness'
          IF ( isUnits ) Units = '1'
          IF ( isRank  ) Rank  = 2

       CASE ( 'GWETTOP' )
          IF ( isDesc  ) Desc  = 'Top soil moisture'
          IF ( isUnits ) Units = '1'
          IF ( isRank  ) Rank  = 2

       CASE ( 'HFLUX' )
          IF ( isDesc  ) Desc  = 'Sensible heat flux'
          IF ( isUnits ) Units = 'W m-2'
          IF ( isRank  ) Rank  = 2

       CASE ( 'LAI' )
          IF ( isDesc  ) Desc  = 'Leaf area index from GMAO'
          IF ( isUnits ) Units = 'm2 m-2'
          IF ( isRank  ) Rank  = 2

       CASE ( 'LWI' )
          IF ( isDesc  ) Desc  = 'Land-water-ice indices'
          IF ( isUnits ) Units = '1'
          IF ( isRank  ) Rank  = 2

       CASE ( 'PARDR' )
          IF ( isDesc  ) Desc  = 'Direct photosynthetically-active radiation'
          IF ( isUnits ) Units = 'W m-2'
          IF ( isRank  ) Rank  = 2

       CASE ( 'PARDF' )
          IF ( isDesc  ) Desc  = 'Diffuse photosynthetically-active radiation'
          IF ( isUnits ) Units = 'W m-2'
          IF ( isRank  ) Rank  = 2

       CASE ( 'PBLH' )
          IF ( isDesc  ) Desc  = 'Planetary boundary layer height'
          IF ( isUnits ) Units = 'm'
          IF ( isRank  ) Rank  = 2

       CASE ( 'PBLTOPHPA' )
          IF ( isDesc  ) Desc  = 'Planetary boundary layer top'
          IF ( isUnits ) Units = 'hPa'
          IF ( isRank  ) Rank  = 2

       CASE ( 'PBLTOPL' )
          IF ( isDesc  ) Desc  = 'Planetary boundary layer top'
          IF ( isUnits ) Units = 'layer'
          IF ( isRank  ) Rank  = 2
          IF ( isType  ) Type  = KINDVAL_I4

       CASE ( 'PBLTOPM' )
          IF ( isDesc  ) Desc  = 'Planetary boundary layer top'
          IF ( isUnits ) Units = 'm'
          IF ( isRank  ) Rank  = 2

       CASE ( 'PBLTHICK' )
          IF ( isDesc  ) Desc  = 'Planetary boundary layer thickness'
          IF ( isUnits ) Units = 'hPa'
          IF ( isRank  ) Rank  = 2

       CASE ( 'PHIS' )
          IF ( isDesc  ) Desc  = 'Surface geopotential height'
          IF ( isUnits ) Units = 'm2 s-1'
          IF ( isRank  ) Rank  = 2

       CASE ( 'PRECANV' )
          IF ( isDesc  ) Desc  = 'Anvil precipitation at the ground'
          IF ( isUnits ) Units = 'kg m-2 s-1'
          IF ( isRank  ) Rank  = 2

       CASE ( 'PRECCON' )
          IF ( isDesc  ) Desc  = 'Convective precipitation at the ground'
          IF ( isUnits ) Units = 'mm day-1'
          IF ( isRank  ) Rank  = 2

       CASE ( 'PRECLSC' )
          IF ( isDesc  ) Desc  = 'Large-scale precipitation at the ground'
          IF ( isUnits ) Units = 'kg m-2 s-1'
          IF ( isRank  ) Rank  = 2

       CASE ( 'PRECTOT' )
          IF ( isDesc  ) Desc  = 'Total precipitation at the ground'
          IF ( isUnits ) Units = 'mm day-1'
          IF ( isRank  ) Rank  = 2

       CASE ( 'PS1WET' )
          IF ( isDesc  ) Desc  = 'Wet surface pressure at dt start'
          IF ( isUnits ) Units = 'hPa'
          IF ( isRank  ) Rank  = 2

       CASE ( 'PS2WET' )
          IF ( isDesc  ) Desc  = 'Wet surface pressure at dt end'
          IF ( isUnits ) Units = 'hPa'
          IF ( isRank  ) Rank  = 2

       CASE ( 'PSC2WET' )
          IF ( isDesc  ) Desc  = 'Wet interpolated surface pressure'
          IF ( isUnits ) Units = 'hPa'
          IF ( isRank  ) Rank  = 2

       CASE ( 'PS1DRY' )
          IF ( isDesc  ) Desc  = 'Dry surface pressure at dt start'
          IF ( isUnits ) Units = 'hPa'
          IF ( isRank  ) Rank  = 2

       CASE ( 'PS2DRY' )
          IF ( isDesc  ) Desc  = 'Dry surface pressure at dt end'
          IF ( isUnits ) Units = 'hPa'
          IF ( isRank  ) Rank  = 2

       CASE ( 'PSC2DRY' )
          IF ( isDesc  ) Desc  = 'Dry interpolated surface pressure'
          IF ( isUnits ) Units = 'hPa'
          IF ( isRank  ) Rank  = 2

       CASE ( 'SEAICE00' )
          IF ( isDesc  ) Desc  = 'Sea ice coverage 00-10%'
          IF ( isUnits ) Units = '1'
          IF ( isRank  ) Rank  = 2

       CASE ( 'SEAICE10' )
          IF ( isDesc  ) Desc  = 'Sea ice coverage 10-20%'
          IF ( isUnits ) Units = '1'
          IF ( isRank  ) Rank  = 2

       CASE ( 'SEAICE20' )
          IF ( isDesc  ) Desc  = 'Sea ice coverage 20-30%'
          IF ( isUnits ) Units = '1'
          IF ( isRank  ) Rank  = 2

       CASE ( 'SEAICE30' )
          IF ( isDesc  ) Desc  = 'Sea ice coverage 30-40%'
          IF ( isUnits ) Units = '1'
          IF ( isRank  ) Rank  = 2

       CASE ( 'SEAICE40' )
          IF ( isDesc  ) Desc  = 'Sea ice coverage 40-50%'
          IF ( isUnits ) Units = '1'
          IF ( isRank  ) Rank  = 2

       CASE ( 'SEAICE50' )
          IF ( isDesc  ) Desc  = 'Sea ice coverage 50-60%'
          IF ( isUnits ) Units = '1'
          IF ( isRank  ) Rank  = 2

       CASE ( 'SEAICE60' )
          IF ( isDesc  ) Desc  = 'Sea ice coverage 60-70%'
          IF ( isUnits ) Units = '1'
          IF ( isRank  ) Rank  = 2

       CASE ( 'SEAICE70' )
          IF ( isDesc  ) Desc  = 'Sea ice coverage 70-80%'
          IF ( isUnits ) Units = '1'
          IF ( isRank  ) Rank  = 2

       CASE ( 'SEAICE80' )
          IF ( isDesc  ) Desc  = 'Sea ice coverage 80-90%'
          IF ( isUnits ) Units = '1'
          IF ( isRank  ) Rank  = 2

       CASE ( 'SEAICE90' )
          IF ( isDesc  ) Desc  = 'Sea ice coverage 90-100%'
          IF ( isUnits ) Units = '1'
          IF ( isRank  ) Rank  = 2

       CASE ( 'SLP' )
          IF ( isDesc  ) Desc  = 'Sea level pressure'
          IF ( isUnits ) Units = 'hPa'
          IF ( isRank  ) Rank  = 2

       CASE ( 'SNODP' )
          IF ( isDesc  ) Desc  = 'Snow depth'
          IF ( isUnits ) Units = 'm'
          IF ( isRank  ) Rank  = 2

       CASE ( 'SNOMAS' )
          IF ( isDesc  ) Desc  = 'Snow mass'
          IF ( isUnits ) Units = 'kg m-2'
          IF ( isRank  ) Rank  = 2

       CASE ( 'SST' )
          IF ( isDesc  ) Desc  = 'Sea surface temperature'
          IF ( isUnits ) Units = 'K'
          IF ( isRank  ) Rank  = 2

       CASE ( 'SUNCOS' )
          IF ( isDesc  ) Desc  = 'Cosine of solar zenith angle, current time'
          IF ( isUnits ) Units = '1'
          IF ( isRank  ) Rank  = 2

       CASE ( 'SUNCOSMID' )
          IF ( isDesc  ) Desc  = 'Cosine of solar zenith angle, at ' // &
                                 'midpoint of chemistry timestep'
          IF ( isUnits ) Units = '1'
          IF ( isRank  ) Rank  = 2

       CASE ( 'SWGDN' )
          IF ( isDesc  ) Desc  = 'Incident shortwave radiation at ground'
          IF ( isUnits ) Units = 'W m-2'
          IF ( isRank  ) Rank  = 2

       CASE ( 'TO3' )
          IF ( isDesc  ) Desc  = 'Total overhead ozone column'
          IF ( isUnits ) Units = 'dobsons'
          IF ( isRank  ) Rank  = 2

       CASE ( 'TROPLEV' )
          IF ( isDesc  ) Desc  = 'GEOS-Chem level where the tropopause occurs'
          IF ( isUnits ) Units = '1'
          IF ( isRank  ) Rank  = 2

       CASE ( 'TROPHT' )
          IF ( isDesc  ) Desc  = 'Tropopause height'
          IF ( isUnits ) Units = 'km'
          IF ( isRank  ) Rank  = 2

       CASE ( 'TROPP' )
          IF ( isDesc  ) Desc  = 'Tropopause pressure'
          IF ( isUnits ) Units = 'hPa'
          IF ( isRank  ) Rank  = 2

       CASE ( 'TS' )
          IF ( isDesc  ) Desc  = 'Surface temperature'
          IF ( isUnits ) Units = 'K'
          IF ( isRank  ) Rank  = 2

       CASE ( 'TSKIN' )
          IF ( isDesc  ) Desc  = 'Surface skin temperature'
          IF ( isUnits ) Units = 'K'
          IF ( isRank  ) Rank  = 2

       CASE ( 'U10M' )
          IF ( isDesc  ) Desc  = 'East-west wind at 10 meter height'
          IF ( isUnits ) Units = 'm s-1'
          IF ( isRank  ) Rank  = 2

       CASE ( 'USTAR' )
          IF ( isDesc  ) Desc  = 'Friction velocity'
          IF ( isUnits ) Units = 'm s-1'
          IF ( isRank  ) Rank  = 2

       CASE ( 'UVALBEDO' )
          IF ( isDesc  ) Desc  = 'Ultraviolet surface albedo'
          IF ( isUnits ) Units = '1'
          IF ( isRank  ) Rank  = 2

       CASE ( 'V10M' )
          IF ( isDesc  ) Desc  = 'North-south wind at 10 meter height'
          IF ( isUnits ) Units = 'm s-1'
          IF ( isRank  ) Rank  = 2

       CASE ( 'Z0' )
          IF ( isDesc  ) Desc  = 'Surface roughness height'
          IF ( isUnits ) Units = 'm'
          IF ( isRank  ) Rank  = 2

       CASE ( 'LOCALSOLARTIME' )
          IF ( isDesc  ) Desc  = 'Local solar time'
          IF ( isUnits ) Units = 'hours'
          IF ( isRank  ) Rank  = 2

       !--------------------------------------------------------------------
       ! 3-D Fields
       !--------------------------------------------------------------------
       CASE ( 'AD' )
          IF ( isDesc  ) Desc  = 'Dry air mass'
          IF ( isUnits ) Units = 'kg'
          IF ( isRank  ) Rank  = 3
          IF ( isVLoc  ) VLoc  = VLocationCenter

       CASE ( 'AIRDEN' )
          IF ( isDesc  ) Desc  = 'Dry air density'
          IF ( isUnits ) Units = 'kg m-3'
          IF ( isRank  ) Rank  = 3
          IF ( isVLoc  ) VLoc  = VLocationCenter

       CASE ( 'MAIRDEN' )
          IF ( isDesc  ) Desc  = 'Moist air density'
          IF ( isUnits ) Units = 'kg m-3'
          IF ( isRank  ) Rank  = 3
          IF ( isVLoc  ) VLoc  = VLocationCenter

       CASE ( 'AIRNUMDEN' )
          IF ( isDesc  ) Desc  = 'Dry air density'
          IF ( isUnits ) Units = 'm-3'
          IF ( isRank  ) Rank  = 3
          IF ( isVLoc  ) VLoc  = VLocationCenter

       CASE ( 'AIRVOL' )
          IF ( isDesc  ) Desc  = 'Volume of dry air in grid box'
          IF ( isUnits ) Units = 'm3'
          IF ( isRank  ) Rank  = 3
          IF ( isVLoc  ) VLoc  = VLocationCenter

       CASE ( 'AVGW' )
          IF ( isDesc  ) Desc  = 'Water vapor mixing ratio (w/r/t dry air)'
          IF ( isUnits ) Units = 'vol vol-1'
          IF ( isRank  ) Rank  = 3
          IF ( isVLoc  ) VLoc  = VLocationCenter

       CASE ( 'BXHEIGHT' )
          IF ( isDesc  ) Desc  = 'Grid box height (w/r/t dry air)'
          IF ( isUnits ) Units = 'm'
          IF ( isRank  ) Rank  = 3
          IF ( isVLoc  ) VLoc  = VLocationCenter

       CASE ( 'CLDF' )
          IF ( isDesc  ) Desc  = '3-D cloud fraction'
          IF ( isUnits ) Units = '1'
          IF ( isRank  ) Rank  = 3
          IF ( isVLoc  ) VLoc  = VLocationCenter

       CASE ( 'CMFMC' )
          IF ( isDesc  ) Desc  = 'Cloud mass flux'
          IF ( isUnits ) Units = 'kg m-2 s-1'
          IF ( isRank  ) Rank  = 3
          IF ( isVLoc  ) VLoc  = VLocationEdge

       CASE ( 'DELP' )
          IF ( isDesc  ) Desc  = 'Delta-pressure across grid box(wet air)'
          IF ( isUnits ) Units = 'hPa'
          IF ( isRank  ) Rank  = 3
          IF ( isVLoc  ) VLoc  = VLocationCenter

       CASE ( 'DELPDRY' )
          IF ( isDesc  ) Desc  = 'Delta-pressure across grid box (dry air)'
          IF ( isUnits ) Units = 'hPa'
          IF ( isRank  ) Rank  = 3
          IF ( isVLoc  ) VLoc  = VLocationCenter

       CASE ( 'DPDRYPREV' )
          IF ( isDesc  ) Desc  = 'Previous State_Met%DELP_DRY'
          IF ( isUnits ) Units = 'hPa'
          IF ( isRank  ) Rank  = 3
          IF ( isVLoc  ) VLoc  = VLocationCenter

       CASE ( 'SPHUPREV' )
          IF ( isDesc  ) Desc  = 'Previous State_Met%SPHU_PREV'
          IF ( isUnits ) Units = 'g kg-1'
          IF ( isRank  ) Rank  = 3
          IF ( isVLoc  ) VLoc  = VLocationCenter

       CASE ( 'DQRCU' )
          IF ( isDesc  ) Desc  = 'Production rate of convective ' // &
                                 'precipitation (per dry air)'
          IF ( isUnits ) Units = 'kg kg-1 s-1'
          IF ( isRank  ) Rank  = 3
          IF ( isVLoc  ) VLoc  = VLocationCenter

       CASE ( 'DQRLSAN' )
          IF ( isDesc  ) Desc  = 'Production rate of large-scale ' // &
                                 'precipitation (per dry air)'
          IF ( isUnits ) Units = 'kg kg-1 s-1'
          IF ( isRank  ) Rank  = 3
          IF ( isVLoc  ) VLoc  = VLocationCenter

       CASE ( 'DTRAIN' )
          IF ( isDesc  ) Desc  = 'Detrainment flux'
          IF ( isUnits ) Units = 'kg m-2 s-1'
          IF ( isRank  ) Rank  = 3
          IF ( isVLoc  ) VLoc  = VLocationCenter

       CASE ( 'FOFPBL' )
          IF ( isDesc  ) Desc  = 'Fraction of PBL'
          IF ( isUnits ) Units = '1'
          IF ( isRank  ) Rank  = 3

       CASE ( 'FUNDERPBLTOP' )
          IF ( isDesc  ) Desc  = 'Fraction of box under PBL top'
          IF ( isUnits ) Units = '1'
          IF ( isRank  ) Rank  = 3

       CASE ( 'OMEGA' )
          IF ( isDesc  ) Desc  = 'Updraft velocity'
          IF ( isUnits ) Units = 'Pa s-1'
          IF ( isRank  ) Rank  = 3
          IF ( isVLoc  ) VLoc  = VLocationCenter

       CASE ( 'OPTD' )
          IF ( isDesc  ) Desc  = 'Visible optical depth'
          IF ( isUnits ) Units = '1'
          IF ( isRank  ) Rank  = 3
          IF ( isVLoc  ) VLoc  = VLocationCenter

       CASE ( 'PEDGE' )
          IF ( isDesc  ) Desc  = 'Pressure (w/r/t moist air) at level edges'
          IF ( isUnits ) Units = 'hPa'
          IF ( isRank  ) Rank  = 3
          IF ( isVLoc  ) VLoc  = VLocationEdge

       CASE ( 'PEDGEDRY' )
          IF ( isDesc  ) Desc  = 'Pressure (w/r/t dry air) at level edges'
          IF ( isUnits ) Units = 'hPa'
          IF ( isRank  ) Rank  = 3
          IF ( isVLoc  ) VLoc  = VLocationEdge

       CASE ( 'PFICU' )
          IF ( isDesc  ) Desc  = 'Downward flux of ice precipitation ' // &
                                 '(convective)'
          IF ( isUnits ) Units = 'kg m-2 s-1'
          IF ( isRank  ) Rank  = 3
          IF ( isVLoc  ) VLoc  = VLocationEdge

       CASE ( 'PFILSAN' )
          IF ( isDesc  ) Desc  = 'Downwared flux of ice precipitation ' // &
                                 '(large-scale + anvil)'
          IF ( isRank  ) Rank  = 3
          IF ( isUnits ) Units = 'kg m-2 s-1'
          IF ( isVLoc  ) VLoc  = VLocationEdge

       CASE ( 'PFLCU' )
          IF ( isDesc  ) Desc  = 'Downward flux of liquid precipitation ' // &
                                 '(convective)'
          IF ( isUnits ) Units = 'kg m-2 s-1'
          IF ( isRank  ) Rank  = 3
          IF ( isVLoc  ) VLoc  = VLocationEdge

       CASE ( 'PFLLSAN' )
          IF ( isDesc  ) Desc  = 'Downward flux of liquid precipitation ' // &
                                 '(large-scale + anvil)'
          IF ( isUnits ) Units = 'kg m-2 s-1'
          IF ( isRank  ) Rank  = 3
          IF ( isVLoc  ) VLoc  = VLocationEdge

       CASE ( 'PMID' )
          IF ( isDesc  ) Desc  = 'Pressure (w/r/t moist air) at level centers'
          IF ( isUnits ) Units = 'hPa'
          IF ( isRank  ) Rank  = 3
          IF ( isVLoc  ) VLoc  = VLocationCenter

       CASE ( 'PMIDDRY' )
          IF ( isDesc  ) Desc  = 'Pressure (w/r/t dry air) at level centers'
          IF ( isUnits ) Units = 'hPa'
          IF ( isRank  ) Rank  = 3
          IF ( isVLoc  ) VLoc  = VLocationCenter

       CASE ( 'QI' )
          IF ( isDesc  ) Desc  = 'Ice mixing ratio (w/r/t dry air)'
          IF ( isUnits ) Units = 'kg kg-1'
          IF ( isRank  ) Rank  = 3
          IF ( isVLoc  ) VLoc  = VLocationCenter

       CASE ( 'QL' )
          IF ( isDesc  ) Desc  = 'Water mixing ratio (w/r/t dry air)'
          IF ( isUnits ) Units = 'kg kg-1'
          IF ( isRank  ) Rank  = 3
          IF ( isVLoc  ) VLoc  = VLocationCenter

       CASE ( 'REEVAPCN' )
          IF ( isDesc  ) Desc  = 'Evaporation of convective ' // &
                                 'precipitation (w/r/t dry air)'
          IF ( isUnits ) Units = 'kg kg-1 s-1'
          IF ( isRank  ) Rank  = 3
          IF ( isVLoc  ) VLoc  = VLocationCenter

       CASE ( 'REEVAPLS' )
          IF ( isDesc  ) Desc  = 'Evaporation of large-scale + anvil ' // &
                                 'precipitation (w/r/t dry air)'
          IF ( isUnits ) Units = 'kg '
          IF ( isRank  ) Rank  = 3
          IF ( isVLoc  ) VLoc  = VLocationCenter

       CASE ( 'RH' )
          IF ( isDesc  ) Desc  = 'Relative humidity'
          IF ( isUnits ) Units = '%'
          IF ( isRank  ) Rank  = 3
          IF ( isVLoc  ) VLoc  = VLocationCenter

       CASE ( 'SPHU' )
          IF ( isDesc  ) Desc  = 'Specific humidity (w/r/t moist air)'
          IF ( isUnits ) Units = 'g kg-1'
          IF ( isRank  ) Rank  = 3
          IF ( isVLoc  ) VLoc  = VLocationCenter

       CASE ( 'SPHU1' )
          IF ( isDesc  ) Desc  = 'Instantaneous specific humidity at time=T'
          IF ( isUnits ) Units = 'g kg-1'
          IF ( isRank  ) Rank  = 3
          IF ( isVLoc  ) VLoc  = VLocationCenter

       CASE ( 'SPHU2' )
          IF ( isDesc  ) Desc  = 'Instantaneous specific humidity at time=T+dt'
          IF ( isUnits ) Units = 'g kg-1'
          IF ( isRank  ) Rank  = 3
          IF ( isVLoc  ) VLoc  = VLocationCenter

       CASE ( 'T' )
          IF ( isDesc  ) Desc  = 'Temperature'
          IF ( isUnits ) Units = 'K'
          IF ( isRank  ) Rank  = 3
          IF ( isVLoc  ) VLoc  = VLocationCenter

       CASE ( 'THETA' )
          IF ( isDesc  ) Desc  = 'Potential temperature'
          IF ( isUnits ) Units = 'K'
          IF ( isRank  ) Rank  = 3
          IF ( isVLoc  ) VLoc  = VLocationCenter

       CASE ( 'TV' )
          IF ( isDesc  ) Desc  = 'Virtual temperature'
          IF ( isUnits ) Units = 'K'
          IF ( isRank  ) Rank  = 3
          IF ( isVLoc  ) VLoc  = VLocationCenter

       CASE ( 'TAUCLI' )
          IF ( isDesc  ) Desc  = 'Optical depth of ice clouds'
          IF ( isUnits ) Units = '1'
          IF ( isRank  ) Rank  = 3
          IF ( isVLoc  ) VLoc  = VLocationCenter

       CASE ( 'TAUCLW' )
          IF ( isDesc  ) Desc  = 'Optical depth of H2O clouds'
          IF ( isUnits ) Units = '1'
          IF ( isRank  ) Rank  = 3
          IF ( isVLoc  ) VLoc  = VLocationCenter

       CASE ( 'TMPU1' )
          IF ( isDesc  ) Desc  = 'Instantaneous temperature at time=T'
          IF ( isUnits ) Units = 'K'
          IF ( isRank  ) Rank  = 3
          IF ( isVLoc  ) VLoc  = VLocationCenter

       CASE ( 'TMPU2' )
          IF ( isDesc  ) Desc  = 'Instantaneous temperature at time T+dt'
          IF ( isUnits ) Units = 'K'
          IF ( isRank  ) Rank  = 3
          IF ( isVLoc  ) VLoc  = VLocationCenter

       CASE ( 'U' )
          IF ( isDesc  ) Desc  = 'East-west component of wind'
          IF ( isUnits ) Units = 'm s-1'
          IF ( isRank  ) Rank  = 3
          IF ( isVLoc  ) VLoc  = VLocationCenter

       CASE ( 'UPDVVEL' )
          IF ( isDesc  ) Desc  = 'Updraft vertical velocity'
          IF ( isUnits ) Units = 'hPa s-1'
          IF ( isRank  ) Rank  = 3
          IF ( isVLoc  ) VLoc  = VLocationCenter

       CASE ( 'V' )
          IF ( isDesc  ) Desc  = 'North-south component of wind'
          IF ( isUnits ) Units = 'm s-1'
          IF ( isRank  ) Rank  = 3
          IF ( isVLoc  ) VLoc  = VLocationCenter

       !--------------------------------------------------------------------
       ! Offline land type, leaf area index, and chlorophyll fields
       !--------------------------------------------------------------------
       CASE ( 'IREG' )
          IF ( isDesc  ) Desc  = 'Number of Olson land types in each grid box'
          IF ( isUnits ) Units = '1'
          IF ( isRank  ) Rank  = 2
          IF ( isType  ) Type  = KINDVAL_I4

       CASE ( 'ILAND' )
          IF ( isDesc  ) Desc  = 'Olson land type indices in each grid box'
          IF ( isUnits ) Units = '1'
          IF ( isRank  ) Rank  = 3
          IF ( isType  ) Type  = KINDVAL_I4

       CASE ( 'IUSE' )
          IF ( isDesc  ) Desc  = 'Fraction (per mil) occupied by each ' // &
                                 'Olson land type in the grid box'
          IF ( isUnits ) Units = 'o/oo'
          IF ( isRank  ) Rank  = 3
          IF ( isType  ) Type  = KINDVAL_I4

       CASE ( 'XLAI' )
          IF ( isDesc  ) Desc  = 'MODIS LAI for each Olson land type, ' // &
                                 'current month'
          IF ( isUnits ) Units = 'm2 m-2'
          IF ( isRank  ) Rank  = 3

       CASE ( 'XLAI2' )
          IF ( isDesc  ) Desc  = 'MODIS LAI for each Olson land type, ' // &
                                 'next month'
          IF ( isUnits ) Units = 'm2 m-2'
          IF ( isRank  ) Rank  = 3

       CASE ( 'MODISLAI' )
          IF ( isDesc  ) Desc  = 'Daily LAI computed from monthly ' // &
                                 'offline MODIS values'
          IF ( isUnits ) Units = 'm2 m-2'
          IF ( isRank  ) Rank  = 2

       CASE ( 'LANDTYPEFRAC' )
          IF ( isDesc  ) Desc  = 'Olson fraction per land type'
          IF ( isUnits ) Units = '1'
          IF ( isRank  ) Rank  = 3

       CASE ( 'XLAINATIVE' )
          IF ( isDesc  ) Desc  = 'Average LAI per Olson land type'
          IF ( isUnits ) Units = 'm2 m-2'
          IF ( isRank  ) Rank  = 3

       !--------------------------------------------------------------------
       ! Age of air for diagnosing transport
       !--------------------------------------------------------------------
       CASE ( 'AGEOFAIR' )
          IF ( isDesc  ) Desc  = 'Age of air'
          IF ( isUnits ) Units = 's'
          IF ( isRank  ) Rank  = 3
          IF ( isVLoc  ) VLoc  = VLocationCenter

!       CASE ( 'INCHEMGRID' )
!          IF ( isDesc  ) Desc  = 'Is each grid box in the chemistry grid?'
!          IF ( isUnits ) Units = 'boolean'
!          IF ( isRank  ) Rank  = 3
!
!       CASE ( 'INTROPOSPHERE' )
!          IF ( isDesc  ) Desc  = 'Is each grid box in the troposphere?'
!          IF ( isUnits ) Units = 'boolean'
!          IF ( isRank  ) Rank  = 3
!
!       CASE ( 'INPBL' )
!          IF ( isDesc  ) Desc  = 'Is each grid box in the planetary boundary layer?'
!          IF ( isUnits ) Units = 'boolean'
!          IF ( isRank  ) Rank  = 3

       CASE DEFAULT
          Found = .False.
          ErrMsg = 'Metadata not found for State_Met field ID: ' &
                   // TRIM( metadataID )
          CALL GC_Error( ErrMsg, RC, ThisLoc )
          RETURN

    END SELECT

    ! Set VLoc to undefined if variable is 2d
    IF ( isVLoc .AND. Rank == 2 ) THEN
       VLoc = VLocationNone
    ENDIF

   END SUBROUTINE Get_Metadata_State_Met
!EOC
!------------------------------------------------------------------------------
!                  GEOS-Chem Global Chemical Transport Model                  !
!------------------------------------------------------------------------------
!BOP
!
! !IROUTINE: Register_MetField_Rfp_2D
!
! !DESCRIPTION: Registers a 2-D State\_Met field (flexible precision).
!\\
!\\
! !INTERFACE:
!
  SUBROUTINE Register_MetField_Rfp_2D( am_I_Root, metadataID, Ptr2Data,      &
                                       State_Met, RC                        )
!
! !USES:
!
    USE Registry_Params_Mod
!
! !INPUT PARAMETERS:
!
    LOGICAL,           INTENT(IN)    :: am_I_Root       ! Root CPU?
    CHARACTER(LEN=*),  INTENT(IN)    :: metadataID      ! Name
    REAL(fp),          POINTER       :: Ptr2Data(:,:)   ! pointer to met
    TYPE(MetState),    INTENT(IN)    :: State_Met       ! Obj for met state
!
! !OUTPUT PARAMETERS:
!
    INTEGER,           INTENT(OUT)   :: RC              ! Success/failure
!
! !REMARKS:
!
! !REVISION HISTORY:
!  07 Sep 2017 - E. Lundgren - Initial version
!EOP
!------------------------------------------------------------------------------
!BOC
!
! !LOCAL VARIABLES:
!
    CHARACTER(LEN=512)     :: ErrMsg
    CHARACTER(LEN=255)     :: desc,  units, ErrMsg_reg, ThisLoc
    INTEGER                :: rank,  type,  vloc
    LOGICAL                :: found

    !---------------------
    ! Initialize
    !---------------------
    RC      = GC_SUCCESS
    ThisLoc = ' -> at Register_MetField_Rfp_2D (in Headers/state_met_mod.F90)'
    ErrMsg  = ''
    ErrMsg_reg = 'Error encountered while registering State_Met%'

    !---------------------
    ! Get metadata
    !---------------------
    CALL Get_Metadata_State_Met( am_I_Root, metadataID,  found, RC,          &
                                 desc=desc, units=units, rank=rank,          &
                                 type=type, vloc=vloc                       )

    ! Trap potential errors
    IF ( RC /= GC_SUCCESS ) THEN
       ErrMsg = TRIM( ErrMsg_reg ) // TRIM( MetadataID ) //                  &
                '; Abnormal exit from routine "Get_Metadata_State_Met"!'
       CALL GC_Error( ErrMsg, RC, ThisLoc )
       RETURN
    ENDIF

    !---------------------
    ! Check dimensions
    !---------------------
    IF ( rank /= 2 ) THEN
       ErrMsg = 'Data and metadata rank do not match for ' // TRIM(metadataID)
       CALL GC_Error( ErrMsg, RC, ThisLoc )
       RETURN
    ENDIF

    !---------------------
    ! Add to registry
    !---------------------
    CALL Registry_AddField( am_I_Root   = am_I_Root,                         &
                            Registry    = State_Met%Registry,                &
                            State       = State_Met%State,                   &
                            Variable    = TRIM( MetadataID ),                &
                            Units       = TRIM( Units      ),                &
                            Description = TRIM( Desc       ),                &
                            Data2d      = Ptr2Data,                          &
                            RC          = RC                                )

    ! Trap potential errors
    IF ( RC /= GC_SUCCESS ) THEN
       ErrMsg = TRIM( ErrMsg_reg ) // TRIM( MetadataID ) //                  &
                '; Abnormal exit from routine "Registry_AddField"!'
       CALL GC_Error( ErrMsg, RC, ThisLoc )
       RETURN
    ENDIF

  END SUBROUTINE Register_MetField_Rfp_2D
!EOC
!------------------------------------------------------------------------------
!                  GEOS-Chem Global Chemical Transport Model                  !
!------------------------------------------------------------------------------
!BOP
!
! !IROUTINE: Register_MetField_Rfp_3D
!
! !DESCRIPTION: Registers a 3-D State\_Met field (flexible precision).
!\\
!\\
! !INTERFACE:
!
  SUBROUTINE Register_MetField_Rfp_3D( am_I_Root, metadataID, Ptr2Data,      &
                                       State_Met, RC                        )
!
! !USES:
!
    USE Registry_Params_Mod
!
! !INPUT PARAMETERS:
!
    LOGICAL,           INTENT(IN)    :: am_I_Root       ! Root CPU?
    CHARACTER(LEN=*),  INTENT(IN)    :: metadataID      ! Name
    REAL(fp),          POINTER       :: Ptr2Data(:,:,:) ! pointer to met
    TYPE(MetState),    INTENT(IN)    :: State_Met       ! Obj for met state
!
! !OUTPUT PARAMETERS:
!
    INTEGER,           INTENT(OUT)   :: RC              ! Success/failure
!
! !REMARKS:
!
! !REVISION HISTORY:
!  07 Sep 2017 - E. Lundgren - Initial version
!EOP
!------------------------------------------------------------------------------
!BOC
!
! !LOCAL VARIABLES:
!
    CHARACTER(LEN=512)     :: ErrMsg
    CHARACTER(LEN=255)     :: desc,  units,  ErrMsg_reg, ThisLoc
    INTEGER                :: rank,  type,   vloc
    LOGICAL                :: found, onEdges

    !---------------------
    ! Initialize
    !---------------------
    RC      = GC_SUCCESS
    ThisLoc = ' -> at Register_MetField_Rfp_3D (in Headers/state_met_mod.F90)'
    ErrMsg  = ''
    ErrMsg_reg = 'Error encountered while registering State_Met%'

    !---------------------
    ! Get metadata
    !---------------------
    CALL Get_Metadata_State_Met( am_I_Root, metadataID,  found, RC,          &
                                 desc=desc, units=units, rank=rank,          &
                                 type=type, vloc=vloc )

    ! Trap potential errors
    IF ( RC /= GC_SUCCESS ) THEN
       ErrMsg = TRIM( ErrMsg_reg ) // TRIM( MetadataID ) //                  &
                '; Abnormal exit from routine "Get_Metadata_State_Met"!'
       CALL GC_Error( ErrMsg, RC, ThisLoc )
       RETURN
    ENDIF

    !---------------------
    ! Check dimensions
    !---------------------
    IF ( rank /= 3 ) THEN
       ErrMsg = 'Data and metadata rank do not match for ' // TRIM(metadataID)
       CALL GC_Error( ErrMsg, RC, ThisLoc )
       RETURN
    ENDIF

    ! Is the data placed on vertical edges?
    onEdges = ( vLoc == vLocationEdge )

    !---------------------
    ! Add to registry
    !---------------------
    CALL Registry_AddField( am_I_Root    = am_I_Root,                        &
                            Registry     = State_Met%Registry,               &
                            State        = State_Met%State,                  &
                            Variable     = TRIM( MetadataID ),               &
                            Units        = TRIM( Units      ),               &
                            Description  = TRIM( Desc       ),               &
                            OnLevelEdges = onEdges,                          &
                            Data3d       = Ptr2Data,                         &
                            RC           = RC                               )

    ! Trap potential errors
    IF ( RC /= GC_SUCCESS ) THEN
       ErrMsg = TRIM( ErrMsg_reg ) // TRIM( MetadataID ) //                  &
                '; Abnormal exit from routine "Registry_AddField"!'
       CALL GC_Error( ErrMsg, RC, ThisLoc )
       RETURN
    ENDIF

  END SUBROUTINE Register_MetField_Rfp_3D
!EOC
!------------------------------------------------------------------------------
!                  GEOS-Chem Global Chemical Transport Model                  !
!------------------------------------------------------------------------------
!BOP
!
! !IROUTINE: Register_MetField_Int_2D
!
! !DESCRIPTION: Registers a 2-D State\_Met field (integer precision).
!\\
!\\
! !INTERFACE:
!
  SUBROUTINE Register_MetField_Int_2D( am_I_Root, metadataID, Ptr2Data,      &
                                       State_Met, RC                        )
!
! !USES:
!
    USE Registry_Params_Mod
!
! !INPUT PARAMETERS:
!
    LOGICAL,           INTENT(IN)    :: am_I_Root       ! Root CPU?
    CHARACTER(LEN=*),  INTENT(IN)    :: metadataID      ! Name
    INTEGER,           POINTER       :: Ptr2Data(:,:)   ! pointer to met
    TYPE(MetState),    INTENT(INOUT) :: State_Met       ! Obj for met state
!
! !OUTPUT PARAMETERS:
!
    INTEGER,           INTENT(OUT)   :: RC               ! Success/failure
!
! !REMARKS:
!
! !REVISION HISTORY:
!  07 Sep 2017 - E. Lundgren - Initial version
!EOP
!------------------------------------------------------------------------------
!BOC
!
! !LOCAL VARIABLES:
!
    CHARACTER(LEN=512)     :: ErrMsg
    CHARACTER(LEN=255)     :: desc, units, ErrMsg_reg, ThisLoc
    INTEGER                :: rank, type,  vloc
    LOGICAL                :: found

    !---------------------
    ! Initialize
    !---------------------
    RC = GC_SUCCESS
    ThisLoc = ' -> at Register_MetField_Int_2D (in Headers/state_met_mod.F90)'
    ErrMsg  = ''
    ErrMsg_reg = 'Error encountered while registering State_Met%'

    !---------------------
    ! Get metadata
    !---------------------
    CALL Get_Metadata_State_Met( am_I_Root, metadataID,  found, RC,          &
                                 desc=desc, units=units, rank=rank,          &
                                 type=type, vloc=vloc                       )

    ! Trap potential errors
    IF ( RC /= GC_SUCCESS ) THEN
       ErrMsg = TRIM( ErrMsg_reg ) // TRIM( MetadataID ) //                  &
                '; Abnormal exit from routine "Get_Metadata_State_Met"!'
       CALL GC_Error( ErrMsg, RC, ThisLoc )
       RETURN
    ENDIF

    !---------------------
    ! Check dimensions
    !---------------------
    IF ( rank /= 2 ) THEN
       ErrMsg = 'Data and metadata rank do not match for ' // TRIM(metadataID)
       CALL GC_Error( ErrMsg, RC, ThisLoc )
       RETURN
    ENDIF

    !---------------------
    ! Add to registry
    !---------------------
    CALL Registry_AddField( am_I_Root   = am_I_Root,                         &
                            Registry    = State_Met%Registry,                &
                            State       = State_Met%State,                   &
                            Variable    = TRIM( metadataID ),                &
                            units       = TRIM( units      ),                &
                            Description = TRIM( desc       ),                &
                            Data2d_I    = Ptr2Data,                          &
                            RC          = RC                                )

    ! Trap potential errors
    IF ( RC /= GC_SUCCESS ) THEN
       ErrMsg = TRIM( ErrMsg_reg ) // TRIM( MetadataID ) //                  &
                '; Abnormal exit from routine "Registry_AddField"!'
       CALL GC_Error( ErrMsg, RC, ThisLoc )
       RETURN
    ENDIF

  END SUBROUTINE Register_MetField_Int_2D
!EOC
!------------------------------------------------------------------------------
!                  GEOS-Chem Global Chemical Transport Model                  !
!------------------------------------------------------------------------------
!BOP
!
! !IROUTINE: Register_MetField_Int_3D
!
! !DESCRIPTION: Registers a 3-D State\_Met field (integer precision).
!\\
!\\
! !INTERFACE:
!
  SUBROUTINE Register_MetField_Int_3D( am_I_Root, metadataID, Ptr2Data,      &
                                       State_Met, RC                        )
!
! !USES:
!
    USE Registry_Params_Mod
!
! !INPUT PARAMETERS:
!
    LOGICAL,           INTENT(IN)    :: am_I_Root       ! Root CPU?
    CHARACTER(LEN=*),  INTENT(IN)    :: metadataID      ! Name
    INTEGER,           POINTER       :: Ptr2Data(:,:,:) ! pointer to met
    TYPE(MetState),    INTENT(IN)    :: State_Met       ! Obj for met state
!
! !OUTPUT PARAMETERS:
!
    INTEGER,           INTENT(OUT)   :: RC              ! Success/failure
!
! !REMARKS:
!
! !REVISION HISTORY:
!  07 Sep 2017 - E. Lundgren - Initial version
!EOP
!------------------------------------------------------------------------------
!BOC
!
! !LOCAL VARIABLES:
!
    CHARACTER(LEN=512)     :: ErrMsg
    CHARACTER(LEN=255)     :: desc,   units,  ErrMsg_reg, ThisLoc
    INTEGER                :: rank,   type,   vloc
    LOGICAL                :: found,  onEdges

    !---------------------
    ! Initialize
    !---------------------
    RC      = GC_SUCCESS
    ThisLoc = ' -> at Register_MetField_Int_3D (in Headers/state_met_mod.F90)'
    ErrMsg  = ''
    ErrMsg_reg = 'Error encountered while registering State_Met%'

    !---------------------
    ! Get metadata
    !---------------------
    CALL Get_Metadata_State_Met( am_I_Root, metadataID,  found, RC,          &
                                 desc=desc, units=units, rank=rank,          &
                                 type=type, vloc=vloc                       )

    ! Trap potential errors
    IF ( RC /= GC_SUCCESS ) THEN
       ErrMsg = TRIM( ErrMsg_reg ) // TRIM( MetadataID ) //                  &
                '; Abnormal exit from routine "Get_Metadata_State_Met"!'
       CALL GC_Error( ErrMsg, RC, ThisLoc )
       RETURN
    ENDIF

    !---------------------
    ! Check dimensions
    !---------------------
    IF ( rank /= 3 ) THEN
       ErrMsg = 'Data and metadata rank do not match for ' // TRIM(metadataID)
       CALL GC_Error( ErrMsg, RC, ThisLoc )
       RETURN
    ENDIF

    ! Is the data placed on vertical edges?
    onEdges = ( vLoc == vLocationEdge )

    !---------------------
    ! Add to registry
    !---------------------
    CALL Registry_AddField( am_I_Root    = am_I_Root,                        &
                            Registry     = State_Met%Registry,               &
                            State        = State_Met%State,                  &
                            Variable     = TRIM( metadataID ),               &
                            units        = TRIM( units      ),               &
                            Description  = TRIM( desc       ),               &
                            OnLevelEdges = onEdges,                          &
                            Data3d_I     = Ptr2Data,                         &
                            RC           = RC                               )

    ! Trap potential errors
    IF ( RC /= GC_SUCCESS ) THEN
       ErrMsg = TRIM( ErrMsg_reg ) // TRIM( MetadataID ) //                  &
                '; Abnormal exit from routine "Registry_AddField"!'
       CALL GC_Error( ErrMsg, RC, ThisLoc )
       RETURN
    ENDIF

  END SUBROUTINE Register_MetField_Int_3D
!EOC
END MODULE State_Met_Mod<|MERGE_RESOLUTION|>--- conflicted
+++ resolved
@@ -229,29 +229,12 @@
                                                 !  type
      REAL(fp), POINTER :: MODISLAI      (:,:  ) ! Daily LAI computed from
                                                 !  monthly offline MODIS [m2/m2]
-<<<<<<< HEAD
-     REAL(fp), POINTER :: MODISCHLR     (:,:  ) ! Daily chlorophyll-a computed
-                                                !  from offline monthly MODIS
-     REAL(fp), POINTER :: XLAI          (:,:,:) ! MODIS LAI per land type,
-                                                !  for this month
-     REAL(fp), POINTER :: XCHLR         (:,:,:) ! MODIS CHLR per land type,
-                                                !  for this month
-     REAL(fp), POINTER :: LandTypeFrac  (:,:,:) ! Olson frac per type (I,J,type)
-     REAL(fp), POINTER :: XLAI_NATIVE   (:,:,:) ! avg LAI per type (I,J,type)
-     REAL(fp), POINTER :: XCHLR_NATIVE  (:,:,:) ! avg CHLR per type (I,J,type)
-
-     REAL(fp), POINTER :: XLAI2         (:,:,:) ! MODIS LAI per land type,
-                                                !  for next month
-     REAL(fp), POINTER :: XCHLR2        (:,:,:) ! MODIS CHLR per land type,
-                                                !  for next month
-=======
      REAL(fp), POINTER :: XLAI          (:,:,:) ! MODIS LAI per land type,
                                                 !  for this month
      REAL(fp), POINTER :: LandTypeFrac  (:,:,:) ! Olson frac per type (I,J,type)
      REAL(fp), POINTER :: XLAI_NATIVE   (:,:,:) ! avg LAI per type (I,J,type)
      REAL(fp), POINTER :: XLAI2         (:,:,:) ! MODIS LAI per land type,
                                                 !  for next month
->>>>>>> a1043cfb
 
      !----------------------------------------------------------------------
      ! Fields for querying in which vertical regime a grid box is in
@@ -1856,21 +1839,6 @@
                             State_Met, RC )
     IF ( RC /= GC_SUCCESS ) RETURN
 
-<<<<<<< HEAD
-    !-------------------------
-    ! XCHLR_NATIVE [1]
-    !-------------------------
-    ALLOCATE( State_Met%XCHLR_NATIVE( IM, JM, NSURFTYPE ), STAT=RC )
-    CALL GC_CheckVar( 'State_Met%XCHLR_NATIVE', 0, RC )
-    IF ( RC /= GC_SUCCESS ) RETURN
-    State_Met%XCHLR_NATIVE = 0.0_fp
-    CALL Register_MetField( am_I_Root, 'XCHLRNATIVE', State_Met%XCHLR_NATIVE, &
-                            State_Met, RC )
-    IF ( RC /= GC_SUCCESS ) RETURN
-
-
-=======
->>>>>>> a1043cfb
     !=======================================================================
     ! Allocate fields for querying which vertical regime a grid box is in
     ! or if a grid box is near local solar noontime.
