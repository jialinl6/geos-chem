!------------------------------------------------------------------------------
!          Harvard University Atmospheric Chemistry Modeling Group            !
!------------------------------------------------------------------------------
!BOP
!
! !MODULE: CMN_SIZE
!
! !DESCRIPTION: CMN\_SIZE contains size parameters for GEOS-Chem arrays.
!\\
!\\
! !INTERFACE:
!
      MODULE CMN_SIZE_MOD
!
! !USES:
!
      IMPLICIT NONE
      PUBLIC
!
! !DEFINED PARAMETERS:
!
      !=================================================================
      ! DISIZE = size (in degrees) of a longitude grid box
      ! DJSIZE = size (in degrees) of a latitude  grid box
      !=================================================================
#if   defined( GRID4x5 ) 
      REAL*8, PARAMETER :: DISIZE = 5.0d0
      REAL*8, PARAMETER :: DJSIZE = 4.0d0
#elif defined( GRID2x25 )
      REAL*8, PARAMETER :: DISIZE = 2.5d0 
      REAL*8, PARAMETER :: DJSIZE = 2.0d0
#elif defined( GRID1x125 )
      REAL*8, PARAMETER :: DISIZE = 1.25d0 
      REAL*8, PARAMETER :: DJSIZE = 1.0d0
#elif defined( GRID1x1 )
      REAL*8, PARAMETER :: DISIZE = 1.0d0 
      REAL*8, PARAMETER :: DJSIZE = 1.0d0
#elif defined( GRID05x0666 )
      REAL*8, PARAMETER :: DISIZE = 2d0/3d0
      REAL*8, PARAMETER :: DJSIZE = 0.5d0
#elif defined( GRID025x03125)
      REAL*8, PARAMETER :: DISIZE = 0.3125d0
      REAL*8, PARAMETER :: DJSIZE = 0.25d0
#elif defined( EXTERNAL_GRID )
      REAL*8            :: DISIZE
      REAL*8            :: DJSIZE
#endif

      !=================================================================
      ! GRID SETTINGS #1: Necessary for the grid-independent GEOS-Chem
      !=================================================================
      INTEGER             :: I_LO         ! Minimum lon index on this CPU
      INTEGER             :: J_LO         ! Minimum lat index on this CPU
      INTEGER             :: I_HI         ! Maximum lon index on this CPU
      INTEGER             :: J_HI         ! Maximum lat index on this CPU
      INTEGER             :: IM_WORLD     ! # of lons in the whole global grid
      INTEGER             :: JM_WORLD     ! # of lats in the whole global grid
      INTEGER             :: LM_WORLD     ! # of levs in the whole global grid
      REAL*8, ALLOCATABLE :: DLON(:,:,:)  ! Array of delta-longitude [degrees]
      REAL*8, ALLOCATABLE :: DLAT(:,:,:)  ! Array of delta-latitude  [degrees]

      !=================================================================
      ! GRID SETTINGS #2: Mostly historical declarations (keep for now)
      !
      ! IGLOB      = global longitude dimension
      ! JGLOB      = global latitude dimension
      ! LGLOB      = max number of sigma levels 
      ! IIPAR      = window longitude dimension
      ! JJPAR      = window latitude dimension
      ! LLPAR      = window vertical dimension
      ! LLTROP     = maximum number of tropospheric levels for variable
      !              tropopause
      ! LLTROP_FIX = number of tropospheric levels for offline simulations
      ! LLSTRAT    = maximum number of levels below stratopause
      ! LLCHEM     = maximum number of levels included in chemistry grid
      ! LLCHEM_FIX = number of chemgrid levels for offline simulations
      ! PTOP       = model top pressure (mb)
      !
      ! Most of the time, GEOS-CHEM is used for global simulations.
      ! In this case, then IIPAR=IGLOB, JJPAR=JGLOB, LLPAR=LGLOB.
      !
      ! For nested grids, then IIPAR<IGLOB, JJPAR<JGLOB, LLPAR<LGLOB.
      !=================================================================

#if   defined( GCAP ) && defined( GRID4x5 )

      !-----------------------------------------------------------------
      ! GCAP: 4 x 5
      !-----------------------------------------------------------------
      INTEGER            :: IGLOB      = 72
      INTEGER            :: JGLOB      = 45
      INTEGER            :: LGLOB      = 23
      INTEGER            :: IIPAR
      INTEGER            :: JJPAR
      INTEGER            :: LLPAR
      INTEGER, PARAMETER :: LLTROP     = 12   
      INTEGER, PARAMETER :: LLTROP_FIX = LLTROP     
      INTEGER, PARAMETER :: LLSTRAT    = 20
      REAL*8,  PARAMETER :: PTOP       = 0.002d0

#elif defined( GEOS_4 ) && defined( GRID4x5 )

      !-----------------------------------------------------------------
      ! GEOS-4: 4 x 5
      !-----------------------------------------------------------------
      INTEGER            :: IGLOB      = 72
      INTEGER            :: JGLOB      = 46
      INTEGER            :: LGLOB      = 55           
      INTEGER            :: IIPAR
      INTEGER            :: JJPAR
#if   defined( GRIDREDUCED ) 
      INTEGER            :: LLPAR      = 30        ! Reduced vertical grid
      INTEGER, PARAMETER :: LLTROP     = 22        !  -- 30 levels
      INTEGER, PARAMETER :: LLSTRAT    = 27
#else
      INTEGER            :: LLPAR                  ! Full vertical grid
      INTEGER, PARAMETER :: LLTROP     = 23        !  -- 55 levels
      INTEGER, PARAMETER :: LLSTRAT    = 42
#endif
      INTEGER, PARAMETER :: LLTROP_FIX = 17
      REAL*8,  PARAMETER :: PTOP       = 0.01d0

#elif defined( GEOS_4 ) && defined( GRID2x25 )

      !-----------------------------------------------------------------
      ! GEOS-4: 2 x 2.5
      !-----------------------------------------------------------------
      INTEGER            :: IGLOB      = 144
      INTEGER            :: JGLOB      = 91
      INTEGER            :: LGLOB      = 55
      INTEGER            :: IIPAR
      INTEGER            :: JJPAR
#if   defined( GRIDREDUCED )
      INTEGER            :: LLPAR      = 30        ! Reduced vertical grid
      INTEGER, PARAMETER :: LLTROP     = 22        !  -- 30 levels
      INTEGER, PARAMETER :: LLSTRAT    = 27
#else 
      INTEGER            :: LLPAR                  ! Full vertical grid
      INTEGER, PARAMETER :: LLTROP     = 23        !  -- 55 levels
      INTEGER, PARAMETER :: LLSTRAT    = 42
#endif
      INTEGER, PARAMETER :: LLTROP_FIX = 17
      REAL*8,  PARAMETER :: PTOP       = 0.01d0

#elif defined( GEOS_4 ) && defined( GRID1x125 )

      !-----------------------------------------------------------------
      ! GEOS-4: 1 x 1.2.5
      !-----------------------------------------------------------------
      INTEGER            :: IGLOB      = 288
      INTEGER            :: JGLOB      = 181
      INTEGER            :: LGLOB      = 55
      INTEGER            :: IIPAR
      INTEGER            :: JJPAR
#if   defined( GRIDREDUCED )
      INTEGER            :: LLPAR      = 30        ! Reduced vertical grid
      INTEGER, PARAMETER :: LLTROP     = 22        !  -- 30 levels
      INTEGER, PARAMETER :: LLSTRAT    = 27
#else 
      INTEGER            :: LLPAR                  ! Full vertical grid
      INTEGER, PARAMETER :: LLTROP     = 23        !  -- 55 levels
      INTEGER, PARAMETER :: LLSTRAT    = 42
#endif
      INTEGER, PARAMETER :: LLTROP_FIX = 17
      REAL*8,  PARAMETER :: PTOP       = 0.01d0

#elif defined( GEOS_5 ) && defined( GRID4x5 )

      !-----------------------------------------------------------------
      ! GEOS-5: 4 x 5
      !-----------------------------------------------------------------
      INTEGER            :: IGLOB      = 72
      INTEGER            :: JGLOB      = 46
      INTEGER            :: LGLOB      = 72         
      INTEGER            :: IIPAR
      INTEGER            :: JJPAR
#if   defined( GRIDREDUCED ) 
      INTEGER            :: LLPAR      = 47        ! Reduced vertical grid
      INTEGER, PARAMETER :: LLTROP_FIX = 38        !  -- 47 levels
      INTEGER, PARAMETER :: LLTROP     = 38  
      INTEGER, PARAMETER :: LLSTRAT    = 44
#else
      INTEGER            :: LLPAR                  ! Full vertical grid
      INTEGER, PARAMETER :: LLTROP_FIX = 40        !  -- 72 levels
      INTEGER, PARAMETER :: LLTROP     = 40  
      INTEGER, PARAMETER :: LLSTRAT    = 59
#endif
      REAL*8,  PARAMETER :: PTOP       = 0.01d0

#elif defined( GEOS_5 ) && defined( GRID2x25 )

      !-----------------------------------------------------------------
      ! GEOS-5: 2 x 2.5
      !-----------------------------------------------------------------
      INTEGER            :: IGLOB      = 144
      INTEGER            :: JGLOB      = 91
      INTEGER            :: LGLOB      = 72
      INTEGER            :: IIPAR
      INTEGER            :: JJPAR
#if   defined( GRIDREDUCED )
      INTEGER            :: LLPAR      = 47        ! Reduced vertical grid
      INTEGER, PARAMETER :: LLTROP_FIX = 38        !  -- 47 levels
      INTEGER, PARAMETER :: LLTROP     = 38  
      INTEGER, PARAMETER :: LLSTRAT    = 44
#else 
      INTEGER            :: LLPAR                  ! Full vertical grid
      INTEGER, PARAMETER :: LLTROP_FIX = 40        !  -- 72 levels
      INTEGER, PARAMETER :: LLTROP     = 40  
      INTEGER, PARAMETER :: LLSTRAT    = 59
#endif
      REAL*8,  PARAMETER :: PTOP       = 0.01d0

#elif defined( GEOS_5 ) && defined( GRID1x125 )
      !-----------------------------------------------------------------
      ! GEOS-5: 1 x 1.25
      !-----------------------------------------------------------------
      INTEGER            :: IGLOB      = 288
      INTEGER            :: JGLOB      = 181
      INTEGER            :: LGLOB      = 72
      INTEGER            :: IIPAR
      INTEGER            :: JJPAR
#if   defined( GRIDREDUCED )
      INTEGER            :: LLPAR      = 47        ! Reduced vertical grid
      INTEGER, PARAMETER :: LLTROP_FIX = 38        !  -- 47 levels
      INTEGER, PARAMETER :: LLTROP     = 38
      INTEGER, PARAMETER :: LLSTRAT    = 44
#else 
      INTEGER            :: LLPAR                  ! Full vertical grid
      INTEGER, PARAMETER :: LLTROP_FIX = 40        !  -- 72 levels    
      INTEGER, PARAMETER :: LLTROP     = 40
      INTEGER, PARAMETER :: LLSTRAT    = 59
#endif
      REAL*8,  PARAMETER :: PTOP       = 0.01d0

#elif defined( GEOS_5 ) && defined( GRID05x0666 )

      !-----------------------------------------------------------------
      ! GEOS-5: 0.5 x 0.666
      !-----------------------------------------------------------------
#if   defined( NESTED_CH )
      INTEGER            :: IGLOB      = 121       ! NESTED CHINA   0.5x0.666
      INTEGER            :: JGLOB      = 133
      INTEGER            :: LGLOB      = 72
#elif defined( NESTED_NA )
      INTEGER            :: IGLOB      = 151       ! NESTED N.AMER. 0.5x0.666
      INTEGER            :: JGLOB      = 121
      INTEGER            :: LGLOB      = 72
#elif defined( NESTED_EU )
      INTEGER            :: IGLOB      = 121       ! NESTED EUROPE  0.5x0.666
      INTEGER            :: JGLOB      = 81
      INTEGER            :: LGLOB      = 72
#endif
      INTEGER            :: IIPAR  
      INTEGER            :: JJPAR
#if   defined( GRIDREDUCED )
      INTEGER            :: LLPAR      = 47        ! Reduced vertical grid
      INTEGER, PARAMETER :: LLTROP_FIX = 38        !  -- 47 levels
      INTEGER, PARAMETER :: LLTROP     = 38
      INTEGER, PARAMETER :: LLSTRAT    = 44
#else
      INTEGER            :: LLPAR                  ! Full vertical grid
      INTEGER, PARAMETER :: LLTROP_FIX = 40        !  -- 72 levels
      INTEGER, PARAMETER :: LLTROP     = 40
      INTEGER, PARAMETER :: LLSTRAT    = 59
#endif
      REAL*8,  PARAMETER :: PTOP       = 0.01d0

#elif defined( MERRA ) && defined( GRID2x25 )

      !-----------------------------------------------------------------
      ! MERRA: 2 x 2.5
      !-----------------------------------------------------------------
      INTEGER            :: IGLOB      = 144
      INTEGER            :: JGLOB      = 91
      INTEGER            :: LGLOB      = 72
      INTEGER            :: IIPAR
      INTEGER            :: JJPAR
#if   defined( GRIDREDUCED )
      INTEGER            :: LLPAR      = 47        ! Reduced vertical grid
      INTEGER, PARAMETER :: LLTROP_FIX = 38        !  -- 47 levels
      INTEGER, PARAMETER :: LLTROP     = 38  
      INTEGER, PARAMETER :: LLSTRAT    = 44
#else 
      INTEGER            :: LLPAR                  ! Full vertical grid
      INTEGER, PARAMETER :: LLTROP_FIX = 40        !  -- 72 levels
      INTEGER, PARAMETER :: LLTROP     = 40  
      INTEGER, PARAMETER :: LLSTRAT    = 59
#endif
      REAL*8,  PARAMETER :: PTOP       = 0.01d0

#elif defined( MERRA ) && defined( GRID4x5 )

      !-----------------------------------------------------------------
      ! MERRA: 4 x 5
      !-----------------------------------------------------------------
      INTEGER            :: IGLOB      = 72
      INTEGER            :: JGLOB      = 46
      INTEGER            :: LGLOB      = 72         
      INTEGER            :: IIPAR
      INTEGER            :: JJPAR
#if   defined( GRIDREDUCED ) 
      INTEGER            :: LLPAR      = 47        ! Reduced vertical grid
      INTEGER, PARAMETER :: LLTROP_FIX = 38        !  -- 47 levels
      INTEGER, PARAMETER :: LLTROP     = 38  
      INTEGER, PARAMETER :: LLSTRAT    = 44
#else
      INTEGER            :: LLPAR                  ! Full vertical grid
      INTEGER, PARAMETER :: LLTROP_FIX = 40        !  -- 72 levels 
      INTEGER, PARAMETER :: LLTROP     = 40  
      INTEGER, PARAMETER :: LLSTRAT    = 59
#endif
      REAL*8,  PARAMETER :: PTOP       = 0.01d0

#elif defined( GEOS_FP ) && defined( GRID025x03125 ) && defined( NESTED_CH )

      !-----------------------------------------------------------------
      ! GEOS-FP: Nested China Grid
      !-----------------------------------------------------------------
      INTEGER            :: IGLOB      = 225
      INTEGER            :: JGLOB      = 161
      INTEGER            :: LGLOB      = 72
      INTEGER            :: IIPAR      = IGLOB
      INTEGER            :: JJPAR      = JGLOB
#if   defined( GRIDREDUCED )
      INTEGER            :: LLPAR      = 47        ! Reduced vertical grid
      INTEGER, PARAMETER :: LLTROP_FIX = 38        !  -- 47 levels
      INTEGER, PARAMETER :: LLTROP     = 38  
      INTEGER, PARAMETER :: LLSTRAT    = 44
#else 
      INTEGER            :: LLPAR                  ! Full vertical grid
      INTEGER, PARAMETER :: LLTROP_FIX = 40        !  -- 72 levels
      INTEGER, PARAMETER :: LLTROP     = 40  
      INTEGER, PARAMETER :: LLSTRAT    = 59
#endif
      REAL*8,  PARAMETER :: PTOP       = 0.01d0

#elif defined( GEOS_FP ) && defined( GRID025x03125 ) && defined( NESTED_NA)

      !-----------------------------------------------------------------
      ! GEOS-FP Nested NA Grid
      !-----------------------------------------------------------------
      INTEGER            :: IGLOB      = 225
      INTEGER            :: JGLOB      = 202
      INTEGER            :: LGLOB      = 72
      INTEGER            :: IIPAR
      INTEGER            :: JJPAR
#if   defined( GRIDREDUCED )
      INTEGER            :: LLPAR      = 47        ! Reduced vertical grid
      INTEGER, PARAMETER :: LLTROP_FIX = 38        !  -- 47 levels
<<<<<<< HEAD
      INTEGER, PARAMETER :: LLTROP     = 38  
      INTEGER, PARAMETER :: LLSTRAT    = 44
#else 
      INTEGER            :: LLPAR                  ! Full vertical grid
      INTEGER, PARAMETER :: LLTROP_FIX = 40        !  -- 72 levels
      INTEGER, PARAMETER :: LLTROP     = 40  
      INTEGER, PARAMETER :: LLSTRAT    = 59
=======
      INTEGER, PARAMETER :: LLTROP     = 38
#else
      INTEGER            :: LLPAR                  ! Full vertical grid
      INTEGER, PARAMETER :: LLTROP_FIX = 40        !  -- 72 levels
      INTEGER, PARAMETER :: LLTROP     = 40
>>>>>>> 6bc562bf
#endif
      REAL*8,  PARAMETER :: PTOP       = 0.01d0

#elif defined( GEOS_FP ) && defined( GRID2x25 )

      !-----------------------------------------------------------------
      ! GEOS-FP: 2 x 2.5
      !-----------------------------------------------------------------
      INTEGER            :: IGLOB      = 144
      INTEGER            :: JGLOB      = 91
      INTEGER            :: LGLOB      = 72
      INTEGER            :: IIPAR
      INTEGER            :: JJPAR
#if   defined( GRIDREDUCED )
      INTEGER            :: LLPAR      = 47        ! Reduced vertical grid
      INTEGER, PARAMETER :: LLTROP_FIX = 38        !  -- 47 levels
      INTEGER, PARAMETER :: LLTROP     = 38  
      INTEGER, PARAMETER :: LLSTRAT    = 44
#else 
      INTEGER            :: LLPAR                  ! Full vertical grid
      INTEGER, PARAMETER :: LLTROP_FIX = 40        !  -- 72 levels
      INTEGER, PARAMETER :: LLTROP     = 40  
      INTEGER, PARAMETER :: LLSTRAT    = 59
#endif
      REAL*8,  PARAMETER :: PTOP       = 0.01d0

#elif defined( GEOS_FP ) && defined( GRID4x5 )

      !-----------------------------------------------------------------
      ! GEOS-FP: 4 x 5
      !-----------------------------------------------------------------
      INTEGER            :: IGLOB      = 72
      INTEGER            :: JGLOB      = 46
      INTEGER            :: LGLOB      = 72         
      INTEGER            :: IIPAR
      INTEGER            :: JJPAR
#if   defined( GRIDREDUCED ) 
      INTEGER            :: LLPAR      = 47        ! Reduced vertical grid
      INTEGER, PARAMETER :: LLTROP_FIX = 38        !  -- 47 levels
      INTEGER, PARAMETER :: LLTROP     = 38  
      INTEGER, PARAMETER :: LLSTRAT    = 44
#else
      INTEGER            :: LLPAR                  ! Full vertical grid
      INTEGER, PARAMETER :: LLTROP_FIX = 40        !  -- 72 levels 
      INTEGER, PARAMETER :: LLTROP     = 40  
      INTEGER, PARAMETER :: LLSTRAT    = 59
#endif
      REAL*8,  PARAMETER :: PTOP       = 0.01d0

#elif defined ( EXTERNAL_GRID ) || defined( EXTERNAL_FORCING )
      !-----------------------------------------------------------------
      !     %%%%% CONNECTING TO GEOS-5 GCM via ESMF INTERFACE %%%%%
      !
      ! We need to make all of these be variables rather than 
      ! parameters, so that they can be defined directly from the
      ! ESMF interface. (bmy, 10/11/12)
      !-----------------------------------------------------------------
<<<<<<< HEAD
      INTEGER            :: IGLOB, JGLOB, LGLOB
      INTEGER            :: IIPAR, JJPAR, LLPAR

      INTEGER, PARAMETER :: LLTROP_FIX = 22
      INTEGER, PARAMETER :: LLTROP     = 22
      INTEGER, PARAMETER :: LLSTRAT    = 27
=======
      INTEGER            :: IGLOB
      INTEGER            :: JGLOB
      INTEGER            :: LGLOB
      INTEGER            :: IIPAR
      INTEGER            :: JJPAR
      INTEGER            :: LLPAR                
      INTEGER            :: LLTROP_FIX
      INTEGER            :: LLTROP
>>>>>>> 6bc562bf
      REAL*8,  PARAMETER :: PTOP       = 0.01d0
#endif

      !-----------------------------------------------------------------
      ! For GEOS 1x1 files
      !-----------------------------------------------------------------
      INTEGER, PARAMETER :: I1x1       = 360
      INTEGER, PARAMETER :: J1x1       = 181

      !-----------------------------------------------------------------
      ! For GEOS 05x0666 files
      !-----------------------------------------------------------------
      INTEGER, PARAMETER :: I05x0666   = 540 
      INTEGER, PARAMETER :: J05x0666   = 361

      !-----------------------------------------------------------------
      ! For GFED3
      !-----------------------------------------------------------------
      INTEGER, PARAMETER :: IGFED3     = 720 
      INTEGER, PARAMETER :: JGFED3     = 360

      !-----------------------------------------------------------------
      ! For stratospheric chemistry
      !-----------------------------------------------------------------
      INTEGER            :: LLCHEM
      INTEGER            :: LLCHEM_FIX

      !=================================================================
      ! TRACER & EMISSION SPECIES PARAMETERS
      !
      ! NNPAR   = max number of tracers
      ! NEMPARA = max number of anthropogenic emission species
      ! NEMPARB = max number of biogenic      emission species
      !=================================================================
      ! increase NNPAR and NEMPARA an extra amount (hotp 7/31/09)
#if   defined( TOMAS )
# if    defined( TOMAS40 )
      INTEGER, PARAMETER :: NNPAR   = 430   ! For TOMAS40 (sfarina 6/11/13)
# elif  defined( TOMAS15 )
      INTEGER, PARAMETER :: NNPAR   = 205   ! For TOMAS15 (sfarina 6/11/13)
# elif  defined( TOMAS12 )
      INTEGER, PARAMETER :: NNPAR   = 178   ! For TOMAS12 (sfarina 6/11/13)
# else
      INTEGER, PARAMETER :: NNPAR   = 340   ! For TOMAS (win, bmy, sfarina 6/11/13)
# endif
#elif defined( APM )
      INTEGER, PARAMETER :: NNPAR   = 154   ! For APM (G. Luo, 3/8/11)
#else
<<<<<<< HEAD
!------------------------------------------------------------------------------
! Prior to 10/22/12:
! Increase to 100 for tagged Hg sim (eds, mpayer, 10/22/12)
! Increase to 120 for unified chemistry (SDE 04/17/12)
!      INTEGER, PARAMETER :: NNPAR   = 85    ! For non-TOMAS simulations
!------------------------------------------------------------------------------
      INTEGER, PARAMETER :: NNPAR   = 120   ! For non-TOMAS simulations
=======
      INTEGER, PARAMETER :: NNPAR   = 125   ! For non-TOMAS simulations
>>>>>>> 6bc562bf
#endif

      ! Nempara increased to 26. (fp, 2/8/10)
      ! new emissions HNO3 and O3 (phs)
      !  Add non-biogenic emission species:
      !  BENZ, TOLU, XYLE, C2H2, C2H4, GLYX, MGLY, GLYC, HAC. (tmf, 1/7/09)
      !INTEGER, PARAMETER :: NEMPARA = 21 
      !  Add RCHO, HCOOH, ACTA
      !INTEGER, PARAMETER :: NEMPARA = 26 
<<<<<<< HEAD
      INTEGER, PARAMETER :: NEMPARA = 30 ! SDE 03/25/13: Added CH4

!------------------------------------------------------------------------------
! Prior to 12/27/11:
! Added 3 to NEMPARB, to allow for biogenic VSL emissions of CH2Br2 and CHBr3
! and seasalt emissions of Br2 (J. Parrella, mpayer, 12/27/11)
!      ! Add biogenic emissions: MBO, MONX. (tmf, 1/7/09) 
!!      INTEGER, PARAMETER :: NEMPARB = 3
!      INTEGER, PARAMETER :: NEMPARB = 17
!------------------------------------------------------------------------------
      INTEGER, PARAMETER :: NEMPARB = 21 ! SDE 03/25/13: Added CH4
=======
      INTEGER, PARAMETER :: NEMPARA = 29
      INTEGER, PARAMETER :: NEMPARB = 20
>>>>>>> 6bc562bf

      !=================================================================
      ! OTHER PARAMETERS 
      !=================================================================

      ! NVEGTYPE - Maximum number of surface types: 74 olson
      ! NTYPE    - Maximum number of veg types in a CTM grid box
      ! NPOLY    - Number of coefficients for polynomial fits
      INTEGER, PARAMETER :: NVEGTYPE = 74
#if defined( EXTERNAL_GRID ) || defined( EXTERNAL_TYPE )
      !-----------------------------------------------------------------
      !     %%%%% CONNECTING TO GEOS-5 GCM via ESMF INTERFACE %%%%%
      !
      ! For testing the ESMF interface to GEOS-Chem with a grid that 
      ! is smaller than the usual 72x46, increase NTYPE (bmy, 12/4/12)
      !-----------------------------------------------------------------
      INTEGER, PARAMETER :: NTYPE    = 50
#else
      !-----------------------------------------------------------------
      !              %%%%% TRADITIONAL GEOS-Chem %%%%%
      !
      ! Current practice in the std GEOS-Chem is to set NTYPE to 25,
      ! which is large enough if using the Olson 2001 land map at
      ! 0.25 x 0.25 resolution. (bmy, 12/4/12)
      !-----------------------------------------------------------------
      INTEGER, PARAMETER :: NTYPE    = 25
#endif
      INTEGER, PARAMETER :: NPOLY    = 20

      ! NNSTA = max number of time series stations (in inptr.ctm)
      INTEGER, PARAMETER :: NNSTA = 800

      ! MAXIJ - Maximum number of 1st level grid boxes
      INTEGER :: MAXIJ

      ! LLCONVM - Max number of layers for convection
      INTEGER :: LLCONVM

      ! NOXLEVELS = Number of levels of anthro NOx emission 
      !             (e.g. surface and 100m)
      ! NOXEXTENT = Highest sigma level that receives anthro NOx emission 
      INTEGER, PARAMETER :: NOXLEVELS = 2
      INTEGER, PARAMETER :: NOXEXTENT = 2 

      ! MAXFAM -- Max number of families for prod and loss output
      INTEGER, PARAMETER :: MAXFAM = 40

      ! MAXMEM is maximum number of families of prod and loss
      ! moved from input_mod and diag_pl_mod to here (hotp 7/31/09)
      ! MAXMEM also increased from 10 to 20 by FP
      ! MAXMEM increased from 20 to 22 for bromine (jpp, mpayer, 12/28/11)
      INTEGER, PARAMETER :: MAXMEM = 22

      ! MAXPL increased from 100 to 500 and moved from diag_pl_mod
      ! to here by FP (hotp 7/31/09)
      INTEGER, PARAMETER :: MAXPL = 500

      ! NDUST -- Number of FAST-J aerosol size bins (rvm, bmy, 11/15/01)
      INTEGER, PARAMETER :: NDUST = 7

      ! NRHAER -- Number of aerosols undergoing hygroscopic growth
      INTEGER, PARAMETER :: NRHAER = 5

      ! NSTRATAER -- Number of stratospheric aerosols (SDE 04/17/13)
#if defined( UCX )
      INTEGER, PARAMETER :: NSTRATAER = 2
#else
      INTEGER, PARAMETER :: NSTRATAER = 0
#endif

      ! NAER -- number of other aerosol categories (rvm, bmy, 2/27/02)
      INTEGER, PARAMETER :: NAER = NRHAER + NSTRATAER

      ! NRH -- number of relative humidity bins (rvm, bmy, 2/27/02)
      INTEGER, PARAMETER :: NRH = 5

      !NBIOMAX -- biomass burning
      ! increase NBIOMAX to 20 (hotp 7/31/09)
      ! increase NBIOMAX to 24 for dicarbonyls (ccc, 2/02/10)
      ! increase NBIOMAX to 25 fpr CH4 (kjw)
      ! SOAupdate: add 1 for naphthalene, now 26 (hotp 7/21/10)
      INTEGER, PARAMETER :: NBIOMAX = 26

#if   defined( TOMAS )
      INTEGER, PARAMETER :: TOMASSPEC = 8

# if  defined( TOMAS40 )
      INTEGER, PARAMETER :: NDSTBIN   = 40
      INTEGER, PARAMETER :: TOMASBIN  = 40
# elif  defined( TOMAS15 )
      INTEGER, PARAMETER :: NDSTBIN   = 15
      INTEGER, PARAMETER :: TOMASBIN  = 15
# elif  defined( TOMAS12 )
      INTEGER, PARAMETER :: NDSTBIN   = 12
      INTEGER, PARAMETER :: TOMASBIN  = 12
# else
      ! NDSTBIN -- redimensioned for TOMAS (dwest, bmy, 2/1/10)
      INTEGER, PARAMETER :: NDSTBIN   = 30
      INTEGER, PARAMETER :: TOMASBIN  = 30 ! Number of TOMAS bins 
# endif

#else
      ! NDSTBIN -- number of dust size bins for transport (tdf, bmy, 3/31/04)
      INTEGER, PARAMETER :: NDSTBIN   = 4
#endif
!
! !REMARKS:
!  %%%%%%%%%%%%%%%%%%%%%%%%%%%%%%%%%%%%%%%%%%%%%%%%%%%%%%%%%%%%%%%%%%%%%%%%%%%
!  %%% NOTE: THIS WAS MADE INTO A MODULE IN ORDER TO REMOVE COMMON BLOCKS  %%%
!  %%% WE WILL KEEP THIS FOR NOW.  EVENTUALLY WE MIGHT MIGRATE THESE DATA  %%%
!  %%% INTO A DERIVED TYPE OBJECT. (bmy, 12/3/12)                          %%%
!  %%%%%%%%%%%%%%%%%%%%%%%%%%%%%%%%%%%%%%%%%%%%%%%%%%%%%%%%%%%%%%%%%%%%%%%%%%%
!
! !REVISION HISTORY:
!  (1 ) Now set LLTROP = 20 for GEOS-3 (bmy, 4/12/01)
!  (2 ) Eliminated obsolete commented-out code (bmy, 4/20/01)
!  (3 ) Now set MAXFAM = 12 for more P-L families (bmy, 6/28/01)  
!  (4 ) Comment out {IJL}GCMPAR -- these are obosolete (bmy, 9/24/01)
!  (5 ) Also set LLPAR = 30 for GEOS-3, will regrid online (bmy, 9/24/01) 
!  (6 ) Removed obsolete code from 9/01 (bmy, 10/23/01)
!  (7 ) Removed NAIR, LAIREMS, these are now defined 
!        in "aircraft_nox_mod.f" (bmy, 2/14/02)
!  (8 ) Eliminated commented-out code from 2/14/02.  Also added NAER 
!        and NRH parameters for aerosols. (rvm, bmy, 2/27/02)
!  (9 ) Removed IM, JM, IMX, JMX to avoid namespace pollution.  This
!        is needed to get the new TPCORE to work.  Also changed RCS
!        ID tag comment character from "C" to "!" to allow freeform
!        compilation. (bmy, 6/25/02)
!  (10) Removed obsolete code from 6/02 (bmy, 8/26/02)
!  (11) Added NUMDEP_SULF in a common block for sulfate dry deposition. 
!        Also set MAXDEP=31 and NNPAR=31 for coupled fullchem/sulfate
!        simulations. (rjp, bdf, bmy, 11/15/02)
!  (12) Removed I0, J0; these are now superseded by "grid_mod.f"
!        (bmy, 2/11/03)
!  (13) Added parameters for GEOS-4 (bmy, 6/18/03)
!  (14) Now defines both 55 level and 30 level GEOS-4 grids.  Also
!        define LLTROP=19 for GEOS-4 grids.  Also remove obsolete
!        GEOS-2 grid declarations. (bmy, 10/31/03)
!  (15) LLTROP should be 17 for GEOS-4...based on the ND55 diagnostic
!        when computed for 2003 met fields (bmy, 2/18/04)
!  (16) Increase NNPAR from 31 to 39 for carbon & dust tracers.  Also
!        declare NDSTBIN as # of dust bins. (rvm, tdf, bmy, 4/1/04)
!  (17) Increase NNPAR to 41 for seasalt tracers (rjp, bec, bmy, 4/20/04)
!  (18) Increase NNPAR to 50 for SOA tracers (rjp, bmy, 7/15/04)
!  (19) Now use NESTED_CH and NESTED_NA cpp switches to define 
!        parameters for 1x1 nested grids.  Also add parameters for
!        the 1 x 1.25 global grid. (bmy, 12/1/04)
!  (20) Now add parameters for GCAP and GEOS-5 grids.  Remove references
!        to obsolete LGEOSCO and FULLCHEM Cpp switches (bmy, 6/24/05)
!  (21) Now add I1x1 and J1x1 parameters for data on the 1x1 GEOS
!        grid. (bmy, 10/24/05)
!  (22) Increase NNPAR to 52 (bmy, 12/6/05)
!  (23) Increase NNPAR to 54 (dkh, bmy, 5/22/06)
!  (24) Remove support for GEOS-1 and GEOS-STRAT met fields (bmy, 8/4/06)
!  (25) Added variable tropopause case (bmy, phs, bdf, 8/21/06)
!  (26) Set LLTROP to level of first box entirely above 20km for GEOS-3 
!       and GEOS-4 (phS, 9/14/06)
!  (27) Bug fix: set LLTROP_FIX = LLPAR for GCAP (bmy, 11/29/06)
!  (28) Reset vertical coordinates for GEOS-5.  Also renamed GRID30LEV
!        to GRIDREDUCED (bmy, 4/3/07)
!  (29) New parameters for GEOS-5 nested grid (yxw, dan, bmy, 11/6/08)
!  (30) NEMPARA set to 12 to emit O3 and HNO3 (phs, 4/3/08)
!  (31) Add tracers to NNPAR = 73. (tmf, 1/7/09)
!  (32) NEMPARA set to 21 to emit new tracers for GLYX chemistry 
!       (tmf, ccc, 3/2/09)
!  (33) NEMPARB set to 3 to emit MBO, MONX (tmf, ccc, 3/2/09)
!  (34) Added EUROPE grid parameters (amv, 10/19/09)
!  18 Dec 2009 - Aaron van D - Added NESTED_EU grid parameters
!  18 Dec 2009 - R. Yantosca - Added ProTeX headers
!  25 Jan 2010 - R. Yantosca - Set NNPAR=320 for TOMAS simulations
!  25 Jan 2010 - R. Yantosca - Define TOMASBIN and TOMASSPEC for TOMAS sims
!  08 Feb 2010 - F. Paulot   - Increase NNPAR, NEMPARA and NEMPARB
!  08 Feb 2010 - F. Paulot   - Move MAXMEM and MAXPL from diag_pl_mod.
!  30 Nov 2010 - R. Yantosca - Increase LLTROP (from 38 to 40) for GEOS-5 and 
!                              MERRA for the full 72-layer grids (i.e. when
!                              the Cpp switch GRIDREDUCED is not set).
!  09 Mar 2011 - R. Yantosca - Updated NNPAR for APM (G. Luo)
!  23 Aug 2011 - M. Long     - Converted to Module from Header file
!  27 Dec 2011 - M. Payer    - Updated NNPAR, NEMPARB, MAXMEM for bromine
!                              chemistry (J. Parrella) 
!  10 Feb 2012 - R. Yantosca - Added #if blocks for GEOS-5.7.x nested CH grid
!  28 Feb 2012 - R. Yantosca - Removed support for GEOS-3
!  27 Mar 2012 - R. Yantosca - Increase NTYPE from 15 to 25 for Olson 2001 map
!  22 Oct 2012 - M. Payer    - Increase NNPAR to 100 for tagged Hg simulation
!                              (E. Corbitt)
!  25 Oct 2012 - R. Yantosca - Now also set LLPAR, LLTROP, LLTROP_FIX to
!                              LGLOB for grid-independent simulation
!  19 Nov 2012 - R. Yantosca - Renamed to INIT_CMN_SIZE, to better follow
!                              adopted GEOS-Chem naming convention
!  27 Nov 2012 - R. Yantosca - Removed commented out code
!  05 Jun 2013 - R. Yantosca - Now define GEOS-5 0.25x0.3125 nested NA grid
!  13 Aug 2013 - M. Sulprizio- Increase NNPAR & NBIOMAX for updated SOA and
!                              SOA + semivolatile POA simulations (H. Pye) 
!  20 Aug 2013 - R. Yantosca - Removed "define.h", this is now obsolete
!  26 Sep 2013 - R. Yantosca - Renamed GEOS_57 Cpp switch to GEOS_FP
!EOP
!------------------------------------------------------------------------------
!BOC
      CONTAINS
!EOC
!------------------------------------------------------------------------------
!          Harvard University Atmospheric Chemistry Modeling Group            !
!------------------------------------------------------------------------------
!BOP
!
! !IROUTINE: init_cmn_size
!
! !DESCRIPTION: Routine INIT\_CMN\_SIZE initializes the grid dimension values
!  in module CMN\_SIZE\_mod.F.
!\\
!\\
! !INTERFACE:

<<<<<<< HEAD
      SUBROUTINE SET_CMN_SIZE_MOD
      
      IMPLICIT NONE

#if defined( UCX )
      LLCHEM     = LLSTRAT
      LLCHEM_FIX = LLSTRAT
#else
      LLCHEM     = LLTROP
      LLCHEM_FIX = LLTROP_FIX
#endif

#if   defined( GCAP ) && defined( GRID4x5 )

      !-----------------------------------------------------------------
      ! GCAP: 4 x 5
      !-----------------------------------------------------------------
      IIPAR      = IGLOB
      JJPAR      = JGLOB
      LLPAR      = LGLOB

#elif defined( GEOS_4 ) && defined( GRID4x5 )

      !-----------------------------------------------------------------
      ! GEOS-4: 4 x 5
      !-----------------------------------------------------------------
      IIPAR      = IGLOB
      JJPAR      = JGLOB
#if   defined( GRIDREDUCED ) 

#else
      LLPAR      = LGLOB     ! Full vertical grid
#endif

#elif defined( GEOS_4 ) && defined( GRID2x25 )
=======
      SUBROUTINE Init_CMN_SIZE( am_I_Root,      RC,                    
     &                          value_I_LO,     value_J_LO,
     &                          value_I_HI,     value_J_HI,
     &                          value_IM,       value_JM,  
     &                          value_LM,       value_IM_WORLD, 
     &                          value_JM_WORLD, value_LM_WORLD  )
!
! !USES:
!
      USE GIGC_ErrCode_Mod
!
! !INPUT PARAMETERS: 
! 
      LOGICAL, INTENT(IN)  :: am_I_Root        ! Are we on the root CPU?
      INTEGER, OPTIONAL    :: value_I_LO       ! Lower lon index on this CPU
      INTEGER, OPTIONAL    :: value_J_LO       ! Lower lat index on this CPU
      INTEGER, OPTIONAL    :: value_I_HI       ! Upper lon index on this CPU
      INTEGER, OPTIONAL    :: value_J_HI       ! Upper lat index on this CPU
      INTEGER, OPTIONAL    :: value_IM         ! # of lons   on this CPU
      INTEGER, OPTIONAL    :: value_JM         ! # of lats   on this CPU
      INTEGER, OPTIONAL    :: value_LM         ! # of levels on this CPU
      INTEGER, OPTIONAL    :: value_IM_WORLD   ! # of lons in the global grid
      INTEGER, OPTIONAL    :: value_JM_WORLD   ! # of lats in the global grid
      INTEGER, OPTIONAL    :: value_LM_WORLD   ! # of levs in the global grid
!
! !OUTPUT PARAMETERS:
!
      INTEGER, INTENT(OUT) :: RC          ! Success or failure?
! 
! !REVISION HISTORY: 
!  15 Oct 2012 - M. Long     - Initial version
!  15 Oct 2012 - R. Yantosca - Added ProTeX Headers, use F90 format/indents
!  22 Oct 2012 - R. Yantosca - Renamed to GIGC_Init_Dimensions
!  03 Dec 2012 - R. Yantosca - Rewritten for clarity.  Also pass optional 
!                              arguments to carry values from ESMF environment
!  03 Dec 2012 - R. Yantosca - Now allocate DLON, DLAT arrays here.
!EOP
!------------------------------------------------------------------------------
!BOC      
>>>>>>> 6bc562bf

#if defined( EXTERNAL_GRID ) || defined( EXTERNAL_FORCING )
      !-----------------------------------------------------------------
      !     %%%%% CONNECTING TO GEOS-5 GCM via ESMF INTERFACE %%%%%
      !
      ! If we are connecting to the ESMF interface, then define all
      ! size parameters with values passed from the ESMF environment
      ! via the optional arguments.  
      !
      ! We have introduced variables for the lower and upper longitude
      ! and latitude indices on the current CPU (I_LO, J_LO, I_HI, J_HI)
      ! as well as the # of longitudes, latitudes, and levels in the 
      ! entire global grid (IM_WORLD, JM_WORLD, LM_WORLD).  Knowing 
      ! these values will facilitate computation of certain quantities
      ! when running with  MPI parallelization in the ESMF environment.  
      !
      ! NOTE: We don't need to define min & max level variables L_LO, 
      ! L_HI, because we will always be decomposing the data with MPI 
      ! in the  horizontal.  Thus L_LO=1 and L_HI=LLPAR.
      !
      ! We must also fix LLTROP = LLPAR and LLTROP_FIX = LLPAR, 
      ! because we can only have one vertical dimension within the
      ! ESMF environment. (bmy, 12/3/12)
      !-----------------------------------------------------------------

      !=================================================================
      ! Set values for the upper & lower longitude and latitude
      ! indices that will be processed by the current CPU.  
      !=================================================================
      I_LO       = value_I_LO       ! Min longitude index on this CPU
      J_LO       = value_J_LO       ! Min latitude  index on this CPU
      I_HI       = value_I_HI       ! Max longitude index on this CPU
      J_HI       = value_J_HI       ! Max latitude  index on this CPU

      !=================================================================
      ! Set values for the number of longitudes, latitudes, and 
      ! levels that will be processed by the current CPU. 
      !=================================================================
      IIPAR      = value_IM         ! # of longitudes on this CPU
      JJPAR      = value_JM         ! # of latitudes  on this CPU
      LLPAR      = value_LM         ! # of levels     on this CPU

      IGLOB      = IIPAR            ! For backwards compatibility, set = IIPAR
      JGLOB      = JJPAR            ! For backwards compatibility, set = JJPAR
      LGLOB      = LLPAR            ! For backwards compatibility, set = LLPAR
      LLTROP     = LLPAR            ! For backwards compatibility, set = LLPAR
      LLTROP_FIX = LLPAR            ! For backwards compatibility, set = LLPAR

      !=================================================================
      ! Set values for the number of longitudes, latitudes, and levels 
      ! in the whole global grid.  We need these values to compute 
      ! certain quantities (i.e. grid box areas) when connecting to 
      ! the GEOS-5 GCM via the ESMF environment.
      !=================================================================
      IM_WORLD   = value_IM_WORLD   ! # of longitudes in the global grid
      JM_WORLD   = value_JM_WORLD   ! # of latitudes  in the global grid
      LM_WORLD   = value_LM_WORLD   ! # of levels     in the global grid

#else
      !-----------------------------------------------------------------
      !              %%%%% TRADITIONAL GEOS-Chem %%%%%
      !
      ! Current practice in the standard GEOS-Chem is to set the IIPAR,
      ! JJPAR, and LLPAR variables from the IGLOB, JGLOB, and LGLOB
      ! parameters defined at the top of the module, above the CONTAINS
      ! statement.  The values of IGLOB, JGLOB, LGLOB are pegged to the 
      ! particular met field that is being used.
      !
      ! Also, only the GMAO met fields (GEOS-4, GEOS-5, GEOS-5.7, and
      ! MERRA) have a reduced-grid option.  Therefore, set LLPAR to
      ! LGLOB for GCAP here.  (bmy, 12/3/12)
      !-----------------------------------------------------------------

      !=================================================================
      ! Set values for for IIPAR, JJPAR, LLPAR variables from the 
      ! parameter settings IGLOB, JGLOB, LGLOB defined above
      !=================================================================
      IIPAR      = IGLOB            ! Set IIPAR to IGLOB parameter
      JJPAR      = JGLOB            ! Set JJPAR to JGLOB parameter

#if defined( GCAP )
      LLPAR      = LGLOB            ! GCAP does not have a reduced grid option
#else 

#if !defined( GRIDREDUCED )
      LLPAR      = LGLOB            ! If GRIDREDUCED is chosen, then LLPAR
                                    !  and LLTROP are defined above, so no
                                    !  need to reset them here.
#endif
#endif

      !=================================================================
      ! In the traditional GEOS-Chem, we use the OpenMP (or loop-level)
      ! paralellization instead of MPI parallelization.  The following
      ! variables may be therefore be set to global values.
      !=================================================================
      I_LO       = 1                ! Min longitude index on this CPU
      J_LO       = 1                ! Min latitude  index on this CPU
      I_HI       = IIPAR            ! Max longitude index on this CPU
      J_HI       = JJPAR            ! Max latitude  index on this CPU
      IM_WORLD   = IIPAR            ! # of longitudes in the global grid
      JM_WORLD   = JJPAR            ! # of latitudes  in the global grid
      LM_WORLD   = LLPAR            ! # of levels     in the global grid

#endif   

      ! Set values for former variables declared as parameters
      MAXIJ   = IIPAR * JJPAR      
      LLCONVM = LLPAR - 1

      !================================================================
      ! Allocate arrays here
      !================================================================

      ! Delta-longitudes [degrees]
      ALLOCATE( DLON( IIPAR, JJPAR, LLPAR ), STAT=RC )
      IF ( RC /= GIGC_SUCCESS ) RETURN
      DLON = 0d0

      ! Delta-latitudes [degrees]
      ALLOCATE( DLAT( IIPAR, JJPAR, LLPAR ), STAT=RC )
      IF ( RC /= GIGC_SUCCESS ) RETURN
      DLON = 0d0

      ! Return w/ success
      RC = GIGC_SUCCESS
      
      END SUBROUTINE Init_CMN_SIZE
!EOC
!------------------------------------------------------------------------------
!          Harvard University Atmospheric Chemistry Modeling Group            !
!------------------------------------------------------------------------------
!BOP
!
! !IROUTINE: cleanup_cmn_size
!
! !DESCRIPTION: Subroutine CLEANUP\_CMN\_SIZE deallocates all module arrays.
!\\
!\\
! !INTERFACE:
!
      SUBROUTINE Cleanup_CMN_SIZE( am_I_Root, RC )
!
! !USES:
!
      USE GIGC_ErrCode_Mod
!
! !INPUT PARAMETERS: 
!
<<<<<<< HEAD
      !=================================================================
      ! DISIZE = size (in degrees) of a longitude grid box
      ! DJSIZE = size (in degrees) of a latitude  grid box
      !=================================================================
#if   defined( GRID4x5 ) 
      REAL*8, PARAMETER :: DISIZE = 5.0d0
      REAL*8, PARAMETER :: DJSIZE = 4.0d0
#elif defined( GRID2x25 )
      REAL*8, PARAMETER :: DISIZE = 2.5d0 
      REAL*8, PARAMETER :: DJSIZE = 2.0d0
#elif defined( GRID1x125 )
      REAL*8, PARAMETER :: DISIZE = 1.25d0 
      REAL*8, PARAMETER :: DJSIZE = 1.0d0
#elif defined( GRID1x1 )
      REAL*8, PARAMETER :: DISIZE = 1.0d0 
      REAL*8, PARAMETER :: DJSIZE = 1.0d0
#elif defined( GRID05x0666 )
      REAL*8, PARAMETER :: DISIZE = 2d0/3d0
      REAL*8, PARAMETER :: DJSIZE = 0.5d0
#elif defined( GRID025x03125)
      REAL*8, PARAMETER :: DISIZE = 0.3125d0
      REAL*8, PARAMETER :: DJSIZE = 0.25d0
#endif

      !=================================================================
      ! GRID PARAMETERS
      !
      ! IGLOB      = global longitude dimension
      ! JGLOB      = global latitude dimension
      ! LGLOB      = max number of sigma levels 
      ! IIPAR      = window longitude dimension
      ! JJPAR      = window latitude dimension
      ! LLPAR      = window vertical dimension
      ! LLTROP     = maximum number of tropospheric levels for variable
      !              tropopause
      ! LLTROP_FIX = number of tropospheric levels for offline simulations
      ! LLSTRAT    = maximum number of levels below stratopause
      ! LLCHEM     = maximum number of levels included in chemistry grid
      ! PTOP       = model top pressure (mb)
      !
      ! Most of the time, GEOS-CHEM is used for global simulations.
      ! In this case, then IIPAR=IGLOB, JJPAR=JGLOB, LLPAR=LGLOB.
      !
      ! For nested grids, then IIPAR<IGLOB, JJPAR<JGLOB, LLPAR<LGLOB.
      !=================================================================
#if   defined( GCAP ) && defined( GRID4x5 )

      !-----------------------------------------------------------------
      ! GCAP: 4 x 5
      !-----------------------------------------------------------------
      INTEGER, PARAMETER :: IGLOB      = 72
      INTEGER, PARAMETER :: JGLOB      = 45
      INTEGER, PARAMETER :: LGLOB      = 23
      INTEGER, PARAMETER :: IIPAR      = IGLOB
      INTEGER, PARAMETER :: JJPAR      = JGLOB
      INTEGER, PARAMETER :: LLPAR      = LGLOB
      INTEGER, PARAMETER :: LLTROP     = 12   
      INTEGER, PARAMETER :: LLTROP_FIX = LLTROP     
      INTEGER, PARAMETER :: LLSTRAT    = 20
      REAL*8,  PARAMETER :: PTOP       = 0.002d0
=======
      LOGICAL, INTENT(IN)  :: am_I_Root   ! Are we on the root CPU?
!
! !OUTPUT PARAMETERS:
!
      INTEGER, INTENT(OUT) :: RC          ! Success or failure?
! 
! !REVISION HISTORY: 
!   3 Dec 2012 - R. Yantosca - Initial version
!EOP
!------------------------------------------------------------------------------
!BOC
      ! Deallocate arrays
      IF ( ALLOCATED( DLON ) ) DEALLOCATE( DLON )
      IF ( ALLOCATED( DLAT ) ) DEALLOCATE( DLAT )
>>>>>>> 6bc562bf

      ! Return successfully
      RC = GIGC_SUCCESS

<<<<<<< HEAD
      !-----------------------------------------------------------------
      ! GEOS-4: 4 x 5
      !-----------------------------------------------------------------
      INTEGER, PARAMETER :: IGLOB      = 72
      INTEGER, PARAMETER :: JGLOB      = 46
      INTEGER, PARAMETER :: LGLOB      = 55           
      INTEGER, PARAMETER :: IIPAR      = IGLOB
      INTEGER, PARAMETER :: JJPAR      = JGLOB
#if   defined( GRIDREDUCED ) 
      INTEGER, PARAMETER :: LLPAR      = 30        ! Reduced vertical grid
      INTEGER, PARAMETER :: LLTROP     = 22        !  -- 30 levels
      INTEGER, PARAMETER :: LLSTRAT    = 27
#else
      INTEGER, PARAMETER :: LLPAR      = LGLOB     ! Full vertical grid
      INTEGER, PARAMETER :: LLTROP     = 23        !  -- 55 levels
      INTEGER, PARAMETER :: LLSTRAT    = 42
#endif
      INTEGER, PARAMETER :: LLTROP_FIX = 17
      REAL*8,  PARAMETER :: PTOP       = 0.01d0

#elif defined( GEOS_4 ) && defined( GRID2x25 )

      !-----------------------------------------------------------------
      ! GEOS-4: 2 x 2.5
      !-----------------------------------------------------------------
      INTEGER, PARAMETER :: IGLOB      = 144
      INTEGER, PARAMETER :: JGLOB      = 91
      INTEGER, PARAMETER :: LGLOB      = 55
      INTEGER, PARAMETER :: IIPAR      = IGLOB
      INTEGER, PARAMETER :: JJPAR      = JGLOB
#if   defined( GRIDREDUCED )
      INTEGER, PARAMETER :: LLPAR      = 30        ! Reduced vertical grid
      INTEGER, PARAMETER :: LLTROP     = 22        !  -- 30 levels
      INTEGER, PARAMETER :: LLSTRAT    = 27
#else 
      INTEGER, PARAMETER :: LLPAR      = LGLOB     ! Full vertical grid
      INTEGER, PARAMETER :: LLTROP     = 23        !  -- 55 levels
      INTEGER, PARAMETER :: LLSTRAT    = 42
#endif
      INTEGER, PARAMETER :: LLTROP_FIX = 17
      REAL*8,  PARAMETER :: PTOP       = 0.01d0

#elif defined( GEOS_4 ) && defined( GRID1x125 )

      !-----------------------------------------------------------------
      ! GEOS-4: 1 x 1.2.5
      !-----------------------------------------------------------------
      INTEGER, PARAMETER :: IGLOB      = 288
      INTEGER, PARAMETER :: JGLOB      = 181
      INTEGER, PARAMETER :: LGLOB      = 55
      INTEGER, PARAMETER :: IIPAR      = IGLOB
      INTEGER, PARAMETER :: JJPAR      = JGLOB
#if   defined( GRIDREDUCED )
      INTEGER, PARAMETER :: LLPAR      = 30        ! Reduced vertical grid
      INTEGER, PARAMETER :: LLTROP     = 22        !  -- 30 levels
      INTEGER, PARAMETER :: LLSTRAT    = 27
#else 
      INTEGER, PARAMETER :: LLPAR      = LGLOB     ! Full vertical grid
      INTEGER, PARAMETER :: LLTROP     = 23        !  -- 55 levels
      INTEGER, PARAMETER :: LLSTRAT    = 42
#endif
      INTEGER, PARAMETER :: LLTROP_FIX = 17
      REAL*8,  PARAMETER :: PTOP       = 0.01d0

#elif defined( GEOS_5 ) && defined( GRID4x5 )

      !-----------------------------------------------------------------
      ! GEOS-5: 4 x 5
      !-----------------------------------------------------------------
      INTEGER, PARAMETER :: IGLOB      = 72
      INTEGER, PARAMETER :: JGLOB      = 46
      INTEGER, PARAMETER :: LGLOB      = 72         
      INTEGER, PARAMETER :: IIPAR      = IGLOB
      INTEGER, PARAMETER :: JJPAR      = JGLOB
#if   defined( GRIDREDUCED ) 
      INTEGER, PARAMETER :: LLPAR      = 47        ! Reduced vertical grid
      INTEGER, PARAMETER :: LLTROP_FIX = 38        !  -- 47 levels
      INTEGER, PARAMETER :: LLTROP     = 38  
      INTEGER, PARAMETER :: LLSTRAT    = 44
#else
      INTEGER, PARAMETER :: LLPAR      = LGLOB     ! Full vertical grid
      INTEGER, PARAMETER :: LLTROP_FIX = 40        !  -- 72 levels
      INTEGER, PARAMETER :: LLTROP     = 40  
      INTEGER, PARAMETER :: LLSTRAT    = 59
#endif
      REAL*8,  PARAMETER :: PTOP       = 0.01d0

#elif defined( GEOS_5 ) && defined( GRID2x25 )

      !-----------------------------------------------------------------
      ! GEOS-5: 2 x 2.5
      !-----------------------------------------------------------------
      INTEGER, PARAMETER :: IGLOB      = 144
      INTEGER, PARAMETER :: JGLOB      = 91
      INTEGER, PARAMETER :: LGLOB      = 72
      INTEGER, PARAMETER :: IIPAR      = IGLOB
      INTEGER, PARAMETER :: JJPAR      = JGLOB
#if   defined( GRIDREDUCED )
      INTEGER, PARAMETER :: LLPAR      = 47        ! Reduced vertical grid
      INTEGER, PARAMETER :: LLTROP_FIX = 38        !  -- 47 levels
      INTEGER, PARAMETER :: LLTROP     = 38  
      INTEGER, PARAMETER :: LLSTRAT    = 44
#else 
      INTEGER, PARAMETER :: LLPAR      = LGLOB     ! Full vertical grid
      INTEGER, PARAMETER :: LLTROP_FIX = 40        !  -- 72 levels
      INTEGER, PARAMETER :: LLTROP     = 40  
      INTEGER, PARAMETER :: LLSTRAT    = 59
#endif
      REAL*8,  PARAMETER :: PTOP       = 0.01d0

#elif defined( GEOS_5 ) && defined( GRID1x125 )

      !-----------------------------------------------------------------
      ! GEOS-5: 1 x 1.25
      !-----------------------------------------------------------------
      INTEGER, PARAMETER :: IGLOB      = 288
      INTEGER, PARAMETER :: JGLOB      = 181
      INTEGER, PARAMETER :: LGLOB      = 72
      INTEGER, PARAMETER :: IIPAR      = IGLOB
      INTEGER, PARAMETER :: JJPAR      = JGLOB
#if   defined( GRIDREDUCED )
      INTEGER, PARAMETER :: LLPAR      = 47        ! Reduced vertical grid
      INTEGER, PARAMETER :: LLTROP_FIX = 38        !  -- 47 levels
      INTEGER, PARAMETER :: LLTROP     = 38
      INTEGER, PARAMETER :: LLSTRAT    = 44
#else 
      INTEGER, PARAMETER :: LLPAR      = LGLOB     ! Full vertical grid
      INTEGER, PARAMETER :: LLTROP_FIX = 40        !  -- 72 levels    
      INTEGER, PARAMETER :: LLTROP     = 40
      INTEGER, PARAMETER :: LLSTRAT    = 59
#endif
      REAL*8,  PARAMETER :: PTOP       = 0.01d0

#elif defined( GEOS_5 ) && defined( GRID05x0666 )

      !-----------------------------------------------------------------
      ! GEOS-5: 0.5 x 0.666
      !-----------------------------------------------------------------
#if   defined( NESTED_CH )
      INTEGER, PARAMETER :: IGLOB      = 121       ! NESTED CHINA   0.5x0.666
      INTEGER, PARAMETER :: JGLOB      = 133
      INTEGER, PARAMETER :: LGLOB      = 72
#elif defined( NESTED_NA )
      INTEGER, PARAMETER :: IGLOB      = 151       ! NESTED N.AMER. 0.5x0.666
      INTEGER, PARAMETER :: JGLOB      = 121
      INTEGER, PARAMETER :: LGLOB      = 72
#elif defined( NESTED_EU )
      INTEGER, PARAMETER :: IGLOB      = 121       ! NESTED EUROPE  0.5x0.666
      INTEGER, PARAMETER :: JGLOB      = 81
      INTEGER, PARAMETER :: LGLOB      = 72
#endif
      INTEGER, PARAMETER :: IIPAR      = IGLOB  
      INTEGER, PARAMETER :: JJPAR      = JGLOB
#if   defined( GRIDREDUCED )
      INTEGER, PARAMETER :: LLPAR      = 47        ! Reduced vertical grid
      INTEGER, PARAMETER :: LLTROP_FIX = 38        !  -- 47 levels
      INTEGER, PARAMETER :: LLTROP     = 38
      INTEGER, PARAMETER :: LLSTRAT    = 44
#else
      INTEGER, PARAMETER :: LLPAR      = LGLOB     ! Full vertical grid
      INTEGER, PARAMETER :: LLTROP_FIX = 40        !  -- 72 levels
      INTEGER, PARAMETER :: LLTROP     = 40
      INTEGER, PARAMETER :: LLSTRAT    = 59
#endif
      REAL*8,  PARAMETER :: PTOP       = 0.01d0

#elif defined( MERRA ) && defined( GRID2x25 )

      !-----------------------------------------------------------------
      ! MERRA: 2 x 2.5
      !-----------------------------------------------------------------
      INTEGER, PARAMETER :: IGLOB      = 144
      INTEGER, PARAMETER :: JGLOB      = 91
      INTEGER, PARAMETER :: LGLOB      = 72
      INTEGER, PARAMETER :: IIPAR      = IGLOB
      INTEGER, PARAMETER :: JJPAR      = JGLOB
#if   defined( GRIDREDUCED )
      INTEGER, PARAMETER :: LLPAR      = 47        ! Reduced vertical grid
      INTEGER, PARAMETER :: LLTROP_FIX = 38        !  -- 47 levels
      INTEGER, PARAMETER :: LLTROP     = 38  
      INTEGER, PARAMETER :: LLSTRAT    = 44
#else 
      INTEGER, PARAMETER :: LLPAR      = LGLOB     ! Full vertical grid
      INTEGER, PARAMETER :: LLTROP_FIX = 40        !  -- 72 levels
      INTEGER, PARAMETER :: LLTROP     = 40  
      INTEGER, PARAMETER :: LLSTRAT    = 59
#endif
      REAL*8,  PARAMETER :: PTOP       = 0.01d0

#elif defined( MERRA ) && defined( GRID4x5 )

      !-----------------------------------------------------------------
      ! MERRA: 4 x 5
      !-----------------------------------------------------------------
      INTEGER, PARAMETER :: IGLOB      = 72
      INTEGER, PARAMETER :: JGLOB      = 46
      INTEGER, PARAMETER :: LGLOB      = 72         
      INTEGER, PARAMETER :: IIPAR      = IGLOB
      INTEGER, PARAMETER :: JJPAR      = JGLOB
#if   defined( GRIDREDUCED ) 
      INTEGER, PARAMETER :: LLPAR      = 47        ! Reduced vertical grid
      INTEGER, PARAMETER :: LLTROP_FIX = 38        !  -- 47 levels
      INTEGER, PARAMETER :: LLTROP     = 38  
      INTEGER, PARAMETER :: LLSTRAT    = 44
#else
      INTEGER, PARAMETER :: LLPAR      = LGLOB     ! Full vertical grid
      INTEGER, PARAMETER :: LLTROP_FIX = 40        !  -- 72 levels 
      INTEGER, PARAMETER :: LLTROP     = 40  
      INTEGER, PARAMETER :: LLSTRAT    = 59
#endif
      REAL*8,  PARAMETER :: PTOP       = 0.01d0

#elif defined( GEOS_57 ) && defined( GRID025x03125 ) && defined( SEAC4RS )

      !-----------------------------------------------------------------
      ! GEOS-5.7.x: SEA4CRS Grid
      !-----------------------------------------------------------------
      INTEGER, PARAMETER :: IGLOB      = 177
      INTEGER, PARAMETER :: JGLOB      = 161
      INTEGER, PARAMETER :: LGLOB      = 72
      INTEGER, PARAMETER :: IIPAR      = IGLOB
      INTEGER, PARAMETER :: JJPAR      = JGLOB
#if   defined( GRIDREDUCED )
      INTEGER, PARAMETER :: LLPAR      = 47        ! Reduced vertical grid
      INTEGER, PARAMETER :: LLTROP_FIX = 38        !  -- 47 levels
      INTEGER, PARAMETER :: LLTROP     = 38  
      INTEGER, PARAMETER :: LLSTRAT    = 44
#else 
      INTEGER, PARAMETER :: LLPAR      = LGLOB     ! Full vertical grid
      INTEGER, PARAMETER :: LLTROP_FIX = 40        !  -- 72 levels
      INTEGER, PARAMETER :: LLTROP     = 40  
      INTEGER, PARAMETER :: LLSTRAT    = 59
#endif
      REAL*8,  PARAMETER :: PTOP       = 0.01d0

#elif defined( GEOS_57 ) && defined( GRID025x03125 ) && defined( NESTED_CH )

      !-----------------------------------------------------------------
      ! GEOS-5.7.x: Nested China Grid
      !-----------------------------------------------------------------
      INTEGER, PARAMETER :: IGLOB      = 225
      INTEGER, PARAMETER :: JGLOB      = 161
      INTEGER, PARAMETER :: LGLOB      = 72
      INTEGER, PARAMETER :: IIPAR      = IGLOB
      INTEGER, PARAMETER :: JJPAR      = JGLOB
#if   defined( GRIDREDUCED )
      INTEGER, PARAMETER :: LLPAR      = 47        ! Reduced vertical grid
      INTEGER, PARAMETER :: LLTROP_FIX = 38        !  -- 47 levels
      INTEGER, PARAMETER :: LLTROP     = 38  
      INTEGER, PARAMETER :: LLSTRAT    = 44
#else 
      INTEGER, PARAMETER :: LLPAR      = LGLOB     ! Full vertical grid
      INTEGER, PARAMETER :: LLTROP_FIX = 40        !  -- 72 levels
      INTEGER, PARAMETER :: LLTROP     = 40  
      INTEGER, PARAMETER :: LLSTRAT    = 59
#endif
      REAL*8,  PARAMETER :: PTOP       = 0.01d0

#elif defined( GEOS_57 ) && defined( GRID2x25 )

      !-----------------------------------------------------------------
      ! GEOS-5.7.x: 2 x 2.5
      !-----------------------------------------------------------------
      INTEGER, PARAMETER :: IGLOB      = 144
      INTEGER, PARAMETER :: JGLOB      = 91
      INTEGER, PARAMETER :: LGLOB      = 72
      INTEGER, PARAMETER :: IIPAR      = IGLOB
      INTEGER, PARAMETER :: JJPAR      = JGLOB
#if   defined( GRIDREDUCED )
      INTEGER, PARAMETER :: LLPAR      = 47        ! Reduced vertical grid
      INTEGER, PARAMETER :: LLTROP_FIX = 38        !  -- 47 levels
      INTEGER, PARAMETER :: LLTROP     = 38  
      INTEGER, PARAMETER :: LLSTRAT    = 44
#else 
      INTEGER, PARAMETER :: LLPAR      = LGLOB     ! Full vertical grid
      INTEGER, PARAMETER :: LLTROP_FIX = 40        !  -- 72 levels
      INTEGER, PARAMETER :: LLTROP     = 40  
      INTEGER, PARAMETER :: LLSTRAT    = 59
#endif
      REAL*8,  PARAMETER :: PTOP       = 0.01d0

#elif defined( GEOS_57 ) && defined( GRID4x5 )

      !-----------------------------------------------------------------
      ! GEOS-5.7.x: 4 x 5
      !-----------------------------------------------------------------
      INTEGER, PARAMETER :: IGLOB      = 72
      INTEGER, PARAMETER :: JGLOB      = 46
      INTEGER, PARAMETER :: LGLOB      = 72         
      INTEGER, PARAMETER :: IIPAR      = IGLOB
      INTEGER, PARAMETER :: JJPAR      = JGLOB
#if   defined( GRIDREDUCED ) 
      INTEGER, PARAMETER :: LLPAR      = 47        ! Reduced vertical grid
      INTEGER, PARAMETER :: LLTROP_FIX = 38        !  -- 47 levels
      INTEGER, PARAMETER :: LLTROP     = 38  
      INTEGER, PARAMETER :: LLSTRAT    = 44
#else
      INTEGER, PARAMETER :: LLPAR      = LGLOB     ! Full vertical grid
      INTEGER, PARAMETER :: LLTROP_FIX = 40        !  -- 72 levels 
      INTEGER, PARAMETER :: LLTROP     = 40  
      INTEGER, PARAMETER :: LLSTRAT    = 59
#endif
      REAL*8,  PARAMETER :: PTOP       = 0.01d0

#endif
      !-----------------------------------------------------------------
      ! For stratospheric chemistry
      !-----------------------------------------------------------------
#if defined( UCX )
      INTEGER, PARAMETER :: LLCHEM     = LLSTRAT
      INTEGER, PARAMETER :: LLCHEM_FIX = LLSTRAT
#else
      INTEGER, PARAMETER :: LLCHEM     = LLTROP
      INTEGER, PARAMETER :: LLCHEM_FIX = LLTROP_FIX
#endif


      !-----------------------------------------------------------------
      ! For GEOS 1x1 files
      !-----------------------------------------------------------------
      INTEGER, PARAMETER :: I1x1       = 360
      INTEGER, PARAMETER :: J1x1       = 181

      !-----------------------------------------------------------------
      ! For GEOS 05x0666 files
      !-----------------------------------------------------------------
      INTEGER, PARAMETER :: I05x0666   = 540 
      INTEGER, PARAMETER :: J05x0666   = 361

      !-----------------------------------------------------------------
      ! For GFED3
      !-----------------------------------------------------------------
      INTEGER, PARAMETER :: IGFED3     = 720 
      INTEGER, PARAMETER :: JGFED3     = 360

      !=================================================================
      ! TRACER & EMISSION SPECIES PARAMETERS
      !
      ! NNPAR   = max number of tracers
      ! NEMPARA = max number of anthropogenic emission species
      ! NEMPARB = max number of biogenic      emission species
      !=================================================================
      ! increase NNPAR and NEMPARA an extra amount (hotp 7/31/09)
#if   defined( TOMAS )
      INTEGER, PARAMETER :: NNPAR   = 320   ! For TOMAS (win, bmy, 1/25/10)
#elif defined( APM )
      INTEGER, PARAMETER :: NNPAR   = 154   ! For APM (G. Luo, 3/8/11)
#else
!------------------------------------------------------------------------------
! Prior to 10/22/12:
! Increase to 100 for tagged Hg sim (eds, mpayer, 10/22/12)
!      INTEGER, PARAMETER :: NNPAR   = 85    ! For non-TOMAS simulations
!------------------------------------------------------------------------------
      INTEGER, PARAMETER :: NNPAR   = 100   ! For non-TOMAS simulations
#endif

      ! Nempara increased to 26. (fp, 2/8/10)
      ! new emissions HNO3 and O3 (phs)
      !  Add non-biogenic emission species:
      !  BENZ, TOLU, XYLE, C2H2, C2H4, GLYX, MGLY, GLYC, HAC. (tmf, 1/7/09)
      !INTEGER, PARAMETER :: NEMPARA = 21 
      !  Add RCHO, HCOOH, ACTA
      !INTEGER, PARAMETER :: NEMPARA = 26 
      INTEGER, PARAMETER :: NEMPARA = 29

!------------------------------------------------------------------------------
! Prior to 12/27/11:
! Added 3 to NEMPARB, to allow for biogenic VSL emissions of CH2Br2 and CHBr3
! and seasalt emissions of Br2 (J. Parrella, mpayer, 12/27/11)
!      ! Add biogenic emissions: MBO, MONX. (tmf, 1/7/09) 
!!      INTEGER, PARAMETER :: NEMPARB = 3
!      INTEGER, PARAMETER :: NEMPARB = 17
!------------------------------------------------------------------------------
      INTEGER, PARAMETER :: NEMPARB = 20

      !=================================================================
      ! OTHER PARAMETERS 
      !=================================================================

      ! NVEGTYPE - Maximum number of surface types: 74 olson
      ! NTYPE    - Maximum number of veg types in a CTM grid box
      ! NPOLY    - Number of coefficients for polynomial fits
      INTEGER, PARAMETER :: NVEGTYPE = 74
      INTEGER, PARAMETER :: NTYPE    = 25
      INTEGER, PARAMETER :: NPOLY    = 20

      ! NNSTA = max number of time series stations (in inptr.ctm)
      INTEGER, PARAMETER :: NNSTA = 800

      ! MAXIJ - Maximum number of 1st level grid boxes
      INTEGER, PARAMETER :: MAXIJ = IIPAR * JJPAR

      ! LLCONVM - Max number of layers for convection
      INTEGER, PARAMETER :: LLCONVM = LLPAR - 1

      ! NOXLEVELS = Number of levels of anthro NOx emission 
      !             (e.g. surface and 100m)
      ! NOXEXTENT = Highest sigma level that receives anthro NOx emission 
      INTEGER, PARAMETER :: NOXLEVELS = 2
      INTEGER, PARAMETER :: NOXEXTENT = 2 

      ! MAXFAM -- Max number of families for prod and loss output
      INTEGER, PARAMETER :: MAXFAM = 40

      ! MAXMEM is maximum number of families of prod and loss
      ! moved from input_mod and diag_pl_mod to here (hotp 7/31/09)
      ! MAXMEM also increased from 10 to 20 by FP
      ! MAXMEM increased from 20 to 22 for bromine (jpp, mpayer, 12/28/11)
      INTEGER, PARAMETER :: MAXMEM = 22

      ! MAXPL increased from 100 to 500 and moved from diag_pl_mod
      ! to here by FP (hotp 7/31/09)
      INTEGER, PARAMETER :: MAXPL = 500

      ! NDUST -- Number of FAST-J aerosol size bins (rvm, bmy, 11/15/01)
      INTEGER, PARAMETER :: NDUST = 7

      ! NRHAER -- Number of aerosols undergoing hygroscopic growth
      INTEGER, PARAMETER :: NRHAER = 5

      ! NSTRATAER -- Number of stratospheric aerosols (SDE 04/17/13)
#if defined( UCX )
      INTEGER, PARAMETER :: NSTRATAER = 2
#else
      INTEGER, PARAMETER :: NSTRATAER = 0
#endif

      ! NAER -- number of other aerosol categories (rvm, bmy, 2/27/02)
      INTEGER, PARAMETER :: NAER = NRHAER + NSTRATAER

      ! NRH -- number of relative humidity bins (rvm, bmy, 2/27/02)
      INTEGER, PARAMETER :: NRH = 5

      !NBIOMAX -- biomass burning
      ! increase NBIOMAX to 20 (hotp 7/31/09)
      ! increase NBIOMAX to 24 for dicarbonyls (ccc, 2/02/10)
      ! increase NBIOMAX to 25 fpr CH4 (kjw)
      INTEGER, PARAMETER :: NBIOMAX = 25


#if   defined( TOMAS )

      ! NDSTBIN -- redimensioned for TOMAS (dwest, bmy, 2/1/10)
      INTEGER, PARAMETER :: NDSTBIN   = 30

      ! Number of TOMAS bins 
      INTEGER, PARAMETER :: TOMASBIN  = 30
      INTEGER, PARAMETER :: TOMASSPEC = 8

#else

      ! NDSTBIN -- number of dust size bins for transport (tdf, bmy, 3/31/04)
      INTEGER, PARAMETER :: NDSTBIN   = 4

#endif
!
! !REMARKS:
!  %%%%%%%%%%%%%%%%%%%%%%%%%%%%%%%%%%%%%%%%%%%%%%%%%%%%%%%%%%%%%%%%%%%%%%%%%%%
!  %%% NOTE: THIS WAS MADE INTO A MODULE IN ORDER TO REMOVE COMMON BLOCKS  %%%
!  %%%%%%%%%%%%%%%%%%%%%%%%%%%%%%%%%%%%%%%%%%%%%%%%%%%%%%%%%%%%%%%%%%%%%%%%%%%
!
! !REVISION HISTORY:
!  (1 ) Now set LLTROP = 20 for GEOS-3 (bmy, 4/12/01)
!  (2 ) Eliminated obsolete commented-out code (bmy, 4/20/01)
!  (3 ) Now set MAXFAM = 12 for more P-L families (bmy, 6/28/01)  
!  (4 ) Comment out {IJL}GCMPAR -- these are obosolete (bmy, 9/24/01)
!  (5 ) Also set LLPAR = 30 for GEOS-3, will regrid online (bmy, 9/24/01) 
!  (6 ) Removed obsolete code from 9/01 (bmy, 10/23/01)
!  (7 ) Removed NAIR, LAIREMS, these are now defined 
!        in "aircraft_nox_mod.f" (bmy, 2/14/02)
!  (8 ) Eliminated commented-out code from 2/14/02.  Also added NAER 
!        and NRH parameters for aerosols. (rvm, bmy, 2/27/02)
!  (9 ) Removed IM, JM, IMX, JMX to avoid namespace pollution.  This
!        is needed to get the new TPCORE to work.  Also changed RCS
!        ID tag comment character from "C" to "!" to allow freeform
!        compilation. (bmy, 6/25/02)
!  (10) Removed obsolete code from 6/02 (bmy, 8/26/02)
!  (11) Added NUMDEP_SULF in a common block for sulfate dry deposition. 
!        Also set MAXDEP=31 and NNPAR=31 for coupled fullchem/sulfate
!        simulations. (rjp, bdf, bmy, 11/15/02)
!  (12) Removed I0, J0; these are now superseded by "grid_mod.f"
!        (bmy, 2/11/03)
!  (13) Added parameters for GEOS-4 (bmy, 6/18/03)
!  (14) Now defines both 55 level and 30 level GEOS-4 grids.  Also
!        define LLTROP=19 for GEOS-4 grids.  Also remove obsolete
!        GEOS-2 grid declarations. (bmy, 10/31/03)
!  (15) LLTROP should be 17 for GEOS-4...based on the ND55 diagnostic
!        when computed for 2003 met fields (bmy, 2/18/04)
!  (16) Increase NNPAR from 31 to 39 for carbon & dust tracers.  Also
!        declare NDSTBIN as # of dust bins. (rvm, tdf, bmy, 4/1/04)
!  (17) Increase NNPAR to 41 for seasalt tracers (rjp, bec, bmy, 4/20/04)
!  (18) Increase NNPAR to 50 for SOA tracers (rjp, bmy, 7/15/04)
!  (19) Now use NESTED_CH and NESTED_NA cpp switches to define 
!        parameters for 1x1 nested grids.  Also add parameters for
!        the 1 x 1.25 global grid. (bmy, 12/1/04)
!  (20) Now add parameters for GCAP and GEOS-5 grids.  Remove references
!        to obsolete LGEOSCO and FULLCHEM Cpp switches (bmy, 6/24/05)
!  (21) Now add I1x1 and J1x1 parameters for data on the 1x1 GEOS
!        grid. (bmy, 10/24/05)
!  (22) Increase NNPAR to 52 (bmy, 12/6/05)
!  (23) Increase NNPAR to 54 (dkh, bmy, 5/22/06)
!  (24) Remove support for GEOS-1 and GEOS-STRAT met fields (bmy, 8/4/06)
!  (25) Added variable tropopause case (bmy, phs, bdf, 8/21/06)
!  (26) Set LLTROP to level of first box entirely above 20km for GEOS-3 
!       and GEOS-4 (phS, 9/14/06)
!  (27) Bug fix: set LLTROP_FIX = LLPAR for GCAP (bmy, 11/29/06)
!  (28) Reset vertical coordinates for GEOS-5.  Also renamed GRID30LEV
!        to GRIDREDUCED (bmy, 4/3/07)
!  (29) New parameters for GEOS-5 nested grid (yxw, dan, bmy, 11/6/08)
!  (30) NEMPARA set to 12 to emit O3 and HNO3 (phs, 4/3/08)
!  (31) Add tracers to NNPAR = 73. (tmf, 1/7/09)
!  (32) NEMPARA set to 21 to emit new tracers for GLYX chemistry 
!       (tmf, ccc, 3/2/09)
!  (33) NEMPARB set to 3 to emit MBO, MONX (tmf, ccc, 3/2/09)
!  (34) Added EUROPE grid parameters (amv, 10/19/09)
!  18 Dec 2009 - Aaron van D - Added NESTED_EU grid parameters
!  18 Dec 2009 - R. Yantosca - Added ProTeX headers
!  25 Jan 2010 - R. Yantosca - Set NNPAR=320 for TOMAS simulations
!  25 Jan 2010 - R. Yantosca - Define TOMASBIN and TOMASSPEC for TOMAS sims
!  08 Feb 2010 - F. Paulot   - Increase NNPAR, NEMPARA and NEMPARB
!  08 Feb 2010 - F. Paulot   - Move MAXMEM and MAXPL from diag_pl_mod.
!  30 Nov 2010 - R. Yantosca - Increase LLTROP (from 38 to 40) for GEOS-5 and 
!                              MERRA for the full 72-layer grids (i.e. when
!                              the Cpp switch GRIDREDUCED is not set).
!  09 Mar 2011 - R. Yantosca - Updated NNPAR for APM (G. Luo)
!  23 Aug 2011 - M. Long     - Converted to Module from Header file
!  27 Dec 2011 - M. Payer    - Updated NNPAR, NEMPARB, MAXMEM for bromine
!                              chemistry (J. Parrella) 
!  10 Feb 2012 - R. Yantosca - Added #if blocks for GEOS-5.7.x nested CH grid
!  28 Feb 2012 - R. Yantosca - Removed support for GEOS-3
!  27 Mar 2012 - R. Yantosca - Increase NTYPE from 15 to 25 for Olson 2001 map
!  29 May 2012 - S. Kim      - Separate the SEAC4RS and Nested China Grids
!  22 Oct 2012 - M. Payer    - Increase NNPAR to 100 for tagged Hg simulation
!                              (E. Corbitt)
!EOP
!------------------------------------------------------------------------------
!BOC
      END MODULE CMN_SIZE_MOD
=======
      END SUBROUTINE Cleanup_CMN_SIZE
>>>>>>> 6bc562bf
!EOC
      END MODULE CMN_SIZE_MOD<|MERGE_RESOLUTION|>--- conflicted
+++ resolved
@@ -347,21 +347,13 @@
 #if   defined( GRIDREDUCED )
       INTEGER            :: LLPAR      = 47        ! Reduced vertical grid
       INTEGER, PARAMETER :: LLTROP_FIX = 38        !  -- 47 levels
-<<<<<<< HEAD
-      INTEGER, PARAMETER :: LLTROP     = 38  
+      INTEGER, PARAMETER :: LLTROP     = 38
       INTEGER, PARAMETER :: LLSTRAT    = 44
-#else 
-      INTEGER            :: LLPAR                  ! Full vertical grid
-      INTEGER, PARAMETER :: LLTROP_FIX = 40        !  -- 72 levels
-      INTEGER, PARAMETER :: LLTROP     = 40  
-      INTEGER, PARAMETER :: LLSTRAT    = 59
-=======
-      INTEGER, PARAMETER :: LLTROP     = 38
 #else
       INTEGER            :: LLPAR                  ! Full vertical grid
       INTEGER, PARAMETER :: LLTROP_FIX = 40        !  -- 72 levels
       INTEGER, PARAMETER :: LLTROP     = 40
->>>>>>> 6bc562bf
+      INTEGER, PARAMETER :: LLSTRAT    = 59
 #endif
       REAL*8,  PARAMETER :: PTOP       = 0.01d0
 
@@ -419,14 +411,6 @@
       ! parameters, so that they can be defined directly from the
       ! ESMF interface. (bmy, 10/11/12)
       !-----------------------------------------------------------------
-<<<<<<< HEAD
-      INTEGER            :: IGLOB, JGLOB, LGLOB
-      INTEGER            :: IIPAR, JJPAR, LLPAR
-
-      INTEGER, PARAMETER :: LLTROP_FIX = 22
-      INTEGER, PARAMETER :: LLTROP     = 22
-      INTEGER, PARAMETER :: LLSTRAT    = 27
-=======
       INTEGER            :: IGLOB
       INTEGER            :: JGLOB
       INTEGER            :: LGLOB
@@ -435,7 +419,7 @@
       INTEGER            :: LLPAR                
       INTEGER            :: LLTROP_FIX
       INTEGER            :: LLTROP
->>>>>>> 6bc562bf
+      INTEGER            :: LLSTRAT
       REAL*8,  PARAMETER :: PTOP       = 0.01d0
 #endif
 
@@ -484,17 +468,7 @@
 #elif defined( APM )
       INTEGER, PARAMETER :: NNPAR   = 154   ! For APM (G. Luo, 3/8/11)
 #else
-<<<<<<< HEAD
-!------------------------------------------------------------------------------
-! Prior to 10/22/12:
-! Increase to 100 for tagged Hg sim (eds, mpayer, 10/22/12)
-! Increase to 120 for unified chemistry (SDE 04/17/12)
-!      INTEGER, PARAMETER :: NNPAR   = 85    ! For non-TOMAS simulations
-!------------------------------------------------------------------------------
-      INTEGER, PARAMETER :: NNPAR   = 120   ! For non-TOMAS simulations
-=======
       INTEGER, PARAMETER :: NNPAR   = 125   ! For non-TOMAS simulations
->>>>>>> 6bc562bf
 #endif
 
       ! Nempara increased to 26. (fp, 2/8/10)
@@ -504,22 +478,9 @@
       !INTEGER, PARAMETER :: NEMPARA = 21 
       !  Add RCHO, HCOOH, ACTA
       !INTEGER, PARAMETER :: NEMPARA = 26 
-<<<<<<< HEAD
-      INTEGER, PARAMETER :: NEMPARA = 30 ! SDE 03/25/13: Added CH4
-
-!------------------------------------------------------------------------------
-! Prior to 12/27/11:
-! Added 3 to NEMPARB, to allow for biogenic VSL emissions of CH2Br2 and CHBr3
-! and seasalt emissions of Br2 (J. Parrella, mpayer, 12/27/11)
-!      ! Add biogenic emissions: MBO, MONX. (tmf, 1/7/09) 
-!!      INTEGER, PARAMETER :: NEMPARB = 3
-!      INTEGER, PARAMETER :: NEMPARB = 17
-!------------------------------------------------------------------------------
-      INTEGER, PARAMETER :: NEMPARB = 21 ! SDE 03/25/13: Added CH4
-=======
-      INTEGER, PARAMETER :: NEMPARA = 29
-      INTEGER, PARAMETER :: NEMPARB = 20
->>>>>>> 6bc562bf
+      ! SDE 03/25/13: Added CH4
+      INTEGER, PARAMETER :: NEMPARA = 30
+      INTEGER, PARAMETER :: NEMPARB = 21
 
       !=================================================================
       ! OTHER PARAMETERS 
@@ -733,43 +694,6 @@
 !\\
 ! !INTERFACE:
 
-<<<<<<< HEAD
-      SUBROUTINE SET_CMN_SIZE_MOD
-      
-      IMPLICIT NONE
-
-#if defined( UCX )
-      LLCHEM     = LLSTRAT
-      LLCHEM_FIX = LLSTRAT
-#else
-      LLCHEM     = LLTROP
-      LLCHEM_FIX = LLTROP_FIX
-#endif
-
-#if   defined( GCAP ) && defined( GRID4x5 )
-
-      !-----------------------------------------------------------------
-      ! GCAP: 4 x 5
-      !-----------------------------------------------------------------
-      IIPAR      = IGLOB
-      JJPAR      = JGLOB
-      LLPAR      = LGLOB
-
-#elif defined( GEOS_4 ) && defined( GRID4x5 )
-
-      !-----------------------------------------------------------------
-      ! GEOS-4: 4 x 5
-      !-----------------------------------------------------------------
-      IIPAR      = IGLOB
-      JJPAR      = JGLOB
-#if   defined( GRIDREDUCED ) 
-
-#else
-      LLPAR      = LGLOB     ! Full vertical grid
-#endif
-
-#elif defined( GEOS_4 ) && defined( GRID2x25 )
-=======
       SUBROUTINE Init_CMN_SIZE( am_I_Root,      RC,                    
      &                          value_I_LO,     value_J_LO,
      &                          value_I_HI,     value_J_HI,
@@ -809,7 +733,6 @@
 !EOP
 !------------------------------------------------------------------------------
 !BOC      
->>>>>>> 6bc562bf
 
 #if defined( EXTERNAL_GRID ) || defined( EXTERNAL_FORCING )
       !-----------------------------------------------------------------
@@ -857,6 +780,15 @@
       LGLOB      = LLPAR            ! For backwards compatibility, set = LLPAR
       LLTROP     = LLPAR            ! For backwards compatibility, set = LLPAR
       LLTROP_FIX = LLPAR            ! For backwards compatibility, set = LLPAR
+      LLSTRAT    = LLPAR            ! For backwards compatibility, set = LLPAR
+
+#if defined( UCX )
+      LLCHEM     = LLSTRAT
+      LLCHEM_FIX = LLSTRAT
+#else
+      LLCHEM     = LLTROP
+      LLCHEM_FIX = LLTROP_FIX
+#endif
 
       !=================================================================
       ! Set values for the number of longitudes, latitudes, and levels 
@@ -899,6 +831,14 @@
                                     !  and LLTROP are defined above, so no
                                     !  need to reset them here.
 #endif
+#endif
+
+#if defined( UCX )
+      LLCHEM     = LLSTRAT
+      LLCHEM_FIX = LLSTRAT
+#else
+      LLCHEM     = LLTROP
+      LLCHEM_FIX = LLTROP_FIX
 #endif
 
       !=================================================================
@@ -959,68 +899,6 @@
 !
 ! !INPUT PARAMETERS: 
 !
-<<<<<<< HEAD
-      !=================================================================
-      ! DISIZE = size (in degrees) of a longitude grid box
-      ! DJSIZE = size (in degrees) of a latitude  grid box
-      !=================================================================
-#if   defined( GRID4x5 ) 
-      REAL*8, PARAMETER :: DISIZE = 5.0d0
-      REAL*8, PARAMETER :: DJSIZE = 4.0d0
-#elif defined( GRID2x25 )
-      REAL*8, PARAMETER :: DISIZE = 2.5d0 
-      REAL*8, PARAMETER :: DJSIZE = 2.0d0
-#elif defined( GRID1x125 )
-      REAL*8, PARAMETER :: DISIZE = 1.25d0 
-      REAL*8, PARAMETER :: DJSIZE = 1.0d0
-#elif defined( GRID1x1 )
-      REAL*8, PARAMETER :: DISIZE = 1.0d0 
-      REAL*8, PARAMETER :: DJSIZE = 1.0d0
-#elif defined( GRID05x0666 )
-      REAL*8, PARAMETER :: DISIZE = 2d0/3d0
-      REAL*8, PARAMETER :: DJSIZE = 0.5d0
-#elif defined( GRID025x03125)
-      REAL*8, PARAMETER :: DISIZE = 0.3125d0
-      REAL*8, PARAMETER :: DJSIZE = 0.25d0
-#endif
-
-      !=================================================================
-      ! GRID PARAMETERS
-      !
-      ! IGLOB      = global longitude dimension
-      ! JGLOB      = global latitude dimension
-      ! LGLOB      = max number of sigma levels 
-      ! IIPAR      = window longitude dimension
-      ! JJPAR      = window latitude dimension
-      ! LLPAR      = window vertical dimension
-      ! LLTROP     = maximum number of tropospheric levels for variable
-      !              tropopause
-      ! LLTROP_FIX = number of tropospheric levels for offline simulations
-      ! LLSTRAT    = maximum number of levels below stratopause
-      ! LLCHEM     = maximum number of levels included in chemistry grid
-      ! PTOP       = model top pressure (mb)
-      !
-      ! Most of the time, GEOS-CHEM is used for global simulations.
-      ! In this case, then IIPAR=IGLOB, JJPAR=JGLOB, LLPAR=LGLOB.
-      !
-      ! For nested grids, then IIPAR<IGLOB, JJPAR<JGLOB, LLPAR<LGLOB.
-      !=================================================================
-#if   defined( GCAP ) && defined( GRID4x5 )
-
-      !-----------------------------------------------------------------
-      ! GCAP: 4 x 5
-      !-----------------------------------------------------------------
-      INTEGER, PARAMETER :: IGLOB      = 72
-      INTEGER, PARAMETER :: JGLOB      = 45
-      INTEGER, PARAMETER :: LGLOB      = 23
-      INTEGER, PARAMETER :: IIPAR      = IGLOB
-      INTEGER, PARAMETER :: JJPAR      = JGLOB
-      INTEGER, PARAMETER :: LLPAR      = LGLOB
-      INTEGER, PARAMETER :: LLTROP     = 12   
-      INTEGER, PARAMETER :: LLTROP_FIX = LLTROP     
-      INTEGER, PARAMETER :: LLSTRAT    = 20
-      REAL*8,  PARAMETER :: PTOP       = 0.002d0
-=======
       LOGICAL, INTENT(IN)  :: am_I_Root   ! Are we on the root CPU?
 !
 ! !OUTPUT PARAMETERS:
@@ -1035,552 +913,10 @@
       ! Deallocate arrays
       IF ( ALLOCATED( DLON ) ) DEALLOCATE( DLON )
       IF ( ALLOCATED( DLAT ) ) DEALLOCATE( DLAT )
->>>>>>> 6bc562bf
 
       ! Return successfully
       RC = GIGC_SUCCESS
 
-<<<<<<< HEAD
-      !-----------------------------------------------------------------
-      ! GEOS-4: 4 x 5
-      !-----------------------------------------------------------------
-      INTEGER, PARAMETER :: IGLOB      = 72
-      INTEGER, PARAMETER :: JGLOB      = 46
-      INTEGER, PARAMETER :: LGLOB      = 55           
-      INTEGER, PARAMETER :: IIPAR      = IGLOB
-      INTEGER, PARAMETER :: JJPAR      = JGLOB
-#if   defined( GRIDREDUCED ) 
-      INTEGER, PARAMETER :: LLPAR      = 30        ! Reduced vertical grid
-      INTEGER, PARAMETER :: LLTROP     = 22        !  -- 30 levels
-      INTEGER, PARAMETER :: LLSTRAT    = 27
-#else
-      INTEGER, PARAMETER :: LLPAR      = LGLOB     ! Full vertical grid
-      INTEGER, PARAMETER :: LLTROP     = 23        !  -- 55 levels
-      INTEGER, PARAMETER :: LLSTRAT    = 42
-#endif
-      INTEGER, PARAMETER :: LLTROP_FIX = 17
-      REAL*8,  PARAMETER :: PTOP       = 0.01d0
-
-#elif defined( GEOS_4 ) && defined( GRID2x25 )
-
-      !-----------------------------------------------------------------
-      ! GEOS-4: 2 x 2.5
-      !-----------------------------------------------------------------
-      INTEGER, PARAMETER :: IGLOB      = 144
-      INTEGER, PARAMETER :: JGLOB      = 91
-      INTEGER, PARAMETER :: LGLOB      = 55
-      INTEGER, PARAMETER :: IIPAR      = IGLOB
-      INTEGER, PARAMETER :: JJPAR      = JGLOB
-#if   defined( GRIDREDUCED )
-      INTEGER, PARAMETER :: LLPAR      = 30        ! Reduced vertical grid
-      INTEGER, PARAMETER :: LLTROP     = 22        !  -- 30 levels
-      INTEGER, PARAMETER :: LLSTRAT    = 27
-#else 
-      INTEGER, PARAMETER :: LLPAR      = LGLOB     ! Full vertical grid
-      INTEGER, PARAMETER :: LLTROP     = 23        !  -- 55 levels
-      INTEGER, PARAMETER :: LLSTRAT    = 42
-#endif
-      INTEGER, PARAMETER :: LLTROP_FIX = 17
-      REAL*8,  PARAMETER :: PTOP       = 0.01d0
-
-#elif defined( GEOS_4 ) && defined( GRID1x125 )
-
-      !-----------------------------------------------------------------
-      ! GEOS-4: 1 x 1.2.5
-      !-----------------------------------------------------------------
-      INTEGER, PARAMETER :: IGLOB      = 288
-      INTEGER, PARAMETER :: JGLOB      = 181
-      INTEGER, PARAMETER :: LGLOB      = 55
-      INTEGER, PARAMETER :: IIPAR      = IGLOB
-      INTEGER, PARAMETER :: JJPAR      = JGLOB
-#if   defined( GRIDREDUCED )
-      INTEGER, PARAMETER :: LLPAR      = 30        ! Reduced vertical grid
-      INTEGER, PARAMETER :: LLTROP     = 22        !  -- 30 levels
-      INTEGER, PARAMETER :: LLSTRAT    = 27
-#else 
-      INTEGER, PARAMETER :: LLPAR      = LGLOB     ! Full vertical grid
-      INTEGER, PARAMETER :: LLTROP     = 23        !  -- 55 levels
-      INTEGER, PARAMETER :: LLSTRAT    = 42
-#endif
-      INTEGER, PARAMETER :: LLTROP_FIX = 17
-      REAL*8,  PARAMETER :: PTOP       = 0.01d0
-
-#elif defined( GEOS_5 ) && defined( GRID4x5 )
-
-      !-----------------------------------------------------------------
-      ! GEOS-5: 4 x 5
-      !-----------------------------------------------------------------
-      INTEGER, PARAMETER :: IGLOB      = 72
-      INTEGER, PARAMETER :: JGLOB      = 46
-      INTEGER, PARAMETER :: LGLOB      = 72         
-      INTEGER, PARAMETER :: IIPAR      = IGLOB
-      INTEGER, PARAMETER :: JJPAR      = JGLOB
-#if   defined( GRIDREDUCED ) 
-      INTEGER, PARAMETER :: LLPAR      = 47        ! Reduced vertical grid
-      INTEGER, PARAMETER :: LLTROP_FIX = 38        !  -- 47 levels
-      INTEGER, PARAMETER :: LLTROP     = 38  
-      INTEGER, PARAMETER :: LLSTRAT    = 44
-#else
-      INTEGER, PARAMETER :: LLPAR      = LGLOB     ! Full vertical grid
-      INTEGER, PARAMETER :: LLTROP_FIX = 40        !  -- 72 levels
-      INTEGER, PARAMETER :: LLTROP     = 40  
-      INTEGER, PARAMETER :: LLSTRAT    = 59
-#endif
-      REAL*8,  PARAMETER :: PTOP       = 0.01d0
-
-#elif defined( GEOS_5 ) && defined( GRID2x25 )
-
-      !-----------------------------------------------------------------
-      ! GEOS-5: 2 x 2.5
-      !-----------------------------------------------------------------
-      INTEGER, PARAMETER :: IGLOB      = 144
-      INTEGER, PARAMETER :: JGLOB      = 91
-      INTEGER, PARAMETER :: LGLOB      = 72
-      INTEGER, PARAMETER :: IIPAR      = IGLOB
-      INTEGER, PARAMETER :: JJPAR      = JGLOB
-#if   defined( GRIDREDUCED )
-      INTEGER, PARAMETER :: LLPAR      = 47        ! Reduced vertical grid
-      INTEGER, PARAMETER :: LLTROP_FIX = 38        !  -- 47 levels
-      INTEGER, PARAMETER :: LLTROP     = 38  
-      INTEGER, PARAMETER :: LLSTRAT    = 44
-#else 
-      INTEGER, PARAMETER :: LLPAR      = LGLOB     ! Full vertical grid
-      INTEGER, PARAMETER :: LLTROP_FIX = 40        !  -- 72 levels
-      INTEGER, PARAMETER :: LLTROP     = 40  
-      INTEGER, PARAMETER :: LLSTRAT    = 59
-#endif
-      REAL*8,  PARAMETER :: PTOP       = 0.01d0
-
-#elif defined( GEOS_5 ) && defined( GRID1x125 )
-
-      !-----------------------------------------------------------------
-      ! GEOS-5: 1 x 1.25
-      !-----------------------------------------------------------------
-      INTEGER, PARAMETER :: IGLOB      = 288
-      INTEGER, PARAMETER :: JGLOB      = 181
-      INTEGER, PARAMETER :: LGLOB      = 72
-      INTEGER, PARAMETER :: IIPAR      = IGLOB
-      INTEGER, PARAMETER :: JJPAR      = JGLOB
-#if   defined( GRIDREDUCED )
-      INTEGER, PARAMETER :: LLPAR      = 47        ! Reduced vertical grid
-      INTEGER, PARAMETER :: LLTROP_FIX = 38        !  -- 47 levels
-      INTEGER, PARAMETER :: LLTROP     = 38
-      INTEGER, PARAMETER :: LLSTRAT    = 44
-#else 
-      INTEGER, PARAMETER :: LLPAR      = LGLOB     ! Full vertical grid
-      INTEGER, PARAMETER :: LLTROP_FIX = 40        !  -- 72 levels    
-      INTEGER, PARAMETER :: LLTROP     = 40
-      INTEGER, PARAMETER :: LLSTRAT    = 59
-#endif
-      REAL*8,  PARAMETER :: PTOP       = 0.01d0
-
-#elif defined( GEOS_5 ) && defined( GRID05x0666 )
-
-      !-----------------------------------------------------------------
-      ! GEOS-5: 0.5 x 0.666
-      !-----------------------------------------------------------------
-#if   defined( NESTED_CH )
-      INTEGER, PARAMETER :: IGLOB      = 121       ! NESTED CHINA   0.5x0.666
-      INTEGER, PARAMETER :: JGLOB      = 133
-      INTEGER, PARAMETER :: LGLOB      = 72
-#elif defined( NESTED_NA )
-      INTEGER, PARAMETER :: IGLOB      = 151       ! NESTED N.AMER. 0.5x0.666
-      INTEGER, PARAMETER :: JGLOB      = 121
-      INTEGER, PARAMETER :: LGLOB      = 72
-#elif defined( NESTED_EU )
-      INTEGER, PARAMETER :: IGLOB      = 121       ! NESTED EUROPE  0.5x0.666
-      INTEGER, PARAMETER :: JGLOB      = 81
-      INTEGER, PARAMETER :: LGLOB      = 72
-#endif
-      INTEGER, PARAMETER :: IIPAR      = IGLOB  
-      INTEGER, PARAMETER :: JJPAR      = JGLOB
-#if   defined( GRIDREDUCED )
-      INTEGER, PARAMETER :: LLPAR      = 47        ! Reduced vertical grid
-      INTEGER, PARAMETER :: LLTROP_FIX = 38        !  -- 47 levels
-      INTEGER, PARAMETER :: LLTROP     = 38
-      INTEGER, PARAMETER :: LLSTRAT    = 44
-#else
-      INTEGER, PARAMETER :: LLPAR      = LGLOB     ! Full vertical grid
-      INTEGER, PARAMETER :: LLTROP_FIX = 40        !  -- 72 levels
-      INTEGER, PARAMETER :: LLTROP     = 40
-      INTEGER, PARAMETER :: LLSTRAT    = 59
-#endif
-      REAL*8,  PARAMETER :: PTOP       = 0.01d0
-
-#elif defined( MERRA ) && defined( GRID2x25 )
-
-      !-----------------------------------------------------------------
-      ! MERRA: 2 x 2.5
-      !-----------------------------------------------------------------
-      INTEGER, PARAMETER :: IGLOB      = 144
-      INTEGER, PARAMETER :: JGLOB      = 91
-      INTEGER, PARAMETER :: LGLOB      = 72
-      INTEGER, PARAMETER :: IIPAR      = IGLOB
-      INTEGER, PARAMETER :: JJPAR      = JGLOB
-#if   defined( GRIDREDUCED )
-      INTEGER, PARAMETER :: LLPAR      = 47        ! Reduced vertical grid
-      INTEGER, PARAMETER :: LLTROP_FIX = 38        !  -- 47 levels
-      INTEGER, PARAMETER :: LLTROP     = 38  
-      INTEGER, PARAMETER :: LLSTRAT    = 44
-#else 
-      INTEGER, PARAMETER :: LLPAR      = LGLOB     ! Full vertical grid
-      INTEGER, PARAMETER :: LLTROP_FIX = 40        !  -- 72 levels
-      INTEGER, PARAMETER :: LLTROP     = 40  
-      INTEGER, PARAMETER :: LLSTRAT    = 59
-#endif
-      REAL*8,  PARAMETER :: PTOP       = 0.01d0
-
-#elif defined( MERRA ) && defined( GRID4x5 )
-
-      !-----------------------------------------------------------------
-      ! MERRA: 4 x 5
-      !-----------------------------------------------------------------
-      INTEGER, PARAMETER :: IGLOB      = 72
-      INTEGER, PARAMETER :: JGLOB      = 46
-      INTEGER, PARAMETER :: LGLOB      = 72         
-      INTEGER, PARAMETER :: IIPAR      = IGLOB
-      INTEGER, PARAMETER :: JJPAR      = JGLOB
-#if   defined( GRIDREDUCED ) 
-      INTEGER, PARAMETER :: LLPAR      = 47        ! Reduced vertical grid
-      INTEGER, PARAMETER :: LLTROP_FIX = 38        !  -- 47 levels
-      INTEGER, PARAMETER :: LLTROP     = 38  
-      INTEGER, PARAMETER :: LLSTRAT    = 44
-#else
-      INTEGER, PARAMETER :: LLPAR      = LGLOB     ! Full vertical grid
-      INTEGER, PARAMETER :: LLTROP_FIX = 40        !  -- 72 levels 
-      INTEGER, PARAMETER :: LLTROP     = 40  
-      INTEGER, PARAMETER :: LLSTRAT    = 59
-#endif
-      REAL*8,  PARAMETER :: PTOP       = 0.01d0
-
-#elif defined( GEOS_57 ) && defined( GRID025x03125 ) && defined( SEAC4RS )
-
-      !-----------------------------------------------------------------
-      ! GEOS-5.7.x: SEA4CRS Grid
-      !-----------------------------------------------------------------
-      INTEGER, PARAMETER :: IGLOB      = 177
-      INTEGER, PARAMETER :: JGLOB      = 161
-      INTEGER, PARAMETER :: LGLOB      = 72
-      INTEGER, PARAMETER :: IIPAR      = IGLOB
-      INTEGER, PARAMETER :: JJPAR      = JGLOB
-#if   defined( GRIDREDUCED )
-      INTEGER, PARAMETER :: LLPAR      = 47        ! Reduced vertical grid
-      INTEGER, PARAMETER :: LLTROP_FIX = 38        !  -- 47 levels
-      INTEGER, PARAMETER :: LLTROP     = 38  
-      INTEGER, PARAMETER :: LLSTRAT    = 44
-#else 
-      INTEGER, PARAMETER :: LLPAR      = LGLOB     ! Full vertical grid
-      INTEGER, PARAMETER :: LLTROP_FIX = 40        !  -- 72 levels
-      INTEGER, PARAMETER :: LLTROP     = 40  
-      INTEGER, PARAMETER :: LLSTRAT    = 59
-#endif
-      REAL*8,  PARAMETER :: PTOP       = 0.01d0
-
-#elif defined( GEOS_57 ) && defined( GRID025x03125 ) && defined( NESTED_CH )
-
-      !-----------------------------------------------------------------
-      ! GEOS-5.7.x: Nested China Grid
-      !-----------------------------------------------------------------
-      INTEGER, PARAMETER :: IGLOB      = 225
-      INTEGER, PARAMETER :: JGLOB      = 161
-      INTEGER, PARAMETER :: LGLOB      = 72
-      INTEGER, PARAMETER :: IIPAR      = IGLOB
-      INTEGER, PARAMETER :: JJPAR      = JGLOB
-#if   defined( GRIDREDUCED )
-      INTEGER, PARAMETER :: LLPAR      = 47        ! Reduced vertical grid
-      INTEGER, PARAMETER :: LLTROP_FIX = 38        !  -- 47 levels
-      INTEGER, PARAMETER :: LLTROP     = 38  
-      INTEGER, PARAMETER :: LLSTRAT    = 44
-#else 
-      INTEGER, PARAMETER :: LLPAR      = LGLOB     ! Full vertical grid
-      INTEGER, PARAMETER :: LLTROP_FIX = 40        !  -- 72 levels
-      INTEGER, PARAMETER :: LLTROP     = 40  
-      INTEGER, PARAMETER :: LLSTRAT    = 59
-#endif
-      REAL*8,  PARAMETER :: PTOP       = 0.01d0
-
-#elif defined( GEOS_57 ) && defined( GRID2x25 )
-
-      !-----------------------------------------------------------------
-      ! GEOS-5.7.x: 2 x 2.5
-      !-----------------------------------------------------------------
-      INTEGER, PARAMETER :: IGLOB      = 144
-      INTEGER, PARAMETER :: JGLOB      = 91
-      INTEGER, PARAMETER :: LGLOB      = 72
-      INTEGER, PARAMETER :: IIPAR      = IGLOB
-      INTEGER, PARAMETER :: JJPAR      = JGLOB
-#if   defined( GRIDREDUCED )
-      INTEGER, PARAMETER :: LLPAR      = 47        ! Reduced vertical grid
-      INTEGER, PARAMETER :: LLTROP_FIX = 38        !  -- 47 levels
-      INTEGER, PARAMETER :: LLTROP     = 38  
-      INTEGER, PARAMETER :: LLSTRAT    = 44
-#else 
-      INTEGER, PARAMETER :: LLPAR      = LGLOB     ! Full vertical grid
-      INTEGER, PARAMETER :: LLTROP_FIX = 40        !  -- 72 levels
-      INTEGER, PARAMETER :: LLTROP     = 40  
-      INTEGER, PARAMETER :: LLSTRAT    = 59
-#endif
-      REAL*8,  PARAMETER :: PTOP       = 0.01d0
-
-#elif defined( GEOS_57 ) && defined( GRID4x5 )
-
-      !-----------------------------------------------------------------
-      ! GEOS-5.7.x: 4 x 5
-      !-----------------------------------------------------------------
-      INTEGER, PARAMETER :: IGLOB      = 72
-      INTEGER, PARAMETER :: JGLOB      = 46
-      INTEGER, PARAMETER :: LGLOB      = 72         
-      INTEGER, PARAMETER :: IIPAR      = IGLOB
-      INTEGER, PARAMETER :: JJPAR      = JGLOB
-#if   defined( GRIDREDUCED ) 
-      INTEGER, PARAMETER :: LLPAR      = 47        ! Reduced vertical grid
-      INTEGER, PARAMETER :: LLTROP_FIX = 38        !  -- 47 levels
-      INTEGER, PARAMETER :: LLTROP     = 38  
-      INTEGER, PARAMETER :: LLSTRAT    = 44
-#else
-      INTEGER, PARAMETER :: LLPAR      = LGLOB     ! Full vertical grid
-      INTEGER, PARAMETER :: LLTROP_FIX = 40        !  -- 72 levels 
-      INTEGER, PARAMETER :: LLTROP     = 40  
-      INTEGER, PARAMETER :: LLSTRAT    = 59
-#endif
-      REAL*8,  PARAMETER :: PTOP       = 0.01d0
-
-#endif
-      !-----------------------------------------------------------------
-      ! For stratospheric chemistry
-      !-----------------------------------------------------------------
-#if defined( UCX )
-      INTEGER, PARAMETER :: LLCHEM     = LLSTRAT
-      INTEGER, PARAMETER :: LLCHEM_FIX = LLSTRAT
-#else
-      INTEGER, PARAMETER :: LLCHEM     = LLTROP
-      INTEGER, PARAMETER :: LLCHEM_FIX = LLTROP_FIX
-#endif
-
-
-      !-----------------------------------------------------------------
-      ! For GEOS 1x1 files
-      !-----------------------------------------------------------------
-      INTEGER, PARAMETER :: I1x1       = 360
-      INTEGER, PARAMETER :: J1x1       = 181
-
-      !-----------------------------------------------------------------
-      ! For GEOS 05x0666 files
-      !-----------------------------------------------------------------
-      INTEGER, PARAMETER :: I05x0666   = 540 
-      INTEGER, PARAMETER :: J05x0666   = 361
-
-      !-----------------------------------------------------------------
-      ! For GFED3
-      !-----------------------------------------------------------------
-      INTEGER, PARAMETER :: IGFED3     = 720 
-      INTEGER, PARAMETER :: JGFED3     = 360
-
-      !=================================================================
-      ! TRACER & EMISSION SPECIES PARAMETERS
-      !
-      ! NNPAR   = max number of tracers
-      ! NEMPARA = max number of anthropogenic emission species
-      ! NEMPARB = max number of biogenic      emission species
-      !=================================================================
-      ! increase NNPAR and NEMPARA an extra amount (hotp 7/31/09)
-#if   defined( TOMAS )
-      INTEGER, PARAMETER :: NNPAR   = 320   ! For TOMAS (win, bmy, 1/25/10)
-#elif defined( APM )
-      INTEGER, PARAMETER :: NNPAR   = 154   ! For APM (G. Luo, 3/8/11)
-#else
-!------------------------------------------------------------------------------
-! Prior to 10/22/12:
-! Increase to 100 for tagged Hg sim (eds, mpayer, 10/22/12)
-!      INTEGER, PARAMETER :: NNPAR   = 85    ! For non-TOMAS simulations
-!------------------------------------------------------------------------------
-      INTEGER, PARAMETER :: NNPAR   = 100   ! For non-TOMAS simulations
-#endif
-
-      ! Nempara increased to 26. (fp, 2/8/10)
-      ! new emissions HNO3 and O3 (phs)
-      !  Add non-biogenic emission species:
-      !  BENZ, TOLU, XYLE, C2H2, C2H4, GLYX, MGLY, GLYC, HAC. (tmf, 1/7/09)
-      !INTEGER, PARAMETER :: NEMPARA = 21 
-      !  Add RCHO, HCOOH, ACTA
-      !INTEGER, PARAMETER :: NEMPARA = 26 
-      INTEGER, PARAMETER :: NEMPARA = 29
-
-!------------------------------------------------------------------------------
-! Prior to 12/27/11:
-! Added 3 to NEMPARB, to allow for biogenic VSL emissions of CH2Br2 and CHBr3
-! and seasalt emissions of Br2 (J. Parrella, mpayer, 12/27/11)
-!      ! Add biogenic emissions: MBO, MONX. (tmf, 1/7/09) 
-!!      INTEGER, PARAMETER :: NEMPARB = 3
-!      INTEGER, PARAMETER :: NEMPARB = 17
-!------------------------------------------------------------------------------
-      INTEGER, PARAMETER :: NEMPARB = 20
-
-      !=================================================================
-      ! OTHER PARAMETERS 
-      !=================================================================
-
-      ! NVEGTYPE - Maximum number of surface types: 74 olson
-      ! NTYPE    - Maximum number of veg types in a CTM grid box
-      ! NPOLY    - Number of coefficients for polynomial fits
-      INTEGER, PARAMETER :: NVEGTYPE = 74
-      INTEGER, PARAMETER :: NTYPE    = 25
-      INTEGER, PARAMETER :: NPOLY    = 20
-
-      ! NNSTA = max number of time series stations (in inptr.ctm)
-      INTEGER, PARAMETER :: NNSTA = 800
-
-      ! MAXIJ - Maximum number of 1st level grid boxes
-      INTEGER, PARAMETER :: MAXIJ = IIPAR * JJPAR
-
-      ! LLCONVM - Max number of layers for convection
-      INTEGER, PARAMETER :: LLCONVM = LLPAR - 1
-
-      ! NOXLEVELS = Number of levels of anthro NOx emission 
-      !             (e.g. surface and 100m)
-      ! NOXEXTENT = Highest sigma level that receives anthro NOx emission 
-      INTEGER, PARAMETER :: NOXLEVELS = 2
-      INTEGER, PARAMETER :: NOXEXTENT = 2 
-
-      ! MAXFAM -- Max number of families for prod and loss output
-      INTEGER, PARAMETER :: MAXFAM = 40
-
-      ! MAXMEM is maximum number of families of prod and loss
-      ! moved from input_mod and diag_pl_mod to here (hotp 7/31/09)
-      ! MAXMEM also increased from 10 to 20 by FP
-      ! MAXMEM increased from 20 to 22 for bromine (jpp, mpayer, 12/28/11)
-      INTEGER, PARAMETER :: MAXMEM = 22
-
-      ! MAXPL increased from 100 to 500 and moved from diag_pl_mod
-      ! to here by FP (hotp 7/31/09)
-      INTEGER, PARAMETER :: MAXPL = 500
-
-      ! NDUST -- Number of FAST-J aerosol size bins (rvm, bmy, 11/15/01)
-      INTEGER, PARAMETER :: NDUST = 7
-
-      ! NRHAER -- Number of aerosols undergoing hygroscopic growth
-      INTEGER, PARAMETER :: NRHAER = 5
-
-      ! NSTRATAER -- Number of stratospheric aerosols (SDE 04/17/13)
-#if defined( UCX )
-      INTEGER, PARAMETER :: NSTRATAER = 2
-#else
-      INTEGER, PARAMETER :: NSTRATAER = 0
-#endif
-
-      ! NAER -- number of other aerosol categories (rvm, bmy, 2/27/02)
-      INTEGER, PARAMETER :: NAER = NRHAER + NSTRATAER
-
-      ! NRH -- number of relative humidity bins (rvm, bmy, 2/27/02)
-      INTEGER, PARAMETER :: NRH = 5
-
-      !NBIOMAX -- biomass burning
-      ! increase NBIOMAX to 20 (hotp 7/31/09)
-      ! increase NBIOMAX to 24 for dicarbonyls (ccc, 2/02/10)
-      ! increase NBIOMAX to 25 fpr CH4 (kjw)
-      INTEGER, PARAMETER :: NBIOMAX = 25
-
-
-#if   defined( TOMAS )
-
-      ! NDSTBIN -- redimensioned for TOMAS (dwest, bmy, 2/1/10)
-      INTEGER, PARAMETER :: NDSTBIN   = 30
-
-      ! Number of TOMAS bins 
-      INTEGER, PARAMETER :: TOMASBIN  = 30
-      INTEGER, PARAMETER :: TOMASSPEC = 8
-
-#else
-
-      ! NDSTBIN -- number of dust size bins for transport (tdf, bmy, 3/31/04)
-      INTEGER, PARAMETER :: NDSTBIN   = 4
-
-#endif
-!
-! !REMARKS:
-!  %%%%%%%%%%%%%%%%%%%%%%%%%%%%%%%%%%%%%%%%%%%%%%%%%%%%%%%%%%%%%%%%%%%%%%%%%%%
-!  %%% NOTE: THIS WAS MADE INTO A MODULE IN ORDER TO REMOVE COMMON BLOCKS  %%%
-!  %%%%%%%%%%%%%%%%%%%%%%%%%%%%%%%%%%%%%%%%%%%%%%%%%%%%%%%%%%%%%%%%%%%%%%%%%%%
-!
-! !REVISION HISTORY:
-!  (1 ) Now set LLTROP = 20 for GEOS-3 (bmy, 4/12/01)
-!  (2 ) Eliminated obsolete commented-out code (bmy, 4/20/01)
-!  (3 ) Now set MAXFAM = 12 for more P-L families (bmy, 6/28/01)  
-!  (4 ) Comment out {IJL}GCMPAR -- these are obosolete (bmy, 9/24/01)
-!  (5 ) Also set LLPAR = 30 for GEOS-3, will regrid online (bmy, 9/24/01) 
-!  (6 ) Removed obsolete code from 9/01 (bmy, 10/23/01)
-!  (7 ) Removed NAIR, LAIREMS, these are now defined 
-!        in "aircraft_nox_mod.f" (bmy, 2/14/02)
-!  (8 ) Eliminated commented-out code from 2/14/02.  Also added NAER 
-!        and NRH parameters for aerosols. (rvm, bmy, 2/27/02)
-!  (9 ) Removed IM, JM, IMX, JMX to avoid namespace pollution.  This
-!        is needed to get the new TPCORE to work.  Also changed RCS
-!        ID tag comment character from "C" to "!" to allow freeform
-!        compilation. (bmy, 6/25/02)
-!  (10) Removed obsolete code from 6/02 (bmy, 8/26/02)
-!  (11) Added NUMDEP_SULF in a common block for sulfate dry deposition. 
-!        Also set MAXDEP=31 and NNPAR=31 for coupled fullchem/sulfate
-!        simulations. (rjp, bdf, bmy, 11/15/02)
-!  (12) Removed I0, J0; these are now superseded by "grid_mod.f"
-!        (bmy, 2/11/03)
-!  (13) Added parameters for GEOS-4 (bmy, 6/18/03)
-!  (14) Now defines both 55 level and 30 level GEOS-4 grids.  Also
-!        define LLTROP=19 for GEOS-4 grids.  Also remove obsolete
-!        GEOS-2 grid declarations. (bmy, 10/31/03)
-!  (15) LLTROP should be 17 for GEOS-4...based on the ND55 diagnostic
-!        when computed for 2003 met fields (bmy, 2/18/04)
-!  (16) Increase NNPAR from 31 to 39 for carbon & dust tracers.  Also
-!        declare NDSTBIN as # of dust bins. (rvm, tdf, bmy, 4/1/04)
-!  (17) Increase NNPAR to 41 for seasalt tracers (rjp, bec, bmy, 4/20/04)
-!  (18) Increase NNPAR to 50 for SOA tracers (rjp, bmy, 7/15/04)
-!  (19) Now use NESTED_CH and NESTED_NA cpp switches to define 
-!        parameters for 1x1 nested grids.  Also add parameters for
-!        the 1 x 1.25 global grid. (bmy, 12/1/04)
-!  (20) Now add parameters for GCAP and GEOS-5 grids.  Remove references
-!        to obsolete LGEOSCO and FULLCHEM Cpp switches (bmy, 6/24/05)
-!  (21) Now add I1x1 and J1x1 parameters for data on the 1x1 GEOS
-!        grid. (bmy, 10/24/05)
-!  (22) Increase NNPAR to 52 (bmy, 12/6/05)
-!  (23) Increase NNPAR to 54 (dkh, bmy, 5/22/06)
-!  (24) Remove support for GEOS-1 and GEOS-STRAT met fields (bmy, 8/4/06)
-!  (25) Added variable tropopause case (bmy, phs, bdf, 8/21/06)
-!  (26) Set LLTROP to level of first box entirely above 20km for GEOS-3 
-!       and GEOS-4 (phS, 9/14/06)
-!  (27) Bug fix: set LLTROP_FIX = LLPAR for GCAP (bmy, 11/29/06)
-!  (28) Reset vertical coordinates for GEOS-5.  Also renamed GRID30LEV
-!        to GRIDREDUCED (bmy, 4/3/07)
-!  (29) New parameters for GEOS-5 nested grid (yxw, dan, bmy, 11/6/08)
-!  (30) NEMPARA set to 12 to emit O3 and HNO3 (phs, 4/3/08)
-!  (31) Add tracers to NNPAR = 73. (tmf, 1/7/09)
-!  (32) NEMPARA set to 21 to emit new tracers for GLYX chemistry 
-!       (tmf, ccc, 3/2/09)
-!  (33) NEMPARB set to 3 to emit MBO, MONX (tmf, ccc, 3/2/09)
-!  (34) Added EUROPE grid parameters (amv, 10/19/09)
-!  18 Dec 2009 - Aaron van D - Added NESTED_EU grid parameters
-!  18 Dec 2009 - R. Yantosca - Added ProTeX headers
-!  25 Jan 2010 - R. Yantosca - Set NNPAR=320 for TOMAS simulations
-!  25 Jan 2010 - R. Yantosca - Define TOMASBIN and TOMASSPEC for TOMAS sims
-!  08 Feb 2010 - F. Paulot   - Increase NNPAR, NEMPARA and NEMPARB
-!  08 Feb 2010 - F. Paulot   - Move MAXMEM and MAXPL from diag_pl_mod.
-!  30 Nov 2010 - R. Yantosca - Increase LLTROP (from 38 to 40) for GEOS-5 and 
-!                              MERRA for the full 72-layer grids (i.e. when
-!                              the Cpp switch GRIDREDUCED is not set).
-!  09 Mar 2011 - R. Yantosca - Updated NNPAR for APM (G. Luo)
-!  23 Aug 2011 - M. Long     - Converted to Module from Header file
-!  27 Dec 2011 - M. Payer    - Updated NNPAR, NEMPARB, MAXMEM for bromine
-!                              chemistry (J. Parrella) 
-!  10 Feb 2012 - R. Yantosca - Added #if blocks for GEOS-5.7.x nested CH grid
-!  28 Feb 2012 - R. Yantosca - Removed support for GEOS-3
-!  27 Mar 2012 - R. Yantosca - Increase NTYPE from 15 to 25 for Olson 2001 map
-!  29 May 2012 - S. Kim      - Separate the SEAC4RS and Nested China Grids
-!  22 Oct 2012 - M. Payer    - Increase NNPAR to 100 for tagged Hg simulation
-!                              (E. Corbitt)
-!EOP
-!------------------------------------------------------------------------------
-!BOC
-      END MODULE CMN_SIZE_MOD
-=======
       END SUBROUTINE Cleanup_CMN_SIZE
->>>>>>> 6bc562bf
 !EOC
       END MODULE CMN_SIZE_MOD