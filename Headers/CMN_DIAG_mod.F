--- conflicted
+++ resolved
@@ -64,13 +64,10 @@
       ! Now set PD52 to 1 (jaegle 2/26/09)
       ! Increase PD46 from 6 to 13 (mpb, ccc, 11/19/09)
       ! increase PD21 from 20 to 27 (clh, 05/06/10)
-<<<<<<< HEAD
       ! changed PD44 (drydep) to 53 (jpp, 6/13/09)
       ! changed PD39 (wetdep) to 38 (jpp, 7/08/09)
       ! Now set PD46 to 16 (jpp, 6/7/09)
-=======
       ! Changed PD11 from 7 to 5 (efischer, mpayer, 3/19/12)
->>>>>>> d0414c3c
       !=================================================================
       INTEGER, PARAMETER :: PD01=3            
       INTEGER, PARAMETER :: PD02=3
