#------------------------------------------------------------------------------
#                  GEOS-Chem Global Chemical Transport Model                  #
#------------------------------------------------------------------------------
#BOP
#
# !MODULE: Makefile (in the Headers subdirectory)
#
# !DESCRIPTION: This makefile compiles the various GEOS-Chem Header modules,
#  which contain many PARAMETERs and global arrays for GEOS-Chem routines.
#
# !REMARKS:
# To build the programs, call "make" with the following syntax:
#                                                                             .
#   make -jN TARGET REQUIRED-FLAGS [ OPTIONAL-FLAGS ]
#                                                                             .
# To display a complete list of options, type "make help".
#                                                                             .
# %%%%%%%%%%%%%%%%%%%%%%%%%%%%%%%%%%%%%%%%%%%%%%%%%%%%%%%%%%%%%%%%%%%%%%%%%%%%
# %%% NOTE: Normally you will not have to call this Makefile directly,     %%%
# %%% it will be called automatically from the Makefile in the directory   %%%
# %%% just above this one!                                                 %%%
# %%%%%%%%%%%%%%%%%%%%%%%%%%%%%%%%%%%%%%%%%%%%%%%%%%%%%%%%%%%%%%%%%%%%%%%%%%%%
#                                                                             .
# Makefile uses the following variables:
#                                                                             .
# Variable   Description
# --------   -----------
# SHELL      Specifies the shell for "make" to use (usually SHELL=/bin/sh)
# ROOTDIR    Specifies the root-level directory of the GEOS-Chem code
# HDR        Specifies the directory where GEOS-Chem include files are found
# LIB        Specifies the directory where library files (*.a) are stored
# MOD        Specifies the directory where module files (*.mod) are stored
# AR         Sys var w/ name of library creator program (i.e., "ar", "ranlib")
# MAKE       Sys var w/ name of Make command (i.e, "make" or "gmake")
#
# !REVISION HISTORY: 
#  23 Aug 2011 - M. Long     - Initial version
#  19 Mar 2012 - M. Payer    - Added EF_MGN20_mod for SOA + semivolatile POA
#                              simulation (H. Pye)
#  09 Apr 2012 - R. Yantosca - Removed CMN_VEL_mod.F; it's obsolete
#  19 Oct 2012 - R. Yantosca - Add modules for Grid-Independent GEOS-Chem
#  01 Nov 2012 - R. Yantosca - Added gigc_input_opt_mod.F90
#  16 Nov 2012 - R. Yantosca - Added more GIGC updates, removed obsolete 
#  15 Jan 2013 - R. Yantosca - Removed CMN_DEP_mod.F, it's obsolete
#  15 Jan 2013 - R. Yantosca - Added dependency for gigc_input_opt_mod.o
#                              to comode_loop_mod.F, to make it compile
#  19 Mar 2014 - R. Yantosca - Add more visible comment section dividers
#  25 Jun 2014 - R. Yantosca - Now compiles commsoil_mod.F90 (was .F before)
#  23 Jul 2014 - R. Yantosca - Move smv_dimension_mod.F to obsolete/ dir
#  23 Jul 2014 - R. Yantosca - Move smv_physconst_mod.F to obsolete/ dir
#  23 Jul 2014 - R. Yantosca - Move CMN_mod.F to obsolete/ dir
#  23 Jul 2014 - R. Yantosca - Move CMN_NOX_mod.F to obsolete/ dir
#  23 Jul 2014 - R. Yantosca - Move gigc_state_phy_mod.F90 to obsolete/ dir
#EOP
#------------------------------------------------------------------------------
#BOC

###############################################################################
###                                                                         ###
###  Initialization section                                                 ###
###                                                                         ###
###############################################################################

# Define variables
ROOT := ..
HELP := $(ROOT)/help
LIB  := $(ROOT)/lib
MOD  := $(ROOT)/mod

# Include header file.  This returns CC, F90, FREEFORM, LD, R8, SHELL,
# as well as the default Makefile compilation rules for source code files.
include $(ROOT)/Makefile_header.mk

# List of source files
SRC  :=$(wildcard *.F) $(wildcard *.F90)

# Replace .f and .f90 extensions with *.o
TMP  :=$(SRC:.F=.o)
OBJ  :=$(TMP:.F90=.o)

###############################################################################
###                                                                         ###
###  Makefile targets: type "make help" for a complete listing!             ###
###                                                                         ###
###############################################################################

.PHONY: clean help

lib: $(OBJ)
	$(AR) crs libHeaders.a $(OBJ)
	mv libHeaders.a $(LIB)

clean:
	rm -f *.o *.mod

help:
	@$(MAKE) -C $(HELP)

###############################################################################
###                                                                         ###
###  Dependencies listing                                                   ###
###  (grep "USE " to get the list of module references!)                    ###
###                                                                         ###
###  From this list of dependencies, the "make" utility will figure out     ###
###  correct order of compilation (so we don't have to do that ourselves).  ###
###  This also allows us to compile on multiple processors with "make -j".  ###
###                                                                         ###
###  NOTES:                                                                 ###
###  (1) Only specify object-file dependencies that are within this         ###
###       directory.  Object files in other directories will be referenced  ### 
###       at link-time.                                                     ###
###  (2) For "make -jN" (i.e. compile N files simultaneously), all files    ###
###       in this directory must have a listed dependency.                  ###
###                                                                         ###
###############################################################################

CMN_DIAG_mod.o       : CMN_DIAG_mod.F           \
                       CMN_SIZE_mod.o           \
                       CMN_FJX_MOD.o            \
                       gigc_errcode_mod.o       \
                       precision_mod.o

CMN_GCTM_mod.o       : CMN_GCTM_mod.F           \
                       precision_mod.o

CMN_FJX_MOD.o        : CMN_FJX_MOD.F            \
                       CMN_SIZE_mod.o           \
                       precision_mod.o

CMN_O3_mod.o         : CMN_O3_mod.F             \
                       CMN_SIZE_mod.o           \
                       gigc_errcode_mod.o       \
                       precision_mod.o

CMN_SIZE_mod.o       : CMN_SIZE_mod.F           \
                       gigc_errcode_mod.o       \
                       precision_mod.o

commsoil_mod.o       : commsoil_mod.F90         \
                       CMN_SIZE_mod.o           \
                       gigc_errcode_mod.o

comode_loop_mod.o    : comode_loop_mod.F        \
                       CMN_SIZE_mod.o           \
                       gigc_errcode_mod.o       \
                       gigc_input_opt_mod.o     \
                       precision_mod.o

gigc_errcode_mod.o   : gigc_errcode_mod.F90

gigc_input_opt_mod.o : gigc_input_opt_mod.F90   \
                       gigc_errcode_mod.o       \
                       CMN_SIZE_mod.o           \
                       precision_mod.o

gigc_state_chm_mod.o : gigc_state_chm_mod.F90   \
                       gigc_errcode_mod.o       \
                       gigc_input_opt_mod.o     \
<<<<<<< HEAD
		       comode_loop_mod.o
=======
		       comode_loop_mod.o        \
                       precision_mod.o
>>>>>>> 2b59e86f

gigc_state_met_mod.o : gigc_state_met_mod.F90   \
                       gigc_errcode_mod.o       \
                       CMN_SIZE_mod.o           \
                       precision_mod.o

#EOC<|MERGE_RESOLUTION|>--- conflicted
+++ resolved
@@ -156,12 +156,8 @@
 gigc_state_chm_mod.o : gigc_state_chm_mod.F90   \
                        gigc_errcode_mod.o       \
                        gigc_input_opt_mod.o     \
-<<<<<<< HEAD
-		       comode_loop_mod.o
-=======
 		       comode_loop_mod.o        \
                        precision_mod.o
->>>>>>> 2b59e86f
 
 gigc_state_met_mod.o : gigc_state_met_mod.F90   \
                        gigc_errcode_mod.o       \
