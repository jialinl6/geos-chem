--- conflicted
+++ resolved
@@ -101,14 +101,9 @@
 #      listed dependency.
 #=============================================================================
 
-<<<<<<< HEAD
-CMN_DIAG_mod.o       : CMN_DIAG_mod.F          CMN_SIZE_mod.o  \
-                       CMN_FJX_MOD.o
-=======
 CMN_DIAG_mod.o       : CMN_DIAG_mod.F           \
                        CMN_SIZE_mod.o           \
                        gigc_errcode_mod.o
->>>>>>> 6bc562bf
 
 CMN_GCTM_mod.o       : CMN_GCTM_mod.F
 
@@ -127,22 +122,17 @@
                        CMN_SIZE_mod.o           \
                        gigc_errcode_mod.o
 
-cmn_fj_mod.o         : cmn_fj_mod.F             \
-                       CMN_SIZE_mod.o           \
-                       gigc_errcode_mod.o
+CMN_FJX_MOD.o        : CMN_FJX_MOD.F            \
+                       CMN_SIZE_mod.o
 
 commsoil_mod.o       : commsoil_mod.F           \
                        CMN_SIZE_mod.o           \
                        gigc_errcode_mod.o
 
-<<<<<<< HEAD
-CMN_FJX_MOD.o        : CMN_FJX_MOD.F           CMN_SIZE_mod.o
-=======
 comode_loop_mod.o    : comode_loop_mod.F        \
                        CMN_SIZE_mod.o           \
                        gigc_errcode_mod.o       \
                        gigc_input_opt_mod.o
->>>>>>> 6bc562bf
 
 EF_MGN20_mod.o       : EF_MGN20_mod.F
 
@@ -161,21 +151,8 @@
                        gigc_errcode_mod.o       \
                        CMN_SIZE_mod.o
 
-<<<<<<< HEAD
-smv_dimension_mod.o  : smv_dimension_mod.F
-=======
 gigc_state_phy_mod.o : gigc_state_phy_mod.F90   \
                        gigc_errcode_mod.o
-
-jv_cmn_mod.o         : jv_cmn_mod.F             \
-                       CMN_SIZE_mod.o           \
-                       cmn_fj_mod.o             \
-                       smv_dimension_mod.o      \
-                       gigc_errcode_mod.o
-
-jv_mie_mod.o         : jv_mie_mod.F             \
-                       gigc_errcode_mod.o
->>>>>>> 6bc562bf
 
 smv_dimension_mod.o  : smv_dimension_mod.F
 
