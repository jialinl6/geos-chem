!------------------------------------------------------------------------------
!                  GEOS-Chem Global Chemical Transport Model                  !
!------------------------------------------------------------------------------
!BOP
!
! !MODULE: state_diag_mod.F90
!
! !DESCRIPTION: Module STATE\_DIAG\_MOD contains the derived type
!  used to define the Diagnostics State object for GEOS-Chem.
!\\
!\\
!  This module also contains the routines that allocate and deallocate memory
!  to the Diagnostics State object.  The Diagnostics State object is not
!  defined in this module.  It must be be declared as variable in the top-level
!  driver routine, and then passed to lower-level routines as an argument.
!\\
!\\
! !INTERFACE:
!
MODULE State_Diag_Mod
!
! USES:
!
  USE CMN_Size_Mod,    ONLY : IIPAR, JJPAR, LLPAR, NDUST
  USE CMN_FJX_Mod,     ONLY : STRWVSELECT
  USE Diagnostics_Mod
  USE ErrCode_Mod
  USE Precision_Mod
  USE Registry_Mod
  USE Species_Mod,     ONLY : Species
  USE State_Chm_Mod,   ONLY : ChmState

  IMPLICIT NONE
  PRIVATE
!
! !PUBLIC MEMBER FUNCTIONS:
!
  PUBLIC :: Init_State_Diag
  PUBLIC :: Cleanup_State_Diag
  PUBLIC :: Get_Metadata_State_Diag
  PUBLIC :: Get_TagInfo
!
! !PRIVATE MEMBER FUNCTIONS
!
  PRIVATE :: Register_DiagField
!
! !PUBLIC DATA MEMBERS:
!
  !=========================================================================
  ! Derived type for Diagnostics State
  !=========================================================================
  TYPE, PUBLIC :: DgnState

     !----------------------------------------------------------------------
     ! Standard Simulation Diagnostic Arrays
     !----------------------------------------------------------------------

     ! Concentrations
     REAL(f8),  POINTER :: SpeciesConc     (:,:,:,:) ! Spc Conc for diag output

     ! Dry deposition
     REAL(f4),  POINTER :: DryDepChm       (:,:,:,:) ! Drydep flux in chemistry
     REAL(f4),  POINTER :: DryDepMix       (:,:,:,:) ! Drydep flux in mixing
     REAL(f4),  POINTER :: DryDep          (:,:,:,:) ! Total drydep flux
     REAL(f4),  POINTER :: DryDepVel       (:,:,:  ) ! Dry deposition velocity
    !REAL(f4),  POINTER :: DryDepRst_RA    (:,:,:  ) ! Aerodynamic resistance
    !REAL(f4),  POINTER :: DryDepRst_RB    (:,:,:  ) ! Aerodynamic resistance
    !REAL(f4),  POINTER :: DryDepRst_RC    (:,:,:  ) ! Total drydep resistance
    !REAL(f4),  POINTER :: DryDepRst_RI    (:,:    ) ! Stomatal resistance
     ! Waiting for inputs on new resistance diagnostics commented out above

     ! Chemistry
     REAL(f4),  POINTER :: JValues         (:,:,:,:) ! Photolysis rates
     REAL(f4),  POINTER :: RxnRates        (:,:,:,:) ! Reaction rates from KPP
     REAL(f4),  POINTER :: UVFluxDiffuse   (:,:,:  ) ! Diffuse UV flux per bin
     REAL(f4),  POINTER :: UVFluxDirect    (:,:,:  ) ! Direct UV flux per bin
     REAL(f4),  POINTER :: UVFluxNet       (:,:,:  ) ! Net UV flux per bin
     REAL(f4),  POINTER :: OHconcAfterChem (:,:,:  ) ! OH, HO2, O1D, and O3P
     REAL(f4),  POINTER :: HO2concAfterChem(:,:,:  ) !  concentrations 
     REAL(f4),  POINTER :: O1DconcAfterChem(:,:,:  ) !  upon exiting the
     REAL(f4),  POINTER :: O3PconcAfterChem(:,:,:  ) !  FlexChem solver 
     REAL(f4),  POINTER :: Loss            (:,:,:,:) ! Chemical loss of species
     REAL(f4),  POINTER :: Prod            (:,:,:,:) ! Chemical prod of species

     ! Aerosols
     ! *** Need to add AOD ***
     ! Waiting for input on rest of list from Aerosol WG?
     REAL(f4),  POINTER :: ODDust          (:,:,:  ) ! Dust optical depth
     REAL(f4),  POINTER :: ODDustBinsWL1   (:,:,:,:) ! All bins 1st WL dust OD
     REAL(f4),  POINTER :: ODDustBinsWL2   (:,:,:,:) ! All bins 2nd WL dust OD
     REAL(f4),  POINTER :: ODDustBinsWL3   (:,:,:,:) ! All bins 3rd WL dust OD

     ! Advection
     REAL(f4),  POINTER :: AdvFluxZonal    (:,:,:,:) ! EW Advective Flux
     REAL(f4),  POINTER :: AdvFluxMerid    (:,:,:,:) ! NW Advective Flux
     REAL(f4),  POINTER :: AdvFluxVert     (:,:,:,:) ! Vertical Advective Flux

     ! Mixing
     REAL(f4),  POINTER :: PBLMixFrac      (:,:,:  ) ! Frac of BL occupied by lev
     REAL(f4),  POINTER :: PBLFlux         (:,:,:,:) ! BL mixing mass flux

     ! Convection
     REAL(f4),  POINTER :: CloudConvFlux   (:,:,:,:) ! Cloud conv. mass flux
     REAL(f4),  POINTER :: WetLossConv     (:,:,:,:) ! Loss in convect. updraft

     ! Wet deposition
     REAL(f4),  POINTER :: WetLossLS       (:,:,:,:) ! Loss in LS rainout/washout
     REAL(f4),  POINTER :: PrecipFracLS    (:,:,:  ) ! Frac of box in LS precip
     REAL(f4),  POINTER :: RainFracLS      (:,:,:,:) ! Frac lost to LS rainout
     REAL(f4),  POINTER :: WashFracLS      (:,:,:,:) ! Frac lost to LS washout
     
     ! Carbon aerosols
     REAL(f4),  POINTER :: ProdBCPIfromBCPO(:,:,:  ) ! Prod BCPI from BCPO
     REAL(f4),  POINTER :: ProdOCPIfromOCPO(:,:,:  ) ! Prod OCPI from OCPO

     !----------------------------------------------------------------------
     ! Specialty Simulation Diagnostic Arrays
     !----------------------------------------------------------------------

     ! Radon / Lead / Beryllium specialty simulation
     REAL(f4),  POINTER :: PbFromRnDecay   (:,:,:  ) ! Pb emitted from Rn decay
     REAL(f4),  POINTER :: RadDecay        (:,:,:,:) ! Radioactive decay

     ! TOMAS aerosol microphysics specialty simulation
 
     ! CO2 specialty simulation

     ! CH4 specialty simulation
 
     ! Persistent Organic Pollutants specialty simulation

     ! Hg specialty simulation

     ! Radiation simulation (RRTMG)
     REAL(f4),  POINTER :: RadAllSkyLWSurf (:,:,:  ) ! All-sky LW rad @ surface
     REAL(f4),  POINTER :: RadAllSkyLWTOA  (:,:,:  ) ! All-sky LW rad @ atm top
     REAL(f4),  POINTER :: RadAllSkySWSurf (:,:,:  ) ! All-sky SW rad @ surface
     REAL(f4),  POINTER :: RadAllSkySWTOA  (:,:,:  ) ! All-sky SW rad @ atm top
     REAL(f4),  POINTER :: RadClrSkyLWSurf (:,:,:  ) ! Clr-sky SW rad @ surface
     REAL(f4),  POINTER :: RadClrSkyLWTOA  (:,:,:  ) ! Clr-sky LW rad @ atm top
     REAL(f4),  POINTER :: RadClrSkySWSurf (:,:,:  ) ! Clr-sky SW rad @ surface
     REAL(f4),  POINTER :: RadClrSkySWTOA  (:,:,:  ) ! Clr-sky SW rad @ atm top
    
     !----------------------------------------------------------------------
     ! Registry of variables contained within State_Diag
     !----------------------------------------------------------------------
     CHARACTER(LEN=4)           :: State     = 'DIAG'   ! Name of this state
     TYPE(MetaRegItem), POINTER :: Registry  => NULL()  ! Registry object

  END TYPE DgnState
!
! !REMARKS:
!  TBD
!
! !REVISION HISTORY: 
!  05 Jul 2017 - R. Yantosca - Initial version
!  22 Sep 2017 - E. Lundgren - Fill in content to allocate State_Diag; add 
!                              subroutines to get metadata and interface to
!                              register fields
!  26 Sep 2017 - E. Lundgren - Remove Lookup_State_Diag and Print_State_Diag
!  05 Oct 2017 - R. Yantosca - Add separate drydep fields for chem & mixing
!  06 Oct 2017 - R. Yantosca - Declare SpeciesConc as an 8-byte real field
!  02 Nov 2017 - R. Yantosca - Update wetdep and convection diagnostic names
!EOC
!------------------------------------------------------------------------------
!BOC
!
! !MODULE INTERFACES:
!
  INTERFACE Register_DiagField
     MODULE PROCEDURE Register_DiagField_R4_2D
     ! real(fp) and real(8) 2D not implemented
     MODULE PROCEDURE Register_DiagField_R4_3D
     MODULE PROCEDURE Register_DiagField_Rfp_3D
     ! real(8) 3D not implemented
     MODULE PROCEDURE Register_DiagField_R4_4D
     ! real(fp) 4D not implemented
     MODULE PROCEDURE Register_DiagField_R8_4D
  END INTERFACE Register_DiagField
CONTAINS
!EOC
!------------------------------------------------------------------------------
!                  GEOS-Chem Global Chemical Transport Model                  !
!------------------------------------------------------------------------------
!BOP
!
! !IROUTINE: Init_State_Diag
!
! !DESCRIPTION: Subroutine INIT\_STATE\_DIAG allocates all fields of
!  the diagnostics state object.
!\\
!\\
! !INTERFACE:
!
  SUBROUTINE Init_State_Diag( am_I_Root, Input_Opt,  State_Chm, &
                              Diag_List, State_Diag, RC )
!
! !USES:
!
    USE Input_Opt_Mod, ONLY : OptInput
!
! !INPUT PARAMETERS:
! 
    LOGICAL,        INTENT(IN)    :: am_I_Root   ! Is this the root CPU?
    TYPE(OptInput), INTENT(IN)    :: Input_Opt   ! Input Options object
    TYPE(ChmState), INTENT(IN)    :: State_Chm   ! Chemistry state object
    TYPE(DgnList),  INTENT(IN)    :: Diag_List   ! Diagnostics list object

!
! !INPUT/OUTPUT PARAMETERS:
!
    TYPE(DgnState), INTENT(INOUT) :: State_Diag  ! Diagnostic State object
!
! !OUTPUT PARAMETERS:
!
    INTEGER,        INTENT(OUT)   :: RC          ! Return code
!
! !REMARKS:
!  For consistency, maybe this should be moved to a different module.
!
! !REVISION HISTORY: 
!  05 Jul 2017 - R. Yantosca - Initial version
!  22 Sep 2017 - E. Lundgren - Fill in content
!  06 Oct 2017 - R. Yantosca - State_Diag%SpeciesConc is now an 8-byte real
!  11 Oct 2017 - R. Yantosca - Bug fix: nAdvect is now defined properly  
!EOP
!------------------------------------------------------------------------------
!BOC
!
! !LOCAL VARIABLES:
!
    ! Strings
    CHARACTER(LEN=255)     :: ErrMsg,   ThisLoc
    CHARACTER(LEN=255)     :: arrayID,  diagID
    INTEGER                :: N, IM, JM, LM
    INTEGER                :: nSpecies, nAdvect, nDryDep
    INTEGER                :: nKppSpc,  nWetDep, nProd,  nLoss
    LOGICAL                :: EOF,      Found

    !=======================================================================
    ! Initialize
    !=======================================================================
    RC        =  GC_SUCCESS
    arrayID   = ''
    diagID    = ''
    ErrMsg    = ''
    ThisLoc   = ' -> at Init_State_Diag (in Headers/state_diag_mod.F90)'
    Found     = .FALSE.
    
    ! Shorten grid parameters for readability
    IM        = IIPAR ! # latitudes
    JM        = JJPAR ! # longitudes
    LM        = LLPAR ! # levels

    ! Number of species per category
    nSpecies  = State_Chm%nSpecies
    nAdvect   = State_Chm%nAdvect
    nDryDep   = State_Chm%nDryDep
    nKppSpc   = State_Chm%nKppSpc
    nLoss     = State_Chm%nLoss
    nProd     = State_Chm%nProd
    nWetDep   = State_Chm%nWetDep

    ! Free pointers
    State_Diag%AdvFluxZonal        => NULL()
    State_Diag%AdvFluxMerid        => NULL()
    State_Diag%AdvFluxVert         => NULL()

    State_Diag%DryDep              => NULL()
    State_Diag%DryDepChm           => NULL()
    State_Diag%DryDepMix           => NULL()
    State_Diag%DryDepVel           => NULL()

    State_Diag%CloudConvFlux       => NULL()
    State_Diag%WetLossConv         => NULL()

    State_Diag%PBLMixFrac          => NULL()
    State_Diag%PBLFlux             => NULL()

    State_Diag%WetLossLS           => NULL()
    State_Diag%PrecipFracLS        => NULL()
    State_Diag%RainFracLS          => NULL()
    State_Diag%WashFracLS          => NULL()

    State_Diag%SpeciesConc         => NULL()
    State_Diag%JValues             => NULL()
    State_Diag%RxnRates            => NULL()
    State_Diag%UVFluxDiffuse       => NULL()
    State_Diag%UVFluxDirect        => NULL()
    State_Diag%UVFluxNet           => NULL()
    State_Diag%ProdBCPIfromBCPO    => NULL()
    State_Diag%ProdOCPIfromOCPO    => NULL()
    State_Diag%OHconcAfterChem     => NULL()
    State_Diag%HO2concAfterChem    => NULL()
    State_Diag%O1DconcAfterChem    => NULL()
    State_Diag%O3PconcAfterChem    => NULL()
    State_Diag%Loss                => NULL()
    State_Diag%Prod                => NULL()

    State_Diag%PbFromRnDecay       => NULL()
    State_Diag%RadDecay            => NULL()

    State_Diag%RadAllSkyLWSurf     => NULL()
    State_Diag%RadAllSkyLWTOA      => NULL()
    State_Diag%RadAllSkySWSurf     => NULL()
    State_Diag%RadAllSkySWTOA      => NULL()
    State_Diag%RadClrSkyLWSurf     => NULL()
    State_Diag%RadClrSkyLWTOA      => NULL()
    State_Diag%RadClrSkySWSurf     => NULL()
    State_Diag%RadClrSkySWTOA      => NULL()

#if defined( NC_DIAG )

    ! Write header
    IF ( am_I_Root ) THEN
    WRITE( 6, 10 )
 10 FORMAT( /, 'Allocating the following fields of the State_Diag object:' )
    WRITE( 6, '(a)' ) REPEAT( '=', 79 )
    ENDIF

    !------------------------------------------------------------------------
    ! Species Concentration
    !------------------------------------------------------------------------
    arrayID = 'State_Diag%SpeciesConc'
    diagID  = 'SpeciesConc'
    CALL Check_DiagList( am_I_Root, Diag_List, diagID, Found, RC )
    IF ( Found ) THEN
       WRITE( 6, 20 ) ADJUSTL( arrayID ), TRIM( diagID )
       ALLOCATE( State_Diag%SpeciesConc( IM, JM, LM, nSpecies ), STAT=RC )
       CALL GC_CheckVar( arrayId, 0, RC )
       IF ( RC /= GC_SUCCESS ) RETURN
       State_Diag%SpeciesConc = 0.0_f8
       CALL Register_DiagField( am_I_Root, diagID, State_Diag%SpeciesConc, &
                                State_Chm, State_Diag, RC )
    ENDIF

    !-----------------------------------------------------------------------
    ! Dry deposition flux from chemistry
    !-----------------------------------------------------------------------
    arrayID = 'State_Diag%DryDepChm'
    diagID  = 'DryDepChm'
    CALL Check_DiagList( am_I_Root, Diag_List, diagID, Found, RC )
    IF ( Found ) THEN
       WRITE( 6, 20 ) ADJUSTL( arrayID ), TRIM( diagID )
       ALLOCATE( State_Diag%DryDepChm( IM, JM, LM, nDryDep ), STAT=RC )
       CALL GC_CheckVar( ArrayID, 0, RC )
       IF ( RC /= GC_SUCCESS ) RETURN
       State_Diag%DryDepChm = 0.0_f4
       CALL Register_DiagField( am_I_Root, diagID, State_Diag%DryDepChm, &
                                State_Chm, State_Diag, RC )
       IF ( RC /= GC_SUCCESS ) RETURN
    ENDIF

    !-----------------------------------------------------------------------
    ! Dry deposition flux from mixing
    !-----------------------------------------------------------------------
    arrayID = 'State_Diag%DryDepMix'
    diagID  = 'DryDepMix'
    CALL Check_DiagList( am_I_Root, Diag_List, diagID, Found, RC )
    IF ( Found ) THEN
       WRITE( 6, 20 ) ADJUSTL( arrayID ), TRIM( diagID )
       ALLOCATE( State_Diag%DryDepMix( IM, JM, LM, nDryDep ), STAT=RC )
       CALL GC_CheckVar( arrayID, 0, RC )
       IF ( RC /= GC_SUCCESS ) RETURN
       State_Diag%DryDepMix = 0.0_f4
       CALL Register_DiagField( am_I_Root, diagID, State_Diag%DryDepMix, &
                                State_Chm, State_Diag, RC )
       IF ( RC /= GC_SUCCESS ) RETURN
    ENDIF

    !-----------------------------------------------------------------------
    ! Total dry deposition flux
    !-----------------------------------------------------------------------
    arrayID = 'State_Diag%DryDep'
    diagID  = 'DryDep'
    CALL Check_DiagList( am_I_Root, Diag_List, diagID, Found, RC )
    IF ( Found ) THEN
       WRITE( 6, 20 ) ADJUSTL( arrayID ), TRIM( diagID )
       ALLOCATE( State_Diag%DryDep( IM, JM, LM, nDryDep ), STAT=RC )
       CALL GC_CheckVar( arrayID, 0, RC )
       IF ( RC /= GC_SUCCESS ) RETURN
       State_Diag%DryDep = 0.0_f4
       CALL Register_DiagField( am_I_Root, diagID, State_Diag%DryDep, &
                                State_Chm, State_Diag, RC )
       IF ( RC /= GC_SUCCESS ) RETURN
    ENDIF

    !-----------------------------------------------------------------------
    ! Dry deposition velocity
    !-----------------------------------------------------------------------
    arrayID = 'State_Diag%DryDepVel'
    diagID  = 'DryDepVel'
    CALL Check_DiagList( am_I_Root, Diag_List, diagID, Found, RC )
    IF ( Found ) THEN
       WRITE( 6, 20 ) ADJUSTL( arrayID ), TRIM( diagID )
       ALLOCATE( State_Diag%DryDepVel( IM, JM, nDryDep ), STAT=RC )
       CALL GC_CheckVar( arrayID, 0, RC )
       IF ( RC /= GC_SUCCESS ) RETURN
       State_Diag%DryDepVel = 0.0_f4
       CALL Register_DiagField( am_I_Root, diagID, State_Diag%DryDepVel, &
                                State_Chm, State_Diag, RC )
       IF ( RC /= GC_SUCCESS ) RETURN
    ENDIF

    !-----------------------------------------------------------------------
    ! Zonal Advective Flux (east positive)
    !-----------------------------------------------------------------------
    arrayID = 'State_Diag%AdvFluxZonal'
    diagID  = 'AdvFluxZonal'
    CALL Check_DiagList( am_I_Root, Diag_List, diagID, Found, RC )
    IF ( Found ) THEN
       WRITE( 6, 20 ) ADJUSTL( arrayID ), TRIM( diagID )
       ALLOCATE( State_Diag%AdvFluxZonal( IM, JM, LM, nAdvect ), STAT=RC )
       CALL GC_CheckVar( arrayID, 0, RC )
       IF ( RC /= GC_SUCCESS ) RETURN
       State_Diag%AdvFluxZonal = 0.0_f4
       CALL Register_DiagField( am_I_Root, diagID, State_Diag%AdvFluxZonal, &
                                State_Chm, State_Diag, RC )
       IF ( RC /= GC_SUCCESS ) RETURN
    ENDIF

    !-----------------------------------------------------------------------
    ! Meridional Advective Flux (south positive)
    !-----------------------------------------------------------------------
    arrayID = 'State_Diag%AdvFluxMerid'
    diagID  = 'AdvFluxMerid'
    CALL Check_DiagList( am_I_Root, Diag_List, diagID, Found, RC )
    IF ( Found ) THEN
       WRITE( 6, 20 ) ADJUSTL( arrayID ), TRIM( diagID )
       ALLOCATE( State_Diag%AdvFluxMerid( IM, JM, LM, nAdvect ), STAT=RC )
       CALL GC_CheckVar( arrayID, 0, RC )
       IF ( RC /= GC_SUCCESS ) RETURN
       State_Diag%AdvFluxMerid = 0.0_f4
       CALL Register_DiagField( am_I_Root, diagID, State_Diag%AdvFluxMerid, &
                                State_Chm, State_Diag, RC )
       IF ( RC /= GC_SUCCESS ) RETURN
    ENDIF

    !-----------------------------------------------------------------------
    ! Vertical Advective Flux (downwards positive)
    !-----------------------------------------------------------------------
    arrayID = 'State_Diag%AdvFluxVert'
    diagID  = 'AdvFluxVert'
    CALL Check_DiagList( am_I_Root, Diag_List, diagID, Found, RC )
    IF ( Found ) THEN
       WRITE( 6, 20 ) ADJUSTL( arrayID ), TRIM( diagID )
       ALLOCATE( State_Diag%AdvFluxVert( IM, JM, LM, nAdvect ), STAT=RC )
       CALL GC_CheckVar( arrayID, 0, RC )
       IF ( RC /= GC_SUCCESS ) RETURN
       State_Diag%AdvFluxVert = 0.0_f4
       CALL Register_DiagField( am_I_Root, diagID, State_Diag%AdvFluxVert, &
                                State_Chm, State_Diag, RC )
       IF ( RC /= GC_SUCCESS ) RETURN
    ENDIF

    !-----------------------------------------------------------------------
    ! Fraction of BL occupied by level L
    !-----------------------------------------------------------------------
    arrayID = 'State_Diag%PBLMixFrac'
    diagID  = 'PBLMixFrac'
    CALL Check_DiagList( am_I_Root, Diag_List, diagID, Found, RC )
    IF ( Found ) THEN
       WRITE( 6, 20 ) ADJUSTL( arrayID ), TRIM( diagID )
       ALLOCATE( State_Diag%PBLMixFrac( IM, JM, LM ), STAT=RC )
       CALL GC_CheckVar( arrayID, 0, RC )
       IF ( RC /= GC_SUCCESS ) RETURN
       State_Diag%PBLMixFrac = 0.0_f4
       CALL Register_DiagField( am_I_Root, diagID, State_Diag%PBLMixFrac, &
                                State_Chm, State_Diag, RC )
       IF ( RC /= GC_SUCCESS ) RETURN
    ENDIF

    !-----------------------------------------------------------------------
    ! Mass change due to boundary layer mixing
    !-----------------------------------------------------------------------
    arrayID = 'State_Diag%PBLFlux'
    diagID  = 'PBLFlux'
    CALL Check_DiagList( am_I_Root, Diag_List, diagID, Found, RC )
    IF ( Found ) THEN
       WRITE( 6, 20 ) ADJUSTL( arrayID ), TRIM( diagID )
       ALLOCATE( State_Diag%PBLFlux( IM, JM, LM, nAdvect ), STAT=RC )
       CALL GC_CheckVar( arrayID, 0, RC )
       IF ( RC /= GC_SUCCESS ) RETURN
       State_Diag%PBLFlux = 0.0_f4
       CALL Register_DiagField( am_I_Root, diagID, State_Diag%PBLFlux, &
                                State_Chm, State_Diag, RC )
       IF ( RC /= GC_SUCCESS ) RETURN
    ENDIF

    !-----------------------------------------------------------------------
    ! Mass change due to cloud convection
    !-----------------------------------------------------------------------
    arrayID = 'State_Diag%CloudConvFlux'
    diagID  = 'CloudConvFlux'
    CALL Check_DiagList( am_I_Root, Diag_List, diagID, Found, RC )
    IF ( Found ) THEN
       WRITE( 6, 20 ) ADJUSTL( arrayID ), TRIM( diagID )
       ALLOCATE( State_Diag%CloudConvFlux( IM, JM, LM, nAdvect ), STAT=RC )
       CALL GC_CheckVar( arrayID, 0, RC )
       IF ( RC /= GC_SUCCESS ) RETURN
       State_Diag%CloudConvFlux = 0.0_f4
       CALL Register_DiagField( am_I_Root, diagID, State_Diag%CloudConvFlux, &
                                State_Chm, State_Diag, RC )
       IF ( RC /= GC_SUCCESS ) RETURN
    ENDIF

    !-----------------------------------------------------------------------
    ! Loss of soluble species in convective updrafts
    !-----------------------------------------------------------------------
    arrayID = 'State_Diag%WetLossConv'
    diagID  = 'WetLossConv'
    CALL Check_DiagList( am_I_Root, Diag_List, diagID, Found, RC )
    IF ( Found ) THEN
       WRITE( 6, 20 ) ADJUSTL( arrayID ), TRIM( diagID )
       ALLOCATE( State_Diag%WetLossConv( IM, JM, LM, nWetDep ), STAT=RC )
       CALL GC_CheckVar( arrayID, 0, RC )
       IF ( RC /= GC_SUCCESS ) RETURN
       State_Diag%WetLossConv = 0.0_f4
       CALL Register_DiagField( am_I_Root, diagID, State_Diag%WetLossConv, &
                                State_Chm, State_Diag, RC )
       IF ( RC /= GC_SUCCESS ) RETURN
    ENDIF

    !-----------------------------------------------------------------------
    ! Loss of solutble species in large-scale rainout/washout
    !-----------------------------------------------------------------------
    arrayID = 'State_Diag%WetLossLS'
    diagID  = 'WetLossLS'
    CALL Check_DiagList( am_I_Root, Diag_List, diagID, Found, RC )
    IF ( Found ) THEN
       WRITE( 6, 20 ) ADJUSTL( arrayID ), TRIM( diagID )
       ALLOCATE( State_Diag%WetLossLS( IM, JM, LM, nWetDep ), STAT=RC )
       CALL GC_CheckVar( arrayID, 0, RC )
       IF ( RC /= GC_SUCCESS ) RETURN
       State_Diag%WetLossLS = 0.0_f4
       CALL Register_DiagField( am_I_Root, diagID, State_Diag%WetLossLS, &
                                State_Chm, State_Diag, RC )
       IF ( RC /= GC_SUCCESS ) RETURN
    ENDIF

    !-----------------------------------------------------------------------
    ! Fraction of grid box undergoing large-scale precipitation
    !-----------------------------------------------------------------------
    arrayID = 'State_Diag%PrecipFracLS'
    diagID  = 'PrecipFracLS'
    CALL Check_DiagList( am_I_Root, Diag_List, diagID, Found, RC )
    IF ( Found ) THEN
       WRITE( 6, 20 ) ADJUSTL( arrayID ), TRIM( diagID )
       ALLOCATE( State_Diag%PrecipFracLS( IM, JM, LM ), STAT=RC )
       CALL GC_CheckVar( arrayID, 0, RC )
       IF ( RC /= GC_SUCCESS ) RETURN
       State_Diag%PrecipFracLS = 0.0_f4
       CALL Register_DiagField( am_I_Root, diagID, State_Diag%PrecipFracLS, &
                                State_Chm, State_Diag, RC )
       IF ( RC /= GC_SUCCESS ) RETURN
    ENDIF

    !-----------------------------------------------------------------------
    ! Fraction of soluble species lost to rainout in large-scale precip
    !-----------------------------------------------------------------------
    arrayID = 'State_Diag%RainFracLS'
    diagID  = 'RainFracLS'
    CALL Check_DiagList( am_I_Root, Diag_List, diagID, Found, RC )
    IF ( Found ) THEN
       WRITE( 6, 20 ) ADJUSTL( arrayID ), TRIM( diagID )
       ALLOCATE( State_Diag%RainFracLS( IM, JM, LM, nWetDep ), STAT=RC )
       CALL GC_CheckVar( arrayID, 0, RC )
       IF ( RC /= GC_SUCCESS ) RETURN
       State_Diag%RainFracLS = 0.0_f4
       CALL Register_DiagField( am_I_Root, diagID, State_Diag%RainFracLS,   &
                                State_Chm, State_Diag, RC )
       IF ( RC /= GC_SUCCESS ) RETURN
    ENDIF

    !-----------------------------------------------------------------------
    ! Fraction of soluble species lost to washout in large-scale precip
    !-----------------------------------------------------------------------
    arrayID = 'State_Diag%WashFracLS'
    diagID  = 'WashFracLS'
    CALL Check_DiagList( am_I_Root, Diag_List, diagID, Found, RC )
    IF ( Found ) THEN
       WRITE( 6, 20 ) ADJUSTL( arrayID ), TRIM( diagID )
       ALLOCATE( State_Diag%WashFracLS( IM, JM, LM, nWetDep ), STAT=RC )
       CALL GC_CheckVar( arrayID, 0, RC )
       IF ( RC /= GC_SUCCESS ) RETURN
       State_Diag%WashFracLS = 0.0_f4
       CALL Register_DiagField( am_I_Root, diagID, State_Diag%WashFracLS,   &
                                State_Chm, State_Diag, RC )
       IF ( RC /= GC_SUCCESS ) RETURN
    ENDIF

    !=======================================================================
    ! The following diagnostic quantities are only relevant for the 
    ! Rn-Pb-Be radionuclide simulation
    !=======================================================================
    IF ( Input_Opt%ITS_A_RnPbBe_SIM ) THEN

       !--------------------------------------------------------------------
       ! Emission of Pb210 from Rn222 decay
       !--------------------------------------------------------------------
       arrayID = 'State_Diag%PbFromRnDecay'
       diagID  = 'PbFromRnDecay'
       CALL Check_DiagList( am_I_Root, Diag_List, diagID, Found, RC )
       IF ( Found ) THEN
          WRITE( 6, 20 ) ADJUSTL( arrayID ), TRIM( diagID )
          ALLOCATE( State_Diag%PbFromRnDecay( IM, JM, LM ), STAT=RC )
          CALL GC_CheckVar( arrayID, 0, RC )
          IF ( RC /= GC_SUCCESS ) RETURN
          State_Diag%PbFromRnDecay = 0.0_f4
          CALL Register_DiagField( am_I_Root, diagID,                       &
                                   State_Diag%PbFromRnDecay,                &
                                   State_Chm, State_Diag, RC )
          IF ( RC /= GC_SUCCESS ) RETURN
       ENDIF

       !--------------------------------------------------------------------
       ! Radioactive decay of Rn, Pb, and Be7
       ! (separate into 3 different arrays??)
       !--------------------------------------------------------------------
       arrayID = 'State_Diag%RadDecay'
       diagID  = 'RadDecay'
       CALL Check_DiagList( am_I_Root, Diag_List, diagID, Found, RC )
       IF ( Found ) THEN
          WRITE( 6, 20 ) ADJUSTL( arrayID ), TRIM( diagID )
          ALLOCATE( State_Diag%RadDecay( IM, JM, LM, nSpecies ), STAT=RC )
          CALL GC_CheckVar( arrayID, 0, RC )
          IF ( RC /= GC_SUCCESS ) RETURN
          State_Diag%RadDecay = 0.0_f4
          CALL Register_DiagField( am_I_Root, diagID, State_Diag%RadDecay,  &
                                   State_Chm, State_Diag, RC )
          IF ( RC /= GC_SUCCESS ) RETURN
       ENDIF

    ELSE

       !-------------------------------------------------------------------
       ! Halt with an error message if any of the following quantities
       ! have been requested as diagnostics in simulations other than
       ! the Rn-Pb-Be-PASV simulation.
       !
       ! This will prevent potential errors caused by the quantities
       ! being requested as diagnostic output when the corresponding
       ! array has not been allocated.
       !-------------------------------------------------------------------
       DO N = 1, 2
          
          ! Select the diagnostic ID
          SELECT CASE( N )
             CASE( 1 ) 
                diagID = 'PbFromRnDecay'
             CASE( 2 ) 
                diagID = 'RadDecay'
          END SELECT

          ! Exit if any of the above are in the diagnostic list
          CALL Check_DiagList( am_I_Root, Diag_List, diagID, Found, RC )
          IF ( Found ) THEN
             ErrMsg = TRIM( diagId ) // ' is a requested diagnostic, '    // &
                      'but this is only appropriate for Rn-Pb-Be-PASV '   // &
                      'simulations.' 
             CALL GC_Error( ErrMsg, RC, ThisLoc )
             RETURN
          ENDIF
       ENDDO

    ENDIF

    !=======================================================================
    ! The following diagnostic quantities are only relevant for simulations
    ! with the RRTMG radiative transfer model turned on.
    !=======================================================================
    IF ( Input_Opt%LRAD ) THEN

       !--------------------------------------------------------------------
       ! RRTMG: All-sky LW rad @ surface
       !--------------------------------------------------------------------
       arrayID = 'State_Diag%RadAllSkyLWSurf'
       diagID  = 'RadAllSkyLWSurf'
       CALL Check_DiagList( am_I_Root, Diag_List, diagID, Found, RC )
       IF ( Found ) THEN
          WRITE( 6, 20 ) ADJUSTL( arrayID ), TRIM( diagID )
          ALLOCATE( State_Diag%RadAllSkyLWSurf( IM, JM, nSpecies ), STAT=RC )
          CALL GC_CheckVar( arrayID, 0, RC )
          IF ( RC /= GC_SUCCESS ) RETURN
          State_Diag%RadAllSkyLWSurf = 0.0_f4
          CALL Register_DiagField( am_I_Root, diagID,                       &
                                   State_Diag%RadAllSkyLWSurf,              &
                                   State_Chm, State_Diag, RC )
          IF ( RC /= GC_SUCCESS ) RETURN
       ENDIF

       !--------------------------------------------------------------------
       ! RRTMG: All-sky LW rad @ atm top
       !--------------------------------------------------------------------
       arrayID = 'State_Diag%RadAllSkyLWTOA'
       diagID  = 'RadAllSkyLWTOA'
       CALL Check_DiagList( am_I_Root, Diag_List, diagID, Found, RC )
       IF ( Found ) THEN
          WRITE( 6, 20 ) ADJUSTL( arrayID ), TRIM( diagID )
          ALLOCATE( State_Diag%RadAllSkyLWTOA( IM, JM, nSpecies ), STAT=RC )
          CALL GC_CheckVar( arrayID, 0, RC )
          IF ( RC /= GC_SUCCESS ) RETURN
          State_Diag%RadAllSkyLWTOA = 0.0_f4
          CALL Register_DiagField( am_I_Root, diagID,                       &
                                   State_Diag%RadAllSkyLWTOA,               &
                                   State_Chm, State_Diag, RC )
          IF ( RC /= GC_SUCCESS ) RETURN
       ENDIF

       !--------------------------------------------------------------------
       ! RRTMG: All-sky SW rad @ surface
       !--------------------------------------------------------------------
       arrayID = 'State_Diag%RadAllSkySWSurf'
       diagID  = 'RadAllSkySWSurf'
       CALL Check_DiagList( am_I_Root, Diag_List, diagID, Found, RC )
       IF ( Found ) THEN
          WRITE( 6, 20 ) ADJUSTL( arrayID ), TRIM( diagID )
          ALLOCATE( State_Diag%RadAllSkySWSurf( IM, JM, nSpecies ), STAT=RC )
          CALL GC_CheckVar( arrayID, 0, RC )
          IF ( RC /= GC_SUCCESS ) RETURN
          State_Diag%RadAllSkySWSurf = 0.0_f4
          CALL Register_DiagField( am_I_Root, diagID,                       &
                                   State_Diag%RadAllSkySWSurf,              &
                                   State_Chm, State_Diag, RC )
          IF ( RC /= GC_SUCCESS ) RETURN
       ENDIF

       !--------------------------------------------------------------------
       ! RRTMG: All-sky SW rad @ atm top 
       !--------------------------------------------------------------------
       arrayID = 'State_Diag%RadAllSkySWTOA'
       diagID  = 'RadAllSkySWTOA'
       CALL Check_DiagList( am_I_Root, Diag_List, diagID, Found, RC )
       IF ( Found ) THEN
          WRITE( 6, 20 ) ADJUSTL( arrayID ), TRIM( diagID )
          ALLOCATE( State_Diag%RadAllSkySWTOA( IM, JM, nSpecies ), STAT=RC )
          CALL GC_CheckVar( arrayID, 0, RC )
          IF ( RC /= GC_SUCCESS ) RETURN
          State_Diag%RadAllSkySWTOA = 0.0_f4
          CALL Register_DiagField( am_I_Root, diagID,                       &
                                   State_Diag%RadAllSkySWTOA,               &
                                   State_Chm, State_Diag, RC )
          IF ( RC /= GC_SUCCESS ) RETURN
       ENDIF

       !--------------------------------------------------------------------
       ! RRTMG: Clear-sky SW rad @ surface
       !--------------------------------------------------------------------
       arrayID = 'State_Diag%RadClrSkyLWSurf'
       diagID  = 'RadClrSkyLWSurf'
       CALL Check_DiagList( am_I_Root, Diag_List, diagID, Found, RC )
       IF ( Found ) THEN
          WRITE( 6, 20 ) ADJUSTL( arrayID ), TRIM( diagID )
          ALLOCATE( State_Diag%RadClrSkyLWSurf( IM, JM, nSpecies ), STAT=RC )
          CALL GC_CheckVar( arrayID, 0, RC )
          IF ( RC /= GC_SUCCESS ) RETURN
          State_Diag%RadClrSkyLWSurf = 0.0_f4
          CALL Register_DiagField( am_I_Root, diagID,                       &
                                   State_Diag%RadClrSkyLWSurf,              &
                                   State_Chm, State_Diag, RC )
          IF ( RC /= GC_SUCCESS ) RETURN
       ENDIF

       !--------------------------------------------------------------------
       ! RRTMG: Clear-sky LW rad @ atm top
       !--------------------------------------------------------------------
       arrayID = 'State_Diag%RadClrSkyLWTOA'
       diagID  = 'RadClrSkyLWTOA'
       CALL Check_DiagList( am_I_Root, Diag_List, diagID, Found, RC )
       IF ( Found ) THEN
          WRITE( 6, 20 ) ADJUSTL( arrayID ), TRIM( diagID )
          ALLOCATE( State_Diag%RadClrSkyLWTOA( IM, JM, nSpecies ), STAT=RC )
          CALL GC_CheckVar( arrayID, 0, RC )
          IF ( RC /= GC_SUCCESS ) RETURN
          State_Diag%RadClrSkyLWTOA = 0.0_f4
          CALL Register_DiagField( am_I_Root, diagID,                       &
                                   State_Diag%RadClrSkyLWTOA,               &
                                   State_Chm, State_Diag, RC )
          IF ( RC /= GC_SUCCESS ) RETURN
       ENDIF

       !--------------------------------------------------------------------
       ! RRTMG: Clear-sky SW rad @ surface 
       !--------------------------------------------------------------------
       arrayID = 'State_Diag%RadClrSkySWSurf'
       diagID  = 'RadClrSkySWSurf'
       CALL Check_DiagList( am_I_Root, Diag_List, diagID, Found, RC )
       IF ( Found ) THEN
          WRITE( 6, 20 ) ADJUSTL( arrayID ), TRIM( diagID )
          ALLOCATE( State_Diag%RadClrSkySWSurf( IM, JM, nSpecies ), STAT=RC )
          CALL GC_CheckVar( arrayID, 0, RC )
          IF ( RC /= GC_SUCCESS ) RETURN
          State_Diag%RadClrSkySWSurf = 0.0_f4
          CALL Register_DiagField( am_I_Root, diagID,                       &
                                   State_Diag%RadClrSkySWSurf,              &
                                   State_Chm, State_Diag, RC )
          IF ( RC /= GC_SUCCESS ) RETURN
       ENDIF

       !--------------------------------------------------------------------
       ! RRTMG: Clear-sky SW rad @ atm top
       !--------------------------------------------------------------------
       arrayID = 'State_Diag%RadClrSkySWTOA'
       diagID  = 'RadClrSkySWTOA'
       CALL Check_DiagList( am_I_Root, Diag_List, diagID, Found, RC )
       IF ( Found ) THEN
          WRITE( 6, 20 ) ADJUSTL( arrayID ), TRIM( diagID )
          ALLOCATE( State_Diag%RadClrSkySWTOA( IM, JM, nSpecies ), STAT=RC )
          CALL GC_CheckVar( arrayID, 0, RC )
          IF ( RC /= GC_SUCCESS ) RETURN
          State_Diag%RadClrSkySWTOA = 0.0_f4
          CALL Register_DiagField( am_I_Root, diagID,                       &
                                   State_Diag%RadClrSkySWTOA, &
                                   State_Chm, State_Diag, RC )
          IF ( RC /= GC_SUCCESS ) RETURN
       ENDIF

    ELSE

       !-------------------------------------------------------------------
       ! Halt with an error message if any of the following quantities
       ! have been requested as diagnostics in simulations other than
       ! the RRTMG radiatve transfer model.
       !
       ! This will prevent potential errors caused by the quantities
       ! being requested as diagnostic output when the corresponding
       ! array has not been allocated.
       !-------------------------------------------------------------------
       DO N = 1, 8
          
          ! Select the diagnostic ID
          SELECT CASE( N )
             CASE( 1 ) 
                diagID = 'RadAllSkyLWSurf'
             CASE( 2 ) 
                diagID = 'RadAllSkyLWTOA'
             CASE( 3 ) 
                diagID = 'RadAllSkySWSurf'
             CASE( 4 ) 
                diagID = 'RadAllSkySWTOA'
             CASE( 5 ) 
                diagID = 'RadClrSkyLWSurf'
             CASE( 6 ) 
                diagID = 'RadClrSkyLWTOA'
             CASE( 7 ) 
                diagID = 'RadClrSkySWSurf'
             CASE( 8 ) 
                diagID = 'RadClrSkySWTOA'
          END SELECT

          ! Exit if any of the above are in the diagnostic list
          CALL Check_DiagList( am_I_Root, Diag_List, diagID, Found, RC )
          IF ( Found ) THEN
             ErrMsg = TRIM( diagId ) // ' is a requested diagnostic, '    // &
                      'but this is only appropriate for simulations '     // &
                      'with the RRTMG radiative transfer model.' 
             CALL GC_Error( ErrMsg, RC, ThisLoc )
             RETURN
          ENDIF
       ENDDO

    ENDIF

    !=======================================================================
    ! The following quantities are only relevant for fullchem simulations
    !=======================================================================
    IF ( Input_Opt%ITS_A_FULLCHEM_SIM ) THEN

       !--------------------------------------------------------------------
       ! KPP Reaction Rates
       !--------------------------------------------------------------------
       arrayID = 'State_Diag%RxnRates'
       diagID  = 'RxnRates'
       CALL Check_DiagList( am_I_Root, Diag_List, diagID, Found, RC )
       IF ( Found ) THEN
          WRITE( 6, 20 ) ADJUSTL( arrayID ), TRIM( diagID )
          ALLOCATE( State_Diag%RxnRates( IM, JM, LM, nSpecies ), STAT=RC )
          CALL GC_CheckVar( arrayID, 0, RC )
          IF ( RC /= GC_SUCCESS ) RETURN
          State_Diag%RxnRates = 0.0_f4
          CALL Register_DiagField( am_I_Root, diagID, State_Diag%RxnRates,   &
                                   State_Chm, State_Diag, RC )
          IF ( RC /= GC_SUCCESS ) RETURN
       ENDIF

       !--------------------------------------------------------------------
       ! J-Values
       !--------------------------------------------------------------------
       ! TODO: Mapping needs work
       arrayID = 'State_Diag%JValues'
       diagID  = 'JVal'
       CALL Check_DiagList( am_I_Root, Diag_List, diagID, Found, RC )
       IF ( Found ) THEN
          WRITE( 6, 20 ) ADJUSTL( arrayID ), TRIM( diagID )
          ALLOCATE( State_Diag%JValues( IM, JM, LM, nSpecies ), STAT=RC )
          CALL GC_CheckVar( arrayID, 0, RC )
          IF ( RC /= GC_SUCCESS ) RETURN
          State_Diag%JValues = 0.0_f4
          CALL Register_DiagField( am_I_Root, diagID, State_Diag%JValues,    &
                                   State_Chm, State_Diag, RC )
          IF ( RC /= GC_SUCCESS ) RETURN
       ENDIF

       !--------------------------------------------------------------------
       ! Diffuse UV flux per wavelength bin
       !--------------------------------------------------------------------
       arrayID = 'State_Diag%UVFluxDiffuse'
       diagID  = 'UVFluxDiffuse'
       CALL Check_DiagList( am_I_Root, Diag_List, diagID, Found, RC )
       IF ( Found ) THEN
          WRITE( 6, 20 ) ADJUSTL( arrayID ), TRIM( diagID )
          ALLOCATE( State_Diag%UVFluxDiffuse( IM, JM, LM ), STAT=RC )
          CALL GC_CheckVar( arrayID, 0, RC )
          IF ( RC /= GC_SUCCESS ) RETURN
          State_Diag%UVFluxDiffuse = 0.0_f4
          CALL Register_DiagField( am_I_Root, diagID,                        &
                                   State_Diag%UVFluxDiffuse,                 &
                                   State_Chm, State_Diag, RC )
          IF ( RC /= GC_SUCCESS ) RETURN
       ENDIF

       !--------------------------------------------------------------------
       ! Direct UV flux per wavelength bin
       !--------------------------------------------------------------------
       arrayID = 'State_Diag%UVFluxDirect'
       diagID  = 'UVFluxDirect'
       CALL Check_DiagList( am_I_Root, Diag_List, diagID, Found, RC )
       IF ( Found ) THEN
          WRITE( 6, 20 ) ADJUSTL( arrayID ), TRIM( diagID )
          ALLOCATE( State_Diag%UVFluxDirect( IM, JM, LM ), STAT=RC )
          CALL GC_CheckVar( arrayID, 0, RC )
          IF ( RC /= GC_SUCCESS ) RETURN
          State_Diag%UVFluxDirect = 0.0_f4
          CALL Register_DiagField( am_I_Root, diagID,                        &
                                   State_Diag%UVFluxDirect,                  &
                                   State_Chm, State_Diag, RC )
          IF ( RC /= GC_SUCCESS ) RETURN
       ENDIF

       !--------------------------------------------------------------------
       ! Net UV flux per wavelength bin
       !--------------------------------------------------------------------
       arrayID = 'State_Diag%UVFluxNet'
       diagID  = 'UVFluxNet'
       CALL Check_DiagList( am_I_Root, Diag_List, diagID, Found, RC )
       IF ( Found ) THEN
          WRITE( 6, 20 ) ADJUSTL( arrayID ), TRIM( diagID )
          ALLOCATE( State_Diag%UVFluxNet( IM, JM, LM ), STAT=RC )
          CALL GC_CheckVar( arrayID, 0, RC )
          IF ( RC /= GC_SUCCESS ) RETURN
          State_Diag%UVFluxNet = 0.0_f4
          CALL Register_DiagField( am_I_Root, diagID, State_Diag%UVFluxNet, &
                                   State_Chm, State_Diag, RC )
          IF ( RC /= GC_SUCCESS ) RETURN
       ENDIF

       !--------------------------------------------------------------------
       ! HO2 concentration upon exiting the FlexChem solver
       !--------------------------------------------------------------------
       arrayID = 'State_Diag%HO2concAfterChem'
       diagID  = 'HO2concAfterChem'
       CALL Check_DiagList( am_I_Root, Diag_List, diagID, Found, RC )
       IF ( Found ) THEN
          WRITE( 6, 20 ) ADJUSTL( arrayID ), TRIM( diagID )
          ALLOCATE( State_Diag%HO2concAfterChem( IM, JM, LM ), STAT=RC )
          CALL GC_CheckVar( arrayID, 0, RC )
          IF ( RC /= GC_SUCCESS ) RETURN
          State_Diag%HO2concAfterChem = 0.0_f4
          CALL Register_DiagField( am_I_Root, diagID,                        &
                                   State_Diag%HO2concAfterChem,              &
                                   State_Chm, State_Diag, RC )
          IF ( RC /= GC_SUCCESS ) RETURN
       ENDIF

       !--------------------------------------------------------------------
       ! O1D concentration upon exiting the FlexChem solver
       !--------------------------------------------------------------------
       arrayID = 'State_Diag%O1DconcAfterChem'
       diagID  = 'O1DconcAfterChem'
       CALL Check_DiagList( am_I_Root, Diag_List, diagID, Found, RC )
       IF ( Found ) THEN
          WRITE( 6, 20 ) ADJUSTL( arrayID ), TRIM( diagID )
          ALLOCATE( State_Diag%O1DconcAfterChem( IM, JM, LM ), STAT=RC )
          CALL GC_CheckVar( arrayID, 0, RC )
          IF ( RC /= GC_SUCCESS ) RETURN
          State_Diag%O1DconcAfterChem = 0.0_f4
          CALL Register_DiagField( am_I_Root, diagID,                        & 
                                   State_Diag%O1DconcAfterChem,              &
                                   State_Chm, State_Diag, RC )
          IF ( RC /= GC_SUCCESS ) RETURN
       ENDIF

       !--------------------------------------------------------------------
       ! O3P concentration upon exiting the FlexChem solver
       !--------------------------------------------------------------------
       arrayID = 'State_Diag%O3PconcAfterChem'
       diagID  = 'O3PconcAfterChem'
       CALL Check_DiagList( am_I_Root, Diag_List, diagID, Found, RC )
       IF ( Found ) THEN
          WRITE( 6, 20 ) ADJUSTL( arrayID ), TRIM( diagID )
          ALLOCATE( State_Diag%O3PconcAfterChem( IM, JM, LM ), STAT=RC )
          CALL GC_CheckVar( arrayID, 0, RC )
          IF ( RC /= GC_SUCCESS ) RETURN
          State_Diag%O3PconcAfterChem = 0.0_f4
          CALL Register_DiagField( am_I_Root, diagID,                        &
                                   State_Diag%O3PconcAfterChem,              &
                                   State_Chm, State_Diag, RC )
          IF ( RC /= GC_SUCCESS ) RETURN
       ENDIF

    ELSE

       !-------------------------------------------------------------------
       ! Halt with an error message if any of the following quantities
       ! have been requested as diagnostics in simulations other than
       ! full-chemistry simulations.
       !
       ! This will prevent potential errors caused by the quantities
       ! being requested as diagnostic output when the corresponding
       ! array has not been allocated.
       !-------------------------------------------------------------------
       DO N = 1, 8
          
          ! Select the diagnostic ID
          SELECT CASE( N )
             CASE( 1 ) 
                diagID = 'RxnRates'
             CASE( 2 ) 
                diagID = 'Jval'
             CASE( 3 ) 
                diagID = 'UvFluxDiffuse'
             CASE( 4 ) 
                diagID = 'UvFluxDirect'
             CASE( 5 ) 
                diagID = 'UvFluxNet'
             CASE( 6 )                
                diagID = 'HO2concAfterChem'
             CASE( 7 )
                diagID = 'O1DconcAfterChem'
             CASE( 8 )
                diagID = 'O3PconcAfterChem'
          END SELECT

          ! Exit if any of the above are in the diagnostic list
          CALL Check_DiagList( am_I_Root, Diag_List, diagID, Found, RC )
          IF ( Found ) THEN
             ErrMsg = TRIM( diagId ) // ' is a requested diagnostic, '    // &
                      'but this is only appropriate for full-chemistry '  // &
                      'simulations.' 
             CALL GC_Error( ErrMsg, RC, ThisLoc )
             RETURN
          ENDIF
       ENDDO

    ENDIF

    !=======================================================================
    ! The following quantities are only relevant for either fullchem
    ! or CH4 simulations.
    !=======================================================================
    IF ( Input_Opt%ITS_A_FULLCHEM_SIM .or. Input_Opt%ITS_A_CH4_SIM ) THEN

       !--------------------------------------------------------------------
       ! OH concentration upon exiting the FlexChem solver (fullchem
       ! simulations) or the CH4 specialty simulation chemistry routine
       !--------------------------------------------------------------------
       arrayID = 'State_Diag%OHconcAfterChem'
       diagID  = 'OHconcAfterChem'
       CALL Check_DiagList( am_I_Root, Diag_List, diagID, Found, RC )
       IF ( Found ) THEN
          WRITE( 6, 20 ) ADJUSTL( arrayID ), TRIM( diagID )
          ALLOCATE( State_Diag%OHconcAfterChem( IM, JM, LM ), STAT=RC )
          CALL GC_CheckVar( arrayID, 0, RC )
          IF ( RC /= GC_SUCCESS ) RETURN
          State_Diag%OHconcAfterChem = 0.0_f4
          CALL Register_DiagField( am_I_Root, diagID,                        &
                                   State_Diag%OHconcAfterChem,               &
                                   State_Chm, State_Diag, RC )
          IF ( RC /= GC_SUCCESS ) RETURN
       ENDIF

    ELSE
       
       !-------------------------------------------------------------------
       ! Halt with an error message if any of the following quantities
       ! have been requested as diagnostics in simulations other than
       ! full-chemistry or CH4 simulations.
       !
       ! This will prevent potential errors caused by the quantities
       ! being requested as diagnostic output when the corresponding
       ! array has not been allocated.
       !-------------------------------------------------------------------
       diagID  = 'OHconcAfterChem'

       ! Exit if any of the above are in the diagnostic list
       CALL Check_DiagList( am_I_Root, Diag_List, diagID, Found, RC )
       IF ( Found ) THEN
          ErrMsg = TRIM( diagId ) // ' is a requested diagnostic, '      // &
                   'but this is only appropriate for full-chemistry '    // &
                   'or CH4 simulations.' 
          CALL GC_Error( ErrMsg, RC, ThisLoc )
          RETURN
       ENDIF

    ENDIF

    !=======================================================================
    ! The following quantities are only relevant for fullchem simulations
    ! or aerosol-only simulations
    !=======================================================================
    IF ( Input_Opt%ITS_A_FULLCHEM_SIM .or. Input_Opt%ITS_AN_AEROSOL_SIM ) THEN

       !--------------------------------------------------------------------
       ! Production of Hydrophilic BC (aka BCPI)
       ! from Hydrophobic BC (aka BCPO)
       !--------------------------------------------------------------------
       arrayID = 'State_Diag%ProdBCPIfromBCPO'
       diagID  = 'ProdBCPIfromBCPO'
       CALL Check_DiagList( am_I_Root, Diag_List, diagID, Found, RC )
       IF ( Found ) THEN
          WRITE( 6, 20 ) ADJUSTL( arrayID ), TRIM( diagID )
          ALLOCATE( State_Diag%ProdBCPIfromBCPO( IM, JM, LM ), STAT=RC ) 
          CALL GC_CheckVar( arrayID, 0, RC )
          IF ( RC /= GC_SUCCESS ) RETURN
          State_Diag%ProdBCPIfromBCPO = 0.0_f4
          CALL Register_DiagField( am_I_Root, diagID,                       &
                                   State_Diag%ProdBCPIfromBCPO,             &
                                   State_Chm, State_Diag, RC )
          IF ( RC /= GC_SUCCESS ) RETURN
       ENDIF

       !--------------------------------------------------------------------
       ! Production of Hydrophilic OC (aka OCPI)
       ! from Hydrophobic OC (aka OCPO)
       !--------------------------------------------------------------------
       arrayID = 'State_Diag%ProdOCPIfromOCPO'
       diagID  = 'ProdOCPIfromOCPO'
       CALL Check_DiagList( am_I_Root, Diag_List, diagID, Found, RC )
       IF ( Found ) THEN
          WRITE( 6, 20 ) ADJUSTL( arrayID ), TRIM( diagID )
          ALLOCATE( State_Diag%ProdOCPIfromOCPO( IM, JM, LM ), STAT=RC ) 
          CALL GC_CheckVar( arrayID, 0, RC )
          IF ( RC /= GC_SUCCESS ) RETURN
          State_Diag%ProdOCPIfromOCPO = 0.0_f4
          CALL Register_DiagField( am_I_Root, diagID,                       &
                                   State_Diag%ProdOCPIfromOCPO,             &
                                   State_Chm, State_Diag, RC )
          IF ( RC /= GC_SUCCESS ) RETURN
       ENDIF

       !--------------------------------------------------------------------
       ! Dust Optical Depth
       !--------------------------------------------------------------------
       arrayID = 'State_Diag%ODDust'
       diagID  = 'OpticalDepthDust'
       CALL Check_DiagList( am_I_Root, Diag_List, diagID, Found, RC )
       IF ( Found ) THEN
          WRITE( 6, 20 ) ADJUSTL( arrayID ), TRIM( diagID )
          ALLOCATE( State_Diag%ODDust( IM, JM, LM ), STAT=RC )
          CALL GC_CheckVar( arrayID, 0, RC )
          IF ( RC /= GC_SUCCESS ) RETURN
          State_Diag%ODDust = 0.0_f4
          CALL Register_DiagField( am_I_Root, diagID, State_Diag%ODDust,    &
                                   State_Chm, State_Diag, RC )
          IF ( RC /= GC_SUCCESS ) RETURN
       ENDIF

       !--------------------------------------------------------------------
       ! Dust Optical Depth per bin at 1st wavelength
       !--------------------------------------------------------------------
       arrayID = 'State_Diag%ODDustBinsWL1'
       diagID  = 'OpticalDepthDust' // TRIM(RadWL(1))
       CALL Check_DiagList( am_I_Root, Diag_List, diagID, Found, RC )
       IF ( Found ) THEN
          WRITE( 6, 20 ) ADJUSTL( arrayID ), TRIM( diagID )
          ALLOCATE( State_Diag%ODDustBinsWL1( IM, JM, LM, NDUST ), STAT=RC )
          CALL GC_CheckVar( arrayID, 0, RC )
          IF ( RC /= GC_SUCCESS ) RETURN
          State_Diag%ODDustBinsWL1 = 0.0_f4
          CALL Register_DiagField( am_I_Root, diagID,                       &
                                   State_Diag%ODDustBinsWL1,                &
                                   State_Chm, State_Diag, RC )
          IF ( RC /= GC_SUCCESS ) RETURN
       ENDIF

       !--------------------------------------------------------------------
       ! Dust Optical Depth per bin at 2nd wavelength
       !--------------------------------------------------------------------
       arrayID = 'State_Diag%ODDustBinsWL2'
       diagID  = 'OpticalDepthDust' // TRIM(RadWL(2))
       CALL Check_DiagList( am_I_Root, Diag_List, diagID, Found, RC )
       IF ( Found ) THEN
          WRITE( 6, 20 ) ADJUSTL( arrayID ), TRIM( diagID )
          ALLOCATE( State_Diag%ODDustBinsWL2( IM, JM, LM, NDUST ), STAT=RC )
          CALL GC_CheckVar( arrayID, 0, RC )
          IF ( RC /= GC_SUCCESS ) RETURN
          State_Diag%ODDustBinsWL2 = 0.0_f4
          CALL Register_DiagField( am_I_Root, diagID,                       &
                                   State_Diag%ODDustBinsWL2,                &
                                   State_Chm, State_Diag, RC )
          IF ( RC /= GC_SUCCESS ) RETURN
       ENDIF

       !--------------------------------------------------------------------
       ! Dust Optical Depth per bin at 3rd wavelength
       !--------------------------------------------------------------------
       arrayID = 'State_Diag%ODDustBinsWL3'
       diagID  = 'OpticalDepthDust' // TRIM(RadWL(3))
       CALL Check_DiagList( am_I_Root, Diag_List, diagID, Found, RC )
       IF ( Found ) THEN
          WRITE( 6, 20 ) ADJUSTL( arrayID ), TRIM( diagID )
          ALLOCATE( State_Diag%ODDustBinsWL3( IM, JM, LM, NDUST ), STAT=RC )
          CALL GC_CheckVar( arrayID, 0, RC )
          IF ( RC /= GC_SUCCESS ) RETURN
          State_Diag%ODDustBinsWL3 = 0.0_f4
          CALL Register_DiagField( am_I_Root, diagID,                       &
                                   State_Diag%ODDustBinsWL3,                &
                                   State_Chm, State_Diag, RC )
          IF ( RC /= GC_SUCCESS ) RETURN
       ENDIF

    ELSE

       !-------------------------------------------------------------------
       ! Halt with an error message if any of the following quantities
       ! have been requested as diagnostics in simulations other than
       ! full-chemistry simulations or aerosol-only simulations.
       !
       ! This will prevent potential errors caused by the quantities
       ! being requested as diagnostic output when the corresponding
       ! array has not been allocated.
       !-------------------------------------------------------------------
       DO N = 1, 6
          
          ! Select the diagnostic ID
          SELECT CASE( N )
             CASE( 1 ) 
                diagID = 'ProdBCPIfromBCPO'
             CASE( 2 ) 
                diagID = 'ProdOCPIfromOCPO'
             CASE( 3 ) 
                diagID = 'OpticalDepthDust'
             CASE( 4 ) 
                diagID = 'OpticalDepthDust' // TRIM( RadWL(1) )
             CASE( 5 ) 
                diagID = 'OpticalDepthDust' // TRIM( RadWL(2) )
             CASE( 6 )                
                diagID = 'OpticalDepthDust' // TRIM( RadWL(3) )
          END SELECT

          ! Exit if any of the above are in the diagnostic list
          CALL Check_DiagList( am_I_Root, Diag_List, diagID, Found, RC )
          IF ( Found ) THEN
             ErrMsg = TRIM( diagId ) // ' is a requested diagnostic, '    // &
                      'but this is only appropriate for full-chemistry '  // &
                      'simulations or aerosol-only simulations.' 
             CALL GC_Error( ErrMsg, RC, ThisLoc )
             RETURN
          ENDIF
       ENDDO   
    ENDIF

    !=======================================================================
    ! The production and loss diagnostics are only relevant for:
    ! (1) All full-chemistry simulations with FlexChem/KP
    ! (2) Tagged CO simulations
    ! (3) Tagged O3 simulations
    !=======================================================================
    IF ( Input_Opt%ITS_A_FULLCHEM_SIM .or.                                  &
         Input_Opt%ITS_A_TAGCO_SIM    .or. Input_Opt%ITS_A_TAGO3_SIM ) THEN

       !--------------------------------------------------------------------
       ! Chemical loss for selected species or families
       !--------------------------------------------------------------------
       arrayID = 'State_Diag%Loss'
       diagID  = 'Loss'
       
       ! NOTE: Use "Loss_" as the search string so that other diagnostics
       ! such as "LossCH4byOH" won't be confused with this diagnostic.
       CALL Check_DiagList( am_I_Root, Diag_List, 'Loss_', Found, RC )
       IF ( Found ) THEN
          WRITE( 6, 20 ) ADJUSTL( arrayID ), TRIM( diagID )
          ALLOCATE( State_Diag%Loss( IM, JM, LM, nLoss ), STAT=RC )
          CALL GC_CheckVar( arrayID, 0, RC )
          IF ( RC /= GC_SUCCESS ) RETURN
          State_Diag%Loss = 0.0_f4
          CALL Register_DiagField( am_I_Root, diagID, State_Diag%Loss,      &
                                   State_Chm, State_Diag, RC )
          IF ( RC /= GC_SUCCESS ) RETURN
       ENDIF

       !--------------------------------------------------------------------
       ! Chemical production for selected species or families
       !--------------------------------------------------------------------
       arrayID = 'State_Diag%Prod'
       diagID  = 'Prod'

       ! NOTE: Use "Prod_" as the search string so that other diagnostics
       ! such as "ProdBCPIfromBCPO" won't be confused with this diagnostic.
       CALL Check_DiagList( am_I_Root, Diag_List, 'Prod_', Found, RC )
       IF ( Found ) THEN
          WRITE( 6, 20 ) ADJUSTL( arrayID ), TRIM( diagID )
          ALLOCATE( State_Diag%Prod( IM, JM, LM, nProd ), STAT=RC )
          CALL GC_CheckVar( arrayID, 0, RC )
          IF ( RC /= GC_SUCCESS ) RETURN
          State_Diag%Prod = 0.0_f4
          CALL Register_DiagField( am_I_Root, diagID, State_Diag%Prod,      &
                                   State_Chm, State_Diag, RC )
          IF ( RC /= GC_SUCCESS ) RETURN
       ENDIF

    ELSE

       !-------------------------------------------------------------------
       ! Halt with an error message if any of the following quantities
       ! have been requested as diagnostics in simulations other than
       ! full-chemistry, tagged CO, or tagged O3 simulations.
       !
       ! This will prevent potential errors caused by the quantities
       ! being requested as diagnostic output when the corresponding
       ! array has not been allocated.
       !-------------------------------------------------------------------
       DO N = 1, 2

          ! Select the diagnostic ID
          SELECT CASE( N )
             CASE( 1 )
                diagID  = 'Loss'
             CASE( 2 )
                diagID  = 'Prod'
           END SELECT

           ! Exit if any of the above are in the diagnostic list
           CALL Check_DiagList( am_I_Root, Diag_List, diagID, Found, RC )
           IF ( Found ) THEN
              ErrMsg = TRIM( diagId ) // ' is a requested diagnostic, '  // &
                      'but this is only appropriate for full-chemistry, '// &
                      'tagged CO, or tagged O3 simulations.' 
              CALL GC_Error( ErrMsg, RC, ThisLoc )
              RETURN
           ENDIF
        ENDDO

    ENDIF

    ! Format statement
20  FORMAT( 1x, a32, ' is registered as: ', a )

    !-----------------------------------------------------------------
    ! TODO:
    ! 1. Hydroscopic growth - (:,:,:,N) where N is one of five hygro spc
    ! 2. Optical depth for each of five hygro spc, for each wavelength
    ! 3+ UCX-only strat diags - 5 or 7 total (hard-code)
    ! 4? isoprene optical depth??? check if AD21(:,:,:,58) is actually set
    !-----------------------------------------------------------------

    !!-------------------------------------------------------------------
    !! Template for adding more diagnostics arrays
    !! Search and replace 'xxx' with array name
    !!-------------------------------------------------------------------
    !arrayID = 'State_Diag%xxx'
    !diagID  = 'xxx'
    !CALL Check_DiagList( am_I_Root, Diag_List, diagID, Found, RC )
    !IF ( Found ) THEN
    !   WRITE( 6, 20 ) ADJUSTL( arrayID ), TRIM( diagID )
    !   ALLOCATE( State_Diag%xxx( IM, JM, LM, n ), STAT=RC ) ! Edits dims
    !   CALL GC_CheckVar( arrayID, 0, RC )
    !   IF ( RC /= GC_SUCCESS ) RETURN
    !   State_Diag%xxx = 0.0_f4
    !   CALL Register_DiagField( am_I_Root, diagID, State_Diag%xxx, &
    !                            State_Chm, State_Diag, RC )
    !   IF ( RC /= GC_SUCCESS ) RETURN
    !ENDIF

    !=======================================================================
    ! Print information about the registered fields (short format)
    !=======================================================================
    IF ( am_I_Root ) THEN
       WRITE( 6, 30 )
 30    FORMAT( /, &
            'Registered variables contained within the State_Diag object:' )
       WRITE( 6, '(a)' ) REPEAT( '=', 79 )
    ENDIF
    CALL Registry_Print( am_I_Root   = am_I_Root,            &
                         Registry    = State_Diag%Registry,  &
                         ShortFormat = .TRUE.,               &
                         RC          = RC                      )
#endif

    ! Trap error
    IF ( RC /= GC_SUCCESS ) THEN
       ErrMsg = 'Error encountered!'
       CALL GC_Error( ErrMsg, RC, ThisLoc )
       RETURN
    ENDIF

  END SUBROUTINE Init_State_Diag
!EOC
!------------------------------------------------------------------------------
!                  GEOS-Chem Global Chemical Transport Model                  !
!------------------------------------------------------------------------------
!BOP
!
! !IROUTINE: Cleanup_State_Diag
!
! !DESCRIPTION: Subroutine CLEANUP\_STATE\_DIAG deallocates all fields 
!  of the meteorology state object.
!\\
!\\
! !INTERFACE:
!
  SUBROUTINE Cleanup_State_Diag( am_I_Root, State_Diag, RC )
!
! !INPUT PARAMETERS:
! 
    LOGICAL,        INTENT(IN)    :: am_I_Root   ! Is this the root CPU?
!
! !INPUT/OUTPUT PARAMETERS:
!
    TYPE(DgnState), INTENT(INOUT) :: State_Diag  ! Diagnostics State object
!
! !OUTPUT PARAMETERS:
!
    INTEGER,        INTENT(OUT)   :: RC          ! Return code
!
! !REVISION HISTORY: 
!  05 Jul 2017 - R. Yantosca - Initial version
!  05 Oct 2017 - R. Yantosca - Now put error trapping on deallocations
!EOP
!------------------------------------------------------------------------------
!BOC
!
! !LOCAL VARIABLES:
!
    ! Strings
    CHARACTER(LEN=255) :: ErrMsg, ThisLoc

    !========================================================================
    ! Initialize
    !========================================================================
    RC      = GC_SUCCESS
    ErrMsg  = ''
    ThisLoc = ' -> Cleanup_State_Diag (in Headers/state_diag_mod.F90)'

    !=======================================================================
    ! Deallocate module variables
    !=======================================================================
    IF ( ASSOCIATED( State_Diag%SpeciesConc ) ) THEN
       DEALLOCATE( State_Diag%SpeciesConc, STAT=RC )
       CALL GC_CheckVar( 'State_Diag%SpeciesConc', 2, RC )
       IF ( RC /= GC_SUCCESS ) RETURN
    ENDIF
 
    IF ( ASSOCIATED( State_Diag%DryDepChm ) ) THEN
       DEALLOCATE( State_Diag%DryDepChm, STAT=RC )
       CALL GC_CheckVar( 'State_Diag%DryDepChm', 2, RC )
       IF ( RC /= GC_SUCCESS ) RETURN
    ENDIF

    IF ( ASSOCIATED( State_Diag%DryDepMix ) ) THEN
       DEALLOCATE( State_Diag%DryDepMix, STAT=RC )
       CALL GC_CheckVar( 'State_Diag%DryDepMix', 2, RC )
       IF ( RC /= GC_SUCCESS ) RETURN
    ENDIF

    IF ( ASSOCIATED( State_Diag%DryDep ) ) THEN
       DEALLOCATE( State_Diag%DryDep, STAT=RC )
       CALL GC_CheckVar( 'State_Diag%DryDep', 2, RC )
       IF ( RC /= GC_SUCCESS ) RETURN
    ENDIF

    IF ( ASSOCIATED( State_Diag%DryDepVel ) ) THEN
       DEALLOCATE( State_Diag%DryDepVel, STAT=RC  )
       CALL GC_CheckVar( 'State_Diag%DryDepVel', 2, RC )
       IF ( RC /= GC_SUCCESS ) RETURN
    ENDIF

    IF ( ASSOCIATED( State_Diag%JValues ) ) THEN
       DEALLOCATE( State_Diag%JValues, STAT=RC  )
       CALL GC_CheckVar( 'State_Diag%Jvalues', 2, RC )
       IF ( RC /= GC_SUCCESS ) RETURN
    ENDIF

    IF ( ASSOCIATED( State_Diag%RxnRates ) ) THEN
       DEALLOCATE( State_Diag%RxnRates, STAT=RC  )
       CALL GC_CheckVar( 'State_Diag%RxnRates', 2, RC )
       IF ( RC /= GC_SUCCESS ) RETURN
    ENDIF

    IF ( ASSOCIATED( State_Diag%UVFluxDiffuse ) ) THEN
       DEALLOCATE( State_Diag%UVFluxDiffuse, STAT=RC  )
       CALL GC_CheckVar( 'State_Diag%UvFluxDiffuse', 2, RC )
       IF ( RC /= GC_SUCCESS ) RETURN
    ENDIF

    IF ( ASSOCIATED( State_Diag%UVFluxDirect ) ) THEN
       DEALLOCATE( State_Diag%UVFluxDirect, STAT=RC  )
       CALL GC_CheckVar( 'State_Diag%UvFluxDirect', 2, RC )
       IF ( RC /= GC_SUCCESS ) RETURN
    ENDIF

    IF ( ASSOCIATED( State_Diag%UVFluxNet ) ) THEN
       DEALLOCATE( State_Diag%UVFluxNet, STAT=RC  )
       CALL GC_CheckVar( 'State_Diag%UvFluxNet', 2, RC )
       IF ( RC /= GC_SUCCESS ) RETURN
    ENDIF

    IF ( ASSOCIATED( State_Diag%AdvFluxZonal ) ) THEN
       DEALLOCATE( State_Diag%AdvFluxZonal, STAT=RC  )
       CALL GC_CheckVar( 'State_Diag%AdvFluxZonal', 2, RC )
       IF ( RC /= GC_SUCCESS ) RETURN
    ENDIF

    IF ( ASSOCIATED( State_Diag%AdvFluxMerid ) ) THEN
       DEALLOCATE( State_Diag%AdvFluxMerid, STAT=RC  )
       CALL GC_CheckVar( 'State_Diag%AdvFluxMerid', 2, RC )
       IF ( RC /= GC_SUCCESS ) RETURN
    ENDIF

    IF ( ASSOCIATED( State_Diag%AdvFluxVert ) ) THEN
       DEALLOCATE( State_Diag%AdvFluxVert, STAT=RC  )
       CALL GC_CheckVar( 'State_Diag%AdvFluxVert', 2, RC )
       IF ( RC /= GC_SUCCESS ) RETURN
    ENDIF

    IF ( ASSOCIATED( State_Diag%PBLMixFrac ) ) THEN
       DEALLOCATE( State_Diag%PBLMixFrac, STAT=RC  )
       CALL GC_CheckVar( 'State_Diag%PBLMixFrac', 2, RC )
       IF ( RC /= GC_SUCCESS ) RETURN
    ENDIF

    IF ( ASSOCIATED( State_Diag%PBLFlux ) ) THEN
       DEALLOCATE( State_Diag%PBLFlux, STAT=RC )
       CALL GC_CheckVar( 'State_Diag%PBLFlux', 2, RC )
       IF ( RC /= GC_SUCCESS ) RETURN
    ENDIF

    IF ( ASSOCIATED( State_Diag%CloudConvFlux ) ) THEN
       DEALLOCATE( State_Diag%CloudConvFlux, STAT=RC  )
       CALL GC_CheckVar( 'State_Diag%CloudConvFlux', 2, RC )
       IF ( RC /= GC_SUCCESS ) RETURN
    ENDIF

    IF ( ASSOCIATED( State_Diag%WetLossConv ) ) THEN
       DEALLOCATE( State_Diag%WetLossConv, STAT=RC  )
       CALL GC_CheckVar( 'State_Diag%WetLossConv', 2, RC )
       IF ( RC /= GC_SUCCESS ) RETURN
    ENDIF

    IF ( ASSOCIATED( State_Diag%WetLossLS ) ) THEN
       DEALLOCATE( State_Diag%WetLossLS, STAT=RC  )
       CALL GC_CheckVar( 'State_Diag%WetLossLS', 2, RC )
       IF ( RC /= GC_SUCCESS ) RETURN
    ENDIF

    IF ( ASSOCIATED( State_Diag%PrecipFracLS ) ) THEN
       DEALLOCATE( State_Diag%PrecipFracLS, STAT=RC  )
       CALL GC_CheckVar( 'State_Diag%PrecipFracLS', 2, RC )
       IF ( RC /= GC_SUCCESS ) RETURN
    ENDIF

    IF ( ASSOCIATED( State_Diag%RainFracLS ) ) THEN
       DEALLOCATE( State_Diag%RainFracLS, STAT=RC  )
       CALL GC_CheckVar( 'State_Diag%RainFracLS', 2, RC )
       IF ( RC /= GC_SUCCESS ) RETURN
    ENDIF

    IF ( ASSOCIATED( State_Diag%WashFracLS ) ) THEN
       DEALLOCATE( State_Diag%WashFracLS, STAT=RC  )
       CALL GC_CheckVar( 'State_Diag%WashFracLS', 2, RC )
       IF ( RC /= GC_SUCCESS ) RETURN
    ENDIF

    IF ( ASSOCIATED( State_Diag%PbFromRnDecay ) ) THEN
       DEALLOCATE( State_Diag%PbFromRnDecay, STAT=RC  )
       CALL GC_CheckVar( 'State_Diag%PbFromRnDecay', 2, RC )
       IF ( RC /= GC_SUCCESS ) RETURN
    ENDIF

    IF ( ASSOCIATED( State_Diag%RadDecay ) ) THEN
       DEALLOCATE( State_Diag%RadDecay, STAT=RC  )
       CALL GC_CheckVar( 'State_Diag%RadDecay', 2, RC )
       IF ( RC /= GC_SUCCESS ) RETURN
    ENDIF

    IF ( ASSOCIATED( State_Diag%RadAllSkyLWSurf ) ) THEN
       DEALLOCATE( State_Diag%RadAllSkyLWSurf, STAT=RC  )
       CALL GC_CheckVar( 'State_Diag%RadAllSkyLWSurf', 2, RC )
       IF ( RC /= GC_SUCCESS ) RETURN
    ENDIF

    IF ( ASSOCIATED( State_Diag%RadAllSkyLWTOA ) ) THEN
       DEALLOCATE( State_Diag%RadAllSkyLWTOA, STAT=RC  )
       CALL GC_CheckVar( 'State_Diag%RadAllSkyLWTOA', 2, RC )
       IF ( RC /= GC_SUCCESS ) RETURN
    ENDIF

    IF ( ASSOCIATED( State_Diag%RadAllSkySWSurf ) ) THEN
       DEALLOCATE( State_Diag%RadAllSkySWSurf, STAT=RC  )
       CALL GC_CheckVar( 'State_Diag%RadAllSkySWSurf', 2, RC )
       IF ( RC /= GC_SUCCESS ) RETURN
    ENDIF

    IF ( ASSOCIATED( State_Diag%RadAllSkySWTOA ) ) THEN
       DEALLOCATE( State_Diag%RadAllSkySWTOA, STAT=RC  )
       CALL GC_CheckVar( 'State_Diag%RadAllSkySWTOA', 2, RC )
       IF ( RC /= GC_SUCCESS ) RETURN
    ENDIF

    IF ( ASSOCIATED( State_Diag%RadClrSkyLWSurf ) ) THEN
       DEALLOCATE( State_Diag%RadClrSkyLWSurf, STAT=RC  )
       CALL GC_CheckVar( 'State_Diag%RadClrSkyLWSurf', 2, RC )
       IF ( RC /= GC_SUCCESS ) RETURN
    ENDIF

    IF ( ASSOCIATED( State_Diag%RadClrSkyLWTOA ) ) THEN
       DEALLOCATE( State_Diag%RadClrSkyLWTOA, STAT=RC  )
       CALL GC_CheckVar( 'State_Diag%RadClrSkyLWTOA', 2, RC )
       IF ( RC /= GC_SUCCESS ) RETURN
    ENDIF

    IF ( ASSOCIATED( State_Diag%RadClrSkySWSurf ) ) THEN
       DEALLOCATE( State_Diag%RadClrSkySWSurf, STAT=RC  )
       CALL GC_CheckVar( 'State_Diag%RadClrSkySWSurf', 2, RC )
       IF ( RC /= GC_SUCCESS ) RETURN
    ENDIF

    IF ( ASSOCIATED( State_Diag%RadClrSkySWTOA ) ) THEN
       DEALLOCATE( State_Diag%RadClrSkySWTOA, STAT=RC  )
       CALL GC_CheckVar( 'State_Diag%RadClrSkySWTOA', 2, RC )
       IF ( RC /= GC_SUCCESS ) RETURN
    ENDIF

    IF ( ASSOCIATED( State_Diag%ProdBCPIfromBCPO ) ) THEN
       DEALLOCATE( State_Diag%ProdBCPIfromBCPO, STAT=RC  )
       CALL GC_CheckVar( 'State_Diag%ProdBCPIfromBCPO', 2, RC )
       IF ( RC /= GC_SUCCESS ) RETURN
    ENDIF

    IF ( ASSOCIATED( State_Diag%ProdOCPIfromOCPO ) ) THEN
       DEALLOCATE( State_Diag%ProdOCPIfromOCPO, STAT=RC  )
       CALL GC_CheckVar( 'State_Diag%ProdOCPIfromOCPO', 2, RC )
       IF ( RC /= GC_SUCCESS ) RETURN
    ENDIF

    IF ( ASSOCIATED( State_Diag%OHconcAfterChem ) ) THEN
       DEALLOCATE( State_Diag%OhconcAfterChem, STAT=RC )
       CALL GC_CheckVar( 'State_Diag%OHconcAfterChem', 2, RC )
       IF ( RC /= GC_SUCCESS ) RETURN
    ENDIF 

    IF ( ASSOCIATED( State_Diag%HO2concAfterChem ) ) THEN
       DEALLOCATE( State_Diag%HO2concAfterChem, STAT=RC  )
       CALL GC_CheckVar( 'State_Diag%HO2concAfterChem', 2, RC )
       IF ( RC /= GC_SUCCESS ) RETURN
    ENDIF 

    IF ( ASSOCIATED( State_Diag%O1DconcAfterChem ) ) THEN
       DEALLOCATE( State_Diag%O1DconcAfterChem, STAT=RC  )
       CALL GC_CheckVar( 'State_Diag%O1DconcAfterChem', 2, RC )
       IF ( RC /= GC_SUCCESS ) RETURN
    ENDIF

    IF ( ASSOCIATED( State_Diag%O3PconcAfterChem ) ) THEN
       DEALLOCATE( State_Diag%O3PconcAfterChem, STAT=RC  )
       CALL GC_CheckVar( 'State_Diag%O3PconcAfterChem', 2, RC )
       IF ( RC /= GC_SUCCESS ) RETURN
    ENDIF

    IF ( ASSOCIATED( State_Diag%ODDust ) ) THEN
       DEALLOCATE( State_Diag%ODDust, STAT=RC )
       CALL GC_CheckVar( 'State_Diag%ODDust', 2, RC )
       IF ( RC /= GC_SUCCESS ) RETURN
    ENDIF

    IF ( ASSOCIATED( State_Diag%ODDustBinsWL1 ) ) THEN
       DEALLOCATE( State_Diag%ODDustBinsWL1, STAT=RC )
       CALL GC_CheckVar( 'State_Diag%ODDustBinsWL1', 2, RC )
       IF ( RC /= GC_SUCCESS ) RETURN
    ENDIF

    IF ( ASSOCIATED( State_Diag%ODDustBinsWL2 ) ) THEN
       DEALLOCATE( State_Diag%ODDustBinsWL2, STAT=RC  )
       CALL GC_CheckVar( 'State_Diag%ODDustBinsWL2', 2, RC )
       IF ( RC /= GC_SUCCESS ) RETURN
    ENDIF

    IF ( ASSOCIATED( State_Diag%ODDustBinsWL3 ) ) THEN
       DEALLOCATE( State_Diag%ODDustBinsWL3, STAT=RC  )
       CALL GC_CheckVar( 'State_Diag%ODDustBinsWL3', 2, RC )
       IF ( RC /= GC_SUCCESS ) RETURN
    ENDIF

    IF ( ASSOCIATED( State_Diag%Loss ) ) THEN
       DEALLOCATE( State_Diag%Loss, STAT=RC  )
       CALL GC_CheckVar( 'State_Diag%Loss', 2, RC )
       IF ( RC /= GC_SUCCESS ) RETURN
    ENDIF

    IF ( ASSOCIATED( State_Diag%Prod ) ) THEN
       DEALLOCATE( State_Diag%Prod, STAT=RC  )
       CALL GC_CheckVar( 'State_Diag%Prod', 2, RC )
       IF ( RC /= GC_SUCCESS ) RETURN
    ENDIF

    !-----------------------------------------------------------------------
    ! Template for deallocating more arrays, replace xxx with field name
    !-----------------------------------------------------------------------
    !IF ( ASSOCIATED( State_Diag%xxx ) ) THEN
    !   DEALLOCATE( State_Diag%xxx, STAT=RC  )
    !   CALL GC_CheckVar( 'State_Diag%xxx', 2, RC )
    !   IF ( RC /= GC_SUCCESS ) RETURN
    !ENDIF

    !=======================================================================
    ! Destroy the registry of fields for this module
    !=======================================================================
    CALL Registry_Destroy( am_I_Root, State_Diag%Registry, RC )
    IF ( RC /= GC_SUCCESS ) THEN
       ErrMsg = 'Could not destroy registry object State_Diag%Registry!'
       CALL GC_Error( ErrMsg, RC, ThisLoc )
       RETURN
    ENDIF

  END SUBROUTINE Cleanup_State_Diag
!EOC
!------------------------------------------------------------------------------
!                  GEOS-Chem Global Chemical Transport Model                  !
!------------------------------------------------------------------------------
!BOP
!
! !IROUTINE: Get_Metadata_State_Diag
!
! !DESCRIPTION: Subroutine GET\_METADATA\_STATE\_DIAG retrieves basic 
!  information about each State_Diag field.
!\\
!\\
! !INTERFACE:
!
  SUBROUTINE Get_Metadata_State_Diag( am_I_Root,  metadataID, Found,    &
                                      RC,         Desc,       Units,    &
                                      TagId,      Rank,       Type,     &
                                      VLoc                             )
!
! !USES:
!
    USE Charpak_Mod,         ONLY: StrSplit, To_UpperCase
    USE Registry_Params_Mod
!
! !INPUT PARAMETERS:
! 
    LOGICAL,             INTENT(IN)  :: am_I_Root  ! Is this the root CPU?
    CHARACTER(LEN=*),    INTENT(IN)  :: metadataID ! State_Diag field ID
!
! !OUTPUT PARAMETERS:
!
    LOGICAL,             INTENT(OUT)           :: Found      ! Item found?
    INTEGER,             INTENT(OUT)           :: RC         ! Return code
    CHARACTER(LEN=255),  INTENT(OUT), OPTIONAL :: Desc       ! Long name string
    CHARACTER(LEN=255),  INTENT(OUT), OPTIONAL :: Units      ! Units string
    CHARACTER(LEN=255),  INTENT(OUT), OPTIONAL :: TagId      ! Tag wildcard (wc)
    INTEGER,             INTENT(OUT), OPTIONAL :: Rank       ! # of dimensions
    INTEGER,             INTENT(OUT), OPTIONAL :: Type       ! Desc of data type
    INTEGER,             INTENT(OUT), OPTIONAL :: VLoc       ! Vert placement
!
! !REMARKS:
!  If a diagnostic cannot use a wildcard, then set Tag=''.
!
! !REVISION HISTORY: 
!  20 Sep 2017 - E. Lundgren - Initial version
!  06 Oct 2017 - R. Yantosca - State_Diag%SpeciesConc is now an 8-byte real
!  01 Nov 2017 - R. Yantosca - Now get To_UpperCase from charpak_mod.F90
!  02 Nov 2017 - R. Yantosca - Update metadata to be consistent w/ arrays
!EOP
!------------------------------------------------------------------------------
!BOC
!
! !LOCAL VARIABLES:
!
    ! Scalars
    LOGICAL            :: isDesc,  isUnits,  isRank
    LOGICAL            :: isVLoc,  isTagged, isType

    ! Strings
    CHARACTER(LEN=255) :: ErrMsg,  ThisLoc,  Name_AllCaps

    !=======================================================================
    ! Initialize
    !=======================================================================

    ! Assume success
    RC        =  GC_SUCCESS
    Found     = .TRUE.
    ErrMsg    = ''
    ThisLoc   =  &
         ' -> at Get_Metadata_State_Diag (in Headers/state_diag_mod.F90)'

    ! Optional arguments present?
    isDesc    = PRESENT( Desc    )
    isUnits   = PRESENT( Units   )
    isRank    = PRESENT( Rank    )
    isType    = PRESENT( Type    )
    isVLoc    = PRESENT( VLoc    )
    isTagged  = PRESENT( TagID   ) 

    ! Set defaults for optional arguments. Assume type and vertical 
    ! location are real (flexible precision) and center unless specified 
    ! otherwise
    IF ( isUnits  ) Units  = ''
    IF ( isDesc   ) Desc   = ''              
    IF ( isRank   ) Rank   = -1 
    IF ( isType   ) Type   = KINDVAL_F4      ! Assume real*4
    IF ( isVLoc   ) VLoc   = VLocationCenter ! Assume vertically centered
    IF ( isTagged ) TagID  = '' 

    ! Convert name to uppercase
    Name_AllCaps = To_Uppercase( TRIM( metadataID ) )

    !=======================================================================
    ! Values for Retrieval (string comparison slow but happens only once)
    !=======================================================================
    IF ( TRIM(Name_AllCaps) == 'SPECIESCONC' ) THEN
       IF ( isDesc    ) Desc  = 'Dry mixing ratio of species'
       IF ( isUnits   ) Units = 'mol mol-1 dry'
       IF ( isRank    ) Rank  = 3
       IF ( isTagged  ) TagId = 'ALL'
       IF ( isType    ) Type  = KINDVAL_F8

    ELSE IF ( TRIM(Name_AllCaps) == 'DRYDEPCHM' ) THEN
       IF ( isDesc    ) Desc  = 'Dry deposition flux of species, from chemistry'
       IF ( isUnits   ) Units = 'molec cm-2 s-1'
       IF ( isRank    ) Rank  = 3
       IF ( isTagged  ) TagId = 'DRY'

    ELSE IF ( TRIM(Name_AllCaps) == 'DRYDEPMIX' ) THEN
       IF ( isDesc    ) Desc  = 'Dry deposition flux of species, from mixing'
       IF ( isUnits   ) Units = 'molec cm-2 s-1'
       IF ( isRank    ) Rank  = 3
       IF ( isTagged  ) TagId = 'DRY'

    ELSE IF ( TRIM(Name_AllCaps) == 'DRYDEP' ) THEN
       IF ( isDesc    ) Desc  = 'Dry deposition flux of species'
       IF ( isUnits   ) Units = 'molec cm-2 s-1'
       IF ( isRank    ) Rank  = 3
       IF ( isTagged  ) TagId = 'DRY'

    ELSE IF ( TRIM(Name_AllCaps) == 'DRYDEPVEL' ) THEN
       IF ( isDesc    ) Desc  = 'Dry deposition velocity of species'
       IF ( isUnits   ) Units = 'cm s-1'
       IF ( isRank    ) Rank  = 2
       IF ( isTagged  ) TagId = 'DRY'

    ELSE IF ( TRIM(Name_AllCaps) == 'JVAL' ) THEN
       IF ( isDesc    ) Desc  = 'Photolysis rate' !TODO: append to this?
       IF ( isUnits   ) Units = 's-1'
       IF ( isRank    ) Rank  = 3
       IF ( isTagged  ) TagId = 'JVN' ! TODO: fix species mapping

    ELSE IF ( TRIM(Name_AllCaps) == 'RXNRATES' ) THEN
       IF ( isDesc    ) Desc  = 'placeholder'
       IF ( isUnits   ) Units = 'placeholder'
       IF ( isRank    ) Rank  = 3
       IF ( isTagged  ) TagId = 'ALL'

    ELSE IF ( TRIM(Name_AllCaps) == 'UVFLUXDIFFUSE' ) THEN
       IF ( isDesc    ) Desc  = 'placeholder'
       IF ( isUnits   ) Units = 'W m-2'
       IF ( isRank    ) Rank  = 3

    ELSE IF ( TRIM(Name_AllCaps) == 'UVFLUXDIRECT' ) THEN
       IF ( isDesc    ) Desc  = 'placeholder'
       IF ( isUnits   ) Units = 'W m-2'
       IF ( isRank    ) Rank  = 3

    ELSEIF ( TRIM(Name_AllCaps) == 'UVFLUXNET' ) THEN
       IF ( isDesc    ) Desc  = 'placeholder'
       IF ( isUnits   ) Units = 'W m-2'
       IF ( isRank    ) Rank  = 3

    ELSE IF ( TRIM(Name_AllCaps) == 'ADVFLUXZONAL' ) THEN
       IF ( isDesc    ) Desc  = 'Advection of species in zonal direction'
       IF ( isUnits   ) Units = 'kg s-1'
       IF ( isRank    ) Rank  = 3
       IF ( isTagged  ) TagId = 'ADV'

    ELSE IF ( TRIM(Name_AllCaps) == 'ADVFLUXMERID' ) THEN
       IF ( isDesc    ) Desc  = 'Advection of species in meridional direction'
       IF ( isUnits   ) Units = 'kg s-1'
       IF ( isRank    ) Rank  = 3
       IF ( isTagged  ) TagId = 'ADV'
     
    ELSE IF ( TRIM(Name_AllCaps) == 'ADVFLUXVERT' ) THEN
       IF ( isDesc    ) Desc  = 'Advection of species in vertical direction'
       IF ( isUnits   ) Units = 'kg s-1'
       IF ( isRank    ) Rank  = 3
       IF ( isTagged  ) TagId = 'ADV'

    ELSE IF ( TRIM(Name_AllCaps) == 'PBLMIXFRAC' ) THEN
       IF ( isDesc    ) Desc  = 'Fraction of boundary layer occupied by each level'
       IF ( isUnits   ) Units = 'placeholder'
       IF ( isRank    ) Rank  = 3

    ELSE IF ( TRIM(Name_AllCaps) == 'PBLFLUX' ) THEN
       IF ( isDesc    ) Desc  = 'Species mass change due to boundary-layer mixing'
       IF ( isUnits   ) Units = 'kg s-1'
       IF ( isRank    ) Rank  = 3
       IF ( isTagged  ) TagId = 'ADV'

    ELSE IF ( TRIM(Name_AllCaps) == 'CLOUDCONVFLUX' ) THEN
       IF ( isDesc    ) Desc  = 'Mass change due to cloud convection'
       IF ( isUnits   ) Units = 'kg s-1'
       IF ( isRank    ) Rank  = 3
       IF ( isTagged  ) TagId = 'ADV'

    ELSE IF ( TRIM(Name_AllCaps) == 'WETLOSSCONV' ) THEN
       IF ( isDesc    ) Desc  = 'Loss of soluble species in convective updrafts'
       IF ( isUnits   ) Units = 'kg s-1'
       IF ( isRank    ) Rank  = 3
       IF ( isTagged  ) TagId = 'WET'

    ELSE IF ( TRIM(Name_AllCaps) == 'PRECIPFRACCONV' ) THEN
       IF ( isDesc    ) Desc  = 'Fraction of grid box undergoing convective precipitation'
       IF ( isUnits   ) Units = '1'
       IF ( isRank    ) Rank  = 3

    ELSE IF ( TRIM(Name_AllCaps) == 'RAINFRACCONV' ) THEN
       IF ( isDesc    ) Desc  = 'Fraction of soluble species lost to rainout in convective precipitation'
       IF ( isUnits   ) Units = '1'
       IF ( isRank    ) Rank  = 3
       IF ( isTagged  ) TagId = 'WET'

    ELSE IF ( TRIM(Name_AllCaps) == 'WASHFRACCONV' ) THEN
       IF ( isDesc    ) Desc  = 'Fraction of soluble species lost to washout in convective precipitation'
       IF ( isUnits   ) Units = '1'
       IF ( isRank    ) Rank  = 3
       IF ( isTagged  ) TagId = 'WET'

    ELSE IF ( TRIM(Name_AllCaps) == 'WETLOSSLS' ) THEN
       IF ( isDesc    ) Desc  = 'Loss of soluble species in large-scale precipitation'
       IF ( isUnits   ) Units = 'placeholder'
       IF ( isRank    ) Rank  = 3
       IF ( isTagged  ) TagId = 'WET'

    ELSE IF ( TRIM(Name_AllCaps) == 'PRECIPFRACLS' ) THEN
       IF ( isDesc    ) Desc  = 'Fraction of grid box undergoing large-scale precipitation'
       IF ( isUnits   ) Units = '1'
       IF ( isRank    ) Rank  = 3

    ELSE IF ( TRIM(Name_AllCaps) == 'RAINFRACLS' ) THEN
       IF ( isDesc    ) Desc  = 'Fraction of soluble species lost to rainout in large-scale precipitation'
       IF ( isUnits   ) Units = '1'
       IF ( isRank    ) Rank  = 3
       IF ( isTagged  ) TagId = 'WET'

    ELSE IF ( TRIM(Name_AllCaps) == 'WASHFRACLS' ) THEN
       IF ( isDesc    ) Desc  = 'Fraction of soluble species lost to washout in large-scale precipitation'
       IF ( isUnits   ) Units = '1'
       IF ( isRank    ) Rank  = 3
       IF ( isTagged  ) TagId = 'WET'

    ELSE IF ( TRIM(Name_AllCaps) == 'PBFROMRNDECAY' ) THEN
       IF ( isDesc    ) Desc  = 'Pb210 created from radioactive decay of Rn222'
       IF ( isUnits   ) Units = 'kg s-1'
       IF ( isRank    ) Rank  = 3

    ELSE IF ( TRIM(Name_AllCaps) == 'RADDECAY' ) THEN
       IF ( isDesc    ) Desc  = 'Radioactive decay of radionuclide species'
       IF ( isUnits   ) Units = 'kg s-1'
       IF ( isRank    ) Rank  = 3
       IF ( isTagged  ) TagId = 'ADV'

    ELSE IF ( TRIM(Name_AllCaps) == 'RADALLSKYLWSURF' ) THEN
       IF ( isDesc    ) Desc  = 'All-sky long-wave radiation at surface'
       IF ( isUnits   ) Units = 'W m-2'
       IF ( isRank    ) Rank  = 2
       IF ( isTagged  ) TagId = 'placeholder'

    ELSE IF ( TRIM(Name_AllCaps) == 'RADALLSKYLWTOA' ) THEN
       IF ( isDesc    ) Desc  = 'All-sky long-wave radiation at top of atmosphere'
       IF ( isUnits   ) Units = 'W m-2'
       IF ( isRank    ) Rank  = 2
       IF ( isTagged  ) TagId = 'placeholder'

    ELSEIF ( TRIM(Name_AllCaps) == 'RADALLSKYSWSURF' ) THEN
       IF ( isDesc    ) Desc  = 'All-sky short-wave radiation at surface'
       IF ( isUnits   ) Units = 'W m-2'
       IF ( isRank    ) Rank  = 2
       IF ( isTagged  ) TagId = 'placeholder'

    ELSE IF ( TRIM(Name_AllCaps) == 'RADALLSKYSWTOA ' ) THEN
       IF ( isDesc    ) Desc  = 'All-sky short-wave radiation at top of atmosphere'
       IF ( isUnits   ) Units = 'W m-2'
       IF ( isRank    ) Rank  = 2
       IF ( isTagged  ) TagId = 'placeholder'

    ELSE IF ( TRIM(Name_AllCaps) == 'RADCLRSKYLWSURF' ) THEN
       IF ( isDesc    ) Desc  = 'Clear-sky long-wave radiation at surface'
       IF ( isUnits   ) Units = 'W m-2'
       IF ( isRank    ) Rank  = 2
       IF ( isTagged  ) TagId = 'placeholder'

    ELSE IF ( TRIM(Name_AllCaps) == 'RADCLRSKYLWTOA ' ) THEN
       IF ( isDesc    ) Desc  = 'Clear-sky long-wave radiation at top of atmosphere'
       IF ( isUnits   ) Units = 'W m-2'
       IF ( isRank    ) Rank  = 2
       IF ( isTagged  ) TagId = 'placeholder'

    ELSE IF ( TRIM(Name_AllCaps) == 'RADCLRSKYSWSURF' ) THEN
       IF ( isDesc    ) Desc  = 'Clear-sky short-wave radiation at surface'
       IF ( isUnits   ) Units = 'W m-2'
       IF ( isRank    ) Rank  = 2
       IF ( isTagged  ) TagId =  'placeholder'

    ELSE IF ( TRIM(Name_AllCaps) == 'RADCLRSKYSWTOA' ) THEN
       IF ( isDesc    ) Desc  = 'Clear-sky short-wave radiation at top of atmosphere'
       IF ( isUnits   ) Units = 'W m-2'
       IF ( isRank    ) Rank  = 2
       IF ( isTagged  ) TagId = 'placeholder'

    ELSE IF ( TRIM(Name_AllCaps) == 'PRODBCPIFROMBCPO' ) THEN
       IF ( isDesc    ) Desc  = 'Production of hydrophilic black carbon from hydrophobic black carbon'
       IF ( isUnits   ) Units = 'kg'
       IF ( isRank    ) Rank  = 3

    ELSE IF ( TRIM(Name_AllCaps) == 'PRODOCPIFROMOCPO' ) THEN
       IF ( isDesc    ) Desc  = 'Production of hydrophilic organic carbon from hydrophobic organic carbon'
       IF ( isUnits   ) Units = 'kg'
       IF ( isRank    ) Rank  = 3

    ELSE IF ( TRIM(Name_AllCaps) == 'OHCONCAFTERCHEM' ) THEN
       IF ( isDesc    ) Desc  = 'OH concentration immediately after chemistry'
       IF ( isUnits   ) Units = 'molec cm-3'
       IF ( isRank    ) Rank  = 3

    ELSE IF ( TRIM(Name_AllCaps) == 'HO2CONCAFTERCHEM' )  THEN
       IF ( isDesc    ) Desc  = 'HO2 concentration immediately after chemistry'
       IF ( isUnits   ) Units = 'mol mol-1'
       IF ( isRank    ) Rank  = 3

    ELSE IF ( TRIM(Name_AllCaps) == 'O1DCONCAFTERCHEM' ) THEN
       IF ( isDesc    ) Desc  = 'O1D concentration immediately after chemistry'
       IF ( isUnits   ) Units = 'molec cm-3'
       IF ( isRank    ) Rank  = 3

    ELSE IF ( TRIM(Name_AllCaps) == 'O3PCONCAFTERCHEM' ) THEN
       IF ( isDesc    ) Desc  = 'O3P concentration immediately after chemistry'
       IF ( isUnits   ) Units = 'molec cm-3'
       IF ( isRank    ) Rank  = 3

    ELSE IF ( TRIM(Name_AllCaps) == 'OPTICALDEPTHDUST' ) THEN
       IF ( isDesc    ) Desc  = 'Optical depth for mineral dust'
       IF ( isUnits   ) Units = 'unitless'
       IF ( isRank    ) Rank  =  3

    ELSE IF ( TRIM(Name_AllCaps) == 'OPTICALDEPTHDUST' // TRIM(RadWL(1)) ) THEN 
       IF ( isDesc    ) Desc    = 'Optical depth for dust at ' // &
                                   TRIM(RadWL(1)) // ' nm'
       IF ( isUnits   ) Units   = 'unitless'
       IF ( isRank    ) Rank    =  3
       IF ( isTagged  ) TagId   = 'DUSTBIN'

    ELSE IF ( TRIM(Name_AllCaps) == 'OPTICALDEPTHDUST' // TRIM(RadWL(2)) ) THEN
       IF ( isDesc    ) Desc    = 'Optical depth for dust at ' // &
                                   TRIM(RadWL(2)) // ' nm'
       IF ( isUnits   ) Units   = 'unitless'
       IF ( isRank    ) Rank    =  3
       IF ( isTagged  ) TagId   = 'DUSTBIN'

    ELSE IF ( TRIM(Name_AllCaps) == 'OPTICALDEPTHDUST' // TRIM(RadWL(3)) ) THEN
       IF ( isDesc    ) Desc    = 'Optical depth for dust at ' // &
                                   TRIM(RadWL(3)) // ' nm'
       IF ( isUnits   ) Units   = 'unitless'
       IF ( isRank    ) Rank    =  3
       IF ( isTagged  ) TagId   = 'DUSTBIN'

    ELSE IF ( TRIM(Name_AllCaps) == 'LOSS' ) THEN
       IF ( IsDesc    ) Desc  = 'Chemical loss of'
       IF ( isRank    ) Rank  = 3
       IF ( isTagged  ) TagId = 'LOS'

       ! NOTE: Units are different depending on simulation, due to historical
       ! baggage.  Maybe clean this up at a later point to use the same units
       ! regardless of simulation type. (bmy, 12/4/17)
       IF ( isUnits   ) THEN
          IF ( IsFullChem ) THEN
             Units = 'molec/cm3/s'
          ELSE
             Units = 'kg/s'
          ENDIF
       ENDIF

    ELSE IF ( TRIM(Name_AllCaps) == 'PROD' ) THEN
       IF ( isDesc    ) Desc  = 'Chemical production of'
       IF ( isRank    ) Rank  = 3
       IF ( isTagged  ) TagId = 'PRD'

       ! NOTE: Units are different depending on simulation, due to historical
       ! baggage.  Maybe clean this up at a later point to use the same units
       ! regardless of simulation type. (bmy, 12/4/17)
       IF ( isUnits   ) THEN
          IF ( IsFullChem ) THEN
             Units = 'molec/cm3/s'
          ELSE
             Units = 'kg/s'
          ENDIF
       ENDIF

    ELSE
       
       !--------------------------------------------------------------------
       ! Could not find metadata, so exit with error message
       !--------------------------------------------------------------------
       Found = .False.
       ErrMsg = 'Metadata not found for State_Diag field ID: '            // &
                 TRIM( metadataID ) // '. If the name in HISTORY.rc '     // &
                'has species appended, make sure the species name '       // &
                'is preceded by a single underscore. Otherwise, '         // &
                'check that the name is listed with all capitals in '     // &
                'subroutine Get_Metadata_State_Diag '                     // &
                '(Headers/state_diag_mod.F90).'
       CALL GC_Error( ErrMsg, RC, ThisLoc )
       RETURN
    ENDIF

   END SUBROUTINE Get_Metadata_State_Diag
!EOC
!------------------------------------------------------------------------------
!                  GEOS-Chem Global Chemical Transport Model                  !
!------------------------------------------------------------------------------
!BOP
!
! !IROUTINE: Get_TagInfo
!
! !DESCRIPTION: Subroutine GET\_TAGINFO retrieves basic information about 
! tags given a wildcard string.
!\\
!\\
! !INTERFACE:
!
  SUBROUTINE Get_TagInfo( am_I_Root, tagID,   State_Chm, Found, RC,          &
                          N,         tagName, nTags                         )
!
! !USES:
!
!
! !INPUT PARAMETERS:
! 
    LOGICAL,            INTENT(IN)  :: am_I_Root   ! Is this the root CPU?
    CHARACTER(LEN=*),   INTENT(IN)  :: tagID       ! ID of tag (e.g. wildcard)
    TYPE(ChmState),     INTENT(IN)  :: State_Chm   ! Obj for chem state
    INTEGER,            INTENT(IN),  OPTIONAL :: N ! index (1 to # tags)
!
! !OUTPUT PARAMETERS:
!
    LOGICAL,            INTENT(OUT)           :: Found   ! Item found?
    INTEGER,            INTENT(OUT)           :: RC      ! Return code
    CHARACTER(LEN=255), INTENT(OUT), OPTIONAL :: tagName ! tag name for index N 
    INTEGER,            INTENT(OUT), OPTIONAL :: nTags   ! # tags
!
! !REMARKS:
!
! !REVISION HISTORY: 
!  16 Nov 2017 - E. Lundgren - Initial version
!EOP
!------------------------------------------------------------------------------
!BOC
!
! !LOCAL VARIABLES:
!
    INTEGER            :: D, numTags
    CHARACTER(LEN=255) :: ErrMsg, ThisLoc, Nstr
    LOGICAL            :: isNumTags, isTagName
    CHARACTER(LEN=10)  :: JNames(37) ! temporary, will be replaced (ewl)

    ! Assume success
    RC    =  GC_SUCCESS
    ThisLoc = ' -> at Get_TagInfo (in Headers/state_diag_mod.F90)'
    Found = .TRUE.
    numTags = 0
    
    ! Optional arguments present?
    isTagName  = PRESENT( TagName )
    isNumTags  = PRESENT( nTags   )

    ! Exit with error if getting tag name but index not specified
    IF ( isTagName .AND. .NOT. PRESENT( N ) ) THEN
       ErrMsg = 'Index must be specified if retrieving an individual tag name'
       CALL GC_Error( ErrMsg, RC, ThisLoc )
       RETURN
    ENDIF

    ! Get number of tags
    SELECT CASE ( TRIM(tagId) )
       CASE( 'ALL'     )
          numTags = State_Chm%nSpecies
       CASE( 'ADV'     )
          numTags = State_Chm%nAdvect
       CASE( 'AER'     )
          numTags = State_Chm%nAero
       CASE( 'DRY'     )
          numTags = State_Chm%nDryDep
       CASE( 'DUSTBIN' )
          numTags = NDUST
       CASE( 'FIX'     )
          numTags = State_Chm%nKppFix
       CASE( 'GAS'     )
          numTags = State_Chm%nGasSpc
       CASE( 'HYG'     )
          numTags = State_Chm%nHygGrth
       CASE( 'KPP'     )
          numTags = State_Chm%nKppSpc
       CASE( 'LOS'     )
          numTags = State_Chm%nLoss
       CASE( 'PHO'     )
          numTags = State_Chm%nPhotol
       CASE( 'PRD'     )
          numTags = State_Chm%nProd
       CASE( 'VAR'     )
          numTags = State_Chm%nKppVar
       CASE( 'WET'     )
          numTags = State_Chm%nWetDep
       CASE( 'JVN'     ) ! temporary, will be replaced (ewl)
          numTags = 37
       CASE DEFAULT
          FOUND = .FALSE.
          ErrMsg = 'Handling of tagId ' // TRIM(tagId) // &
                   ' is not implemented for getting number of tags'
          CALL GC_Error( ErrMsg, RC, ThisLoc )
          RETURN
    END SELECT

    ! If not getting tag name then set nTags and exit
    IF ( .NOT. isTagName ) THEN 
       nTags = numTags
       RETURN
    ENDIF

    ! Exit with error if index exceeds number of tags for this wildcard
    IF ( isTagName .AND. .NOT. PRESENT( N ) ) THEN
       ErrMsg = 'Index must be greater than total number of tags for wildcard' &
                // TRIM(tagId)
       CALL GC_Error( ErrMsg, RC, ThisLoc )
       RETURN
    ENDIF

    ! Get mapping index
    SELECT CASE ( TRIM(tagID) )
       CASE( 'ALL', 'ADV', 'DUSTBIN', 'JVN' ) ! will remove JVN (ewl)
          D = N
       CASE( 'AER'  )
          D = State_Chm%Map_Aero(N)
       CASE( 'DRY'  )
          D = State_Chm%Map_DryDep(N)
       CASE( 'GAS'  )
          D = State_Chm%Map_GasSpc(N)
       CASE( 'HYG'  )
          D = State_Chm%Map_HygGrth(N)
       CASE( 'VAR'  )
          D = State_Chm%Map_KppVar(N)
       CASE( 'FIX'  )
          D = State_Chm%Map_KppFix(N)
       CASE( 'KPP'  )
          D = State_Chm%Map_KppSpc(N)
       CASE( 'LOS'  )
          D = N
       CASE( 'PHO'  )
          D = State_Chm%Map_Photol(N)
       CASE( 'PRD'  )
          D = N
       CASE( 'WET'  )
          D = State_Chm%Map_WetDep(N)
       CASE DEFAULT
          FOUND = .FALSE.
          ErrMsg = 'Handling of tagId ' // TRIM(tagId) // &
                   ' is not implemented for getting tag name'
          CALL GC_Error( ErrMsg, RC, ThisLoc )
          RETURN
    END SELECT

    ! Get tag name
    IF ( isTagName ) tagName = ''  
    IF ( TRIM(tagID) == 'DUSTBIN' ) THEN
<<<<<<< HEAD
       WRITE ( Nstr, "(I1)" ) D
       tagName = 'BIN' // TRIM(Nstr)
=======
       IF ( D < 10 ) THEN
          WRITE ( Nstr, "(A1,I1)" ) '0', D
       ELSE
          WRITE ( Nstr, "(I2)" ) D
       ENDIF
       tagName = 'bin' // TRIM(Nstr) 
       
    ELSE IF ( TRIM( tagId ) == 'LOS' ) THEN
       tagName = State_Chm%Name_Loss(N)
       D       = INDEX( tagName, '_' )
       tagName = tagName(D+1:)

    ELSE IF ( TRIM( tagId ) == 'PRD' ) THEN
       tagName = State_Chm%Name_Prod(N)
       D       = INDEX( tagName, '_' )
       tagName = tagName(D+1:)

>>>>>>> 5294c9d2
    ELSEIF ( TRIM(tagId) == 'JVN' ) THEN   ! temporary, will be removed (ewl)
       JNAMES = [ 'NO2       ', 'HNO3      ', 'H2O2      ',            &
                  'CH2O      ', 'x         ', 'x         ',            &
                  'GLYX      ', 'MGLY      ', 'BrO       ',            &
                  'HOBr      ', 'BrNO2     ', 'BrNO3     ',            &
                  'CHBr3     ', 'Br2       ', 'O2inadj   ',            &
                  'N2O       ', 'NO        ', 'NO3       ',            &
                  'CFC11     ', 'CFC12     ', 'CCl4      ',            &
                  'CH3Cl     ', 'ACET      ', 'ALD2      ',            &
                  'MVK       ', 'MACR      ', 'HAC       ',            &
                  'GLYC      ', 'PIP       ', 'IPMN      ',            &
                  'ETHLN     ', 'DHDN      ', 'HPALD     ',            &
                  'ISN1      ', 'MONITS    ', 'MONITU    ',            &
                     'HONIT     ' ]
#if defined( UCX )
        JNAMES(5) = 'O3_O1D'
        JNAMES(6) = 'O3_O3P'
#else
        JNAMES(5) = 'O3'
        JNAMES(6) = 'O3_POH'
#endif
       tagName = TRIM( JNAMES(D) )
    ELSE
       tagName = State_Chm%SpcData(D)%Info%Name
    ENDIF

  END SUBROUTINE Get_TagInfo
!EOC
!------------------------------------------------------------------------------
!                  GEOS-Chem Global Chemical Transport Model                  !
!------------------------------------------------------------------------------
!BOP
!
! !IROUTINE: Register_DiagField_R4_2D
!
! !DESCRIPTION: Registers a 2-dimensional, 4-byte real field of State_Diag,
!  so that we can include it in the netCDF diagnostic output archive.
!\\
!\\
! !INTERFACE:
!
  SUBROUTINE Register_DiagField_R4_2D( am_I_Root, metadataID, Ptr2Data, &
                                       State_Chm, State_Diag, RC )
!
! !USES:
!
!
! !INPUT PARAMETERS:
!
    LOGICAL,           INTENT(IN)    :: am_I_Root       ! Root CPU?
    CHARACTER(LEN=*),  INTENT(IN)    :: metadataID      ! Name
    REAL(f4),          POINTER       :: Ptr2Data(:,:)   ! pointer to data
    TYPE(ChmState),    INTENT(IN)    :: State_Chm       ! Obj for chem state
    TYPE(DgnState),    INTENT(IN)    :: State_Diag      ! Obj for diag state
!
! !OUTPUT PARAMETERS:
!
    INTEGER,           INTENT(OUT)   :: RC              ! Success/failure
!
! !REMARKS:
!
! !REVISION HISTORY:
!  20 Sep 2017 - E. Lundgren - Initial version
!EOP
!------------------------------------------------------------------------------
!BOC
!
! !LOCAL VARIABLES:
!   
    CHARACTER(LEN=255)     :: ErrMsg, ErrMsg_reg, ThisLoc
    CHARACTER(LEN=255)     :: desc, units, tagId, tagName
    CHARACTER(LEN=255)     :: diagName, diagDesc
    INTEGER                :: N, nTags, rank, type, vloc
    LOGICAL                :: found

    ! Initialize
    RC = GC_SUCCESS
    ThisLoc = ' -> at Register_DiagField_R4_2D (in Headers/state_diag_mod.F90)'
    ErrMsg_reg = 'Error encountered while registering State_Diag field'

    ! Get metadata for this diagnostic
    CALL Get_Metadata_State_Diag( am_I_Root,   metadataID,  Found,  RC,   &
                                  desc=desc,   units=units, rank=rank,    &
                                  type=type,   vloc=vloc,   tagId=tagId      )
    IF ( RC /= GC_SUCCESS ) THEN
       CALL GC_Error( ErrMsg_reg, RC, ThisLoc )
       RETURN
    ENDIF
    
    ! Check that metadata dimensions consistent with data pointer
    IF ( ( ( tagId == '' ) .AND. ( rank /= 2 ) )  &
         .OR. ( ( tagId /= '' ) .AND. ( rank /= 1 ) ) ) THEN
       ErrMsg = 'Data dims and metadata rank do not match for ' // &
                TRIM(metadataID)
       CALL GC_Error( ErrMsg, RC, ThisLoc )
       RETURN
    ENDIF
          
    ! Special handling if there are tags (wildcard)
    IF ( tagId /= '' ) THEN
       CALL Get_TagInfo( am_I_Root, tagId, State_Chm, Found, RC, &
                         nTags=nTags )
       IF ( RC /= GC_SUCCESS ) THEN
          CALL GC_Error( ErrMsg_reg, RC, ThisLoc )
          RETURN
       ENDIF

       ! Register each tagged name as a separate diagnostic
       DO N = 1, nTags          
          CALL Get_TagInfo( am_I_Root, tagId, State_Chm, Found, RC, &
                            N=N, tagName=tagName )
          IF ( RC /= GC_SUCCESS ) THEN
             CALL GC_Error( ErrMsg_reg, RC, ThisLoc )
             RETURN
          ENDIF
          diagName = TRIM( metadataID ) // '_' // TRIM( tagName )
          diagDesc = TRIM( Desc ) // ' ' // TRIM( tagName )
          CALL Registry_AddField( am_I_Root    = am_I_Root,            &
                                  Registry     = State_Diag%Registry,  &
                                  State        = State_Diag%State,     &
                                  Variable     = diagName,             &
                                  Description  = diagDesc,             &
                                  Units        = units,                &
                                  Data1d_4     = Ptr2Data(:,N),        &
                                  RC           = RC                   )
          IF ( RC /= GC_SUCCESS ) THEN
             ErrMsg = ErrMsg_reg // ' where tagID is ' // TRIM(tagID)
             CALL GC_Error( ErrMsg, RC, ThisLoc )
             RETURN
          ENDIF
       ENDDO

    ! If not tied to species then simply add the single field
    ELSE
       CALL Registry_AddField( am_I_Root    = am_I_Root,            &
                               Registry     = State_Diag%Registry,  &
                               State        = State_Diag%State,     &
                               Variable     = MetadataID,           &
                               Description  = desc,                 &
                               Units        = units,                &
                               Data2d_4     = Ptr2Data,             &
                               RC           = RC                   )
       IF ( RC /= GC_SUCCESS ) THEN
          ErrMsg = ErrMsg_reg // ' where diagnostics is not tied to species'
          CALL GC_Error( ErrMsg, RC, ThisLoc )
          RETURN
       ENDIF
    ENDIF

  END SUBROUTINE Register_DiagField_R4_2D
!EOC
!------------------------------------------------------------------------------
!                  GEOS-Chem Global Chemical Transport Model                  !
!------------------------------------------------------------------------------
!BOP
!
! !IROUTINE: Register_DiagField_R4_3D
!
! !DESCRIPTION: Registers a 3-dimensional, 4-byte real field of State_Diag,
!  so that we can include it in the netCDF diagnostic output archive.
!\\
!\\
! !INTERFACE:
!
  SUBROUTINE Register_DiagField_R4_3D( am_I_Root, metadataID, Ptr2Data,  &
                                       State_Chm, State_Diag, RC )
!
! !USES:
!
!
! !INPUT PARAMETERS:
!
    LOGICAL,           INTENT(IN)    :: am_I_Root       ! Root CPU?
    CHARACTER(LEN=*),  INTENT(IN)    :: metadataID      ! Name
    REAL(f4),          POINTER       :: Ptr2Data(:,:,:) ! pointer to data
    TYPE(ChmState),    INTENT(IN)    :: State_Chm       ! Obj for chem state
    TYPE(DgnState),    INTENT(INOUT) :: State_Diag      ! Obj for diag state
!
! !OUTPUT PARAMETERS:
!
    INTEGER,           INTENT(OUT)   :: RC              ! Success/failure
!
! !REMARKS:
!
! !REVISION HISTORY:
!  20 Sep 2017 - E. Lundgren - Initial version
!EOP
!------------------------------------------------------------------------------
!BOC
!
! !LOCAL VARIABLES:
!   
    CHARACTER(LEN=255)     :: ErrMsg, ErrMsg_reg, ThisLoc
    CHARACTER(LEN=255)     :: desc, units, tagID, tagName
    CHARACTER(LEN=255)     :: diagName, diagDesc
    INTEGER                :: N, nTags, rank, type,  vloc
    LOGICAL                :: Found

    ! Initialize
    RC = GC_SUCCESS
    ThisLoc = ' -> at Register_DiagField_R4_3D (in Headers/state_diag_mod.F90)'
    ErrMsg_reg = 'Error encountered while registering State_Diag field'

    ! Get metadata for this diagnostic
    CALL Get_Metadata_State_Diag( am_I_Root,   metadataID,  Found,  RC,   &
                                  desc=desc,   units=units, rank=rank,    &
                                  type=type,   vloc=vloc,                 &
                                  tagID=tagID                 )
    IF ( RC /= GC_SUCCESS ) THEN
       CALL GC_Error( ErrMsg_reg, RC, ThisLoc )
       RETURN
    ENDIF
    
    ! Check that metadata dimensions consistent with data pointer
    IF ( ( ( tagID == '' ) .AND. ( rank /= 3 ) )  &
         .OR. ( ( tagID /= '' ) .AND. ( rank /= 2 ) ) ) THEN
       ErrMsg = 'Data dims and metadata rank do not match for ' // &
                TRIM(metadataID)
       CALL GC_Error( ErrMsg, RC, ThisLoc )
       RETURN
    ENDIF

    ! Special handling if there are tags
    IF ( tagID /= '' ) THEN
       CALL Get_TagInfo( am_I_Root, tagId, State_Chm, Found, RC, &
                         nTags=nTags )
       IF ( RC /= GC_SUCCESS ) THEN
          CALL GC_Error( ErrMsg_reg, RC, ThisLoc )
          RETURN
       ENDIF

       ! Register each tagged name as a separate diagnostic
       DO N = 1, nTags          
          CALL Get_TagInfo( am_I_Root, tagId, State_Chm, Found, RC, &
                            N=N, tagName=tagName )
          IF ( RC /= GC_SUCCESS ) THEN
             CALL GC_Error( ErrMsg_reg, RC, ThisLoc )
             RETURN
          ENDIF
          diagName = TRIM( metadataID ) // '_' // TRIM( tagName )
          diagDesc = TRIM( Desc ) // ' ' // TRIM( tagName )
          CALL Registry_AddField( am_I_Root    = am_I_Root,            &
                                  Registry     = State_Diag%Registry,  &
                                  State        = State_Diag%State,     &
                                  Variable     = diagName,             &
                                  Description  = diagDesc,             &
                                  Units        = units,                &
                                  Data2d_4     = Ptr2Data(:,:,N),      &
                                  RC           = RC                   )
          IF ( RC /= GC_SUCCESS ) THEN
             ErrMsg = ErrMsg_reg // ' where tagID is ' // TRIM(tagID)
             CALL GC_Error( ErrMsg, RC, ThisLoc )
             RETURN
          ENDIF
       ENDDO

    ! If not tied to species then simply add the single field
    ELSE
       CALL Registry_AddField( am_I_Root    = am_I_Root,            &
                               Registry     = State_Diag%Registry,  &
                               State        = State_Diag%State,     &
                               Variable     = metadataID,           &
                               Description  = desc,                 &
                               Units        = units,                &
                               Data3d_4     = Ptr2Data,             &
                               RC           = RC                   )
       IF ( RC /= GC_SUCCESS ) THEN
          ErrMsg = ErrMsg_reg // ' where diagnostics is not tied to species'
          CALL GC_Error( ErrMsg, RC, ThisLoc )
          RETURN
       ENDIF
    ENDIF

  END SUBROUTINE Register_DiagField_R4_3D
!EOC
!------------------------------------------------------------------------------
!                  GEOS-Chem Global Chemical Transport Model                  !
!------------------------------------------------------------------------------
!BOP
!
! !IROUTINE: Register_DiagField_R4_4D
!
! !DESCRIPTION: Registers a 4-dimensional, 4-byte real field of State_Diag,
!  so that we can include it in the netCDF diagnostic output archive.
!\\
!\\
! !INTERFACE:
!
  SUBROUTINE Register_DiagField_R4_4D( am_I_Root, metadataID, Ptr2Data,  &
                                       State_Chm, State_Diag, RC )
!
! !USES:
!
!
! !INPUT PARAMETERS:
!
    LOGICAL,           INTENT(IN)    :: am_I_Root         ! Root CPU?
    CHARACTER(LEN=*),  INTENT(IN)    :: metadataID        ! Name
    REAL(f4),          POINTER       :: Ptr2Data(:,:,:,:) ! pointer to data
    TYPE(ChmState),    INTENT(IN)    :: State_Chm         ! Obj for chem state
    TYPE(DgnState),    INTENT(IN)    :: State_Diag        ! Obj for diag state
!
! !INPUT/OUTPUT PARAMETERS:
!
!
! !OUTPUT PARAMETERS:
!
    INTEGER,           INTENT(OUT)   :: RC                ! Success/failure
!
! !REMARKS:
!
! !REVISION HISTORY:
!  20 Sep 2017 - E. Lundgren - Initial version
!EOP
!------------------------------------------------------------------------------
!BOC
!
! !LOCAL VARIABLES:
!   
    CHARACTER(LEN=255)     :: ErrMsg, ErrMsg_reg, ThisLoc
    CHARACTER(LEN=255)     :: desc, units, tagId, tagName
    CHARACTER(LEN=255)     :: diagName, diagDesc
    INTEGER                :: N, nTags, rank, type, vloc
    LOGICAL                :: found

    ! Initialize
    RC = GC_SUCCESS
    ThisLoc = ' -> at Register_DiagField_R4_4D (in Headers/state_diag_mod.F90)'
    ErrMsg_reg = 'Error encountered while registering State_Diag field'

    ! Get metadata for this diagnostic
    CALL Get_Metadata_State_Diag( am_I_Root,   metadataID,  Found,  RC,   &
                                  desc=desc,   units=units, rank=rank,    &
                                  type=type,   vloc=vloc,   tagId=tagId  )
    IF ( RC /= GC_SUCCESS ) THEN
       CALL GC_Error( ErrMsg_reg, RC, ThisLoc )
       RETURN
    ENDIF

    ! Check that metadata dimensions consistent with data pointer
    IF ( rank /= 3 ) THEN
       ErrMsg = 'Data dims and metadata rank do not match for ' // &
                TRIM(metadataID)
       CALL GC_Error( ErrMsg, RC, ThisLoc )
       RETURN
    ENDIF
    
    ! Assume always tagged if 4D
    CALL Get_TagInfo( am_I_Root, tagId, State_Chm, Found, RC, &
                      nTags=nTags )
    IF ( RC /= GC_SUCCESS ) THEN
       CALL GC_Error( ErrMsg_reg, RC, ThisLoc )
       RETURN
    ENDIF

    ! Register each tagged name as a separate diagnostic
    DO N = 1, nTags          
       CALL Get_TagInfo( am_I_Root, tagId, State_Chm, Found, RC, &
                         N=N, tagName=tagName )
       IF ( RC /= GC_SUCCESS ) THEN
          CALL GC_Error( ErrMsg_reg, RC, ThisLoc )
          RETURN
       ENDIF
       diagName = TRIM( metadataID ) // '_' // TRIM( tagName )
       diagDesc = TRIM( Desc ) // ' ' // TRIM( tagName )
       CALL Registry_AddField( am_I_Root    = am_I_Root,            &
                               Registry     = State_Diag%Registry,  &
                               State        = State_Diag%State,     &
                               Variable     = diagName,             &
                               Description  = diagDesc,             &
                               Units        = units,                &
                               Data3d_4     = Ptr2Data(:,:,:,N),    &
                               RC           = RC                   )
       IF ( RC /= GC_SUCCESS ) THEN
          ErrMsg = ErrMsg_reg // ' where tagId is ' // TRIM(tagId)
          CALL GC_Error( ErrMsg, RC, ThisLoc )
          RETURN
       ENDIF
    ENDDO

  END SUBROUTINE Register_DiagField_R4_4D
!EOC
!------------------------------------------------------------------------------
!                  GEOS-Chem Global Chemical Transport Model                  !
!------------------------------------------------------------------------------
!BOP
!
! !IROUTINE: Register_DiagField_Rfp_3D
!
! !DESCRIPTION: Registers a 3-dimensional, 4-byte real field of State_Diag,
!  so that we can include it in the netCDF diagnostic output archive.
!\\
!\\
! !INTERFACE:
!
  SUBROUTINE Register_DiagField_Rfp_3D( am_I_Root, metadataID, Ptr2Data,  &
                                        State_Chm, State_Diag, RC )
!
! !USES:
!
!
! !INPUT PARAMETERS:
!
    LOGICAL,           INTENT(IN)    :: am_I_Root       ! Root CPU?
    CHARACTER(LEN=*),  INTENT(IN)    :: metadataID      ! Name
    REAL(fp),          POINTER       :: Ptr2Data(:,:,:) ! pointer to data
    TYPE(ChmState),    INTENT(IN)    :: State_Chm       ! Obj for chem state
    TYPE(DgnState),    INTENT(INOUT) :: State_Diag      ! Obj for diag state
!
! !OUTPUT PARAMETERS:
!
    INTEGER,           INTENT(OUT)   :: RC              ! Success/failure
!
! !REMARKS:
!
! !REVISION HISTORY:
!  03 Nov 2017 - R. Yantosca - Initial version
!EOP
!------------------------------------------------------------------------------
!BOC
!
! !LOCAL VARIABLES:
!   
    CHARACTER(LEN=255)     :: ErrMsg, ErrMsg_reg, ThisLoc
    CHARACTER(LEN=255)     :: desc, units, tagId, tagName
    CHARACTER(LEN=255)     :: diagName, diagDesc
    INTEGER                :: N, nTags, rank, type, vloc
    LOGICAL                :: Found

    ! Initialize
    RC = GC_SUCCESS
    ThisLoc = ' -> at Register_DiagField_R4_3D (in Headers/state_diag_mod.F90)'
    ErrMsg_reg = 'Error encountered while registering State_Diag field'

    ! Get metadata for this diagnostic
    CALL Get_Metadata_State_Diag( am_I_Root,   metadataID,  Found,  RC,   &
                                  desc=desc,   units=units, rank=rank,    &
                                  type=type,   vloc=vloc,                 &
                                  tagId=tagId                 )
    IF ( RC /= GC_SUCCESS ) THEN
       CALL GC_Error( ErrMsg_reg, RC, ThisLoc )
       RETURN
    ENDIF
    
    ! Check that metadata dimensions consistent with data pointer
    IF ( ( ( tagId == '' ) .AND. ( rank /= 3 ) )  &
         .OR. ( ( tagId /= '' ) .AND. ( rank /= 2 ) ) ) THEN
       ErrMsg = 'Data dims and metadata rank do not match for ' // &
                TRIM(metadataID)
       CALL GC_Error( ErrMsg, RC, ThisLoc )
       RETURN
    ENDIF

    ! Special handling if there are tags
    IF ( tagId /= '' ) THEN
       CALL Get_TagInfo( am_I_Root, tagId, State_Chm, Found, RC, &
                         nTags=nTags )
       IF ( RC /= GC_SUCCESS ) THEN
          CALL GC_Error( ErrMsg_reg, RC, ThisLoc )
          RETURN
       ENDIF

       ! Register each tagged name as a separate diagnostic
       DO N = 1, nTags          
          CALL Get_TagInfo( am_I_Root, tagId, State_Chm, Found, RC, &
                            N=N, tagName=tagName )
          IF ( RC /= GC_SUCCESS ) THEN
             CALL GC_Error( ErrMsg_reg, RC, ThisLoc )
             RETURN
          ENDIF
          diagName = TRIM( metadataID ) // '_' // TRIM( tagName )
          diagDesc = TRIM( Desc ) // ' ' // TRIM( tagName )
          CALL Registry_AddField( am_I_Root    = am_I_Root,            &
                                  Registry     = State_Diag%Registry,  &
                                  State        = State_Diag%State,     &
                                  Variable     = diagName,             &
                                  Description  = diagDesc,             &
                                  Units        = units,                &
                                  Data2d       = Ptr2Data(:,:,N),      &
                                  RC           = RC                   )
          IF ( RC /= GC_SUCCESS ) THEN
             ErrMsg = ErrMsg_reg // ' where tagId is ' // TRIM(tagId)
             CALL GC_Error( ErrMsg, RC, ThisLoc )
             RETURN
          ENDIF
       ENDDO

    ! If not tied to species then simply add the single field
    ELSE
       CALL Registry_AddField( am_I_Root    = am_I_Root,            &
                               Registry     = State_Diag%Registry,  &
                               State        = State_Diag%State,     &
                               Variable     = metadataID,           &
                               Description  = desc,                 &
                               Units        = units,                &
                               Data3d       = Ptr2Data,             &
                               RC           = RC                   )
       IF ( RC /= GC_SUCCESS ) THEN
          ErrMsg = ErrMsg_reg // ' where diagnostics is not tied to species'
          CALL GC_Error( ErrMsg, RC, ThisLoc )
          RETURN
       ENDIF
    ENDIF

  END SUBROUTINE Register_DiagField_Rfp_3D
!EOC
!------------------------------------------------------------------------------
!                  GEOS-Chem Global Chemical Transport Model                  !
!------------------------------------------------------------------------------
!BOP
!
! !IROUTINE: Register_DiagField_R8_4D
!
! !DESCRIPTION: Registers a 4-dimensional, 8-byte real field of State_Diag,
!  so that we can include it in the netCDF diagnostic output archive.  
!\\
!\\
! !INTERFACE:
!
  SUBROUTINE Register_DiagField_R8_4D( am_I_Root, metadataID, Ptr2Data,  &
                                       State_Chm, State_Diag, RC )
!
! !USES:
!
!
! !INPUT PARAMETERS:
!
    LOGICAL,           INTENT(IN)    :: am_I_Root         ! Root CPU?
    CHARACTER(LEN=*),  INTENT(IN)    :: metadataID        ! Name
    REAL(f8),          POINTER       :: Ptr2Data(:,:,:,:) ! pointer to data
    TYPE(ChmState),    INTENT(IN)    :: State_Chm         ! Obj for chem state
    TYPE(DgnState),    INTENT(IN)    :: State_Diag        ! Obj for diag state
!
! !INPUT/OUTPUT PARAMETERS:
!
!
! !OUTPUT PARAMETERS:
!
    INTEGER,           INTENT(OUT)   :: RC                ! Success/failure
!
! !REMARKS:
!
! !REVISION HISTORY:
!  20 Sep 2017 - E. Lundgren - Initial version
!EOP
!------------------------------------------------------------------------------
!BOC
!
! !LOCAL VARIABLES:
!   
    CHARACTER(LEN=255)     :: ErrMsg, ErrMsg_reg, ThisLoc
    CHARACTER(LEN=255)     :: desc, units, tagId, tagName
    CHARACTER(LEN=255)     :: diagName, diagDesc
    INTEGER                :: N, nTags, rank, type,  vloc
    LOGICAL                :: found

    ! Initialize
    RC = GC_SUCCESS
    ThisLoc = ' -> at Register_DiagField_R8_4D (in Headers/state_diag_mod.F90)'
    ErrMsg_reg = 'Error encountered while registering State_Diag field'

    ! Get metadata for this diagnostic
    CALL Get_Metadata_State_Diag( am_I_Root,   metadataID,  Found,  RC,   &
                                  desc=desc,   units=units, rank=rank,    &
                                  type=type,   vloc=vloc,                 &
                                  tagId=tagId                 )
    IF ( RC /= GC_SUCCESS ) THEN
       CALL GC_Error( ErrMsg_reg, RC, ThisLoc )
       RETURN
    ENDIF

    ! Check that metadata dimensions consistent with data pointer
    IF ( rank /= 3 ) THEN
       ErrMsg = 'Data dims and metadata rank do not match for ' // &
                TRIM(metadataID)
       CALL GC_Error( ErrMsg, RC, ThisLoc )
       RETURN
    ENDIF
    
    ! Assume always tagged. Get number of tags.
    CALL Get_TagInfo( am_I_Root, tagId, State_Chm, Found, RC, &
                      nTags=nTags )
    IF ( RC /= GC_SUCCESS ) THEN
       CALL GC_Error( ErrMsg_reg, RC, ThisLoc )
       RETURN
    ENDIF

    ! Register each tagged name as a separate diagnostic
    DO N = 1, nTags          
       CALL Get_TagInfo( am_I_Root, tagId, State_Chm, Found, RC, &
                         N=N, tagName=tagName )
       IF ( RC /= GC_SUCCESS ) THEN
          CALL GC_Error( ErrMsg_reg, RC, ThisLoc )
          RETURN
       ENDIF
       diagName = TRIM( metadataID ) // '_' // TRIM( tagName )
       diagDesc = TRIM( Desc ) // ' ' // TRIM( tagName )
       CALL Registry_AddField( am_I_Root    = am_I_Root,            &
                               Registry     = State_Diag%Registry,  &
                               State        = State_Diag%State,     &
                               Variable     = diagName,             &
                               Description  = diagDesc,             &
                               Units        = units,                &
                               Data3d_8     = Ptr2Data(:,:,:,N),    &
                               RC           = RC                   )
       IF ( RC /= GC_SUCCESS ) THEN
          ErrMsg = ErrMsg_reg // ' where tagId is ' // TRIM(tagId)
          CALL GC_Error( ErrMsg, RC, ThisLoc )
          RETURN
       ENDIF
    ENDDO

  END SUBROUTINE Register_DiagField_R8_4D
!EOC
END MODULE State_Diag_Mod<|MERGE_RESOLUTION|>--- conflicted
+++ resolved
@@ -2280,16 +2280,8 @@
     ! Get tag name
     IF ( isTagName ) tagName = ''  
     IF ( TRIM(tagID) == 'DUSTBIN' ) THEN
-<<<<<<< HEAD
        WRITE ( Nstr, "(I1)" ) D
        tagName = 'BIN' // TRIM(Nstr)
-=======
-       IF ( D < 10 ) THEN
-          WRITE ( Nstr, "(A1,I1)" ) '0', D
-       ELSE
-          WRITE ( Nstr, "(I2)" ) D
-       ENDIF
-       tagName = 'bin' // TRIM(Nstr) 
        
     ELSE IF ( TRIM( tagId ) == 'LOS' ) THEN
        tagName = State_Chm%Name_Loss(N)
@@ -2301,7 +2293,6 @@
        D       = INDEX( tagName, '_' )
        tagName = tagName(D+1:)
 
->>>>>>> 5294c9d2
     ELSEIF ( TRIM(tagId) == 'JVN' ) THEN   ! temporary, will be removed (ewl)
        JNAMES = [ 'NO2       ', 'HNO3      ', 'H2O2      ',            &
                   'CH2O      ', 'x         ', 'x         ',            &
