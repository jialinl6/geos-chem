--- conflicted
+++ resolved
@@ -90,13 +90,9 @@
       INTEGER, PARAMETER ::  WX_   = 18
 
       ! X_   = dim = max no. of X-section data sets (input data)
-<<<<<<< HEAD
-      INTEGER, PARAMETER ::  X_    = 75
-=======
-      ! SDE 2016-11-04: Increased from 72 to 120 for new halogen
+      ! SDE 2016-11-04: Increased from 75 to 123 for new halogen
       ! chemistry (iodine cross-sections)
-      INTEGER, PARAMETER ::  X_    = 120
->>>>>>> ffc0f25a
+      INTEGER, PARAMETER ::  X_    = 123
 
       ! A_   = dim = no. of Aerosol/cloud Mie sets (input data)
       INTEGER, PARAMETER ::  A_    = 56
