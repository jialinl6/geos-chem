!------------------------------------------------------------------------------
!       NcdfUtilities: by Harvard Atmospheric Chemistry Modeling Group        !
!                      and NASA/GFSC, SIVO, Code 610.3                        !
!------------------------------------------------------------------------------
!BOP
!
! !MODULE: ncdf_mod.F90
!
! !DESCRIPTION: Module NCDF\_MOD contains routines to read data from
! netCDF files. 
!\\
!\\
! !INTERFACE:
!
MODULE NCDF_MOD
!
! !USES:
!
  ! Modules for netCDF read
  USE m_netcdf_io_open
  USE m_netcdf_io_get_dimlen
  USE m_netcdf_io_read
  USE m_netcdf_io_readattr
  USE m_netcdf_io_close
  USE m_netcdf_io_create
  USE m_netcdf_io_define
  USE m_netcdf_io_write
  USE m_netcdf_io_checks
  
  IMPLICIT NONE
  PRIVATE
# include "netcdf.inc"
!
! !PUBLIC MEMBER FUNCTIONS:
!
  PUBLIC  :: NC_OPEN
  PUBLIC  :: NC_CREATE
  PUBLIC  :: NC_VAR_DEF
  PUBLIC  :: NC_VAR_WRITE
  PUBLIC  :: NC_CLOSE
  PUBLIC  :: NC_READ_TIME
  PUBLIC  :: NC_READ_TIME_YYYYMMDDhh
  PUBLIC  :: NC_READ_VAR
  PUBLIC  :: NC_READ_ARR
  PUBLIC  :: NC_GET_REFDATETIME
  PUBLIC  :: NC_GET_GRID_EDGES
  PUBLIC  :: NC_GET_SIGMA_LEVELS
  PUBLIC  :: NC_WRITE
  PUBLIC  :: NC_ISMODELLEVEL
!
! !PRIVATE MEMBER FUNCTIONS:
!
  PRIVATE :: GET_TIDX
  PRIVATE :: TIMEUNIT_CHECK
  PRIVATE :: GET_TAU0
  PRIVATE :: NC_WRITE_3D
  PRIVATE :: NC_WRITE_4D
  PRIVATE :: NC_VAR_WRITE_INT_1D
  PRIVATE :: NC_VAR_WRITE_INT_2D
  PRIVATE :: NC_VAR_WRITE_INT_3D
  PRIVATE :: NC_VAR_WRITE_INT_4D
  PRIVATE :: NC_VAR_WRITE_R4_1D
  PRIVATE :: NC_VAR_WRITE_R4_2D
  PRIVATE :: NC_VAR_WRITE_R4_3D
  PRIVATE :: NC_VAR_WRITE_R4_4D
  PRIVATE :: NC_VAR_WRITE_R8_1D
  PRIVATE :: NC_VAR_WRITE_R8_2D
  PRIVATE :: NC_VAR_WRITE_R8_3D
  PRIVATE :: NC_VAR_WRITE_R8_4D
  PRIVATE :: NC_READ_VAR_SP
  PRIVATE :: NC_READ_VAR_DP
  PRIVATE :: NC_GET_GRID_EDGES_SP
  PRIVATE :: NC_GET_GRID_EDGES_DP
  PRIVATE :: NC_GET_GRID_EDGES_C
  PRIVATE :: NC_GET_SIGMA_LEVELS_SP
  PRIVATE :: NC_GET_SIGMA_LEVELS_DP
  PRIVATE :: NC_GET_SIGMA_LEVELS_C
  PRIVATE :: NC_GET_SIG_FROM_HYBRID
  PRIVATE :: NC_READ_VAR_CORE
!
! !REVISION HISTORY:
!  27 Jul 2012 - C. Keller   - Initial version
!  13 Jun 2014 - R. Yantosca - Now use F90 free-format indentation
!  13 Jun 2014 - R. Yantosca - Cosmetic changes in ProTeX headers
!  10 Jul 2014 - R. Yantosca - Add GET_TAU0 as a PRIVATE local routine
!  12 Dec 2014 - C. Keller   - Added NC_ISMODELLEVEL 
!  19 Sep 2016 - R. Yantosca - Rewrite NC_VAR_WRITE overloaded functions to
!                              remove optional args (which chokes Gfortran)
!  19 Sep 2016 - R. Yantosca - Now include netcdf.inc once at top of module
!  19 Sep 2016 - R. Yantosca - Remove extra IMPLICIT NONE statements, we only
!                              need to declare it once at the top of module
!EOP
!------------------------------------------------------------------------------
!BOC
!
! !MODULE INTERFACES:
!
  INTERFACE NC_WRITE
     MODULE PROCEDURE NC_WRITE_3D
     MODULE PROCEDURE NC_WRITE_4D
  END INTERFACE NC_WRITE

  INTERFACE NC_READ_VAR
     MODULE PROCEDURE NC_READ_VAR_SP
     MODULE PROCEDURE NC_READ_VAR_DP
  END INTERFACE NC_READ_VAR

  INTERFACE NC_GET_GRID_EDGES
     MODULE PROCEDURE NC_GET_GRID_EDGES_SP
     MODULE PROCEDURE NC_GET_GRID_EDGES_DP
  END INTERFACE NC_GET_GRID_EDGES

  INTERFACE NC_GET_SIGMA_LEVELS
     MODULE PROCEDURE NC_GET_SIGMA_LEVELS_SP
     MODULE PROCEDURE NC_GET_SIGMA_LEVELS_DP
  END INTERFACE NC_GET_SIGMA_LEVELS

  INTERFACE NC_VAR_WRITE
     MODULE PROCEDURE NC_VAR_WRITE_INT_1D
     MODULE PROCEDURE NC_VAR_WRITE_INT_2D
     MODULE PROCEDURE NC_VAR_WRITE_INT_3D
     MODULE PROCEDURE NC_VAR_WRITE_INT_4D
     MODULE PROCEDURE NC_VAR_WRITE_R4_1D
     MODULE PROCEDURE NC_VAR_WRITE_R4_2D
     MODULE PROCEDURE NC_VAR_WRITE_R4_3D
     MODULE PROCEDURE NC_VAR_WRITE_R4_4D
     MODULE PROCEDURE NC_VAR_WRITE_R8_1D
     MODULE PROCEDURE NC_VAR_WRITE_R8_2D
     MODULE PROCEDURE NC_VAR_WRITE_R8_3D
     MODULE PROCEDURE NC_VAR_WRITE_R8_4D
  END INTERFACE NC_VAR_WRITE

CONTAINS
!EOC
!------------------------------------------------------------------------------
!       NcdfUtilities: by Harvard Atmospheric Chemistry Modeling Group        !
!                      and NASA/GSFC, SIVO, Code 610.3                        !
!------------------------------------------------------------------------------
!BOP
!
! !IROUTINE: Nc_Open
!
! !DESCRIPTION: Simple wrapper routine to open the given netCDF file. 
!\\
!\\
! !INTERFACE:
!
  SUBROUTINE NC_OPEN( FileName, fID ) 
!
! !INPUT PARAMETERS:
!
    CHARACTER(LEN=*), INTENT(IN   )  :: FileName 
!
! !OUTPUT PARAMETERS:
!
    INTEGER,          INTENT(  OUT)  :: fID 
!
! !REVISION HISTORY:
!  04 Nov 2012 - C. Keller - Initial version
!EOP
!------------------------------------------------------------------------------
!BOC

    !=================================================================
    ! NC_OPEN begins here
    !=================================================================

    ! Open netCDF file
    CALL Ncop_Rd( fId, TRIM(FileName) )

  END SUBROUTINE NC_OPEN
!EOC
!------------------------------------------------------------------------------
!       NcdfUtilities: by Harvard Atmospheric Chemistry Modeling Group        !
!                      and NASA/GSFC, SIVO, Code 610.3                        !
!------------------------------------------------------------------------------
!BOP
!
! !IROUTINE: Nc_Close
!
! !DESCRIPTION: Simple wrapper routine to close the given lun. 
!\\
!\\
! !INTERFACE:
!
  SUBROUTINE NC_CLOSE( fID ) 
!
! !INPUT PARAMETERS:
!   
    INTEGER, INTENT(IN   ) :: fID
! 
! !REVISION HISTORY:
!  04 Nov 2012 - C. Keller - Initial version
!EOP
!------------------------------------------------------------------------------
!BOC

    !=================================================================
    ! NC_CLOSE begins here
    !=================================================================
    
    CALL NcCl( fID )

  END SUBROUTINE NC_CLOSE
!EOC
!------------------------------------------------------------------------------
!       NcdfUtilities: by Harvard Atmospheric Chemistry Modeling Group        !
!                      and NASA/GSFC, SIVO, Code 610.3                        !
!------------------------------------------------------------------------------
!BOP
!
! !IROUTINE: Nc_Read_Time
!
! !DESCRIPTION: Subroutine NC\_READ\_TIME reads the time variable of the
! given fID and returns the time slices and unit. 
!\\
!\\
! !INTERFACE:
!
  SUBROUTINE NC_READ_TIME( fID,     nTime,        timeUnit, &
                           timeVec, timeCalendar, RC       ) 
!
! !INPUT PARAMETERS:
!   
    INTEGER,          INTENT(IN   )            :: fID
!
! !OUTPUT PARAMETERS:
!
    INTEGER,          INTENT(  OUT)            :: nTime 
    CHARACTER(LEN=*), INTENT(  OUT)            :: timeUnit 
    INTEGER,          POINTER,       OPTIONAL  :: timeVec(:)
    CHARACTER(LEN=*), INTENT(  OUT), OPTIONAL  :: timeCalendar
!
! !INPUT/OUTPUT PARAMETERS:
!
    INTEGER,          INTENT(INOUT)            :: RC 
! 
! !REVISION HISTORY:
!  04 Nov 2012 - C. Keller - Initial version
!EOP
!------------------------------------------------------------------------------
!BOC
!
! !LOCAL VARIABLES:
!
    LOGICAL                :: hasTime
    CHARACTER(LEN=255)     :: v_name             ! netCDF variable name 
    CHARACTER(LEN=255)     :: a_name             ! netCDF attribute name
    CHARACTER(LEN=255)     :: a_val              ! netCDF attribute value
    INTEGER                :: st1d(1), ct1d(1)   ! For 1D arrays    
    INTEGER, ALLOCATABLE   :: tmpTime(:)

    !=================================================================
    ! NC_READ_TIME begins here
    !=================================================================

    ! Init
    RC      = 0
    nTime   = 0
    hasTime = .FALSE.

    ! Variable name
    v_name = "time"

    ! Check if dimension "time" exist
    hasTime = Ncdoes_Dim_Exist ( fID, TRIM(v_name) ) 

    ! If time dim not found, also check for dimension "date"
    IF ( .NOT. hasTime ) THEN
       v_name   = "date"
       hasTime = Ncdoes_Dim_Exist ( fID, TRIM(v_name) ) 
    ENDIF

    ! Return here if no time variable defined 
    IF ( .NOT. hasTime ) RETURN 
      
    ! Get dimension length
    CALL Ncget_Dimlen ( fID, TRIM(v_name), nTime )

    ! Read time/date units attribute
    a_name = "units"
    CALL NcGet_Var_Attributes( fID,          TRIM(v_name), &
                               TRIM(a_name), timeUnit     )

    ! Read time vector from file.
    IF ( PRESENT(timeVec) ) THEN
       IF ( ASSOCIATED(timeVec) ) DEALLOCATE ( timeVec)
       ALLOCATE ( tmpTime(nTime) )
       ALLOCATE ( timeVec(nTime) )
       st1d = (/ 1     /)
       ct1d = (/ nTime /)
       CALL NcRd( tmpTime, fID, TRIM(v_name), st1d, ct1d )
       timevec(:) = tmpTime
       DEALLOCATE(tmpTime)
    ENDIF

    ! Read calendar attribute
    IF ( PRESENT( timeCalendar ) ) THEN
       CALL NcGet_Var_Attributes( fId, v_name, 'calendar', timeCalendar )
    ENDIF

  END SUBROUTINE NC_READ_TIME
!EOC
!------------------------------------------------------------------------------
!       NcdfUtilities: by Harvard Atmospheric Chemistry Modeling Group        !
!                      and NASA/GSFC, SIVO, Code 610.3                        !
!------------------------------------------------------------------------------
!BOP
!
! !IROUTINE: Nc_Read_Var_Sp
!
! !DESCRIPTION: Subroutine NC\_READ\_VAR\_SP reads the given variable from the
! given fID and returns the corresponding variable values and units. 
!\\
!\\
! !INTERFACE:
!
  SUBROUTINE NC_READ_VAR_SP( fID, Var, nVar, varUnit, varVec, RC ) 
!
! !INPUT PARAMETERS:
!   
    INTEGER,          INTENT(IN   )            :: fID
    CHARACTER(LEN=*), INTENT(IN   )            :: var 
!
! !OUTPUT PARAMETERS:
!
    INTEGER,          INTENT(  OUT)            :: nVar
    CHARACTER(LEN=*), INTENT(  OUT)            :: varUnit 
    REAL*4,           POINTER                  :: varVec(:)
!
! !INPUT/OUTPUT PARAMETERS:
!
    INTEGER,          INTENT(INOUT)            :: RC 
! 
! !REVISION HISTORY:
!  04 Nov 2012 - C. Keller - Initial version
!EOP
!------------------------------------------------------------------------------
!BOC

    CALL NC_READ_VAR_CORE( fID, Var, nVar, varUnit, varVecSp=varVec, RC=RC )

  END SUBROUTINE NC_READ_VAR_SP
!EOC
!------------------------------------------------------------------------------
!       NcdfUtilities: by Harvard Atmospheric Chemistry Modeling Group        !
!                      and NASA/GSFC, SIVO, Code 610.3                        !
!------------------------------------------------------------------------------
!BOP
!
! !IROUTINE: Nc_Read_Var_Dp
!
! !DESCRIPTION: Subroutine NC\_READ\_VAR\_DP reads the given variable from the
! given fID and returns the corresponding variable values and units. 
!\\
!\\
! !INTERFACE:
!
  SUBROUTINE NC_READ_VAR_DP( fID, Var, nVar, varUnit, varVec, RC ) 
!
! !INPUT PARAMETERS:
!   
    INTEGER,          INTENT(IN   )            :: fID
    CHARACTER(LEN=*), INTENT(IN   )            :: var 
!
! !OUTPUT PARAMETERS:
!
    INTEGER,          INTENT(  OUT)            :: nVar
    CHARACTER(LEN=*), INTENT(  OUT)            :: varUnit 
    REAL*8,           POINTER                  :: varVec(:)
!
! !INPUT/OUTPUT PARAMETERS:
!
    INTEGER,          INTENT(INOUT)            :: RC 
! 
! !REVISION HISTORY:
!  04 Nov 2012 - C. Keller - Initial version
!EOP
!------------------------------------------------------------------------------
!BOC

    CALL NC_READ_VAR_CORE( fID, Var, nVar, varUnit, varVecDp=varVec, RC=RC )

  END SUBROUTINE NC_READ_VAR_DP
!EOC
!------------------------------------------------------------------------------
!       NcdfUtilities: by Harvard Atmospheric Chemistry Modeling Group        !
!                      and NASA/GSFC, SIVO, Code 610.3                        !
!------------------------------------------------------------------------------
!BOP
!
! !IROUTINE: Nc_Read_Var_Core
!
! !DESCRIPTION: Subroutine NC\_READ\_VAR\_CORE reads the given variable from the
! given fID and returns the corresponding variable values and units. 
!\\
!\\
! !INTERFACE:
!
  SUBROUTINE NC_READ_VAR_CORE( fID, Var, nVar, varUnit, varVecDp, varVecSp, RC ) 
!
! !INPUT PARAMETERS:
!   
    INTEGER,          INTENT(IN   )            :: fID
    CHARACTER(LEN=*), INTENT(IN   )            :: var 
!
! !OUTPUT PARAMETERS:
!
    INTEGER,          INTENT(  OUT)            :: nVar
    CHARACTER(LEN=*), INTENT(  OUT)            :: varUnit 
    REAL*4,           POINTER,       OPTIONAL  :: varVecSp(:)
    REAL*8,           POINTER,       OPTIONAL  :: varVecDp(:)
!
! !INPUT/OUTPUT PARAMETERS:
!
    INTEGER,          INTENT(INOUT)            :: RC 
! 
! !REVISION HISTORY:
!  04 Nov 2012 - C. Keller   - Initial version
!  20 Feb 2015 - R. Yantosca - Need to add attType to Ncdoes_Attr_Exist
!EOP
!------------------------------------------------------------------------------
!BOC
!
! !LOCAL VARIABLES:
!
    LOGICAL                :: hasVar
    CHARACTER(LEN=255)     :: v_name             ! netCDF variable name 
    CHARACTER(LEN=255)     :: a_name             ! netCDF attribute name
    CHARACTER(LEN=255)     :: a_val              ! netCDF attribute value
    INTEGER                :: a_type             ! netCDF attribute type
    INTEGER                :: st1d(1), ct1d(1)   ! For 1D arrays    

    !=================================================================
    ! NC_READ_VAR_CORE begins here
    !=================================================================

    ! Init
    RC      = 0
    nVar    = 0
    hasVar  = .FALSE.

    ! Variable name
    v_name = var

    ! Check if variable exists 
    hasVar = Ncdoes_Dim_Exist ( fID, TRIM(v_name) ) 

    ! Return here if variable not defined 
    IF ( .NOT. hasVar ) RETURN 
      
    ! Get dimension length
    CALL Ncget_Dimlen ( fID, TRIM(v_name), nVar )

    ! Read vector from file. 
    IF ( PRESENT(VarVecSp) ) THEN
       IF ( ASSOCIATED( VarVecSp ) ) DEALLOCATE(VarVecSp)
       ALLOCATE ( VarVecSp(nVar) )
       st1d = (/ 1    /)
       ct1d = (/ nVar /)
       CALL NcRd( VarVecSp, fID, TRIM(v_name), st1d, ct1d )
    ENDIF
    IF ( PRESENT(VarVecDp) ) THEN
       IF ( ASSOCIATED( VarVecDp ) ) DEALLOCATE(VarVecDp)
       ALLOCATE ( VarVecDp(nVar) )
       st1d = (/ 1    /)
       ct1d = (/ nVar /)
       CALL NcRd( VarVecDp, fID, TRIM(v_name), st1d, ct1d )
    ENDIF

    ! Read units attribute. If unit attribute does not exist, return
    ! empty string (dimensionless vertical coordinates do not require
    ! a units attribute).
    a_name  = "units"
    hasVar  = Ncdoes_Attr_Exist ( fId, TRIM(v_name), TRIM(a_name), a_type )
    IF ( .NOT. hasVar ) THEN
       varUnit = ''
    ELSE 
       CALL NcGet_Var_Attributes( fID,          TRIM(v_name), &
                                  TRIM(a_name), varUnit     )
    ENDIF

  END SUBROUTINE NC_READ_VAR_CORE
!EOC
!------------------------------------------------------------------------------
!       NcdfUtilities: by Harvard Atmospheric Chemistry Modeling Group        !
!                      and NASA/GSFC, SIVO, Code 610.3                        !
!------------------------------------------------------------------------------
!BOP
!
! !IROUTINE: Nc_Read_Arr
!
! !DESCRIPTION: Routine NC\_READ\_ARR reads variable ncVar into a 4-D array 
! (lon,lat,lev,time). Domain boundaries can be provided by input arguments
! lon1,lon2, lat1,lat2, lev1,lev2, and time1,time2. The level and time bounds
! are optional and can be set to zero (lev1=0 and/or time1=0) for data with
! undefined level/time coordinates. 
!\\
!\\
! The default behavior for time slices is to read all slices (time1:time2),
! and pass all of them to the output array. It is also possible to assign 
! specific weights (wgt1 and wgt2) to the two time slices time1 and time2, 
! respectively. In this case, only those two slices will be read and merged
! using the given weights. The output array will then contain only one time 
! dimension. Negative weights are currently not supported and will be ignored,
! e.g. providing negative weights has the same effect as providing no weights
! at all.
!\\
!\\
! If the passed variable contains attribute names `offset` and/or 
! `scale\_factor`, those operations will be applied to the data array
! before returning it.
!\\
!\\
! Missing values in the netCDF file are replaced with value 'MissVal'
! (default = 0). Currently, the routine identifies attributes 'missing\_value'
! and '\_FillValue' as missing values.
!\\
!\\
! !INTERFACE:
!
  SUBROUTINE NC_READ_ARR( fID,    ncVar,   lon1,    lon2,  lat1,  &
                          lat2,   lev1,    lev2,    time1, time2, & 
                          ncArr,  VarUnit, MissVal, wgt1,  wgt2,  &
                          ArbIdx, RC                               ) 
!
! !USES:
!
    USE CHARPAK_MOD, ONLY : TRANLC
!
! !INPUT PARAMETERS:
!   
    INTEGER,          INTENT(IN)            :: fID 
    CHARACTER(LEN=*), INTENT(IN)            :: ncVar        ! variable to read
    INTEGER,          INTENT(IN)            :: lon1,  lon2 
    INTEGER,          INTENT(IN)            :: lat1,  lat2
    INTEGER,          INTENT(IN)            :: lev1,  lev2
    INTEGER,          INTENT(IN)            :: time1, time2
    REAL*4,           INTENT(IN ), OPTIONAL :: MissVal
    REAL*4,           INTENT(IN ), OPTIONAL :: wgt1 
    REAL*4,           INTENT(IN ), OPTIONAL :: wgt2
    INTEGER,          INTENT(IN ), OPTIONAL :: ArbIdx      ! Index of arbitrary additional dimension (-1 if none) 
!
! !OUTPUT PARAMETERS:
!
    ! Array to write data
    REAL*4,           POINTER               :: ncArr(:,:,:,:)

    ! Optional output
    CHARACTER(LEN=*), INTENT(OUT), OPTIONAL :: VarUnit 
!
! !INPUT/OUTPUT PARAMETERS:
!
    ! Error handling
    INTEGER,          INTENT(INOUT)         :: RC
!
! !REVISION HISTORY:
!  27 Jul 2012 - C. Keller - Initial version
!  18 Jan 2012 - C. Keller - Now reads 4D, 3D, and 2D arrays, with
!                            optional dimensions level and time.
!  18 Apr 2012 - C. Keller - Now also read & apply offset and scale factor
!  27 Feb 2015 - C. Keller - Added weights.
!  22 Sep 2015 - C. Keller - Added arbitrary dimension index.
!  20 Nov 2015 - C. Keller - Bug fix: now read times if weights need be applied.
!  23 Nov 2015 - C. Keller - Initialize all temporary arrays to 0.0 when allocating 
!  09 Jan 2017 - C. Keller - Bug fix: store time-weighted arrays in temporary array
!EOP
!------------------------------------------------------------------------------
!BOC
!
! !LOCAL VARIABLES:
!
    !=================================================================
    ! Variable declarations
    !=================================================================

    ! Data arrays
    CHARACTER(LEN=255)     :: v_name    ! netCDF variable name 
    CHARACTER(LEN=255)     :: a_name    ! netCDF attribute name
    CHARACTER(LEN=255)     :: a_val     ! netCDF attribute value
    INTEGER                :: a_type    ! netCDF attribute type
    REAL*8                 :: corr      ! netCDF attribute value 

    ! Arrays for netCDF start and count values
    INTEGER                :: I, nRead, l1, l2
    INTEGER                :: ndims
    INTEGER                :: nlon,  nlat, nlev, ntime, arbdim 
    INTEGER                :: nclev, nctime
    INTEGER                :: s1, s2, s3, s4, s5
    INTEGER                :: n1, n2, n3, n4, n5
    INTEGER                :: nt, st, tdim, sti, nti
    INTEGER                :: st2d(2), ct2d(2)   ! For 2D arrays 
    INTEGER                :: st3d(3), ct3d(3)   ! For 3D arrays 
    INTEGER                :: st4d(4), ct4d(4)   ! For 4D arrays 
    INTEGER                :: st5d(5), ct5d(5)   ! For 5D arrays 

    ! Temporary arrays
    REAL*4, ALLOCATABLE    :: TMPARR_5D(:,:,:,:,:)
    REAL*4, ALLOCATABLE    :: WGTARR_5D(:,:,:,:,:)
    REAL*4, ALLOCATABLE    :: TMPARR_4D(:,:,:,:)
    REAL*4, ALLOCATABLE    :: WGTARR_4D(:,:,:,:)
    REAL*4, ALLOCATABLE    :: TMPARR_3D(:,:,:)
    REAL*4, ALLOCATABLE    :: WGTARR_3D(:,:,:)
    REAL*4, ALLOCATABLE    :: TMPARR_2D(:,:)

    ! Logicals
    LOGICAL                :: FlipZ
    LOGICAL                :: ReadAtt

    ! Missing value
    REAL*8                 :: miss8
    REAL*4                 :: miss4
    REAL*4                 :: MissValue

    ! Weights
    LOGICAL                :: ApplyWeights
    REAL*4                 :: weight1, weight2 

    ! For error handling
    CHARACTER(LEN=255)     :: LOC, MSG

    !=================================================================
    ! NC_READ_ARR begins here
    !=================================================================

    !-----------------------------------------------------------------
    ! Initialize
    !-----------------------------------------------------------------

    ! For error handling
    LOC = 'NC_READ_ARR ("ncdf_mod.F")'

    ! Eventually deallocate output array
    IF ( ASSOCIATED ( ncArr ) ) DEALLOCATE ( ncArr )

    ! weights to be applied to time1 and time2 (if any): 
    weight1 = -999.0
    weight2 = -999.0
    IF(PRESENT(wgt1)) weight1 = wgt1 
    IF(PRESENT(wgt2)) weight2 = wgt2 

    ! apply weights?
    IF ( time1 > 0 .AND. weight1 >= 0.0 ) THEN
       ApplyWeights = .TRUE.
    ELSE
       ApplyWeights = .FALSE.
    ENDIF

    ! # of horizontal dimensions to read 
    nLon = lon2 - lon1 + 1
    nLat = lat2 - lat1 + 1

    ! # of vertical levels
    FlipZ = .FALSE. ! Flip z-axis?
    l1    = lev1    ! Lower level to be read
    l2    = lev2    ! Upper level to be read
    IF ( lev1 > 0 ) THEN

       ! Check if we need to flip the vertical axis
       IF ( lev1 > lev2 ) THEN
          FlipZ = .TRUE.
          l1    = lev2
          l2    = lev1
       ENDIF

       ! Number of levels to be read
       nLev = l2 - l1 + 1

    ! no vertical levels:
    ELSE
       nLev = 0
    ENDIF

    ! # of time slices
    ! read all time slices time1:time2:
    IF ( time1 > 0 .AND. weight1 < 0.0 ) THEN
       ntime = time2 - time1 + 1
    ! Interpolate amongs 2 time slices:
    ELSEIF ( ApplyWeights ) THEN
       ntime = 1
    ! no time dimension:
    ELSE
       ntime = 0
    ENDIF

    ! # of arbitrary other dimensions
    arbdim = -1
    IF ( PRESENT(ArbIdx) ) THEN
       IF ( ArbIdx > 0 ) THEN
          arbdim = ArbIdx
       ENDIF
    ENDIF

    ! Set dimensions of output array
    ! --> must have at least dimension 1
    nclev  = max(nlev ,1)
    nctime = max(ntime,1)

    ! set total number of dimensions to be read. This is at least 2 and 
    ! at most 5.
    ndims = 2
    if ( nlev   > 0 ) ndims = ndims + 1
    if ( ntime  > 0 ) ndims = ndims + 1
    if ( arbdim > 0 ) ndims = ndims + 1

    !----------------------------------------
    ! Read array
    !----------------------------------------

    ! Variable name
    v_name = TRIM(ncVar)
   
    ! Allocate the output array
    ALLOCATE ( ncArr( nLon, nLat, ncLev, ncTime ) )
    ncArr = 0.0

    ! Define number of required reads and time dimension on temporary array
    nRead = 1
    IF ( ntime > 0 ) THEN 
       IF ( ApplyWeights ) THEN
          nRead = 2
          nt    = 2
       ELSE
          nRead = 1
          nt    = ntime
       ENDIF
    ENDIF

    !----------------------------------------
    ! Read 5D array:
    IF ( ndims == 5 ) THEN

       ! Allocate array. If time weights are applied, the two
       ! time slices are read into TMPARR_5D and then temporarily
       ! stored in WGTARR_5D. Same applies to 4D and 3D below.
       ! (ckeller, 01/09/17)
       IF ( ApplyWeights ) THEN
          ALLOCATE ( TMPARR_5D( nlon, nlat, nlev, 1, 1 ) )
          TMPARR_5D = 0.0
          ALLOCATE ( WGTARR_5D( nlon, nlat, nlev, nt, 1 ) )
          WGTARR_5D = 0.0
       ELSE
          ALLOCATE ( TMPARR_5D( nlon, nlat, nlev, nt, 1 ) )
          TMPARR_5D = 0.0
       ENDIF

       ! Set default start/end indeces
       s1 = lon1
       n1 = nlon
       s2 = lat1
       n2 = nlat
       s3 = l1
       n3 = nlev
       s5 = arbdim
       n5 = 1

       ! Read arrays from file
       DO I = 1, nRead

          ! time index
          IF ( .NOT. ApplyWeights ) THEN
             s4 = time1
             n4 = ntime
          ELSE
             IF ( I == 1 ) THEN
                s4 = time1
             ELSE
                s4 = time2
             ENDIF
             n4 = 1     
          ENDIF

          st5d = (/ s1, s2, s3, s4, s5 /) 
          ct5d = (/ n1, n2, n3, n4, n5 /)
          CALL NcRd( TMPARR_5D, fId, TRIM(v_name), st5d, ct5d )

          ! Eventually pass time weighted arrays to temporary array  
          IF ( ApplyWeights ) THEN
             WGTARR_5D(:,:,:,I,:) = TMPARR_5D(:,:,:,1,:)
          ENDIF

       ENDDO

       ! Pass to output array. Eventually apply time weights.
       IF ( ApplyWeights ) THEN
          ncArr(:,:,:,1) = WGTARR_5D(:,:,:,1,1) * weight1 &
                         + WGTARR_5D(:,:,:,2,1) * weight2
       ELSE   
          ncArr(:,:,:,:) = TMPARR_5D(:,:,:,:,1)
       ENDIF

       ! Cleanup
       DEALLOCATE(TMPARR_5D)
       IF(ALLOCATED(WGTARR_5D)) DEALLOCATE(WGTARR_5D)
    ENDIF

    !----------------------------------------
    ! Read 4D array:
    ! This can be: 
    ! - lon,lat,lev,time
    ! - lon,lat,lev,arb
    ! - lon,lat,time,arb
    IF ( ndims == 4 ) THEN

       ! Allocate temporary array
       s1    = lon1
       n1    = nlon
       s2    = lat1
       n2    = nlat
       tdim  = -1

       ! 3rd and 4th dim

       ! lev is defined
       IF ( nlev > 0 ) THEN 
          s3   = l1
          n3   = nlev
          ! plus time...
          IF ( ntime > 0 ) THEN
             n4   = nt
             tdim = 4
          ! ... or plus arbitrary dim
          ELSE
             s4 = arbdim
             n4 = 1
          ENDIF

       ! lev not defined: time + arbitrary dim
       ELSE
          n3 = nt
          tdim = 3
          s4 = arbdim
          n4 = 1
       ENDIF

       IF ( ApplyWeights ) THEN
          ALLOCATE ( WGTARR_4D(n1,n2,n3,n4) )
          WGTARR_4D = 0.0
          IF ( tdim == 3 ) THEN
             ALLOCATE ( TMPARR_4D(n1,n2,1,n4) )
             TMPARR_4D = 0.0
          ELSEIF ( tdim == 4 ) THEN
             ALLOCATE ( TMPARR_4D(n1,n2,n3,1) )
             TMPARR_4D = 0.0
          ENDIF

       ELSE
          ALLOCATE ( TMPARR_4D(n1,n2,n3,n4) )
          TMPARR_4D = 0.0
       ENDIF 

       ! Read arrays from file
       DO I = 1, nRead

          ! time index
          IF ( .NOT. ApplyWeights ) THEN
             sti = time1
             nti = ntime
          ELSE
             IF ( I == 1 ) THEN
                sti = time1
             ELSE
                sti = time2
             ENDIF
             nti = 1     
          ENDIF

          ! need to adjust time index: this is either 3rd or 4th dimension:
          IF ( tdim == 3 ) THEN
             s3 = sti
             n3 = nti
          ELSEIF ( tdim == 4 ) THEN
             s4 = sti
             n4 = nti
          ENDIF

          st4d = (/ s1, s2, s3, s4 /) 
          ct4d = (/ n1, n2, n3, n4 /)

          ! Read data from disk
          CALL NcRd( TMPARR_4D, fId, TRIM(v_name), st4d, ct4d )

          ! Eventually pass time weighted arrays to temporary array  
          IF ( ApplyWeights ) THEN
             IF ( tdim == 3 ) THEN
                WGTARR_4D(:,:,I,:) = TMPARR_4D(:,:,1,:)
             ELSEIF ( tdim == 4 ) THEN
                WGTARR_4D(:,:,:,I) = TMPARR_4D(:,:,:,1)
             ENDIF
          ENDIF
       ENDDO

       ! Pass to output array. Eventually apply time weights.
       IF ( ApplyWeights ) THEN
          IF ( tdim == 3 ) THEN 
             ncArr(:,:,:,1) = WGTARR_4D(:,:,1,:) * weight1 &
                            + WGTARR_4D(:,:,2,:) * weight2
          ELSEIF ( tdim == 4 ) THEN
             ncArr(:,:,:,1) = WGTARR_4D(:,:,:,1) * weight1 &
                            + WGTARR_4D(:,:,:,2) * weight2
          ENDIF
       ELSE
          ncArr(:,:,:,:) = TMPARR_4D(:,:,:,:)
       ENDIF

       ! Cleanup
       DEALLOCATE(TMPARR_4D)
       IF(ALLOCATED(WGTARR_4D)) DEALLOCATE(WGTARR_4D)
    ENDIF

    !----------------------------------------
    ! Read 3D array:
    ! This can be: 
    ! - lon,lat,lev
    ! - lon,lat,time
    ! - lon,lat,arb
    IF ( ndims == 3 ) THEN

       ! Allocate temporary array
       s1    = lon1
       n1    = nlon
       s2    = lat1
       n2    = nlat
       tdim  = -1

       ! 3rd dim:
       ! - lev is defined:
       IF ( nlev > 0 ) THEN 
          s3   = l1
          n3   = nlev
       ! - time is defined: 
       ELSEIF ( ntime > 0 ) THEN
          n3   = nt
          tdim = 3
       ! - arbitrary dimension is defined:
       ELSEIF ( arbdim > 0 ) THEN
          s3   = arbdim
          n3   = 1
       ENDIF

       IF ( ApplyWeights ) THEN
          ALLOCATE ( TMPARR_3D(n1,n2,1) )
          TMPARR_3D = 0.0
          ALLOCATE ( WGTARR_3D(n1,n2,n3) )
          WGTARR_3D = 0.0
       ELSE
          ALLOCATE ( TMPARR_3D(n1,n2,n3) )
          TMPARR_3D = 0.0
       ENDIF

       ! Read arrays from file
       DO I = 1, nRead

          ! time index
          IF ( tdim  == 3 ) THEN
             IF ( .NOT. ApplyWeights ) THEN
                s3 = time1
                n3 = ntime
             ELSE
                IF ( I == 1 ) THEN
                   s3 = time1
                ELSE
                   s3 = time2
                ENDIF
                n3 = 1     
             ENDIF
          ENDIF

          st3d = (/ s1, s2, s3 /) 
          ct3d = (/ n1, n2, n3 /)
          CALL NcRd( TMPARR_3D, fId, TRIM(v_name), st3d, ct3d )

          ! Eventually pass time weighted arrays to temporary array  
          IF ( ApplyWeights ) THEN
           WGTARR_3D(:,:,I) = TMPARR_3D(:,:,1)
          ENDIF

       ENDDO

       ! Pass to output array. Eventually apply time weights.
       IF ( ApplyWeights ) THEN
          ncArr(:,:,1,1) = WGTARR_3D(:,:,1) * weight1 &
                         + WGTARR_3D(:,:,2) * weight2
       ELSE
          IF ( tdim == 3 ) THEN
             ncArr(:,:,1,:) = TMPARR_3D(:,:,:)
          ELSE
             ncArr(:,:,:,1) = TMPARR_3D(:,:,:)
          ENDIF
       ENDIF

       ! Cleanup
       IF(ALLOCATED(TMPARR_3D)) DEALLOCATE(TMPARR_3D)
       IF(ALLOCATED(WGTARR_3D)) DEALLOCATE(WGTARR_3D)
    ENDIF

    !----------------------------------------
    ! Read a 2D array (lon and lat only):
    IF ( ndims == 2 ) THEN 
       ALLOCATE ( TMPARR_2D( nLon, nLat ) )
       TMPARR_2D = 0.0
       st2d      = (/ lon1, lat1 /)
       ct2d      = (/ nlon, nlat /)
       CALL NcRd( TMPARR_2D, fId, TRIM(v_name), st2d, ct2d )
       ncArr(:,:,1,1) = TMPARR_2D(:,:)
       DEALLOCATE(TMPARR_2D)
    ENDIF

    ! ------------------------------------------
    ! Eventually apply scale / offset factors
    ! ------------------------------------------

    ! Check for scale factor
    a_name  = "scale_factor"
    ReadAtt = Ncdoes_Attr_Exist ( fId, TRIM(v_name), TRIM(a_name), a_type ) 

    IF ( ReadAtt ) THEN
       CALL NcGet_Var_Attributes(fId,TRIM(v_name),TRIM(a_name),corr)
       ncArr(:,:,:,:) = ncArr(:,:,:,:) * corr
    ENDIF

    ! Check for offset factor
    a_name  = "add_offset"
    ReadAtt = Ncdoes_Attr_Exist ( fId, TRIM(v_name), TRIM(a_name), a_type ) 

    IF ( ReadAtt ) THEN
       CALL NcGet_Var_Attributes(fId,TRIM(v_name),TRIM(a_name),corr)
       ncArr(:,:,:,:) = ncArr(:,:,:,:) + corr
    ENDIF

    ! ------------------------------------------
    ! Check for filling values
    ! NOTE: Test for REAL*4 and REAL*8
    ! ------------------------------------------

    ! Define missing value
    IF ( PRESENT(MissVal) ) THEN
       MissValue = MissVal
    ELSE
       MissValue = 0.0
    ENDIF

    ! 1: 'missing_value' 
    a_name  = "missing_value"
    ReadAtt = Ncdoes_Attr_Exist ( fId, TRIM(v_name), TRIM(a_name), a_type ) 
    IF ( ReadAtt ) THEN
       IF ( a_type == NF_REAL ) THEN
          CALL NcGet_Var_Attributes( fId, TRIM(v_name), TRIM(a_name), miss4 )
          WHERE ( ncArr == miss4 )
             ncArr = MissValue
          END WHERE
       ELSE IF ( a_type == NF_DOUBLE ) THEN
          CALL NcGet_Var_Attributes( fId, TRIM(v_name), TRIM(a_name), miss8 )
          miss4 = REAL( miss8 )
          WHERE ( ncArr == miss4 )
             ncArr = MissValue
          END WHERE
       ENDIF
    ENDIF

    ! 2: '_FillValue'
    a_name  = "_FillValue"
    ReadAtt = Ncdoes_Attr_Exist ( fId, TRIM(v_name), TRIM(a_name), a_type ) 
    IF ( ReadAtt ) THEN
       IF ( a_type == NF_REAL ) THEN
          CALL NcGet_Var_Attributes( fId, TRIM(v_name), TRIM(a_name), miss4 )
          WHERE ( ncArr == miss4 )
             ncArr = MissValue
          END WHERE
       ELSE IF ( a_type == NF_DOUBLE ) THEN
          CALL NcGet_Var_Attributes( fId, TRIM(v_name), TRIM(a_name), miss8 )
          miss4 = REAL( miss8 )
          WHERE ( ncArr == miss4 )
             ncArr = MissValue
          END WHERE
       ENDIF
    ENDIF

    ! ------------------------------------------
    ! Flip z-axis if needed 
    ! ------------------------------------------
    IF ( FlipZ ) THEN
       ncArr(:,:,:,:) = ncArr(:,:,ncLev:1:-1,:)
    ENDIF

    ! ----------------------------
    ! Read optional arguments
    ! ----------------------------

    ! Read units
    IF ( PRESENT(VarUnit) )THEN
       a_name = "units"
       CALL NcGet_Var_Attributes(fId,TRIM(v_name),TRIM(a_name),a_val)
       VarUnit = TRIM(a_val)
    ENDIF

    !=================================================================
    ! Cleanup and quit
    !=================================================================

    ! Return w/ success
    RC = 0 

  END SUBROUTINE NC_READ_ARR
!EOC
!------------------------------------------------------------------------------
!       NcdfUtilities: by Harvard Atmospheric Chemistry Modeling Group        !
!                      and NASA/GSFC, SIVO, Code 610.3                        !
!------------------------------------------------------------------------------
!BOP
!
! !IROUTINE: Nc_Read_Time_yyyymmddhh
!
! !DESCRIPTION: Returns a vector containing the datetimes (YYYYMMDDhh) of 
! all time slices in the netCDF file.
!\\
! !INTERFACE:
!
  SUBROUTINE NC_READ_TIME_YYYYMMDDhh( fID, nTime, all_YYYYMMDDhh, &
                                      timeUnit,   refYear, RC )
!
! !USES:
!
    USE JULDAY_MOD, ONLY : JULDAY, CALDATE
!
! !INPUT PARAMETERS:
!   
    INTEGER,          INTENT(IN   )           :: fID
!
! !INPUT/OUTPUT PARAMETERS:
!
    INTEGER(8),       POINTER                 :: all_YYYYMMDDhh(:)
    CHARACTER(LEN=*), INTENT(  OUT), OPTIONAL :: timeUnit
    INTEGER,          INTENT(  OUT), OPTIONAL :: refYear 
!
! !INPUT/OUTPUT PARAMETERS:
!
    INTEGER,          INTENT(INOUT)           :: nTime
    INTEGER,          INTENT(INOUT)           :: RC 
!
! !REVISION HISTORY:
!  27 Jul 2012 - C. Keller   - Initial version
!  09 Oct 2014 - C. Keller   - Now also support 'minutes since ...'
!  05 Nov 2014 - C. Keller   - Bug fix if reference datetime is in minutes.
!  29 Apr 2016 - R. Yantosca - Don't initialize pointers in declaration stmts
<<<<<<< HEAD
!  05 Apr 2017 - C. Keller - Now also support 'seconds since ...'
=======
!  05 Apr 2017 - C. Keller   - Now also support 'seconds since ...'
>>>>>>> 0667f099
!EOP
!------------------------------------------------------------------------------
!BOC
!
! !LOCAL VARIABLES:
!
    CHARACTER(LEN=255)  :: ncUnit
    INTEGER, POINTER    :: tVec(:)
    INTEGER             :: refYr, refMt, refDy, refHr, refMn, refSc
    INTEGER             :: T, YYYYMMDD, hhmmss 
    REAL*8              :: realrefDy, refJulday, tJulday

    !=================================================================
    ! NC_READ_TIME_YYYYMMDDhh begins here 
    !=================================================================

    ! Init values
    RC = 0
    tVec => NULL()
    IF ( PRESENT(TimeUnit) ) TimeUnit = ''
    IF ( PRESENT(refYear ) ) refYear  = 0

    ! Read time vector
    CALL NC_READ_TIME ( fID, nTime, ncUnit, timeVec=tVec, RC=RC ) 
    IF ( RC/=0 ) RETURN 

    ! If nTime is zero, return here!
    IF ( nTime == 0 ) RETURN

    ! Get reference date in julian days
    CALL NC_GET_REFDATETIME ( ncUnit, refYr, refMt, &
                              refDy,  refHr, refMn, refSc, RC ) 
    IF ( RC /= 0 ) RETURN
    realrefDy =         refDy              &
              + ( MAX(0,refHr) / 24d0    ) &
              + ( MAX(0,refMn) / 1440d0  ) &
              + ( MAX(0,refSc) / 86400d0 )
    refJulday = JULDAY ( refYr, refMt, realrefDy )

    ! NOTE: It seems that there is an issue with reference dates
    ! between 1800 and 1901: the respective time stamps all seem to
    ! be off by one day (this problem doesn't appear for netCDF files
    ! with reference date zero, i.e. hours since 1-1-1)!
    ! I'm not sure what causes this problem, but adding one day to
    ! reference dates that lie between 1600 and 1900 seems to fix the
    ! problem.
    ! TODO: requires more testing!
    IF ( refYr <= 1900 .AND. refYr >= 1600 ) THEN
       refJulday = refJulday + 1.0
       !PRINT *, 'Reference julian day increased by one day!!!'
    ENDIF

    ! Get calendar dates
    IF ( ASSOCIATED ( all_YYYYMMDDhh ) ) DEALLOCATE( all_YYYYMMDDhh )
    ALLOCATE( all_YYYYMMDDhh(nTime) )
    all_YYYYMMDDhh = 0 
 
    ! Construct julian date for every available time slice. Make sure it is
    ! in the proper 'units', e.g. in days, hours or minutes, depending on 
    ! the reference unit.
    DO T = 1, nTime
       tJulday = real(tVec(T), kind=8)
       IF ( refHr >= 0 ) tJulday = tJulday / 24.d0
       IF ( refMn >= 0 ) tJulday = tJulday / 60.d0
       IF ( refSc >= 0 ) tJulday = tJulday / 60.d0
       tJulday = tJulday + refJulday
       CALL CALDATE ( tJulday, YYYYMMDD, hhmmss )
       all_YYYYMMDDhh(T) = YYYYMMDD * 100 & 
                         + FLOOR( MOD(hhmmss,1000000) / 1.0d4 )
    ENDDO

    ! Cleanup
    IF ( ASSOCIATED( tVec ) ) DEALLOCATE( tVec )

    ! Return
    IF ( PRESENT(timeUnit) ) timeUnit = ncUnit
    IF ( PRESENT(refYear ) ) refYear  = refYr 
    RC = 0

  END SUBROUTINE NC_READ_TIME_YYYYMMDDhh
!EOC
!------------------------------------------------------------------------------
!       NcdfUtilities: by Harvard Atmospheric Chemistry Modeling Group        !
!                      and NASA/GSFC, SIVO, Code 610.3                        !
!------------------------------------------------------------------------------
!BOP
!
! !IROUTINE: Nc_Get_RefDateTime 
!
! !DESCRIPTION: Returns the reference datetime (tYr / tMt / tDy / tHr / 
! tMn ) of the provided time unit. For now, supported formats are 
! "days since YYYY-MM-DD", "hours since YYYY-MM-DD HH:MM:SS", and 
! "minutes since YYYY-MM-DD HH:NN:SS". For times in days since refdate, 
! the returned reference hour rHr is set to -1. The same applies for the
! reference minute for units in days / hours since XXX.
!\\
! !INTERFACE:
!
  SUBROUTINE NC_GET_REFDATETIME( tUnit, tYr, tMt, tDy, tHr, tMn, tSc, RC ) 
!
! !USES:
!
    USE CHARPAK_MOD, ONLY : TRANLC
!
! !INPUT PARAMETERS:
!
    ! Required
    CHARACTER(LEN=*), INTENT( IN)    :: tUnit 
!
! !OUTPUT PARAMETERS:
!
    INTEGER,          INTENT(OUT)    :: tYr
    INTEGER,          INTENT(OUT)    :: tMt
    INTEGER,          INTENT(OUT)    :: tDy
    INTEGER,          INTENT(OUT)    :: tHr
    INTEGER,          INTENT(OUT)    :: tMn
    INTEGER,          INTENT(OUT)    :: tSc
!
! !INPUT/OUTPUT PARAMETERS:
!
    INTEGER,          INTENT(INOUT)  :: RC 
!
! !REMARKS:
!
! !REVISION HISTORY:
!  18 Jan 2012 - C. Keller - Initial version
!  09 Oct 2014 - C. Keller - Now also support 'minutes since ...'
!  20 Nov 2015 - C. Keller - Now also support 'seconds since ...'
!EOP
!------------------------------------------------------------------------------
!BOC
!
! !LOCAL VARIABLES:
!
    CHARACTER(LEN=255)    :: LOC, MSG
    CHARACTER(LEN=255)    :: MIRRUNIT
    INTEGER               :: TTYPE, STAT, L1, L2
    INTEGER               :: MINLEN, STRLEN, I

    !=================================================================
    ! NC_GET_REFDATETIME starts here 
    !=================================================================

    ! Init
    LOC = 'NC_GET_REFDATETIME (ncdf_mod.F)'

    ! ----------------------------------------------------------------------
    ! Determine time unit type
    ! ----------------------------------------------------------------------

    ! Mirror time unit and convert to lower case
    MIRRUNIT = tUnit
    CALL TRANLC( MIRRUNIT )

    ! Check for reference time unit '(days, hours, minutes) since ...'
    ! Set beginning of reference date according to the unit and define
    ! minimum string length required by unit.

    ! 'days since YYYY-M-D'
    IF ( MIRRUNIT(1:10) == 'days since' ) THEN
       TTYPE  = 1
       L1     = 12
       MINLEN = 19

    ! 'hours since YYYY-M-D h:m:s'
    ELSEIF ( MIRRUNIT(1:11) == 'hours since' ) THEN
       TTYPE  = 2
       L1     = 13
       MINLEN = 26

    ! 'minutes since YYYY-M-D h:m:s'
    ELSEIF ( MIRRUNIT(1:13) == 'minutes since' ) THEN
       TTYPE  = 3
       L1     = 15
       MINLEN = 28

    ! 'seconds since YYYY-M-D h:m:s'
    ELSEIF ( MIRRUNIT(1:13) == 'seconds since' ) THEN
       TTYPE  = 4
       L1     = 15
       MINLEN = 28

    ! Return w/ error otherwise
    ELSE
       PRINT *, 'Invalid time unit: ' // TRIM(tUnit) 
       RC = -999; RETURN
    ENDIF

    ! Check if time string is long enough or not
    STRLEN = LEN(tUnit)
    IF ( STRLEN < MINLEN ) THEN
       PRINT *, 'Time unit string too short: ' // TRIM(tUnit)
       RC = -999; RETURN
    ENDIF

    ! ----------------------------------------------------------------------
    ! Determine reference time/date
    ! Get the year, month, day and hour from the string 
    ! '... since YYYY-MM-DD hh:mm:ss

    ! Read reference year, i.e. from beginning of date string until
    ! first separator sign (-). 
    DO I=L1,STRLEN
       IF(tUnit(I:I) == '-') EXIT 
    ENDDO
    L2 = I-1

    READ( tUnit(L1:L2),'(i4)', IOSTAT=STAT ) tYr 
    IF ( STAT /= 0 ) THEN
       PRINT *, 'Invalid year in ' // TRIM(tUnit)
       RC = -999; RETURN
    ENDIF

    ! Advance in date string: now read reference month. 
    L1 = L2 + 2
    DO I=L1,STRLEN
       IF(tUnit(I:I) == '-') EXIT 
    ENDDO
    L2 = I-1
    READ( tUnit(L1:L2), '(i2)', IOSTAT=STAT ) tMt 
    IF ( STAT /= 0 ) THEN
       PRINT *, 'Invalid month in ' // TRIM(tUnit)
       RC = -999; RETURN
    ENDIF

    ! Advance in date string: now read reference day. 
    L1 = L2 + 2
    DO I=L1,STRLEN
       IF(tUnit(I:I) == ' ') EXIT 
    ENDDO
    L2 = I-1
    READ( tUnit(L1:L2), '(i2)', IOSTAT=STAT ) tDy
    IF ( STAT /= 0 ) THEN
       PRINT *, 'Invalid day in ' // TRIM(tUnit)
       RC = -999; RETURN
    ENDIF

    ! Get reference hour only if 'hours/minutes/seconds since'.
    IF ( TTYPE > 1 ) THEN

       ! Reference hour
       L1 = L2 + 2
       DO I=L1,STRLEN
          IF(tUnit(I:I) == ':') EXIT 
       ENDDO
       L2 = I-1
       READ( tUnit(L1:L2), '(i2)', IOSTAT=STAT ) tHr 
       IF ( STAT /= 0 ) THEN
          PRINT *, 'Invalid hour in ', TRIM(tUnit)
          RC = -999; RETURN
       ENDIF
 
    ELSE 
       ! Set reference hour to -1
       tHr = -1
    ENDIF

    ! Get reference minute only if 'minutes since...'
    IF ( TTYPE>2 ) THEN

       ! Reference minute
       L1 = L2 + 2
       DO I=L1,STRLEN
          IF(tUnit(I:I) == ':') EXIT 
       ENDDO
       L2 = I-1
       READ( tUnit(L1:L2), '(i2)', IOSTAT=STAT ) tMn
       IF ( STAT /= 0 ) THEN
          PRINT *, 'Invalid minute in ', TRIM(tUnit)
          RC = -999; RETURN
       ENDIF
 
    ELSE 
       ! Set reference minute to -1
       tMn = -1
    ENDIF

    ! Get reference minute only if 'seconds since...'
    IF ( TTYPE>3 ) THEN

       ! Reference second
       L1 = L2 + 2
       DO I=L1,STRLEN
          IF(tUnit(I:I) == ':') EXIT 
       ENDDO
       L2 = I-1
       READ( tUnit(L1:L2), '(i2)', IOSTAT=STAT ) tSc
       IF ( STAT /= 0 ) THEN
          PRINT *, 'Invalid second in ', TRIM(tUnit)
          RC = -999; RETURN
       ENDIF
 
    ELSE 
       ! Set reference second to -1
       tSc = -1
    ENDIF

    ! Return w/ success
    RC = 0 

  END SUBROUTINE NC_GET_REFDATETIME
!EOC
!------------------------------------------------------------------------------
!       NcdfUtilities: by Harvard Atmospheric Chemistry Modeling Group        !
!                      and NASA/GSFC, SIVO, Code 610.3                        !
!------------------------------------------------------------------------------
!BOP
!
! !IROUTINE: Get_Tidx
!
! !DESCRIPTION: Routine GET\_TIDX returns the index with the specified time
! for a given time vector. 
!\\
!\\
! !INTERFACE:
!
  SUBROUTINE GET_TIDX( TDIM, TIMEVEC,  TTYPE, TOFFSET, & 
                       YEAR, MONTH,    DAY,   HOUR,    &
                       TIDX, TDIMREAD, RC )
!
! !INPUT PARAMETERS:
!
    ! Required
    INTEGER, INTENT(   IN)           :: TDIM
    INTEGER, INTENT(   IN)           :: TTYPE
    REAL*8,  INTENT(   IN)           :: TOFFSET
!
! !INPUT/OUTPUT PARAMETERS:
!
    INTEGER, INTENT(INOUT)           :: TIMEVEC(TDIM)
    INTEGER, INTENT(INOUT)           :: YEAR
    INTEGER, INTENT(INOUT)           :: MONTH
    INTEGER, INTENT(INOUT)           :: DAY
    INTEGER, INTENT(INOUT)           :: HOUR
    INTEGER, INTENT(INOUT)           :: RC
!
! !OUTPUT PARAMETERS:
!
    INTEGER, INTENT(  OUT)           :: TIDX
    INTEGER, INTENT(  OUT)           :: TDIMREAD
!
! !REMARKS:
!
! !REVISION HISTORY:
!  04 Nov 2012 - C. Keller - Initial version
!EOP
!------------------------------------------------------------------------------
!BOC
!
! !LOCAL VARIABLES:
!
    INTEGER                :: II, iiDiff, minDiff
    REAL*8                 :: TAU
    CHARACTER(LEN=255)     :: MSG, LOC
      
    !=================================================================
    ! GET_TIDX starts here 
    !=================================================================

    ! Init
    LOC = 'GET_TIDX (ncdf_mod.F)'
    TIDX = 0      
    minDiff = -999
 
    !-----------------------------------------------------------------
    ! If year is given, compare netcdf-tau against desired tau
    !-----------------------------------------------------------------
    IF ( YEAR > 0 ) THEN

       ! Restrict month, day and hour to valid values
       MONTH = MIN ( MAX( 1, MONTH ), 12 )
       DAY   = MIN ( MAX( 1, DAY   ), 31 )
       HOUR  = MIN ( MAX( 0, HOUR  ), 23 )

       ! Read desired tau => hours relative to G-C reference time
       TAU = GET_TAU0( MONTH, DAY, YEAR, HOUR )

       ! Convert to 'hours since ...' if unit is 'days since ...'
       IF ( TTYPE == 2 ) THEN
          TIMEVEC(:) = TIMEVEC(:) * 24
       ENDIF
         
       ! Convert time stamps to hours since G-C reference time
       TIMEVEC(:) = TIMEVEC(:) + INT(TOFFSET) 

       ! Compare wanted tau to tau's of ncdf-file.
       ! Loop over all time stamps and check which one is closest 
       ! to the specified one. Print a warning if time stamps don't
       ! match!
       DO II = 1, TDIM

          ! Difference between time stamps
          iiDiff = ABS( TIMEVEC(II) - INT(TAU) )

          ! Check if this is closest time stamp so far, and save this
          ! index and difference 
          IF ( iiDiff < minDiff .OR. II == 1 ) THEN
             minDiff = iiDiff
             TIDX    = II
          ENDIF

          ! Exit loop if difference is zero
          IF ( minDiff == 0 ) EXIT

       ENDDO

       ! Warning if time stamps did not match 
       IF ( minDiff /= 0 ) THEN
          PRINT *, 'In NCDF_MOD: Time stamp not found ' // & 
                   'take closest timestamp!'
       ENDIF

       ! Set number of time stamps to be read to 1 
       TDIMREAD = 1

    !-----------------------------------------------------------------
    ! If only month is given, assume netCDF file to contain monthly
    ! data and pick the desired month.
    !-----------------------------------------------------------------
    ELSEIF ( MONTH > 0 ) THEN

       ! Check if it's indeed monthly data:
       IF ( TDIM /= 12 ) THEN
          PRINT *, 'Array is not monthly '
          RC = -999; RETURN
       ENDIF

       ! Set time index to specified month
       TIDX = MONTH

       ! Set number of time stamps to be read to 1 
       TDIMREAD = 1

    !-----------------------------------------------------------------
    ! If hour is given, assume netCDF file to contain hourly data
    ! and pick the desired hour.
    !-----------------------------------------------------------------
    ELSEIF ( HOUR >= 0 ) THEN
 
       ! Check if it's indeed hourly data:
       IF ( TDIM /= 24 ) THEN
          PRINT *, 'Array is not hourly'
          RC = -999; RETURN
       ENDIF

       ! Set time index to specified hour (+1 since hour 0 is idx 1)
       TIDX = HOUR + 1

       ! Set number of time stamps to be read to 1 
       TDIMREAD = 1

    !-----------------------------------------------------------------
    ! Otherwise, read all time dimensions
    !-----------------------------------------------------------------
    ELSE
       TIDX     = 1
       TDIMREAD = TDIM 
    ENDIF

    ! Return w/ success
    RC = 0 

  END SUBROUTINE GET_TIDX
!EOC
!------------------------------------------------------------------------------
!       NcdfUtilities: by Harvard Atmospheric Chemistry Modeling Group        !
!                      and NASA/GSFC, SIVO, Code 610.3                        !
!------------------------------------------------------------------------------
!BOP
!
! !IROUTINE: TimeUnit_Check
!
! !DESCRIPTION: Makes a validity check of the passed unit string.
! Supported formats are "days since YYYY-MM-DD" (TIMETYPE=1) and 
! "hours since YYYY-MM-DD HH:MM:SS" (TIMETYPE=2).
!\\
!\\
! The output argument TOFFSET gives the offset of the ncdf reference 
! time relative to Geos-Chem reference time (in hours).
!\\
!\\
! !INTERFACE:
!
  SUBROUTINE TIMEUNIT_CHECK( TIMEUNIT, TIMETYPE, TOFFSET, FILENAME, RC )
!
! !USES:
!
    USE CHARPAK_MOD, ONLY : TRANLC
!
! !INPUT PARAMETERS:
!
    ! Required
    CHARACTER(LEN=*), INTENT(IN  )  :: TIMEUNIT
    CHARACTER(LEN=*), INTENT(IN  )  :: FILENAME
!
! !OUTPUT PARAMETERS:
!
    INTEGER,          INTENT(  OUT) :: TIMETYPE
    REAL*8,           INTENT(  OUT) :: TOFFSET
!
! !INPUT/OUTPUT PARAMETERS:
!
    INTEGER,          INTENT(INOUT) :: RC 
!
! !REMARKS:
!
! !REVISION HISTORY:
!  18 Jan 2012 - C. Keller - Initial version
!EOP
!------------------------------------------------------------------------------
!BOC
!
! !LOCAL VARIABLES:
!
    CHARACTER(LEN=255)    :: LOC, MSG
    CHARACTER(LEN=255)    :: MIRRUNIT
    INTEGER               :: STAT, L1, L2
    INTEGER               :: TTYPE
    INTEGER               :: YYYY, MM, DD, HH
    INTEGER               :: STRLEN

    !=================================================================
    ! TIMEUNIT_CHECK starts here 
    !=================================================================

    ! Init
    LOC = 'TIMEUNIT_CHECK (ncdf_mod.F)'

    ! Check length of time unit string. This must be at least 21 
    ! ("days since YYYY:MM:DD" is of length 21)
    STRLEN = LEN(TIMEUNIT)
    IF ( STRLEN < 21 ) THEN
       PRINT *, 'Time unit string too short: ' // TRIM(FILENAME)
       RC = -999; RETURN
    ENDIF

    ! ----------------------------------------------------------------------
    ! Determine time unit type
    ! ----------------------------------------------------------------------

    ! Mirror time unit and convert to lower case
    MIRRUNIT = TIMEUNIT
    CALL TRANLC( MIRRUNIT )

    ! Check for 'hours since'. If true, set TTYPE to 1 and set the
    ! begin of the effective date string to 12. Also check if the time
    ! string is at least of length 25, which is required for this
    ! unit.
    IF ( MIRRUNIT(1:11) == 'hours since' ) THEN
       TTYPE = 1
       L1    = 13
       IF ( STRLEN < 25 ) THEN
          PRINT *, 'Time unit string too short: ' // TRIM(FILENAME)
          RC = -999; RETURN
       ENDIF

    ! Check for 'days since'. If true, set TTYPE to 2 and set the
    ! begin of the effective date string to 11.
    ELSEIF ( MIRRUNIT(1:10) == 'days since' ) THEN
       TTYPE = 2
       L1    = 12
    ELSE
       ! Return w/ error
       PRINT *, 'Invalid time unit in', TRIM(FILENAME) 
       RC = -999; RETURN
    ENDIF

    ! ----------------------------------------------------------------------
    ! Determine reference time/date
    ! Get the year, month, day and hour from the string 
    ! '... since YYYY-MM-DD hh:mm:ss
    ! ----------------------------------------------------------------------

    ! Read reference year, i.e. first four integers
    L2 = L1 + 3
    READ( TIMEUNIT(L1:L2),'(i4)', IOSTAT=STAT ) YYYY
    IF ( STAT /= 0 ) THEN
       PRINT *, 'Invalid year in ', TRIM(TIMEUNIT), &
            ' in file'             , TRIM(FILENAME)
       RC = -999; RETURN
    ENDIF

    ! Read reference month. Typically, the month is represented by
    ! two characters, i.e. 1 is 01, etc.
    L1 = L2 + 2
    L2 = L1 + 1
    READ( TIMEUNIT(L1:L2), '(i2)', IOSTAT=STAT ) MM
    ! Also check for the case where the month is only one character:
    IF ( STAT /= 0 ) THEN
       L2 = L1
       READ( TIMEUNIT(L1:L2), '(i2)', IOSTAT=STAT ) MM
       IF ( STAT /= 0 ) THEN
          PRINT *, 'Invalid month in ', TRIM(TIMEUNIT), &
                   ' in file'         , TRIM(FILENAME)
          RC = -999; RETURN
       ENDIF
    ENDIF

    ! Reference day. Typically, the day is represented by two 
    ! characters, i.e. 1 is 01, etc.
    L1 = L2 + 2
    L2 = L1 + 1
    READ( TIMEUNIT(L1:L2), '(i2)', IOSTAT=STAT ) DD
    ! Also check for the case where the day is only one character:
    IF ( STAT /= 0 ) THEN
       L2 = L1
       READ( TIMEUNIT(L1:L2), '(i2)', IOSTAT=STAT ) DD
       IF ( STAT /= 0 ) THEN
          PRINT *, 'Invalid day in ', TRIM(TIMEUNIT), &
                   ' in file'       , TRIM(FILENAME)
          RC = -999; RETURN
       ENDIF
    ENDIF

    ! Get reference hour only if 'hours since...'
    IF ( TTYPE == 1 ) THEN

       ! Reference hour
       L1 = L2 + 2
       L2 = L1 + 1
       READ( TIMEUNIT(L1:L2), '(i2)', IOSTAT=STAT ) HH
       IF ( STAT /= 0 ) THEN
          L2 = L1
          READ( TIMEUNIT(L1:L2), '(i2)', IOSTAT=STAT ) HH
          IF ( STAT /= 0 ) THEN
             PRINT *, 'Invalid hour in ', TRIM(TIMEUNIT), &
                      ' in file'            , TRIM(FILENAME)
             RC = -999; RETURN
          ENDIF
       ENDIF
 
    ELSE 
       ! Set reference hour to 0
       HH = 0

    ENDIF

    ! Get reference tau relative to G-C reference time, i.e. the
    ! offset of the netCDF reference time to the G-C reference time.
    ! This is hours since G-C reftime.
    TOFFSET = GET_TAU0( MM, DD, YYYY, HH )

    ! Remove one day if TOFFSET is negative, i.e. if the netCDF 
    ! reference time is older than G-C reference time. We have to do
    ! this because GET_TAU0 does count the last day in this case!
    IF ( TOFFSET < 0d0 ) THEN
       TOFFSET = TOFFSET + 24d0
    ENDIF

    ! Output argument
    TIMETYPE = TTYPE

    ! Return w/ success
    RC = 0 

  END SUBROUTINE TIMEUNIT_CHECK
!EOC
!------------------------------------------------------------------------------
!       NcdfUtilities: by Harvard Atmospheric Chemistry Modeling Group        !
!                      and NASA/GSFC, SIVO, Code 610.3                        !
!------------------------------------------------------------------------------
!BOP
!
! !IROUTINE: Nc_Get_Grid_Edges_Sp
!
! !DESCRIPTION: Routine to get the longitude or latitude edges. If the edge 
! cannot be read from the netCDF file, they are calculated from the provided
! grid midpoints. Use the axis input argument to discern between longitude
! (axis 1) and latitude (axis 2).
!\\
!\\
! !INTERFACE:
!
  SUBROUTINE NC_GET_GRID_EDGES_SP( fID, AXIS, MID, NMID, EDGE, NEDGE, RC )
!
! !USES:
!
    IMPLICIT NONE
!
! !INPUT PARAMETERS:
!
    INTEGER,          INTENT(IN   ) :: fID             ! Ncdf File ID 
    INTEGER,          INTENT(IN   ) :: AXIS            ! 1=lon, 2=lat 
    REAL*4,           INTENT(IN   ) :: MID(NMID)       ! midpoints
    INTEGER,          INTENT(IN   ) :: NMID            ! # of midpoints
!
! !INPUT/OUTPUT PARAMETERS:
!   
    REAL*4,           POINTER       :: EDGE(:)         ! edges 
    INTEGER,          INTENT(INOUT) :: NEDGE           ! # of edges
    INTEGER,          INTENT(INOUT) :: RC              ! Return code
!
! !REVISION HISTORY:
!  16 Jul 2014 - C. Keller   - Initial version
!EOP
!------------------------------------------------------------------------------
!BOC

    !======================================================================
    ! NC_GET_GRID_EDGES_SP begins here
    !======================================================================

    CALL NC_GET_GRID_EDGES_C( fID, AXIS, NMID, NEDGE, RC, &
                              MID4=MID,  EDGE4=EDGE )

  END SUBROUTINE NC_GET_GRID_EDGES_SP 
!EOC
!------------------------------------------------------------------------------
!       NcdfUtilities: by Harvard Atmospheric Chemistry Modeling Group        !
!                      and NASA/GSFC, SIVO, Code 610.3                        !
!------------------------------------------------------------------------------
!BOP
!
! !IROUTINE: Nc_Get_Grid_Edges_Dp
!
! !DESCRIPTION: Routine to get the longitude or latitude edges. If the edge 
! cannot be read from the netCDF file, they are calculated from the provided
! grid midpoints. Use the axis input argument to discern between longitude
! (axis 1) and latitude (axis 2).
!\\
!\\
! !INTERFACE:
!
  SUBROUTINE NC_GET_GRID_EDGES_DP( fID, AXIS, MID, NMID, EDGE, NEDGE, RC )
!
! !USES:
!
    IMPLICIT NONE
!
! !INPUT PARAMETERS:
!
    INTEGER,          INTENT(IN   ) :: fID             ! Ncdf File ID 
    INTEGER,          INTENT(IN   ) :: AXIS            ! 1=lon, 2=lat 
    REAL*8,           INTENT(IN   ) :: MID(NMID)       ! midpoints
    INTEGER,          INTENT(IN   ) :: NMID            ! # of midpoints
!
! !INPUT/OUTPUT PARAMETERS:
!   
    REAL*8,           POINTER       :: EDGE(:)         ! edges 
    INTEGER,          INTENT(INOUT) :: NEDGE           ! # of edges
    INTEGER,          INTENT(INOUT) :: RC              ! Return code
!
! !REVISION HISTORY:
!  16 Jul 2014 - C. Keller   - Initial version
!EOP
!------------------------------------------------------------------------------
!BOC

    !======================================================================
    ! NC_GET_GRID_EDGES_DP begins here
    !======================================================================

    CALL NC_GET_GRID_EDGES_C( fID, AXIS, NMID, NEDGE, RC, &
                              MID8=MID,  EDGE8=EDGE )

  END SUBROUTINE NC_GET_GRID_EDGES_DP 
!EOC
!------------------------------------------------------------------------------
!       NcdfUtilities: by Harvard Atmospheric Chemistry Modeling Group        !
!                      and NASA/GSFC, SIVO, Code 610.3                        !
!------------------------------------------------------------------------------
!BOP
!
! !IROUTINE: Nc_Get_Grid_Edges_C 
!
! !DESCRIPTION: Routine to get the longitude or latitude edges. If the edge 
! cannot be read from the netCDF file, they are calculated from the provided
! grid midpoints. Use the axis input argument to discern between longitude
! (axis 1) and latitude (axis 2).
!\\
!\\
! !INTERFACE:
!
  SUBROUTINE NC_GET_GRID_EDGES_C( fID, AXIS, NMID, NEDGE, RC, &
                                  MID4, MID8, EDGE4, EDGE8 )
!
! !INPUT PARAMETERS:
!
    INTEGER,          INTENT(IN   ) :: fID             ! Ncdf File ID 
    INTEGER,          INTENT(IN   ) :: AXIS            ! 1=lon, 2=lat 
    REAL*4, OPTIONAL, INTENT(IN   ) :: MID4(NMID)       ! midpoints
    REAL*8, OPTIONAL, INTENT(IN   ) :: MID8(NMID)       ! midpoints
    INTEGER,          INTENT(IN   ) :: NMID            ! # of midpoints
!
! !INPUT/OUTPUT PARAMETERS:
!   
    REAL*4, OPTIONAL, POINTER       :: EDGE4(:)         ! edges 
    REAL*8, OPTIONAL, POINTER       :: EDGE8(:)         ! edges 
    INTEGER,          INTENT(INOUT) :: NEDGE           ! # of edges
    INTEGER,          INTENT(INOUT) :: RC              ! Return code
!
! !REVISION HISTORY:
!  16 Jul 2014 - C. Keller   - Initial version
!EOP
!------------------------------------------------------------------------------
!BOC
!
! !LOCAL VARIABLES:
!
    LOGICAL              :: PoleMid
    INTEGER              :: I, AS
    CHARACTER(LEN=255)   :: ncVar, ThisUnit

    !======================================================================
    ! NC_GET_GRID_EDGES_DP begins here
    !======================================================================

    ! Error trap: edge and mid must be same kind
    IF ( PRESENT(EDGE4) ) THEN
       IF ( .NOT. PRESENT(MID4) ) THEN
          PRINT *, 'If you provide EDGE4, you must also provide MID4'
          RC = -999
          RETURN
       ENDIF
    ELSEIF ( PRESENT(EDGE8) ) THEN
       IF ( .NOT. PRESENT(MID8) ) THEN
          PRINT *, 'If you provide EDGE8, you must also provide MID8'
          RC = -999
          RETURN
       ENDIF
    ELSE
       PRINT *, 'EDGE4 or EDGE8 must be given'
       RC = -999
       RETURN
    ENDIF

    ! Try to read edges from ncdf file
    IF ( AXIS == 1 ) THEN
       ncVar = 'lon_edge'
    ELSEIF ( AXIS == 2 ) THEN
       ncVar = 'lat_edge'
    ENDIF

    IF ( PRESENT(EDGE4) ) THEN
       CALL NC_READ_VAR( fID, TRIM(ncVar), nEdge, ThisUnit, Edge4, RC )
    ELSE
       CALL NC_READ_VAR( fID, TRIM(ncVar), nEdge, ThisUnit, Edge8, RC )
    ENDIF
    IF ( RC /= 0 ) RETURN

    ! Also try 'XXX_edges'
    IF ( nEdge == 0 ) THEN
       IF ( AXIS == 1 ) THEN
          ncVar = 'lon_edges'
       ELSEIF ( AXIS == 2 ) THEN
          ncVar = 'lat_edges'
       ENDIF
       IF ( PRESENT(EDGE4) ) THEN
          CALL NC_READ_VAR( fID, 'lon_edges', nEdge, ThisUnit, Edge4, RC )
       ELSE
          CALL NC_READ_VAR( fID, 'lon_edges', nEdge, ThisUnit, Edge8, RC )
       ENDIF
       IF ( RC /= 0 ) RETURN
    ENDIF

    ! Sanity check if edges are read from files: dimension must be nlon + 1!
    IF ( nEdge > 0 ) THEN
       IF ( nEdge /= (nMid + 1) ) THEN
          PRINT *, 'Edge has incorrect length!'
          RC = -999; RETURN
       ENDIF

    ! If not read from file, calculate from provided lon midpoints.
    ELSE

       nEdge = nMid + 1
       IF ( PRESENT(EDGE4) ) THEN
          IF ( ASSOCIATED ( Edge4 ) ) DEALLOCATE( Edge4 )
          ALLOCATE ( Edge4(nEdge), STAT=AS )
          IF ( AS /= 0 ) THEN 
             PRINT *, 'Edge alloc. error in NC_GET_LON_EDGES (ncdf_mod.F90)'
             RC = -999; RETURN
          ENDIF
          Edge4 = 0.0
       ELSE
          IF ( ASSOCIATED ( Edge8 ) ) DEALLOCATE( Edge8 )
          ALLOCATE ( Edge8(nEdge), STAT=AS )
          IF ( AS /= 0 ) THEN 
             PRINT *, 'Edge alloc. error in NC_GET_LON_EDGES (ncdf_mod.F90)'
             RC = -999; RETURN
          ENDIF
          Edge8 = 0.0d0
       ENDIF

       ! Get leftmost edge by extrapolating from first two midpoints.
       ! Error trap: for latitude axis, first edge must not be below -90!
       IF ( PRESENT(EDGE4) ) THEN
          Edge4(1) = Mid4(1) - ( (Mid4(2) - Mid4(1) ) / 2.0 )
          IF ( Edge4(1) < -90.0 .AND. AXIS == 2 ) Edge4(1) = -90.0
       ELSE
          Edge8(1) = Mid8(1) - ( (Mid8(2) - Mid8(1) ) / 2.0d0 )
          IF ( Edge8(1) < -90.0d0 .AND. AXIS == 2 ) Edge8(1) = -90.0d0
       ENDIF      

       ! Calculate second edge. We need to catch the case where the first 
       ! latitude mid-point is -90 (this is the case for GEOS-5 generic 
       ! grids...). In that case, the second edge is put in the middle of
       ! the first two mid points (e.g. between -90 and -89). In all other
       ! case, we calculate it from the previously calculated left edge.
       IF ( PRESENT(EDGE4) ) THEN
          IF ( Mid4(1) == Edge4(1) ) THEN
             Edge4(2) = Mid4(1) + ( Mid4(2) - Mid4(1) ) / 2.0
             PoleMid  = .TRUE.
          ELSE
             Edge4(2) = Mid4(1) + Mid4(1) - Edge4(1)
             PoleMid  = .FALSE.
          ENDIF
   
          ! Sequentially calculate the right edge from the previously 
          ! calculated left edge.
          DO I = 2, nMid
             Edge4(I+1) = Mid4(I) + Mid4(I) - Edge4(I)
          ENDDO
   
          ! Error check: max. lat edge must not exceed +90!
          IF ( Edge4(nMId+1) > 90.01 .AND. AXIS == 2 ) THEN
             IF ( PoleMid ) THEN
                Edge4(nMid+1) = 90.0
             ELSE
                PRINT *, 'Uppermost latitude edge above 90 deg north!'
                PRINT *, Edge4
                RC = -999; RETURN
             ENDIF
          ENDIF

       ! Real8
       ELSE
          IF ( Mid8(1) == Edge8(1) ) THEN
             Edge8(2) = Mid8(1) + ( Mid8(2) - Mid8(1) ) / 2.0d0
             PoleMid  = .TRUE.
          ELSE
             Edge8(2) = Mid8(1) + Mid8(1) - Edge8(1)
             PoleMid  = .FALSE.
          ENDIF
   
          ! Sequentially calculate the right edge from the previously 
          ! calculated left edge.
          DO I = 2, nMid
             Edge8(I+1) = Mid8(I) + Mid8(I) - Edge8(I)
          ENDDO
   
          ! Error check: max. lat edge must not exceed +90!
          IF ( Edge8(nMId+1) > 90.01d0 .AND. AXIS == 2 ) THEN
             IF ( PoleMid ) THEN
                Edge8(nMid+1) = 90.0d0
             ELSE
                PRINT *, 'Uppermost latitude edge above 90 deg north!'
                PRINT *, Edge8
                RC = -999; RETURN
             ENDIF
          ENDIF
       ENDIF
    ENDIF

    ! Return w/ success
    RC = 0 

  END SUBROUTINE NC_GET_GRID_EDGES_C
!EOC
!------------------------------------------------------------------------------
!       NcdfUtilities: by Harvard Atmospheric Chemistry Modeling Group        !
!                      and NASA/GSFC, SIVO, Code 610.3                        !
!------------------------------------------------------------------------------
!BOP
!
! !IROUTINE: Nc_Get_Sigma_Levels_Sp
!
! !DESCRIPTION: Wrapper routine to get the sigma levels in single precision. 
!\\
!\\
! !INTERFACE:
!
  SUBROUTINE NC_GET_SIGMA_LEVELS_SP( fID,  ncFile, levName, lon1, lon2, lat1, &
                                     lat2, lev1,   lev2,    time, SigLev, dir, RC )
!
! !INPUT PARAMETERS:
!
    INTEGER,          INTENT(IN   ) :: fID             ! Ncdf File ID 
    CHARACTER(LEN=*), INTENT(IN   ) :: ncFile          ! ncFile 
    CHARACTER(LEN=*), INTENT(IN   ) :: levName         ! variable name
    INTEGER,          INTENT(IN   ) :: lon1            ! lon lower bound
    INTEGER,          INTENT(IN   ) :: lon2            ! lon upper bound
    INTEGER,          INTENT(IN   ) :: lat1            ! lat lower bound
    INTEGER,          INTENT(IN   ) :: lat2            ! lat upper bound
    INTEGER,          INTENT(IN   ) :: lev1            ! lev lower bound
    INTEGER,          INTENT(IN   ) :: lev2            ! lev upper bound
    INTEGER,          INTENT(IN   ) :: time            ! time index
!
! !INPUT/OUTPUT PARAMETERS:
!   
    REAL*4,           POINTER       :: SigLev(:,:,:)   ! sigma levels
    INTEGER,          INTENT(INOUT) :: dir             ! axis direction (1=up;-1=down) 
    INTEGER,          INTENT(INOUT) :: RC              ! Return code
! 
! !REVISION HISTORY:
!  03 Oct 2014 - C. Keller - Initial version
!EOP
!------------------------------------------------------------------------------
!BOC

  CALL NC_GET_SIGMA_LEVELS_C( fID,  ncFile, levName, lon1, lon2, lat1, &
                              lat2, lev1,   lev2,    time, dir,  RC,   & 
                              SigLev4=SigLev )

  END SUBROUTINE NC_GET_SIGMA_LEVELS_SP
!EOC
!------------------------------------------------------------------------------
!       NcdfUtilities: by Harvard Atmospheric Chemistry Modeling Group        !
!                      and NASA/GSFC, SIVO, Code 610.3                        !
!------------------------------------------------------------------------------
!BOP
!
! !IROUTINE: Nc_Get_Sigma_Levels_Dp
!
! !DESCRIPTION: Wrapper routine to get the sigma levels in double precision. 
!\\
!\\
! !INTERFACE:
!
  SUBROUTINE NC_GET_SIGMA_LEVELS_DP( fID,  ncFile, levName, lon1, lon2, lat1, &
                                     lat2, lev1,   lev2,    time, SigLev, dir, RC )
!
! !INPUT PARAMETERS:
!
    INTEGER,          INTENT(IN   ) :: fID             ! Ncdf File ID 
    CHARACTER(LEN=*), INTENT(IN   ) :: ncFile          ! ncFile 
    CHARACTER(LEN=*), INTENT(IN   ) :: levName         ! variable name
    INTEGER,          INTENT(IN   ) :: lon1            ! lon lower bound
    INTEGER,          INTENT(IN   ) :: lon2            ! lon upper bound
    INTEGER,          INTENT(IN   ) :: lat1            ! lat lower bound
    INTEGER,          INTENT(IN   ) :: lat2            ! lat upper bound
    INTEGER,          INTENT(IN   ) :: lev1            ! lev lower bound
    INTEGER,          INTENT(IN   ) :: lev2            ! lev upper bound
    INTEGER,          INTENT(IN   ) :: time            ! time index
!
! !INPUT/OUTPUT PARAMETERS:
!   
    REAL*8,           POINTER       :: SigLev(:,:,:)   ! sigma levels
    INTEGER,          INTENT(INOUT) :: dir             ! axis direction (1=up;-1=down) 
    INTEGER,          INTENT(INOUT) :: RC              ! Return code
! 
! !REVISION HISTORY:
!  03 Oct 2014 - C. Keller - Initial version
!EOP
!------------------------------------------------------------------------------
!BOC

  CALL NC_GET_SIGMA_LEVELS_C( fID,  ncFile, levName, lon1, lon2, lat1, &
                              lat2, lev1,   lev2,    time, dir,  RC,   & 
                              SigLev8=SigLev )

  END SUBROUTINE NC_GET_SIGMA_LEVELS_DP
!EOC
!------------------------------------------------------------------------------
!       NcdfUtilities: by Harvard Atmospheric Chemistry Modeling Group        !
!                      and NASA/GSFC, SIVO, Code 610.3                        !
!------------------------------------------------------------------------------
!BOP
!
! !IROUTINE: Nc_Get_Sigma_Levels_C
!
! !DESCRIPTION: Routine to get the sigma levels from the netCDF file
! within the given grid bounds and for the given time index. This routine
! attempts to construct the 3D sigma values from provided variable levName.
! The vertical coordinate system is determined based upon the variable 
! attribute "standard\_name".
!\\
!\\
! For now, only hybrid sigma coordinate systems are supported, and the 
! standard\_name attribute must follow CF conventions and be set to
! "atmosphere\_hybrid\_sigma\_pressure\_coordinate".
!\\
!\\
! !INTERFACE:
!
  SUBROUTINE NC_GET_SIGMA_LEVELS_C( fID,  ncFile, levName, lon1, lon2, lat1, &
                                    lat2, lev1,   lev2,    time, dir,  RC,   & 
                                    SigLev4, SigLev8 )
!
! !INPUT PARAMETERS:
!
    INTEGER,          INTENT(IN   ) :: fID             ! Ncdf File ID 
    CHARACTER(LEN=*), INTENT(IN   ) :: ncFile          ! ncFile 
    CHARACTER(LEN=*), INTENT(IN   ) :: levName         ! variable name
    INTEGER,          INTENT(IN   ) :: lon1            ! lon lower bound
    INTEGER,          INTENT(IN   ) :: lon2            ! lon upper bound
    INTEGER,          INTENT(IN   ) :: lat1            ! lat lower bound
    INTEGER,          INTENT(IN   ) :: lat2            ! lat upper bound
    INTEGER,          INTENT(IN   ) :: lev1            ! lev lower bound
    INTEGER,          INTENT(IN   ) :: lev2            ! lev upper bound
    INTEGER,          INTENT(IN   ) :: time            ! time index
!
! !INPUT/OUTPUT PARAMETERS:
!   
    INTEGER,          INTENT(  OUT) :: dir             ! axis direction (1=up;-1=down) 
    INTEGER,          INTENT(INOUT) :: RC              ! Return code
    REAL*4, OPTIONAL, POINTER       :: SigLev4(:,:,:)  ! sigma levels w/in 
    REAL*8, OPTIONAL, POINTER       :: SigLev8(:,:,:)  ! specified boundaries
!
! !REVISION HISTORY:
!  03 Oct 2014 - C. Keller   - Initial version
!EOP
!------------------------------------------------------------------------------
!BOC
!
! !LOCAL VARIABLES:
!
    CHARACTER(LEN=255)   :: stdname
    CHARACTER(LEN=255)   :: a_name    ! netCDF attribute name
    INTEGER              :: a_type    ! netCDF attribute type
    LOGICAL              :: ok

    !======================================================================
    ! NC_GET_SIGMA_LEVELS begins here
    !======================================================================

    !------------------------------------------------------------------------
    ! Get level standard name. This attribute will be used to identify
    ! the coordinate system 
    !------------------------------------------------------------------------
    ok = Ncdoes_Var_Exist( fID, TRIM(levName) ) 
    IF ( .NOT. ok ) THEN
       WRITE(*,*) 'Cannot find level variable ', TRIM(levName), ' in ', TRIM(ncFile), '!'
       RC = -999
       RETURN 
    ENDIF

    ! Get standard name
    a_name = "standard_name"
    IF ( .NOT. NcDoes_Attr_Exist ( fID,          TRIM(levName),     &
                                   TRIM(a_Name), a_type         ) ) THEN
       WRITE(*,*) 'Cannot find level attribute ', TRIM(a_name), ' in variable ', &
                  TRIM(levName), ' - File: ', TRIM(ncFile), '!'
       RC = -999
       RETURN 
    ENDIF
    CALL NcGet_Var_Attributes( fID, TRIM(levName), TRIM(a_name), stdname )

    !------------------------------------------------------------------------
    ! Call functions to calculate sigma levels depending on the coordinate
    ! system.
    !------------------------------------------------------------------------

    IF ( TRIM(stdname) == 'atmosphere_hybrid_sigma_pressure_coordinate' ) THEN
      
       IF ( PRESENT(SigLev4) ) THEN 
          CALL NC_GET_SIG_FROM_HYBRID ( fID,  levName, lon1, lon2, lat1, lat2, &
                                        lev1, lev2,    time, dir, RC, SigLev4=SigLev4 )
       ELSEIF ( PRESENT(SigLev8) ) THEN
          CALL NC_GET_SIG_FROM_HYBRID ( fID,  levName, lon1, lon2, lat1, lat2, &
                                        lev1, lev2,    time, dir, RC, SigLev8=SigLev8 )
       ELSE
          WRITE(*,*) 'SigLev array is missing!'
          RC = -999
          RETURN
       ENDIF
       IF ( RC /= 0 ) RETURN

    ! NOTE: for now, only hybrid sigma coordinates are supported! 
    ELSE
       WRITE(*,*) 'Invalid level standard name: ', TRIM(stdname), ' in ', TRIM(ncFile)
       RC = -999
       RETURN
    ENDIF

    ! Return w/ success
    RC = 0 

  END SUBROUTINE NC_GET_SIGMA_LEVELS_C
!EOC
!------------------------------------------------------------------------------
!       NcdfUtilities: by Harvard Atmospheric Chemistry Modeling Group        !
!                      and NASA/GSFC, SIVO, Code 610.3                        !
!------------------------------------------------------------------------------
!BOP
!
! !IROUTINE: Nc_Get_Sig_From_Hybrid
!
! !DESCRIPTION: Calculates the sigma level field for a hybrid sigma coordinate
! system:
!
! sigma(i,j,l,t) = ( a(l) * p0 + b(l) * ps(i,j,t) ) / ps(i,j,t)
!
! or (p0=1):
!
! sigma(i,j,l,t) = ( ap(l) + b(l) * ps(i,j,t) ) / ps(i,j,t)
!
! where sigma are the sigma levels, ap and bp are the hybrid sigma coordinates,
! p0 is the constant reference pressure, and ps is the surface pressure. The
! variable names of ap, p0, bp, and ps are taken from level attribute 
! `formula\_terms`.
!\\
!\\
! The direction of the vertical coordinate system is determined from attribute
! `positive` (up or down) or - if not found - from the b values, whereby it is
! assumed that the higher b value is found at the surface. The return argument
! dir is set to 1 for upward coordinates (level 1 is surface level) and -1 for
! downward coordinates (level 1 is top of atmosphere).
!\\
!\\
! !REMARKS:
! Example of valid netCDF meta-data: The attributes `standard\_name` and
! `formula\_terms` are required, as is the 3D surface pressure field.
!
! double lev(lev) ;\\
!        lev:standard_name = "atmosphere_hybrid_sigma_pressure_coordinate" ;\\
!        lev:units = "level" ;\\
!        lev:positive = "down" ;\\
!        lev:formula_terms = "ap: hyam b: hybm ps: PS" ;\\
! double hyam(nhym) ;\\
!        hyam:long_name = "hybrid A coefficient at layer midpoints" ;\\
!        hyam:units = "hPa" ;\\
! double hybm(nhym) ;\\
!        hybm:long_name = "hybrid B coefficient at layer midpoints" ;\\
!        hybm:units = "1" ;\\
! double time(time) ;\\
!        time:standard_name = "time" ;\\
!        time:units = "days since 2000-01-01 00:00:00" ;\\
!        time:calendar = "standard" ;\\
! double PS(time, lat, lon) ;\\
!        PS:long_name = "surface pressure" ;\\
!        PS:units = "hPa" ;\\
!
! !INTERFACE:
!
  SUBROUTINE NC_GET_SIG_FROM_HYBRID ( fID,  levName, lon1, lon2, lat1, lat2, &
                                      lev1, lev2,    time, dir,  RC,   sigLev4, sigLev8 )
!
! !INPUT PARAMETERS:
!
    INTEGER,          INTENT(IN   ) :: fID             ! Ncdf File ID 
    CHARACTER(LEN=*), INTENT(IN   ) :: levName         ! variable name
    INTEGER,          INTENT(IN   ) :: lon1            ! lon lower bound
    INTEGER,          INTENT(IN   ) :: lon2            ! lon upper bound
    INTEGER,          INTENT(IN   ) :: lat1            ! lat lower bound
    INTEGER,          INTENT(IN   ) :: lat2            ! lat upper bound
    INTEGER,          INTENT(IN   ) :: lev1            ! lev lower bound
    INTEGER,          INTENT(IN   ) :: lev2            ! lev upper bound
    INTEGER,          INTENT(IN   ) :: time            ! time index
!
! !INPUT/OUTPUT PARAMETERS:
!   
    REAL*4, OPTIONAL, POINTER       :: SigLev4(:,:,:)  ! sigma levels w/in 
    REAL*8, OPTIONAL, POINTER       :: SigLev8(:,:,:)  ! specified boundaries
    INTEGER,          INTENT(  OUT) :: dir             ! axis direction (1=up;-1=down) 
    INTEGER,          INTENT(INOUT) :: RC              ! Return code
!
! !REVISION HISTORY:
!  03 Oct 2014 - C. Keller   - Initial version
!  29 Apr 2016 - R. Yantosca - Don't initialize pointers in declaration stmts
!EOP
!------------------------------------------------------------------------------
!BOC
!
! !LOCAL VARIABLES:
!
    INTEGER              :: I, J, l1, l2, AS
    INTEGER              :: nlev, nlat, nlon
    INTEGER              :: nlevs
    INTEGER              :: st1d(1), ct1d(1) 
    LOGICAL              :: ok
    REAL*4, POINTER      :: a(:)
    REAL*4, POINTER      :: b(:)
    REAL*4, POINTER      :: ps(:,:,:,:)
    REAL*8               :: p0
    CHARACTER(LEN=255)   :: formula, ThisUnit
    CHARACTER(LEN=255)   :: aname, bname, psname, p0name
    CHARACTER(LEN=255)   :: a_name    ! netCDF attribute name
    INTEGER              :: a_type    ! netCDF attribute type

    !======================================================================
    ! NC_GET_SIG_FROM_HYBRID begins here
    !======================================================================

    ! Init
    p0 = -999.d0
    a  => NULL()
    b  => NULL()
    ps => NULL()

    ! Get desired grid dimensions.
    nlon = lon2 - lon1 + 1
    nlat = lat2 - lat1 + 1
    nlev = lev2 - lev1 + 1
 
    ! Get dimension length
    CALL Ncget_Dimlen ( fID, TRIM(LevName), nlevs )

    ! Sanity check
    IF ( nlevs < nlev ) THEN
       WRITE(*,*) TRIM(LevName), ' is only of length ', nlevs, ' - required is: ', nlev
       RC = -999
       RETURN
    ENDIF

    !------------------------------------------------------------------------
    ! Get formula and parse variable names (ap, bp, p0, ps)
    !------------------------------------------------------------------------
    
    ! Get formula 
    a_name = "formula_terms"
    IF ( .NOT. NcDoes_Attr_Exist ( fID,          TRIM(levName),            &
                                   TRIM(a_name), a_type         ) ) THEN
       WRITE(*,*) 'Cannot find attribute ', TRIM(a_name), ' in variable ', &
                  TRIM(levName)
       RC = -999
       RETURN 
    ENDIF
    CALL NcGet_Var_Attributes( fID, TRIM(levName), TRIM(a_name), formula )

    ! Get variable names
    !-------------------
    I = INDEX( formula, 'a:' )
    IF ( I > 0 ) THEN
       CALL GetVarFromFormula( formula, 'a:',  aname, RC )
       IF ( RC /= 0 ) RETURN
       CALL GetVarFromFormula( formula, 'p0:', p0name, RC ) 
       IF ( RC /= 0 ) RETURN
    ELSE
       CALL GetVarFromFormula( formula, 'ap:', aname, RC ) 
       IF ( RC /= 0 ) RETURN
       p0 = 1.0d0
    ENDIF
    IF ( RC /= 0 ) RETURN

    CALL GetVarFromFormula( formula, 'b:', bname, RC )
    IF ( RC /= 0 ) RETURN

    CALL GetVarFromFormula( formula, 'ps:', psname, RC )
    IF ( RC /= 0 ) RETURN

    !------------------------------------------------------------------------
    ! Read variables from file.
    !------------------------------------------------------------------------

    ALLOCATE ( a(nlevs), b(nlevs) )
    st1d = (/ 1     /)
    ct1d = (/ nlevs /)

    ! read a
    !-------
    IF ( .NOT. Ncdoes_Var_Exist( fID, TRIM(aname) ) ) THEN
       WRITE(*,*) 'Cannot find variable ', TRIM(aname), '!'
       RC = -999
       RETURN 
    ENDIF
    CALL NcRd( a, fID, TRIM(aname), st1d, ct1d )

    ! eventually read p0
    !-------------------
    IF ( p0 < 0.0d0 ) THEN
       IF ( .NOT. Ncdoes_Var_Exist( fID, TRIM(p0name) ) ) THEN
          WRITE(*,*) 'Cannot find variable ', TRIM(p0name), '!'
          RC = -999
          RETURN 
       ENDIF
    CALL NcRd( p0, fID, TRIM(p0name) )
    ENDIF

    ! read b
    !-------
    IF ( .NOT. Ncdoes_Var_Exist( fID, TRIM(bname) ) ) THEN
       WRITE(*,*) 'Cannot find variable ', TRIM(bname), '!'
       RC = -999
       RETURN 
    ENDIF
    CALL NcRd( b, fID, TRIM(bname), st1d, ct1d )

    ! Read ps 
    !--------
    CALL NC_READ_ARR( fID, TRIM(psname), lon1, lon2, lat1, &
                      lat2, 0, 0, time,  time, ps, VarUnit=thisUnit, RC=RC )
    IF ( RC /= 0 ) RETURN

    !------------------------------------------------------------------------
    ! Determine positive axis ('up' or 'down')
    ! Try to read it from the netCDF meta data (attribute `positive`). If not
    ! found, determine it from b values (b value at surface higher than at 
    ! top of atmosphere). 
    !------------------------------------------------------------------------
    a_name = "positive"
    IF ( NcDoes_Attr_Exist( fID, TRIM(levName), TRIM(a_name), a_type ) ) THEN
       CALL NcGet_Var_Attributes( fID, TRIM(levName), TRIM(a_name), formula )
       IF ( TRIM(formula) == 'up' ) THEN
          dir = 1
       ELSEIF ( TRIM(formula) == 'down' ) THEN
          dir = -1
       ELSE
          WRITE(*,*) 'level attribute `positive` must be `up` ', &
                     'or `down`, instead: ', TRIM(formula)
          RC = -999
          RETURN
       ENDIF

    ! determine direction from b values.
    ELSE
    
       IF ( b(1) > b(nlevs) ) THEN
          dir = 1
       ELSE
          dir = -1
       ENDIF
    ENDIF

    !------------------------------------------------------------------------
    ! Determine vertical indeces to be used. It is possible to calculate
    ! the pressure only for a given number of layers (as specified by input
    ! arguments lev1 and lev2). Assume those are always from bottom to top,
    ! i.e. counting `upwards`. 
    !------------------------------------------------------------------------

    IF ( dir == -1 ) THEN
       l1 = nlevs - lev2 + 1
       l2 = nlevs - lev1 + 1
    ELSE
       l1 = lev1 
       l2 = lev2
    ENDIF 

    !------------------------------------------------------------------------
    ! Calculate sigma values at grid edges
    !------------------------------------------------------------------------

    IF ( PRESENT(SigLev4) ) THEN
       IF ( ASSOCIATED(SigLev4) ) DEALLOCATE(SigLev4)
       ALLOCATE(SigLev4(nlon,nlat,nlev),STAT=AS)
    ELSEIF ( PRESENT(SigLev8) ) THEN
       IF ( ASSOCIATED(SigLev8) ) DEALLOCATE(SigLev8)
       ALLOCATE(SigLev8(nlon,nlat,nlev),STAT=AS)
    ELSE
       WRITE(*,*) 'SigLev must be provided!'
       RC = -999
       RETURN
    ENDIF
    IF ( AS /= 0 ) THEN
       WRITE(*,*) 'Cannot allocate SigLev!'
       RC = -999
       RETURN
    ENDIF

    DO J=1,nlat
    DO I=1,nlon
       IF ( PRESENT(SigLev4) ) THEN
          SigLev4(i,j,:) = ( ( a(l1:l2) * p0 ) + ( b(l1:l2) * ps(i,j,1,1) ) ) &
                        / ps(i,j,1,1)
       ELSE
          SigLev8(i,j,:) = ( ( a(l1:l2) * p0 ) + ( b(l1:l2) * ps(i,j,1,1) ) ) &
                        / ps(i,j,1,1)
       ENDIF
    ENDDO
    ENDDO

    ! Cleanup
    IF ( ASSOCIATED(a ) ) DEALLOCATE(a )
    IF ( ASSOCIATED(b ) ) DEALLOCATE(b )
    IF ( ASSOCIATED(ps) ) DEALLOCATE(ps)

    ! Return w/ success
    RC = 0 

  END SUBROUTINE NC_GET_SIG_FROM_HYBRID
!EOC
!------------------------------------------------------------------------------
!       NcdfUtilities: by Harvard Atmospheric Chemistry Modeling Group        !
!                      and NASA/GSFC, SIVO, Code 610.3                        !
!------------------------------------------------------------------------------
!BOP
!
! !IROUTINE: GetVarFromFormula
!
! !DESCRIPTION: helper function to extract the variable name from a vertical
! coordinate formula. 
!\\
!\\
! !INTERFACE:
!
  SUBROUTINE GetVarFromFormula ( formula, inname, outname, RC )
!
! !INPUT PARAMETERS:
!
    CHARACTER(LEN=*), INTENT(IN   ) :: formula 
    CHARACTER(LEN=*), INTENT(IN   ) :: inname
!
! !INPUT/OUTPUT PARAMETERS:
!   
    CHARACTER(LEN=*), INTENT(  OUT) :: outname
    INTEGER,          INTENT(INOUT) :: RC              ! Return code
!
! !REVISION HISTORY:
!  03 Oct 2014 - C. Keller   - Initial version
!EOP
!------------------------------------------------------------------------------
!BOC
!
! !LOCAL VARIABLES:
!
    INTEGER              :: I, J, IDX, LN

    !======================================================================
    ! GetVarFromFormula begins here
    !======================================================================

    ! maximum length
    LN = LEN(TRIM(formula))

    ! Get start index of string 
    !--------------------------
    I = INDEX( TRIM(formula), TRIM(inname) )
    IF ( I <= 0 ) THEN
       WRITE(*,*) 'Cannot extract ', TRIM(inname), ' from ', TRIM(formula) 
       RC = -999
       RETURN 
    ENDIF

    ! The variable name follows the formula string plus one space!
    I = I + LEN(inname) + 1

    outname = ''
    IDX = 1
    DO J = I, LN
       IF ( formula(J:J) == ' ' ) EXIT
       outname(IDX:IDX) = formula(J:J)
       IDX = IDX + 1
    ENDDO

    ! Return w/ success
    RC = 0

  END SUBROUTINE GetVarFromFormula 
!EOC
!------------------------------------------------------------------------------
!       NcdfUtilities: by Harvard Atmospheric Chemistry Modeling Group        !
!                      and NASA/GSFC, SIVO, Code 610.3                        !
!------------------------------------------------------------------------------
!BOP
!
! !IROUTINE: Nc_Write_3d
!
! !DESCRIPTION: Routine to write time slices of 2D fields into netCDF. 
!\\
!\\
! !INTERFACE:
!
  SUBROUTINE NC_WRITE_3D( ncFile,  I,  J,    T,  N,   lon, lat, &
                          time,    timeUnit, ncVars,  ncUnits,  &
                          ncLongs, ncShorts, ncArrays            )
!
! !INPUT PARAMETERS:
!
    CHARACTER(LEN=*), INTENT(IN)  :: ncFile             ! file path+name
    INTEGER,          INTENT(IN)  :: I                  ! # of lons
    INTEGER,          INTENT(IN)  :: J                  ! # of lats
    INTEGER,          INTENT(IN)  :: T                  ! # of time slices
    INTEGER,          INTENT(IN)  :: N                  ! # of vars
    REAL*4,           INTENT(IN)  :: lon(I)             ! longitude 
    REAL*4,           INTENT(IN)  :: lat(J)             ! latitude
    REAL*4,           INTENT(IN)  :: time(T)            ! time 
    CHARACTER(LEN=*), INTENT(IN)  :: timeUnit           ! time unit
    CHARACTER(LEN=*), INTENT(IN)  :: ncVars(N)          ! nc variables
    CHARACTER(LEN=*), INTENT(IN)  :: ncUnits(N)         ! var units
    CHARACTER(LEN=*), INTENT(IN)  :: ncLongs(N)         ! var long names 
    CHARACTER(LEN=*), INTENT(IN)  :: ncShorts(N)        ! var short names
    REAL*4, TARGET,   INTENT(IN)  :: ncArrays(I,J,T,N)  ! var arrays 
!
! !REMARKS:
!  Created with the ncCodeRead script of the NcdfUtilities package,
!  with subsequent hand-editing.
!
! !REVISION HISTORY:
!  15 Jun 2012 - C. Keller - Initial version
!EOP
!------------------------------------------------------------------------------
!BOC
!
! !LOCAL VARIABLES:
!
    ! Scalars
    INTEGER            :: fId, II
    REAL*4, POINTER    :: tmpArr(:,:,:) => NULL()

    !======================================================================
    ! NC_WRITE_3D begins here
    !======================================================================

    CALL NC_DEFINE(ncFile=ncFile, nLon=I,            nLat=J,         &
                   nTime=T,       timeUnit=timeUnit, ncVars=ncVars,  &
                   ncUnits=ncUnits,ncLongs=ncLongs,ncShorts=ncShorts,&
                   fId=fId ) 

    CALL NC_WRITE_DIMS( fID=fId, lon=lon, lat=lat, time=time )

    DO II = 1, N
       tmpArr => ncArrays(:,:,:,II)
       CALL NC_WRITE_DATA_3D ( fId, ncVars(II), tmpArr )
       tmpArr => NULL()
    ENDDO

    CALL NcCl( fId )

  END SUBROUTINE NC_WRITE_3D
!EOC
!------------------------------------------------------------------------------
!       NcdfUtilities: by Harvard Atmospheric Chemistry Modeling Group        !
!                      and NASA/GSFC, SIVO, Code 610.3                        !
!------------------------------------------------------------------------------
!BOP
!
! !IROUTINE: Nc_Write_4d
!
! !DESCRIPTION: Routine to write time slices of 3D fields into netCDF. 
!\\
!\\
! !INTERFACE:
!
  SUBROUTINE NC_WRITE_4D (ncFile,  I, J, L, T, N, lon, lat, lev, &
                          time,    timeUnit, ncVars,  ncUnits,   &
                          ncLongs, ncShorts, ncArrays             )
!
! !INPUT PARAMETERS:
!
    CHARACTER(LEN=*), INTENT(IN)  :: ncFile   ! file path+name
    INTEGER,          INTENT(IN)  :: I        ! # of lons
    INTEGER,          INTENT(IN)  :: J        ! # of lats
    INTEGER,          INTENT(IN)  :: L        ! # of levs
    INTEGER,          INTENT(IN)  :: T        ! # of time slices
    INTEGER,          INTENT(IN)  :: N        ! # of vars
    REAL*4,           INTENT(IN)  :: lon(:)   ! longitude 
    REAL*4,           INTENT(IN)  :: lat(:)   ! latitude
    REAL*4,           INTENT(IN)  :: lev(:)   ! levels 
    REAL*4,           INTENT(IN)  :: time(:)  ! time 
    CHARACTER(LEN=*), INTENT(IN)  :: timeUnit ! time unit
    CHARACTER(LEN=*), INTENT(IN)  :: ncVars(:)    ! nc variables 
    CHARACTER(LEN=*), INTENT(IN)  :: ncUnits(:)   ! var units 
    CHARACTER(LEN=*), INTENT(IN)  :: ncLongs(:)   ! var long names 
    CHARACTER(LEN=*), INTENT(IN)  :: ncShorts(:)  ! var short names 
    REAL*4, TARGET,   INTENT(IN)  :: ncArrays(:,:,:,:,:)  ! var arrays 
!
! !REMARKS:
!  Created with the ncCodeRead script of the NcdfUtilities package,
!  with subsequent hand-editing.
!
! !REVISION HISTORY:
!  15 Jun 2012 - C. Keller - Initial version
!EOP
!------------------------------------------------------------------------------
!BOC
!
! !LOCAL VARIABLES:
!
    INTEGER            :: II, fID
    REAL*4, POINTER    :: tmpArr(:,:,:,:) => NULL()

    !======================================================================
    ! NC_WRITE begins here
    !======================================================================

    CALL NC_DEFINE(ncFile=ncFile, nLon=I, nLat=J, nLev=L,            &
                   nTime=T,  timeUnit=timeUnit, ncVars=ncVars,       &
                   ncUnits=ncUnits,ncLongs=ncLongs,ncShorts=ncShorts,&
                   fId=fId ) 

    CALL NC_WRITE_DIMS( fID=fId, lon=lon, lat=lat, time=time, lev=lev)

    DO II = 1, size(ncVars)
       tmpArr => ncArrays(:,:,:,:,II)
       CALL NC_WRITE_DATA_4D ( fId, ncVars(II), tmpArr )
       tmpArr => NULL()
    ENDDO

    CALL NcCl( fId )

  END SUBROUTINE NC_WRITE_4D
!EOC
!------------------------------------------------------------------------------
!       NcdfUtilities: by Harvard Atmospheric Chemistry Modeling Group        !
!                      and NASA/GSFC, SIVO, Code 610.3                        !
!------------------------------------------------------------------------------
!BOP
!
! !IROUTINE: Nc_Define 
!
! !DESCRIPTION: Routine to define the variables and attributes of a netCDF
!  file.  
!\\
!\\
! !INTERFACE:
!
  SUBROUTINE NC_DEFINE ( ncFile,  nLon,    nLat,    nLev,    nTime,&
                         timeUnit, ncVars,  ncUnits, ncLongs, ncShorts, fId )
!
! !INPUT PARAMETERS:
! 
    CHARACTER(LEN=*),   INTENT(IN   )  :: ncFile      ! ncdf file path + name 
    INTEGER,            INTENT(IN   )  :: nLon        ! # of lons 
    INTEGER,            INTENT(IN   )  :: nLat        ! # of lats
    INTEGER, OPTIONAL,  INTENT(IN   )  :: nLev        ! # of levels
    INTEGER,            INTENT(IN   )  :: nTime       ! # of time stamps
    CHARACTER(LEN=*),   INTENT(IN   )  :: timeUnit    ! time unit 
    CHARACTER(LEN=*),   INTENT(IN   )  :: ncVars(:)   ! ncdf variables
    CHARACTER(LEN=*),   INTENT(IN   )  :: ncUnits(:)  ! var units
    CHARACTER(LEN=*),   INTENT(IN   )  :: ncLongs(:)  ! var long names
    CHARACTER(LEN=*),   INTENT(IN   )  :: ncShorts(:) ! var short names
!
! !OUTPUT PARAMETERS:
!
    INTEGER,            INTENT(  OUT)  :: fId      ! netCDF file ID
!
! !REMARKS:
!  Assumes that you have:
!  (1) A netCDF library (either v3 or v4) installed on your system
!  (2) The NcdfUtilities package (from Bob Yantosca) source code
!                                                                             .
!  Although this routine was generated automatically, some further
!  hand-editing may be required.
!
! !REVISION HISTORY:
!  15 Jun 2012 - C. Keller   - Initial version
!EOP
!------------------------------------------------------------------------------
!BOC
!
! !LOCAL VARIABLES:
!
    ! Declare netCDF variable ID and fill mode
    INTEGER            :: vId
    INTEGER            :: omode

    ! Variables for netCDF dimensions
    INTEGER            :: id_lon
    INTEGER            :: id_lat
    INTEGER            :: id_time
    INTEGER            :: id_lev

    ! Character strings
    CHARACTER(LEN=255) :: v_name      ! netCDF variable name 
    CHARACTER(LEN=255) :: a_name      ! netCDF attribute name
    CHARACTER(LEN=255) :: a_val       ! netCDF attribute value
    CHARACTER(LEN=3  ) :: idstr       ! tracer ID string

    ! Arrays for netCDF dimension IDs
    INTEGER            :: var1d(1)    ! For 1D arrays
    INTEGER            :: var3d(3)    ! For 3D arrays
    INTEGER            :: var4d(4)    ! For 4D arrays

    ! Other variables
    INTEGER            :: I

    !=================================================================
    ! %%%%% NETCDF DEFINITION SECTION %%%%%
    !=================================================================

    ! Initialize the variable ID counter
    vId = 0

    ! Open filename
    CALL NcCr_Wr( fId, TRIM(ncFile) )

    ! Turn filling off
    CALL NcSetFill( fId, NF_NOFILL, omode )     

    !--------------------------------
    ! GLOBAL ATTRIBUTES
    !--------------------------------

    ! Define the title global attribute
    a_name = "Title"
    a_val  = "Field generated by ncdf_util.F"
    CALL NcDef_Glob_Attributes( fId, TRIM(a_name), TRIM(a_val) )

    ! Define the history global attribute
    a_name = "History"
    a_val  = "Initial version"
    CALL NcDef_Glob_Attributes( fId, TRIM(a_name), TRIM(a_val) )

    ! Define the conventions global attribute
    a_name = "Conventions"
    a_val  = "COARDS"
    CALL NcDef_Glob_Attributes( fId, TRIM(a_name), TRIM(a_val) )

    ! Define the format global attribute
    a_name = "Format"
    a_val  = "netCDF-3"
    CALL NcDef_Glob_Attributes( fId, TRIM(a_name), TRIM(a_val) )
      
    !--------------------------------
    ! DIMENSIONS
    !--------------------------------

    ! Define lon dimension
    v_name = "lon"
    CALL NcDef_Dimension( fId, TRIM(v_name), nlon, id_lon )

    ! Define lat dimension
    v_name = "lat"
    CALL NcDef_Dimension( fId, TRIM(v_name), nlat, id_lat )

    ! Define lev dimension
    IF ( PRESENT(nlev) ) THEN
       v_name = "lev"
       CALL NcDef_Dimension( fId, TRIM(v_name), nlev, id_lev )
    ENDIF

    ! Define time dimension
    v_name = "time"
    CALL NcDef_Dimension( fId, TRIM(v_name), ntime, id_time )

    !--------------------------------
    ! VARIABLE: lon
    !--------------------------------

    ! Define the "lon" variable
    v_name = "lon"
    vId    = vId + 1
    var1d = (/ id_lon /)
    CALL NcDef_Variable( fId, TRIM(v_name), NF_FLOAT, 1, var1d, vId )

    ! Define the "lon:long_name" attribute
    a_name = "long_name"
    a_val  = "Longitude"
    CALL NcDef_Var_Attributes( fId, vId, TRIM(a_name), TRIM(a_val) )

    ! Define the "lon:units" attribute
    a_name = "units"
    a_val  = "degrees_east"
    CALL NcDef_Var_Attributes( fId, vId, TRIM(a_name), TRIM(a_val) )

    !--------------------------------
    ! VARIABLE: lat
    !--------------------------------

    ! Define the "lat" variable
    v_name = "lat"
    vId    = vId + 1
    var1d = (/ id_lat /)
    CALL NcDef_Variable( fId, TRIM(v_name), NF_FLOAT, 1, var1d, vId )

    ! Define the "lat:long_name" attribute
    a_name = "long_name"
    a_val  = "Latitude"
    CALL NcDef_Var_Attributes( fId, vId, TRIM(a_name), TRIM(a_val) )

    ! Define the "lat:units" attribute
    a_name = "units"
    a_val  = "degrees_north"
    CALL NcDef_Var_Attributes( fId, vId, TRIM(a_name), TRIM(a_val) )

    !--------------------------------
    ! VARIABLE: lev
    !--------------------------------

    IF ( PRESENT(nlev) ) THEN

       ! Define the "levels" variable
       v_name = "lev"
       vId    = vId + 1
       var1d = (/ id_lev /)
       CALL NcDef_Variable( fId, TRIM(v_name), NF_INT, 1, var1d, vId )

       ! Define the "time:long_name" attribute
       a_name = "long_name"
       a_val  = "Levels"
       CALL NcDef_Var_Attributes( fId, vId, TRIM(a_name), TRIM(a_val))

       ! Define the "time:units" attribute
       a_name = "units"
       a_val  = "unitless"
       CALL NcDef_Var_Attributes( fId, vId, TRIM(a_name), TRIM(a_val))
    ENDIF

    !--------------------------------
    ! VARIABLE: time
    !--------------------------------

    ! Define the "time" variable
    v_name = "time"
    vId    = vId + 1
    var1d = (/ id_time /)
    CALL NcDef_Variable( fId, TRIM(v_name), NF_INT, 1, var1d, vId )

    ! Define the "time:long_name" attribute
    a_name = "long_name"
    a_val  = "Time"
    CALL NcDef_Var_Attributes( fId, vId, TRIM(a_name), TRIM(a_val) )

    ! Define the "time:units" attribute
    a_name = "units"
    a_val  = trim(timeUnit) 
    CALL NcDef_Var_Attributes( fId, vId, TRIM(a_name), TRIM(a_val) )

    !--------------------------------
    ! Define variables 
    !--------------------------------

    DO I = 1, SIZE(ncVars)

       v_name = TRIM(ncVars(I))
       vId    = vId + 1
       IF ( PRESENT(nlev) ) THEN
          var4d = (/ id_lon, id_lat, id_lev, id_time /)
          CALL NcDef_Variable(fId,TRIM(v_name),NF_DOUBLE,4,var4d,vId)
       ELSE
          var3d = (/ id_lon, id_lat, id_time /)
          CALL NcDef_Variable(fId,TRIM(v_name),NF_DOUBLE,3,var3d,vId)
       ENDIF

       ! Define the long_name attribute
       a_name = "long_name"
       a_val  = TRIM(ncLongs(I)) 
       CALL NcDef_Var_Attributes(fId, vId, TRIM(a_name), TRIM(a_val) )

       ! Define the short_name attribute
       a_name = "short_name"
       a_val  = TRIM(ncShorts(I)) 
       CALL NcDef_Var_Attributes(fId, vId, TRIM(a_name), TRIM(a_val) )

       ! Define the units attribute
       a_name = "units"
       a_val  = TRIM(ncUnits(I)) 
       CALL NcDef_Var_Attributes(fId, vId, TRIM(a_name), TRIM(a_val) )
    ENDDO

    !=================================================================
    ! %%%%% END OF NETCDF DEFINITION SECTION %%%%%
    !=================================================================
    CALL NcEnd_Def( fId )

  END SUBROUTINE NC_DEFINE
!EOC
!------------------------------------------------------------------------------
!       NcdfUtilities: by Harvard Atmospheric Chemistry Modeling Group        !
!                      and NASA/GSFC, SIVO, Code 610.3                        !
!------------------------------------------------------------------------------
!BOP
!
! !IROUTINE: Nc_Write_Dims
!
! !DESCRIPTION: Routine to write dimension arrays to a netCDF file.  
!\\
!\\
! !INTERFACE:
!
  SUBROUTINE NC_WRITE_DIMS( fID, lon, lat, time, lev ) 
!
! !INPUT/OUTPUT PARAMETERS:
!
    INTEGER,          INTENT(INOUT) :: fId
!
! !INPUT PARAMETERS:
!
    REAL*4,           INTENT(IN   ) :: lon(:) 
    REAL*4,           INTENT(IN   ) :: lat(:) 
    REAL*4,           INTENT(IN   ) :: time(:) 
    REAL*4, OPTIONAL, INTENT(IN   ) :: lev(:) 
!
! !REMARKS:
!  Assumes that you have:
!  (1) A netCDF library (either v3 or v4) installed on your system
!  (2) The NcdfUtilities package (from Bob Yantosca) source code
!                                                                             .
!  Although this routine was generated automatically, some further
!  hand-editing may be required.
!
! !REVISION HISTORY:
!  30 Jan 2012 - R. Yantosca - Initial version
!  13 Jun 2014 - R. Yantosca - Avoid array temporaries 
!EOP
!------------------------------------------------------------------------------
!BOC
!
! !LOCAL VARIABLES:
!
    ! Character strings
    CHARACTER(LEN=255) :: v_name             ! netCDF variable name
      
    ! Arrays for netCDF start and count values
    INTEGER            :: st1d(1), ct1d(1)   ! For 1D arrays
    INTEGER            :: v_size

    !=================================================================
    ! Define lon/lat
    !=================================================================

    ! Write lon to netCDF file
    v_name = "lon"
    v_size = size( lon, 1 )
    st1d   = (/ 1      /)
    ct1d   = (/ v_size /)
    CALL NcWr( lon, fId, TRIM(v_name), st1d, ct1d )

    ! Write lat to netCDF file
    v_name = "lat"
    v_size = size( lat, 1 ) 
    st1d   = (/ 1      /)
    ct1d   = (/ v_size /)
    CALL NcWr( lat, fId, TRIM(v_name), st1d, ct1d )

    ! Write lev to netCDF file
    IF ( PRESENT(lev) ) THEN
       v_name = "lev"
       v_size = size( lev, 1 )
       st1d   = (/ 1      /)
       ct1d   = (/ v_size /)
       CALL NcWr( lev, fId, TRIM(v_name), st1d, ct1d )
    ENDIF

    ! Write passed time integer to netCDF file
    v_name = "time"
    v_size = size( time, 1 )
    st1d   = (/ 1      /)
    ct1d   = (/ v_size /)
    CALL NcWr( time, fId, TRIM(v_name), st1d, ct1d )

  END SUBROUTINE NC_WRITE_DIMS
!EOC
!------------------------------------------------------------------------------
!       NcdfUtilities: by Harvard Atmospheric Chemistry Modeling Group        !
!                      and NASA/GSFC, SIVO, Code 610.3                        !
!------------------------------------------------------------------------------
!BOP
!
! !IROUTINE: Nc_Nrite_Data_3d
!
! !DESCRIPTION: Routine to write a 3-D array to a netCDF file.  
!\\
!\\
! !INTERFACE:
!
  SUBROUTINE NC_WRITE_DATA_3D ( fID, ncVar, Array )
!
! !INPUT/OUTPUT PARAMETERS:
!
    INTEGER,          INTENT(INOUT) :: fId
!
! !INPUT PARAMETERS:
!
    CHARACTER(LEN=*), INTENT(IN   ) :: ncVar
    REAL*4,           POINTER       :: Array(:,:,:)
!
! !REMARKS:
!  Assumes that you have:
!  (1) A netCDF library (either v3 or v4) installed on your system
!  (2) The NcdfUtilities package (from Bob Yantosca) source code
!                                                                             .
!  Although this routine was generated automatically, some further
!  hand-editing may be required.
!
! !REVISION HISTORY:
!  30 Jan 2012 - R. Yantosca - Initial version
!EOP
!------------------------------------------------------------------------------
!BOC
!
! !LOCAL VARIABLES:
!
    ! Arrays for netCDF start and count values
    INTEGER            :: st3d(3), ct3d(3)   ! For 3D arrays

    !=================================================================
    ! Write data to netCDF file
    !=================================================================
    
    st3d = (/ 1, 1, 1 /)
    ct3d = (/ size(array,1), size(array,2), size(array,3) /)
    CALL NcWr( ARRAY, fId, TRIM(ncVar), st3d, ct3d )

  END SUBROUTINE NC_WRITE_DATA_3D
!EOC
!------------------------------------------------------------------------------
!       NcdfUtilities: by Harvard Atmospheric Chemistry Modeling Group        !
!                      and NASA/GSFC, SIVO, Code 610.3                        !
!------------------------------------------------------------------------------
!BOP
!
! !IROUTINE: Nc_Write_Data_4d
!
! !DESCRIPTION: Routine to write a 4-D array to a netCDF file.  
!\\
!\\
! !INTERFACE:
!
  SUBROUTINE NC_WRITE_DATA_4D ( fID, ncVar, Array )
!
! !INPUT/OUTPUT PARAMETERS:
!
    INTEGER,          INTENT(INOUT) :: fId
!
! !INPUT PARAMETERS:
!
    CHARACTER(LEN=*), INTENT(IN   ) :: ncVar
    REAL*4,           POINTER       :: Array(:,:,:,:)
!
! !REMARKS:
!  Assumes that you have:
!  (1) A netCDF library (either v3 or v4) installed on your system
!  (2) The NcdfUtilities package (from Bob Yantosca) source code
!                                                                             .
!  Although this routine was generated automatically, some further
!  hand-editing may be required.
!
! !REVISION HISTORY:
!  30 Jan 2012 - R. Yantosca - Initial version
!EOP
!------------------------------------------------------------------------------
!BOC
!
! !LOCAL VARIABLES:
!
    ! Arrays for netCDF start and count values
    INTEGER            :: st4d(4), ct4d(4)   ! For 4D arrays

    !=================================================================
    ! Write data to netCDF file
    !=================================================================

    st4d   = (/ 1, 1, 1, 1 /)
    ct4d   = (/ size(array,1), size(array,2), & 
                  size(array,3), size(array,4)   /)
    CALL NcWr( ARRAY, fId, TRIM(ncVar), st4d, ct4d )

  END SUBROUTINE NC_WRITE_DATA_4D
!EOC
!------------------------------------------------------------------------------
!       NcdfUtilities: by Harvard Atmospheric Chemistry Modeling Group        !
!                      and NASA/GSFC, SIVO, Code 610.3                        !
!------------------------------------------------------------------------------
!BOP
!
! !IROUTINE: Nc_Create
!
! !DESCRIPTION: Creates a new netCDF file. 
!\\
!\\
! !INTERFACE:
!
  SUBROUTINE NC_CREATE( NcFile, title, nLon,  nLat,  nLev,   &
                        nTime,  fId,   lonID, latId, levId,  &
                        timeId, VarCt, CREATE_NC4 )
!
! !INPUT PARAMETERS:
!
    CHARACTER(LEN=*), INTENT(IN   )  :: ncFile   ! ncdf file path + name 
    CHARACTER(LEN=*), INTENT(IN   )  :: title    ! ncdf file title
    INTEGER,          INTENT(IN   )  :: nLon     ! # of lons 
    INTEGER,          INTENT(IN   )  :: nLat     ! # of lats 
    INTEGER,          INTENT(IN   )  :: nLev     ! # of levs 
    INTEGER,          INTENT(IN   )  :: nTime    ! # of times 
    LOGICAL,          OPTIONAL       :: CREATE_NC4 ! Save output as netCDF-4
!
! !OUTPUT PARAMETERS:
! 
    INTEGER,          INTENT(  OUT)  :: fId        ! file id 
    INTEGER,          INTENT(  OUT)  :: lonId      ! lon id 
    INTEGER,          INTENT(  OUT)  :: latId      ! lat id 
    INTEGER,          INTENT(  OUT)  :: levId      ! lev id 
    INTEGER,          INTENT(  OUT)  :: timeId     ! time id 
    INTEGER,          INTENT(  OUT)  :: VarCt      ! variable counter 
!
! !REMARKS:
!  Assumes that you have:
!  (1) A netCDF library (either v3 or v4) installed on your system
!  (2) The NcdfUtilities package (from Bob Yantosca) source code
!                                                                             .
!  Although this routine was generated automatically, some further
!  hand-editing may be required.
!
! !REVISION HISTORY:
!  15 Jun 2012 - C. Keller   - Initial version
!  11 Jan 2016 - R. Yantosca - Added optional CREATE_NC4 to save as netCDF-4
!  14 Jan 2016 - E. Lundgren - Pass title string for netcdf metadata
!EOP
!------------------------------------------------------------------------------
!BOC
!
! !LOCAL VARIABLES:
!
    INTEGER :: omode
    LOGICAL :: SAVE_AS_NC4

    ! Save a shadow variable 
    IF ( PRESENT( CREATE_NC4 ) ) THEN
       SAVE_AS_NC4 = CREATE_NC4
    ELSE
       SAVE_AS_NC4 = .FALSE.
    ENDIF

    ! Open filename.  Save file in netCDF-4 format if requested by user.
    CALL NcCr_Wr( fId, TRIM(ncFile), SAVE_AS_NC4 )

    ! Turn filling off
    CALL NcSetFill( fId, NF_NOFILL, omode )     

    !--------------------------------
    ! SET GLOBAL ATTRIBUTES
    !--------------------------------
    CALL NcDef_Glob_Attributes(    fId, 'title',   TRIM(title)         ) 
    CALL NcDef_Glob_Attributes(    fId, 'history', 'NC_CREATE.F90'     ) 
    IF ( SAVE_AS_NC4 ) THEN
       CALL NcDef_Glob_Attributes( fId, 'format',  'netCDF-4'          )
    ELSE
       CALL NcDef_Glob_Attributes( fId, 'format',  'netCDF-3'          )
    ENDIF

    !--------------------------------
    ! SET DIMENSIONS
    !--------------------------------
    CALL NcDef_Dimension ( fId, 'lon',  nLon,  lonId  ) 
    CALL NcDef_Dimension ( fId, 'lat',  nLat,  latId  ) 
    IF ( nLev > 0 ) THEN
       CALL NcDef_Dimension ( fId, 'lev',  nLev,  levId  )
    ELSE
       levId = -1
    ENDIF
    CALL NcDef_Dimension ( fId, 'time', nTime, TimeId ) 
  
    ! Close definition section
    CALL NcEnd_Def( fId )

    ! Initialize variable counter
    VarCt = -1

  END SUBROUTINE NC_CREATE
!EOC
!------------------------------------------------------------------------------
!       NcdfUtilities: by Harvard Atmospheric Chemistry Modeling Group        !
!                      and NASA/GSFC, SIVO, Code 610.3                        !
!------------------------------------------------------------------------------
!BOP
!
! !IROUTINE: Nc_Var_Def
!
! !DESCRIPTION: Defines a new variable. 
!\\
!\\
! !INTERFACE:
!
  SUBROUTINE NC_VAR_DEF ( fId, lonId, latId, levId, TimeId, &
                          VarName, VarLongName, VarUnit,    &
                          DataType, VarCt, DefMode )
!
! !INPUT PARAMETERS:
! 
    INTEGER,          INTENT(IN   ) :: fId          ! file ID 
    INTEGER,          INTENT(IN   ) :: lonId 
    INTEGER,          INTENT(IN   ) :: latId 
    INTEGER,          INTENT(IN   ) :: levId 
    INTEGER,          INTENT(IN   ) :: TimeId 
    CHARACTER(LEN=*), INTENT(IN   ) :: VarName
    CHARACTER(LEN=*), INTENT(IN   ) :: VarLongName
    CHARACTER(LEN=*), INTENT(IN   ) :: VarUnit
    INTEGER,          INTENT(IN   ) :: DataType     ! 1=Int, 4=float, 8=double
    LOGICAL, OPTIONAL,INTENT(IN   ) :: DefMode
!
! !INPUT/OUTPUT PARAMETERS:
!
    INTEGER,          INTENT(INOUT) :: VarCt        ! variable counter 
!
! !REMARKS:
!  Assumes that you have:
!  (1) A netCDF library (either v3 or v4) installed on your system
!  (2) The NcdfUtilities package (from Bob Yantosca) source code
!                                                                             .
!  Although this routine was generated automatically, some further
!  hand-editing may be required.
!
! !REVISION HISTORY:
!  15 Jun 2012 - C. Keller   - Initial version
!  21 Jan 2017 - C. Holmes   - Added optional DefMode argument to avoid excessive switching between define and data modes
!EOP
!------------------------------------------------------------------------------
!BOC
!
! !LOCAL VARIABLES:
!
    INTEGER, ALLOCATABLE :: VarDims(:) 
    INTEGER              :: nDim, Pos
    INTEGER              :: NF_TYPE
    LOGICAL              :: isDefMode

    !--------------------------------
    ! DEFINE VARIABLE 
    !--------------------------------
  
    ! Assume file is not in define mode unless explicitly told otherwise
    isDefMode = .False.
    if (present(DefMode)) isDefMode = DefMode

    ! Reopen definition section, if necessary
    if (.not. isDefMode) CALL NcBegin_Def( fId )
    
    ! Increate variable counter
    VarCt = VarCt + 1
    
    ! number of dimensions
    nDim = 0
    if ( lonId  >= 0 ) nDim = nDim + 1
    if ( latId  >= 0 ) nDim = nDim + 1
    if ( levId  >= 0 ) nDim = nDim + 1
    if ( timeId >= 0 ) nDim = nDim + 1

    ! write dimensions
    allocate( VarDims(nDim) )
    Pos = 1
    if ( lonId >= 0 ) then
       VarDims(Pos) = lonId
       Pos          = Pos + 1
    endif
    if ( latId >= 0 ) then
       VarDims(Pos) = latId
       Pos          = Pos + 1
    endif
    if ( levId >= 0 ) then
       VarDims(Pos) = levId
       Pos          = Pos + 1
    endif
    if ( timeId >= 0 ) then
       VarDims(Pos) = timeId
       Pos          = Pos + 1
    endif

    ! Set data type
    IF ( DataType == 1 ) THEN
       NF_TYPE = NF_INT
    ELSEIF ( DataType == 4 ) THEN
       NF_TYPE = NF_FLOAT
    ELSEIF ( DataType == 8 ) THEN
       NF_TYPE = NF_DOUBLE
    ELSE
       NF_TYPE = NF_FLOAT
    ENDIF
 
    ! Define variable
    CALL NcDef_Variable( fId,  TRIM(VarName), NF_TYPE,   &
                         nDim, VarDims,       VarCt       )
    deallocate( VarDims )

    ! Define variable atttibutes
    CALL NcDef_Var_Attributes( fId, VarCt, 'long_name', TRIM(VarLongName) )
    CALL NcDef_Var_Attributes( fId, VarCt, 'units',     TRIM(VarUnit    ) )

    ! Close definition section, if necessary
    if (.not. isDefMode) CALL NcEnd_Def( fId )

  END SUBROUTINE NC_VAR_DEF
!EOC
!------------------------------------------------------------------------------
!       NcdfUtilities: by Harvard Atmospheric Chemistry Modeling Group        !
!                      and NASA/GSFC, SIVO, Code 610.3                        !
!------------------------------------------------------------------------------
!BOP
!
! !IROUTINE: Nc_Var_Write_R8_1d
!
! !DESCRIPTION: Writes data of a 1-D double precision variable.
!\\
!\\
! !INTERFACE:
!
  SUBROUTINE NC_VAR_WRITE_R8_1D( fId, VarName, Arr1D )
!
! !INPUT PARAMETERS:
! 
    INTEGER,          INTENT(IN)  :: fId           ! file ID 
    CHARACTER(LEN=*), INTENT(IN)  :: VarName       ! variable name      
    REAL(kind=8),     POINTER     :: Arr1D(:)      ! array to be written
!
! !REMARKS:
!  Assumes that you have:
!  (1) A netCDF library (either v3 or v4) installed on your system
!  (2) The NcdfUtilities package (from Bob Yantosca) source code
!                                                                             .
!  Although this routine was generated automatically, some further
!  hand-editing may be required.
!
! !REVISION HISTORY:
!  15 Jun 2012 - C. Keller   - Initial version
!  16 Jun 2014 - R. Yantosca - Now use simple arrays instead of allocating
!  19 Sep 2016 - R. Yantosca - Renamed to NC_VAR_WRITE_R8_1D
!EOP
!------------------------------------------------------------------------------
!BOC
!
! !LOCAL VARIABLES:
!
    ! Arrays
    INTEGER :: St1d(1), Ct1d(1)

    !--------------------------------
    ! WRITE DATA 
    !--------------------------------
   
    ! Set start & count arrays
    St1d(1) = 1
    Ct1d(1) = SIZE( Arr1d, 1 )

    ! Write to netCDF file
    CALL NcWr( Arr1d, fId, VarName, St1d, Ct1d )

  END SUBROUTINE NC_VAR_WRITE_R8_1D
!EOC
!------------------------------------------------------------------------------
!       NcdfUtilities: by Harvard Atmospheric Chemistry Modeling Group        !
!                      and NASA/GSFC, SIVO, Code 610.3                        !
!------------------------------------------------------------------------------
!BOP
!
! !IROUTINE: Nc_Var_Write_R8_2d
!
! !DESCRIPTION: Writes data of a 2-D double precision variable. 
!\\
!\\
! !INTERFACE:
!
  SUBROUTINE NC_VAR_WRITE_R8_2D( fId, VarName, Arr2D )
!
! !INPUT PARAMETERS:
! 
    INTEGER,          INTENT(IN) :: fId            ! file ID 
    CHARACTER(LEN=*), INTENT(IN) :: VarName        ! variable name
    REAL(kind=8),     POINTER    :: Arr2D(:,:)     ! array to be written 
!
! !REMARKS:
!  Assumes that you have:
!  (1) A netCDF library (either v3 or v4) installed on your system
!  (2) The NcdfUtilities package (from Bob Yantosca) source code
!                                                                             .
!  Although this routine was generated automatically, some further
!  hand-editing may be required.
!
! !REVISION HISTORY:
!  15 Jun 2012 - C. Keller   - Initial version
!  16 Jun 2014 - R. Yantosca - Now use simple arrays instead of allocating
!  19 Sep 2016 - R. Yantosca - Renamed to NC_VAR_WRITE_R8_2D
!EOP
!------------------------------------------------------------------------------
!BOC
!
! !LOCAL VARIABLES:
!
    ! Arrays
    INTEGER :: St2d(2), Ct2d(2)

    ! Scalars
    INTEGER :: I,       nDim

    !--------------------------------
    ! WRITE DATA 
    !--------------------------------
   
    ! Set start & count arrays
    nDim = 2
    DO I =1, nDim
       St2d(I) = 1
       Ct2d(I) = SIZE( Arr2d, I )
    ENDDO

    ! Write to netCDF file
    CALL NcWr( Arr2d, fId, VarName, St2d, Ct2d )

  END SUBROUTINE NC_VAR_WRITE_R8_2D
!EOC
!------------------------------------------------------------------------------
!       NcdfUtilities: by Harvard Atmospheric Chemistry Modeling Group        !
!                      and NASA/GSFC, SIVO, Code 610.3                        !
!------------------------------------------------------------------------------
!BOP
!
! !IROUTINE: Nc_Var_Write_R8_3D
!
! !DESCRIPTION: Writes data of a 3-D double precision variable. 
!\\
!\\
! !INTERFACE:
!
  SUBROUTINE NC_VAR_WRITE_R8_3D( fId, VarName, Arr3D )
!
! !INPUT PARAMETERS:
! 
    INTEGER,          INTENT(IN) :: fId            ! file ID 
    CHARACTER(LEN=*), INTENT(IN) :: VarName        ! variable name      
    REAL(kind=8),     POINTER    :: Arr3D(:,:,:)   ! array to be written 
!
! !REMARKS:
!  Assumes that you have:
!  (1) A netCDF library (either v3 or v4) installed on your system
!  (2) The NcdfUtilities package (from Bob Yantosca) source code
!                                                                             .
!  Although this routine was generated automatically, some further
!  hand-editing may be required.
!
! !REVISION HISTORY:
!  15 Jun 2012 - C. Keller   - Initial version
!  16 Jun 2014 - R. Yantosca - Now use simple arrays instead of allocating
!  19 Sep 2016 - R. Yantosca - Renamed to NC_VAR_WRITE_R8_3D
!EOP
!------------------------------------------------------------------------------
!BOC
!
! !LOCAL VARIABLES:
!
    ! Arrays
    INTEGER :: St3d(3), Ct3d(3)

    ! Scalars
    INTEGER :: I,       nDim

    !--------------------------------
    ! WRITE DATA 
    !--------------------------------
   
    ! Set start & count arrays
    nDim = 3
    DO I = 1, nDim
       St3d(I) = 1
       Ct3d(I) = SIZE( Arr3d, I )
    ENDDO

    ! Write data to netCDF file
    CALL NcWr( Arr3d, fId, VarName, St3d, Ct3d )

  END SUBROUTINE NC_VAR_WRITE_R8_3D
!EOC
!------------------------------------------------------------------------------
!       NcdfUtilities: by Harvard Atmospheric Chemistry Modeling Group        !
!                      and NASA/GSFC, SIVO, Code 610.3                        !
!------------------------------------------------------------------------------
!BOP
!
! !IROUTINE: Nc_Var_Write_r8_4d
!
! !DESCRIPTION: Writes data of a 4-D double precision variable. 
!\\
!\\
! !INTERFACE:
!
  SUBROUTINE NC_VAR_WRITE_R8_4D( fId, VarName, Arr4D )
!
! !INPUT PARAMETERS:
! 
    INTEGER,          INTENT(IN) :: fId            ! file ID 
    CHARACTER(LEN=*), INTENT(IN) :: VarName        ! variable name      
    REAL(kind=8),     POINTER    :: Arr4D(:,:,:,:) ! array to be written 
!
! !REMARKS:
!  Assumes that you have:
!  (1) A netCDF library (either v3 or v4) installed on your system
!  (2) The NcdfUtilities package (from Bob Yantosca) source code
!                                                                             .
!  Although this routine was generated automatically, some further
!  hand-editing may be required.
!
! !REVISION HISTORY:
!  15 Jun 2012 - C. Keller   - Initial version
!  16 Jun 2014 - R. Yantosca - Now use simple arrays instead of allocating
!  19 Sep 2016 - R. Yantosca - Renamed to NC_VAR_WRITE_R8_4D
!EOP
!------------------------------------------------------------------------------
!BOC
!
! !LOCAL VARIABLES:
!
    ! Arrays
    INTEGER :: St4d(4), Ct4d(4)

    ! Scalars
    INTEGER :: I,       nDim

    !--------------------------------
    ! WRITE DATA 
    !--------------------------------
   
    ! Set start & count arrays
    nDim = 4
    DO I = 1, nDim
       St4d(I) = 1
       Ct4d(I) = SIZE( Arr4d, I )
    ENDDO

    ! Write to netCDF file
    CALL NcWr( Arr4d, fId, VarName, St4d, Ct4d )

  END SUBROUTINE NC_VAR_WRITE_R8_4D
!EOC
!------------------------------------------------------------------------------
!       NcdfUtilities: by Harvard Atmospheric Chemistry Modeling Group        !
!                      and NASA/GSFC, SIVO, Code 610.3                        !
!------------------------------------------------------------------------------
!BOP
!
! !IROUTINE: Nc_Var_Write_r4_1d
!
! !DESCRIPTION: Writes data of a single precision variable. 
!\\
!\\
! !INTERFACE:
!
  SUBROUTINE NC_VAR_WRITE_R4_1D( fId, VarName, Arr1D )
!
! !INPUT PARAMETERS:
! 
    INTEGER,          INTENT(IN) :: fId            ! file ID 
    CHARACTER(LEN=*), INTENT(IN) :: VarName        ! variable name      
    REAL(kind=4),     POINTER    :: Arr1D(:)       ! array to be written 
!
! !REMARKS:
!  Assumes that you have:
!  (1) A netCDF library (either v3 or v4) installed on your system
!  (2) The NcdfUtilities package (from Bob Yantosca) source code
!                                                                             .
!  Although this routine was generated automatically, some further
!  hand-editing may be required.
!
! !REVISION HISTORY:
!  15 Jun 2012 - C. Keller   - Initial version
!  16 Jun 2014 - R. Yantosca - Now use simple arrays instead of allocating
!  19 Sep 2016 - R. Yantosca - Renamed to NC_VAR_WRITE_R4_1D
!EOP
!------------------------------------------------------------------------------
!BOC
!
! !LOCAL VARIABLES:
!
    ! Arrays
    INTEGER :: St1d(1), Ct1d(1)

    !--------------------------------
    ! WRITE DATA 
    !--------------------------------
   
    ! Set start & count arrays
    St1d(1) = 1
    Ct1d(1) = SIZE( Arr1d, 1 )

    ! Write to netCDF file
    CALL NcWr( Arr1d, fId, VarName, St1d, Ct1d )
 
  END SUBROUTINE NC_VAR_WRITE_R4_1D
!EOC
!------------------------------------------------------------------------------
!       NcdfUtilities: by Harvard Atmospheric Chemistry Modeling Group        !
!                      and NASA/GSFC, SIVO, Code 610.3                        !
!------------------------------------------------------------------------------
!BOP
!
! !IROUTINE: Nc_Var_Write_r4_2D
!
! !DESCRIPTION: Writes data of a 2-D single precision variable. 
!\\
!\\
! !INTERFACE:
!
  SUBROUTINE NC_VAR_WRITE_R4_2D( fId, VarName, Arr2D )
!
! !INPUT PARAMETERS:
! 
    INTEGER,          INTENT(IN) :: fId            ! file ID 
    CHARACTER(LEN=*), INTENT(IN) :: VarName        ! variable name      
    REAL(kind=4),     POINTER    :: Arr2D(:,:)     ! array to be written
!
! !REMARKS:
!  Assumes that you have:
!  (1) A netCDF library (either v3 or v4) installed on your system
!  (2) The NcdfUtilities package (from Bob Yantosca) source code
!                                                                             .
!  Although this routine was generated automatically, some further
!  hand-editing may be required.
!
! !REVISION HISTORY:
!  15 Jun 2012 - C. Keller   - Initial version
!  16 Jun 2014 - R. Yantosca - Now use simple arrays instead of allocating
!  19 Sep 2016 - R. Yantosca - Renamed to NC_VAR_WRITE_R4_2D
!EOP
!------------------------------------------------------------------------------
!BOC
!
! !LOCAL VARIABLES:
!
    ! Arrays
    INTEGER :: St2d(2), Ct2d(2)

    ! Scalars
    INTEGER :: I,       nDim

    !--------------------------------
    ! WRITE DATA 
    !--------------------------------
   
    ! Set start & count arrays
    nDim = 2
    DO I = 1, nDim
       St2d(I) = 1
       Ct2d(I) = SIZE( Arr2d, I )
    ENDDO

    ! Write to netCDF file
    CALL NcWr( Arr2d, fId, VarName, St2d, Ct2d )
 
  END SUBROUTINE NC_VAR_WRITE_R4_2D
!EOC
!------------------------------------------------------------------------------
!       NcdfUtilities: by Harvard Atmospheric Chemistry Modeling Group        !
!                      and NASA/GSFC, SIVO, Code 610.3                        !
!------------------------------------------------------------------------------
!BOP
!
! !IROUTINE: Nc_Var_Write_r4_3d
!
! !DESCRIPTION: Writes data of a 3-D single precision variable. 
!\\
!\\
! !INTERFACE:
!
  SUBROUTINE NC_VAR_WRITE_R4_3D( fId, VarName, Arr3D )
!
! !INPUT PARAMETERS:
! 
    INTEGER,          INTENT(IN)  :: fId            ! file ID 
    CHARACTER(LEN=*), INTENT(IN)  :: VarName        ! variable name      
    REAL(kind=4),     POINTER     :: Arr3D(:,:,:)   ! array to be written 
!
! !REMARKS:
!  Assumes that you have:
!  (1) A netCDF library (either v3 or v4) installed on your system
!  (2) The NcdfUtilities package (from Bob Yantosca) source code
!                                                                             .
!  Although this routine was generated automatically, some further
!  hand-editing may be required.
!
! !REVISION HISTORY:
!  15 Jun 2012 - C. Keller   - Initial version
!  16 Jun 2014 - R. Yantosca - Now use simple arrays instead of allocating
!  19 Sep 2016 - R. Yantosca - Renamed to NC_VAR_WRITE_R4_3D
!EOP
!------------------------------------------------------------------------------
!BOC
!
! !LOCAL VARIABLES:
!
    ! Arrays
    INTEGER :: St3d(3), Ct3d(3)

    ! Scalars
    INTEGER :: I, nDim

    !--------------------------------
    ! WRITE DATA 
    !--------------------------------
   
    ! Set start & count arrays
    nDim = 3
    DO I = 1, nDim
       St3d(I) = 1
       Ct3d(I) = SIZE( Arr3d, I )
    ENDDO

    ! Write to netCDF file
    CALL NcWr( Arr3d, fId, VarName, St3d, Ct3d )

  END SUBROUTINE NC_VAR_WRITE_R4_3D
!EOC
!------------------------------------------------------------------------------
!       NcdfUtilities: by Harvard Atmospheric Chemistry Modeling Group        !
!                      and NASA/GSFC, SIVO, Code 610.3                        !
!------------------------------------------------------------------------------
!BOP
!
! !IROUTINE: Nc_Var_Write_r4_4d
!
! !DESCRIPTION: Writes data of a 4-D single precision variable. 
!\\
!\\
! !INTERFACE:
!
  SUBROUTINE NC_VAR_WRITE_R4_4D( fId, VarName, Arr4D )
!
! !INPUT PARAMETERS:
! 
    INTEGER,          INTENT(IN) :: fId            ! file ID 
    CHARACTER(LEN=*), INTENT(IN) :: VarName        ! variable name      
    REAL(kind=4),     POINTER    :: Arr4D(:,:,:,:) ! array to be written 
!
! !REMARKS:
!  Assumes that you have:
!  (1) A netCDF library (either v3 or v4) installed on your system
!  (2) The NcdfUtilities package (from Bob Yantosca) source code
!                                                                             .
!  Although this routine was generated automatically, some further
!  hand-editing may be required.
!
! !REVISION HISTORY:
!  15 Jun 2012 - C. Keller   - Initial version
!  16 Jun 2014 - R. Yantosca - Now use simple arrays instead of allocating
!  19 Sep 2016 - R. Yantosca - Renamed to NC_VAR_WRITE_R4_1D
!EOP
!------------------------------------------------------------------------------
!BOC
!
! !LOCAL VARIABLES:
!
    ! Arrays
    INTEGER :: St4d(4), Ct4d(4)

    ! Scalars
    INTEGER :: I,       nDim

    !--------------------------------
    ! WRITE DATA 
    !--------------------------------
   
    nDim = 4
    DO I = 1, nDim
       St4d(I) = 1
       Ct4d(I) = SIZE( Arr4d, I )
    ENDDO

    ! Write to netCDF file
    CALL NcWr( Arr4d, fId, VarName, St4d, Ct4d )

  END SUBROUTINE NC_VAR_WRITE_R4_4D
!EOC
!------------------------------------------------------------------------------
!       NcdfUtilities: by Harvard Atmospheric Chemistry Modeling Group        !
!                      and NASA/GSFC, SIVO, Code 610.3                        !
!------------------------------------------------------------------------------
!BOP
!
! !IROUTINE: Nc_Var_Write_int_1d
!
! !DESCRIPTION: Writes data of an 1-D integer variable. 
!\\
!\\
! !INTERFACE:
!
  SUBROUTINE NC_VAR_WRITE_INT_1D( fId, VarName, Arr1D )
!
! !INPUT PARAMETERS:
! 
    INTEGER,          INTENT(IN) :: fId            ! file ID 
    CHARACTER(LEN=*), INTENT(IN) :: VarName        ! variable name      
    INTEGER,          POINTER    :: Arr1D(:)       ! array to be written 
!
! !REMARKS:
!  Assumes that you have:
!  (1) A netCDF library (either v3 or v4) installed on your system
!  (2) The NcdfUtilities package (from Bob Yantosca) source code
!                                                                             .
!  Although this routine was generated automatically, some further
!  hand-editing may be required.
!
! !REVISION HISTORY:
!  15 Jun 2012 - C. Keller   - Initial version
!  16 Jun 2014 - R. Yantosca - Now use simple arrays instead of allocating
!  19 Sep 2016 - R. Yantosca - Renamed to NC_VAR_WRITE_INT_1D
!EOP
!------------------------------------------------------------------------------
!BOC
!
! !LOCAL VARIABLES:
!
    ! Arrays
    INTEGER :: St1d(1), Ct1d(1)

    !--------------------------------
    ! WRITE DATA 
    !--------------------------------
   
    ! Set start & count arrays
    St1d(1) = 1
    Ct1d(1) = SIZE( Arr1d, 1 )

    ! Write to netCDF file
    CALL NcWr( Arr1d, fId, VarName, St1d, Ct1d )

  END SUBROUTINE NC_VAR_WRITE_INT_1D
!EOC
!------------------------------------------------------------------------------
!       NcdfUtilities: by Harvard Atmospheric Chemistry Modeling Group        !
!                      and NASA/GSFC, SIVO, Code 610.3                        !
!------------------------------------------------------------------------------
!BOP
!
! !IROUTINE: Nc_Var_Write_int_2d
!
! !DESCRIPTION: writes data of an 2-D integer variable. 
!\\
!\\
! !INTERFACE:
!
  SUBROUTINE NC_VAR_WRITE_INT_2D( fId, VarName, Arr2D )
!
! !INPUT PARAMETERS:
! 
    INTEGER,          INTENT(IN) :: fId            ! file ID 
    CHARACTER(LEN=*), INTENT(IN) :: VarName        ! variable name      
    INTEGER,          POINTER    :: Arr2D(:,:)     ! array to be written 
!
! !REMARKS:
!  Assumes that you have:
!  (1) A netCDF library (either v3 or v4) installed on your system
!  (2) The NcdfUtilities package (from Bob Yantosca) source code
!                                                                             .
!  Although this routine was generated automatically, some further
!  hand-editing may be required.
!
! !REVISION HISTORY:
!  15 Jun 2012 - C. Keller   - Initial version
!  16 Jun 2014 - R. Yantosca - Now use simple arrays instead of allocating
!  19 Sep 2016 - R. Yantosca - Renamed to NC_VAR_WRITE_INT_2D
!EOP
!------------------------------------------------------------------------------
!BOC
!
! !LOCAL VARIABLES:
!
    ! Arrays
    INTEGER :: St2d(2), Ct2d(2)

    ! Scalars
    INTEGER :: I,       nDim

    !--------------------------------
    ! WRITE DATA 
    !--------------------------------
   
    ! Set start & count arrays
    nDim = 2
    DO I = 1, nDim
       St2d(I) = 1
       Ct2d(I) = SIZE( Arr2d, I )
    ENDDO
 
    ! Write to netCDF file
    CALL NcWr( Arr2d, fId, VarName, St2d, Ct2d )

  END SUBROUTINE NC_VAR_WRITE_INT_2D
!EOC
!------------------------------------------------------------------------------
!       NcdfUtilities: by Harvard Atmospheric Chemistry Modeling Group        !
!                      and NASA/GSFC, SIVO, Code 610.3                        !
!------------------------------------------------------------------------------
!BOP
!
! !IROUTINE: Nc_Var_Write_int_3d
!
! !DESCRIPTION: writes data of an 3-D integer variable. 
!\\
!\\
! !INTERFACE:
!
  SUBROUTINE NC_VAR_WRITE_INT_3D( fId, VarName, Arr3D )
!
! !INPUT PARAMETERS:
! 
    INTEGER,          INTENT(IN) :: fId            ! file ID 
    CHARACTER(LEN=*), INTENT(IN) :: VarName        ! variable name      
    INTEGER,          POINTER    :: Arr3D(:,:,:)   ! array to be written 
!
! !REMARKS:
!  Assumes that you have:
!  (1) A netCDF library (either v3 or v4) installed on your system
!  (2) The NcdfUtilities package (from Bob Yantosca) source code
!                                                                             .
!  Although this routine was generated automatically, some further
!  hand-editing may be required.
!
! !REVISION HISTORY:
!  15 Jun 2012 - C. Keller   - Initial version
!  16 Jun 2014 - R. Yantosca - Now use simple arrays instead of allocating
!  19 Sep 2016 - R. Yantosca - Renamed to NC_VAR_WRITE_INT_3D
!EOP
!------------------------------------------------------------------------------
!BOC
!
! !LOCAL VARIABLES:
!
    ! Arrays
    INTEGER :: St3d(3), Ct3d(3)

    ! Scalars
    INTEGER :: I,       nDim

    !--------------------------------
    ! WRITE DATA 
    !--------------------------------
   
    ! Set start & count arrays
    nDim = 3
    DO I = 1, nDim
       St3d(I) = 1
       Ct3d(I) = SIZE( Arr3d, I )
    ENDDO

    ! Write to netCDF file
    CALL NcWr( Arr3d, fId, trim(VarName), St3d, Ct3d )

  END SUBROUTINE NC_VAR_WRITE_INT_3D
!EOC
!------------------------------------------------------------------------------
!       NcdfUtilities: by Harvard Atmospheric Chemistry Modeling Group        !
!                      and NASA/GSFC, SIVO, Code 610.3                        !
!------------------------------------------------------------------------------
!BOP
!
! !IROUTINE: Nc_Var_Write_int_4d
!
! !DESCRIPTION: writes data of an 4-Dinteger variable. 
!\\
!\\
! !INTERFACE:
!
  SUBROUTINE NC_VAR_WRITE_INT_4D( fId, VarName, Arr4D )
!
! !INPUT PARAMETERS:
! 
    INTEGER,          INTENT(IN) :: fId            ! file ID 
    CHARACTER(LEN=*), INTENT(IN) :: VarName        ! variable name      
    INTEGER,          POINTER    :: Arr4D(:,:,:,:) ! array to be written 
!
! !REMARKS:
!  Assumes that you have:
!  (1) A netCDF library (either v3 or v4) installed on your system
!  (2) The NcdfUtilities package (from Bob Yantosca) source code
!                                                                             .
!  Although this routine was generated automatically, some further
!  hand-editing may be required.
!
! !REVISION HISTORY:
!  15 Jun 2012 - C. Keller   - Initial version
!  16 Jun 2014 - R. Yantosca - Now use simple arrays instead of allocating
!  19 Sep 2016 - R. Yantosca - Renamed to NC_VAR_WRITE_INT_1D
!EOP
!------------------------------------------------------------------------------
!BOC
!
! !LOCAL VARIABLES:
!
    ! Arrays
    INTEGER :: St4d(4), Ct4d(4)

    ! Scalars
    INTEGER :: I, nDim

    !--------------------------------
    ! WRITE DATA 
    !--------------------------------
   
    ! Set start & count arrays
    nDim = 4
    DO I = 1, nDim
       St4d(I) = 1
       Ct4d(I) = SIZE( Arr4d, I )
    ENDDO

    ! Write to netCDF file
    CALL NcWr( Arr4d, fId, VarName, St4d, Ct4d )

  END SUBROUTINE NC_VAR_WRITE_INT_4D
!EOC
!------------------------------------------------------------------------------
!                  GEOS-Chem Global Chemical Transport Model                  !
!------------------------------------------------------------------------------
!BOP
!
! !IROUTINE: Get_Tau0_6a
!
! !DESCRIPTION: Function GET\_TAU0\_6A returns the corresponding TAU0 value 
!  for the first day of a given MONTH of a given YEAR.  This is necessary to 
!  index monthly mean binary punch files, which are used as input to GEOS-Chem.
!\\
!\\
!  This function takes 3 mandatory arguments (MONTH, DAY, YEAR) and 3 
!  optional arguments (HOUR, MIN, SEC).  It is intended to replace the current 
!  2-argument version of GET\_TAU0.  The advantage being that GET\_TAU0\_6A 
!  can compute a TAU0 for any date and time in the GEOS-Chem epoch, rather 
!  than just the first day of each month.  Overload this w/ an interface so 
!  that the user can also choose the version of GET\_TAU0 w/ 2 arguments 
!  (MONTH, YEAR), which is the prior version.
!\\
!\\
! !INTERFACE:
!
  FUNCTION GET_TAU0( MONTH, DAY, YEAR, HOUR, MIN, SEC ) RESULT( THIS_TAU0 )
!
! !USES:
!
    USE JULDAY_MOD, ONLY : JULDAY
!
! !INPUT PARAMETERS: 
!
    INTEGER, INTENT(IN)           :: MONTH       
    INTEGER, INTENT(IN)           :: DAY         
    INTEGER, INTENT(IN)           :: YEAR        
    INTEGER, INTENT(IN), OPTIONAL :: HOUR        
    INTEGER, INTENT(IN), OPTIONAL :: MIN
    INTEGER, INTENT(IN), OPTIONAL :: SEC
!
! !RETURN VALUE:
!
    REAL*8                        :: THIS_TAU0   ! TAU0 timestamp
!
! !REMARKS:
!  TAU0 is hours elapsed since 00:00 GMT on 01 Jan 1985.
!
! !REVISION HISTORY:
!  (1 ) 1985 is the first year of the GEOS epoch.
!  (2 ) Add TAU0 values for years 1985-2001 (bmy, 8/1/00)
!  (3 ) Correct error for 1991 TAU values.  Also added 2002 and 2003.
!        (bnd, bmy, 1/4/01)
!  (4 ) Updated comments  (bmy, 9/26/01)
!  (5 ) Now references JULDAY from "julday_mod.f" (bmy, 11/20/01)
!  (6 ) Now references ERROR_STOP from "error_mod.f"  (bmy, 10/15/02)
!  20 Nov 2009 - R. Yantosca - Added ProTeX header
!  10 Jul 2014 - R. Yantosca - Add this routine as a PRIVATE module variable
!                              to prevent ncdf_mod.F90 from using bpch2_mod.F
!  10 Jul 2014 - R. Yantosca - Now use F90 free-format indentation
!EOP
!------------------------------------------------------------------------------
!BOC
!
! !LOCAL VARIABLES:
!
    INTEGER :: TMP_HOUR, TMP_MIN, TMP_SEC
    REAL*8  :: DAYS

    !=======================================================================
    ! GET_TAU0 begins here!
    !=======================================================================

    ! Error checking 
    IF ( MONTH < 1 .or. MONTH > 12 ) THEN
       WRITE( 6, 100 )
100    FORMAT( 'Invalid MONTH selection!  STOP in GET_TAU (ncdf_mod.F90)!' )
       STOP
    ENDIF
      
    ! Error checking 
    IF ( DAY < 1 .or. DAY > 31 ) THEN
       WRITE( 6, 110 )
110    FORMAT( 'Invalid DAY selection!  STOP in GET_TAU (ncdf_mod.F90)!' )
       STOP
    ENDIF

    ! If HOUR isn't passed, default to 0
    IF ( PRESENT( HOUR ) ) THEN
       TMP_HOUR = HOUR
    ELSE
       TMP_HOUR = 0
    ENDIF

    ! If MIN isn't passed, default to 0
    IF ( PRESENT( MIN ) ) THEN
       TMP_MIN = MIN
    ELSE
       TMP_MIN = 0 
    ENDIF

    ! If SEC isn't passed, default to 0
    IF ( PRESENT( SEC ) ) THEN
       TMP_SEC = SEC
    ELSE
       TMP_SEC = 0 
    ENDIF

    ! Number of days since midnight on 1/1/1985
    THIS_TAU0 = JULDAY( YEAR, MONTH, DBLE( DAY ) ) - 2446066.5d0

    ! Multiply by 24 to get hours since 1/1/1985
    ! Also add in the hours elapsed since midnight on this date
    THIS_TAU0 = ( THIS_TAU0 * 24d0 ) + ( TMP_HOUR         ) + &
                ( TMP_MIN   / 60d0 ) + ( TMP_SEC / 3600d0 )

  END FUNCTION GET_TAU0
!------------------------------------------------------------------------------
!                  GEOS-Chem Global Chemical Transport Model                  !
!------------------------------------------------------------------------------
!BOP
!
! !IROUTINE: Nc_IsModelLevels 
!
! !DESCRIPTION: Function NC\_ISMODELLEVELS returns true if (and only if) the 
!  long name of the level variable name of the given file ID contains the 
!  character "GEOS-Chem level". 
!\\
!\\
! !INTERFACE:
!
  FUNCTION NC_ISMODELLEVEL( fID, lev_name ) RESULT ( IsModelLevel ) 
!
! !USES:
!
#   include "netcdf.inc"
!
! !INPUT PARAMETERS: 
!
    INTEGER,          INTENT(IN) :: fID        ! file ID 
    CHARACTER(LEN=*), INTENT(IN) :: lev_name   ! level variable name
!
! !RETURN VALUE:
!
    LOGICAL                      :: IsModelLevel 
!
! !REVISION HISTORY:
!  12 Dec 2014 - C. Keller   - Initial version 
!EOP
!------------------------------------------------------------------------------
!BOC
!
! !LOCAL VARIABLES:
!
    LOGICAL                :: HasLngN
    CHARACTER(LEN=255)     :: a_name, LngName
    INTEGER                :: a_type

    !=======================================================================
    ! NC_ISMODELLEVEL begins here!
    !=======================================================================

    ! Init
    IsModelLevel = .FALSE.

    ! Check if there is a long_name attribute 
    a_name = "long_name"
    HasLngN = Ncdoes_Attr_Exist ( fId, TRIM(lev_name), TRIM(a_name), a_type )

    ! Only if attribute exists...
    IF ( HasLngN ) THEN
       ! Read attribute
       CALL NcGet_Var_Attributes( fID, TRIM(lev_name), TRIM(a_name), LngName )

       ! See if this is a GEOS-Chem model level
       IF ( INDEX(TRIM(LngName),"GEOS-Chem level") > 0 ) THEN
          IsModelLevel = .TRUE.
       ENDIF
    ENDIF

  END FUNCTION NC_ISMODELLEVEL 
!EOC
END MODULE NCDF_MOD<|MERGE_RESOLUTION|>--- conflicted
+++ resolved
@@ -1143,11 +1143,7 @@
 !  09 Oct 2014 - C. Keller   - Now also support 'minutes since ...'
 !  05 Nov 2014 - C. Keller   - Bug fix if reference datetime is in minutes.
 !  29 Apr 2016 - R. Yantosca - Don't initialize pointers in declaration stmts
-<<<<<<< HEAD
-!  05 Apr 2017 - C. Keller - Now also support 'seconds since ...'
-=======
 !  05 Apr 2017 - C. Keller   - Now also support 'seconds since ...'
->>>>>>> 0667f099
 !EOP
 !------------------------------------------------------------------------------
 !BOC
