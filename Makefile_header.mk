#------------------------------------------------------------------------------
#                  GEOS-Chem Global Chemical Transport Model                  #
#------------------------------------------------------------------------------
#BOP
#
# !IROUTINE: Makefile_header.mk
#
# !DESCRIPTION: This sub-makefile defines the variables which specify
# compilation options for the different supported compiler/platform
# combinations.  Also, the default makefile compilation rules are specified 
# here.
#\\
#\\
# !REMARKS:
# To build the programs, call "make" with the following syntax:
#                                                                             .
#   make -jN TARGET REQUIRED-FLAGS [ OPTIONAL-FLAGS ]
#
# To display a complete list of options, type "make help".
#                                                                             .
# The following variables are exported to the main-level Makefile:
#                                                                             .
# Variable   Description
# --------   -----------
# CC         Contains the default C compilation commands (for PGI only)
# F90        Contains the Fortran compilation commands
# FREEFORM   Contains the command to force F90 "free format" compilation
# LD         Contains the command to link to libraries & make executable
# LINK       Contains the commands to link to GEOS-Chem built libraries
# R8         Contains the command to force REAL -> REAL*8
# SHELL      Contains the default Unix shell to use when building code
# NCL        Contains the default netCDF library link commands
#                                                                             .
# FFLAGS is a local variable that is not returned to the "outside world", 
# but is only used locally.  COMPILER, HDF5, and OMP are all input via the
# command line or via environment variables.
#                                                                             .
# NOTE: We now use SHELL :=/bin/bash as the default Unix shell.  This allows
# us to extend the Makefile ifeq statements so that we can test for more than
# one string.  The following example is used to ensure that the met field name
# selected by the user is case-insensitive:
# 
#  # %%%%% GEOS-FP %%%%%
#  REGEXP             :=(^[Gg][Ee][Oo][Ss][Ff][Pp])|(^[Gg][Ee][Oo][Ss].[Ff][Pp])
#  ifeq ($(shell [[ "$(MET)" =~ $(REGEXP) ]] && echo true),true)
#    USER_DEFS        += -DGEOS_FP
#  endif
#                                                                             .
# The [[ ]] in bash is an evaluation.  The above ifeq statement uses regular
# expressions to test if the MET variable matches the string "GEOS" (case-
# insensitive) and either "FP" or "any character and then a FP".  This will
# return true (via the "echo true" statement) for combinations like "GEOS-FP", 
# "geosfp", "Geos-FP", "GeOs.FP", etc.  This is a robust way of evaluating
# the user's input, and will make errors less likely.
#
# !REVISION HISTORY: 
#  16 Sep 2009 - R. Yantosca - Initial version
#  22 Sep 2009 - R. Yantosca - Bug fix, added -I$(HDR) to F90 compilation lines
#  24 Sep 2009 - R. Yantosca - added NONUMA option for PGI compiler
#  07 Oct 2009 - R. Yantosca - Replaced .SUFFIXES section w/ pattern rules
#  19 Nov 2009 - R. Yantosca - Now use OMP variable to determine whether to
#                              turn on OpenMP parallelization options 
#  23 Nov 2009 - R. Yantosca - Now use -module $(MOD) instead of -I$(MOD) to 
#                              specify the directory for *.mod files on both
#                              IFORT and PGI compilers.
#  23 Nov 2009 - R. Yantosca - Now use -moddir=$(MOD) and -M$(MOD) instead of
#                              -I$(MOD) to specify the directory for *.mod 
#                              files on the SunStudio compiler.
#  23 Nov 2009 - R. Yantosca - Change DEBUG to allow for new version of 
#                              Totalview which doesn't choke when debugging
#                              parallel code (Totalview 8.6.1-1)
#  02 Dec 2009 - R. Yantosca - Added SUN32 switch for building 32-bit 
#                              executbable on the SunStudio compiler
#  11 Dec 2009 - R. Yantosca - Now define SHELL here and export to other 
#                              Makefiles, so as to have a single place where
#                              the Unix shell name is defined.
#  21 Dec 2009 - R. Yantosca - Add H5I and H5L variables to specify the
#                              HDF5 library and include paths.  Also set
#                              the default to not link to the HDF5 libraries.
#  21 Dec 2009 - R. Yantosca - Now pass LINK back to the outside world, so
#                              that the Makefile that builds the executable
#                              can reference it.
#  19 Jan 2010 - R. Yantosca - Minor fix, add -m64 if SUN32 is not defined.
#  25 Jan 2010 - R. Yantosca - Now add -DTOMAS to FFLAGS if necessary
#  28 Jan 2010 - C. Carouge  - Add -lIsorropia to LINK, for ISORROPIA II
#  16 Feb 2011 - R. Yantosca - Now add -DAPM to FFLAGS if necessary
#  25 Aug 2011 - R. Yantosca - Add "-fp-model source" to FFLAGS for IFORT 
#                              compiler.  This will prevent aggressive 
#                              optimizations from changing numerical results.
#  25 Aug 2011 - R. Yantosca - Add -CU (check for uninit'd variables) to 
#                              FFLAGS when using IFORT w/ the DEBUG option.
#  26 Aug 2011 - R. Yantosca - Allow for deactivation of the "-fp-model source"
#                              option by using the PRECISE=no env variable
#  24 Jan 2012 - R. Yantosca - If NETCDF=yes, GEOS-Chem will link and include
#                              to the netCDF dir paths that are specified
#  24 Jan 2012 - R. Yantosca - Now use := for makefile assignment statements
#  10 Feb 2012 - R. Yantosca - When compiling with NETCDF=yes or HDF5=yes,
#                              we must also add the flags -mcmodel=medium 
#                              -i-dynamic to FFLAGS in order to avoid memory 
#                              errors (for IFORT only)
#  10 Feb 2012 - R. Yantosca - Remove -CU from the DEBUG option (IFORT only)
#  19 Mar 2012 - R. Yantosca - Add optional NO_ISO switch, which will turn off
#                              the ISORROPIA ATE package for testing
#  05 Apr 2012 - R. Yantosca - Now assume netCDF is always used
#  05 Apr 2012 - R. Yantosca - Change BL_INC_NETCDF to INC_NETCDF
#  05 Apr 2012 - R. Yantosca - Change BL_INC_HDF5   to INC_HDF5
#  05 Apr 2012 - R. Yantosca - Change BL_LIB_NETCDF to LIB_NETCDF
#  05 Apr 2012 - R. Yantosca - Change BL_LIB_HDF5   to LIB_HDF5
#  30 Apr 2012 - R. Yantosca - Add NETCDF3=[yes|no] makefile option
#  30 Apr 2012 - R. Yantosca - Use separate netCDF link and include paths
#                              for netCDF3 and for netCDF4
#  30 Apr 2012 - R. Yantosca - Also add -mcmodel=medium flag for PGI compiler
#  09 May 2012 - R. Yantosca - Now try to get the proper linking sequence 
#                              for netCDF etc w/ nf-config and nc-config.
#  11 May 2012 - R. Yantosca - Now export NCL (netCDF linking sequence)
#  17 Aug 2012 - R. Yantosca - Now add RRTMG=yes option for RRTMG rad transfer
#  07 Sep 2012 - R. Yantosca - Now add OPT variable to set global opt levels
#  07 Sep 2012 - R. Yantosca - Also set TRACEBACK for PGI compiler
#  17 Apr 2013 - R. Yantosca - Add switch to set -DKPP_SOLVE_ALWAYS, which 
#                              will force KPP to get past nonconvergences
#  25 Feb 2013 - S. Farina   - Add flag for TOMAS40
#  22 Apr 2013 - R. Yantosca - TOMAS40=yes option now sets -DTOMAS -DTOMAS40
#  28 Apr 2013 - S. Farina   - Add flags for TOMAS15 and TOMAS12
#  13 Aug 2013 - R. Yantosca - Removed "define.h"; now set all GEOS-Chem
#                              user options via the Make command
#  14 Aug 2013 - R. Yantosca - Now use regular expressions to test the
#                              validity of command-line inputs
#  21 Aug 2013 - R. Yantosca - Improved error checking for command line inputs
#  26 Aug 2013 - R. Yantosca - Add -debug all as an IFORT debugging option
#  16 Sep 2013 - R. Yantosca - Now set GIGC Cpp switches first.  This allows
#                              us to skip the GRID setting if we are using
#                              EXTERNAL_GRID=yes or EXTERNAL_FORCING=yes.
#  18 Sep 2013 - M. Long     - Add edits for HPC Grid-Indpendent GEOS-Chem
#  26 Sep 2013 - R. Yantosca - MET=geosfp now sets Cpp switch w/ -DGEOS_FP
#  07 Nov 2013 - R. Yantosca - NEST=se to now sets CPP switch w/ -DNESTED_SE
#  08 Nov 2013 - R. Yantosca - Add FPEX flag to avoid conflicting with the
#                              ESMF/MAPL environment variable FPE
#  24 Feb 2014 - R. Yantosca - Add UCX=yes flag for invoking UCX strat chem
#  18 Mar 2014 - R. Yantosca - Now add TAU_PROF=y flag to invoke TAU profiler
#  19 Mar 2014 - R. Yantosca - Move library link commands after the sections
#                              that set the C-preprocessor switches
#  19 Mar 2014 - R. Yantosca - Restore GTMM compilation funcitonality
#  19 Mar 2014 - R. Yantosca - Add more visible comment section dividers
#  20 Mar 2014 - R. Yantosca - Bug fix: "+= -DDEBUG" instead of ":= -DDEBUG"
#  09 Jul 2014 - R. Yantosca - Now don't require MET or GRID if target is
#                              srcdoc, utildoc, gtmmdoc, makedoc, or hemcodoc
#  21 Jul 2014 - R. Yantosca - Update build sequence
#  03 Oct 2014 - R. Yantosca - Now turn on NO_REDUCED=y for hpc target
#  03 Oct 2014 - R. Yantosca - Now compatible with netCDF 4.1.1 or 4.2+
#  17 Oct 2014 - R. Yantosca - Don't require MET or GRID to remove ESMF etc.
#  05 Nov 2014 - R. Yantosca - Will compile w/ 8-byte precision by default
#  14 Nov 2014 - R. Yantosca - Further updates for hpc compilation
#  21 Nov 2014 - R. Yantosca - Add special compilation command for ISORROPIA
#  21 Nov 2014 - R. Yantosca - Add cosmetic changes and indentation 
#  06 Jan 2015 - R. Yantosca - Add two-way nesting options from Y. Y. Yan
#  09 Jan 2015 - M. Sulprizio- Now properly link to the RRTMG directory
#  13 Jan 2015 - R. Yantosca - Add fix for GEOS-Chem-Libraries library path
#  08 Apr 2015 - R. Yantosca - Bug fix: set RRTMG=yes if it passes the regexp
#  10 Apr 2015 - R. Yantosca - Export RRTMG_NEEDED var to be used elsewhere
#  10 Apr 2015 - R. Yantosca - Bug fix: -l rad should be -lrad in link var
#  12 May 2015 - R. Yantosca - Bug fix for PGI compiler: remove extra "-"
#                              in front of $(NC_INC_CMD) in the PGI section
#  12 May 2015 - R. Yantosca - Now use GC_BIN, GC_INCLUDE to point to the
#                              netCDF library paths and GC_F_BIN, GC_F_INCLUDE
#                              to point to netCDF-Fortran library paths.
#                              (In some cases, these are the same).
#  20 May 2015 - R. Yantosca - Test if GC_F_BIN and GC_F_INCLUDE are defined
#                              as env variables before trying to use them.
#  29 May 2015 - R. Yantosca - Now set KPP_CHEM for KPP.  We can't redefine
#                              the CHEM variable because it is an env var.
#  04 Jun 2015 - R. Yantosca - Now use RRTMG_NO_CLEAN=y or RRTMG_NOCLEAN=y to 
#                              removing RRTMG objects, modules, and libraries.
#  04 Jun 2015 - R. Yantosca - Bug fix: don't turn on UCX except for CHEM=UCX
#  15 Jun 2015 - R. Yantosca - Now define the HEMCO standalone link command
#                              separately from the GEOS-Chem link command
#  07 Jul 2015 - M. Sulprizio- Add option for CHEM=SOA_SVPOA
#  17 Jul 2015 - E. Lundgren - Remove BSTATIC option when picking pgi options 
#                              for debug run or regular run 
#  30 Jul 2015 - M. Yannetti - Added TIMERS.
#  03 Aug 2015 - M. Sulprizio- NEST=cu to now sets CPP switch w/ -DNESTED_CU for
#                              custom nested grids
#  11 Aug 2015 - R. Yantosca - Add MERRA2 as a met field option
#  24 Aug 2015 - R. Yantosca - Bug fix: Add missing | when testing USER_DEFS
#  07 Dec 2015 - R. Yantosca - Add "realclean_except_rrtmg" target that
#                              replaces the RRTMG_CLEAN variabe
#  10 Feb 2016 - E. Lundgren - Add BPCH restart file input and output switches
#  11 Feb 2016 - E. Lundgren - Change BPCH to BPCH_DIAG, NETCDF to NC_DIAG
#  12 Jul 2016 - E. Lundgren - Remove binary punch restart file option
#  19 Jul 2016 - R. Yantosca - Add more flags for enabling experimental code
#  20 Sep 2016 - M. Sulprizio- Remove NEST=se option. This grid was never fully
#                              implemented.
#  12 Dec 2016 - R. Yantosca - Allow gfortran etc. to compile with TAU_PROF=y
#  13 Dec 2016 - R. Yantosca - Add GPROF=y to compile for GNU profiler gprof
#  01 Mar 2017 - R. Yantosca - Bug fix: Make sure NO_REDUCED=no works
#  01 Mar 2017 - R. Yantosca - Set -DNC_HAS_COMPRESSION if the netCDF library
#                              can write compressed data to disk
#  07 Mar 2017 - R. Yantosca - Replace makefile variable COMPILER with
#                              COMPILER_FAMILY; also works if FC=mpif90
#  08 May 2017 - R. Yantosca - Add minor fixes to avoid Perl bareword errors
#  23 May 2017 - R. Yantosca - use -dumpversion to get the Gfortran version #
#  24 Aug 2017 - M. Sulprizio- Remove support for GCAP, GEOS-4, GEOS-5 and MERRA
#  03 Jan 2018 - M. Sulprizio- Remove UCX flag. We now solely use Input_Opt%LUCX
#                              throughout GEOS-Chem.
#  07 Aug 2018 - R. Yantosca - For now, don't compile TOMAS/ APM when NC_DIAG=y
#  21 Aug 2018 - R. Yantosca - Simplify testing for netCDF-Fortran 
#  23 Aug 2018 - H.P. Lin    - Add NO_EXE=y to inhibit "geos" executable build
#                              and build libGeosCore.a instead for coupled
#                              models driving GEOS-Chem externally (by calling
#                              its libraries)
#  28 Aug 2018 - M. Sulprizio- Export EXE_NEEDED to be used in GeosCore/Makefile
<<<<<<< HEAD
#  06 Jan 2019 - M. Sulprizio- Remove Met, Grid, and Nest options. They are now
#                              specified in input.geos as part of FlexGrid
=======
#  20 Feb 2019 - M. Sulprizio- Remove NC_DIAG switch, it should always be used
>>>>>>> b2fb3ecf
#EOP
#------------------------------------------------------------------------------
#BOC

###############################################################################
###                                                                         ###
###  Set the default Unix shell and some error message variables            ###
###                                                                         ###
###############################################################################

# Set default shell to bash, for use with the Makefile conditionals
SHELL                :=/bin/bash

# Error message for bad COMPILER input
ERR_CMPLR            :="Unknown Fortran compiler!  Must be one of ifort, gfortran, pgfortran|pgi|pgf90, or mpifort|mpif90.  Check the FC environment variable in your .bashrc or .cshrc file."

# Error message for unknown compiler/OS combintation
ERR_OSCOMP           :="Makefile_header.mk not set up for this compiler/OS combination"

# Error message for bad two-way coupled model input (yanyy,6/18/14)
ERR_COUPLECH         :="Select a coupled grid for China/SE Asia: COUPLECH=2x25ch, COUPLECH=4x5ch"
ERR_COUPLENA         :="Select a coupled grid for North America: COUPLENA=2x25na, COUPLENA=4x5na"
ERR_COUPLEEU         :="Select a coupled grid for Europe       : COUPLEEU=2x25eu, COUPLEEU=4x5eu"
ERR_COUPLE           :="Select a coupled choice: COUPLE=yes"

# Error message for bad GIGC config
ERR_GIGC             :="Unable to find the GIGC configuration file. Have you downloaded the GIGC?"

###############################################################################
###                                                                         ###
###  Set C-preprocessor switches representing user options.  These are not  ###
###  specific to any compiler, but are general options for the simulation.  ###
###                                                                         ###
###  NOTE: To make the user input more robust, we use regular expression    ###
###  syntax to match characters in the various Makefile variables.  See     ###
###  this web page for more info:                                           ###
###  http://www.tldp.org/LDP/abs/html/x17046.html                           ###
###                                                                         ###
###############################################################################

#------------------------------------------------------------------------------
# Compiler settings
#------------------------------------------------------------------------------

# %%%%% OpenMP parallelization (on by default) %%%%%
ifndef OMP
  OMP                :=yes
endif

# Option to turn off OpenMP for testing
REGEXP               :=(^[Nn]|^[Oo])
ifeq ($(shell [[ "$(OMP)" =~ $(REGEXP) ]] && echo true),true)
  USER_DEFS          += -DNO_OMP
endif

# %%%%% Set the HPC variable if we are building for use w/ ESMF/MPI %%%%
ifeq ($(shell [[ "$(MAKECMDGOALS)" =~ "hpc" ]] && echo true),true)
  HPC                :=yes
  export HPC
endif

# %%%%% For HPC, we disable OpenMP and turn on the full vertical grid %%%%%
REGEXP               := (^[Yy]|^[Yy][Ee][Ss])
ifeq ($(shell [[ "$(HPC)" =~ $(REGEXP) ]] && echo true),true)
  IS_HPC             :=1
  OMP                :=no
  NO_REDUCED         :=yes
# PRECISION          :=4
else
  IS_HPC             :=0
endif

# %%%%% Default to 8-byte precision unless specified otherwise %%%%%
ifndef PRECISION
 PRECISION           :=8
endif

# %%%%% Default to Timers disabled %%%%%
ifndef TIMERS
 TIMERS              :=0
endif

# %%%%% Turn on traceback (error stack report) by default %%%%%
ifndef TRACEBACK
 TRACEBACK           :=yes
endif

# %%%%% Set default compiler %%%%%

# %%%%% Test if mpif90/mpifort is selected (for now assume ifort) %%%%%
REGEXP               :=(^[Mm][Pp][Ii])
ifeq ($(shell [[ "$(FC)" =~ $(REGEXP) ]] && echo true),true)
  USER_DEFS          += -DLINUX_IFORT
  REG_GNU            :=(^[Gg][Nn][Uu])
  REG_INTEL          :=(^[Ii][Ff][Oo][Rr][Tt])
  DISCRIM            :=$(word 1,$(shell $(FC) --version ) )
  ifeq ($(shell [[ "$(DISCRIM)" =~ $(REG_INTEL) ]] && echo true),true)
     COMPILER_FAMILY    :=Intel
     USER_DEFS          += -DLINUX_IFORT
  else ifeq ($(shell [[ "$(DISCRIM)" =~ $(REG_GNU) ]] && echo true),true)
     COMPILER_FAMILY    :=GNU
     USER_DEFS          += -DLINUX_GFORTRAN
  else
     $(error Could not determine compiler underlying mpifort/mpif90 )
  endif
endif

# %%%%% Test if Intel Fortran Compiler is selected %%%%%
REGEXP               :=(^[Ii][Ff][Oo][Rr][Tt])
ifeq ($(shell [[ "$(FC)" =~ $(REGEXP) ]] && echo true),true)

  # If we are building GCHP, then set the compile command to "mpifort",
  # which invokes the MPI magic.  Otherwise set it to $(FC). (bmy, 10/17/16)
  COMPILER_FAMILY    :=Intel
  USER_DEFS          += -DLINUX_IFORT
endif

# %%%%% Test if GNU Fortran Compiler is selected %%%%%
REGEXP               :=(^[Gg][Ff][Oo][Rr][Tt][Rr][Aa][Nn])
ifeq ($(shell [[ "$(FC)" =~ $(REGEXP) ]] && echo true),true)
  COMPILER_FAMILY    :=GNU
  USER_DEFS          += -DLINUX_GFORTRAN
endif

# %%%%% Test if PGI Fortran compiler is selected  %%%%%
REGEXP               :=(^[Pp][Gg])
ifeq ($(shell [[ "$(FC)" =~ $(REGEXP) ]] && echo true),true)
  COMPILER_FAMILY    :=PGI
  USER_DEFS          += -DLINUX_PGI
endif

# Is this GCHP?
ifeq ($(IS_HPC),1)
  COMPILE_CMD        :=mpifort
else
  COMPILE_CMD        :=$(FC)
endif

# %%%%% ERROR CHECK!  Make sure our compiler selection is valid! %%%%%
REGEXP               :=((-DLINUX_)?IFORT|PGI|GFORTRAN)
ifneq ($(shell [[ "$(USER_DEFS)" =~ $(REGEXP) ]] && echo true),true)
  $(error $(ERR_CMPLR))
endif

# Once we are sure the compiler is valid, then get the version number
COMPILER_VERSION_LONG :=$(shell $(FC) --version))
COMPILER_VERSION_LONG :=$(sort $(COMPILER_VERSION_LONG))

# For ifort, the 3rd substring of the sorted text is the version number.
# For pgfortran and gfortran, it's the 4th substring.
# NOTE: Future compiler updates may break this algorithm.
REGEXP      :=(^[Ii][Ff][Oo][Rr][Tt])
ifeq ($(shell [[ "$(FC)" =~ $(REGEXP) ]] && echo true),true)
 COMPILER_VERSION :=$(word 3, $(COMPILER_VERSION_LONG))
else
 COMPILER_VERSION :=$(word 4, $(COMPILER_VERSION_LONG))
endif

# Major version number of the compiler
# e.g. for gfortran 8.2.0, this would be "8"
COMPILER_MAJOR_VERSION   :=$(word 1,$(subst ., ,$(COMPILER_VERSION)))

#------------------------------------------------------------------------------
# Special flags for enabling experimental or development code
#------------------------------------------------------------------------------

# %%%%% DEVEL: Enable user-added experimental code %%%%%
REGEXP               :=(^[Yy]|^[Yy][Ee][Ss])
ifeq ($(shell [[ "$(DEVEL)" =~ $(REGEXP) ]] && echo true),true)
  USER_DEFS          += -DDEVEL
endif

# %%%%% DIAG_DEVEL: Enable experimental code specific to HEMCO %%%%%
REGEXP               :=(^[Yy]|^[Yy][Ee][Ss])
ifeq ($(shell [[ "$(DIAG_DEVEL)" =~ $(REGEXP) ]] && echo true),true)
  USER_DEFS          += -DDIAG_DEVEL
  BPCH_DIAG          :=no
endif

# %%%%% HCO_DEVEL: Enable experimental code specific to HEMCO %%%%%
REGEXP               :=(^[Yy]|^[Yy][Ee][Ss])
ifeq ($(shell [[ "$(HCO_DEVEL)" =~ $(REGEXP) ]] && echo true),true)
  USER_DEFS          += -DHCO_DEVEL
endif

# %%%%% HPC_DEVEL: Enable experimental code specific to GCHP %%%%%
REGEXP               :=(^[Yy]|^[Yy][Ee][Ss])
ifeq ($(shell [[ "$(HPC_DEVEL)" =~ $(REGEXP) ]] && echo true),true)
  USER_DEFS          += -DHPC_DEVEL
endif

# %%%%% Turn on tendencies computation  %%%%%
REGEXP               :=(^[Yy]|^[Yy][Ee][Ss])
ifeq ($(shell [[ "$(USE_TEND)" =~ $(REGEXP) ]] && echo true),true)
  USER_DEFS          += -DUSE_TEND
  BPCH_DIAG          :=no
endif

#------------------------------------------------------------------------------
# GEOS-Chem HP settings
#------------------------------------------------------------------------------

# %%%%% ESMF %%%%%
REGEXP               :=(^[Yy]|^[Yy][Ee][Ss])
ifeq ($(shell [[ "$(ESMF)" =~ $(REGEXP) ]] && echo true),true)
  USER_DEFS          += -DESMF_
  NO_GRID_NEEDED     :=1
endif

# %%%%% EXTERNAL_GRID %%%%%
REGEXP               :=(^[Yy]|^[Yy][Ee][Ss])
ifeq ($(shell [[ "$(EXTERNAL_GRID)" =~ $(REGEXP) ]] && echo true),true)
  USER_DEFS          += -DEXTERNAL_GRID
  NO_GRID_NEEDED     :=1
endif

# %%%%% EXTERNAL_FORCING %%%%%
REGEXP               :=(^[Yy]|^[Yy][Ee][Ss])
ifeq ($(shell [[ "$(EXTERNAL_FORCING)" =~ $(REGEXP) ]] && echo true),true)
  USER_DEFS          += -DEXTERNAL_FORCING
  NO_GRID_NEEDED     :=1
endif

#------------------------------------------------------------------------------
# Coupling GEOS-Chem to External Models settings
#------------------------------------------------------------------------------

# %%%%% NO_EXE %%%%%
# Setting NO_EXE=y will inhibit the creation of a final "geos" executable
# and create a "libGeosCore.a" in the lib folder instead.
# Used if you are linking GEOS-Chem routines to be driven by an external model.
# (hplin, 8/23/18)
EXE_NEEDED           :=1
REGEXP               :=(^[Yy]|^[Yy][Ee][Ss])
ifeq ($(shell [[ "$(NO_EXE)" =~ $(REGEXP) ]] && echo true),true)
  USER_DEFS          += -DMODEL_
  EXE_NEEDED         :=0
endif

#------------------------------------------------------------------------------
# Diagnostic settings
#------------------------------------------------------------------------------

# Turn on bpch diagnostics UNLESS specified otherwis
ifdef BPCH_DIAG
  BPCH_DIAG          :=yes
endif
REGEXP               :=(^[Yy]|^[Yy][Ee][Ss])
ifeq ($(shell [[ "$(BPCH_DIAG)" =~ $(REGEXP) ]] && echo true),true)
  USER_DEFS          += -DBPCH_DIAG
endif

# If we are compiling GEOS-Chem "Classic", then also activate all bpch
# timeseries diagnostics.  At this point (v11-02) there are some special
# timeseries diagnostics that require local-time binning, which is not
# yet available in the netCDF diagnostic output.  This will preserve
# backwards compatibility for the time being. (bmy, 4/11/18)
ifeq ($(IS_HPC),0)
   USER_DEFS         += -DBPCH_TIMESER
endif

# Turn on bpch code for nested-grid BC's by default
# Needed for both global and nested simulations
USER_DEFS            += -DBPCH_TPBC

#------------------------------------------------------------------------------
# KPP settings chemistry solver settings.  NOTE: We can't redefine CHEM 
# (since it is an environent variable), so define a shadow variable KPP_CHEM.
#------------------------------------------------------------------------------

# Test if the CHEM value is set
IS_CHEM_SET          :=0

# %%%%%  CHEM=Standard (aka benchmark) %%%%%
REGEXP               :=(^[Ss][Tt][Aa][Nn][Dd][Aa][Rr][Dd])
ifeq ($(shell [[ "$(CHEM)" =~ $(REGEXP) ]] && echo true),true)
  KPP_CHEM           :=Standard
  IS_CHEM_SET        :=1
  NO_REDUCED         :=yes
endif

# %%%%% Test if CHEM=SOA (same as Tropchem as of v11-02a) %%%%%
REGEXP               :=(^[Ss][Oo][Aa])
ifeq ($(shell [[ "$(CHEM)" =~ $(REGEXP) ]] && echo true),true)
  KPP_CHEM           :=Tropchem
  IS_CHEM_SET        :=1
endif

# %%%%% Test if CHEM=SOA_SVPOA %%%%%
REGEXP               :=(^[Ss][Oo][Aa]_[Ss][Vv][Pp][Oo][Aa])
ifeq ($(shell [[ "$(CHEM)" =~ $(REGEXP) ]] && echo true),true)
  KPP_CHEM           :=SOA_SVPOA
  IS_CHEM_SET        :=1
endif

# %%%%% Test if CHEM=Tropchem %%%%%
REGEXP               :=(^[Tt][Rr][Oo][Pp][Cc][Hh][Ee][Mm])
ifeq ($(shell [[ "$(CHEM)" =~ $(REGEXP) ]] && echo true),true)
  KPP_CHEM           :=Tropchem
  IS_CHEM_SET        :=1
endif

# %%%%% Test if CHEM=NOx_Ox_HC_Aer_Br (former name for Tropchem) %%%%%
REGEXP               :=(^[Nn][Oo][Xx]_[Oo][Xx]_[Hh][Cc]_[Aa][Ee][Rr]_[Bb][Rr])
ifeq ($(shell [[ "$(CHEM)" =~ $(REGEXP) ]] && echo true),true)
  KPP_CHEM           :=Tropchem
  IS_CHEM_SET        :=1
endif

# %%%%% Test if CHEM=Custom %%%%%
REGEXP               :=(^[Cc][Uu][Ss][Tt][Oo][Mm])
ifeq ($(shell [[ "$(CHEM)" =~ $(REGEXP) ]] && echo true),true)
  KPP_CHEM           :=Custom
  IS_CHEM_SET        :=1
endif

# %%%%%  Default setting %%%%%
# %%%%%%%%%%%%%%%%%%%%%%%%%%%%%%%%%%%%%%%%%%%%%%%%%%%%%%%%%%%%%%%%%%%%%%%%%%%%
# NOTE: For clarify in the future, the default setting should be to not set
# KPP_CHEM or IS_CHEM_SET if the CHEM compiler option is not passed. The default
# option would be reserved for specialty simulations that do not require the KPP
# code to be compiled. (mps, 4/22/16)
# %%%%%%%%%%%%%%%%%%%%%%%%%%%%%%%%%%%%%%%%%%%%%%%%%%%%%%%%%%%%%%%%%%%%%%%%%%%%
ifeq ($(IS_CHEM_SET),0)
  KPP_CHEM           :=Standard
  IS_CHEM_SET        :=1
endif

#------------------------------------------------------------------------------
# RRTMG radiative transfer model settings
#------------------------------------------------------------------------------

# %%%%% RRTMG %%%%%
RRTMG_NEEDED         :=0
REGEXP               :=(^[Yy]|^[Yy][Ee][Ss])
ifeq ($(shell [[ "$(RRTMG)" =~ $(REGEXP) ]] && echo true),true)
  RRTMG_NEEDED       :=1
  USER_DEFS          += -DRRTMG
endif

#------------------------------------------------------------------------------
# Coupled grid settings (yanyy,6/18/14)
#------------------------------------------------------------------------------

# %%%%% Couple %%%%%
REGEXP               :=(^[Yy]|^[Yy][Ee][Ss])
ifeq ($(shell [[ "$(COUPLE)" =~ $(REGEXP) ]] && echo true),true)
  USER_DEFS          += -DEXCHANGE
endif

# %%%%% China (CH) and 4x5 %%%%%
REGEXP               :=(^4.5[Cc][Hh]|^4\.0.5\.0[Cc][Hh])
ifeq ($(shell [[ "$(COUPLECH)" =~ $(REGEXP) ]] && echo true),true)
  USER_DEFS          += -DEXCHANGE -DEXCHANGE_4x5_CH
endif

# %%%%% Europe (EU) and 4x5 %%%%%
REGEXP               :=(^4.5[Ee][Uu]|^4\.0.5\.0[Ee][Uu])
ifeq ($(shell [[ "$(COUPLEEU)" =~ $(REGEXP) ]] && echo true),true)
  USER_DEFS          += -DEXCHANGE -DEXCHANGE_4x5_EU
endif

# %%%%% North America (NA) and 4x5 %%%%%
REGEXP               :=(^4.5[Nn][Aa]|^4\.0.5\.0[Nn][Aa])
ifeq ($(shell [[ "$(COUPLENA)" =~ $(REGEXP) ]] && echo true),true)
  USER_DEFS          += -DEXCHANGE -DEXCHANGE_4x5_NA
endif

# %%%%% SE Asia (SE) and 4x5 %%%%%
REGEXP               :=(^4.5[Nn][Aa]|^4\.0.5\.0[Nn][Aa])
ifeq ($(shell [[ "$(COUPLESE)" =~ $(REGEXP) ]] && echo true),true)
  USER_DEFS          += -DEXCHANGE -DEXCHANGE_4x5_SE
endif

# %%%%% China (CH) and 2x2.5 %%%%%
REGEXP               :=(^2.25[Cc][Hh]|^2.2\.5[Cc][Hh]|^2\.0.2\.5[Cc][Hh])
ifeq ($(shell [[ "$(COUPLECH)" =~ $(REGEXP) ]] && echo true),true)
  USER_DEFS          += -DEXCHANGE -DEXCHANGE_2x25_CH
endif

# %%%%% Europe (EU) and 2x2.5 %%%%%
REGEXP               :=(^2.25[Ee][Uu]|^2.2\.5[Ee][Uu]|^2\.0.2\.5[Ee][Uu])
ifeq ($(shell [[ "$(COUPLEEU)" =~ $(REGEXP) ]] && echo true),true)
  USER_DEFS          += -DEXCHANGE -DEXCHANGE_2x25_EU
endif

# %%%%% North America (NA) and 2x2.5 %%%%%
REGEXP               :=(^2.25[Nn][Aa]|^2.2\.5[Nn][Aa]|^2\.0.2\.5[Nn][Aa])
ifeq ($(shell [[ "$(COUPLENA)" =~ $(REGEXP) ]] && echo true),true)
  USER_DEFS          += -DEXCHANGE -DEXCHANGE_2x25_NA
endif

# %%%%% SE Asia (SE) and 2x2.5 %%%%%
REGEXP               :=(^2.25[Nn][Aa]|^2.2\.5[Nn][Aa]|^2\.0.2\.5[Nn][Aa])
ifeq ($(shell [[ "$(COUPLESE)" =~ $(REGEXP) ]] && echo true),true)
  USER_DEFS          += -DEXCHANGE -DEXCHANGE_2x25_SE
endif

# %%%%% ERROR CHECK!  Make sure our NEST selection is valid! %%%%%
ifdef COUPLE_NEEDED
  REGEXP             :=((\-DEXCHANGE_)?CH|NA|EU)
  ifneq ($(shell [[ "$(USER_DEFS)" =~ $(REGEXP) ]] && echo true),true)
    $(error $(ERR_COUPLE))
  endif
endif

#------------------------------------------------------------------------------
# Aerosol microphysics settings
#------------------------------------------------------------------------------

# %%%%% TOMAS, 30 bins (default) %%%%%
REGEXP               :=(^[Yy]|^[Yy][Ee][Ss])
ifeq ($(shell [[ "$(TOMAS)" =~ $(REGEXP) ]] && echo true),true)
  USER_DEFS          += -DTOMAS
endif

# %%%%% TOMAS, 40 bins %%%%%
REGEXP               :=(^[Yy]|^[Yy][Ee][Ss])
ifeq ($(shell [[ "$(TOMAS40)" =~ $(REGEXP) ]] && echo true),true)
  USER_DEFS          += -DTOMAS -DTOMAS40
endif

# %%%%% TOMAS, 15 bins %%%%% 
REGEXP               :=(^[Yy]|^[Yy][Ee][Ss])
ifeq ($(shell [[ "$(TOMAS15)" =~ $(REGEXP) ]] && echo true),true)
  USER_DEFS          += -DTOMAS -DTOMAS15
endif

# %%%%% TOMAS, 12 bins %%%%%
REGEXP               :=(^[Yy]|^[Yy][Ee][Ss])
ifeq ($(shell [[ "$(TOMAS12)" =~ $(REGEXP) ]] && echo true),true)
  USER_DEFS          += -DTOMAS -DTOMAS12
endif

# %%%%% APM %%%%%
REGEXP               :=(^[Yy]|^[Yy][Ee][Ss])
ifeq ($(shell [[ "$(APM)" =~ $(REGEXP) ]] && echo true),true)
  USER_DEFS          += -DAPM
endif

#------------------------------------------------------------------------------
# Special chemistry settings
#------------------------------------------------------------------------------

# Activate Global Terrestrial Mercury Model (GTMM) if necessary
GTMM_NEEDED          :=0
REGEXP               :=(^[Yy]|^[Yy][Ee][Ss])
ifeq ($(shell [[ "$(GTMM_Hg)" =~ $(REGEXP) ]] && echo true),true)
  GTMM_NEEDED        :=1
  USER_DEFS          += -DGTMM_Hg
endif

# Option to turn off ISORROPIA for testing
REGEXP               :=(^[Yy]|^[Yy][Ee][Ss])
ifeq ($(shell [[ "$(NO_ISO)" =~ $(REGEXP) ]] && echo true),true)
  USER_DEFS          += -DNO_ISORROPIA
endif

#------------------------------------------------------------------------------
# Performance profiling
#------------------------------------------------------------------------------

# Compile with TAU profiler (from ParaTools, Inc)
REGEXP               :=(^[Yy]|^[Yy][Ee][Ss])
ifeq ($(shell [[ "$(TAU_PROF)" =~ $(REGEXP) ]] && echo true),true)
  COMPILE_CMD        :=tau_f90.sh
endif

# Compile with GNU profiler (gprof)
IS_GPROF             :=0
REGEXP               :=(^[Yy]|^[Yy][Ee][Ss])
ifeq ($(shell [[ "$(GPROF)" =~ $(REGEXP) ]] && echo true),true)
  IS_GPROF           :=1
endif

#------------------------------------------------------------------------------
# Add test for mass conservation
#------------------------------------------------------------------------------
REGEXP               :=(^[Yy]|^[Yy][Ee][Ss])
ifeq ($(shell [[ "$(MASSCONS)" =~ $(REGEXP) ]] && echo true),true)
  USER_DEFS          += -DMASSCONS
endif

###############################################################################
###                                                                         ###
###  Set linker commands for local and external libraries (incl. netCDF)    ###
###                                                                         ###
###############################################################################

# Test if we have found the nf-config file, which indicates a separate
# netCDF-Fortran build.  IS_NF_CONFIG=0 indicates that we found nf-config.
IS_NF_CONFIG         :=$(shell test -f $(GC_F_BIN)/nf-config; echo $$?)

# Test for GEOS-Chem-Libraries or onboard netCDF libraries
ifeq ($(shell [[ "$(GC_LIB)" =~ GEOS-Chem-Libraries ]] && echo true),true)

  #-----------------------------------------------------------------------
  # %%%%% We are using the GEOS-Chem-Libraries package %%%%%
  # 
  # Both netCDF-Fortran and netCDF-C library files are in the same path
  #-----------------------------------------------------------------------

  # NetCDF include command: 1 library path
  NC_INC_CMD         := -I$(GC_INCLUDE)

  # NetCDF link command: Add a workaround so that $GC_LIB will specify
  # the library path.  This should prevent any issues caused by building
  # the GEOS-Chem-Libraries in one location and moving them to another.
  NC_LINK_CMD        := $(shell $(GC_BIN)/nf-config --flibs)
  NC_LINK_CMD        += $(shell $(GC_BIN)/nc-config --libs)
  NC_LINK_CMD        := $(filter -l%,$(NC_LINK_CMD))
  NC_LINK_CMD        :=-L$(GC_LIB) $(NC_LINK_CMD)

else

  ifeq ($(IS_NF_CONFIG),0)

    #-----------------------------------------------------------------------
    # %%%%% We are using the onboard netCDF libraries %%%%%
    #
    # NetCDF-Fortran and NetCDF-C library files are in different paths,
    # which is typical of netCDF versions 4.2 and higher.
    #-----------------------------------------------------------------------

    # NetCDF include command: 2 library paths
    NC_INC_CMD       := -I$(GC_INCLUDE) -I$(GC_F_INCLUDE)

    # NetCDF link command: 2 sets of link commands
    NC_LINK_CMD      := $(shell $(GC_F_BIN)/nf-config --flibs)
    NC_LINK_CMD      += $(shell $(GC_BIN)/nc-config --libs)

  else

    #-----------------------------------------------------------------------
    # %%%%% We are using the onboard netCDF libraries %%%%%
    #
    # NetCDF-Fortran and NetCDF-C library files are in the same path,
    # which is typical netCDF versions earlier than 4.2.
    #-----------------------------------------------------------------------

    # NetCDF include command: 1 library path
    NC_INC_CMD       := -I$(GC_INCLUDE)

    # NetCDF link command: 1 set of link commands
    NC_LINK_CMD      := $(shell $(GC_BIN)/nc-config --flibs)

  endif

endif

# Save for backwards compatibility
NCL                  := $(NC_LINK_CMD)

#----------------------------
# For GEOS-Chem 
#----------------------------

# Base linker command: specify the library directory
LINK                 :=-L$(LIB)

# Append library for GTMM, if necessary
ifeq ($(GTMM_NEEDED),1)
  LINK               :=$(LINK) -lHg
endif

# Append library for RRTMG, if necessary
ifeq ($(RRTMG_NEEDED),1)
  LINK               :=$(LINK) -lrad
endif

# Create linker command to create the GEOS-Chem executable
LINK                 :=$(LINK) -lIsorropia -lObsPack -lHistory
LINK                 :=$(LINK) -lHCOI -lHCOX -lHCO
LINK                 :=$(LINK) -lGeosUtil -lKpp -lHeaders -lNcUtils 
LINK                 :=$(LINK) $(NC_LINK_CMD)

#----------------------------
# For the HEMCO standalone
#----------------------------

# Create linker command to create the HEMCO standalone executable
LINK_HCO             :=-L$(LIB) -lHCOI -lHCOX -lHCO -lGeosUtil -lHeaders
LINK_HCO             :=$(LINK_HCO) -lNcUtils $(NC_LINK_CMD)

###############################################################################
###                                                                         ###
###  Test if the netCDF library was built with compression enabled          ###
###                                                                         ###
###  NOTE: Compressing the netCDF files will make it impossible to compare  ###
###  them for identical-ness in a unit test or diff test.  Therefore, we    ###
###  have added some extra checks to skip the compression if so desired.    ###
###                                                                         ###
###############################################################################

# Assume we will turn on netCDF compression (if present)
IS_DEFLATE           :=1

# Unless NC_NODEFLATE=y
REGEXP               :=(^[Yy]|^[Yy][Ee][Ss])
ifeq ($(shell [[ "$(NC_NODEFLATE)" =~ $(REGEXP) ]] && echo true),true)
  IS_DEFLATE         :=0
endif

# Or DEBUG=y.  This will make sure unit tests and diff tests aren't affected.
REGEXP               := (^[Yy]|^[Yy][Ee][Ss])
ifeq ($(shell [[ "$(DEBUG)" =~ $(REGEXP) ]] && echo true),true)
  IS_DEFLATE         :=0
endif

# Skip netCDF compression unless it's requested (or not a debug run)
ifeq ($(IS_DEFLATE),1)

  # Test if the "nf_def_var_deflate" function is defined in netcdf.inc
  # Look for netcdf.inc where the netCDF-Fortran library is located
  ifdef GC_F_INCLUDE
    GREP :=$(strip $(shell grep nf_def_var_deflate $(GC_F_INCLUDE)/netcdf.inc))
  else
    GREP :=$(strip $(shell grep nf_def_var_deflate $(GC_INCLUDE)/netcdf.inc))
  endif

  # Look for the second word of the combined search results
  WORD               :=$(word 2,"$(GREP)")

  # If it matches "nf_def_var_deflate", then define Cpp flag NC_HAS_COMPRESSION 
  ifeq ($(WORD),nf_def_var_deflate)
    USER_DEFS        += -DNC_HAS_COMPRESSION
  endif
endif

###############################################################################
###                                                                         ###
###  HPC Settings: Build & use ESMF & MAPL for Grid-Independent GEOS-Chem   ###
###                                                                         ###
###############################################################################

# If we are building w/ the HPC target, then include GIGC.mk as well
# Determine if we are building with the hpc target
ifeq ($(IS_HPC),1)
  ifneq ("$(wildcard $(CURDIR)/../GCHP/GIGC.mk)","")
    include $(CURDIR)/../GCHP/GIGC.mk
  else
  ifneq ("$(wildcard $(CURDIR)/../../GCHP/GIGC.mk)","")
    include $(CURDIR)/../../GCHP/GIGC.mk
  else
    $(error $(ERR_GIGC))
  endif
  endif
  #FFLAGS             += -double-size 32 -real-size 32 -r4
endif

###############################################################################
###                                                                         ###
###  Define settings for the GNU FORTRAN COMPILER (aka gfortran)            ###
###                                                                         ###
###############################################################################

ifeq ($(COMPILER_FAMILY),GNU) 

  # Get the GNU Fortran version
  GNU_VERSION        :=$(shell $(FC) -dumpversion)
  GNU_VERSION        :=$(subst .,,$(GNU_VERSION))
  NEWER_THAN_447     :=$(shell perl -e "print ($(GNU_VERSION) gt 447)")
  IS_GNU_8           :=$(shell perl -e "print ($(GNU_VERSION) ge 800)")

  # Base set of compiler flags
  FFLAGS             :=-cpp -w -std=legacy -fautomatic -fno-align-commons
  ifeq ($(IS_HPC),1)
    FFLAGS             += -fconvert=native
  else
    FFLAGS             += -fconvert=big-endian
  endif
  FFLAGS             += -fno-range-check

  # OPTIONAL: Add the GNU Fortran -march option, which compiles for a
  # specific computer architecture.  This may cause issues on some types
  # of CPUs (e.g. Intel), so we have left this as an optional argument.
  ifdef M_ARCH
    FFLAGS           += -march=$(M_ARCH)
  endif

  # Default optimization level for all routines (-O3)
  ifndef OPT
    # Options of interest
    #  -limf                Intel math libraries - machine must have them
    #  -O3                  Highest safe optimization level
    #  -march=native        Make the binary machine-specific. If in doubt, 
    #                        use a specific architecture, eg...
    #  -march=corei7-avx    Binary uses optimizations for 
    #                        Intel Sandy-Bridge Xeon (e.g. E5-2680)
    #  -mfpmath=sse         Use SSE extensions
    #  -funroll-loops       Enable loop unrolling
    #  -ffast-math          Enable fast math optimizations
    OPT              := -O3 -funroll-loops
    #OPT              := -O3 -march=corei7-avx -mfpmath=sse -funroll-loops
  endif

  # Pick compiler options for debug run or regular run 
  REGEXP             := (^[Yy]|^[Yy][Ee][Ss])
  ifeq ($(shell [[ "$(DEBUG)" =~ $(REGEXP) ]] && echo true),true)
    #-fcheck=all would be more comprehensive but would force bounds checking
    FFLAGS           += -g -gdwarf-2 -gstrict-dwarf -O0
    FFLAGS           += -Wall -Wextra -Wconversion
    FFLAGS           += -Warray-temporaries -fcheck-array-temporaries
    TRACEBACK        :=yes
    USER_DEFS        += -DDEBUG
  else
    FFLAGS           += $(OPT)
  endif

  # Prevent any optimizations that would change numerical results
  #GFORTRAN_BAD#FFLAGS             += -fp-model source

  # Turn on OpenMP parallelization
  REGEXP             :=(^[Yy]|^[Yy][Ee][Ss])
  ifeq ($(shell [[ "$(OMP)" =~ $(REGEXP) ]] && echo true),true)
    FFLAGS           += -fopenmp
  endif

  # Get Operating System (Linux = Linux; Darwin = MacOSX)
  ifndef UNAME
    UNAME            :=$(shell uname)
  endif

  # OSX compilation options
  ifeq ($(UNAME),Darwin)
    # This has not yet been tested
    $(error $(ERR_OSCOMP))
  #  FFLAGS           += -Wl,-stack_size,0x2cb410000  # 12 GB of stack space
  #  ifdef DEBUG
  #    FFLAGS         += -g0 -debug -save-temps -fpic -Wl,-no_pie
  #  endif
  endif

  # Add options for medium memory model.  This is to prevent G-C from 
  # running out of memory at hi-res, especially when using netCDF I/O.
  ifneq ($(UNAME),Darwin)
    #GFORTRAN_BAD#FFLAGS           += -mcmodel=medium -shared-intel
    FFLAGS           += -mcmodel=medium
  endif

  # Turn on checking for floating-point exceptions
  # These are approximately equivalent to -fpe0 -ftrapuv in IFORT
  # NOTE: GNU Fortran 4.4.7 does not allow for -finit-real-snan, so
  # we will only add this flag for versions newer than 4.4.7
  REGEXP             :=(^[Yy]|^[Yy][Ee][Ss])
  ifeq ($(shell [[ "$(FPE)" =~ $(REGEXP) ]] && echo true),true)
    FFLAGS           += -ffpe-trap=invalid,zero,overflow
    ifeq ($(NEWER_THAN_447),1)
      FFLAGS           += -finit-real=snan
    endif
  endif
  ifeq ($(shell [[ "$(FPEX)" =~ $(REGEXP) ]] && echo true),true)
    FFLAGS           += -ffpe-trap=invalid,zero,overflow
    ifeq ($(NEWER_THAN_447),1)
      FFLAGS           += -finit-real=snan
    endif
  endif

  # Add option for "array out of bounds" checking
  REGEXP             := (^[Yy]|^[Yy][Ee][Ss])
  ifeq ($(shell [[ "$(BOUNDS)" =~ $(REGEXP) ]] && echo true),true)
    FFLAGS           += -fbounds-check
  endif

  # Also add traceback option
  REGEXP             :=(^[Yy]|^[Yy][Ee][Ss])
  ifeq ($(shell [[ "$(TRACEBACK)" =~ $(REGEXP) ]] && echo true),true)
    FFLAGS           += -fbacktrace
    ifndef DEBUG
       FFLAGS += -g
    endif
  endif

  # Compile for use with the GNU profiler (gprof), if necessary
  ifeq ($(IS_GPROF),1) 
    FFLAGS           += -pg
  endif

  # Add flexible precision declaration
  ifeq ($(PRECISION),8)
    USER_DEFS        += -DUSE_REAL8
  endif

  # Add timers declaration
  ifeq ($(TIMERS),1)
    USER_DEFS        += -DUSE_TIMERS
  endif

  # Append the user options in USER_DEFS to FFLAGS
  FFLAGS             += $(USER_DEFS)

  # Include options (i.e. for finding *.h, *.mod files)
  INCLUDE :=-J$(MOD) $(NC_INC_CMD)

  # Do not append the ESMF/MAPL/FVDYCORE includes for ISORROPIA, because it 
  # will not compile.  ISORROPIA is slated for removal shortly. (bmy, 11/21/14)
  INCLUDE_ISO        :=$(INCLUDE)

  # Append the ESMF/MAPL/FVDYCORE include commands
  ifeq ($(HPC),yes)
    INCLUDE          += $(MAPL_INC) $(ESMF_MOD) $(ESMF_INC) $(FV_INC)
  endif

  # Set the standard compiler variables
  CC                 :=
  F90                :=$(COMPILE_CMD) $(FFLAGS) $(INCLUDE)
  F90ISO             :=$(COMPILE_CMD) $(FFLAGS) $(INCLUDE_ISO)
  LD                 :=$(COMPILE_CMD) $(FFLAGS)
  FREEFORM           := -ffree-form -ffree-line-length-none
  R8                 := -fdefault-real-8 -fdefault-double-8

endif

###############################################################################
###                                                                         ###
###  Define settings for the INTEL FORTRAN COMPILER (aka ifort)             ###
###                                                                         ###
###############################################################################

ifeq ($(COMPILER_FAMILY),Intel) 

  # Base set of compiler flags
  FFLAGS             :=-cpp -w -auto -noalign -convert big_endian

  # Default optimization level for all routines (-O2)
  ifndef OPT
    OPT              := -O2
  endif

  # Pick compiler options for debug run or regular run 
  REGEXP             := (^[Yy]|^[Yy][Ee][Ss])
  ifeq ($(shell [[ "$(DEBUG)" =~ $(REGEXP) ]] && echo true),true)
    FFLAGS           += -g -O0 -check arg_temp_created -debug all
    TRACEBACK        :=yes
    USER_DEFS        += -DDEBUG
  else
    FFLAGS           += $(OPT) -vec-report0
  endif

  # Prevent any optimizations that would change numerical results
  FFLAGS             += -fp-model source

  # Turn on OpenMP parallelization
  # NOTE: ifort 18 and higher users -qopenmp instead of -openmp
  REGEXP             :=(^[Yy]|^[Yy][Ee][Ss])
  ifeq ($(shell [[ "$(OMP)" =~ $(REGEXP) ]] && echo true),true)
     REGEXP          :=^1[8-9]|^2|^3|^4|^5|^6|^7|^8|^9
     ifeq ($(shell [[ "$(COMPILER_MAJOR_VERSION)" =~ $(REGEXP) ]] && echo true),true)
      FFLAGS         += -qopenmp
    else
      FFLAGS         += -openmp
    endif
  endif

  # Get Operating System (Linux = Linux; Darwin = MacOSX)
  ifndef UNAME
    UNAME            :=$(shell uname)
  endif

  # OSX compilation options
  ifeq ($(UNAME),Darwin)
    FFLAGS           += -Wl,-stack_size,0x2cb410000  # 12 GB of stack space
    ifdef DEBUG
      FFLAGS         += -g0 -debug -save-temps -fpic -Wl,-no_pie
    endif
  endif

  # Add options for medium memory model.  This is to prevent G-C from 
  # running out of memory at hi-res, especially when using netCDF I/O.
  ifneq ($(UNAME),Darwin)
    FFLAGS           += -mcmodel=medium -shared-intel
  endif

  # Turn on checking for floating-point exceptions
  REGEXP             :=(^[Yy]|^[Yy][Ee][Ss])
  ifeq ($(shell [[ "$(FPE)" =~ $(REGEXP) ]] && echo true),true)
    FFLAGS           += -fpe0 -ftrapuv
  endif
  ifeq ($(shell [[ "$(FPEX)" =~ $(REGEXP) ]] && echo true),true)
    FFLAGS           += -fpe0 -ftrapuv
  endif

  # Add special IFORT optimization commands
  REGEXP             :=(^[Yy]|^[Yy][Ee][Ss])
  ifeq ($(shell [[ "$(IPO)" =~ $(REGEXP) ]] && echo true),true)
    FFLAGS           += -ipo -static
  endif

  # Add option for "array out of bounds" checking
  REGEXP             := (^[Yy]|^[Yy][Ee][Ss])
  ifeq ($(shell [[ "$(BOUNDS)" =~ $(REGEXP) ]] && echo true),true)
    FFLAGS           += -check bounds
  endif

  # Also add traceback option
  REGEXP             :=(^[Yy]|^[Yy][Ee][Ss])
  ifeq ($(shell [[ "$(TRACEBACK)" =~ $(REGEXP) ]] && echo true),true)
    FFLAGS           += -traceback
  endif

  # Compile for use with the GNU profiler (gprof), if necessary
  ifeq ($(IS_GPROF),1) 
    FFLAGS           += -p
  endif

  # Add flexible precision declaration
  ifeq ($(PRECISION),8)
    USER_DEFS        += -DUSE_REAL8
  endif

  # Add timers declaration
  ifeq ($(TIMERS),1)
    USER_DEFS        += -DUSE_TIMERS
  endif

  # Append the user options in USER_DEFS to FFLAGS
  FFLAGS             += $(USER_DEFS)

  # Include options (i.e. for finding *.h, *.mod files)
  INCLUDE            :=-module $(MOD) $(NC_INC_CMD)

  # Do not append the ESMF/MAPL/FVDYCORE includes for ISORROPIA, because it 
  # will not compile.  ISORROPIA is slated for removal shortly. (bmy, 11/21/14)
  INCLUDE_ISO        :=$(INCLUDE)

  # Append the ESMF/MAPL/FVDYCORE include commands
  ifeq ($(IS_HPC),1)
    INCLUDE          += $(MAPL_INC) $(ESMF_MOD) $(ESMF_INC) $(FV_INC)
  endif

  # Set the standard compiler variables
  CC                 :=
  F90                :=$(COMPILE_CMD) $(FFLAGS) $(INCLUDE)
  F90ISO             :=$(COMPILE_CMD) $(FFLAGS) $(INCLUDE_ISO)
  LD                 :=$(COMPILE_CMD) $(FFLAGS)
  FREEFORM           := -free
  #ifneq ($(shell [[ "$(HPC)" =~ $(REGEXP) ]] && echo true),true)
  #ifneq ($(HPC),yes)
    R8               := -r8
  #endif

endif

###############################################################################
###                                                                         ###
###  Define settings for the PORTLAND GROUP COMPILER (aka "pgfortran")      ###
###                                                                         ###
###############################################################################

ifeq ($(COMPILER_FAMILY),PGI) 

  # Base set of compiler flags
  FFLAGS             :=-Kieee -byteswapio -Mpreprocess -m64

  # Default optimization level for all routines (-fast)
  ifndef OPT
    OPT              :=-O2
   endif

  # Pick compiler options for debug run or regular run 
  REGEXP             := (^[Yy]|^[Yy][Ee][Ss])
  ifeq ($(shell [[ "$(DEBUG)" =~ $(REGEXP) ]] && echo true),true)
    FFLAGS           += -g -O0
    TRACEBACK        :=yes
    USER_DEFS        += -DDEBUG
  else
    FFLAGS           += $(OPT)
  endif

  # Add options for medium memory model.  This is to prevent G-C from 
  # running out of memory at hi-res, especially when using netCDF I/O.
  FFLAGS             += -mcmodel=medium

  # Turn on OpenMP parallelization
  REGEXP             :=(^[Yy]|^[Yy][Ee][Ss])
  ifeq ($(shell [[ "$(OMP)" =~ $(REGEXP) ]] && echo true),true)
    FFLAGS           += -mp
  endif

  # Add option for suppressing PGI non-uniform memory access (numa) library 
  REGEXP             :=(^[Yy]|^[Yy][Ee][Ss])
  ifeq ($(shell [[ "$(NONUMA)" =~ $(REGEXP) ]] && echo true),true)
    FFLAGS           += -mp=nonuma
  endif

  # Add option for "array out of bounds" checking
  REGEXP             :=(^[Yy]|^[Yy][Ee][Ss])
  ifeq ($(shell [[ "$(BOUNDS)" =~ $(REGEXP) ]] && echo true),true)
    FFLAGS           += -Mbounds
  endif

  # Also add traceback option
  REGEXP             :=(^[Yy]|^[Yy][Ee][Ss])
  ifeq ($(shell [[ "$(TRACEBACK)" =~ $(REGEXP) ]] && echo true),true)
    FFLAGS           += -traceback
  endif

  # Compile for use with the GNU profiler (gprof), if necessary
  ifeq ($(IS_GPROF),1) 
    FFLAGS           += -pg
  endif

  # Turn on checking for floating-point exceptions
  REGEXP             :=(^[Yy]|^[Yy][Ee][Ss])
  ifeq ($(shell [[ "$(FPE)" =~ $(REGEXP) ]] && echo true),true)
    FFLAGS           += -Ktrap=fp
  endif

  # Switch to add detailed compiler prinotut
  REGEXP             :=(^[Yy]|^[Yy][Ee][Ss])
  ifeq ($(shell [[ "$(INFO)" =~ $(REGEXP) ]] && echo true),true)
    FFLAGS           += -Minfo
  endif

  # Add flexible precision declaration
  ifeq ($(PRECISION),8)
    USER_DEFS        += -DUSE_REAL8
  endif

  # Add timers declaration
  ifeq ($(TIMERS),1)
    USER_DEFS        += -DUSE_TIMERS
  endif

  # Append the user options in USER_DEFS to FFLAGS
  FFLAGS             += $(USER_DEFS)

  # Include options (i.e. for finding *.h, *.mod files)
  INCLUDE            := -module $(MOD) $(NC_INC_CMD)

  # Do not append the ESMF/MAPL/FVDYCORE includes for ISORROPIA, because it 
  # will not compile.  ISORROPIA is slated for removal shortly. (bmy, 11/21/14)
  INCLUDE_ISO        :=$(INCLUDE)

  # Append the ESMF/MAPL/FVDYCORE include commands
  ifeq ($(IS_HPC),1)
   INCLUDE           += $(MAPL_INC) $(ESMF_MOD) $(ESMF_INC) $(FV_INC)
  endif

  # Set the standard compiler variables
  CC             :=gcc
  F90            :=$(COMPILE_CMD) $(FFLAGS) $(INCLUDE)
  F90ISO         :=$(COMPILE_CMD) $(FFLAGS) $(INCLUDE_ISO)
  LD             :=$(COMPILE_CMD) $(FFLAGS)
  FREEFORM       := -Mfree
  R8             := -Mextend -r8

endif

###############################################################################
###                                                                         ###
###  Specify pattern rules for compiliation                                 ###
###  (i.e. tell "make" how to compile files w/ different extensions)        ###
###                                                                         ###
###############################################################################

%.o : %.f
	$(F90) -c $<
%.o : %.F
	$(F90) -c $<
%.o : %.f90
	$(F90) -c $(FREEFORM) $<
%.o : %.F90
	$(F90) -c $(FREEFORM) $<
%.o : %.c
	$(CC) -c $*.c

###############################################################################
###                                                                         ###
###  Export global variables so that the main Makefile will see these       ###
###                                                                         ###
##############################6#################################################

export CC
export F90
export F90ISO
export FREEFORM
export LD
export LINK
export LINK_HCO
export R8
export SHELL
export NCL
export NC_LINK_CMD
export HPC
export PRECISION
export RRTMG_NEEDED
export RRTMG_CLEAN
export RRTMG_NO_CLEAN
export KPP_CHEM
export TIMERS
export IS_GNU_8

#EOC

###############################################################################
###                                                                         ###
###  Debug print output.  Normally you will leave the following lines       ###
###  commented out.  Uncomment these lines for testing.                     ###
###                                                                         ###
###############################################################################

#headerinfo:
#	@@echo '####### in Makefile_header.mk ########'
#	@@echo "COMPILER_FAMILY  : $(COMPILER_FAMILY)"
#	@@echo "COMPILER_VERSION : $(COMPILER_VERSION)" 
#	@@echo "COMPILE_CMD      : $(COMPILE_CMD)"
#	@@echo "DEBUG            : $(DEBUG)"
#	@@echo "BOUNDS           : $(BOUNDS)"
#	@@echo "F90              : $(F90)"
#	@@echo "CC               : $(CC)"
#	@@echo "INCLUDE          : $(INCLUDE)"
#	@@echo "LINK             : $(LINK)"
#	@@echo "USER_DEFS        : $(USER_DEFS)"
#	@@echo "IS_NC_CONFIG     : $(IS_NC_CONFIG)"
#	@@echo "NC_INC_CMD       : $(NC_INC_CMD)"
#	@@echo "NC_LINK_CMD      : $(NC_LINK_CMD)"
#	@@echo "BPCH_DIAG        : $(BPCH_DIAG)"
#	@@echo "NO_REDUCED       : $(NO_REDUCED)"
<|MERGE_RESOLUTION|>--- conflicted
+++ resolved
@@ -208,12 +208,9 @@
 #                              models driving GEOS-Chem externally (by calling
 #                              its libraries)
 #  28 Aug 2018 - M. Sulprizio- Export EXE_NEEDED to be used in GeosCore/Makefile
-<<<<<<< HEAD
 #  06 Jan 2019 - M. Sulprizio- Remove Met, Grid, and Nest options. They are now
 #                              specified in input.geos as part of FlexGrid
-=======
 #  20 Feb 2019 - M. Sulprizio- Remove NC_DIAG switch, it should always be used
->>>>>>> b2fb3ecf
 #EOP
 #------------------------------------------------------------------------------
 #BOC
