--- conflicted
+++ resolved
@@ -152,12 +152,9 @@
 #  14 Nov 2014 - R. Yantosca - Further updates for hpc compilation
 #  21 Nov 2014 - R. Yantosca - Add special compilation command for ISORROPIA
 #  21 Nov 2014 - R. Yantosca - Add cosmetic changes and indentation 
-<<<<<<< HEAD
-#   9 Jan 2015 - M. Sulprizio- Now properly link to the RRTMG directory
-=======
 #  06 Jan 2015 - R. Yantosca - Add two-way nesting options from Y. Y. Yan
+#  09 Jan 2015 - M. Sulprizio- Now properly link to the RRTMG directory
 #  13 Jan 2015 - R. Yantosca - Add fix for GEOS-Chem-Libraries library path
->>>>>>> 395072c5
 #EOP
 #------------------------------------------------------------------------------
 #BOC
