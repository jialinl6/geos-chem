--- conflicted
+++ resolved
@@ -191,12 +191,9 @@
 #                              implemented.
 #  12 Dec 2016 - R. Yantosca - Allow gfortran etc. to compile with TAU_PROF=y
 #  13 Dec 2016 - R. Yantosca - Add GPROF=y to compile for GNU profiler gprof
-<<<<<<< HEAD
 #  01 Mar 2017 - R. Yantosca - Bug fix: Make sure NO_REDUCED=no works
-=======
 #  01 Mar 2017 - R. Yantosca - Set -DNC_HAS_COMPRESSION if the netCDF library
 #                              can write compressed data to disk
->>>>>>> eac5c084
 #EOP
 #------------------------------------------------------------------------------
 #BOC
