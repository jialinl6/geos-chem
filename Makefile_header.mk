--- conflicted
+++ resolved
@@ -134,16 +134,13 @@
 #  07 Nov 2013 - R. Yantosca - NEST=se to now sets CPP switch w/ -DNESTED_SE
 #  08 Nov 2013 - R. Yantosca - Add FPEX flag to avoid conflicting with the
 #                              ESMF/MAPL environment variable FPE
-<<<<<<< HEAD
 #  24 Feb 2014 - R. Yantosca - Add UCX=yes flag for invoking UCX strat chem
-=======
 #  18 Mar 2014 - R. Yantosca - Now add TAU_PROF=y flag to invoke TAU profiler
 #  19 Mar 2014 - R. Yantosca - Move library link commands after the sections
 #                              that set the C-preprocessor switches
 #  19 Mar 2014 - R. Yantosca - Restore GTMM compilation funcitonality
 #  19 Mar 2014 - R. Yantosca - Add more visible comment section dividers
 #  20 Mar 2014 - R. Yantosca - Bug fix: "+= -DDEBUG" instead of ":= -DDEBUG"
->>>>>>> ea628c1e
 #EOP
 #------------------------------------------------------------------------------
 #BOC
@@ -208,11 +205,7 @@
 USER_DEFS      += -DLINUX_IFORT
 endif
 
-<<<<<<< HEAD
-# %%%%% PGI compiler %%%%%
-=======
 # %%%%% Test if PGI compiler is selected  %%%%%
->>>>>>> ea628c1e
 REGEXP         :=(^[Pp][Gg][Ii])
 ifeq ($(shell [[ "$(COMPILER)" =~ $(REGEXP) ]] && echo true),true)
 COMPILER       :=pgi
