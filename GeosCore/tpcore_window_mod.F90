! $Id: tpcore_window_mod.f90,v 1.2 2009/10/15 17:46:23 bmy Exp $
module TPCORE_WINDOW_MOD
!
!******************************************************************************
!  Module TPCORE_WINDOW_MOD contains routines for the GEOS-4/fvDAS 
!  transport scheme.  Original code from S-J Lin and Kevin Yeh. 
!  (bdf, bmy, 5/7/03, 10/29/04)
!
!  The Harvard Atmospheric Chemistry Modeling Group has modified the original
!  code in order to implement the Philip-Cameron Smith pressure fixer for mass 
!  conservation, and also to save out mass fluxes.  These changes are denoted 
!  in the code by comment tag lines !%%%%%%%.  Also, all modifications to the 
!  original code are written in ALL CAPITALS.
!
!  Module Routines:
!  ============================================================================
!  (1 ) INIT_TPCORE    : Initialization routine for TPCORE
!  (2 ) EXIT_TPCORE    : Cleanup and exit routine for TPCORE
!  (3 ) TPCORE_FVDAS   : Driver routine for GEOS-4/TPCORE transport scheme
!  (4 ) AIR_MASS_FLUX  : TPCORE internal routine
!  (5 ) TP2G           : TPCORE internal routine
!  (6 ) TP2D           : TPCORE internal routine
!  (7 ) XTP            : TPCORE internal routine
!  (8 ) XMIST          : TPCORE internal routine
!  (9 ) FXPPM          : TPCORE internal routine
!  (10) LMPPM          : TPCORE internal routine
!  (11) HUYNH          : TPCORE internal routine
!  (12) YTP            : TPCORE internal routine
!  (13) YMIST          : TPCORE internal routine
!  (14) FYPPM          : TPCORE internal routine
!  (15) XPAVG          : TPCORE internal routine
!  (16) QMAP           : TPCORE internal routine
!  (17) MAP1_PPM       : TPCORE internal routine
!  (18) PPM2M          : TPCORE internal routine
!  (19) STEEPZ         : TPCORE internal routine
!  (20) KMPPM          : TPCORE internal routine
!  (21) FCT_X          : TPCORE internal routine
!  (22) FILLZ          : TPCORE internal routine
!  (23) PFIX           : TPCORE internal routine
!  (24) GMEAN          : TPCORE internal routine
!  (25) ADJ_FX         : TPCORE internal routine
!
!  GEOS-CHEM modules referenced by "tpcore_fvdas_mod.f90" 
!  ============================================================================
!  none
!
!  NOTES:
!  (1 ) Renamed this module from "transport_fv.F90" to "tpcore_fvdas_mod.f90"
!        to be more consistent with GEOS-CHEM naming convention.  
!  (2 ) Renamed routine TPCORE to TPCORE_FVDAS to avoid conflict with 
!        existing routine TPCORE from S-J Lin's version 7.1.m.
!  (3 ) Added code for PJC pressure fixer.  Also now declare everything
!        PRIVATE except for INIT_TPCORE, TPCORE_FVDAS, and EXIT_TPCORE.
!        (bdf, bmy, 5/7/03)
!  (4 ) Added modifications to save mass fluxes in ND24, ND25, ND26
!        diagnostics.  Also now make places in the code which have been
!        modified by Harvard more clear to discern. (bdf, bmy, 9/28/04)
!  (5 ) Bug fix: Need to multiply ND25 N/S transport fluxes by the array 
!        RGW_25 which accounts for the latitude factor (bdf, bmy, 10/29/04)
!  (6 ) Bug fix: In INIT_GEOS5_WINDOW, need to dimension COSE with JM+1 
!        instead of JM.  (Xiaoguang Gu, bmy, 1/20/09)
!  09 Sep 2010 - C. Carouge  - Modify declarations of MASSFLEW, MASSFLNS and
!                              MASSFLUP to save memory space.
!  04 Nov 2015 - M. Sulprizio- Rename from tpcore_geos5_window_mod.F90 to
!                              tpcore_window_mod.F90 for use with all nested
!                              grids
!  11 Jan 2016 - E. Lundgren - Add diagnostics for output to netcdf.
!                              Block off both bpch and netcdf diagnostic 
!                              code within pre-processor statements.
!  19 Jan 2016 - E. Lundgren - combine bpch and netcdf diagnostic code
!******************************************************************************
!
! The original module documentation header is listed here:
!
! TransPort module for NASA Goddard Chemistry Transport Model
! ~~~~~~~~~~~~~~~~~~~~~~~~~~~~~~~~~~~~~~~~~~~~~~~~~~~~~~~~~~~ 
! Last modified: February 27, 2002
!
! Purpose: perform the transport of  3-D mixing ratio fields using
!          externally specified winds and surface pressure on the 
!          hybrid Eta-coordinate.
!          One call to tpcore updates the 3-D mixing ratio
!          fields for one time step (DT).
!
! Schemes: Multi-dimensional Flux Form Semi-Lagrangian (FFSL) schemes
!          (Lin and Rood 1996, MWR) with many unpublished modifications
!
! Messaging passing library based on "Pilgrim" developed by W. Sawyer
!
! Suggested compiler options:
! SGI Origin: f90 -c -r8 -64 -O3 -mips4 -mp
!             loader: f90 -64 -mp
! Linux Lahey/Fujitsu lf95 -c -CcdRR8 --tpp
!
! Send comments/suggestions to the algorithm developers: 
!
!                 S.-J. Lin
!                 Code 910.3, NASA/GSFC, Greenbelt, MD 20771
!                 E-mail: slin@dao.gsfc.nasa.gov
!
!                 Kevin Yeh
!                 Code 910.3, NASA/GSFC, Greenbelt, MD 20771
!                 E-mail: kyeh@dao.gsfc.nasa.gov
!
! The algorithm is primarily based on the following papers:
!
! 1. Lin, S.-J., and R. B. Rood, 1996: Multidimensional flux form semi-
!    Lagrangian transport schemes. Mon. Wea. Rev., 124, 2046-2070.
!
! 2. Lin, S.-J., W. C. Chao, Y. C. Sud, and G. K. Walker, 1994: A class of
!    the van Leer-type transport schemes and its applications to the moist-
!    ure transport in a General Circulation Model. Mon. Wea. Rev., 122,
!    1575-1593.
!******************************************************************************
!
  !%%%%%%%%%%%%%%%%%%%%%%%%%%%%%%%%%%%%%%%%%%%%%%%%%%%%%%%%%%%%%%%%%%%%%%%%%%%
  !%%% MODIFICATION by Harvard Atmospheric Chemistry Modeling Group
  !%%%
  !%%% Add MODULE PRIVATE declarations.  For safety's sake, declare all
  !%%% routines and variables PRIVATE except for INIT_TPCORE and
  !%%% TPCORE_FVDAS, which need to be seen outside.  (bdf, bmy, 5/7/03)
  !%%%
  PRIVATE
  PUBLIC :: TPCORE_WINDOW 
  PUBLIC :: INIT_WINDOW
  PUBLIC :: EXIT_TPCORE_WINDOW
  !%%%%%%%%%%%%%%%%%%%%%%%%%%%%%%%%%%%%%%%%%%%%%%%%%%%%%%%%%%%%%%%%%%%%%%%%%%%
  
#if defined(SPMD)
#define PRT_PREFIX  if(gid.eq.0)
#if defined(PILGRIM)
 use decompmodule, only: decomptype
 use ghostmodule, only: ghosttype
 use parutilitiesmodule, only: gid, parpatterntype, &
                               parbegintransfer, parendtransfer
 type(parpatterntype) :: pattern2dmg, pattern2dng
 type(decomptype) :: decomp2d
 type(ghosttype)  :: ghost2dmg, ghost2dng
#else
 use mod_comm, only: gid, mp_barrier, mp_send3d_ns, &
                          mp_recv3d_ns, mp_allgather1d
#endif
#else
#define PRT_PREFIX
#endif

 real ,ALLOCATABLE, save :: dtdx5(:)
 real ,ALLOCATABLE, save :: dtdy5(:)
 real ,ALLOCATABLE, save :: cosp(:)
 real ,ALLOCATABLE, save :: cose(:)
 real ,ALLOCATABLE, save ::  gw(:)
 real ,ALLOCATABLE, save :: rgw(:)

 !%%%%%%%%%%%%%%%%%%%%%%%%%%%%%%%%%%%%%%%%%%%%%%%%%%%%%%%%%%%%%%%%%%%%%%%%%%%%
 !%%% MODIFICATION by Harvard Atmospheric Chemistry Modeling Group
 !%%%
 !%%% Added DLAT as allocatable array for PJC pressure fixer 
 !%%% (bdf, bmy, 5/7/03)
 !%%%
 REAL, ALLOCATABLE, SAVE :: DLAT(:)
 !%%%%%%%%%%%%%%%%%%%%%%%%%%%%%%%%%%%%%%%%%%%%%%%%%%%%%%%%%%%%%%%%%%%%%%%%%%%%
 !%%% MODIFICATION by Harvard Atmospheric Chemistry Modeling Group
 !%%%
 !%%% Added RGW_25 as allocatable array for ND25 N/S mass flux diagnostic.
 !%%% This accounts for the latitude factor. (bdf, bmy, 10/29/04)
 !%%%
 REAL, ALLOCATABLE, SAVE :: RGW_25(:) 
 REAL, ALLOCATABLE, SAVE :: SINE_25(:)    !(dan 0803)
 !%%%%%%%%%%%%%%%%%%%%%%%%%%%%%%%%%%%%%%%%%%%%%%%%%%%%%%%%%%%%%%%%%%%%%%%%%%%%

CONTAINS

!-------------------------------------------------------------------------
 subroutine init_WINDOW(im,jm,km,jfirst,jlast,ng, mg, dt, ae, clat)
!-------------------------------------------------------------------------

#if defined(SPMD)
#if defined(PILGRIM)
 use decompmodule, only : decompcreate
 use ghostmodule, only : ghostcreate
 use parutilitiesmodule, only : gid, gsize, commglobal, parpatterncreate
#else
 use mod_comm, only : gid, y_decomp
#endif
#endif

 implicit none

!-------
! Input
!-------

 integer, intent(in):: im       ! Global E-W dimension
 integer, intent(in):: jm       ! Global N-S dimension
 integer, intent(in):: km       ! Vertical dimension
 integer, intent(out):: jfirst   ! Local first index for N-S
 integer, intent(out):: jlast    ! Local last index for N-S
 integer, intent(in):: ng       ! large ghost width
 integer, intent(in):: mg       ! small ghost width

 real, intent(in):: dt          ! Time step in seconds
 real, intent(in):: ae          ! Earth's radius (m)
 real, intent(in):: clat(0:jm+1)    ! latitude in radian  (dan)

!-----
! Local
!-----

 real elat(jm+1)    ! cell edge latitude in radian
 real sine(jm+1)
 
 !%%%%%%%%%%%%%%%%%%%%%%%%%%%%%%%%%%%%%%%%%%%%%%%%%%%%%%%%%%%%%%%%%%%%%%%%%%%%
 !%%% MODIFICATION by Harvard Atmospheric Chemistry Modeling Group
 !%%%
 !%%% Comment out this declaration of DLAT.  DLAT has now been declared
 !%%% as ALLOCATABLE for use in TPCORE_FVDAS. (bdf, bmy, 5/7/03)
 !%%%
 !%%%real dlat(jm)      ! delta-latitude in radian
 !%%%%%%%%%%%%%%%%%%%%%%%%%%%%%%%%%%%%%%%%%%%%%%%%%%%%%%%%%%%%%%%%%%%%%%%%%%%%
 !%%% MODIFICATION by Harvard Atmospheric Chemistry Modeling Group
 !%%%
 !%%% Add SINE_25 array as a local variable.  This is used to initialize
 !%%% the RGW_25 array, which is necessary for the ND25 diagnostic. 
 !%%% (bdf, bmy, 10/29/04)
 !%%%
! REAL SINE_25(JM+1)
 !%%%%%%%%%%%%%%%%%%%%%%%%%%%%%%%%%%%%%%%%%%%%%%%%%%%%%%%%%%%%%%%%%%%%%%%%%%%%

 real dlon
 real pi
 integer i, j

#if defined(SPMD)
#if defined(PILGRIM)
 integer, allocatable :: xdist(:), ydist(:)
 
 allocate(xdist(1))
 allocate(ydist(gsize))
!
! Decomposition
!
 xdist(1) = im
 call newdecomp(jm,gsize,ydist)
 
 jfirst = 1
 do i=1,gid
   jfirst = jfirst + ydist(i)
 enddo
 jlast = jfirst + ydist(gid+1) - 1
 
 call decompcreate(1, gsize, xdist, ydist, decomp2d )    ! 2D region with 1D lat decomposition
 call ghostcreate(decomp2d, gid, im, 1, im, .false., &
                  jm, jfirst-mg, jlast+mg, .false.,  ghost2dmg )
 call ghostcreate(decomp2d, gid, im, 1, im, .false., &
                  jm, jfirst-ng, jlast+ng, .false.,  ghost2dng )
 call parpatterncreate(commglobal, ghost2dmg, pattern2dmg)
 call parpatterncreate(commglobal, ghost2dng, pattern2dng)
#else
!
! Default decomposition
!
 call y_decomp(jm, km, jfirst, jlast, 1, km, gid)
#endif
#else
 jfirst = 1
 jlast  = jm
#endif

 if ( jlast - jfirst < 2 ) then
    write(*,*) 'Minimum size of subdomain is 3'
 endif

!----------------
! Allocate arrays
!----------------

 allocate ( cosp(jm) ) 
 allocate ( cose(jm+1) ) 
 allocate (   gw(jm) ) 
 allocate (  rgw(jm) ) 
 allocate ( dtdx5(jm) ) 
 allocate ( dtdy5(jm) ) 

 !%%%%%%%%%%%%%%%%%%%%%%%%%%%%%%%%%%%%%%%%%%%%%%%%%%%%%%%%%%%%%%%%%%%%%%%%%%%%
 !%%% MODIFICATION by Harvard Atmospheric Chemistry Modeling Group
 !%%%
 !%%% We must allocate DLAT here for PJC pressure fixer (bdf, bmy, 5/7/03)
 !%%%
 ALLOCATE ( DLAT(JM) )
 !%%%%%%%%%%%%%%%%%%%%%%%%%%%%%%%%%%%%%%%%%%%%%%%%%%%%%%%%%%%%%%%%%%%%%%%%%%%%
 !%%% MODIFICATION by Harvard Atmospheric Chemistry Modeling Group
 !%%%
 !%%% We must allocate RGW_25 here for ND25 N/S transport fluxes diagnostic.
 !%%% This accounts for the latitude factor.  (bdf, bmy, 10/29/04)
 !%%%
 ALLOCATE ( RGW_25(JM) )
 !%%%%%%%%%%%%%%%%%%%%%%%%%%%%%%%%%%%%%%%%%%%%%%%%%%%%%%%%%%%%%%%%%%%%%%%%%%%%
  ALLOCATE ( SINE_25(JM+1) )        !(dan 0803)

 pi = 4. * atan(1.)

<<<<<<< HEAD
#if defined( GEOS_FP )
=======
#if   defined( GRID05x0666 )
 dlon = 2.*pi / float(540)       !(dan)
#elif defined( GRID025x03125 )
>>>>>>> a0921bdd
 dlon = 2.*pi / float(1152)      !(dan)
#elif defined( GRID05x0625 )
 dlon = 2.*pi / float(576)       !(dan)
#endif

    ! dan for window
    !elat(1) = -0.5*pi         ! S. Pole
    !sine(1) = -1.
    !%%%%%%%%%%%%%%%%%%%%%%%%%%%%%%%%%%%%%%%%%%%%%%%%%%%%%%%%%%%%%%%%%%%%%%%%%
    !%%% MODIFICATION by Harvard Atmospheric Chemistry Modeling Group
    !%%%
    !%%% Initialize SINE_25 array (bmy, bdf, 10/29/04)
    !%%%
    !SINE_25(1) = -1.0
    !%%%%%%%%%%%%%%%%%%%%%%%%%%%%%%%%%%%%%%%%%%%%%%%%%%%%%%%%%%%%%%%%%%%%%%%%%
    !cose(1) =  0.



 do j=1,jm+1                    !(dan)
    elat(j) = 0.5*(clat(j-1) + clat(j))
    sine(j) = sin(elat(j))
    !%%%%%%%%%%%%%%%%%%%%%%%%%%%%%%%%%%%%%%%%%%%%%%%%%%%%%%%%%%%%%%%%%%%%%%%%%
    !%%% MODIFICATION by Harvard Atmospheric Chemistry Modeling Group
    !%%%
    !%%% Initialize SINE_25 array (bmy, bdf, 10/29/04)
    !%%%
    SINE_25(J) = SIN( CLAT(J) )
    !%%%%%%%%%%%%%%%%%%%%%%%%%%%%%%%%%%%%%%%%%%%%%%%%%%%%%%%%%%%%%%%%%%%%%%%%%
    cose(j) = cos(elat(j))
 enddo

    !dan for window
    !elat(jm+1) = 0.5*pi       ! N. Pole
    !sine(jm+1) = 1.
    !%%%%%%%%%%%%%%%%%%%%%%%%%%%%%%%%%%%%%%%%%%%%%%%%%%%%%%%%%%%%%%%%%%%%%%%%%
    !%%% MODIFICATION by Harvard Atmospheric Chemistry Modeling Group
    !%%%
    !%%% Initialize SINE_25 array (bmy, bdf, 10/29/04)
    !%%%
    !SINE_25(JM+1) = 1.0
    !%%%%%%%%%%%%%%%%%%%%%%%%%%%%%%%%%%%%%%%%%%%%%%%%%%%%%%%%%%%%%%%%%%%%%%%%%



    !dlat(1) = 2.*(elat(2) - elat(1))  ! Polar cap  (dan)

 do j=1,jm
    dlat(j) = elat(j+1) - elat(j)
 enddo
    !dlat(jm) = 2.*(elat(jm+1) - elat(jm))    ! Polar cap (dan)

 do j=1,jm
      gw(j) = sine(j+1) - sine(j)
    cosp(j) = gw(j) / dlat(j)
    rgw(j) =  1. / gw(j)
    !%%%%%%%%%%%%%%%%%%%%%%%%%%%%%%%%%%%%%%%%%%%%%%%%%%%%%%%%%%%%%%%%%%%%%%%%%
    !%%% MODIFICATION by Harvard Atmospheric Chemistry Modeling Group
    !%%%
    !%%% Initialize RGW_25 for the ND25 N/S transport fluxes diagnostic.
    !%%% RGW_25 takes into account the latitude factor. (bdf, bmy, 10/29/04)
    !%%%
    RGW_25(J) = 1. / ( SINE_25(J+1) - SINE_25(J) )
    !%%%%%%%%%%%%%%%%%%%%%%%%%%%%%%%%%%%%%%%%%%%%%%%%%%%%%%%%%%%%%%%%%%%%%%%%%
    dtdx5(j) = 0.5 * dt / (dlon*ae*cosp(j))
    dtdy5(j) = 0.5 * dt / (ae*dlat(j))
 enddo

 !%%%%%%%%%%%%%%%%%%%%%%%%%%%%%%%%%%%%%%%%%%%%%%%%%%%%%%%%%%%%%%%%%%%%%%%%%%%%
 !%%% MODIFICATION by Harvard Atmospheric Chemistry Modeling Group
 !%%% Comment out the === lines (bmy, 7/20/04)
 !%%%! Now use REPEAT cmd (bmy, 4/29/03)
 !%%%PRT_PREFIX write( 6, '(a)' ) REPEAT( '=', 79 )
 !%%%%%%%%%%%%%%%%%%%%%%%%%%%%%%%%%%%%%%%%%%%%%%%%%%%%%%%%%%%%%%%%%%%%%%%%%%%%
 PRT_PREFIX write( 6, '(a)' ) 'NASA-GSFC Tracer Transport Module successfully initialized'
 !%%%%%%%%%%%%%%%%%%%%%%%%%%%%%%%%%%%%%%%%%%%%%%%%%%%%%%%%%%%%%%%%%%%%%%%%%%%%
 !%%% MODIFICATION by Harvard Atmospheric Chemistry Modeling Group
 !%%% Comment out the === lines (bmy, 7/20/04)
 !%%%PRT_PREFIX write( 6, '(a)' ) REPEAT( '=', 79 )
 !%%%%%%%%%%%%%%%%%%%%%%%%%%%%%%%%%%%%%%%%%%%%%%%%%%%%%%%%%%%%%%%%%%%%%%%%%%%%

 end subroutine init_WINDOW

!-------------------------------------------------------------------------
 subroutine EXIT_TPCORE_WINDOW
!-------------------------------------------------------------------------

#if defined(SPMD) && defined(PILGRIM)
 use decompmodule, only : decompfree
 use ghostmodule, only : ghostfree
 use parutilitiesmodule, only : commglobal, parpatternfree
 
 call parpatternfree(commglobal, pattern2dmg)
 call parpatternfree(commglobal, pattern2dng)
 call ghostfree(ghost2dmg)
 call ghostfree(ghost2dng)
 call decompfree(decomp2d)
#endif

 !%%%%%%%%%%%%%%%%%%%%%%%%%%%%%%%%%%%%%%%%%%%%%%%%%%%%%%%%%%%%%%%%%%%%%%%%%%%%
 !%%% MODIFICATION by Harvard Atmospheric Chemistry Modeling Group
 !%%% 
 !%%% Comment out original code below (bdf, bmy, 5/9/03)
 !%%%
 !%%%deallocate ( cosp ) 
 !%%%deallocate ( cose ) 
 !%%%deallocate (   gw ) 
 !%%%deallocate (  rgw ) 
 !%%%deallocate ( dtdx5 ) 
 !%%%deallocate ( dtdy5 ) 
 !%%%%%%%%%%%%%%%%%%%%%%%%%%%%%%%%%%%%%%%%%%%%%%%%%%%%%%%%%%%%%%%%%%%%%%%%%%%%

 !%%%%%%%%%%%%%%%%%%%%%%%%%%%%%%%%%%%%%%%%%%%%%%%%%%%%%%%%%%%%%%%%%%%%%%%%%%%%
 !%%% MODIFICATION by Harvard Atmospheric Chemistry Modeling Group
 !%%%
 !%%% Now deallocate arrays only if they have been allocated (bmy, 5/9/03)
 !%%% Also deallocate RGW_25 array (bdf, bmy, 10/29/04)
 !%%%
 IF ( ALLOCATED( COSP   ) ) DEALLOCATE( COSP   ) 
 IF ( ALLOCATED( COSE   ) ) DEALLOCATE( COSE   ) 
 IF ( ALLOCATED( GW     ) ) DEALLOCATE( GW     ) 
 IF ( ALLOCATED( RGW    ) ) DEALLOCATE( RGW    ) 
 IF ( ALLOCATED( RGW_25 ) ) DEALLOCATE( RGW_25 )  ! (bdf, bmy, 10/29/04)
 IF ( ALLOCATED( DTDX5  ) ) DEALLOCATE( DTDX5  ) 
 IF ( ALLOCATED( DTDY5  ) ) DEALLOCATE( DTDY5  ) 
 IF ( ALLOCATED( DLAT   ) ) DEALLOCATE( DLAT   )
 IF ( ALLOCATED( SINE_25) ) DEALLOCATE( SINE_25)  !(dan 0803)
 !%%%%%%%%%%%%%%%%%%%%%%%%%%%%%%%%%%%%%%%%%%%%%%%%%%%%%%%%%%%%%%%%%%%%%%%%%%%%


 end subroutine EXIT_TPCORE_WINDOW


!----------------------------------------------------------------------------
 subroutine TPCORE_WINDOW( dt,    ae, im, jm, km, jfirst,         &
                           jlast, ng, mg,                         &
                           nq,    ak, bk, u, v, ps1, ps2, ps,  q, &   
                           iord, jord, kord, n_adj,               &
 !%%%%%%%%%%%%%%%%%%%%%%%%%%%%%%%%%%%%%%%%%%%%%%%%%%%%%%%%%%%%%%%%%%%%%%%%%%%% 
 !%%% MODIFICATION by Harvard Atmospheric Chemistry Modeling Group
 !%%%
 !%%% Added XMASS, YMASS arguments to arg list of TPCORE_FVDAS for PJC/LLNL 
 !%%% pressure fixer (bdf, bmy, 5/7/03) 
 !%%%
                           XMASS,    YMASS,                       &
 !%%%%%%%%%%%%%%%%%%%%%%%%%%%%%%%%%%%%%%%%%%%%%%%%%%%%%%%%%%%%%%%%%%%%%%%%%%%% 
 !%%% MODIFICATION by Harvard Atmospheric Chemistry Modeling Group         
 !%%%
 !%%% Added MASSFLEW, MASSFLNS, MASSFLUP, AREA_M2, TCVV, ND24, ND25, and 
 !%%% ND26 to arg list of TPCORE_FVDAS for GEOS-CHEM mass-flux diagnostics 
 !%%% (bdf, bmy, 9/28/04). 
 !%%% Remove TCVV since now using kg/kg total air tracer units (ewl, 6/24/15)
 !%%% Added DiagnArrays for writing diagnostics to netcdf (ewl, 1/11/16).
 !%%% MASSFLEW, MASSFLNS, and MASSFLUP are cumulative. NetCDF diagnostic
 !%%% arrays are instantaneous since cumulative sum is abstracted to
 !%%% to high-level diagnostic container update code.
 !%%%
#if defined( BPCH_DIAG )
                        MASSFLEW, MASSFLNS, MASSFLUP,                   &
#endif
 !%%%%%%%%%%%%%%%%%%%%%%%%%%%%%%%%%%%%%%%%%%%%%%%%%%%%%%%%%%%%%%%%%%%%%%%%%%%%
                        AREA_M2, ND24, ND25, ND26   ) 
!----------------------------------------------------------------------------

! Uses:
    USE PhysConstants  ! Physical constants g0_100 and AIRMW

 implicit none

! Input:
 integer, intent(in):: im         ! Global E-W dimension
 integer, intent(in):: jm         ! Global N-S dimension
 integer, intent(in):: km         ! Vertical dimension
 integer, intent(in):: jfirst     ! Local first index for N-S
 integer, intent(in):: jlast      ! Local last index for N-S
 integer, intent(in):: ng         ! Primary ghost region
 integer, intent(in):: mg         ! Secondary ghost region
 integer, intent(in):: nq         ! Ghosted latitudes (3 required by PPM)
 integer, intent(in):: iord       ! E-W transport scheme
 integer, intent(in):: jord       ! N-S transport scheme
 integer, intent(in):: kord       ! Vertical mapping scheme
 integer, intent(in):: n_adj      ! Number of adjustemnt to air_mass_flux
                                  ! 0 --> no adjustment

! Recommended values : iord=jord=4, kord=7
!  _ord:
!---------------------------------------------------------------------------
!        1: 1st order upstream scheme 
!        2: 2nd order van Leer (full monotonicity constraint;
!           see Lin et al 1994, MWR)
!        3: Standard monotonic PPM* (Collela & Woodward 1984)
!        4: New & Improved monotonic PPM
!        5: positive-definite PPM (constraint on the subgrid distribution is
!           only strong enough to prevent generation of negative values;
!           both overshoots & undershootes are possible).
!        6: un-constrained PPM (nearly diffusion free; faster but
!           positivity of the subgrid distribution is not quaranteed.
!        7: Huynh/Van Leer/Lin full monotonicity constraint
!---------------------------------------------------------------------------
! Only kord can be set to 7 to enable the use of Huynh's 2nd monotonicity
! constraint for piece-wise parabolic distribution.
! *PPM: Piece-wise Parabolic Method

 real, intent(in):: ak(km+1)              ! See below
 real, intent(in):: bk(km+1)              ! See below
 real, intent(in):: u(:,:,:)    ! u-wind (m/s) at mid-time-level (t=t+dt/2)
 real, intent(inout):: v(:,:,:) ! v-wind (m/s) at mid-time-level (t=t+dt/2)

!------------------------------------------------------
! The hybrid ETA-coordinate:
! pressure at layer edges are defined as follows:
!
!        p(i,j,k) = ak(k) + bk(k)*ps(i,j)  
!------------------------------------------------------
! ak and bk are defined at layer edges.

!                  /////////////////////////////////
!              / \ ------ Model top P=ak(1) --------- ak(1), bk(1)
!               |
!    delp(1)    |  ........... q(i,j,1) ............
!               |
!              \ / ---------------------------------  ak(2), bk(2)
!
!
!
!              / \ ---------------------------------  ak(k), bk(k)
!               |
!    delp(k)    |  ........... q(i,j,k) ............
!               |
!              \ / ---------------------------------  ak(k+1), bk(k+1)
!
!
!
!              / \ ---------------------------------  ak(km), bk(km)
!               |
!    delp(km)   |  ........... q(i,j,km) .........
!               |
!              \ / -----Earth's surface P=Psfc ------ ak(km+1), bk(km+1)
!                 //////////////////////////////////


! Note: surface pressure can be of any unit (e.g., pascal or mb) as long as it is
! consistent with the definition of (ak, bk) defined above
! Winds (u,v), ps, and q are assumed to be defined at the same points.
! The latitudes are given by clat, input to the initialization routine: init_tpcore.

 real, intent(in):: ps1(im,jfirst:jlast)  ! surface pressure at current time
 real, intent(in):: ps2(im,jfirst:jlast)  ! surface pressure at future time=t+dt
 real, intent(in):: dt                    ! Transport time step in seconds
 real, intent(in):: ae                    ! Earth's radius (m)

 real, intent(inout):: q(:,:,:,:)         ! Tracer "mixing ratios"
                                          ! q could easily be re-dimensioned

 real, intent(out):: ps(im,jfirst:jlast)  ! "predicted" surface pressure

 real  delp(im,jfirst:jlast,km)    ! Predicted thickness at future time (t=t+dt)
 real  pe(im,km+1,jfirst:jlast)    ! Pressure at layer edges (predicted)

 real  fx(im,jfirst:jlast,km)     ! E-W air mass flux
 real  va(im,jfirst:jlast,km)     ! N-S CFL at cell center (scalar points)

 !%%%%%%%%%%%%%%%%%%%%%%%%%%%%%%%%%%%%%%%%%%%%%%%%%%%%%%%%%%%%%%%%%%%%%%%%%%%%
 !%%% MODIFICATION by Harvard Atmospheric Chemistry Modeling Group
 !%%%
 !%%% Added XMASS, YMASS for the PJC pressure-fixer (bdf, bmy, 5/7/03)
 !%%%
 REAL,    INTENT(IN)    :: XMASS(:,:,:), YMASS(:,:,:)
 !%%%%%%%%%%%%%%%%%%%%%%%%%%%%%%%%%%%%%%%%%%%%%%%%%%%%%%%%%%%%%%%%%%%%%%%%%%%%

 !%%%%%%%%%%%%%%%%%%%%%%%%%%%%%%%%%%%%%%%%%%%%%%%%%%%%%%%%%%%%%%%%%%%%%%%%%%%%
 !%%% MODIFICATION by Harvard Atmospheric Chemistry Modeling Group
 !%%%
 !%%% Added MASSFLEW, MASSFLNS, MASSFLUP, AREA_M2, TCVV, ND24, ND25, ND26
 !%%% for mass-flux diagnostics (bdf, bmy, 9/28/04)
 !%%% Remove TCVV since now using kg/kg total air tracer units (ewl, 6/24/15)
 !%%% Added netcdf diagnostic arrays (ewl, 1/11/16)
 !%%%
#if defined( BPCH_DIAG )
 REAL,    INTENT(INOUT) :: MASSFLEW(:,:,:,:) ! east/west mass flux
 REAL,    INTENT(INOUT) :: MASSFLNS(:,:,:,:) ! north/south mass flux
 REAL,    INTENT(INOUT) :: MASSFLUP(:,:,:,:) ! up/down vertical mass flux
#endif
 REAL,    INTENT(IN)    :: AREA_M2(JM)       ! box area for mass flux diag
 INTEGER, INTENT(IN)    :: ND24              ! E/W flux diag switch
 INTEGER, INTENT(IN)    :: ND25              ! N/S flux diag switch
 INTEGER, INTENT(IN)    :: ND26              ! up/down flux diag switch

 !%%%%%%%%%%%%%%%%%%%%%%%%%%%%%%%%%%%%%%%%%%%%%%%%%%%%%%%%%%%%%%%%%%%%%%%%%%%%

!-----------------------
! Ghosted local arrays:
!-----------------------

 real  cx(im,jfirst-ng:jlast+ng,km)    ! E-W CFL number on C-grid
 real delp1(im,jfirst-mg:jlast+mg,km)  ! Pressure thickness at current time (t)
 real   fy(im,jfirst:jlast+mg,km)      ! N-S air mass flux
 real   cy(im,jfirst:jlast+mg,km)      ! N-S CFL number on C-grid
 real  psg(im,jfirst-mg:jlast+mg,2)    ! Was psm and psn
 real   q2(im,jfirst-ng:jlast+ng)      ! local 2D q array
 logical ffsl(jfirst-ng:jlast+ng,km)   ! Flag to compute Integer fluxes

 !%%%%%%%%%%%%%%%%%%%%%%%%%%%%%%%%%%%%%%%%%%%%%%%%%%%%%%%%%%%%%%%%%%%%%%%%%%%%
 !%%% MODIFICATION by Harvard Atmospheric Chemistry Modeling Group
 !%%%
 !%%% Add new netcdf diagnostic code and separate bpch from netcdf diag
 !%%% code with pre-processor blocks (ewl, 1/11/2016)
 !%%%
#if defined( BPCH_DIAG )
! Local arrays for mass fluxes to save memory if diagnostics not used.
! (ccc, 9/9/10)
 real MFLEW(im, jm), MFLNS(im, jm)
#endif
 !%%%%%%%%%%%%%%%%%%%%%%%%%%%%%%%%%%%%%%%%%%%%%%%%%%%%%%%%%%%%%%%%%%%%%%%%%%%

! Local variables:
 integer i,j,k,iq
 integer iord_bg                    ! E-W scheme for background mass flux
 integer jord_bg                    ! N-S scheme for background mass flux
 integer js1gd                      ! Southern latitude border (1 on SP PE)
 integer jn1gd                      ! Northern latitude border (JM on NP PE)
 integer nx                         ! Internal E-W OpenMP decomposition
 integer iv                         ! Monotonicity constraints for top and bottom

 !%%%%%%%%%%%%%%%%%%%%%%%%%%%%%%%%%%%%%%%%%%%%%%%%%%%%%%%%%%%%%%%%%%%%%%%%%%%%
 !%%% MODIFICATION by Harvard Atmospheric Chemistry Modeling Group
 !%%%
 !%%% Define DTC, QTEMP, TRACE_DIFF for ND26 diagnostic (bdf, bmy, 9/28/04)
 !%%%
 REAL DTC(IM,JM,KM,NQ)              ! up/down flux temp array
 REAL QTEMP(IM,JM,KM,NQ)            ! up/down flux array
 REAL TRACE_DIFF                    ! up/down flux variable
 !%%%%%%%%%%%%%%%%%%%%%%%%%%%%%%%%%%%%%%%%%%%%%%%%%%%%%%%%%%%%%%%%%%%%%%%%%%%%

 parameter (nx = 1)                 ! Try 2 or 4 if large number of OMP threads
                                    ! is to be used

 js1gd = max(1,  jfirst-ng)         ! NG latitudes on S (starting at 1)
 jn1gd = min(jm,jlast+ng)           ! NG latitudes on N (ending at jm)

 iord_bg = 1
 jord_bg = 1

 iv = 1       ! Enforce strong constraint at top & bottom
              ! May want to change to iv=0 if diffusion is a problem

 ! iv =0               !(dan.iv 0803)
 ! iv=-1               !(dan 0803)


! Ensure inputs are single-valued at poles:


  do j=jfirst,jlast
     do i=1,im

        psg(i,j,1) = ps1(i,j)
        psg(i,j,2) = ps2(i,j)
     enddo
  enddo

!  if ( jfirst == 1 ) then
!       call xpavg(psg(:,1,1), im)
!       call xpavg(psg(:,1,2), im)
!  endif

!  if ( jlast == jm ) then
!       call xpavg(psg(:,jm,1), im)
!       call xpavg(psg(:,jm,2), im)
!  endif

#if defined(SPMD)
! Ghost v, psm and psn north/south --> now in one array psg
#if defined(PILGRIM)
  call parbegintransfer(pattern2dmg, km, v, v)
  call parbegintransfer(pattern2dmg, 2, psg, psg)
#else
  call mp_send3d_ns(im, jm, jfirst, jlast, 1, km, mg, mg, v, 1)
  call mp_send3d_ns(im, jm, jfirst, jlast, 1, 2, mg, mg, psg, 2)
#endif
#endif

! Average q at both poles
!  do iq=1,nq
!!$omp parallel do   &
!!$omp shared(im)    &
!!$omp private(k)
!     do k=1,km
!        if ( jfirst == 1 ) then
!             call xpavg(q(:,1,k,iq), im)
!        endif
!        if ( jlast == jm ) then
!             call xpavg(q(:,jm,k,iq), im)
!        endif
!     enddo
!  enddo

#if defined(SPMD)
#if defined(PILGRIM)
  call parendtransfer(pattern2dmg, km, v, v)
  call parendtransfer(pattern2dmg, 2, psg, psg)
#else
  call mp_barrier()
  call mp_recv3d_ns(im, jm, jfirst, jlast, 1, km, mg, mg, v, 1)
  call mp_recv3d_ns(im, jm, jfirst, jlast, 1, 2, mg, mg, psg, 2)
  call mp_barrier()
#endif
#endif

!----------------------------------------------
! Compute background air mass fluxes
!----------------------------------------------

 call air_mass_flux(im, jm, km, jfirst, jlast,      &
                    iord_bg, jord_bg,   ak, bk,     &
                    psg, ps,  u, v,                 &
                    cx, cy, va, fx, fy, ng, mg,     &
                    ffsl, delp1, delp, pe,  dt,     &
                    ae, n_adj,                      &
 !%%%%%%%%%%%%%%%%%%%%%%%%%%%%%%%%%%%%%%%%%%%%%%%%%%%%%%%%%%%%%%%%%%%%%%%%%%%%
 !%%% MODIFICATION by Harvard Atmospheric Chemistry Modeling Group
 !%%%
 !%%% Added XMASS, YMASS to the arg list of AIR_MASS_FLUX 
 !%%% for the PJC/LLNL pressure-fixer (bdf, bmy, 5/7/03)
 !%%%
                    XMASS, YMASS )
 !%%%%%%%%%%%%%%%%%%%%%%%%%%%%%%%%%%%%%%%%%%%%%%%%%%%%%%%%%%%%%%%%%%%%%%%%%%%%


!---------------------------------------------------
! Do tracer transport
!---------------------------------------------------

#if defined(SPMD)
! non-blocking-send for tracer #1
#if defined(PILGRIM)
    call parbegintransfer(pattern2dng,km,q(:,:,:,1),q(:,:,:,1))
#else
    call mp_send3d_ns(im, jm, jfirst, jlast, 1, km, ng, ng, &
                      q(1,jfirst-ng,1,1), 1)
#endif
#endif


! Multi_Tracer: 
   do iq=1,nq

#if defined(SPMD)
! Receive current tracer
#if defined(PILGRIM)
 call parendtransfer(pattern2dng,km,q(:,:,:,iq),q(:,:,:,iq))
 if (iq < nq) then
   call parbegintransfer(pattern2dng,km,q(:,:,:,iq+1),q(:,:,:,iq+1))
 endif
#else
 call mp_barrier() 
 call mp_recv3d_ns(im, jm, jfirst, jlast, 1, km, ng, ng, &
                   q(1,jfirst-ng,1,iq),iq)
 call mp_barrier() 
 if ( iq < nq ) then
!   non-blocking send for next tracer
    call mp_send3d_ns(im, jm, jfirst, jlast, 1, km, ng, ng, &
                      q(1,jfirst-ng,1,iq+1),iq+1)
 endif
#endif
#endif

!$omp parallel do                                   &
!$omp default( shared ) &
 !%%%%%%%%%%%%%%%%%%%%%%%%%%%%%%%%%%%%%%%%%%%%%%%%%%%%%%%%%%%%%%%%%%%%%%%%%%%%
 !%%% MODIFICATION by Harvard Atmospheric Chemistry Modeling Group
 !%%%
 !%%% Add new netcdf diagnostic code and separate bpch from netcdf diag
 !%%% code with pre-processor blocks (ewl, 1/11/2016)
 !%%%
#if defined( BPCH_DIAG )
!$omp private( i, j, k, q2, MFLEW, MFLNS )
#else
 !%%%%%%%%%%%%%%%%%%%%%%%%%%%%%%%%%%%%%%%%%%%%%%%%%%%%%%%%%%%%%%%%%%%%%%%%%%%
!$omp private( i, j, k, q2 ) 
#endif

! Vertical_OMP:  

   do k=1,km


    q2(:,:) = 0.d0

 !%%%%%%%%%%%%%%%%%%%%%%%%%%%%%%%%%%%%%%%%%%%%%%%%%%%%%%%%%%%%%%%%%%%%%%%%%%%%
 !%%% MODIFICATION by Harvard Atmospheric Chemistry Modeling Group
 !%%%
 !%%% Add new netcdf diagnostic code (ewl, 1/11/2016)
 !%%%
#if defined( BPCH_DIAG )
    MFLEW(:,:) = 0.d0
    MFLNS(:,:) = 0.d0
#endif
 !%%%%%%%%%%%%%%%%%%%%%%%%%%%%%%%%%%%%%%%%%%%%%%%%%%%%%%%%%%%%%%%%%%%%%%%%%%%

! Copying q to 2d work array for transport. This allows q to be dimensioned
! differently from the calling routine.

    do j=js1gd,jn1gd
       do i=1,im
          q2(i,j) = q(i,j,k,iq)
       enddo
    enddo

 !%%%%%%%%%%%%%%%%%%%%%%%%%%%%%%%%%%%%%%%%%%%%%%%%%%%%%%%%%%%%%%%%%%%%%%%%%%%%
 !%%% MODIFICATION by Harvard Atmospheric Chemistry Modeling Group
 !%%%
 !%%% Add new netcdf diagnostic code and separate bpch from netcdf diag
 !%%% code with pre-processor blocks (ewl, 1/11/2016)
 !%%%
#if defined( BPCH_DIAG )
    IF ( ND24 > 0 ) THEN 
       MFLEW = MASSFLEW(:,:,K,IQ)
    ELSE
       MFLEW(1,1) = MASSFLEW(1,1,1,1)
    ENDIF

    IF ( ND25 > 0 ) THEN 
       MFLNS = MASSFLNS(:,:,K,IQ)
    ELSE
       MFLNS(1,1) = MASSFLNS(1,1,1,1)
    ENDIF
#endif
 !%%%%%%%%%%%%%%%%%%%%%%%%%%%%%%%%%%%%%%%%%%%%%%%%%%%%%%%%%%%%%%%%%%%%%%%%%%

    
!--- Previous to (ccc, 9/9/10)
!    call tp2g( q2(1,jfirst-ng),    va(1,jfirst,k),          &
!               cx(1,jfirst-ng,k),  cy(1,jfirst,k),          &
!               im,  jm,  iv,   iord,     jord,              &
!               ng,  mg,  fx(1,jfirst,k), fy(1,jfirst,k),    &
!               ffsl(jfirst-ng,k),    jfirst,   jlast,       &
!               delp1(1,jfirst-mg,k),    delp(1,jfirst,k),   &
! !%%%%%%%%%%%%%%%%%%%%%%%%%%%%%%%%%%%%%%%%%%%%%%%%%%%%%%%%%%%%%%%%%%%%%%%%%%%%
! !%%% MODIFICATION by Harvard Atmospheric Chemistry Modeling Group
! !%%%
! !%%% Now pass MASSFLEW, MASSFLNS, AREA_M2, TCVV, ND24, ND25, DT as 
! !%%% arguments to routine TP2G for GEOS-CHEM mass flux diagnostics 
! !%%% (bdf, bmy, 9/28/04)
! !%%%
!               MASSFLEW(1,1,K,IQ), MASSFLNS(1,1,K,IQ),      &
!               AREA_M2, TCVV(IQ), ND24, ND25, DT )
! !%%%%%%%%%%%%%%%%%%%%%%%%%%%%%%%%%%%%%%%%%%%%%%%%%%%%%%%%%%%%%%%%%%%%%%%%%%%%

    call tp2g( q2(1,jfirst-ng),    va(1,jfirst,k),          &
               cx(1,jfirst-ng,k),  cy(1,jfirst,k),          &
               im,  jm,  iv,   iord,     jord,              &
               ng,  mg,  fx(1,jfirst,k), fy(1,jfirst,k),    &
               ffsl(jfirst-ng,k),    jfirst,   jlast,       &
               delp1(1,jfirst-mg,k),    delp(1,jfirst,k),   &
 !%%%%%%%%%%%%%%%%%%%%%%%%%%%%%%%%%%%%%%%%%%%%%%%%%%%%%%%%%%%%%%%%%%%%%%%%%%%%
 !%%% MODIFICATION by Harvard Atmospheric Chemistry Modeling Group
 !%%%
 !%%% Now pass MASSFLEW, MASSFLNS, AREA_M2, TCVV, ND24, ND25, DT as 
 !%%% arguments to routine TP2G for GEOS-CHEM mass flux diagnostics 
 !%%% (bdf, bmy, 9/28/04). 
 !%%% Remove TCVV since now using kg/kg total air tracer units (ewl, 6/24/15)
 !%%%
#if defined( BPCH_DIAG )
               MFLEW, MFLNS,                                &
#endif
 !%%%%%%%%%%%%%%%%%%%%%%%%%%%%%%%%%%%%%%%%%%%%%%%%%%%%%%%%%%%%%%%%%%%%%%%%%%%%
               AREA_M2, ND24, ND25, DT )

 !%%%%%%%%%%%%%%%%%%%%%%%%%%%%%%%%%%%%%%%%%%%%%%%%%%%%%%%%%%%%%%%%%%%%%%%%%%%%
 !%%% MODIFICATION by Harvard Atmospheric Chemistry Modeling Group
 !%%%
 !%%% Add new netcdf diagnostic code and separate bpch from netcdf diag
 !%%% code with pre-processor blocks (ewl, 1/11/2016)
 !%%%
#if defined( BPCH_DIAG )
    ! Save mass flux diagnostics (clb, 7/2/12)
    IF ( ND24 > 0 ) THEN
       MASSFLEW(:,:,K,IQ) = MFLEW
    ENDIF

    IF ( ND25 > 0 ) THEN
       MASSFLNS(:,:,K,IQ) = MFLNS
    ENDIF
#endif
 !%%%%%%%%%%%%%%%%%%%%%%%%%%%%%%%%%%%%%%%%%%%%%%%%%%%%%%%%%%%%%%%%%%%%%%%%%%%

!------------------------------------------------------------------------------
! Prior to 4/1/15:
! Preserve original code here.  Lin Zhang submitted the fix below.
!    !do j=jfirst,jlast
!    do j=max(jfirst,jord+1),min(jlast,jm-jord+1)   ! Lin_20140518
!       do i=1,im
!          q(i,j,k,iq) = q2(i,j)
!       enddo
!    enddo
!------------------------------------------------------------------------------
    ! NOTE: This fix was submitted by Lin Zhang.  Not sure if it supersedes 
    ! the previous code but we'll put it here for now. (bmy, 4/1/15)
    do j=jfirst+2,jlast-2             ! (lzh, 05/10/2014)
       do i=3,im-2
           q(i,j,k,iq) = q2(i,j)
        enddo
     enddo

! enddo Vertical_OMP
! enddo Multi_Tracer

   enddo
   enddo

!---------------------------------------------------------------
! Perform Remapping back to the hybrid sigma-pressure coordinate
! Mass will be conserved if predicted ps2 == psn (data/model)
!---------------------------------------------------------------

 !%%%%%%%%%%%%%%%%%%%%%%%%%%%%%%%%%%%%%%%%%%%%%%%%%%%%%%%%%%%%%%%%%%%%%%%%%%%%
 !%%% MODIFICATION by Harvard Atmospheric Chemistry Modeling Group
 !%%%
 !%%% Save tracer values before vertical transport (bdf, bmy, 9/28/04)
 !%%%
 QTEMP = Q
 !%%%%%%%%%%%%%%%%%%%%%%%%%%%%%%%%%%%%%%%%%%%%%%%%%%%%%%%%%%%%%%%%%%%%%%%%%%%%

 call qmap(pe, q, im, jm, km, nx, jfirst, jlast, ng, nq,         &
           ps, ak, bk, kord, iv)

 !%%%%%%%%%%%%%%%%%%%%%%%%%%%%%%%%%%%%%%%%%%%%%%%%%%%%%%%%%%%%%%%%%%%%%%%%%%%%
 !%%% MODIFICATION by Harvard Atmospheric Chemistry Modeling Group
 !%%%  
 !%%% Implement ND26 diag: Up/down flux of tracer [kg/s] (bmy, bdf, 9/28/04)
 !%%%
 !%%% The vertical transport done in qmap.  We need to find the difference 
 !%%% in order to to interpret transport.
 !%%%
 !%%% Break up diagnostic into up & down fluxes using the surface boundary 
 !%%% conditions.  Start from top down (really surface up for flipped TPCORE)
 !%%%
 IF ( ND26 > 0 ) THEN

    !-----------------
    ! start with top
    !-----------------
    K = 1

!$OMP PARALLEL DO           &
!$OMP DEFAULT( SHARED )     &
!$OMP PRIVATE( I, J, IQ )  
    DO IQ = 1, NQ
    DO I  = 1, IM
    DO J  = 1, JM

       DTC(I,J,K,IQ) = ( Q(I,J,K,IQ)     * DELP1(I,J,K)   -          &
                         QTEMP(I,J,K,IQ) * DELP(I,J,K)  ) *          &
                         AREA_M2(J) * g0_100

       ! top layer should have no residual.  the small residual is from 
       ! a non-pressure fixed flux diag.  The z direction may be off by 
       ! a few percent.
       !MASSFLUP(I,J,K,IQ) = MASSFLUP(I,J,K,IQ) + DTC(I,J,K,IQ)/dt
    ENDDO
    ENDDO
    ENDDO
!$OMP END PARALLEL DO

    !----------------------------------------------------
    ! get the other fluxes using a mass balance equation
    !----------------------------------------------------
    DO K  = 2, KM
!$OMP PARALLEL DO                      &
!$OMP DEFAULT( SHARED )                &
!$OMP PRIVATE( I, J, IQ, TRACE_DIFF )
    DO IQ = 1, NQ
    DO I  = 1, IM
    DO J  = 1, JM

       TRACE_DIFF         = ( Q(I,J,K,IQ)     * DELP1(I,J,K)  -     &
                              QTEMP(I,J,K,IQ) * DELP(I,J,K) ) *     &
                              AREA_M2(J) * g0_100       

       DTC(I,J,K,IQ)      = DTC(I,J,K-1,IQ) + TRACE_DIFF

 !%%%%%%%%%%%%%%%%%%%%%%%%%%%%%%%%%%%%%%%%%%%%%%%%%%%%%%%%%%%%%%%%%%%%%%%%%%%%
 !%%% MODIFICATION by Harvard Atmospheric Chemistry Modeling Group
 !%%%
 !%%% Add new netcdf diagnostic code and separate bpch from netcdf diag
 !%%% code with pre-processor blocks (ewl, 1/11/2016)
 !%%%
#if defined( BPCH_DIAG )
       MASSFLUP(I,J,K,IQ) = MASSFLUP(I,J,K,IQ) + DTC(I,J,K,IQ) / DT

#endif
 !%%%%%%%%%%%%%%%%%%%%%%%%%%%%%%%%%%%%%%%%%%%%%%%%%%%%%%%%%%%%%%%%%%%%%%%%%%%

    ENDDO
    ENDDO
    ENDDO
!$OMP END PARALLEL DO
    ENDDO

    ENDIF

 END subroutine TPCORE_WINDOW


 subroutine air_mass_flux(im, jm, km, jfirst, jlast, iord, jord,    &
                          ak, bk, psg, ps, u, v, cx, cy, va,        &
                          fx, fy, ng,  mg,  ffsl, delp1,  delp,     &
                          pe, dt, ae,  n_adj,                       &   
 !%%%%%%%%%%%%%%%%%%%%%%%%%%%%%%%%%%%%%%%%%%%%%%%%%%%%%%%%%%%%%%%%%%%%%%%%%%%%
 !%%% MODIFICATION by Harvard Atmospheric Chemistry Modeling Group
 !%%%
 !%%% Added XMASS, YMASS to the arg list of AIR_MASS_FLUX 
 !%%% for the PJC/LLNL pressure-fixer (bdf, bmy, 5/7/03)
 !%%%
                          XMASS, YMASS )
 !%%%%%%%%%%%%%%%%%%%%%%%%%%%%%%%%%%%%%%%%%%%%%%%%%%%%%%%%%%%%%%%%%%%%%%%%%%%%

!------------------------------------------------------
! The hybrid ETA-coordinate:
! pressure at layer edges are defined as follows:
!
!        p(i,j,k) = ak(k) + bk(k)*ps(i,j)          (1)
!------------------------------------------------------

! Input from Data/Model:
! (u,v) is the time mean wind at Time=t+dt/2  
! delp1 is the layer thickness at Time=t

! Output:
! delp is the predicted thickness at Time=t+dt
! (fx,fy): background air mass flxues
! (cx,cy): CFL number

 implicit none

 integer, intent(in):: im
 integer, intent(in):: jm
 integer, intent(in):: km
 integer, intent(in):: jfirst
 integer, intent(in):: jlast
 integer, intent(in):: iord
 integer, intent(in):: jord
 integer, intent(in):: ng
 integer, intent(in):: mg
 integer, intent(in):: n_adj
 
 real, intent(in):: dt
 real, intent(in):: ae
 real, intent(in):: ak(km+1)
 real, intent(in):: bk(km+1)
 real, intent(in):: psg(im,jfirst-mg:jlast+mg,2)   ! Was ps1 and ps2
 real, intent(in):: u(im,jfirst:jlast,km)
 real, intent(in):: v(im,jfirst-mg:jlast+mg,km)

 !%%%%%%%%%%%%%%%%%%%%%%%%%%%%%%%%%%%%%%%%%%%%%%%%%%%%%%%%%%%%%%%%%%%%%%%%%%%%
 !%%% MODIFICATION by Harvard Atmospheric Chemistry Modeling Group
 !%%%
 !%%% Added XMASS, YMASS for PJC/LLNL pressure fixer (bdf, bmy, 5/7/03) 
 !%%%
 REAL, INTENT(IN) :: XMASS(IM,JM,KM), YMASS(IM,JM,KM)
 !%%%%%%%%%%%%%%%%%%%%%%%%%%%%%%%%%%%%%%%%%%%%%%%%%%%%%%%%%%%%%%%%%%%%%%%%%%%%

! Output:
 logical,intent(out):: ffsl(jfirst-ng:jlast+ng,km)
 real, intent(out):: cx(im,jfirst-ng:jlast+ng,km)
 real, intent(out):: delp (im,jfirst:jlast,km)

 real, intent(out):: ps(im,jfirst:jlast)
 real, intent(out):: fx(im,jfirst:jlast,km)
 real, intent(out):: cy(im,jfirst:jlast+mg,km)
 real, intent(out):: fy(im,jfirst:jlast+mg,km)
 real, intent(out):: va(im,jfirst:jlast,km)

 real, intent(out):: delp1(im,jfirst-mg:jlast+mg,km)

 real, intent(out):: pe(im,km+1,jfirst:jlast)

! Local:
 real yms(im,jfirst:jlast+mg,km)

 real  tiny
 parameter (tiny = 1.e-10)
 real dak, dbk
 real dtoa, vt
 integer i,j,k

 integer js2g0
 integer jn2g0
 integer jn1g1
 integer js2gd, jn2gd

 !%%%%%%%%%%%%%%%%%%%%%%%%%%%%%%%%%%%%%%%%%%%%%%%%%%%%%%%%%%%%%%%%%%%%%%%%%%%%
 !%%% MODIFICATION by Harvard Atmospheric Chemistry Modeling Group
 !%%%
 !%%% Declare extra variables PJC/LLNL pressure fixer (bdf, bmy, 5/7/03)
 !%%%
 REAL :: DELPM(IM,JM,KM), FACTY, UT
 !%%%%%%%%%%%%%%%%%%%%%%%%%%%%%%%%%%%%%%%%%%%%%%%%%%%%%%%%%%%%%%%%%%%%%%%%%%%%

 js2g0  = max(2,jfirst)        ! No ghosting
 jn2g0  = min(jm-1,jlast)      ! No ghosting
 jn1g1  = min(jm,jlast+1)      ! Ghost 1 on N
 js2gd = max(2,  jfirst-ng)    ! NG latitudes on S (starting at 1)
 jn2gd = min(jm-1,jlast+ng)    ! NG latitudes on N (ending at jm-1)

 dtoa = .5*dt/ae 

 cx(:,:,:)=0D0
 cy(:,:,:)=0D0
 fx(:,:,:)=0D0
 fy(:,:,:)=0D0
  delp(:,:,:)=0D0
  ps(:,:)=0D0
  va(:,:,:)=0D0
  delp1(:,:,:)=0D0
  pe(:,:,:)=0D0

 !%%%%%%%%%%%%%%%%%%%%%%%%%%%%%%%%%%%%%%%%%%%%%%%%%%%%%%%%%%%%%%%%%%%%%%%%%%%%
 !%%% MODIFICATION by Harvard Atmospheric Chemistry Modeling Group
 !%%%
 !%%% Define DELPM for PJC pressure fixer (bdf, bmy, 5/7/03)
 !%%%
 DO K = 1, KM
 DO J = 1, JM
 DO I = 1, IM
    DELPM(I,J,K) = ( AK(K+1) - AK(K) ) + &
                   ( BK(K+1) - BK(K) ) * &                 
                   ( 0.5d0 * ( PSG(I,J,1) + PSG(I,J,2 ) + 2d0 * AK(1) ) )
 ENDDO
 ENDDO
 ENDDO
 !%%%%%%%%%%%%%%%%%%%%%%%%%%%%%%%%%%%%%%%%%%%%%%%%%%%%%%%%%%%%%%%%%%%%%%%%%%%%

 !%%%%%%%%%%%%%%%%%%%%%%%%%%%%%%%%%%%%%%%%%%%%%%%%%%%%%%%%%%%%%%%%%%%%%%%%%%%%
 !%%% MODIFICATION by Harvard Atmospheric Chemistry Modeling Group
 !%%%
 !%%% Added for PJC/LLNL pressure-fixer (bdf, bmy, 5/7/03)
 !%%% Note that DTDY5 is the same everywhere except at the poles, so
 !%%% we can just pick a value roughly close to the equator
 !%%%
 FACTY = DTDY5(JM/2)
 !%%%%%%%%%%%%%%%%%%%%%%%%%%%%%%%%%%%%%%%%%%%%%%%%%%%%%%%%%%%%%%%%%%%%%%%%%%%%

!$omp parallel do private(i, j, k, vt, UT )

  do k=1,km

     do j=js2g0, jn1g1
         do i=1,im
       
 !%%%%%%%%%%%%%%%%%%%%%%%%%%%%%%%%%%%%%%%%%%%%%%%%%%%%%%%%%%%%%%%%%%%%%%%%%%%%
 !%%% MODIFICATION by Harvard Atmospheric Chemistry Modeling Group
 !%%%  
 !%%% Change calculation of VT for PJC pressure fixer (bdf, bmy, 5/7/03)
 !%%%
            VT = YMASS(I,J,K) / FACTY / COSE(J) / DELPM(I,J,K) +  &
                 V(I,J-1,K) * ( 1d0 - DELPM(I,J-1,K) / DELPM(I,J,K) )
 !%%%%%%%%%%%%%%%%%%%%%%%%%%%%%%%%%%%%%%%%%%%%%%%%%%%%%%%%%%%%%%%%%%%%%%%%%%%%

            if ( vt > 0. ) then
               cy(i,j,k) = dtdy5(j-1)*vt
            else
               cy(i,j,k) = dtdy5(j)*vt
            endif
             yms(i,j,k) = dtoa*vt*cose(j)
         enddo
     enddo

     do j=js2g0,jn2g0
        do i=1,im
           if( cy(i,j,k)*cy(i,j+1,k) > 0. ) then
              if( cy(i,j,k) > 0. ) then
                  va(i,j,k) = cy(i,j,k)
              else
                  va(i,j,k) = cy(i,j+1,k)         
              endif
           else
              va(i,j,k) = 0.
          endif
        enddo
     enddo

 !%%%%%%%%%%%%%%%%%%%%%%%%%%%%%%%%%%%%%%%%%%%%%%%%%%%%%%%%%%%%%%%%%%%%%%%%%%%%
 !%%% MODIFICATION by Harvard Atmospheric Chemistry Modeling Group
 !%%%  
 !%%% Removed this section for PJC pressure fixer (bdf, bmy, 5/7/03)
 !%%%    do j=js2g0,jn2g0
 !%%%          cx(1,j,k) = dtdx5(j)*(u(1,j,k)+u(im,j,k))
 !%%%       do i=2,im
 !%%%          cx(i,j,k) = dtdx5(j)*(u(i,j,k)+u(i-1,j,k))
 !%%%       enddo
 !%%%    enddo
 !%%%%%%%%%%%%%%%%%%%%%%%%%%%%%%%%%%%%%%%%%%%%%%%%%%%%%%%%%%%%%%%%%%%%%%%%%%%%

 !%%%%%%%%%%%%%%%%%%%%%%%%%%%%%%%%%%%%%%%%%%%%%%%%%%%%%%%%%%%%%%%%%%%%%%%%%%%%
 !%%% MODIFICATION by Harvard Atmospheric Chemistry Modeling Group
 !%%%
 !%%% Added this section for PJC pressure fixer (bdf, bmy, 5/7/03)
 !%%%
     DO J = JS2G0, JN2G0
        UT        = XMASS(1,J,K) / DTDX5(J) / DELPM(1,J,K) + &
                    U(IM,J,K) * ( 1d0 - DELPM(IM,J,K) / DELPM(1,J,K) )
        CX(1,J,K) = DTDX5(J) * UT

        DO I = 2, IM
           UT        = XMASS(I,J,K) / DTDX5(J) / DELPM(I,J,K) + &
                       U(I-1,J,K) * ( 1d0 - DELPM(I-1,J,K) / DELPM(I,J,K) )
           CX(I,J,K) = DTDX5(J) * UT
        ENDDO
     ENDDO
 !%%%%%%%%%%%%%%%%%%%%%%%%%%%%%%%%%%%%%%%%%%%%%%%%%%%%%%%%%%%%%%%%%%%%%%%%%%%%

  enddo

 
#if defined(SPMD)
! No buffer version (km calls to mpi_sendrecv)
#if defined(PILGRIM)
  call parbegintransfer(pattern2dng, km, cx, cx)
  call parendtransfer(pattern2dng, km, cx, cx)
#else
  call mp_send3d_ns(im, jm, jfirst, jlast, 1, km, ng, ng, cx, 3)
  call mp_barrier()
  call mp_recv3d_ns(im, jm, jfirst, jlast, 1, km, ng, ng, cx, 3)
  call mp_barrier()
#endif
#endif

!---------------------------------------------------
! Compute background mass-flux (fx, fy) and (cx, cy) 
!---------------------------------------------------

!$omp parallel do                             &
!$omp shared(im,jm,iord,jord,mg,jfirst,jlast) &
!$omp private(i, j, k, dak, dbk)

  do k=1,km

     do j=js2gd,jn2gd                ! ffsl needed on N*ng S*ng
        ffsl(j,k) = .false.
        do i=1,im
           if( abs(cx(i,j,k)) > 1. ) then
               ffsl(j,k) = .true.
               go to 2222
           endif
        enddo
2222  continue
     enddo

     dak = ak(k+1) - ak(k)
     dbk = bk(k+1) - bk(k)

     do j=max(1,jfirst-mg),min(jm,jlast+mg)
        do i=1,im
           delp1(i,j,k) = dak + dbk*psg(i,j,1)
        enddo
     enddo 

     call tp2d(va(1,jfirst,k), delp1(1,jfirst-mg,k), cx(1,jfirst-mg,k), &
               cy(1,jfirst,k), im, jm, iord, jord, mg,  mg,             &
               fx(1,jfirst,k), fy(1,jfirst,k),  ffsl(jfirst-mg,k),      &
               cx(1,jfirst,k), yms(1,jfirst,k), 0, jfirst, jlast)

 !%%%%%%%%%%%%%%%%%%%%%%%%%%%%%%%%%%%%%%%%%%%%%%%%%%%%%%%%%%%%%%%%%%%%%%%%%%%%
 !%%% MODIFICATION by Harvard Atmospheric Chemistry Modeling Group
 !%%%
 !%%% Fix mass fluxes in regions not over the courant limit (bdf, bmy, 5/7/03)
 !%%%
     DO J = 4, JM-4
        FX(:,J,K) = XMASS(:,J,K)
        FY(:,J,K) = YMASS(:,J,K) * DLAT(J)
     ENDDO
 !%%%%%%%%%%%%%%%%%%%%%%%%%%%%%%%%%%%%%%%%%%%%%%%%%%%%%%%%%%%%%%%%%%%%%%%%%%%%

      do j=js2g0,jn2g0
      do i=1,im-1
         delp(i,j,k) = delp1(i,j,k) + fx(i,j,k) - fx(i+1,j,k) +          &
                                     (fy(i,j,k)-fy(i,j+1,k))*rgw(j)
      enddo
         delp(im,j,k) = delp1(im,j,k) + fx(im,j,k) - fx(1,j,k) +         &
                                       (fy(im,j,k)-fy(im,j+1,k))*rgw(j)
      enddo

      if ( jfirst ==  1 ) then
          do i=1,im
             delp(i,1,k) = delp1(i,1,k) - fy(i,2,k)*rgw(1)
          enddo
!             call xpavg(delp(:,1,k), im)
      endif

      if ( jlast == jm ) then
          do i=1,im
             delp(i,jm,k) = delp1(i,jm,k) + fy(i,jm,k)*rgw(jm)
          enddo
!             call xpavg(delp(:,jm,k), im)
      endif

     if ( n_adj == 0 ) then
     do j=js2g0,jn2g0
        if( ffsl(j,k) ) then
          do i=1,im
             fx(i,j,k) = fx(i,j,k)/sign(max(abs(cx(i,j,k)),tiny),cx(i,j,k))
          enddo
        endif
     enddo
     endif

  enddo

!--------------
! Compute ps:
!--------------

!$omp parallel do private(i, j, k)

  do j=jfirst,jlast
     do i=1,im
        pe(i,1,j) = ak(1)
     enddo

     do k=1,km
        do i=1,im
           pe(i,k+1,j) = pe(i,k,j) + delp(i,j,k)
        enddo
     enddo

     do i=1,im
        ps(i,j) = pe(i,km+1,j)
     enddo
  enddo

!--------------------------------------------------------------
! Apply mass_flux adjuster to nudge predicted ps towards "data"
!--------------------------------------------------------------

  if ( n_adj > 0 ) then
    call adj_fx(im, jm, km, jfirst, jlast, ak, bk, ffsl,  &
                ps, psg(:,:,2), pe, delp, fx, cx, fy, ng, mg,    &
                tiny, n_adj) 
  endif

 end subroutine air_mass_flux

 subroutine tp2g(h,  va, crx, cry, im, jm, iv,         &
                iord, jord, ng, mg, xfx, yfx, ffsl,    &
                jfirst, jlast, dp, dpp,                & 
 !%%%%%%%%%%%%%%%%%%%%%%%%%%%%%%%%%%%%%%%%%%%%%%%%%%%%%%%%%%%%%%%%%%%%%%%%%%%%
 !%%% MODIFICATION by Harvard Atmospheric Chemistry Modeling Group
 !%%% 
 !%%% Add MFLEW, MFLNS, AREA_M2, TCVV, ND24, ND25, DT as arguments
 !%%% to subroutine TP2G for mass-flux diagnostics (bmy, 9/28/04)
 !%%% Remove TCVV since now using kg/kg total air tracer units (ewl, 6/24/15)
 !%%% Add diagnostics for writing to netcdf (ewl, 1/11/16)
 !%%%
#if defined( BPCH_DIAG )
                MFLEW, MFLNS,                          &
#endif 
 !%%%%%%%%%%%%%%%%%%%%%%%%%%%%%%%%%%%%%%%%%%%%%%%%%%%%%%%%%%%%%%%%%%%%%%%%%%%%
                AREA_M2, ND24, ND25, DT )

! Uses:
    USE PhysConstants  ! Physical constants g0_100

 implicit none

! !INPUT PARAMETERS:
   integer, intent(in):: im, jm             ! Dimensions
   integer, intent(in):: jfirst, jlast      ! Latitude strip
   integer, intent(in):: iv                 ! iv=-1 --> vector
   integer, intent(in):: iord, jord         ! Interpolation order in x,y
   integer, intent(in):: ng                 ! Max. NS dependencies
   integer, intent(in):: mg                 ! Secondary ghosting zones
   logical, intent(in):: ffsl(jfirst-ng:jlast+ng)  ! Use flux-form semi-Lagrangian trans.?
   real, intent(in):: va(im,jfirst:jlast)   ! CFL in y at cell center 
   real, intent(in):: dp(im,jfirst-mg:jlast+mg)
   real, intent(in):: dpp(im,jfirst:jlast)

   real, intent(in):: crx(im,jfirst-ng:jlast+ng) ! ( N*NG S*NG )
   real, intent(in):: cry(im,jfirst:jlast+mg)    ! ( N like FY )

   real, intent(in):: xfx(im,jfirst:jlast)       ! x-mass flux
   real, intent(in):: yfx(im,jfirst:jlast+mg)     ! y-mass flux

   real, intent(inout) :: h(im,jfirst-ng:jlast+ng)

 !%%%%%%%%%%%%%%%%%%%%%%%%%%%%%%%%%%%%%%%%%%%%%%%%%%%%%%%%%%%%%%%%%%%%%%%%%%%%
 !%%% MODIFICATION by Harvard Atmospheric Chemistry Modeling Group
 !%%%  
 !%%% Declare MFLEW, MFLNS, AREA_M2, TCVV, ND24, ND25, DT for the
 !%%% GEOS-CHEM mass-flux diagnostics (bdf, bmy, 9/28/04)
 !%%% Remove TCVV since now using kg/kg total air tracer units (ewl, 6/24/15)
 !%%% 
#if defined( BPCH_DIAG )
   REAL,    INTENT(INOUT) :: MFLEW(IM,JM)   ! E/W mass flux array
   REAL,    INTENT(INOUT) :: MFLNS(IM,JM)   ! N/S mass flux array
#endif
 !%%%%%%%%%%%%%%%%%%%%%%%%%%%%%%%%%%%%%%%%%%%%%%%%%%%%%%%%%%%%%%%%%%%%%%%%%%%%

   REAL,    INTENT(IN)    :: AREA_M2(JM)    ! Grid bos surface area [m2]
   INTEGER, INTENT(IN)    :: ND24           ! flux diag
   INTEGER, INTENT(IN)    :: ND25           ! flux diag
   REAL,    INTENT(IN)    :: DT             ! time step for flux diagnostic

! Local
   real fx(im,jfirst:jlast)        ! tracer flux in x ( unghosted )
   real fy(im,jfirst:jlast+mg)     ! tracer flux in y ( N, see tp2c )

   integer i, j, js2g0, jn2g0
   real sum1, DTC

   js2g0  = max(2,jfirst)          !  No ghosting
   jn2g0  = min(jm-1,jlast)        !  No ghosting

   call tp2d(va, h(1,jfirst-ng), crx(1,jfirst-ng), cry, im, jm,      &
             iord, jord, ng, mg, fx, fy, ffsl(jfirst-ng),          &
             xfx, yfx, 1, jfirst, jlast)

!------------------------------------------------------------------------------
! Prior to 4/1/15:
! Don't treat edges (Lin Zhang, 4/1/15)
!   do j=js2g0,jn2g0
!     do i=1,im-1
!         h(i,j) = h(i,j)*dp(i,j) + fx(i,j)-fx(i+1,j)+(fy(i,j)-fy(i,j+1))*rgw(j)
!      enddo
!   enddo
!
!   do j=js2g0,jn2g0
!      h(im,j) = h(im,j)*dp(im,j) + fx(im,j)-fx(1,j)+(fy(im,j)-fy(im,j+1))*rgw(j)
!   enddo
!------------------------------------------------------------------------------
    do j=js2g0,jn2g0
      do i=2,im-1
          h(i,j) = h(i,j)*dp(i,j) + fx(i,j)-fx(i+1,j)+(fy(i,j)-fy(i,j+1))*rgw(j)
       enddo
    enddo

! Poles
   if ( jfirst == 1 ) then
        do i=1,im
           h(i,1) = h(i,1)*dp(i,1) - fy(i,2)*rgw(1)
        enddo
!        call xpavg(h(:, 1), im)
   endif
   
   if ( jlast == jm ) then
        do i=1,im
           h(i,jm) = h(i,jm)*dp(i,jm) + fy(i,jm)*rgw(jm)
        enddo
!        call xpavg(h(:,jm), im)
   endif

 !%%%%%%%%%%%%%%%%%%%%%%%%%%%%%%%%%%%%%%%%%%%%%%%%%%%%%%%%%%%%%%%%%%%%%%%%%%%%
 !%%% MODIFICATION by Harvard Atmospheric Chemistry Modeling Group
 !%%%  
 !%%% Implement ND24 diag: E/W flux of tracer [kg/s] (bmy, bdf, 9/28/04)
 !%%%
 !%%% (1) H is in units of mixing ratio (input as Q)
 !%%% (2) Unit conversion needs multiply from mixing 
 !%%%      (airmass/tracer mass)/timestep to get into kg/s
 !%%% (3) DP is current pressure thickness
 !%%%
   IF ( ND24 > 0 ) THEN
      DO J = JS2G0, JN2G0

         DO I = 1, IM-1

            DTC = FX(I,J) * AREA_M2(J) * g0_100 / DT 

 !%%%%%%%%%%%%%%%%%%%%%%%%%%%%%%%%%%%%%%%%%%%%%%%%%%%%%%%%%%%%%%%%%%%%%%%%%%%%
 !%%% MODIFICATION by Harvard Atmospheric Chemistry Modeling Group
 !%%%
 !%%% Add new netcdf diagnostic code and separate bpch from netcdf diag
 !%%% code with pre-processor blocks (ewl, 1/11/2016)
 !%%%
#if defined( BPCH_DIAG )
            MFLEW(I,J) = MFLEW(I,J) + DTC
#endif
 !%%%%%%%%%%%%%%%%%%%%%%%%%%%%%%%%%%%%%%%%%%%%%%%%%%%%%%%%%%%%%%%%%%%%%%%%%%%

         ENDDO

         DTC = FX(IM,J) * AREA_M2(J) * g0_100 / DT 

 !%%%%%%%%%%%%%%%%%%%%%%%%%%%%%%%%%%%%%%%%%%%%%%%%%%%%%%%%%%%%%%%%%%%%%%%%%%%%
 !%%% MODIFICATION by Harvard Atmospheric Chemistry Modeling Group
 !%%%
 !%%% Add new netcdf diagnostic code and separate bpch from netcdf diag
 !%%% code with pre-processor blocks (ewl, 1/11/2016)
 !%%%
#if defined( BPCH_DIAG )
         MFLEW(IM,J) = MFLEW(I,J) + DTC
#endif
 !%%%%%%%%%%%%%%%%%%%%%%%%%%%%%%%%%%%%%%%%%%%%%%%%%%%%%%%%%%%%%%%%%%%%%%%%%%%

      ENDDO
   ENDIF

 !%%%%%%%%%%%%%%%%%%%%%%%%%%%%%%%%%%%%%%%%%%%%%%%%%%%%%%%%%%%%%%%%%%%%%%%%%%%%
 !%%% MODIFICATION by Harvard Atmospheric Chemistry Modeling Group
 !%%%  
 !%%% Implement ND25 diag: N/S flux of tracer [kg/s] (bdf, bmy, 9/28/04)
 !%%% Now multiply fluxes by latitude factor RGW_25 (bdf, bmy, 10/29/04)
 !%%%
   IF ( ND25 > 0 ) THEN
      DO J = JS2G0, JN2G0
      DO I = 1,     IM

         DTC = FY(I,J) * RGW_25(J) * AREA_M2(J) * g0_100 / DT 

 !%%%%%%%%%%%%%%%%%%%%%%%%%%%%%%%%%%%%%%%%%%%%%%%%%%%%%%%%%%%%%%%%%%%%%%%%%%%%
 !%%% MODIFICATION by Harvard Atmospheric Chemistry Modeling Group
 !%%%
 !%%% Add new netcdf diagnostic code and separate bpch from netcdf diag
 !%%% code with pre-processor blocks (ewl, 1/11/2016)
 !%%%
#if defined( BPCH_DIAG )
         MFLNS(I,J) = MFLNS(I,J) + DTC
#endif
 !%%%%%%%%%%%%%%%%%%%%%%%%%%%%%%%%%%%%%%%%%%%%%%%%%%%%%%%%%%%%%%%%%%%%%%%%%%%%

      ENDDO
      ENDDO

      ! South Pole
      IF ( JFIRST == 1 ) THEN
         DO I = 1, IM

            DTC = -FY(I,2) * RGW_25(1) * AREA_M2(1) * g0_100 / DT 

 !%%%%%%%%%%%%%%%%%%%%%%%%%%%%%%%%%%%%%%%%%%%%%%%%%%%%%%%%%%%%%%%%%%%%%%%%%%%%
 !%%% MODIFICATION by Harvard Atmospheric Chemistry Modeling Group
 !%%%
 !%%% Add new netcdf diagnostic code and separate bpch from netcdf diag
 !%%% code with pre-processor blocks (ewl, 1/11/2016)
 !%%%
#if defined( BPCH_DIAG )
            MFLNS(I,1) = MFLNS(I,1) + DTC
#endif
 !%%%%%%%%%%%%%%%%%%%%%%%%%%%%%%%%%%%%%%%%%%%%%%%%%%%%%%%%%%%%%%%%%%%%%%%%%%%%

         ENDDO
      ENDIF

      ! North Pole
      IF ( JLAST == JM ) THEN
         DO I = 1, IM

            DTC = FY(I,JM) * RGW_25(JM) * AREA_M2(JM) * g0_100 / DT

 !%%%%%%%%%%%%%%%%%%%%%%%%%%%%%%%%%%%%%%%%%%%%%%%%%%%%%%%%%%%%%%%%%%%%%%%%%%%%
 !%%% MODIFICATION by Harvard Atmospheric Chemistry Modeling Group
 !%%%
 !%%% Add new netcdf diagnostic code and separate bpch from netcdf diag
 !%%% code with pre-processor blocks (ewl, 1/11/2016)
 !%%%
#if defined( BPCH_DIAG )
            MFLNS(I,JM) = MFLNS(I,JM) + DTC
#endif
 !%%%%%%%%%%%%%%%%%%%%%%%%%%%%%%%%%%%%%%%%%%%%%%%%%%%%%%%%%%%%%%%%%%%%%%%%%%%%

         ENDDO
      ENDIF
   ENDIF
 !%%%%%%%%%%%%%%%%%%%%%%%%%%%%%%%%%%%%%%%%%%%%%%%%%%%%%%%%%%%%%%%%%%%%%%%%%%%%

!-------------------------------------------------------------------
! Apply a simple nearest neighbor flux correction to reduce negatives
!-------------------------------------------------------------------
   if ( iv /= -1 ) then
      call fct_x(h, im, jm, jfirst, jlast, ng, i)
   endif

   do j=jfirst,jlast
      do i=1,im
         h(i,j) = h(i,j) / dpp(i,j)
      enddo
   enddo

 end subroutine tp2g

 subroutine tp2d(va, q, crx, cry, im, jm, iord, jord, ng, mg, fx, fy,      &
                 ffsl, xfx, yfx, id, jfirst, jlast)

 implicit none

! !INPUT PARAMETERS:
 integer, intent(in):: im, jm         ! Dimensions
 integer, intent(in):: jfirst, jlast  ! Latitude strip
 integer iord, jord                ! Interpolation order in x,y
 integer ng                        ! Max. NS dependencies
 integer mg                        !
 integer id                        ! density (0)  (mfx = C)
                                   ! mixing ratio (1) (mfx = mass flux)
 logical ffsl(jfirst-ng:jlast+ng)  ! Use flux-form semi-Lagrangian trans.?
                                   ! ghosted N*ng S*ng
 real va(im,jfirst:jlast)          ! Courant  (unghosted)
 real q(im,jfirst-ng:jlast+ng)     ! transported scalar ( N*NG S*NG )
 real crx(im,jfirst-ng:jlast+ng)   ! Ask S.-J. ( N*NG S*NG )
 real cry(im,jfirst:jlast+mg)       ! Ask S.-J. ( N like FY )
 real xfx(im,jfirst:jlast)         ! Ask S.-J. ( unghosted like FX )
 real yfx(im,jfirst:jlast+mg)       ! Ask S.-J. ( N like FY )

! !OUTPUT PARAMETERS:
 real fx(im,jfirst:jlast)          ! Flux in x ( unghosted )
 real fy(im,jfirst:jlast+mg)        ! Flux in y ( N, see tp2c )

! Local:
 integer i, j, iad, jp, js2g0, js2gng, jn2g0, jn2gng
 real adx(im,jfirst-ng:jlast+ng)
 real wk1(im)
 real dm(-im/3:im+im/3)
 real qtmp(-im/3:im+im/3)
 real al(-im/3:im+im/3)
 real ar(-im/3:im+im/3)
 real a6(-im/3:im+im/3)

! Number of ghost latitudes
  js2g0  = max(2,jfirst)          !  No ghosting
  jn2g0  = min(jm-1,jlast)        !  No ghosting
  js2gng = max(2,jfirst-ng)       !  Number needed on S
  jn2gng = min(jm-1,jlast+ng)     !  Number needed on N

  iad = 1

  do j=js2gng,jn2gng               !  adx needed on N*ng S*ng

     call xtp(im,  ffsl(j), wk1, q(1,j),                &
              crx(1,j), iad, crx(1,j), cosp(j), 0,      &
              dm, qtmp, al, ar, a6)

     do i=1,im-1
        adx(i,j) = q(i,j) + 0.5 *                       &
                   (wk1(i)-wk1(i+1) + q(i,j)*(crx(i+1,j)-crx(i,j)))
     enddo
        adx(im,j) = q(im,j) + 0.5 *                     &
                   (wk1(im)-wk1(1) + q(im,j)*(crx(1,j)-crx(im,j)))
  enddo

    if ( jfirst == 1 ) then
        do i=1,im 
          adx(i, 1) = q(i,1)
        enddo
    endif 
    if ( jlast == jm ) then
        do i=1,im 
          adx(i,jm) = q(i,jm)
        enddo
    endif

    call ytp(im,jm,fy, adx,cry,yfx,ng,mg,jord,0,jfirst,jlast)

      do j=js2g0,jn2g0
        do i=1,im
           jp = j-va(i,j)
           wk1(i) = q(i,j) +0.5*va(i,j)*(q(i,jp)-q(i,jp+1))
        enddo

        call xtp(im,  ffsl(j), fx(1,j), wk1,                  &
                 crx(1,j), iord, xfx(1,j), cosp(j), id,       &
                 dm, qtmp, al, ar, a6)
      enddo
 end subroutine tp2d


 subroutine xtp(im, ffsl,  fx,  q,  c,  iord,  mfx,            &
                cosa, id, dm, qtmp, al, ar, a6)

 implicit none
 
! !INPUT PARAMETERS:
   integer id               ! ID = 0: density (mfx = C)
                            ! ID = 1: mixing ratio (mfx is mass flux)

   integer im               ! Total longitudes
   real c(im)          ! Courant numbers
   real q(im)
   real mfx(im)
   logical ffsl
   integer iord
   real cosa

! !INPUT/OUTPUT PARAMETERS:
   real qtmp(-im/3:im+im/3)   ! Input work arrays:
   real dm(-im/3:im+im/3)
   real al(-im/3:im+im/3)
   real ar(-im/3:im+im/3)
   real a6(-im/3:im+im/3)

! !OUTPUT PARAMETERS:
   real fx(im)

! Local:
   real cos_upw               !critical cosine for upwind
   real cos_van               !critical cosine for van Leer
   real cos_ppm               !critical cosine for ppm

   parameter (cos_upw = 0.05)       !roughly at 87 deg.
   parameter (cos_van = 0.25)       !roughly at 75 deg.
   parameter (cos_ppm = 0.25)

   integer i, imp
   real qmax, qmin
   real rut, tmp
   integer iu, itmp, ist
   integer isave(im)
   integer iuw, iue

   imp = im + 1

   do i=1,im
      qtmp(i) = q(i)
   enddo

   if( ffsl ) then

! Figure out ghost zone for the western edge:
      iuw =  -c(1)
      iuw = min(0, iuw)
 
      do i=iuw, 0
         qtmp(i) = q(im+i)
      enddo 

! Figure out ghost zone for the eastern edge:
      iue = im - c(im)
      iue = max(imp, iue)

      do i=imp, iue
         qtmp(i) = q(i-im)
      enddo

      if( iord == 1 .or. cosa < cos_upw) then
      do i=1,im
        iu = c(i)
      if(c(i) <= 0.) then
        itmp = i - iu
        isave(i) = itmp - 1
      else
        itmp = i - iu - 1
        isave(i) = itmp + 1
      endif
        fx(i) = (c(i)-iu) * qtmp(itmp)
      enddo
      else

      do i=1,im
! 2nd order slope
         tmp = 0.25*(qtmp(i+1) - qtmp(i-1))
         qmax = max(qtmp(i-1), qtmp(i), qtmp(i+1)) - qtmp(i)
         qmin = qtmp(i) - min(qtmp(i-1), qtmp(i), qtmp(i+1))
         dm(i) = sign(min(abs(tmp),qmax,qmin), tmp)
      enddo
 
      do i=iuw, 0
         dm(i) = dm(im+i)
      enddo 

      do i=imp, iue
         dm(i) = dm(i-im)
      enddo

      if(iord >= 3 .and. cosa > cos_ppm) then
         call fxppm(im, c, mfx, qtmp, dm, fx, iord, al, ar, a6,         &
                    iuw, iue, ffsl, isave)
      else
      do i=1,im
            iu  = c(i)
            rut = c(i) - iu
         if(c(i) .le. 0.) then
            itmp = i - iu
            isave(i) = itmp - 1
            fx(i) = rut*(qtmp(itmp)-dm(itmp)*(1.+rut))
         else
            itmp = i - iu - 1
            isave(i) = itmp + 1
            fx(i) = rut*(qtmp(itmp)+dm(itmp)*(1.-rut))
         endif
      enddo
      endif

      endif

      do i=1,im
      if(c(i) >= 1.) then
        do ist = isave(i),i-1
           fx(i) = fx(i) + qtmp(ist)
        enddo
      elseif(c(i) <= -1.) then
        do ist = i,isave(i)
           fx(i) = fx(i) - qtmp(ist)
        enddo
      endif
      enddo

      if(id .ne. 0) then
         do i=1,im
            fx(i) =  fx(i)*mfx(i)
         enddo
      endif

   else
! Regular PPM (Eulerian without FFSL extension)

      qtmp(imp) = q(1)
      qtmp(  0) = q(im)

      if(iord == 1 .or. cosa < cos_upw) then
         do i=1,im
            iu = float(i) - c(i)
            fx(i) = mfx(i)*qtmp(iu)
         enddo
      else

         qtmp(-1)    = q(im-1)
         qtmp(imp+1) = q(2)

         if(iord > 0 .or. cosa < cos_van) then
            call xmist(im, qtmp, dm, 2)
         else
            call xmist(im, qtmp, dm, iord)
         endif

         dm(0) = dm(im)

         if( abs(iord) ==2 .or. cosa < cos_van ) then
            do i=1,im
               iu = float(i) - c(i)
               fx(i) =  mfx(i)*(qtmp(iu)+dm(iu)*(sign(1.,c(i))-c(i)))
            enddo
         else
            call fxppm(im, c, mfx, qtmp, dm, fx, iord, al, ar, a6,    &
                       iuw, iue, ffsl, isave)
         endif
      endif

   endif
 end subroutine xtp

 subroutine xmist(im,  q,  dm,  id)

 implicit none

! !INPUT PARAMETERS:
 integer, intent(in):: im       ! Total number of longitudes
 integer, intent(in):: id       ! ID = 0: density (mfx = C)
                                ! ID = 1: mixing ratio (mfx is mass flux)
 real, intent(in):: q(-im/3:im+im/3)   ! scalar field

! !OUTPUT PARAMETERS:
 real, intent(out):: dm(-im/3:im+im/3)   ! 

! Local
 real r24
 parameter( r24 = 1./24.)
 integer i
 real qmin, qmax

    if(id <= 2) then
       do i=1,im
          dm(i) = r24*(8.*(q(i+1) - q(i-1)) + q(i-2) - q(i+2))
       enddo
    else
       do i=1,im
          dm(i) = 0.25*(q(i+1) - q(i-1))
       enddo
    endif

    if( id < 0 ) return

! Apply monotonicity constraint (Lin et al. 1994, MWR)
      do i=1,im
         qmax = max( q(i-1), q(i), q(i+1) ) - q(i)
         qmin = q(i) - min( q(i-1), q(i), q(i+1) )
         dm(i) = sign( min(abs(dm(i)), qmax, qmin), dm(i) )
      enddo
 end subroutine xmist

 subroutine fxppm(im, c, mfx,  p, dm, fx, iord, al, ar, a6,        &
                  iuw, iue, ffsl, isave)
 implicit none

! !INPUT PARAMETERS:
 integer, intent(in):: im, iord
 integer, intent(in):: iuw, iue
 logical, intent(in):: ffsl
 real, intent(in):: c(im)
 real, intent(in):: p(-im/3:im+im/3)
 real, intent(in):: dm(-im/3:im+im/3)
 real, intent(in):: mfx(im)

! !INPUT/OUTPUT PARAMETERS:
 integer, intent(inout):: isave(im)

 real, intent(out):: fx(im)
 real, intent(out):: al(-im/3:im+im/3)
 real, intent(out):: ar(-im/3:im+im/3)
 real, intent(out):: a6(-im/3:im+im/3)

! LOCAL VARIABLES:
 real r3, r23
 parameter ( r3 = 1./3., r23 = 2./3. )

 integer i, lmt
 integer iu, itmp
 real ru

  do i=1,im
     al(i) = 0.5*(p(i-1)+p(i)) + (dm(i-1) - dm(i))*r3
  enddo

  do i=1,im-1
     ar(i) = al(i+1)
  enddo
     ar(im) = al(1)

  if(iord == 7) then
     call huynh(im, ar(1), al(1), p(1), a6(1), dm(1))
  else
     if(iord == 3 .or. iord == 5) then
         do i=1,im
            a6(i) = 3.*(p(i)+p(i)  - (al(i)+ar(i)))
         enddo
     endif
     lmt = iord - 3
     call lmppm( dm(1), a6(1), ar(1), al(1), p(1), im, lmt )
  endif

  if( ffsl ) then

      do i=iuw, 0
         al(i) = al(im+i)
         ar(i) = ar(im+i)
         a6(i) = a6(im+i)
      enddo

      do i=im+1, iue
         al(i) = al(i-im)
         ar(i) = ar(i-im)
         a6(i) = a6(i-im)
      enddo

      do i=1,im
            iu = c(i)
            ru = c(i) - iu
         if(c(i) > 0.) then
            itmp = i - iu - 1
            isave(i) = itmp + 1
            fx(i) = ru*(ar(itmp)+0.5*ru*(al(itmp)-ar(itmp) +     &
                        a6(itmp)*(1.-r23*ru)) )
         else
            itmp = i - iu
            isave(i) = itmp - 1
            fx(i) = ru*(al(itmp)-0.5*ru*(ar(itmp)-al(itmp) +     &
                        a6(itmp)*(1.+r23*ru)) )
         endif
      enddo

  else
         al(0) = al(im)
         ar(0) = ar(im)
         a6(0) = a6(im)
      do i=1,im
         if(c(i) > 0.) then
            fx(i) = ar(i-1) + 0.5*c(i)*(al(i-1) - ar(i-1) +   &
                    a6(i-1)*(1.-r23*c(i)) )
      else
            fx(i) = al(i) - 0.5*c(i)*(ar(i) - al(i) +         &
                    a6(i)*(1.+r23*c(i)))
      endif
            fx(i) = mfx(i) * fx(i)
      enddo
  endif
 end subroutine fxppm

 subroutine lmppm(dm, a6, ar, al, p, im, lmt)

 implicit none

! !INPUT PARAMETERS:
 integer, intent(in):: im   ! Total longitudes
 integer, intent(in):: lmt  ! LMT = 0: full monotonicity
              ! LMT = 1: Improved and simplified full monotonic constraint
              ! LMT = 2: positive-definite constraint
              ! LMT = 3: Quasi-monotone constraint
 real, intent(in):: p(im)
 real, intent(in):: dm(im)

 real, intent(inout):: a6(im)
 real, intent(inout):: ar(im)
 real, intent(inout):: al(im)

! !LOCAL VARIABLES:
 real r12
 parameter ( r12 = 1./12. )

 real da1, da2, fmin, a6da
 real dr, dl

 integer i

! LMT = 0: full monotonicity
! LMT = 1: Improved and simplified full monotonic constraint
! LMT = 2: positive-definite constraint
! LMT = 3: Quasi-monotone constraint

  if( lmt == 0 ) then

! Full constraint
  do i=1,im
     if(dm(i) == 0.) then
         ar(i) = p(i)
         al(i) = p(i)
         a6(i) = 0.
     else
         da1  = ar(i) - al(i)
         da2  = da1**2
         a6da = a6(i)*da1
         if(a6da < -da2) then
            a6(i) = 3.*(al(i)-p(i))
            ar(i) = al(i) - a6(i)
         elseif(a6da > da2) then
            a6(i) = 3.*(ar(i)-p(i))
            al(i) = ar(i) - a6(i)
         endif
     endif
  enddo

  elseif( lmt == 1 ) then

! Improved (Lin 200?) full constraint
      do i=1,im
           da1 = dm(i) + dm(i)
            dl = sign(min(abs(da1),abs(al(i)-p(i))), da1)
            dr = sign(min(abs(da1),abs(ar(i)-p(i))), da1)
         ar(i) = p(i) + dr
         al(i) = p(i) - dl
         a6(i) = 3.*(dl-dr)
      enddo

  elseif( lmt == 2 ) then
! Positive definite only constraint
      do 250 i=1,im
      if(abs(ar(i)-al(i)) .ge. -a6(i)) go to 250
      fmin = p(i) + 0.25*(ar(i)-al(i))**2/a6(i) + a6(i)*r12
      if(fmin.ge.0.) go to 250
      if(p(i) < ar(i) .and. p(i) < al(i)) then
            ar(i) = p(i)
            al(i) = p(i)
            a6(i) = 0.
      elseif(ar(i) > al(i)) then
            a6(i) = 3.*(al(i)-p(i))
            ar(i) = al(i) - a6(i)
      else
            a6(i) = 3.*(ar(i)-p(i))
            al(i) = ar(i) - a6(i)
      endif
250   continue

  elseif(lmt == 3) then
! Quasi-monotone constraint
      do i=1,im
         da1 = 4.*dm(i)
          dl = sign(min(abs(da1),abs(al(i)-p(i))), da1)
          dr = sign(min(abs(da1),abs(ar(i)-p(i))), da1)
         ar(i) = p(i) + dr
         al(i) = p(i) - dl
         a6(i) = 3.*(dl-dr)
      enddo
  endif
 end subroutine lmppm


 subroutine huynh(im, ar, al, p, d2, d1)

 implicit none

! !INPUT PARAMETERS:
 integer im
 real p(im)

! !OUTPUT PARAMETERS:
 real ar(im)
 real al(im)
 real d2(im)
 real d1(im)

! !LOCAL VARIABLES:
 integer  i
 real pmp
 real lac
 real pmin
 real pmax

! Compute d1 and d2
      d1(1) = p(1) - p(im)
      do i=2,im
         d1(i) = p(i) - p(i-1)
      enddo

      do i=1,im-1
         d2(i) = d1(i+1) - d1(i)
      enddo
      d2(im) = d1(1) - d1(im)

! Constraint for AR
!            i = 1
         pmp   = p(1) + 2.0 * d1(1)
         lac   = p(1) + 0.5 * (d1(1)+d2(im)) + d2(im) 
         pmin  = min(p(1), pmp, lac)
         pmax  = max(p(1), pmp, lac)
         ar(1) = min(pmax, max(ar(1), pmin))

      do i=2, im
         pmp   = p(i) + 2.0*d1(i)
         lac   = p(i) + 0.5*(d1(i)+d2(i-1)) + d2(i-1)
         pmin  = min(p(i), pmp, lac)
         pmax  = max(p(i), pmp, lac)
         ar(i) = min(pmax, max(ar(i), pmin))
      enddo

! Constraint for AL
      do i=1, im-1
         pmp   = p(i) - 2.0*d1(i+1)
         lac   = p(i) + 0.5*(d2(i+1)-d1(i+1)) + d2(i+1)
         pmin  = min(p(i), pmp, lac)
         pmax  = max(p(i), pmp, lac)
         al(i) = min(pmax, max(al(i), pmin))
      enddo

! i=im
         i = im
         pmp    = p(im) - 2.0*d1(1)
         lac    = p(im) + 0.5*(d2(1)-d1(1)) + d2(1)
         pmin   = min(p(im), pmp, lac)
         pmax   = max(p(im), pmp, lac)
         al(im) = min(pmax, max(al(im), pmin))

! compute A6 (d2)
      do i=1, im
         d2(i) = 3.*(p(i)+p(i)  - (al(i)+ar(i)))
      enddo
 end subroutine huynh


 subroutine ytp(im, jm, fy, q, c, yfx, ng, mg, jord, iv, jfirst, jlast)

 implicit none

! !INPUT PARAMETERS:
 integer im, jm                      !  Dimensions
 integer jfirst, jlast               !  Latitude strip
 integer ng                          !  Max. NS dependencies
 integer mg                          ! 
 integer jord                        !  order of subgrid dist
 integer iv                          !  Scalar=0, Vector=1
 real q(im,jfirst-ng:jlast+ng)       !  advected scalar N*jord S*jord
 real c(im,jfirst:jlast+mg)           !  Courant   N (like FY)
 real yfx(im,jfirst:jlast+mg)         !  Backgrond mass flux

! !OUTPUT PARAMETERS:
 real fy(im,jfirst:jlast+mg)          !  Flux      N (see tp2c)

! !LOCAL VARIABLES:
 integer i, j, jt
 integer js2g0, jn1g1

! work arrays (should pass in eventually for performance enhancement):
 real dm(im,jfirst-ng:jlast+ng)

!     real ar(im,jfirst-1:jlast+1)  ! AR needs to be ghosted on NS
!     real al(im,jfirst-1:jlast+2)  ! AL needs to be ghosted on N2S
!     real a6(im,jfirst-1:jlast+1)  ! A6 needs to be ghosted on NS


   js2g0  = max(2,jfirst)       ! No ghosting
   jn1g1  = min(jm,jlast+1)     ! Ghost N*1
     
   if(jord == 1) then
        do j=js2g0,jn1g1
          do i=1,im
            jt = float(j) - c(i,j)
            fy(i,j) = q(i,jt)
          enddo
        enddo
   else

!
! YMIST requires q on NS;  Only call to YMIST here
!
        call ymist(im, jm, q, dm, ng, jord, iv, jfirst, jlast)

        if( abs(jord) .ge. 3 ) then
 
          call fyppm(c,q,dm,fy,im,jm,ng,mg,jord,iv,jfirst,jlast)

        else
!
! JORD can either have the value 2 or -2 at this point
!
          do j=js2g0,jn1g1
            do i=1,im
              jt = float(j) - c(i,j)
              fy(i,j) = q(i,jt) + (sign(1.,c(i,j))-c(i,j))*dm(i,jt)
            enddo
          enddo
        endif
   endif

      do j=js2g0,jn1g1
        do i=1,im
          fy(i,j) = fy(i,j)*yfx(i,j)
        enddo
      enddo
 end subroutine ytp

 subroutine ymist(im, jm, q, dm, ng, jord, iv, jfirst, jlast)

 implicit none

! !INPUT PARAMETERS:
 integer im, jm                      !  Dimensions
 integer jfirst, jlast               !  Latitude strip
 integer ng                          !  NS dependencies
 integer jord                        !  order of subgrid distribution
 integer iv                          !  Scalar (==0) Vector (==1)
 real q(im,jfirst-ng:jlast+ng)  !  transported scalar  N*ng S*ng

! !OUTPUT PARAMETERS:
 real dm(im,jfirst-ng:jlast+ng)      !  Slope only N*(ng-1) S*(ng-1) used

! Local variables

 integer i, j, jm1, im2, js2gng1, jn2gng1
 real qmax, qmin, tmp

    js2gng1 = max(2,   jfirst-ng+1)     !  Number needed on S
    jn2gng1 = min(jm-1,jlast+ng-1)      !  Number needed on N

    jm1 = jm - 1
    im2 = im / 2

      do j=js2gng1,jn2gng1
        do i=1,im
           dm(i,j) = 0.25*(q(i,j+1) - q(i,j-1))
        enddo
      enddo

   if( iv == 0 ) then

        if ( jfirst == 1 ) then
! S pole
          do i=1,im2
            tmp = 0.25*(q(i,2)-q(i+im2,2))
            qmax = max(q(i,2),q(i,1), q(i+im2,2)) - q(i,1)
            qmin = q(i,1) - min(q(i,2),q(i,1), q(i+im2,2))
            dm(i,1) = sign(min(abs(tmp),qmax,qmin),tmp)
          enddo

          do i=im2+1,im
            dm(i, 1) =  - dm(i-im2, 1)
          enddo
        endif

        if ( jlast == jm ) then
! N pole
          do i=1,im2
            tmp = 0.25*(q(i+im2,jm1)-q(i,jm1))
            qmax = max(q(i+im2,jm1),q(i,jm), q(i,jm1)) - q(i,jm)
            qmin = q(i,jm) - min(q(i+im2,jm1),q(i,jm), q(i,jm1))
            dm(i,jm) = sign(min(abs(tmp),qmax,qmin),tmp)
          enddo

          do i=im2+1,im
            dm(i,jm) =  - dm(i-im2,jm)
          enddo
        endif

   else

        if ( jfirst == 1 ) then
! South
          do i=1,im2
            tmp  = 0.25*(q(i,2)+q(i+im2,2))
            qmax = max(q(i,2),q(i,1), -q(i+im2,2)) - q(i,1)
            qmin = q(i,1) - min(q(i,2),q(i,1),-q(i+im2,2))
            dm(i,1) = sign(min(abs(tmp),qmax,qmin),tmp)
          enddo

          do i=im2+1,im
            dm(i, 1) = dm(i-im2, 1)
          enddo
        endif

        if ( jlast == jm ) then
! North
          do i=1,im2
            tmp  = -0.25*(q(i+im2,jm1)+q(i,jm1))
            qmax = max(-q(i+im2,jm1),q(i,jm), q(i,jm1)) - q(i,jm)
            qmin = q(i,jm) - min(-q(i+im2,jm1),q(i,jm), q(i,jm1))
            dm(i,jm) = sign(min(abs(tmp),qmax,qmin),tmp)
          enddo

          do i=im2+1,im
            dm(i,jm) = dm(i-im2,jm)
          enddo
        endif

   endif

   if( jord > 0 ) then
!
! Applies monotonic slope constraint (off if jord less than zero)
!
        do j=js2gng1,jn2gng1
          do i=1,im
            qmax = max(q(i,j-1),q(i,j),q(i,j+1)) - q(i,j)
            qmin = q(i,j) - min(q(i,j-1),q(i,j),q(i,j+1))
            dm(i,j) = sign(min(abs(dm(i,j)),qmin,qmax),dm(i,j))
          enddo
        enddo
   endif
 end subroutine ymist

 subroutine fyppm(c,  q,  dm, flux, im, jm, ng,mg, jord, iv, jfirst, jlast)

 implicit none

! !INPUT PARAMETERS:
 integer im, jm                      !  Dimensions
 integer jfirst, jlast               !  Latitude strip
 integer ng                          !  Max. NS dependencies
 integer mg                          !
 integer jord                        !  Approximation order
 integer iv                          !  Scalar=0, Vector=1
 real q(im,jfirst-ng:jlast+ng) !  mean value needed only N*2 S*2
 real dm(im,jfirst-ng:jlast+ng) !  Slope     needed only N*2 S*2
 real c(im,jfirst:jlast+mg)     !  Courant   N (like FLUX)

! !INPUT/OUTPUT PARAMETERS:
 real ar(im,jfirst-1:jlast+1)   ! AR needs to be ghosted on NS
 real al(im,jfirst-1:jlast+2)   ! AL needs to be ghosted on N2S
 real a6(im,jfirst-1:jlast+1)   ! A6 needs to be ghosted on NS

! !OUTPUT PARAMETERS:
 real flux(im,jfirst:jlast+mg)   !  Flux      N (see tp2c)

! Local
 real r3, r23
 parameter ( r3 = 1./3., r23 = 2./3. )
 integer i, j, imh, jm1, lmt
 integer js1g1, js2g0, js2g1, jn1g2, jn1g1, jn2g1

      !---------------------------------------------------------------------
      ! Initialize local variables (bmy, 7/10/17)
      ar = 0.0
      al = 0.0
      a6 = 0.0
      !---------------------------------------------------------------------

      imh = im / 2
      jm1 = jm - 1

      js1g1  = max(1,jfirst-1)         ! Ghost S*1
      js2g0  = max(2,jfirst)           ! No ghosting
      js2g1  = max(2,jfirst-1)         ! Ghost S*1
      jn1g1  = min(jm,jlast+1)         ! Ghost N*1
      jn1g2  = min(jm,jlast+2)         ! Ghost N*2
      jn2g1  = min(jm-1,jlast+1)       ! Ghost N*1

      do j=js2g1,jn1g2                 ! AL needed N2S
        do i=1,im                      ! P, dm ghosted N2S2 (at least)
          al(i,j) = 0.5*(q(i,j-1)+q(i,j)) + r3*(dm(i,j-1) - dm(i,j))
        enddo
      enddo

      do j=js1g1,jn2g1                 ! AR needed NS
        do i=1,im
          ar(i,j) = al(i,j+1)          ! AL ghosted N2S
        enddo
      enddo

! Poles:

   if( iv == 0 ) then

        if ( jfirst .eq. 1 ) then
          do i=1,imh
            al(i,    1) = al(i+imh,2)
            al(i+imh,1) = al(i,    2)
          enddo
        endif

        if ( jlast .eq. jm ) then
          do i=1,imh
            ar(i,    jm) = ar(i+imh,jm1)
            ar(i+imh,jm) = ar(i,    jm1)
          enddo
        endif

   else

        if ( jfirst .eq. 1 ) then
          do i=1,imh
            al(i,    1) = -al(i+imh,2)
            al(i+imh,1) = -al(i,    2)
          enddo
        endif

        if ( jlast .eq. jm ) then
          do i=1,imh
            ar(i,    jm) = -ar(i+imh,jm1)
            ar(i+imh,jm) = -ar(i,    jm1)
          enddo
        endif

   endif

   if( jord == 3 .or. jord == 5 ) then
      do j=js1g1,jn1g1               ! A6 needed NS
        do i=1,im
          a6(i,j) = 3.*(q(i,j)+q(i,j) - (al(i,j)+ar(i,j)))
        enddo
      enddo
   endif

      lmt = jord - 3

      call lmppm(dm(1,js1g1), a6(1,js1g1), ar(1,js1g1),               &
                 al(1,js1g1),  q(1,js1g1), im*(jn1g1-js1g1+1), lmt)

      do j=js2g0,jn1g1                 ! flux needed N
        do i=1,im
          if(c(i,j) > 0.) then
            flux(i,j) = ar(i,j-1) + 0.5*c(i,j)*(al(i,j-1) - ar(i,j-1) +  &
                        a6(i,j-1)*(1.-r23*c(i,j)) )
          else
            flux(i,j) = al(i,j) - 0.5*c(i,j)*(ar(i,j) - al(i,j) +        &
                        a6(i,j)*(1.+r23*c(i,j)))
          endif
        enddo
      enddo
 end subroutine fyppm 

 subroutine xpavg(p, im)

      implicit none

! !INPUT PARAMETERS:
      integer im

! !INPUT/OUTPUT PARAMETERS:
      real p(im)

      integer i
      real sum1

      p(1:im) = sum(p(1:im))/im

!      sum1 = 0.
!      do i=1,im
!         sum1 = sum1 + p(i)
!      enddo
!      sum1 = sum1 / im

!      do i=1,im
!         p(i) = sum1
!      enddo
 end subroutine xpavg

 subroutine qmap(pe,  q, im, jm, km, nx, jfirst, jlast, ng, nq,       &
                 ps,  ak, bk, kord, iv)

 implicit none

!INPUT
   integer im, jm, km            ! x, y, z dimensions
   integer nq                    ! number of tracers 
   integer nx                    ! number of SMP "decomposition" in x
   integer iv                    ! monotonicity at top and bottom
                                 ! iv=0 : weak constraint
                                 ! iv=1 : strong constraint
                                 ! iv=-1: for vector
   integer jfirst, jlast         ! starting & ending latitude index
   integer ng                    ! width of ghost regions
   real, intent(in):: ak(km+1)
   real, intent(in):: bk(km+1)
   real, intent(in):: pe(im,km+1,jfirst:jlast)
 
! INPUT/OUTPUT 
   real q(im,jfirst-ng:jlast+ng,km,nq) ! tracers including specific humidity
   real ps(im,jfirst:jlast)      ! surface pressure
 
! Local arrays:
  real pe2(im,km+1)

  real temp
  integer i, j, k, iq
  integer ixj, jp, it, i1, i2
  integer kord


  it = im / nx
  jp = nx * ( jlast - jfirst + 1 )



!$omp parallel do                           &
!$omp shared(im,km,jfirst,jlast,ng,iv,kord) &
!$omp private(i, j, k, iq, i1, i2, ixj, pe2)

! do 2000 j=jfirst,jlast
  do 2000 ixj=1,jp

     j  = jfirst + (ixj-1) / nx
     i1 = 1 + it * mod(ixj-1, nx)
     i2 = i1 + it - 1


! k=1
     do i=i1,i2
        pe2(i,1) = ak(1)
     enddo

     do k=2,km
        do i=i1,i2
           pe2(i,k) = ak(k) + bk(k)*ps(i,j)
        enddo
     enddo

! k=km+1
     do i=i1,i2
        pe2(i,km+1) = ps(i,j)
     enddo

     temp = sum(q)
     do iq=1,nq
        call map1_ppm ( km,   pe(1,1,j),   q(1,jfirst-ng,1,iq),   &
                        km,   pe2,         q(1,jfirst-ng,1,iq),   &
                        im, i1, i2,  j, jfirst, jlast, ng, iv, kord)
     enddo
2000  continue

 end subroutine qmap

 subroutine map1_ppm( km,   pe1,   q1,                         &
                      kn,   pe2,   q2,                         &
                      im, i1, i2, j, jfirst, jlast, ng, iv, kord)

 implicit none

!INPUT PARAMETERS:
 integer i1                             ! Starting longitude
 integer i2                             ! Finishing longitude
 integer im                             ! E-W dimension
 integer iv                             ! Mode: 0 ==  constituents  1 == ???
 integer kord                           ! Method order
 integer j                              ! Current latitude
 integer jfirst                         ! Starting latitude
 integer jlast                          ! Finishing latitude
 integer ng                             ! Width of ghost regions
 integer km                             ! Original vertical dimension
 integer kn                             ! Target vertical dimension

 real pe1(im,km+1)                ! pressure at layer edges 
                                        ! (from model top to bottom surface)
                                        ! in the original vertical coordinate
 real pe2(im,kn+1)                ! pressure at layer edges 
                                        ! (from model top to bottom surface)
                                        ! in the new vertical coordinate
 real q1(im,jfirst-ng:jlast+ng,km)     ! Field input

!OUTPUT PARAMETERS:
 real q2(im,jfirst-ng:jlast+ng,kn)     ! Field output

! LOCAL VARIABLES:

 real dp1(i1:i2,km)
 real q4(4,i1:i2,km)
 integer i, k, l, ll, k0
 real  pl, pr, qsum, delp, esl
 real       r3, r23
 real temp
 parameter (r3 = 1./3., r23 = 2./3.)

 ! Initialize local arrays (bmy, 7/10/17)
 dp1 = 0.0
 q4  = 0.0

      do k=1,km
         do i=i1,i2
             dp1(i,k) = pe1(i,k+1) - pe1(i,k)
            q4(1,i,k) = q1(i,j,k)
         enddo
      enddo

      temp = sum(q4)
! Compute vertical subgrid distribution
      call ppm2m( q4, dp1, km, i1, i2, iv, kord )

      temp = sum(q2)
! Mapping
      do 1000 i=i1,i2
         k0 = 1
      do 555 k=1,kn
      do 100 l=k0,km
! locate the top edge: pe2(i,k)
      if(pe2(i,k) .ge. pe1(i,l) .and. pe2(i,k) .le. pe1(i,l+1)) then
         pl = (pe2(i,k)-pe1(i,l)) / dp1(i,l)
         if(pe2(i,k+1) .le. pe1(i,l+1)) then
! entire new grid is within the original grid
            pr = (pe2(i,k+1)-pe1(i,l)) / dp1(i,l)
            q2(i,j,k) = q4(2,i,l) + 0.5*(q4(4,i,l)+q4(3,i,l)-q4(2,i,l)) &
                          *(pr+pl)-q4(4,i,l)*r3*(pr*(pr+pl)+pl**2)
               k0 = l
               goto 555
          else
! Fractional area...
            qsum = (pe1(i,l+1)-pe2(i,k))*(q4(2,i,l)+0.5*(q4(4,i,l)+     &
                    q4(3,i,l)-q4(2,i,l))*(1.+pl)-q4(4,i,l)*             &
                     (r3*(1.+pl*(1.+pl))))
              do ll=l+1,km
! locate the bottom edge: pe2(i,k+1)
                 if(pe2(i,k+1) > pe1(i,ll+1) ) then
! Whole layer..
                 qsum = qsum + dp1(i,ll)*q4(1,i,ll)
                 else
                 delp = pe2(i,k+1)-pe1(i,ll)
                  esl = delp / dp1(i,ll)
                 qsum = qsum + delp*(q4(2,i,ll)+0.5*esl*               &
                       (q4(3,i,ll)-q4(2,i,ll)+q4(4,i,ll)*(1.-r23*esl)))
                 k0 = ll
                 goto 123
                 endif
              enddo
              goto 123
           endif
      endif
100   continue
123   q2(i,j,k) = qsum / ( pe2(i,k+1) - pe2(i,k) )
555   continue
1000  continue

 end subroutine map1_ppm

 subroutine ppm2m(a4, delp, km, i1, i2, iv, kord)

 implicit none

! INPUT PARAMETERS:
 integer, intent(in):: iv      ! iv =-1: winds
                               ! iv = 0: positive definite scalars
                               ! iv = 1: others
 integer, intent(in):: i1      ! Starting longitude
 integer, intent(in):: i2      ! Finishing longitude
 integer, intent(in):: km      ! vertical dimension
 integer, intent(in):: kord    ! Order (or more accurately method no.):
                               ! 
 real, intent(in):: delp(i1:i2,km)     ! layer pressure thickness

 real, intent(inout):: a4(4,i1:i2,km)  ! Interpolated values

! local arrays.
 real dc(i1:i2,km)
 real h2(i1:i2,km)
 real delq(i1:i2,km)
 real df2(i1:i2,km)
 real d4(i1:i2,km)

 real fac
 real a1, a2, c1, c2, c3, d1, d2
 real qmax, qmin, cmax, cmin
 real qm, dq, tmp
 real qmp, pmp
 real lac
 integer lmt
 integer i, k, km1
 integer it

   km1 = km - 1
   it = i2 - i1 + 1

    do k=2,km
       do i=i1,i2
          delq(i,k-1) =   a4(1,i,k) - a4(1,i,k-1)
            d4(i,k  ) = delp(i,k-1) + delp(i,k)
       enddo
    enddo

    do k=2,km1
       do i=i1,i2
          c1  = (delp(i,k-1)+0.5*delp(i,k))/d4(i,k+1)
          c2  = (delp(i,k+1)+0.5*delp(i,k))/d4(i,k)
          tmp = delp(i,k)*(c1*delq(i,k) + c2*delq(i,k-1)) /       &
                                  (d4(i,k)+delp(i,k+1))
          qmax = max(a4(1,i,k-1),a4(1,i,k),a4(1,i,k+1)) - a4(1,i,k)
          qmin = a4(1,i,k) - min(a4(1,i,k-1),a4(1,i,k),a4(1,i,k+1))
           dc(i,k) = sign(min(abs(tmp),qmax,qmin), tmp)
          df2(i,k) = tmp
       enddo
    enddo

!------------------------------------------------------------
! 4th order interpolation of the provisional cell edge value
!------------------------------------------------------------

    do k=3,km1
      do i=i1,i2
      c1 = delq(i,k-1)*delp(i,k-1) / d4(i,k)
      a1 = d4(i,k-1) / (d4(i,k) + delp(i,k-1))
      a2 = d4(i,k+1) / (d4(i,k) + delp(i,k))
      a4(2,i,k) = a4(1,i,k-1) + c1 + 2./(d4(i,k-1)+d4(i,k+1)) *      &
                ( delp(i,k)*(c1*(a1 - a2)+a2*dc(i,k-1)) -            &
                                delp(i,k-1)*a1*dc(i,k  ) )
      enddo
    enddo

    if(kord>3) call steepz(i1, i2, km, a4, df2, dc, delq, delp, d4)

! Area preserving cubic with 2nd deriv. = 0 at the boundaries
! Top
    do i=i1,i2
      d1 = delp(i,1)
      d2 = delp(i,2)
      qm = (d2*a4(1,i,1)+d1*a4(1,i,2)) / (d1+d2)
      dq = 2.*(a4(1,i,2)-a4(1,i,1)) / (d1+d2)
      c1 = (a4(2,i,3)-qm-d2*dq) / ( d2*(2.*d2*d2+d1*(d2+3.*d1)) )
      c3 = dq - 2.0*c1*(d2*(5.*d1+d2)-3.*d1**2)
      a4(2,i,2) = qm - c1*d1*d2*(d2+3.*d1)
      a4(2,i,1) = d1*(8.*c1*d1**2-c3) + a4(2,i,2)
      dc(i,1) =  a4(1,i,1) - a4(2,i,1)
! No over- and undershoot condition
      cmax = max(a4(1,i,1), a4(1,i,2))
      cmin = min(a4(1,i,1), a4(1,i,2))
      a4(2,i,2) = max(cmin,a4(2,i,2))
      a4(2,i,2) = min(cmax,a4(2,i,2))
    enddo

    if( iv == 0 ) then
        do i=i1,i2
            a4(2,i,1) = max(0.,a4(2,i,1))
        enddo
    elseif ( iv ==  1 ) then
! Monotone tracers:
        do i=i1,i2
           dc(i,1) = 0.
           a4(2,i,1) = a4(1,i,1)
           a4(2,i,2) = a4(1,i,1)
        enddo
    elseif ( iv == -1 ) then
! Winds:
        do i=i1,i2
            if( a4(1,i,1)*a4(2,i,1) <=  0. ) then
                a4(2,i,1) = 0.
            else
                a4(2,i,1) = sign(min(abs(a4(1,i,1)),      &
                                     abs(a4(2,i,1))),     &
                                         a4(1,i,1)  )
            endif
        enddo
    endif

! Bottom
! Area preserving cubic with 2nd deriv. = 0 at the surface
    do i=i1,i2
       d1 = delp(i,km)
       d2 = delp(i,km1)
       qm = (d2*a4(1,i,km)+d1*a4(1,i,km1)) / (d1+d2)
       dq = 2.*(a4(1,i,km1)-a4(1,i,km)) / (d1+d2)
       c1 = (a4(2,i,km1)-qm-d2*dq) / (d2*(2.*d2*d2+d1*(d2+3.*d1)))
       c3 = dq - 2.0*c1*(d2*(5.*d1+d2)-3.*d1**2)
       a4(2,i,km) = qm - c1*d1*d2*(d2+3.*d1)
       a4(3,i,km) = d1*(8.*c1*d1**2-c3) + a4(2,i,km)
       dc(i,km) = a4(3,i,km) -  a4(1,i,km)
! No over- and under-shoot condition
       cmax = max(a4(1,i,km), a4(1,i,km1))
       cmin = min(a4(1,i,km), a4(1,i,km1))
       a4(2,i,km) = max(cmin,a4(2,i,km))
       a4(2,i,km) = min(cmax,a4(2,i,km))
    enddo

! Enforce constraint at the surface

    if ( iv == 0 ) then
! Positive definite scalars:
         do i=i1,i2
            a4(3,i,km) = max(0., a4(3,i,km))
         enddo
    elseif ( iv ==  1 ) then
! Monotone tracers:
         do i=i1,i2
            dc(i,km) = 0.
            a4(2,i,km) = a4(1,i,km)
            a4(3,i,km) = a4(1,i,km)
         enddo
    elseif ( iv == -1 ) then
! Winds:
         do i=i1,i2
            if( a4(1,i,km)*a4(3,i,km) <=  0. ) then
                a4(3,i,km) = 0.
            else
                a4(3,i,km) = sign( min(abs(a4(1,i,km)),      &
                                       abs(a4(3,i,km))),     &
                                           a4(1,i,km)  )
            endif
         enddo
    endif

    do k=1,km1
       do i=i1,i2
          a4(3,i,k) = a4(2,i,k+1)
       enddo
    enddo
 
! f(s) = AL + s*[(AR-AL) + A6*(1-s)]         ( 0 <= s  <= 1 )
 
! Top 2 and bottom 2 layers always use monotonic mapping
    do k=1,2
       do i=i1,i2
          a4(4,i,k) = 3.*(2.*a4(1,i,k) - (a4(2,i,k)+a4(3,i,k)))
       enddo
       call kmppm(dc(i1,k), a4(1,i1,k), it, 0)
    enddo

 if(kord .ge. 7) then

!----------------------------------------
! Huynh's 2nd constraint
!----------------------------------------

      do k=2, km1
         do i=i1,i2
! Method#1
!           h2(i,k) = delq(i,k) - delq(i,k-1)
! Method#2
!           h2(i,k) = 2.*(dc(i,k+1)/delp(i,k+1) - dc(i,k-1)/delp(i,k-1))
!    &               / ( delp(i,k)+0.5*(delp(i,k-1)+delp(i,k+1)) )
!    &               * delp(i,k)**2
! Method#3
            h2(i,k) = dc(i,k+1) - dc(i,k-1)
         enddo
      enddo

      if( kord == 7 ) then
         fac = 1.5           ! original quasi-monotone
      else
         fac = 0.125         ! full monotone
      endif

      do k=3, km-2
        do i=i1,i2
! Right edges
!        qmp   = a4(1,i,k) + 2.0*delq(i,k-1)
!        lac   = a4(1,i,k) + fac*h2(i,k-1) + 0.5*delq(i,k-1)
!
         pmp   = 2.*dc(i,k)
         qmp   = a4(1,i,k) + pmp
         lac   = a4(1,i,k) + fac*h2(i,k-1) + dc(i,k)
         qmin  = min(a4(1,i,k), qmp, lac)
         qmax  = max(a4(1,i,k), qmp, lac)
         a4(3,i,k) = min(max(a4(3,i,k), qmin), qmax)
! Left  edges
!        qmp   = a4(1,i,k) - 2.0*delq(i,k)
!        lac   = a4(1,i,k) + fac*h2(i,k+1) - 0.5*delq(i,k)
!
         qmp   = a4(1,i,k) - pmp
         lac   = a4(1,i,k) + fac*h2(i,k+1) - dc(i,k)
         qmin  = min(a4(1,i,k), qmp, lac)
         qmax  = max(a4(1,i,k), qmp, lac)
         a4(2,i,k) = min(max(a4(2,i,k), qmin), qmax)
! Recompute A6
         a4(4,i,k) = 3.*(2.*a4(1,i,k) - (a4(2,i,k)+a4(3,i,k)))
        enddo
! Additional constraint to prevent negatives when kord=7
         if (iv /= -1 .and. kord == 7) then
             call kmppm(dc(i1,k), a4(1,i1,k), it, 2)
         endif
      enddo

 else
 
         lmt = kord - 3
         lmt = max(0, lmt)
         if (iv == 0) lmt = min(2, lmt)

      do k=3, km-2
      if( kord .ne. 4) then
         do i=i1,i2
            a4(4,i,k) = 3.*(2.*a4(1,i,k) - (a4(2,i,k)+a4(3,i,k)))
         enddo
      endif
         call kmppm(dc(i1,k), a4(1,i1,k), it, lmt)
      enddo
 endif

    do k=km1,km
       do i=i1,i2
          a4(4,i,k) = 3.*(2.*a4(1,i,k) - (a4(2,i,k)+a4(3,i,k)))
       enddo
       call kmppm(dc(i1,k), a4(1,i1,k), it, 0)
    enddo
 end subroutine ppm2m


 subroutine steepz(i1, i2, km, a4, df2, dm, dq, dp, d4)
 implicit none

!INPUT PARAMETERS:
 integer km                        ! Total levels
 integer i1                        ! Starting longitude
 integer i2                        ! Finishing longitude
 real dp(i1:i2,km)            ! grid size
 real dq(i1:i2,km)            ! backward diff of q
 real d4(i1:i2,km)            ! backward sum:  dp(k)+ dp(k-1) 
 real df2(i1:i2,km)            ! first guess mismatch
 real dm(i1:i2,km)            ! monotonic mismatch

! !INPUT/OUTPUT PARAMETERS:
 real a4(4,i1:i2,km)          ! first guess/steepened

! !LOCAL VARIABLES:
 integer i, k
 real alfa(i1:i2,km)
 real f(i1:i2,km)
 real rat(i1:i2,km)
 real dg2

! Compute ratio of dq/dp
 do k=2,km
    do i=i1,i2
       rat(i,k) = dq(i,k-1) / d4(i,k)
    enddo
 enddo

! Compute F
      do k=2,km-1
         do i=i1,i2
            f(i,k) = (rat(i,k+1) - rat(i,k))                       &
                     / ( dp(i,k-1)+dp(i,k)+dp(i,k+1) )
         enddo
      enddo

      do k=3,km-2
         do i=i1,i2
         if(f(i,k+1)*f(i,k-1) < 0. .and. df2(i,k).ne.0.) then
            dg2 = (f(i,k+1)-f(i,k-1))*((dp(i,k+1)-dp(i,k-1))**2      &
                   + d4(i,k)*d4(i,k+1) )
            alfa(i,k) = max(0., min(0.5, -0.1875*dg2/df2(i,k))) 
         else
            alfa(i,k) = 0.
         endif
         enddo
      enddo

      do k=4,km-2
         do i=i1,i2
            a4(2,i,k) = (1.-alfa(i,k-1)-alfa(i,k)) * a4(2,i,k) +      &
                        alfa(i,k-1)*(a4(1,i,k)-dm(i,k))    +          &
                        alfa(i,k)*(a4(1,i,k-1)+dm(i,k-1))
         enddo
      enddo

 end subroutine steepz

 subroutine kmppm(dm, a4, itot, lmt)

      implicit none

! !INPUT PARAMETERS:
      real    dm(*)     ! ??????
      integer itot      ! Total Longitudes
      integer lmt           ! 0: Standard PPM constraint
                            ! 1: Improved full monotonicity constraint (Lin)
                            ! 2: Positive definite constraint
                            ! 3: do nothing (return immediately)

! !INPUT/OUTPUT PARAMETERS:
      real   a4(4,*)
                            ! AA <-- a4(1,i)
                            ! AL <-- a4(2,i)
                            ! AR <-- a4(3,i)
                            ! A6 <-- a4(4,i)

! !LOCAL VARIABLES:
      real       r12
      parameter (r12 = 1./12.)

      real qmp

      integer i
      real da1, da2, a6da
      real fmin

      if ( lmt == 3 ) return

      if(lmt == 0) then
! Standard PPM constraint
      do i=1,itot
      if(dm(i) .eq. 0.) then
         a4(2,i) = a4(1,i)
         a4(3,i) = a4(1,i)
         a4(4,i) = 0.
      else
         da1  = a4(3,i) - a4(2,i)
         da2  = da1**2
         a6da = a4(4,i)*da1
         if(a6da < -da2) then
            a4(4,i) = 3.*(a4(2,i)-a4(1,i))
            a4(3,i) = a4(2,i) - a4(4,i)
         elseif(a6da > da2) then
            a4(4,i) = 3.*(a4(3,i)-a4(1,i))
            a4(2,i) = a4(3,i) - a4(4,i)
         endif
      endif
      enddo

      elseif (lmt == 1) then

! Improved full monotonicity constraint (Lin)
! Note: no need to provide first guess of A6 <-- a4(4,i)
      do i=1, itot
           qmp = 2.*dm(i)
         a4(2,i) = a4(1,i)-sign(min(abs(qmp),abs(a4(2,i)-a4(1,i))), qmp)
         a4(3,i) = a4(1,i)+sign(min(abs(qmp),abs(a4(3,i)-a4(1,i))), qmp)
         a4(4,i) = 3.*( 2.*a4(1,i) - (a4(2,i)+a4(3,i)) )
      enddo

      elseif (lmt == 2) then

! Positive definite constraint
      do i=1,itot
      if( abs(a4(3,i)-a4(2,i)) < -a4(4,i) ) then
      fmin = a4(1,i)+0.25*(a4(3,i)-a4(2,i))**2/a4(4,i)+a4(4,i)*r12
         if( fmin < 0. ) then
         if(a4(1,i) < a4(3,i) .and. a4(1,i) < a4(2,i)) then
            a4(3,i) = a4(1,i)
            a4(2,i) = a4(1,i)
            a4(4,i) = 0.
         elseif(a4(3,i) > a4(2,i)) then
            a4(4,i) = 3.*(a4(2,i)-a4(1,i))
            a4(3,i) = a4(2,i) - a4(4,i)
         else
            a4(4,i) = 3.*(a4(3,i)-a4(1,i))
            a4(2,i) = a4(3,i) - a4(4,i)
         endif
         endif
      endif
      enddo

      endif

 end subroutine kmppm

 subroutine fct_x(q, im, jm, jfirst, jlast, ng, ipx)

 implicit none

! !INPUT PARAMETERS:
 integer im                  ! Longitudes
 integer jm                  ! Total latitudes
 integer jfirst              ! Starting latitude
 integer jlast               ! Finishing latitude
 integer ng

 real tiny               ! A small number to pump up value
 parameter (tiny = 1.e-40)

! !INPUT/OUTPUT PARAMETERS:
 real q(im,jfirst-ng:jlast+ng) ! Field to adjust

! !OUTPUT PARAMETERS:
 integer ipx                 ! Flag:  0 if Q not change, 1 if changed

! !LOCAL VARIABLES:
 real d0, d1, d2
 real qtmp(jfirst:jlast,im)

 integer i, j, jm1, ip2
 integer j1, j2

      j1 = max( jfirst,   2 )
      j2 = min( jlast, jm-1 )
      jm1 = jm-1
      ipx = 0

! Copy & swap direction for vectorization.
      do i=1,im
         do j=j1,j2
            qtmp(j,i) = q(i,j)
         enddo
      enddo
 
      do i=2,im-1
         do j=j1,j2
           if(qtmp(j,i) < 0.) then
              ipx =  1
! west
              d0 = max(0.,qtmp(j,i-1))
              d1 = min(-qtmp(j,i),d0)
              qtmp(j,i-1) = qtmp(j,i-1) - d1
              qtmp(j,i) = qtmp(j,i) + d1
! east
              d0 = max(0.,qtmp(j,i+1))
              d2 = min(-qtmp(j,i),d0)
              qtmp(j,i+1) = qtmp(j,i+1) - d2
              qtmp(j,i) = qtmp(j,i) + d2 + tiny
            endif
         enddo
      enddo
 
      i=1
      do j=j1,j2
        if(qtmp(j,i) < 0.) then
           ipx =  1
! west
           d0 = max(0.,qtmp(j,im))
           d1 = min(-qtmp(j,i),d0)
           qtmp(j,im) = qtmp(j,im) - d1
           qtmp(j,i) = qtmp(j,i) + d1
! east
           d0 = max(0.,qtmp(j,i+1))
           d2 = min(-qtmp(j,i),d0)
           qtmp(j,i+1) = qtmp(j,i+1) - d2
           qtmp(j,i) = qtmp(j,i) + d2 + tiny
         endif
      enddo

      i=im
    do j=j1,j2
      if(qtmp(j,i) < 0.) then
         ipx =  1
! west
         d0 = max(0.,qtmp(j,i-1))
         d1 = min(-qtmp(j,i),d0)
         qtmp(j,i-1) = qtmp(j,i-1) - d1
         qtmp(j,i) = qtmp(j,i) + d1
! east
         d0 = max(0.,qtmp(j,1))
         d2 = min(-qtmp(j,i),d0)
         qtmp(j,1) = qtmp(j,1) - d2
 
         qtmp(j,i) = qtmp(j,i) + d2 + tiny
      endif
    enddo

 
    if(ipx .ne. 0) then
!-----------
! Final pass
!-----------
    do i=1,im-1
    do j=j1,j2
       if (qtmp(j,i) < 0. ) then
! Take mass from east (essentially adjusting fx(i+1,j))
           qtmp(j,i+1) = qtmp(j,i+1) + qtmp(j,i)
           qtmp(j,i) = 0.
       endif
    enddo
    enddo

! Final sweep
    do i=im,2,-1
       do j=j1,j2
          if (qtmp(j,i) < 0. ) then
! Take mass from west (essentially adjusting fx(i,j))
              qtmp(j,i-1) = qtmp(j,i-1) + qtmp(j,i)
              qtmp(j,i) = 0.
          endif
       enddo
! Note: qtmp(j,1) could still be negative
    enddo

    do j=j1,j2
       do i=1,im
          q(i,j) = qtmp(j,i)
         q(i,j) = max(0., qtmp(j,i))       !(dan 0803)
       enddo
    enddo

    endif
 
! Check Poles.
      if ( jfirst == 1 ) then
       ip2 = 0
! SP
      if(q(1,1) < 0.) then
         call pfix(q(1,2),q(1,1),im,ipx)
      else
! Check j=2
      do i=1,im
      if(q(i,2) < 0.) then
            ip2 = 1
            go to 322
      endif
      enddo
322   continue
        if(ip2.ne.0) call pfix(q(1,2),q(1,1),im,ipx)
      endif
      endif
 
      if ( jlast == jm ) then
      ip2 = 0
! NP
      if(q(1,jm) < 0.) then
       call pfix(q(1,jm1),q(1,jm),im,ipx)
      else

! Check j=jm1
      do i=1,im
      if(q(i,jm1) < 0.) then
            ip2 = 1
            go to 323
      endif
      enddo
323   continue

        if(ip2.ne.0) call pfix(q(1,jm1),q(1,jm),im,ipx)
      endif
      endif
 end subroutine fct_x

 subroutine fillz(im, i1, i2, km, nq, q, dp)

 implicit none

! !INPUT PARAMETERS:
   integer, intent(in) :: im                ! No. of longitudes
   integer, intent(in) :: km                ! No. of levels
   integer, intent(in) :: i1                ! Starting longitude
   integer, intent(in) :: i2                ! Finishing longitude
   integer, intent(in) :: nq                ! Total number of tracers
   real, intent(in) ::  dp(im,km)       ! pressure thickness

! !INPUT/OUTPUT PARAMETERS:
   real, intent(inout) :: q(im,km,nq)   ! tracer mixing ratio

! !LOCAL VARIABLES:
   integer i, k, ic
   real qup, qly, dup

   do ic=1,nq
! Top layer
      do i=i1,i2
         if( q(i,1,ic) < 0.) then
             q(i,2,ic) = q(i,2,ic) + q(i,1,ic)*dp(i,1)/dp(i,2)
             q(i,1,ic) = 0.
          endif
      enddo

! Interior
      do k=2,km-1
         do i=i1,i2
         if( q(i,k,ic) < 0. ) then
! Borrow from above
             qup =  q(i,k-1,ic)*dp(i,k-1)
             qly = -q(i,k  ,ic)*dp(i,k  )
             dup =  min( 0.5*qly, qup )        !borrow no more than 50%
             q(i,k-1,ic) = q(i,k-1,ic) - dup/dp(i,k-1) 
! Borrow from below: q(i,k,ic) is still negative at this stage
             q(i,k+1,ic) = q(i,k+1,ic) + (dup-qly)/dp(i,k+1) 
             q(i,k  ,ic) = 0.
          endif
          enddo
      enddo
 
! Bottom layer
      k = km
      do i=i1,i2
         if( q(i,k,ic) < 0.) then
! Borrow from above
             qup =  q(i,k-1,ic)*dp(i,k-1)
             qly = -q(i,k  ,ic)*dp(i,k  )
             dup =  min( qly, qup )
             q(i,k-1,ic) = q(i,k-1,ic) - dup/dp(i,k-1) 
             q(i,k,ic) = 0.
          endif
      enddo
   enddo
 end subroutine fillz

 subroutine pfix(q, qp, im, ipx)

 implicit none

! !INPUT PARAMETERS:
 integer im                  ! Longitudes

! !INPUT/OUTPUT PARAMETERS:
 real q(im)              ! Latitude-level field to adjust
 real qp(im)             ! Second latitude-level field to adjust (usually pole)

! !OUTPUT PARAMETERS:
 integer ipx                 ! Flag:  0 if Q not change, 1 if changed


! !LOCAL VARIABLES:
 integer i
 real summ, sump, pmean
 
   summ = 0.
   sump = 0.
   do i=1,im
     summ = summ + q(i)
     sump = sump + qp(i)
   enddo
 
   pmean = (sump*gw(1) + summ*gw(2)) / (im*(gw(1)+gw(2)))
 
   do i=1,im
       q(i) = pmean
      qp(i) = pmean
   enddo
 
   if( qp(1) < 0. )  ipx = 1

 end subroutine pfix

 subroutine gmean(im,  jm,  jfirst,  jlast,  q, qmean)

#if defined(SPMD)
#if defined(PILGRIM)
  use parutilitiesmodule, only : parcollective, commglobal, sumop
#else
  use mod_comm, only: mp_allgather1d, gid
#endif
#endif

  implicit none

#if defined(SPMD)
  real gsum(jm)
#endif

  integer im, jm                       ! Horizontal dimensions
  integer jfirst, jlast                ! Latitude strip
  real, intent(in):: q(im,jfirst:jlast)              ! 2D field    

  real qmean
  real xsum(jfirst:jlast)
  integer i, j
  integer ierror

  do j=jfirst,jlast
        xsum(j) = 0.
     do i=1,im
        xsum(j) = xsum(j) + q(i,j)
     enddo
        xsum(j) = xsum(j)*gw(j)
  enddo

#if defined(SPMD)
    gsum = 0.
#if defined(PILGRIM)
    do j=jfirst,jlast
      gsum(j) = xsum(j)
    enddo
    call parcollective(commglobal, sumop, jm, gsum)
#else
    call mp_allgather1d(jm, jfirst, jlast, xsum(jfirst), gsum)
#endif
    if (gid == 0 ) then
      qmean = 0.0
      do j=1,jm
         qmean = qmean + gsum(j)
      enddo
      qmean = qmean / (2*im)
    endif
#else
      qmean = 0.0
      do j=1,jm
         qmean = qmean + xsum(j)
      enddo
      qmean = qmean / (2*im)
#endif

 end subroutine gmean

 subroutine adj_fx(im, jm, km, jfirst, jlast, ak, bk, ffsl,  &
                   ps0, ps2, pe, delp, fx3, cx, fy3, ng,     &
                   mg, tiny, n_adj)
 implicit none

 integer, intent(in):: im
 integer, intent(in):: jm
 integer, intent(in):: km
 integer, intent(in):: ng, mg
 integer, intent(in):: jfirst, jlast
 integer, intent(in):: n_adj
 real, intent(in):: tiny
 real, intent(in)::  ak(km+1)
 real, intent(in)::  bk(km+1)
 real, intent(in)::  ps2(im,jfirst-mg:jlast+mg)
 real, intent(in)::   cx(im,jfirst-ng:jlast+ng,km) 
 real, intent(inout)::   pe(im,km+1,jfirst:jlast) 
 logical, intent(in):: ffsl(jfirst-ng:jlast+ng,km)

 real, intent(inout):: ps0(im,jfirst:jlast)
 real, intent(inout):: fx3(im,jfirst:jlast,km)
 real, intent(inout):: fy3(im,jfirst:jlast+mg,km)
 real, intent(inout):: delp(im,jfirst:jlast,km)

! Local
 real ps(im,jfirst-mg:jlast+mg)
 real fy(im,jfirst:jlast+mg)
 real fx(im+1)
 real dps(0:im)
 real dpy(im,jfirst-mg:jlast+mg)
 real er0, er1
 integer i,j,k, it
 real tmpf, dh
 real dbk
 integer js2g0, jn2g0
 real fac
 parameter ( fac = 0.25 )

 js2g0  = max(2,jfirst)        ! No ghosting
 jn2g0  = min(jm-1,jlast)      ! No ghosting

  do j=jfirst,jlast
     do i=1,im
        ps(i,j) = ps0(i,j)
     enddo
  enddo

 fx_iteration: do it=1,n_adj

#if defined(SPMD)
#if defined(PILGRIM)
  call parbegintransfer(pattern2dmg, ps, ps)
  call parendtransfer(pattern2dmg, ps, ps)
#else
  call mp_send3d_ns(im, jm, jfirst, jlast, 1, 1, mg, mg, ps, 2)
  call mp_barrier()
  call mp_recv3d_ns(im, jm, jfirst, jlast, 1, 1, mg, mg, ps, 2)
  call mp_barrier()
#endif
#endif

!$omp parallel do &
!$omp shared(im)  &
!$omp private(i, j, k, dbk, dps, dpy, tmpf, fx, fy)

!--- adjust fx ----
   do k=3,km
        dbk = bk(k+1) - bk(k)
    if( dbk > 0.001 ) then
      do j=js2g0,jn2g0
         do i=1,im
            dps(i) = (ps(i,j) - ps2(i,j))*dbk
         enddo
            dps(0) = dps(im)
         do i=1,im
            fx(i) = fac*(dps(i-1)-dps(i))
            tmpf = fx3(i,j,k) + fx(i)
            if ( tmpf*fx3(i,j,k) > 0. ) then
               fx3(i,j,k) = tmpf
            else
               fx(i)  =  fx3(i,j,k)
               fx3(i,j,k) =  sign(min(abs(tmpf), abs(fx3(i,j,k))), fx3(i,j,k)) 
               fx(i) = fx3(i,j,k) - fx(i)
            endif
        enddo
            fx(im+1) = fx(1)

! update delp
         do i=1,im
            delp(i,j,k) = delp(i,j,k) + fx(i) - fx(i+1)
        enddo
    enddo     ! j-loop

!--- adjust fy ----

      do j=max(jfirst-1,1) ,min(jm,jlast+1)     ! Need ps at jlast+1
         do i=1,im
            dpy(i,j) = (ps(i,j) - ps2(i,j))*dbk*gw(j)
         enddo
      enddo

      do j=js2g0,min(jm,jlast+1)
         do i=1,im
            fy(i,j) = fac*(dpy(i,j-1)-dpy(i,j))
            tmpf = fy3(i,j,k) + fy(i,j)
            if ( tmpf*fy3(i,j,k) > 0. ) then
               fy3(i,j,k) = tmpf
            else
               fy(i,j)  =  fy3(i,j,k)
               fy3(i,j,k) =  sign(min(abs(tmpf), abs(fy3(i,j,k))), fy3(i,j,k)) 
               fy(i,j) = fy3(i,j,k) - fy(i,j)
            endif
        enddo
      enddo  

! update delp
    do j=js2g0,jn2g0
       do i=1,im
          delp(i,j,k) = delp(i,j,k) + (fy(i,j) - fy(i,j+1)) * rgw(j)
       enddo
    enddo  

! Poles:
    if ( jfirst == 1 ) then
       do i=1,im
          delp(i,1,k) = delp(i,1,k) - fy(i,2)*rgw(1)
       enddo
!       call xpavg(delp(:,1,k), im)
    endif
    if ( jlast == jm ) then
       do i=1,im
          delp(i,jm,k) = delp(i,jm,k) + fy(i,jm)*rgw(jm)
       enddo
!       call xpavg(delp(:,jm,k), im)
    endif

    endif
 enddo            ! k-loop
 
! Update pe and ps

!$omp parallel do private(i, j, k)

  do j=jfirst,jlast
     do i=1,im
        pe(i,1,j) = ak(1)
     enddo

     do k=1,km
        do i=1,im
           pe(i,k+1,j) = pe(i,k,j) + delp(i,j,k)
        enddo
     enddo

     do i=1,im
        ps(i,j) = pe(i,km+1,j)
     enddo
  enddo

 enddo fx_iteration

!$omp parallel do private(i, j, k, dbk, dps, tmpf, fx, er0, er1, dh)

 do 2000 j=js2g0,jn2g0
 do k=km,3,-1
       dbk = bk(k+1) - bk(k)
   if( dbk > 0.001 ) then
       do i=1,im
          dps(i) = (ps(i,j) - ps2(i,j))*dbk
       enddo
          dps(0) = dps(im)
!
      i=1
          er0 =  dps(i-1)
          er1 =  dps(i)
      if( er0*er1 < 0. ) then
          if( er1 > 0. ) then
              dh = min(-er0, er1)
              fx3(i,j,k) = fx3(i,j,k) - dh
              delp(im,j,k) = delp(im,j,k) + dh
              delp(i,j,k) = delp(i,j,k) - dh
          else
              dh = min(er0, -er1)
              fx3(i,j,k) = fx3(i,j,k) + dh
              delp(im,j,k) = delp(im,j,k) - dh
              delp(i,j,k) = delp(i,j,k) + dh
          endif
      endif

     do i=2,im
          er0 =  dps(i-1)
          er1 =  dps(i)
      if( er0*er1 < 0. ) then
          if( er1 > 0. ) then
              dh = min(-er0, er1)
              fx3(i,j,k) = fx3(i,j,k) - dh
              delp(i-1,j,k) = delp(i-1,j,k) + dh
              delp(i,j,k) = delp(i,j,k) - dh
          else
              dh = min(er0, -er1)
              fx3(i,j,k) = fx3(i,j,k) + dh
              delp(i-1,j,k) = delp(i-1,j,k) - dh
              delp(i,j,k) = delp(i,j,k) + dh
          endif
      endif
     enddo
   endif
   enddo      ! k-loop

   do i=1,im
      pe(i,1,j) = ak(1)
   enddo

   do k=1,km
      do i=1,im
         pe(i,k+1,j) = pe(i,k,j) + delp(i,j,k)
      enddo
   enddo

   do i=1,im
      ps(i,j) = pe(i,km+1,j)
   enddo

   do k=1,km
   if( ffsl(j,k) ) then
       do i=1,im
          fx3(i,j,k) = fx3(i,j,k)/sign(max(abs(cx(i,j,k)),tiny),cx(i,j,k))
       enddo
    endif
   enddo
2000  continue

!* Copy adjusted surface pressure 
!* ~~~~~~~~~~~~~~~~~~~~~~~~~~~~~~ 
   do j = jfirst, jlast
   do i = 1, im
      ps0(i,j) = ps(i,j)
   enddo
   enddo

 end subroutine adj_fx

end module TPCORE_WINDOW_MOD<|MERGE_RESOLUTION|>--- conflicted
+++ resolved
@@ -299,13 +299,7 @@
 
  pi = 4. * atan(1.)
 
-<<<<<<< HEAD
-#if defined( GEOS_FP )
-=======
-#if   defined( GRID05x0666 )
- dlon = 2.*pi / float(540)       !(dan)
-#elif defined( GRID025x03125 )
->>>>>>> a0921bdd
+#if   defined( GRID025x03125 )
  dlon = 2.*pi / float(1152)      !(dan)
 #elif defined( GRID05x0625 )
  dlon = 2.*pi / float(576)       !(dan)
