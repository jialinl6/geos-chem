--- conflicted
+++ resolved
@@ -1573,11 +1573,7 @@
 !
 ! !USES:
 !
-<<<<<<< HEAD
-      USE CMN_FJX_MOD,   ONLY :  SPECMASK,NSPECRAD,
-=======
       USE CMN_FJX_MOD,   ONLY :  SPECMASK,NSPECRAD,NASPECRAD,
->>>>>>> 8763fffe
      &                          LSPECRADMENU,NSPECRADMENU
 !
 ! !INPUT PARAMETERS:
