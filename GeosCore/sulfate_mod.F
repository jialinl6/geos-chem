!------------------------------------------------------------------------------
!          Harvard University Atmospheric Chemistry Modeling Group            !
!------------------------------------------------------------------------------
!BOP
!
! !MODULE: sulfate_mod
!
! !DESCRIPTION: Module SULFATE\_MOD contains arrays and routines for performing
!  either a coupled chemistry/aerosol run or an offline sulfate aerosol
!  simulation. Original code taken from Mian Chin's GOCART model and modified
!  accordingly. (rjp, bdf, bmy, 6/22/00, 8/26/10)
!\\
!\\
! !INTERFACE: 
!
      MODULE SULFATE_MOD
!
! !USES:
!
      USE LOGICAL_MOD,   ONLY : LNLPBL ! (Lin, 03/31/09)
      USE VDIFF_PRE_MOD, ONLY : emis_save ! (Lin, 03/31/09)

      IMPLICIT NONE
#     include "define.h"
      PRIVATE
!
! !PUBLIC MEMBER FUNCTIONS: 
!
      PUBLIC :: CHEMSULFATE       
      PUBLIC :: EMISSSULFATE      
      PUBLIC :: CLEANUP_SULFATE   
!
! 
! !REMARKS:
!  References:
!  ============================================================================
!  (1 ) Andreae, M.O. & P. Merlet, "Emission of trace gases and aerosols from
!        biomass burning", Global Biogeochem. Cycles, 15, 955-966, 2001.
!  (2 ) Nightingale et al [2000a], J. Geophys. Res, 14, 373-387
!  (3 ) Nightingale et al [2000b], Geophys. Res. Lett, 27, 2117-2120
!  (4 ) Wanninkhof, R., "Relation between wind speed and gas exchange over
!        the ocean", J. Geophys. Res, 97, 7373-7382, 1992.
! 
! !REVISION HISTORY: 
!  (1 ) All module variables are declared PRIVATE (i.e., they can only
!        be seen from within this module (bmy, 6/2/00)
!  (2 ) The routines in "sulfate_mod.f" assume that we are doing chemistry
!        over the global region (e.g. IIPAR=IIPAR, JJPAR=JJPAR). (bmy, 6/8/00)
!  (3 ) Removed obsolete code from DRYDEP_SULFATE (bmy, 12/21/00)
!  (4 ) Removed obsolete commented-out code from module routines (bmy, 4/23/01)
!  (5 ) Now read data files from DATA_DIR/sulfate_sim_200106/ (bmy, 6/19/01)
!  (6 ) Updated comments (bmy, 9/4/01)
!  (7 ) XTRA2(IREF,JREF,5) is now XTRA2(I,J).  Now reference COSSZA from
!        "dao_mod.f". (bmy, 9/27/01)
!  (8 ) Removed obsolete commented out code from 9/01 (bmy, 10/24/01)
!  (9 ) Minor fixes to facilitate compilation on ALPHA (bmy, 11/15/01)
!  (11) Now divide module header into MODULE PRIVATE, MODULE VARIABLES, and
!        MODULE ROUTINES sections.  Updated comments (bmy, 5/28/02)
!  (12) Replaced all instances of IM with IIPAR and JM with JJPAR, in order
!        to prevent namespace confusion for the new TPCORE (bmy, 6/25/02)
!  (13) Now reference "file_mod.f" (bmy, 6/27/02)
!  (14) Now references GET_PEDGE from "pressure_mod.f", which computes P at
!        the bottom edge of grid box (I,J,L).  Also deleted obsolete,
!        commented-out code. (dsa, bdf, bmy, 8/21/02)
!  (15) Added updated code from Rokjin Park and Brendan Field, in order to
!        perform coupled chemistry-aerosol simulations.  Also added parallel
!        DO-loops in several subroutines.  Updated comments, cosmetic
!        changes.  Now reference "error_mod.f" and "wetscav_mod.f".  
!        Now only do chemistry below the tropopause. (rjp, bdf, bmy, 12/6/02)
!  (16) Added ENH3_na array to hold natural source NH3 emissions.  Also now
!        facilitate passing DMS, SO2, SO4, NH3 to SMVGEAR for fullchem
!        simulations.  Added subroutine READ_NATURAL_NH3. (rjp, bmy, 3/23/03)
!  (17) Now references "grid_mod.f" and "time_mod.f".  Also made other minor
!        cosmetic changes. (bmy, 3/27/03)
!  (18) Updated chemistry routines to apply drydep losses throughout the
!        entire PBL. (rjp, bmy, 8/1/03)
!  (19) Now accounts for GEOS-4 PBL being in meters (bmy, 1/15/04)
!  (20) Fix ND44 diag so that we get same results for sp or mp (bmy, 3/24/04)
!  (21) Added COSZM array.  Now use diurnal varying JH2O2 in CHEM_H2O2. 
!        (rjp, bmy, 3/39/04)
!  (22) Added more parallel DO-loops (bmy, 4/14/04)
!  (23) Now add SO2 from ships (bec, bmy, 5/20/04)
!  (24) Now references "directory_mod.f", "logical_mod.f" and "tracer_mod.f".
!        Now removed IJSURF. (bmy, 7/20/04)
!  (25) Can overwrite USA with EPA/NEI99 emissions (rjp, rch, bmy, 11/16/04)
!  (26) Modified for AS, AHS, LET, SO4aq, NH4aq (cas, bmy, 1/11/05)
!  (27) Now also references "pbl_mix_mod.f".  NOTE: Comment out phase 
!        transition  code for now since it is still under development and
!        will take a while to be rewritten. (bmy, 3/15/05)
!  (28) Modified for SO4s, NITs chemistry (bec, 4/13/05)
!  (29) Now reads updated files for SST and offline chemistry.  Now read data
!        for both GCAP and GEOS grids.  Now references "tropopause_mod.f".
!        (bmy, 8/22/05)
!  (30) Now make sure all USE statements are USE, ONLY (bmy, 10/3/05)
!  (31) Now references XNUMOL & XNUMOLAIR from "tracer_mod.f" (bmy, 10/25/05)
!  (32) Now read int'annual SST data on GEOS 1x1 grid (bmy, 11/17/05)
!  (33) Bug fix for offline aerosol sim in SEASALT_CHEM (bec, bmy, 3/29/06)
!  (34) Bug fix in INIT_DRYDEP (bmy, 5/23/06)
!  (35) Now references "bravo_mod.f" (rjp, kfb, bmy, 6/26/06)
!  (36) Now references "streets_anthro_mod.f" (yxw, bmy, 8/17/06)
!  (37) Now references "biomass_mod.f" (bmy, 9/27/06)
!  (38) Now prevent seg fault error in READ_BIOFUEL_SO2 (bmy, 11/3/06)
!  (39) Bug fix in SEASALT_CHEM (havala, bec, bmy, 12/8/06)
!  (40) Extra error check for low RH in GRAV_SETTLING (phs, 6/11/08)
!  (41) Now references "cac_anthro_mod.f".  And apply SO2 yearly scale factor
!        to SO2 from GEIA (amv, phs, 3/11/08)  
!  (41) Bug fixes in reading EDGAR data w/ the right tracer number, 
!        when we are doing offline or nonstd simulations (dkh, 10/31/08)
!  (42) Bug fix for AD13_SO2_sh in SRCSO2 (phs, 2/27/09)
!  (43) Bug fix: need to add CAC_AN to PRIVATE statements (bmy, 5/27/09)
!  (44) Constrain surface emissions to the first level and save them into
!        emis_save (lin, 5/29/09)
!  (45) Last year of SST data is now 2008 (see READ_SST) (bmy, 7/13/09)
!  (46) Updated rxns in CHEM_DMS and CHEM_SO2 to JPL 2006 (jaf, bmy, 10/15/09)
!  (47) Added new volcanic emissions of SO2 (jaf, bmy, 10/15/09)
!  (48) Now accounts for NEI 2005 emissions, and multilevels SOxan emissions
!        (amv, phs, 10/15/2009) 
!  (49) Fixes in SRCSO2 for SunStudio compiler (bmy, 12/3/09)
!  (50) Standardized patch in READ_ANTHRO_NH3 (dkh, bmy, 3/5/10)
!  (51) Use LWC from GEOS-5 met fields (jaf, bmy, 6/30/10)
!  (52) Add module parameters MNYEAR_VOLC and MXYEAR_VOLC to define the 1st 
!       and last year with data for volcanic emissions. (ccc, 9/30/10)
!  (53) Use updated volcanic emissions from 1979 to 2009
!  26 Aug 2010 - R. Yantosca   - Add modifications for MERRA
!  12 Nov 2010 - R. Yantosca   - Avoid div-by-zero when computing L2S, L3S
!  07 Sep 2011 - P. Kasibathla - Modified to include GFED3
!  22 Dec 2011 - M. Payer      - Added ProTeX headers 
!  08 Feb 2012 - R. Yantosca   - Add modifications for GEOS-5.7.2 met
!EOP
!------------------------------------------------------------------------------
!BOC
!
! !DEFINED PARAMETERS:
!
      !========================================================================
      ! MODULE PARAMETERS:
      !
      ! XNUMOL_OH  : Molecules OH  per kg OH          [molec/kg]
      ! XNUMOL_O3  : Molecules O3  per kg O3          [molec/kg]
      ! XNUMOL_NO3 : Molecules NO3 per kg NO3         [molec/kg]
      ! TCVV_S     : Ratio: Molwt air / Molwt S       [unitless]
      !=======================================================================
      REAL*8,  PARAMETER   :: XNUMOL_OH  = 6.022d23 / 17d-3
      REAL*8,  PARAMETER   :: XNUMOL_O3  = 6.022d23 / 48d-3
      REAL*8,  PARAMETER   :: XNUMOL_NO3 = 6.022d23 / 62d-3
      REAL*8,  PARAMETER   :: TCVV_S     = 28.97d0  / 32d0 
      REAL*8,  PARAMETER   :: SMALLNUM   = 1d-20
!
! !PRIVATE TYPES:
!
      !========================================================================
      ! MODULE VARIABLES:
      !
      ! DMSo       : DMS oceanic emissions            [v/v/timestep]
      ! DRYH2O2    : Pointer to H2O2  in DEPVEL array [unitless] 
      ! DRYSO2     : Pointer to SO2   in DEPVEL array [unitless]
      ! DRYSO4     : Pointer to SO4   in DEPVEL array [unitless]
      ! DRYSO4s    : Pointer to SO4s  in DEPVEL array [unitless]
      ! DRYMSA     : Pointer to MSA   in DEPVEL array [unitless]
      ! DRYNH3     : Pointer to NH3   in DEPVEL array [unitless]
      ! DRYNH4     : Pointer to NH4   in DEPVEL array [unitless]
      ! DRYNIT     : Pointer to NIT   in DEPVEL array [unitless]
      ! DRYNITs    : Pointer to NITs  in DEPVEL array [unitless]
      ! DRYSO4aq   : Pointer to SO4aq in DEPVEL array [unitless]
      ! DRYAS      : Pointer to AS    in DEPVEL array [unitless]  
      ! DRYAHS     : Pointer to AHS   in DEPVEL array [unitless]
      ! DRYLET     : Pointer to LET   in DEPVEL array [unitless]
      ! DRYNH4aq   : Pointer to NH4aq in DEPVEL array [unitless]
      ! ENH3_an    : NH3 anthropogenic emissions      [kg NH3/box/s]
      ! ENH3_bb    : NH3 biomass emissions            [kg NH3/box/s]
      ! ENH3_bf    : NH3 biofuel emissions            [kg NH3/box/s]
      ! ENH3_na    : NH73 natural source emissions    [kg NH3/box/s]
      ! ESO2_ac    : SO2 aircraft emissions           [kg SO2/box/s]
      ! ESO2_an    : SO2 anthropogenic emissions      [kg SO2/box/s]
      ! ESO2_ev    : SO2 eruptive volcanic em.        [kg SO2/box/s]
      ! ESO2_nv    : SO2 non-eruptive volcanic em.    [kg SO2/box/s]
      ! ESO2_bb    : SO2 biomass burning emissions    [kg SO2/box/s]
      ! ESO2_bf    : SO2 biofuel burning emissions    [kg SO2/box/s]
      ! ESO2_sh    : SO2 ship emissions               [kg SO2/box/s]
      ! ESO4_an    : SO4 anthropogenic emissions      [kg SO4/box/s]
      ! JH2O2      : Monthly mean J(H2O2) values      [s-1]
      ! O3m        : Monthly mean O3 concentration    [v/v]
      ! PH2O2m     : Monthly mean P(H2O2)             [molec/cm3/s]
      ! PMSA_DMS   : P(MSA) from DMS                  [v/v/timestep]
      ! PSO2_DMS   : P(SO2) from DMS                  [v/v/timestep]
      ! PSO4_SO2   : P(SO4) from SO2                  [v/v/timestep]
      ! SSTEMP     : Sea surface temperatures         [K]
      ! VCLDF      : Volume cloud frac. for SO2 aq.   [unitless]
      ! Eev        : SO2 em. from eruptive volcanoes  [kg SO2/box/s]
      ! Env        : SO2 em. from non-erup volcanoes  [kg SO2/box/s]
      ! TCOSZ      : Sum of cos(SZA) for offline run  [unitless] 
      ! TTDAY      : Total daylight length at (I,J)   [minutes]
      ! SMALLNUM   : Small number - prevent underflow [unitless]
      ! COSZM      : Array for MAX(cos(SZA)) at (I,J) [unitless]
      ! LVOLC      : Number of volcanic levels (20)   [unitless]
      !========================================================================

      ! Time variable
      INTEGER              :: ELAPSED_SEC

      ! Allocatable arrays
      REAL*8,  ALLOCATABLE :: DMSo(:,:) 
      REAL*8,  ALLOCATABLE :: ENH3_an(:,:)
      REAL*8,  ALLOCATABLE :: ENH3_bb(:,:)
      REAL*8,  ALLOCATABLE :: ENH3_bf(:,:)
      REAL*8,  ALLOCATABLE :: ENH3_na(:,:)
      REAL*8,  ALLOCATABLE :: ESO2_ac(:,:,:) 
      REAL*8,  ALLOCATABLE :: ESO2_an(:,:,:)
      REAL*8,  ALLOCATABLE :: ESO2_bb(:,:)     
      REAL*8,  ALLOCATABLE :: ESO2_bf(:,:)
      REAL*8,  ALLOCATABLE :: ESO2_ev(:,:,:)
      REAL*8,  ALLOCATABLE :: ESO2_nv(:,:,:)
      REAL*8,  ALLOCATABLE :: ESO2_sh(:,:) 
      REAL*8,  ALLOCATABLE :: ESO4_an(:,:,:) 
      REAL*8,  ALLOCATABLE :: JH2O2(:,:,:)
! not used for now - comment it (phs, 6/29/09)      
!      REAL*8,  ALLOCATABLE :: LSO2_AQ(:,:,:)
      REAL*8,  ALLOCATABLE :: O3m(:,:,:)
      REAL*8,  ALLOCATABLE :: PH2O2m(:,:,:)
      REAL*8,  ALLOCATABLE :: PMSA_DMS(:,:,:)
      REAL*8,  ALLOCATABLE :: PSO2_DMS(:,:,:)
      REAL*8,  ALLOCATABLE :: PSO4_SO2(:,:,:)
      REAL*8,  ALLOCATABLE :: PSO4_SS(:,:,:)
      REAL*8,  ALLOCATABLE :: PNITs(:,:,:)
      REAL*4,  ALLOCATABLE :: SOx_SCALE(:,:)
      REAL*8,  ALLOCATABLE :: SSTEMP(:,:)
      REAL*8,  ALLOCATABLE :: TCOSZ(:,:)
      REAL*8,  ALLOCATABLE :: TTDAY(:,:)
      REAL*8,  ALLOCATABLE :: VCLDF(:,:,:)
      REAL*8,  ALLOCATABLE :: COSZM(:,:)

      ! Volcanic emissions parameters (ccc, 9/30/10)
      INTEGER, PARAMETER   :: LVOLC=20            ! Volcano levels
      INTEGER, PARAMETER   :: MNYEAR_VOLC = 1979  ! Min year of data
      INTEGER, PARAMETER   :: MXYEAR_VOLC = 2009  ! Max year of data


      ! Eruptive volcanoes
      REAL*8,  ALLOCATABLE :: EEV(:,:,:)

      ! Non-eruptive volcanoes 
      REAL*8,  ALLOCATABLE :: ENV(:,:,:)
      
      ! Pointers to drydep species w/in DEPSAV
      INTEGER              :: DRYSO2,  DRYSO4,   DRYMSA,  DRYNH3  
      INTEGER              :: DRYNH4,  DRYNIT,   DRYSO4s, DRYNITs
      INTEGER              :: DRYH2O2, DRYSO4aq, DRYAS,   DRYAHS
      INTEGER              :: DRYLET,  DRYNH4aq

      !=================================================================
      ! MODULE ROUTINES -- follow below the "CONTAINS" statement
      !=================================================================
      CONTAINS
!EOC
!------------------------------------------------------------------------------
!          Harvard University Atmospheric Chemistry Modeling Group            !
!------------------------------------------------------------------------------
!BOP
!
! !IROUTINE: get_vcldf
!
! !DESCRIPTION: Subroutine GET\_VCLDF computes the volume cloud fraction for
!  SO2 chemistry. (rjp, bdf, bmy, 9/23/02)
!\\
!\\
! !INTERFACE:
!
      SUBROUTINE GET_VCLDF
!
! !USES:
!
      USE DAO_MOD,      ONLY : RH
      USE PRESSURE_MOD, ONLY : GET_PCENTER, GET_PEDGE

      USE CMN_SIZE_MOD       ! Size parameters
!
! !REMARKS:
!  References:
!  ============================================================================
!  (1) Sundqvist et al. [1989]
!
! !REVISION HISTORY: 
!  14 Jan 2011 - R. Yantosca - Return if VCLDF is not allocated
!  22 Dec 2011 - M. Payer    - Added ProTeX headers
!EOP
!------------------------------------------------------------------------------
!BOC
!
! !DEFINED PARAMETERS:
!
      REAL*8,  PARAMETER   :: ZRT = 0.60d0, ZRS = 0.99d0
!
! !LOCAL VARIABLES:
!
      INTEGER              :: I,    J,    L
      REAL*8               :: PRES, PSFC, RH2, R0, B0
	
      !=================================================================
      ! GET_VCLDF begins here!
      !=================================================================

      ! Exit if we VCLDF is not allocated.  We will now get the cloud
      ! fraction from the GEOS-5 or MERRA met fields. (skim, bmy, 1/14/10)
      IF ( .not. ALLOCATED( VCLDF ) ) RETURN

!$OMP PARALLEL DO
!$OMP+DEFAULT( SHARED )
!$OMP+PRIVATE( I, J, L, PSFC, PRES, RH2, R0, B0 )
      DO L = 1, LLTROP
      DO J = 1, JJPAR 
      DO I = 1, IIPAR
	
         ! Surface pressure
         PSFC = GET_PEDGE(I,J,1)

         ! Pressure at the center of the grid box
         PRES = GET_PCENTER(I,J,L)

         ! RH (from "dao_mod.f") is relative humidity [%]
         ! Convert to fraction and store in RH2
         RH2  = RH(I,J,L) * 1.0d-2

         ! Terms from Sundqvist ???
         R0   = ZRT + ( ZRS - ZRT ) * EXP( 1d0 - ( PSFC / PRES )**2.5 )
         B0   = ( RH2 - R0 ) / ( 1d0 - R0 )
	   
         ! Force B0 into the range 0-1
         IF ( RH2 < R0  ) B0 = 0d0
         IF ( B0  > 1d0 ) B0 = 1d0

         ! Volume cloud fraction
         VCLDF(I,J,L) = 1d0 - SQRT( 1d0 - B0 )

      ENDDO
      ENDDO
      ENDDO
!$OMP END PARALLEL DO

      END SUBROUTINE GET_VCLDF
!EOC
!------------------------------------------------------------------------------
!          Harvard University Atmospheric Chemistry Modeling Group            !
!------------------------------------------------------------------------------
!BOP
!
! !IROUTINE: get_lwc
!
! !DESCRIPTION: Function GET\_LWC returns the cloud liquid water content
!  [m3 H2O/m3 air] at a  GEOS-CHEM grid box as a function of temperature.
!  (rjp, bmy, 10/31/02, 1/14/03)
!\\
!\\
! !INTERFACE:
!
      FUNCTION GET_LWC( T ) RESULT( LWC )
!
! !INPUT PARAMETERS: 
!
      REAL*8, INTENT(IN) :: T ! Temperature value at a GEOS-CHEM grid box [K]
!
! !RETURN VALUE:
!
      REAL*8             :: LWC
! 
! !REVISION HISTORY: 
!  18 Jan 2011 - R. Yantosca - Updated comments 
!  22 Dec 2011 - M. Payer    - Added ProTeX header
!EOP
!------------------------------------------------------------------------------
!BOC
!

      !=================================================================
      ! GET_LWC begins here!
      !=================================================================

      ! Compute Liquid water content in [g/m3]
      IF ( T > 293d0 ) THEN
         LWC = 0.2d0

      ELSE IF ( T >= 280.d0 .AND. T <= 293.d0 ) THEN
         LWC = 0.32d0 - 0.0060d0 * ( T - 273.D0 ) 
 
      ELSE IF ( T >= 248.d0 .AND. T < 280.d0 ) THEN
         LWC = 0.23d0 + 0.0065d0 * ( T - 273.D0 )

      ELSE IF ( T < 248.d0 ) THEN
         LWC = 0.07d0

      ENDIF

      ! Convert from [g/m3] to [m3/m3]
      ! Units: [g H2O/m3 air] * [1 kg H2O/1000g H2O] * [m3 H2O/1000kg H2O]
      LWC = LWC * 1.D-6         

      END FUNCTION GET_LWC
!EOC
!------------------------------------------------------------------------------
!          Harvard University Atmospheric Chemistry Modeling Group            !
!------------------------------------------------------------------------------
!BOP
!
! !IROUTINE: chemsulfate
!
! !DESCRIPTION: Subroutine CHEMSULFATE is the interface between the GEOS-CHEM
!  main program and the sulfate chemistry routines.  The user has the option of
!  running a coupled chemistry-aerosols simulation or an offline aerosol
!  simulation. (rjp, bdf, bmy, 5/31/00, 3/16/06)
!\\
!\\
! !INTERFACE:
!
      SUBROUTINE CHEMSULFATE
!
! !USES:
!
      USE DAO_MOD,        ONLY : AD,     AIRDEN,  CLDF
      USE DAO_MOD,        ONLY : CONVERT_UNITS
      USE DRYDEP_MOD,     ONLY : DEPSAV
      USE ERROR_MOD,      ONLY : DEBUG_MSG
      USE GLOBAL_OH_MOD,  ONLY : GET_GLOBAL_OH
      USE GLOBAL_NO3_MOD, ONLY : GET_GLOBAL_NO3
      USE LOGICAL_MOD,    ONLY : LCRYST,          LPRT
      USE TIME_MOD,       ONLY : GET_MONTH,       GET_TS_CHEM
      USE TIME_MOD,       ONLY : GET_ELAPSED_SEC, ITS_A_NEW_MONTH
      USE TRACER_MOD,     ONLY : STT,             TCVV 
      USE TRACER_MOD,     ONLY : N_TRACERS,       ITS_AN_AEROSOL_SIM
      USE TRACERID_MOD,   ONLY : IDTNITs,         IDTSO4s
 
      USE CMN_SIZE_MOD         ! Size parameters
!
! !REVISION HISTORY: 
!  (1 ) Now reference all arguments except FIRSTCHEM and RH from either F90 
!        modules or from common block header files.  Updated comments, 
!        cosmetic changes.  Added NH3, NH4, NITRATE chemistry routines.   
!        Also call MAKE_RH and CONVERT_UNITS from "dao_mod.f".  Now references
!        IDTDMS, IDTSO2 etc. from "tracerid_mod.f".  Now make FIRSTCHEM a 
!        local SAVEd variable.  Now reference DEPSAV from "drydep_mod.f".
!        Also get rid of extraneous dimensions of DEPSAV.  Added NTIME,
!        NHMSb arrays for OHNO3TIME.  (rjp, bdf, bmy, 12/16/02)
!  (2 ) CHEM_DMS is now only called for offline sulfate simulations.  
!        (rjp, bmy, 3/23/03)
!  (3 ) Now remove NTIME, NHMSb from the arg list and call to OHNO3TIME.
!        Now references functions GET_MONTH, GET_TS_CHEM, and GET_ELAPSED_SEC
!        from the new "time_mod.f". (bmy, 3/27/03)
!  (4 ) Now reference STT, TCVV, N_TRACERS, ITS_AN_AEROSOL_SIM from
!        "tracer_mod.f".  Now reference ITS_A_NEW_MONTH from "time_mod.f".
!        Now references LPRT from "logical_mod.f". (bmy, 7/20/04)
!  (5 ) Updated for AS, AHS, LET, SO4aq, NH4aq.  Now references LCRYST from
!        logical_mod.f.  Now locate species in the DEPSAV array w/in 
!        INIT_SULFATE. (bmy, 12/21/04)
!  (6 ) Now handle gravitational settling of SO4s, NITs (bec, bmy, 4/13/05)
!  (7 ) Now make sure all USE statements are USE, ONLY (bmy, 10/3/05)
!  (8 ) Remove reference to MAKE_RH, it's not needed here (bmy, 3/16/06)
!  05 Oct 2011 - R. Yantosca - SUNCOS is no longer needed here
!  22 Dec 2011 - M. Payer    - Added ProTeX headers
!EOP
!------------------------------------------------------------------------------
!BOC
!
! !LOCAL VARIABLES:
!
      LOGICAL, SAVE       :: FIRSTCHEM = .TRUE.
      INTEGER, SAVE       :: LASTMONTH = -99
      INTEGER             :: I, J, L, N, MONTH
      REAL*8              :: DTCHEM
!
! !EXTERNAL FUNCTIONS:   
!
      REAL*8,  EXTERNAL   :: BOXVL

      !=================================================================
      ! CHEMSULFATE begins here!
      !=================================================================

      ! Get current month
      MONTH = GET_MONTH()

      ! Establish indices w/in DEPSAV array
      IF ( FIRSTCHEM ) THEN

         ! Initialize arrays (if not already done before)
         CALL INIT_SULFATE

         ! Reset first-time flag
         FIRSTCHEM = .FALSE.
      ENDIF

      ! If it's an offline simulation ...
      IF ( ITS_AN_AEROSOL_SIM() ) THEN

         ! Then read monthly data files ...
         IF ( ITS_A_NEW_MONTH() ) THEN 
            CALL GET_GLOBAL_OH( MONTH )
            CALL GET_GLOBAL_NO3( MONTH )
         ENDIF

         ! And compute time scaling arrays for offline OH, NO3
         CALL OHNO3TIME
         
      ENDIF

      ! Store NTIME in a shadow variable
      ELAPSED_SEC = GET_ELAPSED_SEC()

      ! DTCHEM is the chemistry timestep in seconds
      DTCHEM = GET_TS_CHEM() * 60d0

      ! Initialize module arrays
      PSO2_DMS = 0d0
      PMSA_DMS = 0d0
      PSO4_SO2 = 0d0
      PSO4_SS  = 0d0
      PNITs    = 0d0
                  
      !================================================================= 
      ! Call individual chemistry routines for sulfate/aerosol tracers
      !=================================================================

      ! SO4s [kg] gravitational settling 
      CALL GRAV_SETTLING( STT(:,:,:,IDTSO4s), 1 )
      IF ( LPRT ) CALL DEBUG_MSG( '### CHEMSULFATE: GRAV_SET, SO4S' )

      ! NITs [kg] gravitational settling 
      CALL GRAV_SETTLING( STT(:,:,:,IDTNITs), 2 )
      IF ( LPRT ) CALL DEBUG_MSG( '### CHEMSULFATE: GRAV_SET, NITS' )

      ! Convert all tracers in STT from [kg] -> [v/v] 
      CALL CONVERT_UNITS( 1, N_TRACERS, TCVV, AD, STT )
      IF ( LPRT ) CALL DEBUG_MSG( '### CHEMSULFATE: a CONVERT UNITS' )

      ! For offline runs only ...
      IF ( ITS_AN_AEROSOL_SIM() ) THEN
         
         ! DMS (offline only)
         CALL CHEM_DMS
         IF ( LPRT ) CALL DEBUG_MSG( '### CHEMSULFATE: a CHEM_DMS' ) 
      
         ! H2O2 (offline only)
         CALL CHEM_H2O2
         IF ( LPRT ) CALL DEBUG_MSG( '### CHEMSULFATE: a CHEM_H2O2' )

      ENDIF

      ! SO2 
      CALL GET_VCLDF
      IF ( LPRT ) CALL DEBUG_MSG( '### CHEMSULFATE: a get VCLDF' )
      CALL CHEM_SO2
      IF ( LPRT ) CALL DEBUG_MSG( '### CHEMSULFATE: a CHEM_SO2' )

      ! SO4 
      CALL CHEM_SO4
      IF ( LPRT ) CALL DEBUG_MSG( '### CHEMSULFATE: a CHEM_SO4' )

!-----------------------------------------------------------------------------
!%%% Currently under development (rjp, bmy, 3/15/05)
!%%%      ! Only do the following if the crystalline sulfate & aqueous 
!%%%      ! tracers (AS, AHS, LET, SO4aq, NH4aq) are defined
!%%%      IF ( LCRYST ) THEN
!%%%         
!%%%         ! Phase change
!%%%         CALL PHASE_SO4
!%%%         IF ( LPRT ) CALL DEBUG_MSG( '### CHEMSULFATE: a PHASE_SO4' )
!%%%      
!%%%         ! Radiative forcing
!%%%         CALL PHASE_RADIATIVE
!%%%         IF ( LPRT ) CALL DEBUG_MSG( '### CHEMSULFATE: a PHASE_RAD' )
!%%%      
!%%%      ENDIF
!-----------------------------------------------------------------------------

      ! MSA 
      CALL CHEM_MSA
      IF ( LPRT ) CALL DEBUG_MSG( '### CHEMSULFATE: a CHEM_MSA' )

      ! NH3 
      CALL CHEM_NH3
      IF ( LPRT ) CALL DEBUG_MSG( '### CHEMSULFATE: a CHEM_NH3' )

      ! NH4 (gas-phase)
      CALL CHEM_NH4
      IF ( LPRT ) CALL DEBUG_MSG( '### CHEMSULFATE: a CHEM_NH4' )

!-----------------------------------------------------------------------------
!%%% Currently under development (rjp, bmy, 3/15/05)
!%%%      ! NH4 (aqueous phase)
!%%%      IF ( LCRYST ) THEN
!%%%         CALL CHEM_NH4aq
!%%%         IF ( LPRT ) CALL DEBUG_MSG( '### CHEMSULFATE: a CHEM_NH4aq' )
!%%%      ENDIF
!-----------------------------------------------------------------------------

      ! Sulfur Nitrate 
      CALL CHEM_NIT
      IF ( LPRT ) CALL DEBUG_MSG( '### CHEMSULFATE: a CHEM_NIT' )
 
      ! Convert STT from [v/v] -> [kg]
      CALL CONVERT_UNITS( 2, N_TRACERS, TCVV, AD, STT )

      ! We have already gone thru one chemistry iteration
      FIRSTCHEM = .FALSE. 
         
      END SUBROUTINE CHEMSULFATE
!EOC
!------------------------------------------------------------------------------
!          Harvard University Atmospheric Chemistry Modeling Group            !
!------------------------------------------------------------------------------
!BOP
!
! !IROUTINE: grav_settling
!
! !DESCRIPTION: Subroutine GRAV\_SETTLING performs gravitational settling of
!  sulfate and nitrate in coarse sea salt (SO4S and NITS).
!  (bec, rjp, bmy, 4/20/04, 7/20/04, 10/25/05)
!\\
!\\
! !INTERFACE:
!
      SUBROUTINE GRAV_SETTLING( TC, N )
!
! !USES:
!
      USE DAO_MOD,       ONLY : T, BXHEIGHT, RH
      USE DIAG_MOD,      ONLY : AD44
      USE DRYDEP_MOD,    ONLY : DEPSAV
      USE PRESSURE_MOD,  ONLY : GET_PCENTER
      USE TRACER_MOD,    ONLY : SALA_REDGE_um,   SALC_REDGE_um,  XNUMOL
      USE TRACERID_MOD,  ONLY : IDTSO4s,         IDTNITs
      USE TIME_MOD,      ONLY : GET_ELAPSED_SEC, GET_TS_CHEM
      USE GRID_MOD,      ONLY : GET_AREA_CM2

      USE CMN_SIZE_MOD        ! Size parameters
      USE CMN_DIAG_MOD        ! ND44
      USE CMN_GCTM_MOD        ! g0
!
! !INPUT PARAMETERS: 
!
      INTEGER, INTENT(IN)    :: N  ! N=1 is SO4S; N=2 is NITS
!
! !INPUT/OUTPUT PARAMETERS: 
!
      REAL*8,  INTENT(INOUT) :: TC(IIPAR,JJPAR,LLPAR) ! Tracer [kg]
! 
! !REVISION HISTORY:
!  (1 ) Now references SALA_REDGE_um and SALC_REDGE_um from "tracer_mod.f"
!        (bmy, 7/20/04)
!  (2 ) Now references XNUMOL from "tracer_mod.f" (bmy, 10/25/05)
!  (3 ) Now limit relative humidity to [tiny(real*8),0.99] range for DLOG
!         argument (phs, 5/1/08)
!  (4 ) Bug fixes to the Gerber hygroscopic growth for sea salt aerosols
!       (jaegle, 5/5/11)
!  (5 ) Update hygroscopic growth to Lewis and Schwartz formulation (2006) and
!       density calculation based on Tang et al. (1997) (bec, jaegle 5/5/11)
!  22 Dec 2011 - M. Payer    - Added ProTeX headers
!EOP
!------------------------------------------------------------------------------
!BOC
!
! !DEFINED PARAMETERS:
!
      REAL*8,  PARAMETER     :: C1   =  0.7674d0 
      REAL*8,  PARAMETER     :: C2   =  3.079d0 
      REAL*8,  PARAMETER     :: C3   =  2.573d-11
      REAL*8,  PARAMETER     :: C4   = -1.424d0
      REAL*8,  PARAMETER     :: DEN  = 2200.0d0 ! [kg/m3] sea-salt density

      ! Parameters for polynomial coefficients to derive seawater
      ! density. From Tang et al. (1997) (bec, jaegle, 5/11/11)
      REAL*8,  PARAMETER     :: A1   =  7.93d-3
      REAL*8,  PARAMETER     :: A2   = -4.28d-5
      REAL*8,  PARAMETER     :: A3   =  2.52d-6
      REAL*8,  PARAMETER     :: A4   = -2.35d-8
      REAL*8,  PARAMETER     :: EPSI = 1.0D-4 
!
! !LOCAL VARIABLES:
!
      INTEGER                :: I,      J,     L,        DTCHEM
      REAL*8                 :: DELZ,   DELZ1, REFF
      REAL*8                 :: P,      DP,    PDP,      TEMP        
      REAL*8                 :: CONST,  SLIP,  VISC,     FAC1
      REAL*8                 :: FAC2,   FLUX,  AREA_CM2, RHB
      ! replace RCM (radius in CM with RUM radius in microns) jaegle 5/11/11
      REAL*8                 :: RUM,    RWET,  RATIO_R,  RHO 
      REAL*8                 :: TOT1,   TOT2
      REAL*8                 :: VTS(LLPAR)  
      REAL*8                 :: TC0(LLPAR)
      ! added variables for density calculation (jaegle, bec 5/11/11)
      REAL*8                 :: RHO1, WTP
      
      ! Arrays
      INTEGER                :: IDDEP(2)
      INTEGER                :: IDTRC(2)	

      !=================================================================
      ! GRAV_SETTLING begins here!
      !=================================================================

      ! Return if tracers are undefined
      IF ( IDTSO4s == 0 .and. IDTNITs == 0 ) RETURN

      ! Return if it's the start of the run
      IF ( GET_ELAPSED_SEC() == 0 ) RETURN

      ! Chemistry timestep [s]
      DTCHEM = GET_TS_CHEM() * 60d0

      ! Store in IDDEP array
      IDDEP(1) = DRYSO4s
      IDDEP(2) = DRYNITs

      ! Tracer array
      IDTRC(1) = IDTSO4s
      IDTRC(2) = IDTNITs

      ! Coarse mode
      REFF = 0.5d-6 * ( SALC_REDGE_um(1) + SALC_REDGE_um(2) )
            
      ! Sea salt radius [cm]
      ! The Gerber formula for hygroscopic growth uses the radius in
      ! micrometers instead of centimeters. This fix is implemented by using
      ! RUM instead of RCM (jaegle 5/5/11)
      RUM  = REFF * 1d6


      ! Exponential factors
      ! replace with radius in microns (jaegle 5/5/11)
      FAC1 = C1 * ( RUM**C2 )
      FAC2 = C3 * ( RUM**C4 )

!$OMP PARALLEL DO
!$OMP+DEFAULT( SHARED )
!$OMP+PRIVATE( I,       J,     L,    VTS,  P,        TEMP, RHB,  RWET ) 
!$OMP+PRIVATE( RATIO_R, RHO,   DP,   PDP,  CONST,    SLIP, VISC, TC0  )
!$OMP+PRIVATE( DELZ,    DELZ1, TOT1, TOT2, AREA_CM2, FLUX             )
!$OMP+PRIVATE( RHO1,    WTP                                           ) !bec (5/11/11)
!$OMP+SCHEDULE( DYNAMIC )
      DO J = 1, JJPAR
      DO I = 1, IIPAR       

         ! Initialize 
         DO L = 1, LLPAR
            VTS(L) = 0d0
         ENDDO

         ! Loop over levels
         DO L = 1, LLPAR

            ! Pressure at center of the level [kPa]
            P       = GET_PCENTER(I,J,L) * 0.1d0

            ! Temperature [K]
            TEMP    = T(I,J,L)

            ! Cap RH at 0.99 
            RHB     = MIN( 0.99d0, RH(I,J,L) * 1d-2 )

            ! Safety check (phs, 5/1/08)
            RHB     = MAX( TINY(RHB), RHB           )

            ! Aerosol growth with relative humidity in radius [m] 
            ! (Gerber, 1985)
            ! Several bug fixes to the Gerber formulation: a log10 (instead of
            ! ln) should be used and the dry radius should be expressed in
            ! micrometers (instead of cm) also add more significant digits to
            ! the exponent (jaegle 5/5/11)
            !RWET    = 1d-6*(FAC1/(FAC2-LOG10(RHB))+RUM**3.d0)**0.33333d0

            ! Use equation 5 in Lewis and Schwartz (2006) [m] for sea salt
            ! growth (jaegle 5/11/11)
            RWET = REFF * (4.d0 / 3.7d0) *
     &                  ( (2.d0 - RHB)/(1.d0 - RHB) )**(1.d0/3.d0)


            ! Ratio dry over wet radii at the cubic power
            RATIO_R = ( REFF / RWET )**3.d0

            ! Density of the wet aerosol (kg/m3)
            !RHO     = RATIO_R * DEN + ( 1.d0 - RATIO_R ) * 1000.d0

            ! Above density calculation is chemically unsound because it
            ! ignores chemical solvation.  
            ! Iteratively solve Tang et al., 1997 equation 5 to calculate
            ! density of wet aerosol (kg/m3) 
            ! (bec, jaegle 5/11/11)
            RATIO_R = ( REFF / RWET )
            ! Assume an initial density of 1000 kg/m3
            RHO  = 1000.D0
            RHO1 = 0.d0 !initialize (bec, 6/21/10)
            DO WHILE ( ABS( RHO1-RHO ) .gt. EPSI )
                ! First calculate weight percent of aerosol (kg_RH=0.8/kg_wet) 
                WTP    = 100.d0 * DEN/RHO * RATIO_R**3.d0
                ! Then calculate density of wet aerosol using equation 5 
                ! in Tang et al., 1997 [kg/m3]
                RHO1   = ( 0.9971d0 + (A1 * WTP) + (A2 * WTP**2.d0) + 
     $               (A3 * WTP**3.d0) + (A4 * WTP**4.d0) ) * 1000.d0
                ! Now calculate new weight percent using above density
                ! calculation
                WTP    = 100.d0 * DEN/RHO1 * RATIO_R**3.d0
                ! Now recalculate new wet density [kg/m3]
                RHO   = ( 0.9971d0 + (A1 * WTP) + (A2 * WTP**2.d0) + 
     $              (A3 * WTP**3.d0) + (A4 * WTP**4.d0) ) * 1000.d0
            ENDDO

            ! Dp = particle diameter [um]
            DP      = 2.d0 * RWET * 1.d6        

            ! PdP = P * dP [hPa * um]
            PDp     = P * Dp

            ! Constant
            CONST   = 2.d0 * RHO * RWET**2 * g0 / 9.d0

            !===========================================================
            ! NOTE: Slip correction factor calculations following 
            ! Seinfeld, pp464 which is thought to be more accurate 
            ! but more computation required. (rjp, 1/24/02)
            !
            ! # air molecule number density
            ! num = P * 1d3 * 6.023d23 / (8.314 * Temp) 
            !
            ! # gas mean free path
            ! lamda = 1.d6/( 1.41421 * num * 3.141592 * (3.7d-10)**2 ) 
            !
            ! # Slip correction
            ! Slip = 1. + 2. * lamda * (1.257 + 0.4 * exp( -1.1 * Dp     
            !     &     / (2. * lamda))) / Dp
            !
            ! NOTE: Eq) 3.22 pp 50 in Hinds (Aerosol Technology)
            ! which produces slip correction factore with small error
            ! compared to the above with less computation.
            !===========================================================  
          
            ! Slip correction factor (as function of P*dp)
            Slip = 1.d0+(15.60d0 + 7.0d0 * EXP(-0.059d0 * PDp)) / PDp

            ! Viscosity [Pa*s] of air as a function of temperature 
            VISC = 1.458d-6 * (Temp)**(1.5d0) / ( Temp + 110.4d0 )

            ! Settling velocity [m/s]
            VTS(L) = CONST * Slip / VISC
         ENDDO

         ! Method is to solve bidiagonal matrix which is
         ! implicit and first order accurate in z (rjp, 1/24/02)

         ! Save initial tracer concentration in column
         DO L = 1, LLPAR
            TC0(L) = TC(I,J,L)
         ENDDO

         ! We know the boundary condition at the model top
         L    = LLTROP
         DELZ = BXHEIGHT(I,J,L)

         TC(I,J,L) = TC(I,J,L) / ( 1.d0 + DTCHEM * VTS(L) / DELZ )

         DO L = LLTROP-1, 1, -1
            DELZ  = BXHEIGHT(I,J,L)
            DELZ1 = BXHEIGHT(I,J,L+1)
            TC(I,J,L) = 1.d0 / ( 1.d0 + DTCHEM * VTS(L) / DELZ )
     &                * ( TC(I,J,L) + DTCHEM * VTS(L+1) / DELZ1
     &                *  TC(I,J,L+1) )
         ENDDO
         
         !==============================================================
         ! ND44 diagnostic: sea salt loss [molec/cm2/s]
         !==============================================================
         IF ( ND44 > 0 ) THEN

            ! Initialize
            TOT1 = 0d0
            TOT2 = 0d0
            
            ! Compute column totals of TCO(:) and TC(I,J,:,N)
            DO L = 1, LLPAR
               TOT1 = TOT1 + TC0(L)
               TOT2 = TOT2 + TC(I,J,L)
            ENDDO

            ! Surface area [cm2]
            AREA_CM2 = GET_AREA_CM2( J )

            ! Convert sea salt flux from [kg/s] to [molec/cm2/s]
            FLUX     = ( TOT1 - TOT2 ) / DTCHEM
            FLUX     = FLUX * XNUMOL(IDTRC(N)) / AREA_CM2 
   
            ! Store in AD44 array
            AD44(I,J,IDDEP(N),1) = AD44(I,J,IDDEP(N),1) + FLUX
         ENDIF
      ENDDO
      ENDDO
!$OMP END PARALLEL DO

      END SUBROUTINE GRAV_SETTLING
!EOC
!------------------------------------------------------------------------------
!          Harvard University Atmospheric Chemistry Modeling Group            !
!------------------------------------------------------------------------------
!BOP
!
! !IROUTINE: chem_dms
!
! !DESCRIPTION: Subroutine CHEM\_DMS is the DMS chemistry subroutine from Mian
!  Chin's GOCART model, modified for use with the GEOS-CHEM model.
!  (rjp, bdf, bmy, 5/31/00, 10/15/09)
!\\
!\\
! !INTERFACE:
!
      SUBROUTINE CHEM_DMS
!
! !USES:
!
      USE DAO_MOD,        ONLY : AD, AIRDEN, SUNCOS, T
      USE DIAG_MOD,       ONLY : AD05
      USE DRYDEP_MOD,     ONLY : DEPSAV
      USE TIME_MOD,       ONLY : GET_TS_CHEM
      USE TRACER_MOD,     ONLY : STT, ITS_A_FULLCHEM_SIM, XNUMOL
      USE TRACERID_MOD,   ONLY : IDTDMS
      USE TROPOPAUSE_MOD, ONLY : ITS_IN_THE_STRAT

      USE CMN_SIZE_MOD         ! Size parameters
      USE CMN_DIAG_MOD         ! ND05, LD05
      USE CMN_GCTM_MOD         ! AIRMW
!             
! !REMARKS:
!  Reaction List (by Mian Chin, chin@rondo.gsfc.nasa.gov)                  
!  ============================================================================
!                                                                             .
!  R1:    DMS + OH  -> a*SO2 + b*MSA                OH addition channel    
!         k1 = { 1.7e-42*exp(7810/T)*[O2] / (1+5.5e-31*exp(7460/T)*[O2] }  
!         a = 0.75, b = 0.25                                               
!                                                                             .
!  R2:    DMS + OH  ->   SO2 + ...                  OH abstraction channel 
!         k2 = 1.2e-11*exp(-260/T)                                         
!                                                                             .
!         DMS_OH = DMS0 * exp(-(r1+r2)* NDT1)                                  
!         where DMS0 is the DMS concentration at the beginning,            
!         r1 = k1*[OH], r2 = k2*[OH].                                      
!                                                                             .
!  R3:    DMS + NO3 ->   SO2 + ...                                         
!         k3 = 1.9e-13*exp(500/T)                                          
!                                                                             .
!         DMS = DMS_OH * exp(-r3*NDT1)                                         
!         where r3 = k3*[NO3].                                             
!                                                                             .
!  R4:    DMS + X   ->   SO2 + ...                                         
!         assume to be at the rate of DMS+OH and DMS+NO3 combined.         
!                                                                             .
!  The production of SO2 and MSA here, PSO2_DMS and PMSA_DMS, are saved    
!  for use in CHEM_SO2 and CHEM_MSA subroutines as a source term.  They    
!  are in unit of [v/v/timestep]. 
!
! !REVISION HISTORY:
!  (1 ) Now reference AD, AIRDEN, and SUNCOS from "dao_mod.f".  Added 
!        parallel DO-loops.  Also now extract OH and NO3 from SMVGEAR
!        for coupled chemistry-aerosol runs. (rjp, bdf, bmy, 9/16/02)
!  (2 ) Bug fix: remove duplicate definition of RK3 (bmy, 3/23/03)
!  (3 ) Now use function GET_TS_CHEM from "time_mod.f".  (bmy, 3/27/03)
!  (4 ) Now reference STT and ITS_A_FULLCHEM_SIM from "tracer_mod.f"
!        Now replace IJSURF w/ an analytic function. (bmy, 7/20/04)
!  (5 ) Shift rows 8,9 in AD05 to 9,10 in to make room for P(SO4) from O3 
!        oxidation in sea-salt aerosols (bec, bmy, 4/13/05)
!  (6 ) Now remove reference to CMN, it's obsolete.  Now reference 
!        ITS_IN_THE_STRAT from "tropopause_mod.f". (bmy, 8/22/05)
!  (7 ) Now references XNUMOL from "tracer_mod.f" (bmy, 10/25/05)
!  (8 ) Now correctly records P(SO2) from OH in AD05 (pjh)
!  (9 ) Update reaction rate to match JPL06 and full chem (jaf, bmy, 10/15/09)
!  22 Dec 2011 - M. Payer    - Added ProTeX headers
!EOP
!------------------------------------------------------------------------------
!BOC
!
! !DEFINED PARAMETERS:
!
      REAL*8, PARAMETER      :: FX = 1.0d0
      REAL*8, PARAMETER      :: A  = 0.75d0
      REAL*8, PARAMETER      :: B  = 0.25d0

      ! From D4: only 0.8 efficiency, also some goes to DMSO and lost.  
      ! So we assume 0.75 efficiency for DMS addtion channel to form     
      ! products.                                                        
      REAL*8, PARAMETER      :: EFF = 1d0
!
! !LOCAL VARIABLES:
!
      LOGICAL                :: IS_FULLCHEM
      INTEGER                :: I,   J,    L,      IJLOOP
      REAL*8                 :: TK,  O2,   RK1,    RK2,    RK3,   F  
      REAL*8                 :: DMS, DMS0, DMS_OH, DTCHEM, XOH,   XN3 
      REAL*8                 :: XX,  OH,   OH0,    XNO3,   XNO30, LOH
      REAL*8                 :: LNO3
!
! !EXTERNAL FUNCTIONS:   
!
      REAL*8,  EXTERNAL      :: BOXVL
      
      !=================================================================
      ! CHEM_DMS begins here!
      !=================================================================
      IF ( IDTDMS == 0 ) RETURN

      ! Flag for fullchem simulation
      IS_FULLCHEM = ITS_A_FULLCHEM_SIM()

      ! DTCHEM is the chemistry timestep in seconds
      DTCHEM = GET_TS_CHEM() * 60d0

      ! Factor to convert AIRDEN from kgair/m3 to molecules/cm3:
      f  = 1000.d0 / AIRMW * 6.022d23 * 1.d-6
      
      !=================================================================
      ! Do the chemistry over all tropospheric grid boxes!
      !=================================================================
!$OMP PARALLEL DO
!$OMP+DEFAULT( SHARED )
!$OMP+PRIVATE( I, IJLOOP, J, L, TK, O2, DMS0, OH, XNO3, RK1, RK2 )
!$OMP+PRIVATE( RK3, DMS_OH, DMS, OH0, XNO30, XOH, XN3, XX, LOH, LNO3  )
!$OMP+SCHEDULE( DYNAMIC )
      DO L = 1, LLTROP  
      DO J = 1, JJPAR
      DO I = 1, IIPAR

         ! Skip stratospheric boxes
         IF ( ITS_IN_THE_STRAT( I, J, L ) ) CYCLE

         ! IJLOOP is the 1-D grid box index for SUNCOS
         IJLOOP = ( (J-1) * IIPAR ) + I

         ! Temperature [K]
         TK     = T(I,J,L)

         ! Get O2 [molec/cm3], DMS [v/v], OH [molec/cm3], NO3 [molec/cm3]
         O2     = AIRDEN(L,I,J) * f * 0.21d0
         DMS0   = STT(I,J,L,IDTDMS)
         OH     = GET_OH( I, J, L )
         XNO3   = GET_NO3( I, J, L )

         !==============================================================
         ! (1) DMS + OH:  RK1 - addition channel  
         !                RK2 - abstraction channel   
         !==============================================================
         RK1 = 0.d0
         RK2 = 0.d0
         RK3 = 0.d0

         IF ( OH > 0.d0 ) THEN
            RK1 = ( 1.7d-42 * EXP( 7810.d0 / TK ) * O2 ) /
     &            ( 1.d0 + 5.5d-31 * EXP( 7460.d0 / TK ) * O2 ) * OH

            ! Update reaction rate to match JPL06 and full chem
            ! (jaf, bmy, 10/15/09)
            RK2 = 1.1d-11 * EXP( -240.d0 / TK ) * OH 
         ENDIF
            
         !==============================================================
         ! (2) DMS + NO3 (only happens at night):  
         !==============================================================
         IF ( SUNCOS(IJLOOP) <= 0d0 ) THEN
            RK3 = 1.9d-13 * EXP( 500.d0 / TK ) * XNO3
         ENDIF

         !==============================================================
         ! Update DMS concentrations after reaction with OH and NO3, 
         ! and also account for DMS + X assuming at a rate as 
         ! (DMS+OH)*Fx in the day and (DMS+NO3)*Fx at night:   
         ! 
         ! DMS_OH :  DMS concentration after reaction with OH  
         ! DMS    :  DMS concentration after reaction with NO3       
         !           (min(DMS) = 1.0E-32)       
         !
         ! NOTE: If we are doing a coupled fullchem/aerosol run, then
         ! also modify OH and NO3 concentrations after rxn w/ DMS.
         !==============================================================
         DMS_OH = DMS0   * EXP( -( RK1 + RK2 ) * Fx * DTCHEM )
         DMS    = DMS_OH * EXP( -( RK3       ) * Fx * DTCHEM ) 
         IF ( DMS < SMALLNUM ) DMS = 0d0

         ! Archive initial OH and NO3 for diagnostics
         OH0    = OH
         XNO30  = XNO3

         IF ( IS_FULLCHEM ) THEN
         
            ! Update OH after rxn w/ DMS (coupled runs only)
            OH    = OH0 - ( ( DMS0 - DMS_OH ) * AIRDEN(L,I,J) * f )
            IF ( OH < SMALLNUM ) OH = 0d0

            ! Update NO3 after rxn w/ DMS (coupled runs only)
            XNO3  = XNO30 - ( ( DMS_OH - DMS ) * AIRDEN(L,I,J) * f )
            IF ( XNO3 < SMALLNUM ) XNO3 = 0d0

         ENDIF 

         ! Save DMS back to the tracer array
         STT(I,J,L,IDTDMS) = DMS

         !==============================================================
         ! Save SO2 and MSA production from DMS oxidation 
         ! in [mixing ratio/timestep]:    
         !
         ! SO2 is formed in DMS+OH addition (0.85) and abstraction 
         ! (1.0) channels as well as DMS + NO3 reaction.  We also 
         ! assume that SO2 yield from DMS + X is 1.0.  
         !
         ! MSA is formed in DMS + OH addition (0.15) channel. 
         !==============================================================
         IF ( ( RK1 + RK2 ) == 0.d0 ) THEN
            PMSA_DMS(I,J,L) = 0.d0
         ELSE
            PMSA_DMS(I,J,L) = ( DMS0 - DMS_OH ) * 
     &                          B*RK1 / ( ( RK1 + RK2 ) * Fx ) * EFF
         ENDIF

         PSO2_DMS(I,J,L) =  DMS0 - DMS - PMSA_DMS(I,J,L)

         !==============================================================
         ! ND05 diagnostic: production and loss  
         !
         ! For the offline run, we are reading in monthly mean OH, NO3 
         ! from disk.  We don't modify these, so LOH = 0 and LNO3 = 0.
         !==============================================================
         IF ( ND05 > 0 .and. L <= LD05 ) THEN

            ! P(SO2) from DMS+OH, DMS+NO3, and DMS+X
            XOH  = ( DMS0   - DMS_OH - PMSA_DMS(I,J,L) ) /
     $           Fx * AD(I,J,L) / TCVV_S
            XN3  = ( DMS_OH - DMS    ) / Fx * AD(I,J,L) / TCVV_S
            XX   = ( ( DMS0 - DMS ) * AD(I,J,L) / TCVV_S ) - XOH - XN3
        
            ! Convert L(OH) and L(NO3) from [molec/cm3] to [kg/timestep]
            LOH  = ( OH0   - OH   ) * BOXVL(I,J,L) / XNUMOL_OH
            LNO3 = ( XNO30 - XNO3 ) * BOXVL(I,J,L) / XNUMOL_NO3 

            ! Store P(SO2) from DMS + OH [kg S/timestep]
            AD05(I,J,L,1) = AD05(I,J,L,1) + XOH

            ! Store P(SO2) from DMS + NO3 [kg S/timestep]
            AD05(I,J,L,2) = AD05(I,J,L,2) + XN3

            ! Store total P(SO2) from DMS [kg S/timestep]
            AD05(I,J,L,3) = AD05(I,J,L,3) + 
     &                      ( PSO2_DMS(I,J,L) * AD(I,J,L) / TCVV_S )

            ! Store P(MSA) from DMS [kg S/timestep]
            AD05(I,J,L,4) = AD05(I,J,L,4) + 
     &                      ( PMSA_DMS(I,J,L) * AD(I,J,L) / TCVV_S )

            ! Store L(OH) by DMS [kg OH/timestep]
            AD05(I,J,L,9) = AD05(I,J,L,9) + LOH
            
            ! Store L(NO3) by DMS [kg NO3/timestep]
            AD05(I,J,L,10) = AD05(I,J,L,10) + LNO3

         ENDIF

         !==============================================================
         ! For a coupled fullchem/aerosol run, save OH [molec/cm3] 
         ! and NO3 [molec/cm3] back into the CSPEC array of SMVGEAR
         !==============================================================
         IF ( IS_FULLCHEM ) THEN
            CALL SET_OH( I, J, L, OH )
            CALL SET_NO3( I, J, L, XNO3 )
         ENDIF
      ENDDO
      ENDDO
      ENDDO
!$OMP END PARALLEL DO

      END SUBROUTINE CHEM_DMS
!EOC
!------------------------------------------------------------------------------
!          Harvard University Atmospheric Chemistry Modeling Group            !
!------------------------------------------------------------------------------
!BOP
!
! !IROUTINE: chem_h2o2
!
! !DESCRIPTION: Subroutine CHEM\_H2O2 is the H2O2 chemistry subroutine for
!  offline sulfate simulations.  For coupled runs, H2O2 chemistry is already
!  computed by the SMVGEAR module. (rjp, bmy, 11/26/02, 10/25/05)
!\\
!\\
! !INTERFACE:
!
      SUBROUTINE CHEM_H2O2
!
! !USES:
!
      USE BPCH2_MOD,      ONLY : GET_NAME_EXT, GET_RES_EXT
      USE BPCH2_MOD,      ONLY : GET_TAU0,     READ_BPCH2
      USE DAO_MOD,        ONLY : AD, AIRDEN,   OPTD,     SUNCOS, T
      USE DIAG_MOD,       ONLY : AD44 
      USE DIRECTORY_MOD,  ONLY : DATA_DIR
      USE DRYDEP_MOD,     ONLY : DEPSAV
      USE GRID_MOD,       ONLY : GET_AREA_CM2
      USE PBL_MIX_MOD,    ONLY : GET_FRAC_UNDER_PBLTOP
      USE TIME_MOD,       ONLY : GET_MONTH, GET_TS_CHEM, ITS_A_NEW_MONTH
      USE TRACER_MOD,     ONLY : STT,       TCVV,        XNUMOL
      USE TRACERID_MOD,   ONLY : IDTH2O2
      USE TRANSFER_MOD,   ONLY : TRANSFER_3D_TROP
      USE UVALBEDO_MOD,   ONLY : UVALBEDO
      USE TROPOPAUSE_MOD, ONLY : ITS_IN_THE_STRAT
 
      USE CMN_SIZE_MOD
      USE CMN_FJ_MOD, ONLY     : IPAR, JPAR, LPAR, JPMAX, JPPJ
      USE CMN_DIAG_MOD         ! ND44
      USE CMN_GCTM_MOD         ! AIRMW
! 
! !REVISION HISTORY:
!  (1 ) Bug fix: need to multiply DXYP by 1d4 for cm2 (bmy, 3/23/03)
!  (2 ) Now replace DXYP(JREF)*1d4 with routine GET_AREA_CM2 of "grid_mod.f"
!        Now use functions GET_MONTH and GET_TS_CHEM from "time_mod.f".
!        (bmy, 3/27/03)
!  (3 ) Now references PBLFRAC from "drydep_mod.f".  Now apply dry deposition 
!        throughout the entire PBL.  Added FREQ variable. (bmy, 8/1/03)
!  (4 ) Now use ND44_TMP array to store vertical levels of drydep flux, then 
!        sum into AD44 array.  This preents numerical differences when using
!        multiple processors. (bmy, 3/24/04)    
!  (5 ) Now use diurnally-varying JO1D.  Now use new unit conversion for
!        the ND44 diagnostic. (rjp, bmy, 3/30/04)
!  (6 ) Now use parallel DO-loop to zero ND44_TMP.  Now uses ITS_A_NEW_MONTH
!        from time_mod.f. (bmy, 4/14/04)
!  (7 ) Now reference STT & TCVV from "tracer_mod.f".  Also replace IJSURF
!        with an analytic function.  Now references DATA_DIR from 
!        "directory_mod.f". (bmy, 7/20/04)
!  (8 ) Now suppress output from READ_BPCH with QUIET keyword (bmy, 1/25/05)
!  (9 ) Replace PBLFRAC from "drydep_mod.f" with GET_FRAC_UNDER_PBLTOP
!        from "pbl_mix_mod.f" (bmy, 2/22/05)
!  (10) Now read offline files from "sulfate_sim_200508/offline".  Now remove 
!        reference to CMN, it's obsolete.  Now reference ITS_IN_THE_STRAT from 
!        "tropopause_mod.f". (bmy, 8/22/05)
!  (11) Now make sure all USE statements are USE, ONLY (bmy, 10/3/05)
!  (12) Now references XNUMOL from "tracer_mod.f" (bmy, 10/25/05)
!  22 Dec 2011 - M. Payer    - Added ProTeX headers
!EOP
!------------------------------------------------------------------------------
!BOC
!
! !DEFINED PARAMETERS:
! 
      REAL*8,  PARAMETER      :: A = 2.9d-12
!
! !LOCAL VARIABLES:
!
      LOGICAL                 :: FIRST     = .TRUE.
      INTEGER, SAVE           :: LASTMONTH = -99
      INTEGER                 :: I, J, L, JLOOP
      REAL*4                  :: ARRAY(IIPAR,JJPAR,LLTROP)
      REAL*8                  :: ND44_TMP(IIPAR,JJPAR,LLTROP)
      REAL*8                  :: DT,    Koh,  DH2O2, M,    F ,   XTAU   
      REAL*8                  :: H2O20, H2O2, ALPHA, FLUX, FREQ, PHOTJ
      CHARACTER(LEN=255)      :: FILENAME

      !=================================================================
      ! CHEM_H2O2 begins here!
      !=================================================================
      IF ( IDTH2O2 == 0 .or. DRYH2O2 == 0 ) RETURN 

      ! Chemistry timestep [s]
      DT = GET_TS_CHEM() * 60d0

      ! Factor to convert AIRDEN from kgair/m3 to molecules/cm3:
      F  = 1000.d0 / AIRMW * 6.022d23 * 1.d-6
      
      ! Zero ND44_TMP array
      IF ( ND44 > 0 ) THEN
!$OMP PARALLEL DO
!$OMP+DEFAULT( SHARED )
!$OMP+PRIVATE( I, J, L )
         DO L = 1, LLTROP
         DO J = 1, JJPAR
         DO I = 1, IIPAR
            ND44_TMP(I,J,L) = 0d0
         ENDDO
         ENDDO
         ENDDO
!$OMP END PARALLEL DO
      ENDIF

      !=================================================================
      ! For offline run: read J(H2O2) from disk below
      !=================================================================
      IF ( ITS_A_NEW_MONTH() ) THEN

         ! File name to read data 
         FILENAME = TRIM( DATA_DIR )                       // 
     &              'sulfate_sim_200508/offline/JH2O2.'    // 
     &              GET_NAME_EXT() // '.' // GET_RES_EXT()
           
         ! Print filename
         WRITE( 6, 100 ) TRIM( FILENAME )
 100     FORMAT( '     - CHEM_H2O2: Reading ', a )

         ! Get TAU0 value for this month in "generic" year 1985
         XTAU = GET_TAU0( GET_MONTH(), 1, 1985 )
	
         ! Read J(H2O2) [s-1]  from disk (only up to tropopause)
         ! limit array 3d dimension to LLTROP_FIX, i.e, case of annual mean
         ! tropopause. This is backward compatibility with 
         ! offline data set.
         CALL READ_BPCH2( FILENAME, 'JV-MAP-$', 3,      
     &     XTAU,        IIPAR,                    JJPAR,      
     &     LLTROP_FIX,  ARRAY(:,:,1:LLTROP_FIX),  QUIET=.TRUE. )
!     &                    XTAU,      IIPAR,     JJPAR,      
!     &                    LLTROP,    ARRAY,     QUIET=.TRUE. )



         ! Cast to REAL*8 and resize if necessary
         CALL TRANSFER_3D_TROP( ARRAY, JH2O2 )
            
         ! Reset LASTMONTH
         !LASTMONTH = GET_MONTH()
      ENDIF

      !=================================================================
      ! Loop over tropopsheric grid boxes and do chemistry
      !=================================================================
!$OMP PARALLEL DO
!$OMP+DEFAULT( SHARED )
!$OMP+PRIVATE( I, J, L, M, H2O20, KOH, FREQ, ALPHA, DH2O2, H2O2, FLUX )
!$OMP+PRIVATE( JLOOP, PHOTJ )
!$OMP+SCHEDULE( DYNAMIC )
      DO L  = 1, LLTROP
      DO J  = 1, JJPAR
      DO I  = 1, IIPAR

         ! Initialize for safety's sake 
         FLUX = 0d0
         FREQ = 0d0

         ! Skip stratospheric boxes
         IF ( ITS_IN_THE_STRAT( I, J, L ) ) CYCLE

         ! Density of air [molec/cm3]
         M     = AIRDEN(L,I,J) * f  

         ! Initial H2O2 [v/v]
         H2O20 = STT(I,J,L,IDTH2O2)

         ! Loss frequenty due to OH oxidation [s-1]
         KOH   = A * EXP( -160.d0 / T(I,J,L) ) * GET_OH(I,J,L)  

         ! H2O2 drydep frequency [1/s].  Account for the fraction
         ! of grid box (I,J,L) that is located beneath the PBL top.
         FREQ  = DEPSAV(I,J,DRYH2O2) * GET_FRAC_UNDER_PBLTOP( I, J, L ) 

         ! Add option for non-local PBL (Lin, 03/31/09)
         IF (LNLPBL) FREQ = 0.D0

         ! 1-D grid box index for SUNCOS
         JLOOP = ( (J-1) * IIPAR ) + I

         ! Impose a diurnal variation of jH2O2 by multiplying COS of 
         ! solar zenith angle normalized by maximum solar zenith angle 
         ! because the archived JH2O2 is for local noon time
         IF ( COSZM(I,J) > 0.d0 ) THEN
            PHOTJ = JH2O2(I,J,L) * SUNCOS(JLOOP) / COSZM(I,J)
            PHOTJ = MAX( PHOTJ, 0d0 )
         ELSE
            PHOTJ = 0d0
         ENDIF

         ! Compute loss fraction from OH, photolysis, drydep [unitless].  
         ALPHA = 1.D0 + ( KOH + PHOTJ + FREQ ) * DT 

         ! Delta H2O2 [v/v]
         DH2O2 = PH2O2m(I,J,L) * DT / ( ALPHA * M )
         
         ! Final H2O2 [v/v]
         H2O2  = ( H2O20 / ALPHA + DH2O2 )
         IF ( H2O2 < SMALLNUM ) H2O2 = 0d0

         ! Store final H2O2 in STT
         STT(I,J,L,IDTH2O2) = H2O2

         !==============================================================
         ! ND44 diagnostics: H2O2 drydep loss [molec/cm2/s]
         !==============================================================
         IF ( ND44 > 0 .AND. FREQ > 0d0 ) THEN

            ! Convert H2O2 from [v/v] to H2O2 [molec/cm2/s]
            FLUX = H2O20 * FREQ * DT / ( 1.D0 + FREQ * DT )
            FLUX = FLUX * AD(I,J,L) / TCVV(IDTH2O2)
            FLUX = FLUX * XNUMOL(IDTH2O2) / ( GET_AREA_CM2( J ) * DT )

            ! Save dryd flx in ND44_TMP as a placeholder
            ND44_TMP(I,J,L) = ND44_TMP(I,J,L) + FLUX
         ENDIF
      ENDDO
      ENDDO
      ENDDO
!$OMP END PARALLEL DO
      
      !===============================================================
      ! ND44: Sum drydep fluxes by level into the AD44 array in
      ! order to ensure that  we get the same results w/ sp or mp 
      !===============================================================
      IF ( ND44 > 0 ) THEN 
!$OMP PARALLEL DO
!$OMP+DEFAULT( SHARED )
!$OMP+PRIVATE( I, J, L )
         DO J = 1, JJPAR
         DO I = 1, IIPAR
         DO L = 1, LLTROP
            AD44(I,J,DRYH2O2,1) = AD44(I,J,DRYH2O2,1) + ND44_TMP(I,J,L)
         ENDDO
         ENDDO
         ENDDO
!$OMP END PARALLEL DO
      ENDIF

      END SUBROUTINE CHEM_H2O2
!EOC
!------------------------------------------------------------------------------
!          Harvard University Atmospheric Chemistry Modeling Group            !
!------------------------------------------------------------------------------
!BOP
!
! !IROUTINE: chem_so2
!
! !DESCRIPTION: Subroutine CHEM\_SO2 is the SO2 chemistry subroutine. 
!  (rjp, bmy, 11/26/02, 8/26/10) 
!\\
!\\
! !INTERFACE:
!
      SUBROUTINE CHEM_SO2
!
! !USES:
!
      USE DAO_MOD,         ONLY : AD,      AIRDEN, T
      USE DIAG_MOD,        ONLY : AD05,    AD44
      USE DRYDEP_MOD,      ONLY : DEPSAV
      USE DIRECTORY_MOD,   ONLY : DATA_DIR
      USE ERROR_MOD,       ONLY : IS_SAFE_EXP
      USE ERROR_MOD,       ONLY : SAFE_DIV
      USE GLOBAL_HNO3_MOD, ONLY : GET_GLOBAL_HNO3
      USE GRID_MOD,        ONLY : GET_AREA_CM2
      USE PBL_MIX_MOD,     ONLY : GET_FRAC_UNDER_PBLTOP
      USE PRESSURE_MOD,    ONLY : GET_PCENTER
      USE TIME_MOD,        ONLY : GET_TS_CHEM, GET_MONTH
      USE TIME_MOD,        ONLY : ITS_A_NEW_MONTH
      USE TRACER_MOD,      ONLY : STT,     TCVV,  ITS_AN_AEROSOL_SIM
      USE TRACER_MOD,      ONLY : XNUMOL
      USE TRACERID_MOD,    ONLY : IDTH2O2, IDTSO2
      USE SEASALT_MOD,     ONLY : GET_ALK
      USE WETSCAV_MOD,     ONLY : H2O2s,   SO2s
      USE TROPOPAUSE_MOD,  ONLY : ITS_IN_THE_STRAT

      ! For LWC from met fields in GEOS-5 (jaf, 6/30/10)
      USE DAO_MOD,         ONLY : AIRDEN, QL, CLDF 

      USE CMN_SIZE_MOD          ! Size parameters
      USE CMN_DIAG_MOD          ! LD05, ND05, ND44
      USE CMN_GCTM_MOD          ! AIRMW
!
! !REMARKS:
!  Reaction List (by Rokjin Park, rjp@io.harvard.edu)                      
!  ============================================================================
!  (1 ) SO2 production:                                                      
!       DMS + OH, DMS + NO3 (saved in CHEM_DMS)                               
!                                                                             .
!  (2 ) SO2 loss:                                                         
!       (a) SO2 + OH  -> SO4                                               
!       (b) SO2       -> drydep                                             
!       (c) SO2 + H2O2 or O3 (aq) -> SO4                         
!                                                                             .
!  (3 ) SO2 = SO2_0 * exp(-bt) +  PSO2_DMS/bt * [1-exp(-bt)]   
!                                                                             .
!       where b is the sum of the reaction rate of SO2 + OH and the dry       
!       deposition rate of SO2, PSO2_DMS is SO2 production from DMS in        
!       MixingRatio/timestep.                                                 
!                                                                             .
!  If there is cloud in the gridbox (fraction = fc), then the aqueous      
!  phase chemistry also takes place in cloud. The amount of SO2 oxidized   
!  by H2O2 in cloud is limited by the available H2O2; the rest may be      
!  oxidized due to additional chemistry, e.g, reaction with O3 or O2       
!  (catalyzed by trace metal).                                             
!                                                                          
! !REVISION HISTORY: 
!  (1 ) Removed duplicate definition of Ki (bmy, 11/15/01)     
!  (2 ) Eliminate duplicate HPLUS definition.  Make adjustments to facilitate 
!        SMVGEAR chemistry for fullchem runs (rjp, bmy, 3/23/03)
!  (3 ) Now replace DXYP(J+J0)*1d4 with routine GET_AREA_CM2 of "grid_mod.f"
!        Now use function GET_TS_CHEM from "time_mod.f".
!  (4 ) Now apply dry deposition to entire PBL.  Now references PBLFRAC array
!        from "drydep_mod.f". (bmy, 8/1/03)  
!  (5 ) Now use ND44_TMP array to store vertical levels of drydep flux, then 
!        sum into AD44 array.  This preents numerical differences when using
!        multiple processors. (bmy, 3/24/04)
!  (6 ) Now use parallel DO-loop to zero ND44_TMP (bmy, 4/14/04)
!  (7 ) Now reference STT, TCVV, & ITS_AN_AEROSOL_SIM from "tracer_mod.f".
!        Now reference DATA_DIR from "directory_mod.f" (bmy, 7/20/04)
!  (8 ) Replace PBLFRAC from "drydep_mod.f" with GET_FRAC_UNDER_PBLTOP from 
!        "pbl_mix_mod.f" (bmy, 2/22/05)
!  (9 ) Modified for SO4s, NITs.  Also modified for alkalinity w/in the
!        seasalt chemistry. (bec, bmy, 4/13/05)
!  (10) Now remove reference to CMN, it's obsolete.  Now reference 
!        ITS_IN_THE_STRAT from "tropopause_mod.f" (bmy, 8/22/05)
!  (11) Now references XNUMOL from "tracer_mod.f" (bmy, 10/25/05)
!  (12) Updated to match JPL 2006 + full chem (jaf, bmy, 10/15/09)
!  (13) Now prevent floating-point exceptions when taking the exponential
!        terms. (win, bmy, 1/4/10)
!  (14) Added extra error checks to prevent negative L2S, L3S (bmy, 4/28/10)
!  (15) Use liq. water content from met fields in GEOS-5 (jaf, bmy, 6/30/10)
!  26 Aug 2010 - R. Yantosca - Use liquid water content from MERRA
!  12 Nov 2010 - R. Yantosca - Prevent div-by-zero when computing L2S and L3S
!  27 May 2011 - L. Zhang    - Divide LWC by cloud fraction for GEOS/MERRA
!                              and adjust the L2S and L3S rates accordingly
!  22 Dec 2011 - M. Payer    - Added ProTeX headers
!  08 Feb 2012 - R. Yantosca - Treat GEOS-5.7.2 in the same way as MERRA
!EOP
!------------------------------------------------------------------------------
!BOC
!
! !DEFINED PARAMETERS:
!
      REAL*8,  PARAMETER    :: HPLUS  = 3.16227766016837953d-5  !pH = 4.5
      REAL*8,  PARAMETER    :: MINDAT = 1.d-20
!
! !LOCAL VARIABLES:
!
      LOGICAL               :: IS_OFFLINE
      INTEGER               :: I,      J,       L,      I1,   I2
      INTEGER               :: II,     NSTEP
      REAL*8                :: K0,     Ki,      KK,     M,    L1
      REAL*8                :: L2,     L3,      Ld,     F,    Fc
      REAL*8                :: RK,     RKT,     DTCHEM, DT_T, TK
      REAL*8                :: F1,     RK1,     RK2,    RK3,  SO20
      REAL*8                :: SO2_cd, H2O20,   O3,     L2S,  L3S
      REAL*8                :: LWC,    KaqH2O2, KaqO3,  PATM, FLUX
      REAL*8                :: ALK,    ALK1,    ALK2,    SO2_ss
      REAL*8                :: Kt1,    Kt2,     AREASS1, AREASS2
      REAL*8                :: PSO4E,  PSO4F,   Kt1N,    Kt2N
      REAL*8                :: XX,     AREA_CM2
      REAL*8                :: ND44_TMP(IIPAR,JJPAR,LLTROP)

      !=================================================================
      ! CHEM_SO2 begins here!
      !=================================================================

      IF ( IDTH2O2 == 0 .or. IDTSO2 == 0 .or. DRYSO2 == 0 ) RETURN

      ! Is it an offline simulation?
      IS_OFFLINE = ITS_AN_AEROSOL_SIM()

      ! Read HNO3 for offline simulation
      IF ( IS_OFFLINE ) THEN
         IF ( ITS_A_NEW_MONTH() ) THEN
            CALL GET_GLOBAL_HNO3( GET_MONTH() )
         ENDIF
      ENDIF

      ! DTCHEM is the chemistry timestep in seconds
      DTCHEM = GET_TS_CHEM() * 60d0

      ! Factor to convert AIRDEN from [kg air/m3] to [molec air/cm3]
      F      = 1000.d0 / AIRMW * 6.022d23 * 1.d-6

      ! Zero ND44_TMP array
      ND44_TMP = 0d0
      
      ! Loop over tropospheric grid boxes
!$OMP PARALLEL DO
!$OMP+DEFAULT( SHARED )
!$OMP+PRIVATE( I, J, L, SO20, H2O20, O3, PATM, TK, K0, M, KK, F1, RK1  )
!$OMP+PRIVATE( RK2, RK, RKT, SO2_cd, L1, Ld, L2, L2S, L3, L3S, FC, LWC )
!$OMP+PRIVATE( KaqH2O2, KaqO3, AREA_CM2, FLUX, ALK, ALK1, ALK2         )
!$OMP+PRIVATE( Kt1, Kt2, AREASS1, AREASS2, SO2_ss, Kt1N, Kt2N          )
!$OMP+PRIVATE( PSO4E, PSO4F, XX                                        )
!$OMP+SCHEDULE( DYNAMIC )
      DO L = 1, LLTROP  
      DO J = 1, JJPAR
      DO I = 1, IIPAR

         ! Initialize for safety's sake 
         AREA_CM2 = 0d0
         FLUX     = 0d0
         Ld       = 0d0

         ! Skip stratospheric boxes
         IF ( ITS_IN_THE_STRAT( I, J, L ) ) CYCLE

         ! Initial SO2, H2O2 and O3 [v/v]
         SO20   = STT(I,J,L,IDTSO2)         
         H2O20  = STT(I,J,L,IDTH2O2)
         O3     = GET_O3(I,J,L)

         ! PATM  : Atmospheric pressure in atm
         PATM   = GET_PCENTER( I, J, L ) / 1013.25d0

         ! TK : Temperature [K]
         TK     = T(I,J,L)

         IF ( IS_OFFLINE ) THEN

            ! Gas phase SO4 production is done here in offline run only 
            ! Updated to match JPL 2006 + full chem (jaf, 10/14/09)
            K0  = 3.3d-31 * ( 300.d0 / TK )**4.3d0
            Ki  = 1.6d-12
            M   = AIRDEN(L,I,J) * F
            KK  = K0 * M / Ki
            F1  = ( 1.d0 + ( LOG10( KK ) )**2 )**( -1 )
            RK1 = ( K0 * M / ( 1.d0 + KK ) ) * 0.6d0**F1 * GET_OH(I,J,L)

         ELSE 

            ! For online runs, SMVGEAR deals w/ this computation,
            ! so we can simply set RK1 = 0 (rjp, bmy, 3/23/03)
            K0  = 0.d0
            M   = 0.d0
            KK  = 0.d0
            F1  = 0.d0
            RK1 = 0.d0

         ENDIF

         ! SO2 drydep frequency [1/s].  Also accounts for the fraction
         ! of grid box (I,J,L) that is located beneath the PBL top.
         RK2    = DEPSAV(I,J,DRYSO2) * GET_FRAC_UNDER_PBLTOP( I, J, L )

         ! Add option for non-local PBL (Lin, 03/31/09)
         IF (LNLPBL) RK2 = 0.D0

         ! RK: total reaction rate [1/s]
         RK     = ( RK1 + RK2 )
       
         ! RKT: RK * DTCHEM [unitless] (bmy, 6/1/00)
         RKT    =  RK * DTCHEM

         !==============================================================
         ! Update SO2 conc. after gas phase chemistry and deposition
         !==============================================================
         IF ( RK > 0.d0 ) THEN
            SO2_cd = ( SO20  * EXP( -RKT ) ) +
     &               ( PSO2_DMS(I,J,L) * ( 1.d0 - EXP( -RKT ) ) / RKT )

            L1     = ( SO20 - SO2_cd + PSO2_DMS(I,J,L) ) * RK1/RK
             
            Ld     = ( SO20 - SO2_cd + PSO2_DMS(I,J,L) ) * RK2/RK
            
         ELSE
            SO2_cd = SO20
            L1     = 0.d0
         ENDIF

         !==============================================================
         ! Update SO2 conc. after seasalt chemistry (bec, 12/7/04)
         !==============================================================

         ! Get alkalinity of accum (ALK1) and coarse (ALK2) [kg]
         CALL GET_ALK( I, J, L, ALK1, ALK2, Kt1, Kt2, Kt1N, Kt2N )

         ! Total alkalinity [kg]
         ALK = ALK1 + ALK2

         ! If (1) there is alkalinity, (2) there is SO2 present, and 
         ! (3) O3 is in excess, then compute seasalt SO2 chemistry
         IF  ( ( ALK    > MINDAT )  .AND.
     &         ( SO2_cd > MINDAT )  .AND. 
     &         ( SO2_cd < O3     ) ) THEN

            ! Compute oxidation of SO2 -> SO4 and condensation of
            ! HNO3 -> nitrate within the seasalt aerosol 
            CALL SEASALT_CHEM( I,      J,     L,   ALK1, ALK2,
     &                         SO2_cd, Kt1,   Kt2, Kt1N, Kt2N,
     &                         SO2_ss, PSO4E, PSO4F ) 

         ELSE

            ! Otherwise set equal to zero
            SO2_ss       = SO2_cd
            PSO4E        = 0.d0
            PSO4F        = 0.d0
            PNITS(I,J,L) = 0.d0

         ENDIF

         !==============================================================
         ! Update SO2 concentration after cloud chemistry          
         ! SO2 chemical loss rate = SO4 production rate [v/v/timestep]
         !==============================================================
#if   defined ( GEOS_5 ) || defined( MERRA ) || defined( GEOS_57 )

         !---------------------------------------------
         ! GEOS-5/MERRA: Get LWC, FC from met fields
         ! (jaf, bmy, 6/30/10)
         !---------------------------------------------

         ! Get cloud fraction from met fields
         FC      = CLDF(L,I,J)

         ! Get liquid water content [m3 H2O/m3 air] within cloud from met flds
         ! Units: [kg H2O/kg air] * [kg air/m3 air] * [m3 H2O/1e3 kg H2O]
         LWC     = QL(I,J,L) * AIRDEN(L,I,J) * 1D-3

         ! LWC is a grid-box averaged quantity. To improve the representation 
         ! of sulfate chemistry, we divide LWC by the cloud fraction and 
         ! compute sulfate chemistry based on the LWC within the cloud.  We 
         ! get the appropriate grid-box averaged mass of SO2 and sulfate by 
         ! multiplying these quantities by FC AFTER computing the aqueous 
         ! sulfur chemistry within the cloud. (lzh, jaf, bmy, 5/27/11)
         LWC     = SAFE_DIV( LWC, FC, 0d0 )

#else
         !---------------------------------------------
         ! Otherwise, compute FC, LWC as before
         !---------------------------------------------

         ! Volume cloud fraction (Sundqvist et al 1989) [unitless]
         FC      = VCLDF(I,J,L)

         ! Liquid water content in cloudy area of grid box [m3/m3]
         ! LWC as returned from the GET_LWC function is the in-cloud liquid
         ! water content.  To improve the representation of sulfate chemistry, 
         ! we use this LWC to compute the aqueous sulfate chemistry.  We then
         ! get the appropriate grid-box averaged mass of SO2 and sulfate by 
         ! multiplying by FC AFTER computing the aqueous sulfur chemistry
         ! within the cloud. (lzh, jaf, bmy, 5/27/11)
         LWC = GET_LWC( TK )

#endif

         ! Zero variables
         KaqH2O2 = 0.d0
         KaqO3   = 0.d0
         L2      = 0.d0
         L3      = 0.d0
         L2S     = 0.d0
         L3S     = 0.d0
         
         ! If (1) there is cloud, (2) there is SO2 present, and 
         ! (3) the T > -15 C, then compute aqueous SO2 chemistry
         IF ( ( FC     > 0.d0   )  .AND. 
     &        ( SO2_ss > MINDAT )  .AND. 
     &        ( TK     > 258.0  ) ) THEN

            !===========================================================
            ! NOTE...Sulfate production from aquatic reactions of SO2 
            ! with H2O2 & O3 is computed here and followings are 
            ! approximations or method used for analytical (integral) 
            ! solution of these computations. Please email us 
            ! (rjp@io.harvard.edu or bmy@io.harvard.edu) if you find
            ! anything wrong or questionable. 
            ! 
            ! 1) with H2O2(aq)
            !      [HSO3-] + [H+] + [H2O2(aq)] => [SO4=]     (rxn)
            !      d[SO4=]/dt = k[H+][HSO3-][H2O2(aq)] (M/s) (rate)
            !
            ! we can rewrite k[H+][HSO3-] as K1 pSO2 hSO2, 
            ! where pSO2 is equilibrium vapor pressure of SO2(g) 
            ! in atm, and hSO2 is henry's law constant for SO2
            !
            ! Therefore, rate can be written as 
            !
            !       k * K1 * pSO2 * hSO2 * pH2O2 * hH2O2,
            !
            ! where pH2O2 is equilibrium vapor pressure of H2O2(g), 
            ! and hH2O2 is henry's law constant for H2O2. Detailed 
            ! values are given in AQCHEM_SO2 routine.
            ! 
            ! Let us define a fraction of gas phase of A species 
            ! in equilibrium with aqueous phase as 
            !
            !        xA  = 1/(1+f), 
            !
            ! where  f   = hA * R * T * LWC, 
            !        hA  = Henry's constant,
            !        R   = gas constant, 
            !        T   = temperature in kelvin, 
            !        LWC = liquid water content [m3/m3]
            !
            ! As a result, the rate would become:
            !
            !    d[SO4=]   
            !    ------- = k K1 hSO2 hH2O2 xSO2 xH2O2 P P [SO2][H2O2]
            !      dt      
            !      ^       ^                            ^   ^    ^
            !      |       |____________________________|   |    |
            !
            !   mole/l/s               mole/l/s            v/v  v/v
            !
            !
            ! And we multiply rate by (LWC * R * T / P) in order to 
            ! convert unit from mole/l/s to v/v/s
            !
            ! Finally we come to 
            !
            !    d[SO4=]  
            !    ------- = KaqH2O2 [SO2][H2O2], 
            !      dt 
            !
            ! where
            !
            !   KaqH2O2 = k K1 hSO2 hH2O2 xSO2 xH2O2 P LWC R T, 
            !
            ! this new rate corresponds to a typical second order 
            ! reaction of which analytical (integral) solution is 
            !
            !   X  = A0 B0 ( exp[(A0-B0) Ka t] - 1 ) 
            !      / ( A0 exp[(A0-B0) Ka t] - B0 ) 
            !
            ! inserting variables into solution then we get
            ! [SO4=] =  [SO2][H2O2](exp[([SO2]-[H2O2]) KaqH2O2 t] - 1 )
            !        / ( [SO2] exp[([SO2]-[H2O2]) KaqH2O2 t] - [H2O2] )
            !
            ! Note...Exactly same method can be applied to O3 reaction 
            ! in aqueous phase with different rate constants. 
            !===========================================================

            ! Compute aqueous rxn rates for SO2
            CALL AQCHEM_SO2( LWC, TK,    PATM,    SO2_ss, H2O20, 
     &                       O3,  HPLUS, KaqH2O2, KaqO3 ) 

            !----------------------------------------------------------
            ! Compute loss by H2O2.  Prevent floating-point exception
            ! by not allowing the exponential to go to infinity if 
            ! the argument is too large.  (win, bmy, 1/4/09)
            !----------------------------------------------------------

            ! Argument of the exponential
            XX  = ( SO2_ss - H2O20 ) * KaqH2O2 * DTCHEM

            ! Test if EXP(XX) can be computed w/o numerical exception
            IF ( IS_SAFE_EXP( XX ) .and. ABS( XX ) > 0d0 ) THEN

               ! Aqueous phase SO2 loss rate w/ H2O2 [v/v/timestep]
               L2  = EXP( XX )

               ! Loss by H2O2
               L2S = SO2_ss * H2O20 * ( L2 - 1.D0 ) / 
     &               ( (SO2_ss * L2) - H2O20 )  
            ELSE

               ! NOTE from Jintai Lin (4/28/10):
               ! However, in the case of a negative XX, L2S should be 
               ! approximated as SO2_ss, instead of H2O20. In other words, 
               ! L2S = SO2_ss * H2O20 * ( L2 - 1.D0 ) / ( (SO2_ss*L2) - H2O20 )
               ! reaches different limits when XX reaches positive infinity 
               ! and negative infinity.
               IF ( XX > 0.d0 ) THEN 
                  L2S = H2O20 
               ELSE 
                  L2S = SO2_ss
               ENDIF

            ENDIF

            !----------------------------------------------------------
            ! Compute loss by O3.  Prevent floating-point exception
            ! by not allowing the exponential to go to infinity if 
            ! the argument is too large. (win, bmy, 1/4/09)
            !----------------------------------------------------------

            ! Argument of the exponential
            XX = ( SO2_ss - O3 ) * KaqO3 * DTCHEM 

            ! Test if EXP(XX) can be computed w/o numerical exception
            IF ( IS_SAFE_EXP( XX ) .and. ABS( XX ) > 0d0 ) THEN

               ! Aqueous phase SO2 loss rate w/ O3 [v/v/timestep]
               L3  = EXP( XX )

               ! Loss by O3
               L3S = SO2_ss * O3 * (L3 - 1.D0) / ((SO2_ss * L3) - O3)  

            ELSE
 
               ! Follow the same logic for L3S as described in
               ! Jintai Lin's note above (bmy, 4/28/10)
               IF ( XX > 0.d0 ) THEN 
                  L3S = O3 
               ELSE 
                  L3S = SO2_ss 
               ENDIF
            ENDIF

            ! We have used the in-cloud LWC to compute the sulfate
            ! aqueous chemistry.  We get the appropriate grid-box averaged 
            ! mass of SO2 and sulfate by multiplying the reaction rates
            ! L2S and L3s by the cloud fraction after the aqueous chemistry
            ! has been done.  (lzh, jaf, bmy, 5/27/11)
            L2S =  L2S * FC
            L3S =  L3S * FC    

            ! Make sure SO2_ss and H2O20 are in the proper range
            SO2_ss = MAX( SO2_ss - ( L2S + L3S ), MINDAT )
            H2O20  = MAX( H2O20  - L2S,           MINDAT )

            ! Update SO2 level, save SO2[ppv], H2O2[ppv] for WETDEP
            SO2s( I,J,L) = SO2_ss
            H2O2s(I,J,L) = H2O20

         ELSE

            ! Otherwise, don't do aqueous chemistry, and
            ! save the original concentrations into SO2 and H2O2
            H2O2s(I,J,L) = MAX( H2O20,  1.0d-32 )
            SO2s(I,J,L ) = MAX( SO2_ss, 1.0d-32 )
            L2S          = 0.d0
            L3S          = 0.d0

         ENDIF

         ! Store updated SO2, H2O2 back to the tracer arrays 
         STT(I,J,L,IDTSO2)  = SO2s( I,J,L)
         STT(I,J,L,IDTH2O2) = H2O2s(I,J,L)

         ! SO2 chemical loss rate  = SO4 production rate [v/v/timestep]
         PSO4_SO2(I,J,L) = L1 + L2S + L3S + PSO4E
         PSO4_ss (I,J,L) = PSO4F

         !=================================================================
         ! ND05 Diagnostics [kg S/timestep]
         !=================================================================
         IF ( ND05 > 0 .and. L <= LD05 ) THEN
           
            ! P(SO4) from gas-phase oxidation [kg S/timestep]
            AD05(I,J,L,5) = AD05(I,J,L,5) +
     &                      ( L1  * AD(I,J,L) / TCVV_S )

            ! P(SO4) from aqueous-phase oxidation with H2O2 [kg S/timestep]
            AD05(I,J,L,6) = AD05(I,J,L,6) +
     &                      ( L2S * AD(I,J,L) / TCVV_S )

            ! P(SO4) from aqueous-phase oxidation with O3 [kg S/timestep]
            AD05(I,J,L,7) = AD05(I,J,L,7) +
     &                      ( L3S * AD(I,J,L) / TCVV_S )

            ! P(SO4) from O3 oxidation in sea-salt aerosols [kg S/timestep]
            AD05(I,J,L,8) = AD05(I,J,L,8) +
     &                      ( (PSO4E + PSO4F) * AD(I,J,L) / TCVV_S )

         ENDIF

         !=================================================================
         ! ND44 Diagnostic: Drydep flux of SO2 [molec/cm2/s]
         !=================================================================
         IF ( ND44 > 0 .AND. Ld > 0d0 ) THEN

            ! Surface area [cm2]
            AREA_CM2 = GET_AREA_CM2( J )

            ! Convert [v/v/timestep] to [molec/cm2/s]
            FLUX = Ld   * AD(I,J,L)      / TCVV(IDTSO2)
            FLUX = FLUX * XNUMOL(IDTSO2) / AREA_CM2 / DTCHEM
            
            ! Store dryd flx in ND44_TMP as a placeholder
            ND44_TMP(I,J,L) = ND44_TMP(I,J,L) + FLUX
         ENDIF
      ENDDO
      ENDDO
      ENDDO
!$OMP END PARALLEL DO

      !===============================================================
      ! ND44: Sum drydep fluxes by level into the AD44 array in
      ! order to ensure that  we get the same results w/ sp or mp 
      !===============================================================
      IF ( ND44 > 0 ) THEN 
!$OMP PARALLEL DO
!$OMP+DEFAULT( SHARED )
!$OMP+PRIVATE( I, J, L )
         DO J = 1, JJPAR
         DO I = 1, IIPAR
         DO L = 1, LLTROP
            AD44(I,J,DRYSO2,1) = AD44(I,J,DRYSO2,1) + ND44_TMP(I,J,L)
         ENDDO
         ENDDO
         ENDDO
!$OMP END PARALLEL DO
      ENDIF

      END SUBROUTINE CHEM_SO2
!EOC
!------------------------------------------------------------------------------
!          Harvard University Atmospheric Chemistry Modeling Group            !
!------------------------------------------------------------------------------
!BOP
!
! !IROUTINE: seasalt_chem
!
! !DESCRIPTION: Subroutine SEASALT\_CHEM computes SO4 formed from S(IV) + O3 on
!  seasalt aerosols as a function of seasalt alkalinity. (bec, bmy, 4/13/05,
!  10/7/08)
!\\
!\\
! !INTERFACE:
!
      SUBROUTINE SEASALT_CHEM ( I,      J,     L,   ALK1, ALK2,
     &                          SO2_cd, Kt1,   Kt2, Kt1N, Kt2N,
     &                          SO2_ss, PSO4E, PSO4F )
!
! !USES:
!
      USE COMODE_MOD,      ONLY : CSPEC, JLOP, VOLUME
      USE DAO_MOD,         ONLY : AD, AIRDEN, AIRVOL
      USE TRACERID_MOD
      !----------------------------------------------------------------
      ! DIAGNOSTIC -- leave commented out for now (bec, bmy, 4/13/05)
      !USE DIAG_MOD,        ONLY : AD09
      !----------------------------------------------------------------
      USE ERROR_MOD,       ONLY : GEOS_CHEM_STOP
      USE TIME_MOD,        ONLY : GET_TS_CHEM,        GET_ELAPSED_SEC
      USE ERROR_MOD,       ONLY : IT_IS_NAN
      USE TRACER_MOD,      ONLY : ITS_A_FULLCHEM_SIM, STT
      USE TRACER_MOD,      ONLY : TCVV,               XNUMOLAIR
      USE GLOBAL_HNO3_MOD, ONLY : GET_HNO3_UGM3
      USE TIME_MOD,        ONLY : GET_ELAPSED_SEC,    GET_MONTH 
      USE TIME_MOD,        ONLY : ITS_A_NEW_MONTH

      ! Add these for GET_GNO3 fix (lyj, bmy, 10/7/08)
      USE GLOBAL_HNO3_MOD, ONLY : GET_HNO3_UGM3
      USE DAO_MOD,         ONLY : AIRVOL

      USE CMN_SIZE_MOD          ! Size parameters
!---------------------------------------------------------------
! DIAGNOSTIC -- leave commented out for now (bec, bmy, 4/13/05)
!      USE CMN_DIAG_MOD          ! ND19
!---------------------------------------------------------------
      USE CMN_GCTM_MOD          ! AIRMW
!
! !INPUT PARAMETERS: 
!
      INTEGER, INTENT(IN)  :: I, J, L 
      REAL*8,  INTENT(IN)  :: SO2_cd     ! SO2 mixing ratio [v/v] after gas
                                         ! phase chemistry and dry deposition
      REAL*8,  INTENT(IN)  :: Kt1, Kt2   ! Rate constant [s-1] for sulfate
                                         ! formation on seasalt aerosols from
                                         ! GET_ALK (1=fine; 2=course)
      REAL*8,  INTENT(IN)  :: Kt1N, Kt2N
      REAL*8,  INTENT(IN)  :: ALK1, ALK2 ! Alkalinity [kg] from seasalt_mod
!
! !OUTPUT PARAMETERS: 
!
      REAL*8,  INTENT(OUT) :: SO2_ss     ! SO2 mixing ratio [v/v] after SS chem
      REAL*8,  INTENT(OUT) :: PSO4E      ! SO4E (sulfate produced by S(IV)+O3
                                         ! on fine seasalt) mixing ratio [v/v]
      REAL*8,  INTENT(OUT) :: PSO4F      ! SO4F (sulfate produced by S(IV)+O3
                                         ! on coarse seasalt) mixing ratio[v/v]
!
! !REMARKS:
!  Chemical reactions:
!  ============================================================================
!  (R1) SO2 + O3 + ALK => SO4 + O2
!       Modeled after Chamedies and Stelson, 1992?
!
! !REVISION HISTORY:
!  (1 ) Now references XNUMOLAIR from "tracer_mod.f" (bmy, 10/25/05)
!  (2 ) Bug fix: now avoid seg fault error if IDTHNO3 is zero, as it would
!        be for an offline aerosol simulation. (bmy, 3/29/06)
!  (3 ) Fixed typo in FALK_A_SO2 equation: C_FLUX_C should be C_FLUX_A.
!        (havala, bec, bmy, 12/8/06)
!  (4 ) Bug fix for mass balance, replace TITR_HNO3 w/ HNO3_SSC in the
!        expression for HNO3_ss.  Bug fix: now do equivalent computation 
!        for GET_GNO3, which is now no longer called because it's in 
!        "isoropia_mod.f". (bec, bmy, 7/30/08)
!  22 Dec 2011 - M. Payer    - Added ProTeX headers
!EOP
!------------------------------------------------------------------------------
!BOC
!
! !DEFINED PARAMETERS:
!
      REAL*8,  PARAMETER   :: MINDAT    = 1.0d-20 
      REAL*8,  PARAMETER   :: TCVV_HNO3 = 28.97d0 / 63.0d0 
!
! !LOCAL VARIABLES:
!
      INTEGER              :: JLOOP
      REAL*8               :: SO2_chem,    DTCHEM
      REAL*8               :: O3_cspec,    O3_lost
      REAL*8               :: EQ_1_C,      EQ_2_C
      REAL*8               :: SO4E,        SO2_new,    SO4F
      REAL*8               :: SO2_eq,      N_FLUX_A,   N_FLUX_C
      REAL*8               :: END_ALK,     L5A,        L5C
      REAL*8               :: EQ1,         EQ2,        TITR_SO2
      REAL*8               :: TITR_HNO3,   NIT_vv,     NITs_vv
      REAL*8               :: NIT0,        NITS0
      REAL*8               :: F_SO2,       FALK_A_SO2, FALK_C_SO2
      REAL*8               :: EQ_BEG,      F_SO2_A,    F_SO2_C
      REAL*8               :: ALKA,        ALKC,       TOTAL_ACID_FLUX
      REAL*8               :: HNO3_EQ,     TOT_FLUX_A, TOT_FLUX_C
      REAL*8               :: FALK_A_HNO3, HNO3_vv
      REAL*8               :: FALK_C_HNO3, F_HNO3_A,   F_HNO3_C
      REAL*8               :: EQ_1_N,      EQ_2_N,     F_HNO3
      REAL*8               :: HNO3_SSA,    HNO3_SSC,   N_FLUX
      REAL*8               :: HNO3_EQ_C,   L6A,        L6C   
      REAL*8               :: C_FLUX_A,    C_FLUX_C,   C_FLUX
      REAL*8               :: HNO3_ss,     HNO3_kg

      !=================================================================
      ! SEASALT_CHEM begins here!
      !=================================================================

      ! DTCHEM is the chemistry timestep in seconds
      DTCHEM = GET_TS_CHEM() * 60d0

      ! Convert SO2 [v/v] to  [eq/gridbox]
      SO2_eq = ( 2.d0 * SO2_cd * AD(I,J,L) ) / ( TCVV(IDTSO2) * 0.064d0)
      SO2_eq = MAX( SO2_eq, MINDAT )

      IF ( ITS_A_FULLCHEM_SIM() ) THEN

 	 ! Convert HNO3 [v/v] to [equivalents]
         HNO3_vv = STT(I,J,L,IDTHNO3)
         HNO3_eq = HNO3_vv * AD(I,J,L) / ( 28.97d0 / 63d0 ) / 63.d-3

      ELSE
         
         ! Get HNO3 in ug/m3, then multiply by volume in m3
         ! and 1e-6 kg/ug to get HNO3 in kg
         HNO3_kg = GET_HNO3_UGM3( I, J, L ) * AIRVOL(I,J,L) * 1e-6

	 ! Convert HNO3 [kg] first to [v/v] 
         HNO3_vv = HNO3_kg * ( 28.97d0 / 63d0 )   / AD(I,J,L)
 
         ! Then convert HNO3 [kg] to [equivalents]
         HNO3_eq = HNO3_kg / 63d-3

      ENDIF

      !-----------
      ! SO2
      !-----------

      ! Available flux of SO2 to accum sea salt aerosols [v/v/timestep]
      L5A      = EXP( -Kt1 * DTCHEM )
      F_SO2_A  = SO2_cd * ( 1.d0 - L5A )
      F_SO2_A  = MAX( F_SO2_A, 1.d-32 )

      ! Convert to [eq/timestep] 
      C_FLUX_A = 2.d0 * F_SO2_A * AD(I,J,L) / TCVV(IDTSO2) / 0.064d0

      ! Available flux of SO2 to coarse sea salt aerosols [v/v/timestep]
      L5C      = EXP( - Kt2 * DTCHEM )
      F_SO2_C  = SO2_cd * ( 1.d0 - L5C )
      F_SO2_C  = MAX( F_SO2_C, 1.0d-32 )

      ! Convert to [eq/timestep] 
      C_FLUX_C = 2.d0 * F_SO2_C * AD(I,J,L) / TCVV(IDTSO2) / 0.064d0

      ! Total flux of SO2 [v/v/timestep]
      F_SO2    = F_SO2_A + F_SO2_C 

      ! Total flux of SO2 [eq/timestep]
      C_FLUX   = C_FLUX_A + C_FLUX_C 

      !-----------
      ! HNO3
      !-----------

      ! Available flux of HNO3 to accum sea salt aerosols [v/v/timestep]
      L6A = EXP( - Kt1N * DTCHEM )
      F_HNO3_A = HNO3_vv * ( 1.D0 - L6A )
      F_HNO3_A = MAX( F_HNO3_A, 1.0D-32 )

      ! Convert to [eq/timestep] 
      N_FLUX_A = F_HNO3_A * AD(I,J,L)/( 28.97d0 / 63d0 )/0.063d0

      ! Available flux of HNO3 to coarse sea salt aerosols [v/v/timestep]
      L6C = EXP( - Kt2N * DTCHEM )
      F_HNO3_C = HNO3_vv * ( 1.D0 - L6C )
      F_HNO3_C = MAX( F_HNO3_C, 1.0D-32 )

      ! convert to [eq/timestep] 
      N_FLUX_C = F_HNO3_C * AD(I,J,L)/( 28.97d0 / 63d0 )/0.063d0

      ! Total flux of HNO3
      F_HNO3 = F_HNO3_A + F_HNO3_C ![v/v/timestep]
      N_FLUX = N_FLUX_A + N_FLUX_C ![eq/timestep]

      !-----------
      ! Acid
      !-----------

      ! Total acid flux to accum sea-salt aerosols [eq/box/timestep]
      TOT_FLUX_A = C_FLUX_A + N_FLUX_A 
      TOT_FLUX_A = MAX( TOT_FLUX_A, MINDAT )

      ! Total acid flux to coarse sea-salt aerosols [eq/box/timestep]
      TOT_FLUX_C = C_FLUX_C + N_FLUX_C 
      TOT_FLUX_C = MAX( TOT_FLUX_C, MINDAT )

      ! Total  acid flux to sea salt aerosols
      TOTAL_ACID_FLUX = TOT_FLUX_A + TOT_FLUX_C

      ! Total available alkalinity [eq]
      EQ1 = ALK1 * 0.07d0
      EQ2 = ALK2 * 0.07d0

      !----------------------------------------------------------------------
      ! NOTE: This was a sensitivity simulation, keep for future reference
      !       cf Alexander et al 2005 (bec, bmy, 4/13/05)
      !! Total available alkalinity [eq] doubled for Sievering run
      !EQ1 = ALK1 * 0.14d0
      !EQ2 = ALK2 * 0.14d0
      !----------------------------------------------------------------------

      !----------------------------------------------------------------------
      ! DIAGNOSTIC -- leave uncommented for now (bec, bmy, 4/13/05)
      !! Write out beginning alkalinity [eq SO4]
      !EQ_BEG = EQ1 + EQ2
      !IF ( ND09 > 0 ) AD09(I,J,L,1) = AD09(I,J,L,1) + EQ_BEG
      !----------------------------------------------------------------------

      IF ( TOT_FLUX_A > EQ1 ) THEN

	 ! Fraction of alkalinity available for each acid
         FALK_A_SO2  = C_FLUX_A / TOT_FLUX_A
	 FALK_A_HNO3 = N_FLUX_A / TOT_FLUX_A
         FALK_A_SO2  = MAX( FALK_A_SO2, MINDAT )
	 FALK_A_HNO3 = MAX( FALK_A_HNO3, MINDAT )

      ELSE

	 FALK_A_SO2  = 1.0d0
	 FALK_A_HNO3 = 1.0d0

      ENDIF
      
      IF ( TOT_FLUX_C > EQ2 ) THEN

         ! Fraction of flkalinity available for each acid
	 FALK_C_SO2  = C_FLUX_C/TOT_FLUX_C
	 FALK_C_HNO3 = N_FLUX_C/TOT_FLUX_C
         FALK_C_SO2  = MAX( FALK_C_SO2, MINDAT )
	 FALK_C_HNO3 = MAX( FALK_C_HNO3, MINDAT )

      ELSE

	 FALK_C_SO2  = 1.0d0
	 FALK_C_HNO3 = 1.0d0

      ENDIF

      ! Alkalinity available for S(IV) --> S(VI)
      EQ_1_C       = EQ1 * FALK_A_SO2
      EQ_1_C       = MAX( EQ_1_C, MINDAT )
      EQ_1_N       = EQ1 * FALK_A_HNO3
      EQ_1_N       = MAX( EQ_1_N, MINDAT )
                  
      EQ_2_C       = EQ2 * FALK_C_SO2
      EQ_2_C       = MAX( EQ_2_C, MINDAT )
      EQ_2_N       = EQ2 * FALK_C_HNO3
      EQ_2_N       = MAX( EQ_2_N, MINDAT )

      !-----------------
      ! Fine Seasalt
      !-----------------

      ! don't produce more SO4 than available ALK or SO2
      SO4E         = MIN( C_FLUX_A, EQ_1_C, SO2_eq ) 
      SO4E         = MAX( SO4E, MINDAT )

      ! Update SO2 concentration [eq/box] 
      SO2_new      = SO2_eq - SO4E
      SO2_new      = MAX( SO2_new, MINDAT )

      !-----------------
      ! Coarse Seasalt
      !-----------------     
      IF ( SO2_new > MINDAT ) THEN

 	 ! don't produce more SO4 than available ALK or SO2
	 SO4F      = MIN( C_FLUX_C, SO2_new, EQ_2_C ) 
	 SO4F      = MAX( SO4F, MINDAT )

	 !Update SO2 concentration [eq] 
	 SO2_chem  = SO2_new - SO4F
	 SO2_chem  = MAX( SO2_chem, MINDAT )
      ELSE
	 SO4F      = MINDAT
	 SO2_chem  = MINDAT
      ENDIF

      ! Alkalinity titrated by S(IV) --> S(VI) [eq]
      TITR_SO2     = SO4E + SO4F

      !-------------------------------------------------------------------
      ! DIAGNOSTIC -- leave uncommented for now
      !! write out in diagnostic
      !IF ( ND09 > 0 ) AD09(I,J,L,2) = AD09(I,J,L,2) + TITR_SO2
      !-------------------------------------------------------------------

      !Modified SO2 [eq] converted back to [v/v]
      SO2_ss       = SO2_chem * 0.064 * TCVV(IDTSO2)/AD(I,J,L)/2.0d0
      SO2_ss       = MAX( SO2_ss, MINDAT )

      !SO4E produced converted from [eq/timestep] to [v/v/timestep] 
      PSO4E        = SO4E * 0.096 * TCVV(IDTSO4)/AD(I,J,L)/2.0d0

      !SO4F produced converted from [eq/timestep] to [v/v/timestep] 
      PSO4F        = SO4F * 0.096 * TCVV(IDTSO4S)/AD(I,J,L)/2.0d0

      ! Alkalinity titrated by HNO3
      HNO3_SSA     = MIN(N_FLUX_A, HNO3_EQ, EQ_1_N)
      HNO3_SSA     = MAX(HNO3_SSA, MINDAT)
      HNO3_EQ_C    = HNO3_EQ - HNO3_SSA
      HNO3_EQ_C    = MAX(HNO3_EQ_C, MINDAT)
      HNO3_SSC     = MIN(N_FLUX_C, HNO3_EQ_C, EQ_2_N)
      HNO3_SSC     = MAX(HNO3_SSC, MINDAT)
      TITR_HNO3    = HNO3_SSA + HNO3_SSC

      !----------------------------------------------------------------------
      ! DIAGNOSTIC -- leave commented out for now
      ! !write out alkalinity titrated by HNO3(g)
      !IF ( ND09 > 0 ) AD09(I,J,L,3) = AD09(I,J,L,3) + TITR_HNO3
      !----------------------------------------------------------------------

      ! HNO3 lost [eq/timestep] converted back to [v/v/timestep]
      IF ( IDTHNO3 > 0 ) THEN

         ! Coupled sim: IDTHNO3 is defined, so use it
         HNO3_ss = HNO3_SSC * 0.063 * TCVV(IDTHNO3)/AD(I,J,L)
         STT(I,J,L,IDTHNO3) = MAX( HNO3_vv - HNO3_ss, MINDAT )

      ELSE

         ! Offline aerosol sim: IDTHNO3 isn't defined, use TCVV_HNO3
         HNO3_ss = TITR_HNO3 * 0.063 * TCVV_HNO3 / AD(I,J,L)

      ENDIF

      ! NITS produced converted from [eq/timestep] to [v/v/timestep] 
      PNITs(I,J,L) = HNO3_SSC * 0.063 * TCVV(IDTNITS)/AD(I,J,L)
	 
      ! Modified accum alkalinity 
      ALKA         = EQ1 - (SO4E + HNO3_SSA)
      ALKA         = MAX( ALKA, MINDAT )

      !------------------------------------------------------------------------
      ! Uncomment this if you want to transport alkalinity (bec, bmy, 4/13/05)
      ![eq] --> [kg] --> [v/v] use this only if transporting alkalinity
      !ALKAvv = (ALKA * TCVV(IDTSAL1))/(7.0d-2 * AD(I,J,L))
      !ALKAvv = MAX( ALKAvv, MINDAT )
      !------------------------------------------------------------------------

      ! Modified accum alkalinity 
      ALKC         = EQ2 - (SO4F + HNO3_SSC)
      ALKC         = MAX( ALKC, MINDAT )
      
      !------------------------------------------------------------------------
      ! Uncomment this if you want to transport alkalinity (bec, bmy, 4/13/05)
      !! [eq] --> [kg] --> [v/v] use this only if transporting alkalinity
      !ALKCvv = (ALKC * TCVV(IDTSAL2))/(7.0d-2 * AD(I,J,L))
      !ALKCvv = MAX(ALKCvv, MINDAT)
      !------------------------------------------------------------------------

      !------------------------------------------------------------------------
      ! DIAGNOSTIC -- leave commented out for now (bec, bmy, 4/13/05)
      !! write out ending alkalinity
      !END_ALK = ALKA + ALKC
      !IF ( ND09 > 0 ) AD09(I,J,L,4) = AD09(I,J,L,4) + END_ALK
      !------------------------------------------------------------------------

      END SUBROUTINE SEASALT_CHEM
!EOC
!------------------------------------------------------------------------------
!          Harvard University Atmospheric Chemistry Modeling Group            !
!------------------------------------------------------------------------------
!BOP
!
! !IROUTINE: aqchem_so2
!
! !DESCRIPTION: Subroutine AQCHEM\_SO2 computes the reaction rates for aqueous
! SO2 chemistry. (rjp, bmy, 10/31/02, 12/12/02)  
!\\
!\\
! !INTERFACE:
!
      SUBROUTINE AQCHEM_SO2( LWC, T,     P,       SO2, H2O2, 
     &                       O3,  Hplus, KaqH2O2, KaqO3 ) 
!
! !INPUT PARAMETERS: 
!
      REAL*8, INTENT(IN)  :: LWC     ! Liq water content [m3/m3]=1.E-6*L [g/m3]
      REAL*8, INTENT(IN)  :: T       ! Temperature [K]
      REAL*8, INTENT(IN)  :: P       ! Pressure [atm]
      REAL*8, INTENT(IN)  :: SO2     ! SO2  mixing ratio [v/v]
      REAL*8, INTENT(IN)  :: H2O2    ! H2O2 mixing ratio [v/v]
      REAL*8, INTENT(IN)  :: O3      ! O3   mixing ratio [v/v]
      REAL*8, INTENT(IN)  :: HPLUS   ! Concentration of H+ ion (i.e. pH) [v/v]
!
! !OUTPUT PARAMETERS: 
!
      REAL*8, INTENT(OUT) :: KaqH2O2 ! Reaction rate for H2O2
      REAL*8, INTENT(OUT) :: KaqO3   ! Reaction rate for O3
!
! !REMARKS:
!  Chemical Reactions:
!  ============================================================================
!  (R1) HSO3- + H2O2(aq) + H+ => SO4-- + 2H+ + H2O [Jacob, 1986]   
!                                                                             .
!      d[S(VI)]/dt = k[H+][H2O2(aq)][HSO3-]/(1 + K[H+]) 
!      [Seinfeld and Pandis, 1998, page 366]
!                                                                             .
!  (R2) SO2(aq) + O3(aq) =>                                        
!       HSO3-   + O3(aq) =>  
!       SO3--   + O3(aq) =>
!       [Jacob, 1986; Jacobson, 1999]
!                                                                             .
!       d[S(VI)]/dt = (k0[SO2(aq)] + k1[HSO3-] + K2[SO3--])[O3(aq)]
!       [Seinfeld and Pandis, 1998, page 363]
!                                                                             .
!  Reaction rates can be given as
!       Ra     = k [H2O2(ag)] [S(IV)]  [mole/liter*s]  OR
!       Krate  = Ra LWC R T / P        [1/s]
!                                                                             .
!  Where:
!       LWC = Liquid water content(g/m3)*10-6 [m3(water)/m3(gas)]
!       R   = 0.08205  (atm L / mol-K), Universal gas const.
!       T   = Temperature (K)
!       P   = Pressure (atm)
!                                                                             .
!  Procedure:
!  ============================================================================
!  (a ) Given [SO2] which is assumed to be total SO2 (gas+liquid) in 
!        equilibrium between gas and liquid phase. 
!                                                                             .
!  (b ) We can compute SO2(g) using Henry's law
!          P(so2(g)) = Xg * [SO2]
!          Xg = 1/(1 + Faq), Fraction of SO2 in gas
!       where: 
!          Faq   = Kheff * R * T * LWC, 
!          KHeff = Effective Henry's constant
!                                                                             .
!  (c ) Then Calculate Aquous phase, S[IV] concentrations
!        S[IV] = Kheff * P(so2(g) in atm) [M]
!                                                                             .
!  (d ) The exact same procedure is applied to calculate H2O2(aq)
!
! !REVISION HISTORY:
!  (1 ) Updated by Rokjin Park (rjp, bmy, 12/12/02)
!  22 Dec 2011 - M. Payer    - Added ProTeX headers
!EOP
!------------------------------------------------------------------------------
!BOC
!
! !DEFINED PARAMETERS:
!
      REAL*8, PARAMETER   :: R = 0.08205d0 
!
! !LOCAL VARIABLES:
!
      REAL*8              :: KH2O2,  RA,     KS1, KS2,    HCSO2
      REAL*8              :: FHCSO2, XSO2G,  SIV, HSO3,   XSO2AQ
      REAL*8              :: XHSO3,  XSO3,   KH1, HCH2O2, FHCH2O2
      REAL*8              :: XH2O2G, H2O2aq, KO0, KO1,    KO2
      REAL*8              :: HCO3,   XO3g,   O3aq

      !=================================================================
      ! AQCHEM_SO2 begins here!
      !
      ! Aqueous reaction rate
      ! HSO3- + H2O2 + H+ => SO4-- + 2H+ + H2O [Jacob, 1986]
      !=================================================================

      ! [Jacob, 1986]
      KH2O2 = 6.31d14 * EXP( -4.76d3 / T )  

!      ! [Jacobson, 1999]
!      KH2O2 = 7.45d07 * EXP( -15.96d0 * ( (298.15/T) - 1.) ) / 
!     &                  ( 1.d0 + 13.d0 * Hplus)

      !=================================================================
      ! Equilibrium reaction of SO2-H2O
      !    SO2 + H2O = SO2(aq)        (s0)
      !    SO2(ag)   = HSO3- + H+     (s1)
      !    HSO3-     = SO3-- + H+     (s2)
      !
      ! Reaction constant for Aqueous chemistry -- No big difference 
      ! between Jacob and Jacobson, choose one of them.
      !
      ! Reaction rate dependent on Temperature is given
      !   H = A exp ( B (T./T - 1) ) 
      !
      ! For equilibrium reactions of SO2:
      !            As1      Bs1   As2      Bs2  
      !  Seinfeld  1.30d-2  7.02  6.60d-8  3.76   [1998]
      !  Jacob     1.30d-2  6.75  6.31d-8  5.05   [1986]
      !  Jacobson  1.71d-2  7.04  5.99d-8  3.74   [1996]
      !=================================================================
      Ks1    = 1.30d-2 * EXP( 6.75d0 * ( 298.15d0 / T - 1.d0 ) )
      Ks2    = 6.31d-8 * EXP( 5.05d0 * ( 298.15d0 / T - 1.d0 ) )

      ! SIV Fraction
      XSO2aq = 1.d0/(1.d0 + Ks1/Hplus + Ks1*Ks2/(Hplus*Hplus))
      XHSO3  = 1.d0/(1.d0 + Hplus/Ks1 + Ks2/Hplus)
      XSO3   = 1.d0/(1.d0 + Hplus/Ks2 + Hplus*Hplus/(Ks1*Ks2))

      ! Henry's constant [mol/l-atm] and Effective Henry's constant for SO2
      HCSO2  = 1.22d0 * EXP( 10.55d0 * ( 298.15d0 / T - 1.d0) )         
      FHCSO2 = HCSO2 * (1.d0 + (Ks1/Hplus) + (Ks1*Ks2 / (Hplus*Hplus)))
      
      XSO2g  = 1.d0 / ( 1.d0 + ( FHCSO2 * R * T * LWC ) )
      SIV    = FHCSO2 * XSO2g * SO2 * P
!      HSO3   = Ks1 * HCSO2 * XSO2g * SO2 * P

      !=================================================================
      ! H2O2 equilibrium reaction
      ! H2O2 + H2O = H2O2.H2O
      ! H2O2.H2O   = HO2- + H+   1)
      !
      ! Reaction rate dependent on Temperature is given
      !   H = A exp ( B (T./T - 1) ) 
      !
      ! For equilibrium reactions of SO2
      !            Ah1       Bh1
      !  Jacob     1.58E-12  -12.49  [1986]
      !  Jacobson  2.20E-12  -12.52  [1996]
      !=================================================================
      Kh1 = 2.20d-12 * EXP( -12.52d0 * ( 298.15d0 / T - 1.d0 ) )

      ! Henry's constant [mol/l-atm] and Effective Henry's constant for H2O2
      ! [Seinfeld and Pandis, 1998]
      ! HCH2O2  = 7.45D4 * EXP( 24.48d0 * ( 298.15d0 / T - 1.d0) ) 

      ! [Jacobson,1999]
      HCH2O2  = 7.45D4 * EXP( 22.21d0 * (298.15d0 / T - 1.d0) )
      FHCH2O2 = HCH2O2 * (1.d0 + (Kh1 / Hplus))

      XH2O2g  = 1.d0 / ( 1.d0 + ( FHCH2O2 * R * T * LWC ) )
!      H2O2aq  = FHCH2O2 * XH2O2g * H2O2 * P

      ! Conversion rate from SO2 to SO4 via reaction with H2O2
      KaqH2O2  = kh2o2 * Ks1 * FHCH2O2 * HCSO2 * XH2O2g * XSO2g
     &         * P * LWC * R * T            ! [v/v/s]

      !=================================================================
      !  Aqueous reactions of SO2 with O3
      !  SO2(aq) + O3 =>                       (0)
      !  HSO3-   + O3 => SO4-- + H+ + O2       (1)
      !  SO3--   + O3 => SO4-- + O2            (2)
      !
      ! NOTE
      ! [Jacob, 1986]
      !    KO1  = 3.49E12 * EXP( -4.83E3 / T )  
      !    KO2  = 7.32E14 * EXP( -4.03E3 / T )
      !
      ! [Jacobson, 1999]
      !    KO0  = 2.40E+4
      !    KO1  = 3.70E+5 * EXP( -18.56 * ((298.15/T) - 1.))
      !    KO2  = 1.50E+9 * EXP( -17.72 * ((298.15/T) - 1.))
      !
      ! Rate constants from Jacobson is larger than those of Jacob
      ! and results in faster conversion from S(IV) to S(VI)
      ! We choose Jacob 1) 2) and Jacobson 0) here
      !=================================================================
      KO0 = 2.40d+4
      KO1 = 3.49d12 * EXP( -4.83d3 / T )  
      KO2 = 7.32d14 * EXP( -4.03d3 / T )

      !=================================================================
      ! H2O2 equilibrium reaction
      ! O3 + H2O = O3.H2O
      !  HCO3  = 1.13E-2 * EXP( 8.51 * (298.15/T -1.) ), S & P
      !  HCO3  = 1.13E-2 * EXP( 7.72 * (298.15/T -1.) ), Jacobson
      !=================================================================

      ! Calculate Henry's Law constant for atmospheric temperature
      HCO3  = 1.13d-2 * EXP( 8.51d0 * ( 298.15d0 / T - 1.d0 ) )

      XO3g  = 1.d0 / ( 1.d0 + ( HCO3 * R * T * LWC ) )
!      O3aq  = HCO3 * XO3g * O3 * P
      
      ! Conversion rate from SO2 to SO4 via reaction with O3
      KaqO3 = (KO0*XSO2AQ + KO1*XHSO3 + KO2*XSO3) * FHCSO2 * XSO2g
     &      * P * HCO3 * XO3g * LWC * R * T   ! [v/v/s]

      END SUBROUTINE AQCHEM_SO2
!EOC
!------------------------------------------------------------------------------
!          Harvard University Atmospheric Chemistry Modeling Group            !
!------------------------------------------------------------------------------
!BOP
!
! !IROUTINE: chem_so4
!
! !DESCRIPTION: Subroutine CHEM\_SO4 is the SO4 chemistry subroutine from Mian
!  Chin's GOCART model, modified for the GEOS-CHEM model.  Now also modified to
!  account for production of crystalline and aqueous sulfur tracers. 
!  (rjp, bdf, cas, bmy, 5/31/00, 5/23/06) 
!\\
!\\
! !INTERFACE:
!
      SUBROUTINE CHEM_SO4
!
! !USES:
!
      USE DAO_MOD,        ONLY : AD
      USE DIAG_MOD,       ONLY : AD44
      USE DRYDEP_MOD,     ONLY : DEPSAV
      USE GRID_MOD,       ONLY : GET_AREA_CM2
      USE LOGICAL_MOD,    ONLY : LCRYST, LSSALT
      USE PBL_MIX_MOD,    ONLY : GET_FRAC_UNDER_PBLTOP
      USE TIME_MOD,       ONLY : GET_TS_CHEM
      USE TRACER_MOD,     ONLY : STT,    TCVV,     XNUMOL
      USE TRACERID_MOD,   ONLY : IDTSO4, IDTSO4s,  IDTAS,   IDTAHS 
      USE TRACERID_MOD,   ONLY : IDTLET, IDTSO4aq, IDTNH4aq
      USE TROPOPAUSE_MOD, ONLY : ITS_IN_THE_STRAT

      USE CMN_SIZE_MOD         ! Size parameters
      USE CMN_DIAG_MOD         ! ND44
!                                                                           
! !REMARKS:
!  Reaction List (by Mian Chin, chin@rondo.gsfc.nasa.gov)                  
!  ============================================================================
!  The Only production is from SO2 oxidation (save in CHEM_SO2), and the only  
!  loss is dry depsition here.  Wet deposition will be treated in "wetdep.f".
!                                                                             .
!  SO4 = SO4_0 * exp(-kt) + PSO4_SO2/kt * (1.-exp(-kt))                    
!    where k = dry deposition.                                             
!                                                                             .
! !REVISION HISTORY:
!  (1 ) Now reference AD from "dao_mod.f".  Added parallel DO-loops.  
!        Updated comments, cosmetic changes. (rjp, bdf, bmy, 9/16/02)
!  (2 ) Now replace DXYP(JREF)*1d4 with routine GET_AREA_CM2 of "grid_mod.f"
!        Now use function GET_TS_CHEM from "time_mod.f" (bmy, 3/27/03)
!  (3 ) Now reference PBLFRAC from "drydep_mod.f".  Now apply dry deposition
!        to the entire PBL. (rjp, bmy, 8/1/03)
!  (4 ) Now use ND44_TMP array to store vertical levels of drydep flux, then 
!        sum into AD44 array.  This preents numerical differences when using
!        multiple processors. (bmy, 3/24/04)
!  (5 ) Now use parallel DO-loop to zero ND44_TMP (bmy, 4/14/04)
!  (6 ) Now reference STT & TCVV from "tracer_mod.f" (bmy, 7/20/04)
!  (7 ) Now references LCRYST from "logical_mod.f".  Modified for crystalline
!        and aqueous sulfate2 tracers: AS, AHS, LET, SO4aq.  Also changed name
!        of ND44_TMP to T44 to save space. (cas, bmy, 12/21/04)
!  (8 ) Replace PBLFRAC from "drydep_mod.f" with GET_FRAC_UNDER_PBLTOP from 
!        "pbl_mix_mod.f" (bmy, 2/22/05)
!  (9 )  Now remove reference to CMN, it's obsolete.  Now reference 
!         ITS_IN_THE_STRAT from "tropopause_mod.f" (bmy, 8/22/05)
!  (10) Now references XNUMOL from "tracer_mod.f" (bmy, 10/25/05)
!  (11) Rearrange error check to avoid SEG FAULTS (bmy, 5/23/06)
!  22 Dec 2011 - M. Payer    - Added ProTeX headers
!EOP
!------------------------------------------------------------------------------
!BOC
!
! !LOCAL VARIABLES:
!
      INTEGER               :: I,      J,      L,        N,     N_ND44
      REAL*8                :: AS,     AS0,    AHS,      AHS0,  LET   
      REAL*8                :: LET0,   SO4,    SO40,     SO4aq, SO4aq0
      REAL*8                :: SO4s,   SO40s,  RKT,      RKTs,  E_RKT
      REAL*8                :: E_RKTs, DTCHEM, AREA_CM2, FLUX
      REAL*8                :: T44(IIPAR,JJPAR,LLTROP,6) 

      !=================================================================
      ! CHEM_SO4 begins here!
      !=================================================================

      ! Return if tracers are not defined
      IF ( IDTSO4 == 0 .or. IDTSO4s == 0 ) RETURN
      IF ( DRYSO4 == 0 .or. DRYSO4s == 0 ) RETURN

      ! DTCHEM is the chemistry timestep in seconds
      DTCHEM = GET_TS_CHEM() * 60d0

      ! Number of drydep tracers to save
      N_ND44 = 2

!------------------------------------------------------------------------------
!%%% Currently under development (rjp, bmy, 4/13/05)
!%%%       ! Number of drydep tracers to save
!%%%       IF ( LCRYST ) THEN 
!%%%          N_ND44 = 6
!%%%       ELSE
!%%%          N_ND44 = 2
!%%%       ENDIF
!------------------------------------------------------------------------------

      ! Zero T44 array
      IF ( ND44 > 0 ) THEN
!$OMP PARALLEL DO
!$OMP+DEFAULT( SHARED )
!$OMP+PRIVATE( I, J, L, N )
         DO N = 1, N_ND44
         DO L = 1, LLTROP 
         DO J = 1, JJPAR
         DO I = 1, IIPAR
            T44(I,J,L,N) = 0d0
         ENDDO
         ENDDO
         ENDDO
         ENDDO
!$OMP END PARALLEL DO
      ENDIF

      ! Loop over tropospheric grid boxes
!------------------------------------------------------------------------------
!%%% Currently under development (rjp, bmy, 3/15/05)
!%%% $OMP PARALLEL DO
!%%% $OMP+DEFAULT( SHARED )
!%%% $OMP+PRIVATE( I,     J,      L,    AREA_CM2, RKT,   RKTs   )
!%%% $OMP+PRIVATE( E_RKT, E_RKTs, FLUX, SO4,      SO4s,  SO4aq  )
!%%% $OMP+PRIVATE( AS,    AHS,    LET,  SO40,     SO40s, SO4aq0 )
!%%% $OMP+PRIVATE( AS0,   AHS0,   LET0                          )
!%%% $OMP+SCHEDULE( DYNAMIC ) 
!------------------------------------------------------------------------------
!$OMP PARALLEL DO
!$OMP+DEFAULT( SHARED )
!$OMP+PRIVATE( I,      J,    L,   AREA_CM2, RKT,   RKTs, E_RKT )
!$OMP+PRIVATE( E_RKTs, FLUX, SO4, SO4s,     SO40,  SO40s       )
!$OMP+SCHEDULE( DYNAMIC ) 
      DO L = 1, LLTROP 
      DO J = 1, JJPAR
      DO I = 1, IIPAR

         ! Initialize for safety's sake
         AREA_CM2 = 0d0
         RKT      = 0d0
         RKTs     = 0d0
         E_RKT    = 0d0
         E_RKTs   = 0d0
         FLUX     = 0d0
         SO4      = 0d0
         SO4s     = 0d0
!------------------------------------------------------------------------------
!%%% Currently under development (rjp, bmy, 3/15/05)
!%%%         SO4aq    = 0d0
!%%%         AS       = 0d0
!%%%         AHS      = 0d0
!%%%         LET      = 0d0
!------------------------------------------------------------------------------

         ! Skip stratospheric boxes
         IF ( ITS_IN_THE_STRAT( I, J, L ) ) CYCLE

         !==============================================================
         ! Initial concentrations before chemistry
         !==============================================================

         ! SO4 [v/v]
         SO40  = STT(I,J,L,IDTSO4)
         
         ! SO4 within coarse seasalt aerosol [v/v]
         SO40s = STT(I,J,L,IDTSO4s)

!------------------------------------------------------------------------------
!%%% Currently under development (rjp, bmy, 3/15/05)
!%%%          ! SO4aq, AS, LET, AHS (if necessary) [v/v]
!%%%          IF ( LCRYST ) THEN
!%%%             SO4aq0 = STT(I,J,L,IDTSO4aq)
!%%%             AS0    = STT(I,J,L,IDTAS)
!%%%             AHS0   = STT(I,J,L,IDTAHS)
!%%%             LET0   = STT(I,J,L,IDTLET)          
!%%%          ENDIF
!------------------------------------------------------------------------------

         !==============================================================
         ! SO4 chemistry: 
         !
         ! (CASE 1) SO4 production from SO2 and loss by drydep
         !          --> see equation in header notes above
         !
         ! (CASE 2) SO4 production from SO2 with no SO4 loss by drydep
         !==============================================================

         ! SO4 drydep frequency [1/s].  Also accounts for the fraction
         ! of each vertical level that is located below the PBL top
         RKT  = DEPSAV(I,J,DRYSO4)  * GET_FRAC_UNDER_PBLTOP( I, J, L )

         ! Add option for non-local PBL (Lin, 03/31/09) 
         IF (LNLPBL) RKT = 0.D0

         ! RKT > 0 denotes that we have SO4 drydep occurring
         IF ( RKT > 0d0 ) THEN
            
            !-----------------------------------------------------------
            ! CASE 1: SO4 production from SO2 and SO4 loss by drydep
            !-----------------------------------------------------------

            ! Fraction of SO4 lost to drydep [unitless]
            RKT   = RKT * DTCHEM
            
            ! Pre-compute exponential term for use below
            E_RKT = EXP( -RKT ) 

            ! Updated SO4 (gas phase) [v/v]
            SO4   = ( SO40                *          E_RKT ) + 
     &              ( PSO4_SO2(I,J,L)/RKT * ( 1.d0 - E_RKT ) )

!------------------------------------------------------------------------------
!%%% Currently under development (rjp, bmy, 3/15/05)
!%%%             IF ( LCRYST ) THEN
!%%% 
!%%%                ! Updated SO4 (aqueous phase) [v/v]
!%%%                SO4aq = ( SO4aq0              *          E_RKT   ) + 
!%%%      &                 ( PSO4_SO2(I,J,L)/RKT * ( 1.d0 - E_RKT ) ) 
!%%% 
!%%%                ! Updated AS, AHS, LET [v/v] 
!%%%                AS    = AS0  * E_RKT
!%%%                AHS   = AHS0 * E_RKT
!%%%                LET   = LET0 * E_RKT
!%%% 
!%%%             ENDIF
!------------------------------------------------------------------------------

         ELSE

            !-----------------------------------------------------------
            ! CASE 2: Production of SO4 from SO2; no SO4 drydep loss
            !-----------------------------------------------------------

!-----------------------------------------------------------------------------
!%%% Currently under development (rjp, bmy, 3/15/05)
!%%%            IF ( LCRYST ) THEN
!%%%
!%%%               ! SO4 production from SO2 (both gas-phase & aqueous)
!%%%               SO4   = SO40   + ( 2d0 * PSO4_SO2(I,J,L) )
!%%%               SO4aq = SO4aq0 + ( 2d0 * PSO4_SO2(I,J,L) )
!%%%
!%%%               ! No production from AS, AHS, LET
!%%%               AS    = AS0
!%%%               AHS   = AHS0
!%%%               LET   = LET0
!%%%
!%%%            ELSE
!%%%
!%%%               ! SO4 production from SO2 [v/v/timestep]
!%%%               SO4 = SO40 + PSO4_SO2(I,J,L)
!%%%
!%%%            ENDIF
!-----------------------------------------------------------------------------

               ! SO4 production from SO2 [v/v/timestep]
               SO4 = SO40 + PSO4_SO2(I,J,L)

         ENDIF

         !==============================================================
         ! SO4s (SO4 w/in seasalt aerosol) chemistry: 
         !
         ! (CASE 3) SO4s production from seasalt and loss by drydep
         !          --> see equation in header notes above
         !
         ! (CASE 4) SO4s prod from seasalt w/ no SO4s loss by drydep
         !==============================================================

         ! SO4s drydep frequency [1/s].   Also accounts for the fraction
         ! of each vertical level that is located below the PBL top
         RKTs = DEPSAV(I,J,DRYSO4s) * GET_FRAC_UNDER_PBLTOP( I, J, L )

         ! Add option for non-local PBL (Lin, 03/31/09)
         IF (LNLPBL) RKTs = 0.D0
        
         ! RKTs > 0 indicates that SO4s drydep occurs
         IF ( RKTs > 0d0 ) THEN
            
            !-----------------------------------------------------------
            ! CASE 3: SO4s prod from seasalt SO4s loss by drydep
            !-----------------------------------------------------------

            ! Fraction of SO4s lost to drydep [unitless]
            RKTs   = RKTs * DTCHEM
            
            ! Pre-compute exponential term for use below
            E_RKTs = EXP( -RKTs ) 
               
            ! Updated SO4 (gas phase) [v/v]
            SO4s   = ( SO40s               *          E_RKTs ) + 
     &               ( PSO4_ss(I,J,L)/RKTs * ( 1.d0 - E_RKTs ) )

         ELSE

            !--------------------------------------------------------
            ! CASE 4: Prod of SO4s from seasalt; no SO4s drydep loss
            !--------------------------------------------------------

            ! SO4 production from SO2 [v/v/timestep]
            SO4s = SO40s + PSO4_ss(I,J,L)

         ENDIF

         !==============================================================
         ! Final concentrations after chemistry
         !==============================================================

         ! Error check
         IF ( SO4  < SMALLNUM ) SO4  = 0d0
         IF ( SO4s < SMALLNUM ) SO4s = 0d0

         ! Final concentrations [v/v]
         STT(I,J,L,IDTSO4)  = SO4
         STT(I,J,L,IDTSO4s) = SO4s

!-----------------------------------------------------------------------------
!%%% Currently under development (bmy, 3/15/05)
!%%%          ! SO4aq, AS, AHS, LET (if necessary)
!%%%          IF ( LCRYST ) THEN
!%%% 
!%%%             ! Error check
!%%%             IF ( SO4aq < SMALLNUM ) SO4aq = 0d0
!%%%             IF ( AS    < SMALLNUM ) AS    = 0d0
!%%%             IF ( AHS   < SMALLNUM ) AHS   = 0d0
!%%%             IF ( LET   < SMALLNUM ) LET   = 0d0
!%%% 
!%%%             ! Final SO4aq, AS, AHS, LET [v/v]
!%%%             STT(I,J,L,IDTSO4aq) = SO4aq
!%%%             STT(I,J,L,IDTAS)    = AS
!%%%             STT(I,J,L,IDTAHS)   = AHS
!%%%             STT(I,J,L,IDTLET)   = LET
!%%% 
!%%%          ENDIF
!-----------------------------------------------------------------------------

         !==============================================================
         ! ND44 Diagnostic: Drydep flux of SO4 and the crystalline & 
         ! aqueous tracers (AS, AHS, LET, SO4aq) in [molec/cm2/s]
         !==============================================================
         IF ( ND44 > 0 ) THEN

            ! Surface area [cm2]
            AREA_CM2 = GET_AREA_CM2( J )

            ! SO4 drydep flux [molec/cm2/s]
            FLUX = SO40  - SO4 + PSO4_SO2(I,J,L) 
            FLUX = FLUX  * AD(I,J,L)       / TCVV(IDTSO4)
            FLUX = FLUX  * XNUMOL(IDTSO4)  / AREA_CM2 / DTCHEM
            T44(I,J,L,1) = T44(I,J,L,1) + FLUX

            ! SO4s drydep flux [molec/cm2/s]
            FLUX = SO40s - SO4s + PSO4_ss(I,J,L) 
            FLUX = FLUX  * AD(I,J,L)       / TCVV(IDTSO4s)
            FLUX = FLUX  * XNUMOL(IDTSO4s) / AREA_CM2 / DTCHEM
            T44(I,J,L,2) = T44(I,J,L,2) + FLUX

!------------------------------------------------------------------------------
!%%% Currently under development (rjp, bmy, 3/15/05)
!%%%             ! SO4aq, AS, AHS, LET drydep fluxes (if necessary)
!%%%             IF ( LCRYST ) THEN
!%%% 
!%%%                ! SO4aq drydep flux [molec/cm2/s]
!%%%                FLUX = SO4aq0 - SO4aq + PSO4_SO2(I,J,L)     
!%%%                FLUX = FLUX  * AD(I,J,L)        / TCVV(IDTSO4aq)
!%%%                FLUX = FLUX  * XNUMOL(IDTSO4aq) / AREA_CM2 / DTCHEM
!%%%                T44(I,J,L,3) = T44(I,J,L,3) + FLUX
!%%% 
!%%%                ! AS drydep flux [molec/cm2/s]
!%%%                FLUX = AS0   - AS
!%%%                FLUX = FLUX  * AD(I,J,L)     / TCVV(IDTAS)
!%%%                FLUX = FLUX  * XNUMOL(IDTAS) / AREA_CM2 / DTCHEM
!%%%                T44(I,J,L,4) = T44(I,J,L,4) + FLUX
!%%% 
!%%%                ! AHS drydep flux [molec/cm2/s]
!%%%                FLUX = AHS0  - AHS
!%%%                FLUX = FLUX  * AD(I,J,L)      / TCVV(IDTAHS)
!%%%                FLUX = FLUX  * XNUMOL(IDTAHS) / AREA_CM2 / DTCHEM
!%%%                T44(I,J,L,5) = T44(I,J,L,5) + FLUX
!%%% 
!%%%                ! LET drydep flux [molec/cm2/s]
!%%%                FLUX = LET0  - LET
!%%%                FLUX = FLUX  * AD(I,J,L)      / TCVV(IDTLET)
!%%%                FLUX = FLUX  * XNUMOL(IDTLET) / AREA_CM2 / DTCHEM
!%%%                T44(I,J,L,6) = T44(I,J,L,6) + FLUX
!%%% 
!%%%             ENDIF
!------------------------------------------------------------------------------
         ENDIF
      ENDDO
      ENDDO
      ENDDO
!$OMP END PARALLEL DO

      !===============================================================
      ! ND44: Sum drydep fluxes by level into the AD44 array in
      ! order to ensure that we get the same results w/ sp or mp 
      !===============================================================
      IF ( ND44 > 0 ) THEN 
!$OMP PARALLEL DO
!$OMP+DEFAULT( SHARED )
!$OMP+PRIVATE( I, J, L )
         DO J = 1, JJPAR
         DO I = 1, IIPAR
         DO L = 1, LLTROP

            ! Sum SO4, SO4s drydep fluxes in the vertical [molec/cm2/s]
            AD44(I,J,DRYSO4, 1) = AD44(I,J,DRYSO4, 1) + T44(I,J,L,1)
            AD44(I,J,DRYSO4s,1) = AD44(I,J,DRYSO4s,1) + T44(I,J,L,2)

!------------------------------------------------------------------------------
!%%% Currently under development (rjp, bmy, 3/15/05)
!%%%             ! Sum SO4aq, AS, AHS, LET drydep fluxes (if necessary)
!%%%             IF ( LCRYST ) THEN
!%%%                AD44(I,J,DRYSO4aq,1) = AD44(I,J,DRYSO4aq,1)+T44(I,J,L,3)
!%%%                AD44(I,J,DRYAS,   1) = AD44(I,J,DRYAS,   1)+T44(I,J,L,4)
!%%%                AD44(I,J,DRYAHS,  1) = AD44(I,J,DRYAHS,  1)+T44(I,J,L,5)
!%%%                AD44(I,J,DRYLET,  1) = AD44(I,J,DRYLET,  1)+T44(I,J,L,6)
!%%%             ENDIF
!------------------------------------------------------------------------------

         ENDDO
         ENDDO
         ENDDO
!$OMP END PARALLEL DO
      ENDIF

      END SUBROUTINE CHEM_SO4
!EOC
!------------------------------------------------------------------------------

      !SUBROUTINE PHASE_SO4
      !
      ! *** Currently under development ***
      !
      !END SUBROUTINE PHASE_SO4

!------------------------------------------------------------------------------

      !SUBROUTINE PHASE_RADIATIVE
      !
      ! *** Currently under development ***
      !
      !END SUBROUTINE PHASE_RADIATIVE

!------------------------------------------------------------------------------
!          Harvard University Atmospheric Chemistry Modeling Group            !
!------------------------------------------------------------------------------
!BOP
!
! !IROUTINE: chem_msa
!
! !DESCRIPTION: Subroutine CHEM\_MSA is the SO4 chemistry subroutine from Mian
!  Chin's GOCART model, modified for the GEOS-CHEM model. (rjp, bdf, bmy,
!  5/31/00, 10/25/05)
!\\
!\\
! !INTERFACE:
!
      SUBROUTINE CHEM_MSA
!
! !USES:
!
      USE DAO_MOD,        ONLY : AD
      USE DIAG_MOD,       ONLY : AD44
      USE DRYDEP_MOD,     ONLY : DEPSAV
      USE GRID_MOD,       ONLY : GET_AREA_CM2
      USE PBL_MIX_MOD,    ONLY : GET_FRAC_UNDER_PBLTOP, GET_PBL_MAX_L
      USE TIME_MOD,       ONLY : GET_TS_CHEM
      USE TRACER_MOD,     ONLY : STT, TCVV, XNUMOL
      USE TRACERID_MOD,   ONLY : IDTMSA
      USE TROPOPAUSE_MOD, ONLY : ITS_IN_THE_STRAT

      USE CMN_SIZE_MOD         ! Size parameters
      USE CMN_DIAG_MOD         ! ND44
      USE CMN_GCTM_MOD         ! AIRMW
!
! !REMARKS:
!  Reaction List (by Mian Chin, chin@rondo.gsfc.nasa.gov)                  
!  ============================================================================
!  The Only production is from DMS oxidation (saved in CHEM_DMS), and the only
!  loss is dry depsition here.  Wet deposition will be treated in "wetdep.f".
!                                                                             .
!  MSA = MSA_0 * exp(-dt) + PMSA_DMS/kt * (1.-exp(-kt))                    
!    where k = dry deposition.                                             
!        
! !REVISION HISTORY:
!  (1 ) Now reference AD from "dao_mod.f".  Added parallel DO-loops.  
!        Updated comments, cosmetic changes. (rjp, bmy, bdf, 9/16/02)
!  (2 ) Now replace DXYP(JREF)*1d4 with routine GET_AREA_CM2 of "grid_mod.f"
!        Now use function GET_TS_CHEM from "time_mod.f" (bmy, 3/27/03)
!  (3 ) Now reference PBLFRAC from "drydep_mod.f".  Now apply dry deposition
!        to the entire PBL. (rjp, bmy, 8/1/03) 
!  (4 ) Now use ND44_TMP array to store vertical levels of drydep flux, then 
!        sum into AD44 array.  This preents numerical differences when using
!        multiple processors. (bmy, 3/24/04) 
!  (5 ) Now use parallel DO-loop to zero ND44_TMP (bmy, 4/14/04)
!  (6 ) Now references STT & TCVV from "tracer_mod.f" (bmy, 7/20/04)
!  (7 ) Replace PBLFRAC from "drydep_mod.f" with GET_FRAC_UNDER_PBLTOP from 
!        "pbl_mix_mod.f".  Also reference GET_PBL_MAX_L from "pbl_mix_mod.f"
!        Vertical DO-loops can run up to PBL_MAX and not LLTROP.   Also
!        remove reference to header file CMN. (bmy, 2/22/05)
!  (8 ) Now references XNUMOL from "tracer_mod.f" (bmy, 10/25/05)
!  (9 ) Change loop back to over entire troposphere to correctly add production
!        of MSA (PMSA_dms) to the MSA tracer array.
!       Added reference USE_TROPOPAUSE_MOD, ONLY : ITS_IN_THE_STRAT
!        as a precaution.  (pjh, 8/19/2009)
!  22 Dec 2011 - M. Payer    - Added ProTeX headers
!EOP
!------------------------------------------------------------------------------
!BOC
!
! !LOCAL VARIABLES:
!
      INTEGER               :: I,      J,    L,        PBL_MAX
      REAL*8                :: DTCHEM, MSA0, MSA,      RK       
      REAL*8                :: RKT,    FLUX, AREA_CM2, F_UNDER_TOP
      REAL*8                :: ND44_TMP(IIPAR,JJPAR,LLTROP)

      !=================================================================
      ! CHEM_MSA begins here!
      !=================================================================
      IF ( IDTMSA == 0 .or. DRYMSA == 0 ) RETURN

      ! DTCHEM is the chemistry interval in seconds
      DTCHEM  = GET_TS_CHEM() * 60d0 

      ! Model level where maximum PBL height occurs 
      PBL_MAX = GET_PBL_MAX_L()

      ! Zero ND44_TMP array
      IF ( ND44 > 0 ) THEN
!$OMP PARALLEL DO
!$OMP+DEFAULT( SHARED )
!$OMP+PRIVATE( I, J, L )
!$OMP+SCHEDULE( DYNAMIC )
         DO L = 1, LLTROP 
         DO J = 1, JJPAR
         DO I = 1, IIPAR
            ND44_TMP(I,J,L) = 0d0
         ENDDO
         ENDDO
         ENDDO
!$OMP END PARALLEL DO
      ENDIF

      ! Loop over tropospheric grid boxes
!$OMP PARALLEL DO
!$OMP+DEFAULT( SHARED )
!$OMP+PRIVATE( I, J, L, F_UNDER_TOP, MSA0, RKT, MSA, AREA_CM2, FLUX )
!$OMP+SCHEDULE( DYNAMIC )
      DO L = 1, LLTROP
      DO J = 1, JJPAR
      DO I = 1, IIPAR

         ! Skip stratospheric boxes
         IF ( ITS_IN_THE_STRAT( I, J, L ) ) CYCLE      

         ! Fraction of box (I,J,L) underneath the PBL top [unitless]
         F_UNDER_TOP = GET_FRAC_UNDER_PBLTOP( I, J, L )

         ! Initial MSA [v/v]
         MSA0 = STT(I,J,L,IDTMSA) 

         ! MSA drydep frequency [1/s].  Also accounts for the fraction
         ! of each grid box (I,J,L) that is located beneath the PBL top
         RKT = DEPSAV(I,J,DRYMSA) * F_UNDER_TOP

         ! Add option for non-local PBL (Lin, 03/31/09)
         IF (LNLPBL) RKT = 0.D0
         
         ! RKT > 0 denotes that we have drydep occurring
         IF ( RKT > 0.d0 ) THEN

            ! Fraction of MSA lost to drydep [unitless]
            RKT = RKT * DTCHEM
            
            ! Modified MSA concentration 
            MSA = ( MSA0 * EXP( -RKT )                        ) +
     &            ( PMSA_DMS(I,J,L)/RKT * ( 1d0 - EXP( -RKT ) ) )

         ELSE
            
            ! MSA production from DMS [v/v/timestep]
            MSA = MSA0 + PMSA_DMS(I,J,L)

         ENDIF

         ! Final MSA [v/v]
         IF ( MSA < SMALLNUM ) MSA = 0d0
         STT(I,J,L,IDTMSA) = MSA

         !===========================================================
         ! ND44 Diagnostic: Drydep flux of MSA [molec/cm2/s]
         !===========================================================
         IF ( ND44 > 0 .and. RKT > 0d0 ) THEN
                     
            ! Surface area [cm2]
            AREA_CM2 = GET_AREA_CM2( J )

            ! Convert [v/v/timestep] to [molec/cm2/s]
            FLUX = MSA0 - MSA + PMSA_DMS(I,J,L)                    
            FLUX = FLUX * AD(I,J,L)      / TCVV(IDTMSA)            
            FLUX = FLUX * XNUMOL(IDTMSA) / AREA_CM2 / DTCHEM    

            ! Store dryd flux in ND44_TMP as a placeholder
            ND44_TMP(I,J,L) = ND44_TMP(I,J,L) + FLUX
         ENDIF
      
      ENDDO
      ENDDO
      ENDDO
!$OMP END PARALLEL DO

      
      !===============================================================
      ! ND44: Sum drydep fluxes by level into the AD44 array in
      ! order to ensure that  we get the same results w/ sp or mp 
      !===============================================================
      IF ( ND44 > 0 ) THEN 
!$OMP PARALLEL DO
!$OMP+DEFAULT( SHARED )
!$OMP+PRIVATE( I, J, L )
         DO J = 1, JJPAR
         DO I = 1, IIPAR
         DO L = 1, PBL_MAX
            AD44(I,J,DRYMSA,1) = AD44(I,J,DRYMSA,1) + ND44_TMP(I,J,L)
         ENDDO
         ENDDO
         ENDDO
!$OMP END PARALLEL DO
      ENDIF

      END SUBROUTINE CHEM_MSA
!EOC
!------------------------------------------------------------------------------
!          Harvard University Atmospheric Chemistry Modeling Group            !
!------------------------------------------------------------------------------
!BOP
!
! !IROUTINE: chem_nh3
!
! !DESCRIPTION:  Subroutine CHEM\_NH3 removes NH3 from the surface via dry
!  deposition. (rjp, bdf, bmy, 1/2/02, 10/25/05)
!\\
!\\
! !INTERFACE:
!
      SUBROUTINE CHEM_NH3
!
! !USES:
!
      USE DAO_MOD,      ONLY : AD
      USE DIAG_MOD,     ONLY : AD44
      USE DRYDEP_MOD,   ONLY : DEPSAV
      USE GRID_MOD,     ONLY : GET_AREA_CM2
      USE PBL_MIX_MOD,  ONLY : GET_FRAC_UNDER_PBLTOP, GET_PBL_MAX_L
      USE TIME_MOD,     ONLY : GET_TS_CHEM
      USE TRACER_MOD,   ONLY : STT, TCVV, XNUMOL
      USE TRACERID_MOD, ONLY : IDTNH3

      USE CMN_SIZE_MOD       ! Size parameters
      USE CMN_DIAG_MOD       ! ND44    
!                                                                          
! !REMARKS:
!  Reaction List:
!  ============================================================================
!  (1 ) NH3 = NH3_0 * EXP( -dt )  where d = dry deposition rate [s-1]
!        
! !REVISION HISTORY:
!  (1 ) Now reference AD from "dao_mod.f".  Added parallel DO-loops.  
!        Updated comments, cosmetic changes. (rjp, bmy, bdf, 9/16/02)
!  (2 ) Now replace DXYP(J+J0)*1d4 with routine GET_AREA_CM2 from "grid_mod.f"
!        Now use function GET_TS_CHEM from "time_mod.f" (bmy, 3/27/03)
!  (3 ) Now reference PBLFRAC from "drydep_mod.f".  Now apply dry deposition
!        to the entire PBL.  Added L and FREQ variables.  Recode to avoid 
!        underflow from the EXP() function. (rjp, bmy, 8/1/03) 
!  (4 ) Now use ND44_TMP array to store vertical levels of drydep flux, then 
!        sum into AD44 array.  This preents numerical differences when using
!        multiple processors. (bmy, 3/24/04)    
!  (5 ) Now use parallel DO-loop to zero ND44_TMP (bmy, 4/14/04)
!  (6 ) Now references STT & TCVV from "tracer_mod.f" Also remove reference to
!        CMN, it's not needed(bmy, 7/20/04)
!  (7 ) Replace PBLFRAC from "drydep_mod.f" with GET_FRAC_UNDER_PBLTOP from 
!        "pbl_mix_mod.f".  Also reference GET_PBL_MAX_L from "pbl_mix_mod.f"
!        Vertical DO-loops can run up to PBL_MAX and not LLTROP. (bmy, 2/22/05)
!  (8 ) Now references XNUMOL from "tracer_mod.f" (bmy, 10/25/05)
!  22 Dec 2011 - M. Payer    - Added ProTeX headers
!EOP
!------------------------------------------------------------------------------
!BOC
!
! !LOCAL VARIABLES:
!
      INTEGER :: I,      J,        L,    PBL_MAX
      REAL*8  :: DTCHEM, NH30,     NH3
      REAL*8  :: FREQ,   AREA_CM2, FLUX, F_UNDER_TOP
      REAL*8  :: ND44_TMP(IIPAR,JJPAR,LLTROP)

      !=================================================================
      ! CHEM_NH3 begins here!
      !=================================================================
      IF ( IDTNH3 == 0 .or. DRYNH3 == 0 ) RETURN

      ! DTCHEM is the chemistry interval in seconds
      DTCHEM  = GET_TS_CHEM() * 60d0

      ! Model level where maximum PBL height occurs 
      PBL_MAX = GET_PBL_MAX_L()

      ! Zero ND44_TMP array
      IF ( ND44 > 0 ) THEN
!$OMP PARALLEL DO
!$OMP+DEFAULT( SHARED )
!$OMP+PRIVATE( I, J, L )
!$OMP+SCHEDULE( DYNAMIC )
         DO L = 1, LLTROP 
         DO J = 1, JJPAR
         DO I = 1, IIPAR
            ND44_TMP(I,J,L) = 0d0
         ENDDO
         ENDDO
         ENDDO
!$OMP END PARALLEL DO
      ENDIF

!$OMP PARALLEL DO
!$OMP+DEFAULT( SHARED )
!$OMP+PRIVATE( I, J, L, F_UNDER_TOP, FREQ, NH30, NH3, AREA_CM2, FLUX )
!$OMP+SCHEDULE( DYNAMIC )
      DO L = 1, PBL_MAX
      DO J = 1, JJPAR
      DO I = 1, IIPAR

         ! Fraction of box (I,J,L) underneath the PBL top [unitless]
         F_UNDER_TOP = GET_FRAC_UNDER_PBLTOP( I, J, L )

         ! Only apply drydep to boxes w/in the PBL
         IF ( F_UNDER_TOP > 0d0 ) THEN

            ! NH3 drydep frequency [1/s].  Also accounts for the fraction
            ! of each grid box (I,J,L) that is located beneath the PBL top
            FREQ = DEPSAV(I,J,DRYNH3) * F_UNDER_TOP

         ! Add option for non-local PBL (Lin, 03/31/09)
         IF (LNLPBL) FREQ = 0.D0

            ! Only compute drydep loss if FREQ is nonzero
            IF ( FREQ > 0d0 ) THEN

               ! Initial NH3 [v/v]
               NH30 = STT(I,J,L,IDTNH3)
            
               ! Amount of NH3 lost to drydep [v/v]
               NH3 = NH30 * ( 1d0 - EXP( -FREQ * DTCHEM ) )

               ! Prevent underflow condition
               IF ( NH3 < SMALLNUM ) NH3 = 0d0

               ! Subtract NH3 lost to drydep from initial NH3 [v/v]
               STT(I,J,L,IDTNH3) = NH30 - NH3

               !========================================================
               ! ND44 diagnostic: Drydep flux of NH3 [molec/cm2/s]
               !========================================================
               IF ( ND44 > 0 .and. NH3 > 0d0 ) THEN

                  ! Surface area [cm2]
                  AREA_CM2 = GET_AREA_CM2( J )
                  
                  ! Convert drydep loss from [v/v/timestep] to [molec/cm2/s]
                  FLUX = NH3  * AD(I,J,L)      / TCVV(IDTNH3)
                  FLUX = FLUX * XNUMOL(IDTNH3) / AREA_CM2 / DTCHEM

                  ! Store dryd flx in ND44_TMP as a placeholder
                  ND44_TMP(I,J,L) = ND44_TMP(I,J,L) + FLUX
               ENDIF
            ENDIF
         ENDIF
      ENDDO
      ENDDO
      ENDDO
!$OMP END PARALLEL DO

      !===============================================================
      ! ND44: Sum drydep fluxes by level into the AD44 array in
      ! order to ensure that  we get the same results w/ sp or mp 
      !===============================================================
      IF ( ND44 > 0 ) THEN 
!$OMP PARALLEL DO
!$OMP+DEFAULT( SHARED )
!$OMP+PRIVATE( I, J, L )
         DO J = 1, JJPAR
         DO I = 1, IIPAR
         DO L = 1, PBL_MAX
            AD44(I,J,DRYNH3,1) = AD44(I,J,DRYNH3,1) + ND44_TMP(I,J,L)
         ENDDO
         ENDDO
         ENDDO
!$OMP END PARALLEL DO
      ENDIF

      END SUBROUTINE CHEM_NH3
!EOC
!------------------------------------------------------------------------------
!          Harvard University Atmospheric Chemistry Modeling Group            !
!------------------------------------------------------------------------------
!BOP
!
! !IROUTINE: chem_nh4
!
! !DESCRIPTION: Subroutine CHEM\_NH4 removes NH4 from the surface via dry
!  deposition. (rjp, bdf, bmy, 1/2/02, 10/25/05) 
!\\
!\\
! !INTERFACE:
!
      SUBROUTINE CHEM_NH4
!
! !USES:
!
      USE DAO_MOD,      ONLY : AD
      USE DIAG_MOD,     ONLY : AD44
      USE DRYDEP_MOD,   ONLY : DEPSAV
      USE GRID_MOD,     ONLY : GET_AREA_CM2
      USE PBL_MIX_MOD,  ONLY : GET_FRAC_UNDER_PBLTOP, GET_PBL_MAX_L
      USE TIME_MOD,     ONLY : GET_TS_CHEM
      USE TRACER_MOD,   ONLY : STT, TCVV, XNUMOL
      USE TRACERID_MOD, ONLY : IDTNH4

      USE CMN_SIZE_MOD       ! Size parameters
      USE CMN_DIAG_MOD       ! ND44
!   
! !REMARKS:
!  Reaction List:
!  ============================================================================
!  (1 ) NH4 = NH4_0 * EXP( -dt )  where d = dry deposition rate [s-1]
!        
! !REVISION HISTORY:
!  (1 ) Now reference AD from "dao_mod.f".  Added parallel DO-loops.  
!        Updated comments, cosmetic changes. (rjp, bmy, bdf, 9/16/02)
!  (2 ) Now replace DXYP(JREF)*1d4 with routine GET_AREA_CM2 of "grid_mod.f".
!        Now use function GET_TS_CHEM from "time_mod.f" (bmy, 3/27/03)
!  (3 ) Now reference PBLFRAC from "drydep_mod.f".  Now apply dry deposition
!        to the entire PBL.  Added L and FREQ variables.  Recode to avoid 
!        underflow from EXP(). (rjp, bmy, 8/1/03) 
!  (4 ) Now use ND44_TMP array to store vertical levels of drydep flux, then 
!        sum into AD44 array.  This preents numerical differences when using
!        multiple processors. (bmy, 3/24/04)    
!  (5 ) Now use parallel DO-loop to zero ND44_TMP (bmy, 4/14/04)
!  (6 ) Now reference STT & TCVV from "tracer_mod.f".   Also remove reference 
!        to CMN, it's not needed (bmy, 7/20/04)
!  (7 ) Replace PBLFRAC from "drydep_mod.f" with GET_FRAC_UNDER_PBLTOP from 
!        "pbl_mix_mod.f".  Also reference GET_PBL_MAX_L from "pbl_mix_mod.f"
!        Vertical DO-loops can run up to PBL_MAX and not LLTROP. (bmy, 2/22/05)
!  (8 ) Now references XNUMOL from "tracer_mod.f" (bmy, 10/25/05)
!  22 Dec 2011 - M. Payer    - Added ProTeX headers
!EOP
!------------------------------------------------------------------------------
!BOC
!
! !LOCAL VARIABLES:
!
      INTEGER :: I,      J,    L,        PBL_MAX
      REAL*8  :: DTCHEM, NH4,  NH40
      REAL*8  :: FREQ,   FLUX, AREA_CM2, F_UNDER_TOP
      REAL*8  :: ND44_TMP(IIPAR,JJPAR,LLTROP)

      !=================================================================
      ! CHEM_NH4 begins here!
      !=================================================================
      IF ( IDTNH4 == 0 .or. DRYNH4 == 0 ) RETURN

      ! DTCHEM is the chemistry interval in seconds
      DTCHEM = GET_TS_CHEM() * 60d0 

      ! Model level where maximum PBL height occurs 
      PBL_MAX = GET_PBL_MAX_L()

      ! Zero ND44_TMP array
      IF ( ND44 > 0 ) THEN
!$OMP PARALLEL DO
!$OMP+DEFAULT( SHARED )
!$OMP+PRIVATE( I, J, L )
         DO L = 1, LLTROP 
         DO J = 1, JJPAR
         DO I = 1, IIPAR
            ND44_TMP(I,J,L) = 0d0
         ENDDO
         ENDDO
         ENDDO
!$OMP END PARALLEL DO
      ENDIF

!$OMP PARALLEL DO
!$OMP+DEFAULT( SHARED )
!$OMP+PRIVATE( I, J, L, F_UNDER_TOP, FREQ, NH40, NH4, AREA_CM2, FLUX )
!$OMP+SCHEDULE( DYNAMIC )
      DO L = 1, PBL_MAX
      DO J = 1, JJPAR
      DO I = 1, IIPAR

         ! Fraction of box (I,J,L) underneath the PBL top [unitless]
         F_UNDER_TOP = GET_FRAC_UNDER_PBLTOP( I, J, L )       

         ! Only apply drydep to boxes w/in the PBL
         IF ( F_UNDER_TOP > 0d0 ) THEN

            ! NH4 drydep frequency [1/s].  Also accounts for the fraction
            ! of each grid box (I,J,L) that is located beneath the PBL top
            FREQ = DEPSAV(I,J,DRYNH4) * F_UNDER_TOP

         ! Add option for non-local PBL (Lin, 03/31/09)
         IF (LNLPBL) FREQ = 0.D0

            ! Only apply drydep loss if FREQ is nonzero
            IF ( FREQ > 0d0 ) THEN

               ! Initial NH4 [v/v]
               NH40 = STT(I,J,L,IDTNH4)
         
               ! Amount of NH4 lost to drydep [v/v]
               NH4 = NH40 * ( 1d0 - EXP( -FREQ * DTCHEM ) )

               ! Prevent underflow condition
               IF ( NH4 < SMALLNUM ) NH4 = 0d0

               ! Subtract NH4 lost to drydep from initial NH4 [v/v]
               STT(I,J,L,IDTNH4) = NH40 - NH4

               !========================================================
               ! ND44 diagnostic: Drydep flux of NH4 [molec/cm2/s]
               !========================================================
               IF ( ND44 > 0 .and. NH4 > 0d0 ) THEN
         
                  ! Surface area [cm2]
                  AREA_CM2 = GET_AREA_CM2( J )
                  
                  ! Convert drydep loss from [v/v/timestep] to [molec/cm2/s]
                  FLUX = NH4  * AD(I,J,L)      / TCVV(IDTNH4)
                  FLUX = FLUX * XNUMOL(IDTNH4) / AREA_CM2 / DTCHEM

                  ! Store dryd flx in ND44_TMP as a placeholder
                  ND44_TMP(I,J,L) = ND44_TMP(I,J,L) + FLUX
               ENDIF
            ENDIF
         ENDIF
      ENDDO
      ENDDO
      ENDDO
!$OMP END PARALLEL DO

      !===============================================================
      ! ND44: Sum drydep fluxes by level into the AD44 array in
      ! order to ensure that  we get the same results w/ sp or mp 
      !===============================================================
      IF ( ND44 > 0 ) THEN 
!$OMP PARALLEL DO
!$OMP+DEFAULT( SHARED )
!$OMP+PRIVATE( I, J, L )
         DO J = 1, JJPAR
         DO I = 1, IIPAR
         DO L = 1, PBL_MAX
            AD44(I,J,DRYNH4,1) = AD44(I,J,DRYNH4,1) + ND44_TMP(I,J,L)
         ENDDO
         ENDDO
         ENDDO
!$OMP END PARALLEL DO
      ENDIF

      END SUBROUTINE CHEM_NH4
!EOC
!------------------------------------------------------------------------------
!          Harvard University Atmospheric Chemistry Modeling Group            !
!------------------------------------------------------------------------------
!BOP
!
! !IROUTINE: chem_nh4aq
!
! !DESCRIPTION: Subroutine CHEM\_NH4aq removes NH4aq from the surface via dry
!  deposition. (cas, bmy, 1/6/05, 10/25/05) 
!\\
!\\
! !INTERFACE:
!
      SUBROUTINE CHEM_NH4aq
!
! !USES:
!
      USE DAO_MOD,      ONLY : AD
      USE DIAG_MOD,     ONLY : AD44
      USE DRYDEP_MOD,   ONLY : DEPSAV
      USE GRID_MOD,     ONLY : GET_AREA_CM2
      USE PBL_MIX_MOD,  ONLY : GET_FRAC_UNDER_PBLTOP, GET_PBL_MAX_L
      USE TIME_MOD,     ONLY : GET_TS_CHEM
      USE TRACER_MOD,   ONLY : STT, TCVV, XNUMOL
      USE TRACERID_MOD, ONLY : IDTNH4aq

      USE CMN_SIZE_MOD       ! Size parameters
      USE CMN_DIAG_MOD       ! ND44
!   
! !REMARKS:
!  Reaction List:
!  ============================================================================
!  (1 ) NH4aq = NH4_0aq * EXP( -dt )  where d = dry deposition rate [s-1]
!        
! !REVISION HISTORY:
!  (1 ) Replace PBLFRAC from "drydep_mod.f" with GET_FRAC_UNDER_PBLTOP from 
!        "pbl_mix_mod.f".  Also reference GET_PBL_MAX_L from "pbl_mix_mod.f"
!        Vertical DO-loops can run up to PBL_MAX and not LLTROP. (bmy, 2/22/05)
!  (2 ) Now references XNUMOL from "tracer_mod.f" (bmy, 10/25/05)
!  22 Dec 2011 - M. Payer    - Added ProTeX headers
!EOP
!------------------------------------------------------------------------------
!BOC
!
! !LOCAL VARIABLES:
!
      INTEGER :: I,      J,     L,        PBL_MAX
      REAL*8  :: DTCHEM, NH4aq, NH4aq0
      REAL*8  :: FREQ,   FLUX,  AREA_CM2, F_UNDER_TOP
      REAL*8  :: T44(IIPAR,JJPAR,LLTROP)

      !=================================================================
      ! CHEM_NH4 begins here!
      !=================================================================
      IF ( IDTNH4aq == 0 .or. DRYNH4aq == 0 ) RETURN

      ! DTCHEM is the chemistry interval in seconds
      DTCHEM  = GET_TS_CHEM() * 60d0 

      ! Model level where maximum PBL height occurs 
      PBL_MAX = GET_PBL_MAX_L()      

      ! Zero T44 array
      IF ( ND44 > 0 ) THEN
!$OMP PARALLEL DO
!$OMP+DEFAULT( SHARED )
!$OMP+PRIVATE( I, J, L )
         DO L = 1, LLTROP 
         DO J = 1, JJPAR
         DO I = 1, IIPAR
            T44(I,J,L) = 0d0
         ENDDO
         ENDDO
         ENDDO
!$OMP END PARALLEL DO
      ENDIF

!$OMP PARALLEL DO
!$OMP+DEFAULT( SHARED )
!$OMP+PRIVATE( I,      J,     L,        F_UNDER_TOP, FREQ  )
!$OMP+PRIVATE( NH4aq0, NH4aq, AREA_CM2, FLUX               )
!$OMP+SCHEDULE( DYNAMIC )
      DO L = 1, PBL_MAX
      DO J = 1, JJPAR
      DO I = 1, IIPAR

         ! Fraction of box (I,J,L) underneath the PBL top [unitless]
         F_UNDER_TOP = GET_FRAC_UNDER_PBLTOP( I, J, L )     

         ! Only apply drydep to boxes w/in the PBL
         IF ( F_UNDER_TOP > 0d0 ) THEN

            ! NH4 drydep frequency [1/s] -- PBLFRAC accounts for the fraction
            ! of each grid box (I,J,L) that is located beneath the PBL top
            FREQ = DEPSAV(I,J,DRYNH4aq) * F_UNDER_TOP

         ! Add option for non-local PBL (Lin, 03/31/09)
         IF (LNLPBL) FREQ = 0.D0

            ! Only apply drydep loss if FREQ is nonzero
            IF ( FREQ > 0d0 ) THEN

               ! Initial NH4 [v/v]
               NH4aq0 = STT(I,J,L,IDTNH4aq)
         
               ! Amount of NH4 lost to drydep [v/v]
               NH4aq = NH4aq0 * ( 1d0 - EXP( -FREQ * DTCHEM ) )

               ! Prevent underflow condition
               IF ( NH4aq < SMALLNUM ) NH4aq = 0d0

               ! Subtract NH4 lost to drydep from initial NH4 [v/v]
               STT(I,J,L,IDTNH4aq) = NH4aq0 - NH4aq

               !========================================================
               ! ND44 diagnostic: Drydep flux of NH4 [molec/cm2/s]
               !========================================================
               IF ( ND44 > 0 .and. NH4aq > 0d0 ) THEN
         
                  ! Surface area [cm2]
                  AREA_CM2 = GET_AREA_CM2( J )
                  
                  ! Convert drydep loss from [v/v/timestep] to [molec/cm2/s]
                  FLUX = NH4aq * AD(I,J,L)        / TCVV(IDTNH4aq)
                  FLUX = FLUX  * XNUMOL(IDTNH4aq) / AREA_CM2 / DTCHEM

                  ! Store dryd flx in ND44_TMP as a placeholder
                  T44(I,J,L) = T44(I,J,L) + FLUX
               ENDIF
            ENDIF
         ENDIF
      ENDDO
      ENDDO
      ENDDO
!$OMP END PARALLEL DO

      !===============================================================
      ! ND44: Sum drydep fluxes by level into the AD44 array in
      ! order to ensure that  we get the same results w/ sp or mp 
      !===============================================================
      IF ( ND44 > 0 ) THEN 
!$OMP PARALLEL DO
!$OMP+DEFAULT( SHARED )
!$OMP+PRIVATE( I, J, L )
         DO J = 1, JJPAR
         DO I = 1, IIPAR
         DO L = 1, PBL_MAX
            AD44(I,J,DRYNH4aq,1) = AD44(I,J,DRYNH4aq,1) + T44(I,J,L)
         ENDDO
         ENDDO
         ENDDO
!$OMP END PARALLEL DO
      ENDIF

      END SUBROUTINE CHEM_NH4aq
!EOC
!------------------------------------------------------------------------------
!          Harvard University Atmospheric Chemistry Modeling Group            !
!------------------------------------------------------------------------------
!BOP
!
! !IROUTINE: chem_nit
!
! !DESCRIPTION: Subroutine CHEM\_NIT removes SULFUR NITRATES (NIT) from the
!  surface via dry deposition. (rjp, bdf, bmy, 1/2/02, 5/23/06)  
!\\
!\\
! !INTERFACE:
!
      SUBROUTINE CHEM_NIT
!
! !USES:
!
      USE DAO_MOD,      ONLY : AD
      USE DIAG_MOD,     ONLY : AD44
      USE DRYDEP_MOD,   ONLY : DEPSAV
      USE GRID_MOD,     ONLY : GET_AREA_CM2
      USE LOGICAL_MOD,  ONLY : LSSALT
      USE PBL_MIX_MOD,  ONLY : GET_FRAC_UNDER_PBLTOP, GET_PBL_MAX_L
      USE TIME_MOD,     ONLY : GET_TS_CHEM
      USE TRACER_MOD,   ONLY : STT, TCVV, XNUMOL
      USE TRACERID_MOD, ONLY : IDTNIT, IDTNITs

      USE CMN_SIZE_MOD       ! Size parameters
      USE CMN_DIAG_MOD       ! ND44
!  
! !REMARKS:
!  Reaction List:
!  ============================================================================
!  (1 ) NIT = NIT_0 * EXP( -dt )  where d = dry deposition rate [s-1]
!        
! !REVISION HISTORY:
!  (1 ) Now reference AD from "dao_mod.f".  Added parallel DO-loops.  
!        Updated comments, cosmetic changes. (rjp, bmy, bdf, 9/20/02)
!  (2 ) Now replace DXYP(J+J0)*1d4 with routine GET_AREA_CM2 from "grid_mod.f".
!        Now use function GET_TS_CHEM from "time_mod.f" (bmy, 3/27/03)
!  (3 ) Now reference PBLFRAC from "drydep_mod.f".  Now apply dry deposition
!        to the entire PBL.  Added L and FREQ variables.  Recode to avoid
!        underflow from EXP(). (rjp, bmy, 8/1/03) 
!  (4 ) Now use ND44_TMP array to store vertical levels of drydep flux, then 
!        sum into AD44 array.  This preents numerical differences when using
!        multiple processors. (bmy, 3/24/04)    
!  (5 ) Now use parallel DO-loop to zero ND44_TMP (bmy, 4/14/04)
!  (6 ) Now reference STT & TCVV from "tracer_mod.f".  Also remove reference
!        to CMN, it's not needed anymore. (bmy, 7/20/04)
!  (7 ) Replace PBLFRAC from "drydep_mod.f" with GET_FRAC_UNDER_PBLTOP from 
!        "pbl_mix_mod.f".  Also reference GET_PBL_MAX_L from "pbl_mix_mod.f"
!        Vertical DO-loops can run up to PBL_MAX and not LLTROP. (bmy, 2/22/05)
!  (8 ) Now references XNUMOL from "tracer_mod.f" (bmy, 10/25/05)
!  (9 ) Rearrange error check to avoid SEG FAULTS (bmy, 5/23/06)
!  22 Dec 2011 - M. Payer    - Added ProTeX headers
!EOP
!------------------------------------------------------------------------------
!BOC
!
! !LOCAL VARIABLES:
!
      INTEGER :: I,        J,     L,    N,     N_ND44, PBL_MAX
      REAL*8  :: DTCHEM,   NIT,   NITs, NIT0,  NIT0s,  E_RKT
      REAL*8  :: E_RKTs,   FLUX,  FREQ, FREQs, RKT,    RKTs   
      REAL*8  :: AREA_CM2, F_UNDER_TOP
      REAL*8  :: T44(IIPAR,JJPAR,LLTROP,2)

      !=================================================================
      ! CHEM_NIT begins here!
      !=================================================================

      ! Return if tracers are not defined
      IF ( IDTNIT == 0 .or. IDTNITs == 0 ) RETURN
      IF ( DRYNIT == 0 .or. DRYNITs == 0 ) RETURN

      ! DTCHEM is the chemistry interval in seconds
      DTCHEM = GET_TS_CHEM() * 60d0 

      ! Model level where maximum PBL height occurs 
      PBL_MAX = GET_PBL_MAX_L()      
      
      ! Number of tracers for ND44
      N_ND44 = 2 

      ! Zero ND44 array
      IF ( ND44 > 0 ) THEN
!$OMP PARALLEL DO
!$OMP+DEFAULT( SHARED )
!$OMP+PRIVATE( I, J, L, N )
         DO N = 1, N_ND44
         DO L = 1, LLTROP 
         DO J = 1, JJPAR
         DO I = 1, IIPAR
            T44(I,J,L,N) = 0d0
         ENDDO
         ENDDO
         ENDDO
         ENDDO
!$OMP END PARALLEL DO
      ENDIF

!$OMP PARALLEL DO
!$OMP+DEFAULT( SHARED )
!$OMP+PRIVATE( I,    J,      L,        NIT0,        NIT0s, NIT   )
!$OMP+PRIVATE( NITs, FREQ,   FREQs,    F_UNDER_TOP, RKT,   E_RKT ) 
!$OMP+PRIVATE( RKTs, E_RKTs, AREA_CM2, FLUX                      )
!$OMP+SCHEDULE( DYNAMIC )
      DO L = 1, PBL_MAX
      DO J = 1, JJPAR
      DO I = 1, IIPAR

         ! Initial NITRATE [v/v]
         NIT0  = STT(I,J,L,IDTNIT)

         ! Initial NITRATE w/in seasalt [v/v]
         NIT0s = STT(I,J,L,IDTNITs)

         ! Initialize variables
         NIT   = 0d0
         NITs  = 0d0
         FREQ  = 0d0
         FREQs = 0d0

         ! Fraction of box (I,J,L) underneath the PBL top [unitless]
         F_UNDER_TOP = GET_FRAC_UNDER_PBLTOP( I, J, L )     

         ! Only apply drydep to boxes w/in the PBL
         IF ( F_UNDER_TOP > 0d0 ) THEN 

            !===========================================================
            ! NIT chemistry
            !===========================================================

            ! NIT drydep frequency [1/s].  Also accounts for the fraction
            ! of each vertical level that is located below the PBL top
            FREQ  = DEPSAV(I,J,DRYNIT)  * F_UNDER_TOP

         ! Add option for non-local PBL (Lin, 03/31/09)
         IF (LNLPBL) FREQ = 0.D0

            ! If there is drydep ...
            IF ( FREQ > 0d0 ) THEN

               ! Fraction of NIT lost to drydep [unitless] (bec, 12/15/04)
               RKT  = FREQ  * DTCHEM

               ! Pre-compute the exponential term
               E_RKT = EXP( -RKT )

               ! Amount of NITRATE lost to drydep [v/v]
               NIT = NIT0 * ( 1d0 - E_RKT )

               ! Prevent underflow condition
               IF ( NIT < SMALLNUM ) NIT = 0d0

               ! Subtract NITRATE lost to drydep from initial NITRATE [v/v]
               STT(I,J,L,IDTNIT) = NIT0 - NIT

            ELSE
	
               ! No deposition occurs
               NIT = 0d0

            ENDIF

            !===========================================================
            ! NITs chemistry
            !===========================================================

            ! NITs drydep frequency [1/s].  Also accounts for the fraction
            ! of each vertical level that is located below the PBL top
            FREQs = DEPSAV(I,J,DRYNITs) * F_UNDER_TOP

         ! Add option for non-local PBL (Lin, 03/31/09)
         IF (LNLPBL) FREQs = 0.D0

            ! If there is drydep ...
            IF ( FREQs > 0d0 ) THEN

               ! Fraction of NIT lost to drydep [unitless] (bec, 12/15/04)
               RKTs   = FREQs * DTCHEM

               ! Pre-compute the exponential term
               E_RKTs = EXP( -RKTs )

               ! Compute new NIT concentration [v/v],
               ! updated for seasalt chemistry
               NITs   = ( NIT0s             *          E_RKTs ) + 
     &                  ( PNITs(I,J,L)/RKTs * ( 1.d0 - E_RKTs ) )

            ELSE

               ! NIT prod from HNO3 uptake on fine sea-salt [v/v/timestep]
               NITs = NIT0s + PNITs(I,J,L)

            ENDIF
            
            ! Store final concentration in STT [v/v]
            STT(I,J,L,IDTNITs) = NITs
            
            !========================================================
            ! ND44 Diagnostic: Drydep flux of NIT [molec/cm2/s]
            !========================================================
            IF ( ND44 > 0 ) THEN
         
               ! Surface area [cm2]
               AREA_CM2 = GET_AREA_CM2( J )
                  
               !-------------
               ! NIT drydep
               !-------------
               
               ! If NIT drydep occurs ...
               IF ( FREQ > 0d0 ) THEN

                  ! Convert from [v/v/timestep] to [molec/cm2/s]
                  FLUX = NIT * AD(I,J,L)      / TCVV(IDTNIT)
                  FLUX = FLUX * XNUMOL(IDTNIT) / AREA_CM2 / DTCHEM
 
                  ! Store dryd flx in ND44_TMP as a placeholder
                  T44(I,J,L,1) = T44(I,J,L,1) + FLUX

               ENDIF
                  
               !-------------
               ! NITs drydep
               !-------------

               ! NOTE: if drydep doesn't occur then we still have
               ! production from seasalt (bec, bmy, 4/13/05)

               ! Convert from [v/v/timestep] to [molec/cm2/s]
               FLUX = NIT0s - NITs + PNITs(I,J,L) 
               FLUX = FLUX * AD(I,J,L)       / TCVV(IDTNITs)
               FLUX = FLUX * XNUMOL(IDTNITs) / AREA_CM2 / DTCHEM

               ! Store dryd flx in ND44_TMP as a placeholder
               T44(I,J,L,2) = T44(I,J,L,2) + FLUX

            ENDIF
         ENDIF
      ENDDO
      ENDDO
      ENDDO
!$OMP END PARALLEL DO

      !===============================================================
      ! ND44: Sum drydep fluxes by level into the AD44 array in
      ! order to ensure that  we get the same results w/ sp or mp 
      !===============================================================
      IF ( ND44 > 0 ) THEN 
!$OMP PARALLEL DO
!$OMP+DEFAULT( SHARED )
!$OMP+PRIVATE( I, J, L )
         DO J = 1, JJPAR
         DO I = 1, IIPAR
         DO L = 1, PBL_MAX
            AD44(I,J,DRYNIT, 1) = AD44(I,J,DRYNIT, 1) + T44(I,J,L,1)
            AD44(I,J,DRYNITs,1) = AD44(I,J,DRYNITs,1) + T44(I,J,L,2)
         ENDDO
         ENDDO
         ENDDO
!$OMP END PARALLEL DO
      ENDIF

      END SUBROUTINE CHEM_NIT
!EOC
!------------------------------------------------------------------------------
!          Harvard University Atmospheric Chemistry Modeling Group            !
!------------------------------------------------------------------------------
!BOP
!
! !IROUTINE: emisssulfate
!
! !DESCRIPTION: Subroutine EMISSSULFATE is the interface between the GEOS-CHEM
!  model and the sulfate emissions routines in "sulfate\_mod.f" (bmy, 6/7/00,
!  10/15/09)
!\\
!\\
! !INTERFACE:
!
      SUBROUTINE EMISSSULFATE
!
! !USES:
!
      USE ERROR_MOD,         ONLY : DEBUG_MSG
      USE LOGICAL_MOD,       ONLY : LSHIPSO2,   LPRT,   LBIOMASS !(win,5/1/09)
      USE TIME_MOD,          ONLY : GET_SEASON, GET_MONTH
      USE TIME_MOD,          ONLY : GET_YEAR,   ITS_A_NEW_MONTH
      USE TIME_MOD,          ONLY : GET_DAY,    ITS_A_NEW_DAY
      USE TRACER_MOD,        ONLY : STT,        ITS_AN_AEROSOL_SIM
      USE TRACERID_MOD,      ONLY : IDTNITs,    IDTSO4s
      USE TRACERID_MOD,      ONLY : IDTDMS,     IDTSO2 
      USE TRACERID_MOD,      ONLY : IDTSO4,     IDTNH3
      USE GFED2_BIOMASS_MOD, ONLY : GFED2_IS_NEW
      USE GFED3_BIOMASS_MOD, ONLY : GFED3_IS_NEW
      USE LOGICAL_MOD,       ONLY : LANTHRO, LBIOFUEL

      USE CMN_SIZE_MOD            ! Size parameters
! 
! !REVISION HISTORY:
!  (1 ) BXHEIGHT is now dimensioned IIPAR,JJPAR,LLPAR (bmy, 9/26/01)
!  (2 ) Removed obsolete commented out code from 9/01 (bmy, 10/24/01)
!  (3 ) Now reference all arguments except FIRSTEMISS, LENV, LEEV from 
!        header files or F90 modules.  Removed NSRCE,  MONTH, JDAY, 
!        LWI, BXHEIGHT, DXYP, AD, PTOP, SIGE, PS, PBL, XTRA2, STT, DATA_DIR, 
!        JYEAR from the arg list.  Now reference GET_PEDGE from F90 module
!        "pressure_mod.f" to compute grid box edge pressures.  Now uses
!        GET_SEASON from "time_mod.f" to get the season.  Now references
!        IDTDMS, IDTSO2, etc from "tracerid_mod.f".  Now make FIRSTEMISS
!        a local SAVEd variable.  Now call READ_BIOMASS_NH3 to read NH3
!        biomass and biofuel emissions. (bmy, 12/13/02)
!  (4 ) Now call READ_NATURAL_NH3 to read the NH3 source from natural
!        emissions. (rjp, bmy, 3/23/03)
!  (5 ) Now use functions GET_SEASON and GET_MONTH from the new "time_mod.f"
!        (bmy, 3/27/03)
!  (6 ) Added first-time printout message (bmy, 4/6/04)
!  (7 ) Now references CMN_SETUP.  Now read ship SO2 if LSHIPSO2=T.  Also
!        references ITS_A_NEW_MONTH from "time_mod.f". (bec, bmy, 5/20/04)
!  (8 ) Now references STT and ITS_AN_AEROSOL_SIM from "tracer_mod.f".  
!        Now references LSHIPSO2 from "logical_mod.f" (bmy, 7/20/04)
!  (9 ) Now references GET_YEAR from "time_mod.f". (bmy, 8/1/05)
!  (10) Now make sure all USE statements are USE, ONLY (bmy, 10/3/05)
!  (11) Now check if GFED2 has been updated (yc, phs, 12/23/08)
!  (12) Add LANTHRO switch to properly turn off the anthropogenic emissions,
!        READ_AIRCRAFT_SO2, READ_ANTHRO_SOx, READ_ANTHRO_NH3 (ccc, 4/15/09)
!  (13) Now read new volcanic SO2 emissions daily (jaf, bmy, 10/15/09)
!  (14) Add LBIOFUEL switch to properly turn off the biofuel emissions,
!       READ_BIOFUEL_SO2, READ_BIOFUEL_NH3. (ccc, 7/16/10)
!  22 Dec 2011 - M. Payer    - Added ProTeX headers
!EOP
!------------------------------------------------------------------------------
!BOC
!
! !LOCAL VARIABLES:
!
      LOGICAL, SAVE      :: FIRSTEMISS = .TRUE. 
      INTEGER            :: NSEASON, DAY, MONTH, YEAR   

      !=================================================================
      ! EMISSSULFATE begins here!
      !=================================================================

      ! Do only on the first timestep
      IF ( FIRSTEMISS ) THEN

         ! Echo info
         WRITE( 6, '(a)' ) REPEAT( '=', 79 )
         WRITE( 6, 100   )
         WRITE( 6, 110   )
         WRITE( 6, 120   )
         WRITE( 6, 130   ) 
         WRITE( 6, '(a)' ) REPEAT( '=', 79 )
       
         ! FORMAT strings
 100     FORMAT( 'S U L F A T E   A E R O S O L   E M I S S I O N S'   )
 110     FORMAT( 'Routines originally by Mian Chin''s GOCART model'    )
 120     FORMAT( 'Modified for GEOS-CHEM by R. Park and R. Yantosca'   ) 
 130     FORMAT( 'Last Modification Date: 4/6/04'                      )

         ! Initialize arrays
         CALL INIT_SULFATE

         ! We have now gone thru the first timestep
         FIRSTEMISS  = .FALSE.
      ENDIF

      ! Get the season and month
      NSEASON = GET_SEASON()
      DAY     = GET_DAY()
      MONTH   = GET_MONTH()
      YEAR    = GET_YEAR()

      !=================================================================
      ! If this is a new day, read in the volcanic emissions 
      ! (jaf, bmy, 10/15/09)
      !=================================================================
      IF ( ITS_A_NEW_DAY() ) THEN 

         ! Read volcanic data
         CALL READ_NONERUP_VOLC( DAY, MONTH, YEAR )
         CALL READ_ERUP_VOLC(    DAY, MONTH, YEAR )

      ENDIF

      !=================================================================
      ! If this is a new month, read in the monthly mean quantities
      !=================================================================
      IF ( ITS_A_NEW_MONTH() ) THEN 

         ! Read monthly mean data
         CALL READ_SST( MONTH, YEAR )
         CALL READ_OCEAN_DMS( MONTH )
         CALL READ_NATURAL_NH3( MONTH )

         ! Add LBIOFUEL szitch to turn off biofuel emissions.
         ! Warning: Streets 2006 inventory combines both anthropogenic
         ! and biofuel emissions, so with this inventory it is not
         ! possible to turn off biofuel emissions.
         !(ccc, 7/16/10)
         IF ( LBIOFUEL ) THEN
            CALL READ_BIOFUEL_SO2( MONTH )
            CALL READ_BIOFUEL_NH3( MONTH )
         ENDIF

         ! Add LANTHRO switch to turn off anthropogenic emissions.
         ! (ccc, 4/15/09)
         IF ( LANTHRO ) THEN
            CALL READ_AIRCRAFT_SO2( MONTH )
            CALL READ_ANTHRO_SOx( MONTH, NSEASON )
            CALL READ_ANTHRO_NH3( MONTH )
         ENDIF

         ! Also read ship exhaust SO2 if necessary 
         CALL READ_SHIP_SO2( MONTH )

         ! Read oxidants for the offline simulation only
         IF ( ITS_AN_AEROSOL_SIM() ) CALL READ_OXIDANT( MONTH )

      ENDIF

      IF(  ( GFED2_IS_NEW() .or. GFED3_IS_NEW() .or.
     &       ITS_A_NEW_MONTH() ) .AND. 
     &     ( LBIOMASS )  ) THEN 
         CALL GET_BIOMASS_SO2
         IF ( LPRT ) CALL DEBUG_MSG( '### EMISSSULFATE: GET_BM_SO2')
         
         CALL GET_BIOMASS_NH3
         IF ( LPRT ) CALL DEBUG_MSG( '### EMISSSULFATE: GET_BM_NH3')         
      ENDIF

      !=================================================================
      ! Add emissions into the STT tracer array
      !=================================================================
      IF ( IDTDMS /= 0 ) CALL SRCDMS( STT(:,:,:,IDTDMS)          )
      IF ( IDTSO2 /= 0 ) CALL SRCSO2( STT(:,:,:,IDTSO2), NSEASON )
      IF ( IDTSO4 /= 0 ) CALL SRCSO4( STT(:,:,:,IDTSO4)          )
      IF ( IDTNH3 /= 0 ) CALL SRCNH3( STT(:,:,:,IDTNH3)          )

      END SUBROUTINE EMISSSULFATE
!EOC
!------------------------------------------------------------------------------
!          Harvard University Atmospheric Chemistry Modeling Group            !
!------------------------------------------------------------------------------
!BOP
!
! !IROUTINE: SULFATE_PBL_MIX
!
! !DESCRIPTION: Subroutine SULFATE\_PBL\_MIX partitions the total
! anthro sulfate emissions thru the entire boundary layer. Emissions
! above the PBL are not used, and left in their level, regardless of
! the mixing scheme. For non-local mixing scheme, all emissions
! within the PBL are put in the first level.
!\\
!\\
! !INTERFACE:
!
      SUBROUTINE SULFATE_PBL_MIX ( EMISS, SULFATE, FRAC_OF_PBL,
     $                             PBL_TOP, IS_LOCAL )
!
! !USES:
!                 
      USE ERROR_MOD,    ONLY : ERROR_STOP
      IMPLICIT NONE
#     include "define.h"
!
! !INPUT PARAMETERS:
!             
      INTEGER, INTENT(IN)    :: PBL_TOP ! Top level of boundary layer
      LOGICAL, INTENT(IN)    :: IS_LOCAL ! mixing scheme
      REAL*8,  INTENT(IN)    :: FRAC_OF_PBL(:) ! 
      REAL*8,  INTENT(IN)    :: EMISS(:)  
!     
! !OUTPUT PARAMETERS:
!             
      REAL*8,  INTENT(INOUT) :: SULFATE(:) ! partitioned emissions
!
! !REVISION HISTORY: 
!  27 Oct 2009 - P. Le Sager - initial
!EOP
!------------------------------------------------------------------------------
!BOC
!
! !LOCAL VARIABLES:
!
      INTEGER                :: TOPMIX, TOPEMISS
      REAL*8                 :: TSULFATE

      ! Zero  at all levels 
      SULFATE  = 0.0

      ! Number of emission levels
      TOPEMISS = SIZE( EMISS )
      
      ! Higher level of emiss to be partitionned
      TOPMIX   = MIN( PBL_TOP, TOPEMISS )        
        
      ! Get total emiss SULFATE in PBL
      TSULFATE = SUM( EMISS(1:TOPMIX) ) 

      
      ! Partition if local scheme
      IF ( IS_LOCAL ) THEN

         ! Fraction of total SULFATE in each layer
         SULFATE( 1:PBL_TOP ) = FRAC_OF_PBL( 1:PBL_TOP ) * TSULFATE
         
      ELSE
         
         SULFATE(1) = TSULFATE

      ENDIF

      ! Do not touch emissions above PBL, regardless of mixing scheme
      IF ( TOPEMISS > TOPMIX )
     $     SULFATE( TOPMIX+1 : TOPEMISS ) = EMISS( TOPMIX+1 : TOPEMISS )
        
!#### DEBUG
!      IF ( ABS( SUM( SULFATE(1:TOPMIX) ) - TSULFATE ) > 1.D-5 ) THEN
!         PRINT*, '### ERROR in SULFATE_PBL_MIX!'
!         PRINT*, '### SUM(SULFATE) : ', SUM( SULFATE(1:TOPMIX) )
!         PRINT*, '### TSULFATE     : ', TSULFATE
!         CALL ERROR_STOP( 'Check SULFATE PBL EMISSIONS MIXING',
!     &                    'SULFATE_PBL_MIX (sulfate_mod.f)' )
!      ENDIF
!#### DEBUG

      END SUBROUTINE SULFATE_PBL_MIX
!EOC    
!------------------------------------------------------------------------------
!          Harvard University Atmospheric Chemistry Modeling Group            !
!------------------------------------------------------------------------------
!BOP
!
! !IROUTINE: srcdms
!
! !DESCRIPTION: Subroutine SRCDMS, from Mian Chin's GOCART model, add DMS
!  emissions to the tracer array.  Modified for use with the GEOS-CHEM model.
!  (bmy, 6/2/00, 8/16/05)
!\\
!\\
! !INTERFACE:
!
      SUBROUTINE SRCDMS( TC )
!
! !USES:
!
      USE DIAG_MOD,     ONLY : AD13_DMS
      USE DAO_MOD,      ONLY : IS_WATER, LWI, PBL
      USE GRID_MOD,     ONLY : GET_AREA_M2
      USE PBL_MIX_MOD,  ONLY : GET_FRAC_OF_PBL, GET_PBL_TOP_L
      USE TIME_MOD,     ONLY : GET_TS_EMIS
      USE TRACERID_MOD,   ONLY : IDTDMS ! (Lin, 03/31/09)

      USE CMN_SIZE_MOD     ! Size parameters
      USE CMN_DIAG_MOD     ! ND13 (for now)
      USE CMN_GCTM_MOD     ! SCALE_HEIGHT
!
! !INPUT/OUTPUT PARAMETERS: 
!
      REAL*8,  INTENT(INOUT) :: TC(IIPAR,JJPAR,LLPAR) ! Initial tracer mass 
                                                      ! [kg], plus DMS emiss
!
! !REVISION HISTORY:
!  (1 ) Now reference NSRCE, LWI, DXYP, XTRA2 from either header files or
!        F90 modules.  Now use routines from "pressure_mod.f" to compute
!        grid box surface pressures. (bmy, 9/18/02)
!  (2 ) Now replace DXYP(J) with routine GET_AREA_M2 of "grid_mod.f"
!        Now use routine GET_TS_EMIS from the new "time_mod.f". (bmy, 3/27/03)
!  (3 ) For GEOS-4, convert PBL from [m] to [hPa] w/ the hydrostatic law.
!        Now references SCALE_HEIGHT from "CMN_GCTM".  Added BLTHIK variable
!        for PBL thickness in [hPa]. (bmy, 1/15/04)
!  (4 ) Remove reference to "pressure_mod.f".  Now reference GET_FRAC_OF_PBL
!        and GET_PBL_TOP_L from "pbl_mix_mod.f". (bmy, 2/22/05)
!  (5 ) Switch from Liss & Merlivat to Nightingale formulation for DMS
!        emissions. (swu, bmy, 8/16/05)
!  22 Dec 2011 - M. Payer    - Added ProTeX headers
!EOP
!------------------------------------------------------------------------------
!BOC
!
! !DEFINED PARAMETERS:
! 
      ! Molecular weight of DMS, kg/mole
      REAL*8,  PARAMETER     :: DMS_MW = 62d0

      ! Ratio of molecular weights: S/DMS
      REAL*8,  PARAMETER     :: S_DMS = 32d0 / 62d0
!
! !LOCAL VARIABLES:
!
      INTEGER                :: I,      J,    L,     NTOP
      REAL*8                 :: DTSRCE, SST,  Sc,    CONC,   W10 
      REAL*8                 :: ScCO2,  AKw,  ERATE, DMSSRC, FEMIS
!
! !EXTERNAL FUNCTIONS:   
!
      REAL*8,  EXTERNAL      :: SFCWINDSQR

      !=================================================================
      ! SRCDMS begins here!
      !=================================================================

      ! Chemistry timestep in seconds
      DTSRCE = GET_TS_EMIS() * 60d0

      !=================================================================      
      ! Compute DMS emissions = seawater DMS * transfer velocity
      !=================================================================
!$OMP PARALLEL DO
!$OMP+DEFAULT( SHARED )
!$OMP+PRIVATE( I,   J,     SST,    Sc,   CONC, W10,  ScCO2 )
!$OMP+PRIVATE( AKw, ERATE, DMSSRC, NTOP, L,    FEMIS       )
!$OMP+SCHEDULE( DYNAMIC )
      DO J = 1, JJPAR
      DO I = 1, IIPAR

         ! Sea surface temperature in Celsius
         SST = SSTEMP(I,J) - 273.15d0

         ! Only do the following for water boxes
         IF ( IS_WATER(I,J) ) THEN

            ! Schmidt number for DMS (Saltzman et al., 1993) 
            Sc = 2674.0d0         - 147.12d0*SST + 
     &           3.726d0*(SST**2) - 0.038d0*(SST**3)
 
            !===========================================================
            ! Calculate transfer velocity in cm/hr  (AKw)  
            !                                      
            ! Tans et al. transfer velocity (1990) for CO2 at 
            ! 25oC (Erickson, 1993)
            !                                                                 
            ! Tans et al. assumed AKW=0 when W10<=3. I modified it 
            ! to let DMS emit at low windseeds too.  Chose 3.6m/s as 
            ! the threshold.        
            !  
            ! Schmidt number for CO2: Sc = 600  (20oC, fresh water)          
            !                         Sc = 660  (20oC, seawater)             
            !                         Sc = 428  (25oC, Erickson 93)   
            !===========================================================
            CONC = DMSo(I,J)            
            W10  = SQRT( SFCWINDSQR(I,J) )

            !-----------------------------------------------------------
            ! Tans et al. (1990) 
            !ScCO2 = 428.d0
            !IF (W10 .LE. 3.6) THEN
            !   AKw = 1.0667d0 * W10
            !ELSE
            !   AKw = 6.4d0 * (W10 - 3.d0)
            !ENDIF
            !-----------------------------------------------------------
            ! Wanninkhof (1992) 
            !ScCO2 = 660.d0
            !AKw = 0.31d0 * W10**2
            !-----------------------------------------------------------
            !! Liss and Merlivat (1986) 
            !ScCO2 = 600.d0
            !IF ( W10 <= 3.6d0 ) then
            !   AKw = 0.17d0 * W10
            !   
            !ELSE IF ( W10 <= 13.d0 ) THEN
            !   AKw = 2.85d0 * W10 - 9.65d0
            !   
            !ELSE
            !   AKw = 5.90d0 * W10 - 49.3d0
            !   
            !ENDIF
            !-----------------------------------------------------------
            ! NOTE: Also need to uncomment this section if using
            !       Tans, Wanninkhof, or Liss & Merlivat
            !IF ( W10 <= 3.6d0 ) THEN
            !   AKw = AKw * ( (ScCO2/Sc)**0.667 )
            !ELSE
            !   AKw = AKw * SQRT(ScCO2/Sc)
            !ENDIF
            !-----------------------------------------------------------
            ! Nightingale [2000] (swu, bmy, 8/16/05)
            !
            ! Note that from Nightingale et al [2000a], 
            ! the best fit formulation should be:
            !
            !   AKw = ( 0.222*W10*W10 + 0.333*W10 ) * sqrt( ScCO2/Sc ) 
            !
            ! But from Nightingale et al [2000b], which reported that 
            ! more measurements were incorported, they claimed that 
            ! the following is the best fit:
            !
            ScCO2 = 600.d0            
            AKw   = ( 0.24d0*W10*W10 + 0.061d0*W10 ) * SQRT( ScCO2/Sc )  
            !-----------------------------------------------------------

            !===========================================================
            ! Calculate emission flux in kg/box/timestep   
            !
            ! AKw    is in cm/hr         : AKw/100/3600    is m/sec.    
            ! CONC   is in nM/L (nM/dm3) : CONC*1E-12*1000 is kmole/m3. 
            ! DMS_MW is in g DMS/mol = kg/kmole                          
            ! ERATE  is in kg DMS/m2/timestep   
            ! DMSSRC is in kg DMS/box/timestep  
            !===========================================================
            ERATE = ( AKw  / 100.d0 / 3600.d0 ) * 
     &              ( CONC * 1.d-12 * 1000.d0 ) * DMS_MW * DTSRCE  

            DMSSRC = ERATE * GET_AREA_M2( J )

            !===========================================================
            ! Add DMS emissions [kg DMS/box] into the tracer array
            !===========================================================

            ! Top layer of the PBL
            NTOP = CEILING( GET_PBL_TOP_L( I, J ) )
            
            ! Loop thru the boundary layer
            DO L = 1, NTOP

               ! Fraction of PBL spanned by grid box (I,J,L) [unitless]
               FEMIS     = GET_FRAC_OF_PBL( I, J, L )

               ! Add option for non-local PBL (Lin, 03/31/09)
               IF (LNLPBL) FEMIS = 0.D0

               ! DMS in box (I,J,L) plus emissions [kg]
               TC(I,J,L) = TC(I,J,L) + ( FEMIS * DMSSRC )

            ENDDO

         ELSE                   

            ! If we are not over water, then there is no DMS source
            DMSSRC = 0.d0

         ENDIF                  
 
         ! Save surface emis for non-local PBL mixing (vdiff_mod.f) (units: kg)
         ! (Lin, 06/09/08)
         if (LNLPBL) emis_save(I,J,IDTDMS) = DMSSRC

         !==============================================================
         ! ND13 diagnostic:  DMS emissions [kg S/box/timestep]
         !==============================================================
         IF ( ND13 > 0 ) THEN
            AD13_DMS(I,J) = AD13_DMS(I,J) + ( DMSSRC * S_DMS ) ! / DTSRCE
         ENDIF
      ENDDO
      ENDDO
!$OMP END PARALLEL DO

      END SUBROUTINE SRCDMS 
!EOC
!------------------------------------------------------------------------------
!          Harvard University Atmospheric Chemistry Modeling Group            !
!------------------------------------------------------------------------------
!BOP
!
! !IROUTINE: srcso2
!
! !DESCRIPTION: Subroutine SRCSO2 (originally from Mian Chin) computes SO2
!  emissons from aircraft, biomass, and anthro sources. (rjp, bdf, bmy, 6/2/00,
!  12/3/09)
!\\
!\\
! !INTERFACE:
!
      SUBROUTINE SRCSO2( TC, NSEASON )
!
! !USES:
!
      USE BRAVO_MOD,      ONLY     : GET_BRAVO_ANTHRO, GET_BRAVO_MASK
      USE CAC_ANTHRO_MOD, ONLY     : GET_CANADA_MASK,  GET_CAC_ANTHRO
      USE DIAG_MOD,       ONLY     : AD13_SO2_an,      AD13_SO2_ac
      USE DIAG_MOD,       ONLY     : AD13_SO2_bb,      AD13_SO2_nv
      USE DIAG_MOD,       ONLY     : AD13_SO2_ev,      AD13_SO2_bf
      USE DIAG_MOD,       ONLY     : AD13_SO2_sh
      USE DAO_MOD,        ONLY     : BXHEIGHT, PBL
      USE EPA_NEI_MOD,    ONLY     : GET_EPA_ANTHRO,   GET_EPA_BIOFUEL
      USE EPA_NEI_MOD,    ONLY     : GET_USA_MASK
      USE ERROR_MOD,      ONLY     : ERROR_STOP,       GEOS_CHEM_STOP
      USE ERROR_MOD,      ONLY     : IS_SAFE_DIV
      USE GRID_MOD,       ONLY     : GET_AREA_CM2
      USE GRID_MOD,       ONLY     : GET_XOFFSET, GET_YOFFSET
      USE LOGICAL_MOD,    ONLY     : LBRAVO, LNEI99,   LSHIPSO2
      USE LOGICAL_MOD,    ONLY     : LCAC, LNEI05
      USE NEI2005_ANTHRO_MOD, ONLY : GET_NEI2005_ANTHRO
      USE NEI2005_ANTHRO_MOD, ONLY : NEI05_MASK => USA_MASK
      USE PBL_MIX_MOD,    ONLY     : GET_FRAC_OF_PBL,  GET_PBL_TOP_L
      USE PRESSURE_MOD,   ONLY     : GET_PEDGE
      USE TIME_MOD,       ONLY     : GET_TS_EMIS,      GET_DAY_OF_YEAR 
      USE TIME_MOD,       ONLY     : GET_DAY_OF_WEEK
      USE TRACER_MOD,     ONLY     : XNUMOL
      USE TRACERID_MOD,   ONLY     : IDTSO2

      USE CMN_SIZE_MOD             ! Size parameters
      USE CMN_DIAG_MOD             ! ND13, LD13 (for now)
      USE CMN_GCTM_MOD             ! SCALE_HEIGHT
!
! !INPUT PARAMETERS: 
!
      INTEGER, INTENT(IN)    :: NSEASON ! Season #: 1=DJF; 2=MAM; 3=JJA; 4=SON
!
! !INPUT/OUTPUT PARAMETERS: 
!
      REAL*8,  INTENT(INOUT) :: TC(IIPAR,JJPAR,LLPAR) ! SO2 tracer mass [kg]

! 
! !REVISION HISTORY:
!  (1 ) Now reference NSRCE, JDAY, PBL, XTRA2, BXHEIGHT from either header
!        files or F90 modules.  Also use routines from "pressure_mod.f" to
!        compute grid box pressures. (bmy, 9/18/02)
!  (2 ) Now use routines GET_TS_EMIS and GET_DAY_OF_YEAR from the new 
!        "time_mod.f" (bmy, 3/27/03)
!  (3 ) For GEOS-4, convert PBL from [m] to [hPa] w/ the hydrostatic law.
!        Now references SCALE_HEIGHT from "CMN_GCTM".  Added BLTHIK variable
!        to hold PBL thickness in [hPa]. (bmy, 1/15/04)
!  (4 ) Now references AD13_SO2_sh array from "diag_mod.f".  Also references
!        LSHIPSO2 from "CMN_SETUP" (bec, bmy, 5/20/04) 
!  (5 ) Now references LSHIPSO2 from "logical_mod.f" (bmy, 7/20/04)
!  (6 ) Now references routines GET_EPA_ANTHRO and GET_USA_MASK from 
!        "epa_nei_mod.f".  Now references GET_AREA_CM2 from "grid_mod.f".  
!        Now references GET_DAY_OF_WEEK from "time_mod.f"  Now references 
!        LNEI99 from "logical_mod.f".  Now can overwrite the anthro SOx 
!        emissions over the continental US if LNEI99=T.  Now references IDTSO2
!        from "tracerid_mod.f. (rch, rjp, bmy, 11/16/04)
!  (7 ) Remove reference to "pressure_mod.f".  Now reference GET_FRAC_OF_PBL 
!        and GET_PBL_TOP_L from "pbl_mix_mod.f".  Removed reference to header
!        file CMN. (bmy, 2/22/05)
!  (8 ) Now references XNUMOL from "tracer_mod.f" (bmy, 10/25/05)
!  (9 ) Now references GET_BRAVO_ANTHRO and GET_BRAVO_MASK from "bravo_mod.f" 
!        for BRAVO Mexican emissions. (rjp, kfb, bmy, 6/26/06)
!  (10) Bug fix: EPA emissions were overwritten by regular ones when both BRAVO
!         and EPA were used. (phs, 10/4/07)
!  (11) Now use CAC Canadian emissions, if necessary (amv, 1/10/08)
!  (12) Bug fix: Always fill the diagnostic array AD13_SO2_sh because it 
!        is allocated anyway (phs, 2/27/09) 
!  (13) Changed processing of volcanic SO2 emissions (jaf, bmy, 10/15/09)
!  (14) Read NEI now (amv, 10/07/2009)
!  (15) Now calls SULFATE_PBL_MIX to do the PBL mixing of
!        emissions (phs, 10/27/09)
!  (16) Rewrite Aerocom SO2 emissions section to avoid errors on SunStudio
!        compiler. Also avoid division by zero. (bmy, 12/3/09)
<<<<<<< HEAD
!  22 Dec 2011 - M. Payer    - Added ProTeX headers
!EOP
!------------------------------------------------------------------------------
!BOC
!
! !DEFINED PARAMETERS:
!
      ! Ratio of molecular weights: S/SO2
      REAL*8,  PARAMETER     :: S_SO2 = 32d0 / 64d0
!
! !LOCAL VARIABLES:
!
=======
!******************************************************************************
!
      ! Reference to diagnostic arrays
      USE BRAVO_MOD,      ONLY : GET_BRAVO_ANTHRO, GET_BRAVO_MASK
      USE CAC_ANTHRO_MOD, ONLY : GET_CANADA_MASK,  GET_CAC_ANTHRO
      USE DIAG_MOD,       ONLY : AD13_SO2_an,      AD13_SO2_ac
      USE DIAG_MOD,       ONLY : AD13_SO2_bb,      AD13_SO2_nv
      USE DIAG_MOD,       ONLY : AD13_SO2_ev,      AD13_SO2_bf
      USE DIAG_MOD,       ONLY : AD13_SO2_sh
      USE DAO_MOD,        ONLY : BXHEIGHT, PBL
      USE EPA_NEI_MOD,    ONLY : GET_EPA_ANTHRO,   GET_EPA_BIOFUEL
      USE EPA_NEI_MOD,    ONLY : GET_USA_MASK
      USE ERROR_MOD,      ONLY : ERROR_STOP,       GEOS_CHEM_STOP
      USE ERROR_MOD,      ONLY : IS_SAFE_DIV
      USE GRID_MOD,       ONLY : GET_AREA_CM2
      USE GRID_MOD,       ONLY : GET_XOFFSET, GET_YOFFSET
      USE LOGICAL_MOD,    ONLY : LBRAVO, LNEI99,   LSHIPSO2
      USE LOGICAL_MOD,    ONLY : LCAC, LNEI05
      USE NEI2005_ANTHRO_MOD, ONLY : GET_NEI2005_ANTHRO
      USE NEI2005_ANTHRO_MOD, ONLY : NEI05_MASK => USA_MASK
      USE PBL_MIX_MOD,    ONLY : GET_FRAC_OF_PBL,  GET_PBL_TOP_L
      USE PRESSURE_MOD,   ONLY : GET_PEDGE
      USE TIME_MOD,       ONLY : GET_TS_EMIS,      GET_DAY_OF_YEAR 
      USE TIME_MOD,       ONLY : GET_DAY_OF_WEEK
      USE TRACER_MOD,     ONLY : XNUMOL
      USE TRACERID_MOD,   ONLY : IDTSO2
![eml
      USE LOGICAL_MOD,    ONLY : LHIST
!eml]

#     include "F77_CMN_SIZE"     ! Size parameters
#     include "F77_CMN_DIAG"     ! ND13, LD13 (for now)
#     include "F77_CMN_GCTM"     ! SCALE_HEIGHT

      ! Arguments
      INTEGER, INTENT(IN)    :: NSEASON
      REAL*8,  INTENT(INOUT) :: TC(IIPAR,JJPAR,LLPAR)

      ! Local variables
>>>>>>> 08a73e5e
      LOGICAL                :: WEEKDAY, IS_LOCAL
      INTEGER                :: I, J, K, L, NTOP
      INTEGER                :: DAY_NUM
      REAL*8                 :: SO2(LLPAR)
      REAL*8                 :: DTSRCE,      SO2SRC
      REAL*8                 :: TSO2,        FEMIS(LLPAR)
      REAL*8                 :: AREA_CM2,    AN,        BF
      REAL*8                 :: SO2an(IIPAR,JJPAR,NOXLEVELS)
      REAL*8                 :: SO2bf(IIPAR,JJPAR)
      REAL*8                 :: TEMPEMISS(NOXLEVELS)
      REAL*8                 :: T_DIFF, T_SUM

      ! New variables for volcanic emissions (jaf, 10/15/09)
      INTEGER                :: IREF, JREF, I0, J0
      REAL*8                 :: PLOW, PHIGH, PVOLCLOW, PVOLCHIGH, FRAC

      ! Pressure edges of volcanic 0.5-km grid. Edges come from
      ! converting 500 m increments to pressure using the U.S. standard
      ! atmosphere since volcanic emissions are provided as meters above
      ! sea level (jaf, 10/15/09)
      REAL*8                 :: VOLCPRESS(LVOLC+1) = (/
     &  1013.25, 954.61, 898.74, 845.56, 747.95, 746.83, 701.08,
     &   657.64, 616.40, 577.28, 540.20, 505.07, 471.81, 440.35,
     &   410.61, 382.52, 356.00, 330.99, 307.42, 285.24, 264.36 /)

      !=================================================================
      ! SRCSO2 begins here!
      !================================================================

      ! DTSRCE is the emission timestep in seconds
      DTSRCE  = GET_TS_EMIS() * 60d0

      ! Get current day of the week
      DAY_NUM = GET_DAY_OF_WEEK()

      ! Is it a weekday?
      WEEKDAY = ( DAY_NUM > 0 .and. DAY_NUM < 6 )

      ! is it local PBL mixing scheme?
      IS_LOCAL = .NOT. LNLPBL      
      
      !=================================================================
      ! SO2 emissions from volcanoes [kg SO2/box/s].
      ! 
      ! SO2 emissions are saved separately for eruptive and non-eruptive
      ! volcanoes, but in both cases they have been gridded onto a
      ! 1 degree x 1 degree by 0.5 km grid. Horizontal regridding is
      ! done in READ_NONERUP_VOLC and READ_ERUP_VOLC. Here we do the
      ! vertical regridding, with the scheme based on that in AIREMISS
      ! in aircraft_nox_mod.f. Since both types of volcanoes are on the
      ! same grid and have been similarly pre-processed, we can treat
      ! them simultaneously here.
      !
      ! As before, non-eruptive volcanic emissions are injected into the
      ! model layer corresponding to the altitude of the volcanic
      ! crater. Eruptive emissions are injected into the top third of
      ! the volcanic plume. These steps were performed in the pre-
      ! processing and hence are not done here. 
      !
      ! (jaf, bmy, 10/15/09)
      !=================================================================
      ESO2_ev = 0d0
      ESO2_nv = 0d0

      ! Get nested-grid offsets
      I0 = GET_XOFFSET()
      J0 = GET_YOFFSET()
    
      ! Loop over surface grid boxes
      DO J = 1, JJPAR
      DO I = 1, IIPAR
    
         !==============================================================
         ! Loop over tropospheric GEOS-CHEM levels 
         !==============================================================
         DO L = 1, LLTROP

            ! PLOW  is the pressure at the bottom edge of sigma level L
            ! PHIGH is the pressure at the top    edge of sigma level L 
            PLOW  = GET_PEDGE(I,J,L)
            PHIGH = GET_PEDGE(I,J,L+1)

            ! Make sure PLOW is not smaller than VOLCPRESS(1)
            IF ( L == 1 .AND. PLOW < VOLCPRESS(1) ) PLOW = VOLCPRESS(1)

            ! Exit loop if GEOS-Chem level is higher than top of grid
            IF ( PLOW .LE. VOLCPRESS(LVOLC+1) ) EXIT

            !===========================================================
            ! Loop over the native 1-km volcanic SO2 grid layers
            !===========================================================
            DO K = 1, LVOLC

               ! PVOLCLOW  is pressure at the bottom of 1-km grid layer K
               ! PVOLCHIGH is pressure at the top    of 1-km grid layer K
               PVOLCLOW = VOLCPRESS(K)
               PVOLCHIGH = VOLCPRESS(K+1)

               ! Compute the fraction of each 1-km layer K that
               ! lies within the given GEOS-CHEM layer L
               FRAC = 0.0d0

               ! GC grid box is completely below volcanic grid box
               IF ( PHIGH >= PVOLCLOW ) THEN
                  GOTO 10

               ! Bottom of GC grid box is in volcanic grid box
               ELSE IF ( PLOW < PVOLCLOW .AND. PLOW > PVOLCHIGH ) THEN
                  ! Only part of GC box is in volcanic box
                  IF ( PHIGH < PVOLCHIGH ) THEN
                     FRAC = (PLOW-PVOLCHIGH) / (PVOLCLOW-PVOLCHIGH)
                  ! All of GC box is in volcanic box
                  ELSE
                     FRAC =  (PLOW-PHIGH) / (PVOLCLOW-PVOLCHIGH)
                  ENDIF

               ! Top of GC grid box is in volcanic box (bottom isn't)
               ELSE IF ( PHIGH <  PVOLCLOW .AND. 
     &                   PHIGH >  PVOLCHIGH .AND.
     &                   PLOW  >= PVOLCLOW) THEN
                  FRAC = (PVOLCLOW-PHIGH) / (PVOLCLOW-PVOLCHIGH)

               ! All of volcanic box in GC box
               ELSE IF ( PHIGH <= PVOLCHIGH .AND. 
     &                   PLOW >= PVOLCLOW ) THEN
                  FRAC = 1.0d0

               ENDIF

               ! Add contribution from this layer of volcanic grid (K)
               ! to non-eruptive SO2 in model grid layer L.
               ESO2_nv(I,J,L) = ESO2_nv(I,J,L) +
     &                          FRAC * ENV(I,J,K)
  
               ! Add contribution from this layer of volcanic grid (K)
               ! to eruptive SO2 in model grid layer L.
               ESO2_ev(I,J,L) = ESO2_ev(I,J,L) +
     &                          FRAC * EEV(I,J,K)

            ENDDO ! K

10          CONTINUE
         ENDDO    ! L

         !===========================================================
         ! Consistency check: columns before and after regridding 
         ! should be equal.  Be careful not to divide by zero!
         !===========================================================

         ! Non-eruptive volcanoes
         T_SUM  = SUM( ENV(I,J,:) )
         T_DIFF = ABS( SUM( ESO2_nv(I,J,:) ) - T_SUM )         

         IF ( IS_SAFE_DIV( T_DIFF, T_SUM ) ) THEN
            IF ( T_DIFF / T_SUM > 1d-5 ) THEN
               PRINT*, 'Non-eruptive volcanic SO2 emissions before ' //
     &                 'and after regridding are not equivalent!'
               CALL FLUSH(6)
               CALL GEOS_CHEM_STOP
            ENDIF
         ENDIF

         ! Eruptive volcanoes
         T_SUM  = SUM( EEV(I,J,:) )
         T_DIFF = ABS( SUM( ESO2_ev(I,J,:) ) - T_SUM )         

         IF ( IS_SAFE_DIV( T_DIFF, T_SUM ) ) THEN
            IF ( T_DIFF / T_SUM > 1d-5 ) THEN
               PRINT*, 'Eruptive volcanic SO2 emissions before ' //
     &                 'and after regridding are not equivalent!'
               CALL FLUSH(6)
               CALL GEOS_CHEM_STOP
            ENDIF
         ENDIF

      ENDDO       ! I
      ENDDO       ! J

      !=================================================================
      ! Overwrite USA    w/ EPA/NEI99 (anthro+biofuel) SO2 emissions 
      ! Overwrite MEXICO w/ BRAVO     (anthro only   ) SO2 emissions
      ! Overwrite CANADA w/ CAC       (anthro only   ) SO2 emissions
      !-----------------------------------------------------------------
      ! Note that we:
      ! Overwrite ASIA w/ STREETS and EUROPE w/ EMEP 
      !  in READ_ANTHRO_SOx.
      !
      ! In both cases, SO4 is a fraction of provided SO2 (except for
      ! EPA). It is done in READ_ANTHRO_SOX in the 1st case, and in
      ! SRCSO4 for inventories dealt with here. EPA is the only one to
      ! provide direct SO4, which is why we deal with it here, even
      ! though it does not have to be like that. Historical.
      !
      ! So, since we have EPA here, we have to deal with BRAVO and
      ! CAC here to deal with their overlaping mask.
      !
      ! (amv, phs, 3/12/08, 8/24/09)
      !=================================================================
!$OMP PARALLEL DO
!$OMP+DEFAULT( SHARED )
!$OMP+PRIVATE( I, J, L, AREA_CM2, AN, BF )
!$OMP+SCHEDULE( DYNAMIC )
      DO J = 1, JJPAR

         ! Initialize
         AN       = 0d0
         BF       = 0d0

         ! Grid box surface area [cm2]
         AREA_CM2 = GET_AREA_CM2(J)

         DO I = 1, IIPAR
!------- Prior to 3/8/07 (phs)         
            !!-----------------------------------------------------------
            !! If we are using EPA/NEI99 (anthro + biofuel) ...
            !!-----------------------------------------------------------
            !IF ( LNEI99 ) THEN
            !
            !   ! If we are over the USA ...
            !   IF ( GET_USA_MASK( I, J ) > 0d0 ) THEN
            !
            !      ! Read EPA/NEI99 SO2 emissions in [molec/cm2/s]
            !      AN           = GET_EPA_ANTHRO( I, J, IDTSO2, WEEKDAY )
            !      BF           = GET_EPA_BIOFUEL(I, J, IDTSO2, WEEKDAY )
            !   
            !      ! Convert anthro SO2 from [molec/cm2/s] to [kg/box/s] 
            !      ! Place all anthro SO2 into surface layer
            !      SO2an(I,J,1) = AN * AREA_CM2 / XNUMOL(IDTSO2)
            !      SO2an(I,J,2) = 0d0
            !   
            !      ! Convert anthro SO2 from [molec/cm2/s] to [kg/box/s] 
            !      SO2bf(I,J)   = BF * AREA_CM2 / XNUMOL(IDTSO2)
            !
            !   ELSE
            !
            !      ! If we are not over the USA, then just use the regular 
            !      ! emissions from ESO2_an and ESO2_bf (bmy, 11/16/04)
            !      SO2an(I,J,1) = ESO2_an(I,J,1)
            !      SO2an(I,J,2) = ESO2_an(I,J,2)
            !      SO2bf(I,J)   = ESO2_bf(I,J)
            !
            !   ENDIF
            !
            !ELSE
            ! 
            !   ! If we are not using EPA/NEI99 emissions, then just copy 
            !   ! ESO2_an and ESO2_bf into local arrays (bmy, 11/16/04)
            !   SO2an(I,J,1) = ESO2_an(I,J,1)
            !   SO2an(I,J,2) = ESO2_an(I,J,2)
            !   SO2bf(I,J)   = ESO2_bf(I,J)
            !
            !ENDIF
            !
            !!-----------------------------------------------------------
            !! If we are using BRAVO emissions over Mexico ...
            !!-----------------------------------------------------------
            !IF ( LBRAVO ) THEN
            !
            !   ! If we are over Mexico ...
            !   IF ( GET_BRAVO_MASK( I, J ) > 0d0 ) THEN
            !
            !      ! Read BRAVO SO2 emissions in [molec/cm2/s]
            !      AN           = GET_BRAVO_ANTHRO( I, J, IDTSO2 )
            !   
            !      ! Convert anthro SO2 from [molec/cm2/s] to [kg/box/s] 
            !      ! Place all anthro SO2 into surface layer
            !      SO2an(I,J,1) = AN * AREA_CM2 / XNUMOL(IDTSO2)
            !      SO2an(I,J,2) = 0d0
            !
            !   ELSE
            !
            !      ! If we are not over MEXICO, then just use 
            !      ! the regular emissions from ESO2_an
            !      SO2an(I,J,1) = ESO2_an(I,J,1)
            !      SO2an(I,J,2) = ESO2_an(I,J,2)
            !
            !   ENDIF
            !
            !ELSE
            ! 
            !   ! If we are not using BRAVO emissions, then just copy 
            !   ! ESO2_an and ESO2_bf into local arrays
            !   SO2an(I,J,1) = ESO2_an(I,J,1)
            !   SO2an(I,J,2) = ESO2_an(I,J,2)
            !   SO2bf(I,J)   = ESO2_bf(I,J)
            !
            !ENDIF

            !-----------------------------------------------------------
            ! Default SO2 from GEIA or EDGAR (w/ optional STREETS for 
            ! ASIA, and EMEP for Europe)
            !-----------------------------------------------------------
            DO L = 1, NOXLEVELS
               SO2an(I,J,L) = ESO2_an(I,J,L)
            ENDDO
            SO2bf(I,J)   = ESO2_bf(I,J)

            !-----------------------------------------------------------
            ! If we are using EPA/NEI99 over the USA (anthro + biofuel)
            !-----------------------------------------------------------
![eml Don't overwrite US if historical
            IF ( LNEI99 .and. .not. LHIST ) THEN
!eml]
            IF ( GET_USA_MASK( I, J ) > 0d0 ) THEN
            
               ! Read EPA/NEI99 SO2 emissions in [molec/cm2/s]
               AN           = GET_EPA_ANTHRO( I, J, IDTSO2, WEEKDAY )
               BF           = GET_EPA_BIOFUEL(I, J, IDTSO2, WEEKDAY )
               
               ! Convert anthro SO2 from [molec/cm2/s] to [kg/box/s] 
               ! Place all anthro SO2 into surface layer
               SO2an(I,J,1) = AN * AREA_CM2 / XNUMOL(IDTSO2)
               DO L = 2, NOXLEVELS
                  SO2an(I,J,L) = 0d0
               ENDDO
               
               ! Convert biofuel SO2 from [molec/cm2/s] to [kg/box/s] 
               SO2bf(I,J)   = BF * AREA_CM2 / XNUMOL(IDTSO2)

            ENDIF
            ENDIF

            !-----------------------------------------------------------
            ! If we are using BRAVO emissions over Mexico (anthro)
            !-----------------------------------------------------------
![eml
            IF ( LBRAVO .and. .not. LHIST )  THEN 
!eml]
            IF ( GET_BRAVO_MASK( I, J ) > 0d0 )  THEN
            
               ! Read BRAVO SO2 emissions in [molec/cm2/s]
               AN           = GET_BRAVO_ANTHRO( I, J, IDTSO2 )
               
               ! Convert anthro SO2 from [molec/cm2/s] to [kg/box/s] 
               ! Place all anthro SO2 into surface layer.
               ! Add to USA emissions if on the border. 
               IF ( LNEI99 ) then
                  IF ( GET_USA_MASK( I, J) > 0d0 ) THEN

                  SO2an(I,J,1) = SO2an(I,J,1) + 
     &                           AN * AREA_CM2 / XNUMOL(IDTSO2)
                 ENDIF 
               ELSE
                  SO2an(I,J,1) = AN * AREA_CM2 / XNUMOL(IDTSO2)
               ENDIF

               DO L = 2, NOXLEVELS
                  SO2an(I,J,L) = 0d0
               ENDDO

            ENDIF
            ENDIF


            !-----------------------------------------------------------
            ! If we are using CAC emissions over Canada ...
            !-----------------------------------------------------------
![eml
            IF ( LCAC .and. .not. LHIST ) THEN
!eml]
            IF ( GET_CANADA_MASK( I, J ) > 0d0 ) THEN

               ! Read CAC SO2 emissions in [molec/cm2/s]
               AN           = GET_CAC_ANTHRO( I, J, IDTSO2,
     &                            MOLEC_CM2_s=.TRUE. )

               ! Convert anthro SO2 from [molec/cm2/s] to [kg/box/s] 
               ! Place all anthro SO2 into surface layer.
               ! Add to USA emissions if on the border. 
               IF ( LNEI99 ) then
                  if ( GET_USA_MASK( I, J) > 0d0 ) THEN

                     SO2an(I,J,1) = SO2an(I,J,1) + 
     &                    AN * AREA_CM2 / XNUMOL(IDTSO2)
                  endif
               ELSE
                  SO2an(I,J,1) = AN * AREA_CM2 / XNUMOL(IDTSO2)
               ENDIF

               DO L = 2, NOXLEVELS
                  SO2an(I,J,L) = 0d0
               ENDDO

            ENDIF
            ENDIF


            !-----------------------------------------------------------
            ! If we are using EPA/NEI 2005 over USA.
            ! Must be called after CAC and BRAVO to simply overwrite
            ! where they overlap
            !-----------------------------------------------------------  
![eml
            IF ( LNEI05 .and. .not. LHIST ) THEN
!eml]
            IF ( NEI05_MASK( I, J ) > 0d0 ) THEN

               ! Read USA SO2 emissions in [molec/cm2/s]
               DO L = 1, NOXLEVELS
                  AN = GET_NEI2005_ANTHRO( I, J, L, IDTSO2, WEEKDAY,
     &                            MOLEC_CM2_s=.TRUE. )

                  ! Convert anthro SO2 from [molec/cm2/s] to [kg/box/s]
                  SO2an(I,J,L) =  AN * AREA_CM2 / XNUMOL(IDTSO2)
               ENDDO

            ENDIF
            ENDIF

         ENDDO
      ENDDO
!$OMP END PARALLEL DO

      !=================================================================
      ! Add SO2 emissions into model levels
      !=================================================================
!$OMP PARALLEL DO
!$OMP+DEFAULT( SHARED )
!$OMP+PRIVATE( I, J, NTOP, L, SO2, FEMIS, SO2SRC, TEMPEMISS )
!$OMP+SCHEDULE( DYNAMIC )
      DO J = 1, JJPAR
      DO I = 1, IIPAR

          ! Top of the boundary layer
          NTOP = CEILING( GET_PBL_TOP_L( I, J ) ) 

          
          ! Fraction of PBL spanned by grid box (I,J,L) [unitless]
          DO L = 1, LLPAR
             FEMIS(L)  = GET_FRAC_OF_PBL( I, J, L )
          ENDDO

         !=============================================================
         ! Do PBL mixing of anthro (multilevel) + biomass + biofuel +
         ! ship exhaust SO2 at (I,J)
         !=============================================================
         TEMPEMISS(1) = SO2an(I,J,1) + Eso2_bb(I,J) +
     $                  SO2bf(I,J)   + ESO2_sh(I,J)

         TEMPEMISS(2:)= SO2an(I,J,2:)
         
         call SULFATE_PBL_MIX( TEMPEMISS, SO2, 
     $                         FEMIS,     NTOP, IS_LOCAL )

         
         !==============================================================
         ! Add anthro SO2, aircraft SO2, volcano SO2, and biomass SO2
         ! Convert from [kg SO2/box/s] -> [kg SO2/box/timestep]
         !==============================================================
         DO L = 1, LLPAR
            
            ! SO2 emissions [kg/box/s]
            SO2SRC = SO2(L)         + ESO2_ac(I,J,L) + 
     &               ESO2_nv(I,J,L) + ESO2_ev(I,J,L) 

            ! Add SO2 to TC array [kg/box/timestep]
            ! Add option for non-local PBL (Lin, 03/31/09)
            IF (.NOT. LNLPBL) THEN
               TC(I,J,L) = TC(I,J,L) + ( SO2SRC * DTSRCE )
            ELSE
               IF (L /= 1) then
                  TC(I,J,L) = TC(I,J,L) + ( SO2SRC * DTSRCE )
               ELSE
                  ! Save surface emis for non-local PBL mixing (vdiff_mod.f) 
                  ! (units: kg) (Lin, 06/09/08)
                  EMIS_SAVE(I,J,IDTSO2) = SO2SRC * DTSRCE
               ENDIF
            ENDIF
         ENDDO

         !==============================================================
         ! ND13 Diagnostic: SO2 emissions in [kg S/box/timestep]
         !==============================================================
         IF ( ND13 > 0 ) THEN 

            ! Anthropogenic SO2 -- Levels 1-NOXLEVELS
            DO L = 1, NOXLEVELS
               AD13_SO2_an(I,J,L) = AD13_SO2_an(I,J,L) +
     &                              ( SO2an(I,J,L) * S_SO2 * DTSRCE )
            ENDDO

            ! SO2 from biomass burning
            AD13_SO2_bb(I,J)      = AD13_SO2_bb(I,J) +
     &                              ( ESO2_bb(I,J) * S_SO2 * DTSRCE )
 
            ! SO2 from biofuel burning
            AD13_SO2_bf(I,J)      = AD13_SO2_bf(I,J) +
     &                              ( SO2bf(I,J)   * S_SO2 * DTSRCE )

            ! SO2 from ship emissions (bec, bmy, 5/20/04)
            ! Always fill the diagnostic array since
            ! it is allocated anyway (phs, 2/27/09) 
            AD13_SO2_sh(I,J)      = AD13_SO2_sh(I,J) +
     &                              ( ESO2_sh(I,J) * S_SO2 * DTSRCE )

            ! Loop thru LD13 levels
            DO L = 1, LD13 

               ! SO2 from aircraft emissions
               AD13_SO2_ac(I,J,L) = AD13_SO2_ac(I,J,L) +
     &                              ( ESO2_ac(I,J,L) * S_SO2 * DTSRCE )

               ! SO2 from non-eruptive volcanoes
               AD13_SO2_nv(I,J,L) = AD13_SO2_nv(I,J,L) +
     &                              ( ESO2_nv(I,J,L) * S_SO2 * DTSRCE )

               ! SO2 from eruptive volcanoes
               AD13_SO2_ev(I,J,L) = AD13_SO2_ev(I,J,L) +
     &                              ( ESO2_ev(I,J,L) * S_SO2 * DTSRCE )
            ENDDO
         ENDIF
      ENDDO
      ENDDO
!$OMP END PARALLEL DO

      END SUBROUTINE SRCSO2
!EOC
!------------------------------------------------------------------------------
!          Harvard University Atmospheric Chemistry Modeling Group            !
!------------------------------------------------------------------------------
!BOP
!
! !IROUTINE: srcso4
!
! !DESCRIPTION: Subroutine SRCSO4 (originally from Mian Chin) computes SO4 
!  emissions from anthropogenic sources (rjp, bdf, bmy, 6/2/00, 5/27/09)
!\\
!\\
! !INTERFACE:
!
      SUBROUTINE SRCSO4( TC )
!
! !USES:
!
      USE BRAVO_MOD,          ONLY : GET_BRAVO_ANTHRO, GET_BRAVO_MASK
      USE CAC_ANTHRO_MOD,     ONLY : GET_CANADA_MASK,  GET_CAC_ANTHRO
      USE NEI2005_ANTHRO_MOD, ONLY : GET_NEI2005_ANTHRO
      USE NEI2005_ANTHRO_MOD, ONLY : NEI05_MASK => USA_MASK
      USE DAO_MOD,            ONLY : PBL
      USE DIAG_MOD,           ONLY : AD13_SO4_an,     AD13_SO4_bf
      USE EPA_NEI_MOD,        ONLY : GET_EPA_ANTHRO,  GET_EPA_BIOFUEL
      USE EPA_NEI_MOD,        ONLY : GET_USA_MASK
      USE ERROR_MOD,          ONLY : ERROR_STOP
      USE GRID_MOD,           ONLY : GET_AREA_CM2
      USE LOGICAL_MOD,        ONLY : LNEI99, LCAC, LBRAVO, LNEI05
      USE PBL_MIX_MOD,        ONLY : GET_FRAC_OF_PBL, GET_PBL_TOP_L
      USE TIME_MOD,           ONLY : GET_DAY_OF_WEEK, GET_TS_EMIS
      USE TRACER_MOD,         ONLY : XNUMOL
      USE TRACERID_MOD,       ONLY : IDTSO4, IDTSO2

      USE CMN_SIZE_MOD             ! Size parameters
      USE CMN_DIAG_MOD             ! ND13 (for now)
      USE CMN_GCTM_MOD             ! SCALE_HEIGHT
!
! !INPUT/OUTPUT PARAMETERS: 
!
      REAL*8,  INTENT(INOUT) :: TC(IIPAR,JJPAR,LLPAR) ! SO4 mass [kg]

! 
! !REVISION HISTORY:
!  (1 ) Emission of SO4 is read in SULFATE_READYR, in [kg/box/s]. 
!        It is converted to [kg/box/timestep] here.  
!  (2 ) Now use routine GET_TS_EMIS from the new "time_mod.f" (bmy, 3/27/03)
!  (3 ) For GEOS-4, convert PBL from [m] to [hPa] w/ the barometric law.
!        Now references SCALE_HEIGHT from "CMN_GCTM".  Added BLTHIK variable
!        to hold PBL thickness in [hPa]. (bmy, 1/15/04)
!  (4 ) Now references GET_EPA_ANTHRO, GET_EPA_BIOFUEL, and GET_USA_MASK from 
!        "epa_nei_mod.f".  Now references AD13_SO4_bf from "diag_mod.f".  Now 
!        references GET_AREA_CM2 from "grid_mod.f".  Now references 
!        GET_DAY_OF_WEEK from "time_mod.f".  Now references LNEI99 from 
!        "logical_mod.f".  Now can overwrite the anthro SOx emissions over 
!        the continental US if LNEI99=T.  Now references IDTSO4 from 
!        "tracerid_mod.f". (rch, rjp, bmy, 11/16/04)
!  (5 ) Remove reference to "pressure_mod.f".  Now reference GET_FRAC_OF_PBL 
!        and GET_PBL_TOP_L from "pbl_mix_mod.f".  Removed reference to header 
!        file CMN. (bmy, 2/22/05)
!  (6 ) Now references XNUMOL & XNUMOLAIR from "tracer_mod.f" (bmy, 10/25/05)
!  (7 ) Now overwrite CAC emissions over Canada, if necessary (amv,  1/10/08)
!  (8 ) Need to add CAC_AN to the PRIVATE statement (bmy, 5/27/09)
!  (9 ) Now account for BRAVO SO4. Fix typo for CAC (phs, 8/24/09)
!  (10) Now account for NEI 2005 inventory (amv, 10/07/2009)
!  (11) Now calls SULFATE_PBL_MIX to do the PBL mixing of
!        emissions (phs, 10/27/09)
!  22 Dec 2011 - M. Payer    - Added ProTeX headers
!EOP
!------------------------------------------------------------------------------
!BOC
!
! !DEFINED PARAMETERS:
!
      ! Ratio of molecular weights: S/SO4
      REAL*8,  PARAMETER     :: S_SO4 = 32d0 / 96d0
!
! !LOCAL VARIABLES:
!
<<<<<<< HEAD
=======
      ! Reference to diagnostic arrays
      USE BRAVO_MOD,          ONLY : GET_BRAVO_ANTHRO, GET_BRAVO_MASK
      USE CAC_ANTHRO_MOD,     ONLY : GET_CANADA_MASK,  GET_CAC_ANTHRO
      USE NEI2005_ANTHRO_MOD, ONLY : GET_NEI2005_ANTHRO
      USE NEI2005_ANTHRO_MOD, ONLY : NEI05_MASK => USA_MASK
      USE DAO_MOD,            ONLY : PBL
      USE DIAG_MOD,           ONLY : AD13_SO4_an,     AD13_SO4_bf
      USE EPA_NEI_MOD,        ONLY : GET_EPA_ANTHRO,  GET_EPA_BIOFUEL
      USE EPA_NEI_MOD,        ONLY : GET_USA_MASK
      USE ERROR_MOD,          ONLY : ERROR_STOP
      USE GRID_MOD,           ONLY : GET_AREA_CM2
      USE LOGICAL_MOD,        ONLY : LNEI99, LCAC, LBRAVO, LNEI05
      USE PBL_MIX_MOD,        ONLY : GET_FRAC_OF_PBL, GET_PBL_TOP_L
      USE TIME_MOD,           ONLY : GET_DAY_OF_WEEK, GET_TS_EMIS
      USE TRACER_MOD,         ONLY : XNUMOL
      USE TRACERID_MOD,       ONLY : IDTSO4, IDTSO2
![eml
      USE LOGICAL_MOD,        ONLY : LHIST
!eml]

#     include "F77_CMN_SIZE"     ! Size parameters
#     include "F77_CMN_DIAG"     ! ND13 (for now)
#     include "F77_CMN_GCTM"     ! SCALE_HEIGHT

      ! Arguments      
      REAL*8,  INTENT(INOUT) :: TC(IIPAR,JJPAR,LLPAR)

      ! Local variables
>>>>>>> 08a73e5e
      LOGICAL                :: WEEKDAY, IS_LOCAL
      INTEGER                :: I, J, K, L, DAY_NUM, NTOP
      REAL*8                 :: SO4(LLPAR), DTSRCE  
      REAL*8                 :: TSO4,       FEMIS(LLPAR)
      REAL*8                 :: AREA_CM2,   EPA_AN,  EPA_BF
      REAL*8                 :: AN
      REAL*8                 :: SO4an(IIPAR,JJPAR,NOXLEVELS)
      REAL*8                 :: SO4bf(IIPAR,JJPAR)
      REAL*8                 :: TEMPEMISS(NOXLEVELS)

      !=================================================================
      ! SRCSO4 begins here!
      !=================================================================

      ! DTSRCE is the emission timestep in seconds
      DTSRCE  = GET_TS_EMIS() * 60d0

      ! Get current day of the week
      DAY_NUM = GET_DAY_OF_WEEK()

      ! Is it a weekday?
      WEEKDAY = ( DAY_NUM > 0 .and. DAY_NUM < 6 )

      ! is it local PBL mixing scheme?
      IS_LOCAL = .NOT. LNLPBL

      !=================================================================
      ! Overwrite USA    w/ EPA/NEI99 SO4 emissions       (if necessary)
      ! Overwrite CANADA w/ CAC       SO2-fraction emiss. (if necessary)
      ! Overwrite MEXICO w/ BRAVO     SO2-fraction emiss. (if necessary)
      ! Store emissions into local arrays SO4an, SO4bf
      !=================================================================
!$OMP PARALLEL DO
!$OMP+DEFAULT( SHARED )
!$OMP+PRIVATE( I, J, L, AREA_CM2, EPA_AN, EPA_BF, AN )
!$OMP+PRIVATE( NTOP, FEMIS, SO4, TEMPEMISS )
      DO J = 1, JJPAR
         
         ! Grid box surface area [cm2]
         AREA_CM2 = GET_AREA_CM2(J)

         DO I = 1, IIPAR

            ! Top level of boundary layer at (I,J)
            NTOP = CEILING( GET_PBL_TOP_L( I, J ) )

            ! Fraction of PBL spanned by grid box (I,J,L) [unitless]
            DO L = 1, LLPAR
               FEMIS(L)  = GET_FRAC_OF_PBL( I, J, L )
            ENDDO

            !-----------------------------------------------------------
            ! Default SO4 from GEIA, or (as a fraction of SO2) from 
            ! EDGAR w/ optional STREETS for S.E.-ASIA, and optional
            ! EMEP for Europe
            !-----------------------------------------------------------
            DO L = 1, NOXLEVELS
               SO4an(I,J,L) = ESO4_an(I,J,L)
            ENDDO
            SO4bf(I,J)   = 0d0

            
            !-----------------------------------------------------------
            ! If we are using EPA/NEI99 emissions and over the USA
![eml don't overwrite if historical
            IF ( LNEI99 .and. .not. LHIST ) THEN
!eml]
            IF ( GET_USA_MASK( I, J ) > 0d0 )  THEN
            
                  ! Read SO4 emissions in [molec/cm2/s]
                  EPA_AN       = GET_EPA_ANTHRO( I, J, IDTSO4, WEEKDAY )
                  EPA_BF       = GET_EPA_BIOFUEL(I, J, IDTSO4, WEEKDAY ) 

                  ! Convert anthro SO4 from [molec/cm2/s] to [kg/box/s] 
                  ! Place all EPA/NEI99 anthro SO4 into surface layer
                  SO4an(I,J,1) = EPA_AN * AREA_CM2 / XNUMOL(IDTSO4)
                  DO L = 2,NOXLEVELS
                     SO4an(I,J,L) = 0d0
                  ENDDO
               
                  ! Convert biofuel SO4 from [molec/cm2/s] to [kg/box/s]
                  SO4bf(I,J)   = EPA_BF * AREA_CM2 / XNUMOL(IDTSO4)

            ENDIF
            ENDIF

            !-----------------------------------------------------------
            ! If we are using CAC emissions and over CANADA ...
![eml
            IF ( LCAC .and. .not. LHIST ) THEN
!eml]
            IF ( GET_CANADA_MASK( I, J) > 0d0 ) THEN

               ! Read SO4 emissions in [molec/cm2/s]
               AN = GET_CAC_ANTHRO( I, J, IDTSO2, MOLEC_CM2_S=.TRUE. )

               ! Convert anthro SO2 to SO4 and from [molec/cm2/s] to 
               ! [kg/box/s]
               ! Place all CAC anthro SO4 into surface layer
               IF ( LNEI99 ) then
                  if (GET_USA_MASK( I, J) > 0d0 ) THEN
                     SO4an(I,J,1) = SO4an(I,J,1) + AN * 0.014/ 0.986 
     &                    * AREA_CM2 / XNUMOL(IDTSO4)
                  endif
               ELSE
                  SO4an(I,J,1) = AN * 0.014 / 0.986 * AREA_CM2 
     &                           / XNUMOL(IDTSO4)
                  SO4bf(I,J)   = 0d0
               ENDIF

               DO L = 2, NOXLEVELS
                  SO4an(I,J,L) = 0d0
               ENDDO

            ENDIF
            ENDIF

            !-----------------------------------------------------------
            ! If we are using BRAVO emissions and over MEXICO ...
![eml
            IF ( LBRAVO .and. .not. LHIST ) THEN
!eml]
            IF ( GET_BRAVO_MASK( I, J) > 0d0 ) THEN

               ! Read SO4 emissions in [molec/cm2/s]
               AN = GET_BRAVO_ANTHRO( I, J, IDTSO2 )
               
               ! Convert anthro SO2 to SO4 and from [molec/cm2/s] to 
               ! [kg/box/s]
               ! Place all BRAVO anthro SO4 into surface layer
               IF ( LNEI99 ) then
                  if (GET_USA_MASK( I, J) > 0d0 ) THEN
                     SO4an(I,J,1) = SO4an(I,J,1) + AN * 0.014/ 0.986 
     &                    * AREA_CM2 / XNUMOL(IDTSO4)
                  endif
               ELSE
                  SO4an(I,J,1) = AN * 0.014 / 0.986 * AREA_CM2 
     &                           / XNUMOL(IDTSO4)
                  SO4bf(I,J)   = 0d0
               ENDIF

               DO L = 2, NOXLEVELS
                  SO4an(I,J,L) = 0d0
               ENDDO

            ENDIF
            ENDIF

            !-----------------------------------------------------------
            ! If we are using NEI 2005 over the USA ...
            ! Must be called after CAC and BRAVO to simply overwrite
            ! where they overlap
![eml
            IF ( LNEI05 .and. .not. LHIST ) THEN
!eml]
               IF ( NEI05_MASK( I, J) < 0d0 ) THEN

                  ! Read SO4 emissions in [molec/cm2/s]
                  DO L = 1, NOXLEVELS
                     EPA_AN    = GET_NEI2005_ANTHRO( I, J, L, IDTSO4,
     &                                  WEEKDAY,  MOLEC_CM2_S=.TRUE. )
                     SO4an(I,J,L) = EPA_AN * AREA_CM2 / XNUMOL(IDTSO4)

                  ENDDO
                  SO4bf(I,J)   = 0d0
                  
               ENDIF
            ENDIF


            !=============================================================
            ! Do PBL mixing of emissions
            !=============================================================
            TEMPEMISS(1) = SO4an(I,J,1) + SO4bf(I,J)

            TEMPEMISS(2:)= SO4an(I,J,2:)

            call SULFATE_PBL_MIX( TEMPEMISS,   SO4, 
     $                            FEMIS, NTOP, IS_LOCAL )


            
            !=============================================================
            ! Add SO4 emissions to tracer array 
            ! Convert from [kg SO4/box/s] -> [kg SO4/box/timestep]
            !=============================================================
            IF ( IS_LOCAL ) THEN
               TC(I,J,:)  = TC(I,J,:)  + SO4(:)  * DTSRCE
            ELSE
               TC(I,J,2:) = TC(I,J,2:) + SO4(2:) * DTSRCE
               EMIS_SAVE(I,J,IDTSO4) = SO4(1) * DTSRCE
            ENDIF
               

            !==============================================================
            ! ND13 Diagnostic: SO4 emission in [kg S/box/timestep]       
            !==============================================================
            IF ( ND13 > 0 ) THEN 

               ! Anthro SO4
               AD13_SO4_an(I,J,:) = AD13_SO4_an(I,J,:) +
     $                              ( SO4an(I,J,:) * S_SO4 * DTSRCE )

               ! Biofuel SO4
               AD13_SO4_bf(I,J) = AD13_SO4_bf(I,J) + 
     &                            ( SO4bf(I,J) * S_SO4 * DTSRCE ) 
            ENDIF
            
            
         ENDDO
      ENDDO
!$OMP END PARALLEL DO

      END SUBROUTINE SRCSO4
!EOC
!------------------------------------------------------------------------------
!          Harvard University Atmospheric Chemistry Modeling Group            !
!------------------------------------------------------------------------------
!BOP
!
! !IROUTINE: srcnh3
!
! !DESCRIPTION: Subroutine SRCNH3 handles NH3 emissions into the GEOS-CHEM
!  tracer array. (rjp, bmy, 12/17/01, 5/27/09)
!\\
!\\
! !INTERFACE:
!
      SUBROUTINE SRCNH3( TC )
!
! !USES:
!
      USE CAC_ANTHRO_MOD,     ONLY : GET_CANADA_MASK
      USE CAC_ANTHRO_MOD,     ONLY : GET_CAC_ANTHRO
      USE NEI2005_ANTHRO_MOD, ONLY : GET_NEI2005_ANTHRO
      USE NEI2005_ANTHRO_MOD, ONLY : NEI05_MASK => USA_MASK
      USE DIAG_MOD,           ONLY : AD13_NH3_an, AD13_NH3_bb
      USE DIAG_MOD,           ONLY : AD13_NH3_bf, AD13_NH3_na
      USE DAO_MOD,            ONLY : PBL
      USE GRID_MOD,           ONLY : GET_AREA_CM2
      USE EPA_NEI_MOD,        ONLY : GET_EPA_ANTHRO, GET_EPA_BIOFUEL
      USE EPA_NEI_MOD,        ONLY : GET_USA_MASK
      USE ERROR_MOD,          ONLY : ERROR_STOP
      USE LOGICAL_MOD,        ONLY : LNEI99, LCAC, LNEI05
      USE PBL_MIX_MOD,        ONLY : GET_FRAC_OF_PBL, GET_PBL_TOP_L
      USE TIME_MOD,           ONLY : GET_DAY_OF_WEEK, GET_TS_EMIS
      USE TRACER_MOD,         ONLY : XNUMOL
      USE TRACERID_MOD,       ONLY : IDTNH3

      USE CMN_SIZE_MOD             ! Size parameters
      USE CMN_DIAG_MOD             ! ND13
      USE CMN_GCTM_MOD             ! SCALE_HEIGHT
!
! !INPUT/OUTPUT PARAMETERS: 
!
      REAL*8,  INTENT(INOUT) :: TC(IIPAR,JJPAR,LLPAR) ! NH3 tracer mass [kg]

!
! !REVISION HISTORY: 
!  (1 ) Now save NH3 emissions to ND13 diagnostic (bmy, 12/13/02)
!  (2 ) Now reference AD13_NH3_na from "diag_mod.f", and archive natural 
!       source NH3 diagnostics for ND13.  Also consider natural source NH3
!       when partitioning by level into the STT array. (rjp, bmy, 3/23/03)
!  (3 ) Now use routine GET_TS_EMIS from the new "time_mod.f" (bmy, 3/27/03)
!  (4 ) For GEOS-4, convert PBL from [m] to [hPa] w/ the barometric law.
!       Now references SCALE_HEIGHT from "CMN_GCTM".  Added BLTHIK variable
!       to hold PBL thickness in [hPa]. (bmy, 1/15/04)
!  (5 ) Now references GET_EPA_ANTHRO, GET_EPA_BIOFUEL, and GET_USA_MASK from 
!       "epa_nei_mod.f".  Now references GET_DAY_OF_WEEK from "time_mod.f".  
!       Now references LNEI99 from "logical_mod.f".  Now references 
!       GET_AREA_CM2 from "grid_mod.f".  Now references IDTNH3 from 
!       "tracerid_mod.f".  Now references XNUMOL from CMN_O3.  Now can 
!       overwrite the anthro & biofuel NH3 emissions over the continental US 
!       if LNEI99=T.  Now references IDTNH3 from "tracerid_mod.f". 
!       (rjp, rch, bmy, 11/16/04)
!  (6 ) Remove reference to "pressure_mod.f".  Now reference GET_FRAC_OF_PBL 
!       and GET_PBL_TOP_L from "pbl_mix_mod.f".  Removed reference to header 
!       file CMN. (bmy, 2/22/05)
!  (7 ) Now references XNUMOL from "tracer_mod.f" (bmy, 10/25/05)
!  (8 ) Need to add CAC_AN to the PRIVATE loop (bmy, 5/27/09)
!  (9 ) Added NIE 2005 (amv, 10/07/2009) 
!  (10) Made NH3an 3D; Calls SULFATE_PBL_MIX to do the PBL mixing of
!       emissions, and allows for emissions above the PBL (phs, 10/27/09)
!  22 Dec 2011 - M. Payer    - Added ProTeX headers
!EOP
!------------------------------------------------------------------------------
!BOC
!
! !LOCAL VARIABLES:
!
      LOGICAL                :: WEEKDAY,  IS_LOCAL
      INTEGER                :: I, J, L,  K, NTOP, DAY_NUM
      REAL*8                 :: DTSRCE,   AREA_CM2    
      REAL*8                 :: CAC_AN,   EPA_AN,  EPA_BF
      REAL*8                 :: FEMIS(LLPAR), NH3(LLPAR)
      REAL*8                 :: NH3an(IIPAR,JJPAR,NOXLEVELS)
      REAL*8                 :: NEI2005(IIPAR,JJPAR,NOXLEVELS)
      REAL*8                 :: NH3bf(IIPAR,JJPAR)
      REAL*8                 :: TEMPEMISS(NOXLEVELS)
      
      !=================================================================
      ! SRCNH3 begins here!
      !=================================================================

      ! Emission timestep [s]
      DTSRCE  = GET_TS_EMIS() * 60d0
 
      ! Get current day of the week
      DAY_NUM = GET_DAY_OF_WEEK()

      ! Is it a weekday?
      WEEKDAY = ( DAY_NUM > 0 .and. DAY_NUM < 6 )

      ! init
      NH3an = 0D0
      
      ! is it local PBL mixing scheme?
      IS_LOCAL = .NOT. LNLPBL

      !=================================================================
      ! Overwrite USA with EPA/NEI NH3 emissions (if necessary)
      ! Store emissions into local arrays NH3an, NH3bf
      !=================================================================
!$OMP PARALLEL DO
!$OMP+DEFAULT( SHARED )
!$OMP+PRIVATE( I, J, AREA_CM2, EPA_AN, EPA_BF, CAC_AN, L )
!$OMP+PRIVATE( NTOP, FEMIS, NH3, TEMPEMISS )
      DO J = 1, JJPAR
         
         !-------------------------------------------------------------------
         ! NOTE: There seems to be some problems with the EPA/NEI NH3 
         ! emissions.  Therefore we will use the existing emissions for NH3 
         ! until further notice.  Comment out the lines below until 
         ! further notice.  (bmy, 11/17/04) 
         !! Grid box surface area [cm2]
         AREA_CM2 = GET_AREA_CM2( J )
         !-------------------------------------------------------------------

         DO I = 1, IIPAR

            ! Top of the boundary layer
            NTOP = CEILING( GET_PBL_TOP_L( I, J ) ) 

            ! Fraction of PBL spanned by grid box (I,J,L) [unitless]
            DO L = 1, LLPAR
               FEMIS(L)  = GET_FRAC_OF_PBL( I, J, L )
            ENDDO

            !-----------------------------------------------------------------
            ! NOTE: There seems to be some problems with the EPA/NEI NH3 
            ! emissions.  Therefore we will use the existing emissions for 
            ! NH3 until further notice.  Comment out the lines below until 
            ! further notice.  (bmy, 11/17/04) 
            !
            !! If we are using EPA/NEI99 emissions ...
            !IF ( LNEI99 ) THEN
            !
            !   ! If we are over the USA ...
            !   IF ( GET_USA_MASK( I, J ) > 0d0 ) THEN
            !
            !      ! Read NH3 anthro emissions in [molec NH3/cm2/s]
            !      EPA_AN     = GET_EPA_ANTHRO(  I, J, IDTNH3, WEEKDAY )
            !      EPA_BF     = GET_EPA_BIOFUEL( I, J, IDTNH3, WEEKDAY )
            !
            !      ! Convert from [molec NH3/cm2/s] to [kg NH3/box/sec]
            !      NH3an(I,J) = EPA_AN * AREA_CM2 / XNUMOL(IDTNH3)
            !      NH3bf(I,J) = EPA_BF * AREA_CM2 / XNUMOL(IDTNH3)
            !
            !   ELSE
            !
            !      ! If we are not over the USA, just use the regular 
            !      ! emissions in NH3_an and NH3bf (bmy, 11/16/04)
            !      NH3an(I,J) = ENH3_an(I,J)
            !      NH3bf(I,J) = ENH3_bf(I,J)
            !
            !   ENDIF
            !
            !ELSE
            !-----------------------------------------------------------------

            ! If we are not using the EPA/NEI emissions, just copy the 
            ! regular ENH3_an and ENH3_bf to local arrays. (bmy, 11/16/04)
            NH3an(I,J,1) = ENH3_an(I,J)
            NH3bf(I,J)   = ENH3_bf(I,J)
            
            !-----------------------------------------------------------------
            ! NOTE: There seems to be some problems with the EPA/NEI NH3 
            ! emissions.  Therefore we will use the existing emissions for 
            ! NH3 until further notice.  Comment out the lines below until 
            ! further notice.  (bmy, 11/17/04) 
            !ENDIF
            !-----------------------------------------------------------------

            ! If we are using CAC emissions and over CANADA
            IF ( LCAC ) THEN
            IF ( GET_CANADA_MASK( I, J ) > 0d0 ) THEN

               ! Read NH3 anthro emissions in [molec NH3/cm2/s]
               CAC_AN = GET_CAC_ANTHRO( I, J, IDTNH3, 
     &                                  MOLEC_CM2_S=.TRUE.)

               ! Convert from [molec NH3/cm2/c] to [kg NH3/box/sec]
               NH3an(I,J,1) = CAC_AN * AREA_CM2 / XNUMOL(IDTNH3)

            ENDIF
            ENDIF

            

            ! If we are using NEI 2005 over North America
            IF ( LNEI05 ) THEN
            IF ( NEI05_MASK( I, J ) > 0d0 ) THEN
             
               DO L = 1, NOXLEVELS 

                  ! Read NH3 anthro emissions in [molec NH3/cm2/s]                  
                  EPA_AN = GET_NEI2005_ANTHRO( I, J, L, IDTNH3, 
     &                                   WEEKDAY, MOLEC_CM2_S=.TRUE.)
     
                  ! Convert from [molec NH3/cm2/c] to [kg NH3/box/sec]
                  NH3an(I,J,L) = EPA_AN * AREA_CM2 / XNUMOL(IDTNH3)

               ENDDO

            ENDIF
            ENDIF



            !=============================================================
            ! Do PBL mixing of all types of NH3 emission [kg/box/s]
            !=============================================================
            TEMPEMISS(1) = NH3an(I,J,1) + ENH3_bb(I,J) + 
     &                     NH3bf(I,J)   + ENH3_na(I,J)

            TEMPEMISS(2:)= NH3an(I,J,2:)
            
            call SULFATE_PBL_MIX( TEMPEMISS, NH3, 
     $                            FEMIS,     NTOP, IS_LOCAL )


            !=============================================================
            ! Add NH3 emissions to tracer/emission arrays, and
            ! convert from [kg NH3/box/s] -> [kg NH3/box/timestep]
            !=============================================================
            IF ( IS_LOCAL ) THEN
               TC(I,J,:)  = TC(I,J,:)  + NH3(:)  * DTSRCE
            ELSE
               TC(I,J,2:) = TC(I,J,2:) + NH3(2:) * DTSRCE
               EMIS_SAVE(I,J,IDTNH3) = NH3(1) * DTSRCE
            ENDIF
            
            !============================================================
            ! ND13 diagnostics: NH3 emissions [kg NH3/box/timestep]
            !============================================================
            IF ( ND13 > 0 ) THEN

               ! Anthro NH3
               DO L = 1, NOXLEVELS      
                  AD13_NH3_an(I,J,L) = AD13_NH3_an(I,J,L) + 
     &                              ( NH3an(I,J,L)   * DTSRCE )            
               ENDDO

               ! Biomass NH3
               AD13_NH3_bb(I,J) = AD13_NH3_bb(I,J) + 
     &                         ( ENH3_bb(I,J) * DTSRCE )

               ! Biofuel NH3
               AD13_NH3_bf(I,J) = AD13_NH3_bf(I,J) +
     &                         ( NH3bf(I,J)   * DTSRCE )

               ! Natural source NH3
               AD13_NH3_na(I,J) = AD13_NH3_na(I,J) + 
     &                         ( ENH3_na(I,J) * DTSRCE )


            ENDIF
            
         ENDDO
      ENDDO
!$OMP END PARALLEL DO

      END SUBROUTINE SRCNH3
!EOC
!------------------------------------------------------------------------------
!          Harvard University Atmospheric Chemistry Modeling Group            !
!------------------------------------------------------------------------------
!BOP
!
! !IROUTINE: get_oh
!
! !DESCRIPTION: Function GET\_OH returns OH from SMVGEAR's CSPEC array (for
!  coupled runs) or monthly mean OH (for offline runs).  Imposes a diurnal 
!  variation on OH for offline simulations. (bmy, 12/16/02, 7/20/04)
!\\
!\\
! !INTERFACE:
!
      FUNCTION GET_OH( I, J, L ) RESULT( OH_MOLEC_CM3 )
!
! !USES:
!
      USE COMODE_MOD,    ONLY : CSPEC, JLOP
      USE DAO_MOD,       ONLY : SUNCOS
      USE ERROR_MOD,     ONLY : ERROR_STOP
      USE GLOBAL_OH_MOD, ONLY : OH
      USE TIME_MOD,      ONLY : GET_TS_CHEM
      USE TRACER_MOD,    ONLY : ITS_A_FULLCHEM_SIM, ITS_AN_AEROSOL_SIM
      USE TRACERID_MOD,  ONLY : IDOH

      USE CMN_SIZE_MOD        ! Size parameters
!
! !INPUT PARAMETERS: 
!
      INTEGER, INTENT(IN) :: I, J, L ! Indices for lon, lat, vertical level

!
! !REVISION HISTORY: 
!  (1 ) We assume SETTRACE has been called to define IDOH (bmy, 11/1/02)
!  (2 ) Now use function GET_TS_CHEM from "time_mod.f" (bmy, 3/27/03)
!  (3 ) Now reference ITS_A_FULLCHEM_SIM, ITS_AN_AEROSOL_SIM from 
!        "tracer_mod.f".  Also replace IJSURF w/ an analytic function. 
!        (bmy, 7/20/04)
!  22 Dec 2011 - M. Payer    - Added ProTeX headers
!EOP
!------------------------------------------------------------------------------
!BOC
!
! !LOCAL VARIABLES:
!
      INTEGER             :: JLOOP
      REAL*8              :: OH_MOLEC_CM3
 
      !=================================================================
      ! GET_OH begins here!
      !=================================================================

      IF ( ITS_A_FULLCHEM_SIM() ) THEN

         !---------------------
         ! Coupled simulation
         !---------------------

         ! JLOOP = SMVGEAR 1-D grid box index
         JLOOP = JLOP(I,J,L)

         ! Take OH from the SMVGEAR array CSPEC
         ! OH is defined only in the troposphere
         IF ( JLOOP > 0 ) THEN
            OH_MOLEC_CM3 = CSPEC(JLOOP,IDOH)
         ELSE
            OH_MOLEC_CM3 = 0d0
         ENDIF

      ELSE IF ( ITS_AN_AEROSOL_SIM() ) THEN

         !---------------------
         ! Offline simulation
         !---------------------

         ! 1-D grid box index for SUNCOS
         JLOOP = ( (J-1) * IIPAR ) + I

         ! Test for sunlight...
         IF ( SUNCOS(JLOOP) > 0d0 .and. TCOSZ(I,J) > 0d0 ) THEN

            ! Impose a diurnal variation on OH during the day
            OH_MOLEC_CM3 = OH(I,J,L)                      *           
     &                     ( SUNCOS(JLOOP) / TCOSZ(I,J) ) *
     &                     ( 1440d0        / GET_TS_CHEM() )

            ! Make sure OH is not negative
            OH_MOLEC_CM3 = MAX( OH_MOLEC_CM3, 0d0 )
               
         ELSE

            ! At night, OH goes to zero
            OH_MOLEC_CM3 = 0d0

         ENDIF

      ELSE

         !---------------------
         ! Invalid simulation
         !---------------------         
         CALL ERROR_STOP( 'Invalid NSRCX!', 'GET_OH (sulfate_mod.f)')

      ENDIF

      END FUNCTION GET_OH
!EOC
!------------------------------------------------------------------------------
!          Harvard University Atmospheric Chemistry Modeling Group            !
!------------------------------------------------------------------------------
!BOP
!
! !IROUTINE: set_oh
!
! !DESCRIPTION: Subroutine SET\_OH saves the modified OH value back to
!  SMVGEAR's CSPEC array for coupled sulfate/aerosol simulations. (bmy, 
!  12/16/02)
!\\
!\\
! !INTERFACE:
!
      SUBROUTINE SET_OH( I, J, L, OH ) 
!
! !USES:
!
      USE COMODE_MOD,   ONLY : CSPEC, JLOP
      USE TRACERID_MOD, ONLY : IDOH
 
      USE CMN_SIZE_MOD       ! Size parameters
!
! !INPUT PARAMETERS: 
!
      INTEGER, INTENT(IN) :: I, J, L ! Indices for lon, lat, vertical level
      REAL*8,  INTENT(IN) :: OH      ! OH at (I,J,L) to be saved into CSPEC

!
! !REVISION HISTORY:
!  (1 ) We assume SETTRACE has been called to define IDOH (bmy, 12/16/02)
!  22 Dec 2011 - M. Payer    - Added ProTeX headers
!EOP
!------------------------------------------------------------------------------
!BOC
!
! !LOCAL VARIABLES:
!
      INTEGER             :: JLOOP

      !=================================================================
      ! SET_OH begins here!
      !=================================================================

      ! JLOOP = SMVGEAR 1-D grid box index
      JLOOP = JLOP(I,J,L) 

      ! Replace OH into CSPEC(troposphere only)
      IF ( JLOOP > 0 ) THEN
         CSPEC(JLOOP,IDOH) = OH
      ENDIF

      END SUBROUTINE SET_OH
!EOC
!------------------------------------------------------------------------------
!          Harvard University Atmospheric Chemistry Modeling Group            !
!------------------------------------------------------------------------------
!BOP
!
! !IROUTINE: get_no3
!
! !DESCRIPTION: Function GET\_NO3 returns NO3 from SMVGEAR's CSPEC array (for
!  coupled runs) or monthly mean OH (for offline runs).  For offline runs, the
!  concentration of NO3 is set to zero during the day. (rjp, bmy, 12/16/02)
!\\
!\\
! !INTERFACE:
!
      FUNCTION GET_NO3( I, J, L ) RESULT( NO3_MOLEC_CM3 ) 
!
! !USES:
!
      USE COMODE_MOD,     ONLY : CSPEC, JLOP
      USE DAO_MOD,        ONLY : AD,    SUNCOS
      USE ERROR_MOD,      ONLY : ERROR_STOP
      USE GLOBAL_NO3_MOD, ONLY : NO3
      USE TRACER_MOD,     ONLY : ITS_A_FULLCHEM_SIM, ITS_AN_AEROSOL_SIM
      USE TRACERID_MOD,   ONLY : IDNO3

      USE CMN_SIZE_MOD         ! Size parameters
!
! !INPUT PARAMETERS: 
!
      INTEGER, INTENT(IN) :: I, J, L ! Indices for lon, lat, vertical level

!
! !REVISION HISTORY:
!  (1 ) Now references ERROR_STOP from "error_mod.f".  We also assume that
!        SETTRACE has been called to define IDNO3.  Now also set NO3 to 
!        zero during the day. (rjp, bmy, 12/16/02)
!  (2 ) Now reference ITS_A_FULLCHEM_SIM and ITS_AN_AEROSOL_SIM from 
!        "tracer_mod.f".  Also remove reference to CMN.   Also replace
!        IJSURF with an analytic function. (bmy, 7/20/04)
!  22 Dec 2011 - M. Payer    - Added ProTeX headers
!EOP
!------------------------------------------------------------------------------
!BOC
!
! !LOCAL VARIABLES:
!
      INTEGER             :: JLOOP
      REAL*8              :: NO3_MOLEC_CM3
!
! !EXTERNAL FUNCTIONS:   
!
      REAL*8,  EXTERNAL   :: BOXVL

      !=================================================================
      ! GET_NO3 begins here!
      !=================================================================

      IF ( ITS_A_FULLCHEM_SIM() ) THEN

         !--------------------
         ! Coupled simulation
         !--------------------
            
         ! 1-D SMVGEAR grid box index
         JLOOP = JLOP(I,J,L)

         ! Take NO3 from the SMVGEAR array CSPEC
         ! NO3 is defined only in the troposphere
         IF ( JLOOP > 0 ) THEN
            NO3_MOLEC_CM3 = CSPEC(JLOOP,IDNO3)
         ELSE
            NO3_MOLEC_CM3 = 0d0
         ENDIF

      ELSE IF ( ITS_AN_AEROSOL_SIM() ) THEN

         !==============================================================  
         ! Offline simulation: Read monthly mean GEOS-CHEM NO3 fields
         ! in [v/v].  Convert these to [molec/cm3] as follows:
         !
         !  vol NO3   moles NO3    kg air     kg NO3/mole NO3
         !  ------- = --------- * -------- * ---------------- =  kg NO3 
         !  vol air   moles air      1        kg air/mole air
         !
         ! And then we convert [kg NO3] to [molec NO3/cm3] by:
         !  
         !  kg NO3   molec NO3   mole NO3     1     molec NO3
         !  ------ * --------- * -------- * ----- = --------- 
         !     1     mole NO3     kg NO3     cm3       cm3
         !          ^                    ^
         !          |____________________|  
         !            this is XNUMOL_NO3
         !
         ! If at nighttime, use the monthly mean NO3 concentration from
         ! the NO3 array of "global_no3_mod.f".  If during the daytime,
         ! set the NO3 concentration to zero.  We don't have to relax to 
         ! the monthly mean concentration every 3 hours (as for HNO3) 
         ! since NO3 has a very short lifetime. (rjp, bmy, 12/16/02) 
         !==============================================================

         ! 1-D grid box index for SUNCOS
         JLOOP = ( (J-1) * IIPAR ) + I

         ! Test if daylight
         IF ( SUNCOS(JLOOP) > 0d0 ) THEN

            ! NO3 goes to zero during the day
            NO3_MOLEC_CM3 = 0d0
              
         ELSE

            ! At night: Get NO3 [v/v] and convert it to [kg]
            NO3_MOLEC_CM3 = NO3(I,J,L) * AD(I,J,L) * ( 62d0/28.97d0 ) 
               
            ! Convert NO3 from [kg] to [molec/cm3]
            NO3_MOLEC_CM3 = NO3_MOLEC_CM3 * XNUMOL_NO3 / BOXVL(I,J,L)
                  
         ENDIF
            
         ! Make sure NO3 is not negative
         NO3_MOLEC_CM3  = MAX( NO3_MOLEC_CM3, 0d0 )

      ELSE

         !--------------------
         ! Invalid simulation
         !--------------------
         CALL ERROR_STOP( 'Invalid NSRCX!','GET_NO3 (sulfate_mod.f)')

      ENDIF

      END FUNCTION GET_NO3
!EOC
!------------------------------------------------------------------------------
!          Harvard University Atmospheric Chemistry Modeling Group            !
!------------------------------------------------------------------------------
!BOP
!
! !IROUTINE: set_no3
!
! !DESCRIPTION: Subroutine SET\_NO3 saves the modified NO3 value back to 
!  SMVGEAR's CSPEC array for coupled lfate/aerosol simulations. (rjp, bmy, 
!  12/16/02, 7/20/04)
!\\
!\\
! !INTERFACE:
!
      SUBROUTINE SET_NO3( I, J, L, NO3 ) 
!
! !USES:
!
      USE COMODE_MOD,   ONLY : CSPEC, JLOP
      USE TRACERID_MOD, ONLY : IDNO3
      
      USE CMN_SIZE_MOD       ! Size parameters
!
! !INPUT PARAMETERS: 
!
      INTEGER, INTENT(IN) :: I, J, L ! Indices for lon, lat, vertical level
      REAL*8,  INTENT(IN) :: NO3     ! NO3 at (I,J,L) to be saved into CSPEC

!
! !REVISION HISTORY:
!  (1 ) We assume SETTRACE has been called to define IDNO3. (bmy, 12/16/02)
!  (2 ) Remove references to "error_mod.f" and CMN (bmy, 7/20/04)
!  22 Dec 2011 - M. Payer    - Added ProTeX headers
!EOP
!------------------------------------------------------------------------------
!BOC
!
! !LOCAL VARIABLES:
!
      INTEGER             :: JLOOP

      !=================================================================
      ! SET_NO3 begins here!
      !=================================================================

      ! 1-D grid box index for CSPEC
      JLOOP = JLOP(I,J,L) 

      ! Replace OH into CSPEC (troposphere only)
      IF ( JLOOP > 0 ) THEN
         CSPEC(JLOOP,IDNO3) = NO3
      ENDIF

      END SUBROUTINE SET_NO3
!EOC
!------------------------------------------------------------------------------
!          Harvard University Atmospheric Chemistry Modeling Group            !
!------------------------------------------------------------------------------
!BOP
!
! !IROUTINE: get_o3
!
! !DESCRIPTION: Function GET\_O3 returns monthly mean O3 for offline sulfate
!  aerosol simulations. (bmy, 12/16/02, 10/25/05)
!\\
!\\
! !INTERFACE:
!
      FUNCTION GET_O3( I, J, L ) RESULT( O3_VV )
!
! !USES:
!
      USE COMODE_MOD,   ONLY : CSPEC, JLOP, VOLUME
      USE DAO_MOD,      ONLY : AIRDEN
      USE ERROR_MOD,    ONLY : ERROR_STOP
      USE TRACER_MOD,   ONLY : ITS_A_FULLCHEM_SIM, ITS_AN_AEROSOL_SIM  
      USE TRACER_MOD,   ONLY : XNUMOLAIR
      USE TRACERID_MOD, ONLY : IDO3

      USE CMN_SIZE_MOD       ! Size parameters
!
! !INPUT PARAMETERS: 
!
      INTEGER, INTENT(IN)   :: I, J, L ! Indices for lon, lat, vertical level

!
! !REVISION HISTORY: 
!  (1 ) We assume SETTRACE has been called to define IDO3. (bmy, 12/16/02)
!  (2 ) Now reference inquiry functions from "tracer_mod.f" (bmy, 7/20/04)
!  (3 ) Now remove reference to CMN, it's obsolete.  (bmy, 8/22/05)
!  (4 ) Now references XNUMOLAIR from "tracer_mod.f" (bmy, 10/25/05)
!  22 Dec 2011 - M. Payer    - Added ProTeX headers
!EOP
!------------------------------------------------------------------------------
!BOC
!
! !LOCAL VARIABLES:
!
      INTEGER               :: JLOOP
      REAL*8                :: O3_VV
 
      !=================================================================
      ! GET_O3 begins here!
      !=================================================================

      IF ( ITS_A_FULLCHEM_SIM() ) THEN

         !--------------------
         ! Coupled simulation
         !--------------------

         ! JLOOP = SMVGEAR 1-D grid box index
         JLOOP = JLOP(I,J,L)

         ! Get O3 from CSPEC [molec/cm3] and convert it to [v/v]
         ! O3 data will only be defined below the tropopause
         IF ( JLOOP  > 0 ) THEN
            O3_VV = ( CSPEC(JLOOP,IDO3) * 1d6       ) / 
     &              ( AIRDEN(L,I,J)     * XNUMOLAIR )
         ELSE
            O3_VV = 0d0
         ENDIF

      ELSE IF ( ITS_AN_AEROSOL_SIM() ) THEN
         
         !--------------------
         ! Offline simulation
         !--------------------

         ! Get O3 [v/v] for this gridbox & month
         ! O3 data will only be defined below the tropopause
         IF ( L <= LLTROP ) THEN
            O3_VV = O3m(I,J,L)
         ELSE
            O3_VV = 0d0
         ENDIF

      ELSE

         !--------------------
         ! Invalid simulation
         !--------------------         
         CALL ERROR_STOP( 'Invalid NSRCX!', 'GET_OH (sulfate_mod.f)')

      ENDIF

      END FUNCTION GET_O3
!EOC
!------------------------------------------------------------------------------
!          Harvard University Atmospheric Chemistry Modeling Group            !
!------------------------------------------------------------------------------
!BOP
!
! !IROUTINE: read_nonerup_volc
!
! !DESCRIPTION: Subroutine READ\_NONERUP\_VOLC reads SO2 emissions from
!  non-eruptive volcanoes. (rjp, bdf, bmy, jaf, 9/19/02, 10/3/05, 10/15/09)
!\\
!\\
! !INTERFACE:
!
      SUBROUTINE READ_NONERUP_VOLC( INDAY, INMONTH, INYEAR )
!
! !USES:
!
      USE BPCH2_MOD,      ONLY : GET_TAU0, READ_BPCH2
      USE DIRECTORY_MOD,  ONLY : DATA_DIR_1x1
      USE REGRID_1x1_MOD, ONLY : DO_REGRID_1x1, DO_REGRID_G2G_1x1
      USE TIME_MOD,       ONLY : EXPAND_DATE

      USE CMN_SIZE_MOD         ! Size parameters
!
! !INPUT PARAMETERS: 
!
      INTEGER, INTENT(IN)     :: INDAY   ! Current 2-digit day 
      INTEGER, INTENT(IN)     :: INMONTH ! Current month number (1-12)
      INTEGER, INTENT(IN)     :: INYEAR  ! Current 4-digit year

!
! !REVISION HISTORY: 
!  (1 ) Split off from old module routine "sulfate_readyr" (bmy, 9/19/02)
!  (2 ) Now references DATA_DIR from "directory_mod.f" (bmy, 7/20/04)
!  (3 ) Now read files from "sulfate_sim_200508/" (bmy, 7/28/05)
!  (4 ) Now make sure all USE statements are USE, ONLY (bmy, 10/3/05)
!  (5 ) Complete re-write as volcanic emissions are now monthly and
!	stored as BPCH files (jaf, bmy, 10/15/09)
!  (6 ) Now use MNYEAR_VOLC and MXYEAR_VOLC as 1st and last year of emissions.
!       (ccc, 9/30/10)
!  (7 ) Volcanic data have been updated. Use a new directory. (ccc, 9/30/10)
!  22 Dec 2011 - M. Payer    - Added ProTeX headers
!EOP
!------------------------------------------------------------------------------
!BOC
!
! !LOCAL VARIABLES:
!
      REAL*4               :: ARRAY_GEN(I1x1,J1x1-1,LVOLC)
      REAL*8               :: ARRAY_GEN8(I1x1,J1x1-1)
      REAL*8               :: ARRAY_1x1(I1x1,J1x1,1)
      REAL*8               :: ARRAY_1LEV(IIPAR,JJPAR)
      REAL*8               :: ARRAY(IIPAR,JJPAR,LVOLC)
      REAL*8               :: XTAU
      INTEGER              :: THISYEAR, THISDAY, YYYYMMDD, L
      CHARACTER(LEN=255)   :: FILENAME

      !=================================================================
      ! READ_NONERUP_VOLC begins here!
      !=================================================================

      ! Set year based on availability of volcanic emission files
      THISYEAR = INYEAR
!-- Previous to (ccc, 9/30/10). Add parameters for edge years.
!      IF ( INYEAR < 1985 ) THISYEAR = 1985
!      IF ( INYEAR > 2007 ) THISYEAR = 2007
      THISYEAR = MAX( INYEAR, MNYEAR_VOLC )
      THISYEAR = MIN( INYEAR, MXYEAR_VOLC )

      ! Need to deal with leap years for which there is no data (i.e.
      ! 2008). Assume emissions on Feb. 29th are identical to emissions
      ! on Feb. 28th (jaf, 10/15/09)
      THISDAY = INDAY
      IF ( (INMONTH == 2) .and. (INDAY == 29) ) THISDAY = 28

      ! Set date
      YYYYMMDD = 10000 * THISYEAR + 100 * INMONTH + THISDAY

      ! File name
!-- Previous to (ccc, 9/30/10). New directory.
!      FILENAME = TRIM( DATA_DIR_1x1 )  //
!     &           'volcano_SO2_200909/' //
!     &           'YYYY/SO2_volc.nonerup.YYYYMM.generic.1x1'

      FILENAME = TRIM( DATA_DIR_1x1 )  //
     &           'volcano_SO2_201010/' //
     &           'YYYY/SO2_volc.nonerup.YYYYMM.generic.1x1'

      ! Replace YYYY/MM in the file name
      CALL EXPAND_DATE( FILENAME, YYYYMMDD, 000000 )

      ! Echo output
      WRITE( 6, 100 ) TRIM( FILENAME )
 100  FORMAT( '     - READ_NONERUP_VOLC: Reading ', a )

      ! TAU value (use this year)
      XTAU = GET_TAU0( INMONTH, THISDAY, THISYEAR )

      ! Read non-eruptive emissions (kg/box/day)
      CALL READ_BPCH2( FILENAME, 'SO2-NV-$',        26,
     &                 XTAU,      I1x1,             J1x1-1,
     &                 LVOLC,     ARRAY_GEN(:,:,:), QUIET=.TRUE. )

      ! Array regridding has to be done level by level since the array
      ! has a different vertical dimension than expected
      DO L = 1, LVOLC
         ! Cast from REAL*4 to REAL*8
         ARRAY_GEN8 = ARRAY_GEN(:,:,L)

         ! Regrid from GENERIC 1x1 GRID to GEOS-Chem 1x1 GRID.
         CALL DO_REGRID_G2G_1x1( 'kg', ARRAY_GEN8, ARRAY_1x1(:,:,1) )

         ! Regrid from 1x1 to correct grid
         CALL DO_REGRID_1x1( 'kg', ARRAY_1x1, ARRAY_1LEV )

         ! Save into correct level of ARRAY
         ARRAY(:,:,L) = ARRAY_1LEV
      ENDDO

      ! Unit conversion: [kg SO2/box/day] -> [kg SO2/box/s]
      ENV = ARRAY / ( 24.d0 * 3600.d0 )

      END SUBROUTINE READ_NONERUP_VOLC
!EOC
!------------------------------------------------------------------------------
!          Harvard University Atmospheric Chemistry Modeling Group            !
!------------------------------------------------------------------------------
!BOP
!
! !IROUTINE: read_erup_volc
!
! !DESCRIPTION: Subroutine READ\_ERUP\_VOLC reads SO2 emissions from eruptive
!  volcanoes. (rjp, bdf, bmy, jaf, 9/19/02, 10/3/05, 10/15/09)
!\\
!\\
! !INTERFACE:
!
      SUBROUTINE READ_ERUP_VOLC( INDAY, INMONTH, INYEAR )
!
! !USES:
!
      USE BPCH2_MOD,      ONLY : GET_TAU0, READ_BPCH2
      USE DIRECTORY_MOD,  ONLY : DATA_DIR_1x1
      USE REGRID_1x1_MOD, ONLY : DO_REGRID_1x1, DO_REGRID_G2G_1x1
      USE TIME_MOD,       ONLY : EXPAND_DATE
      
      USE CMN_SIZE_MOD         ! Size parameters
!
! !INPUT PARAMETERS: 
!
      INTEGER, INTENT(IN)     :: INDAY   ! Current 2-digit day
      INTEGER, INTENT(IN)     :: INMONTH ! Current month number (1-12)
      INTEGER, INTENT(IN)     :: INYEAR  ! Current 4-digit year

!
! !REVISION HISTORY: 
!  (1 ) Split off from old module routine "sulfate_readyr" (bmy, 9/19/02)
!  (2 ) Now references DATA_DIR from "directory_mod.f" (bmy, 7/20/04)
!  (3 ) Now read files from "sulfate_sim_200508/" (bmy, 7/28/05)
!  (4 ) Now make sure all USE statements are USE, ONLY (bmy, 10/3/05)
!  (5 ) Complete re-write as volcanic emissions are now monthly and
!	stored as BPCH files (jaf, bmy, 10/15/09)
!  (6 ) Now use MNYEAR_VOLC and MXYEAR_VOLC as 1st and last year of emissions.
!       (ccc, 9/30/10)
!  (7 ) Volcanic data have been updated. Use a new directory. (ccc, 9/30/10)
!  22 Dec 2011 - M. Payer    - Added ProTeX headers
!EOP
!------------------------------------------------------------------------------
!BOC
!
! !LOCAL VARIABLES:
!
      REAL*4               :: ARRAY_GEN(I1x1,J1x1-1,LVOLC)
      REAL*8               :: ARRAY_GEN8(I1x1,J1x1-1)
      REAL*8               :: ARRAY_1x1(I1x1,J1x1,1)
      REAL*8               :: ARRAY_1LEV(IIPAR,JJPAR)
      REAL*8               :: ARRAY(IIPAR,JJPAR,LVOLC)
      REAL*8               :: XTAU
      INTEGER              :: YYYYMMDD, L
      CHARACTER(LEN=255)   :: FILENAME
     
      !==================================================================
      ! READ_ERUP_VOLC begins here
      !==================================================================

      ! If the current year falls within the range of available data,
      ! get eruptive volcanic emissions (jaf, 10/15/09)
!-- Previous to (ccc, 9/30/10). Add parameters for edge years
!      IF ( ( INYEAR .GE. 1985 ) .AND. ( INYEAR .LE. 2007 ) ) THEN
      IF ( ( INYEAR .GE. MNYEAR_VOLC )  .AND. 
     &     ( INYEAR .LE. MXYEAR_VOLC ) ) THEN

         ! Set date
         YYYYMMDD = 10000 * INYEAR + 100 * INMONTH + INDAY

         ! File name
!-- Previous to (ccc, 9/30/10). New directory.
!         FILENAME = TRIM( DATA_DIR_1x1 )  //
!     &              'volcano_SO2_200909/' //
!     &              'YYYY/SO2_volc.erup.YYYYMM.generic.1x1'

         FILENAME = TRIM( DATA_DIR_1x1 )  //
     &              'volcano_SO2_201010/' //
     &              'YYYY/SO2_volc.erup.YYYYMM.generic.1x1'

         ! Replace YYYY/MM in the file name
         CALL EXPAND_DATE( FILENAME, YYYYMMDD, 000000 )

         ! TAU value (use this year)
         XTAU = GET_TAU0( INMONTH, INDAY, INYEAR )

         ! Echo output
         WRITE( 6, 100 ) TRIM( FILENAME )
 100     FORMAT( '     - READ_ERUP_VOLC: Reading ', a )

         ! Read eruptive emissions (kg/box/day)
         CALL READ_BPCH2( FILENAME, 'SO2-EV-$',        26,
     &                    XTAU,      I1x1,             J1x1-1,
     &                    LVOLC,     ARRAY_GEN(:,:,:), QUIET=.TRUE. )

         ! Array regridding has to be done level by level since the array
         ! has a different vertical dimension than expected
         DO L = 1, LVOLC
            ! Cast from REAL*4 to REAL*8
            ARRAY_GEN8 = ARRAY_GEN(:,:,L)

            ! Regrid from GENERIC 1x1 GRID to GEOS-Chem 1x1 GRID.
            CALL DO_REGRID_G2G_1x1( 'kg', ARRAY_GEN8, ARRAY_1x1(:,:,1) )

            ! Regrid from 1x1 to correct grid
            CALL DO_REGRID_1x1( 'kg', ARRAY_1x1, ARRAY_1LEV )

            ! Save into correct level of ARRAY
            ARRAY(:,:,L) = ARRAY_1LEV
         ENDDO

         ! Unit conversion: [kg SO2/box/day] -> [kg SO2/box/s]
         EEV = ARRAY / ( 24.d0 * 3600.d0 )

      ! If no data are available for current year, set eruptive
      ! emissions to zero and print a warning message.
      ! Current data range is MNYEAR_VOLC - MXYEAR_VOLC (jaf, 10/15/09)
      ! Year parameters are defined at the beginning of the module.
      ! (ccc, 9/30/10)
      ELSE

!-- Previous to (ccc, 9/30/10). Add parameters for edge years
!         WRITE(6, *) 'WARNING: Eruptive SO2 emissions only available'//
!     &               ' for 1985-2007. You are outside the window.'
!         WRITE(6, *) 'Eruptive SO2 emissions are being set to zero!'


         WRITE(6, 110) MNYEAR_VOLC, MXYEAR_VOLC
         WRITE(6, *) 'Eruptive SO2 emissions are being set to zero!'

 110     FORMAT( 'WARNING: Eruptive SO2 emissions only available for ', 
     &        i4,'-',i4,'. You are outside the window.')


         EEV = 0d0

      ENDIF

      END SUBROUTINE READ_ERUP_VOLC
!EOC
!------------------------------------------------------------------------------
!          Harvard University Atmospheric Chemistry Modeling Group            !
!------------------------------------------------------------------------------
!BOP
!
! !IROUTINE: read_anthro_sox
!
! !DESCRIPTION: Suborutine READ\_ANTHRO\_SOx reads the anthropogenic SOx from
!  disk,  and partitions it into anthropogenic SO2 and SO4. (rjp, bdf, bmy,
!  9/20/02, 10/31/08)
!\\
!\\
! !INTERFACE:
!
      SUBROUTINE READ_ANTHRO_SOx( THISMONTH, NSEASON )
!
! !USES:
!
      USE BPCH2_MOD,            ONLY : GET_NAME_EXT_2D, GET_RES_EXT
      USE BPCH2_MOD,            ONLY : GET_TAU0,        READ_BPCH2
      USE DIRECTORY_MOD,        ONLY : DATA_DIR
      USE EDGAR_MOD,            ONLY : GET_EDGAR_ANTH_SO2
      USE EMEP_MOD,             ONLY : GET_EMEP_ANTHRO
      USE EMEP_MOD,             ONLY : GET_EUROPE_MASK
      USE FUTURE_EMISSIONS_MOD, ONLY : GET_FUTURE_SCALE_SO2ff
      USE GRID_MOD,             ONLY : GET_XMID,        GET_YMID
      USE GRID_MOD,             ONLY : GET_AREA_CM2
      USE LOGICAL_MOD,          ONLY : LFUTURE,         LEDGARSOx
      USE LOGICAL_MOD,          ONLY : LSTREETS,        LEMEP
      USE STREETS_ANTHRO_MOD,   ONLY : GET_SE_ASIA_MASK
      USE STREETS_ANTHRO_MOD,   ONLY : GET_STREETS_ANTHRO
      USE TIME_MOD,             ONLY : GET_YEAR
      USE TRACER_MOD,           ONLY : XNUMOL
      USE TRACERID_MOD,         ONLY : IDTSO2, IDTSO4
      USE TRANSFER_MOD,         ONLY : TRANSFER_2D
      USE SCALE_ANTHRO_MOD,     ONLY : GET_ANNUAL_SCALAR

      USE CMN_SIZE_MOD               ! Size parameters
      USE CMN_O3_MOD                 ! FSCALYR
!
! !INPUT PARAMETERS: 
!
      INTEGER, INTENT(IN)           :: THISMONTH ! Current month number (1-12)
      INTEGER, INTENT(IN)           :: NSEASON   ! Season #: 1=DJF; 2=MAM; 
                                                 !           3=JJA; 4=SON

!  
! !REVISION HISTORY:
!  (1 ) Now use functions GET_XMID and GET_YMID to compute lon and lat
!        centers of grid box (I,J).  Now replace DXYP(JREF)*1d4 with routine
!        GET_AREA_CM2 of "grid_mod.f".  Now use functions GET_MONTH and
!        GET_YEAR of time_mod.f".  Now call READ_BPCH2 with QUIET=.TRUE. 
!        (bmy, 3/27/03)
!  (2 ) Now references DATA_DIR from "directory_mod.f".  Also removed
!        reference to CMN, it's not needed. (bmy, 7/20/04)
!  (3 ) Now read files from "sulfate_sim_200508/".  Now read data for both
!        GCAP and GEOS grids (bmy, 8/16/05)
!  (4 ) Now make sure all USE statements are USE, ONLY (bmy, 10/3/05)
!  (5 ) Now references XNUMOL from "tracer_mod.f" (bmy, 10/25/05)
!  (6 ) Now computes future SOx emissions (swu, bmy, 5/30/06)
!  (7 ) Now can read either EDGAR or GEIA emissions (avd, bmy, 7/14/06)
!  (8 ) Now overwrite David Streets' SO2, if necessary (yxw, bmy, 8/14/06)
!  (9 ) Now accounts for FSCLYR (phs, 3/17/08)
!  (9 ) Bug fix: Using tracer #30 in the call to GET_STREETS_ANTHRO can cause
!        problems when adding or removing species.  Replace w/ IDTNH3.
!        (dkh, 10/31/08)
!  (10) Account for multilevels emissions (amv, 10/07/2009)
!  22 Dec 2011 - M. Payer    - Added ProTeX headers
!EOP
!------------------------------------------------------------------------------
!BOC
!
! !LOCAL VARIABLES:
!
<<<<<<< HEAD
=======
      ! References to F90 modules
      USE BPCH2_MOD,            ONLY : GET_NAME_EXT_2D, GET_RES_EXT
      USE BPCH2_MOD,            ONLY : GET_TAU0,        READ_BPCH2
      USE DIRECTORY_MOD,        ONLY : DATA_DIR
      USE EDGAR_MOD,            ONLY : GET_EDGAR_ANTH_SO2
      USE EMEP_MOD,             ONLY : GET_EMEP_ANTHRO
      USE EMEP_MOD,             ONLY : GET_EUROPE_MASK
      USE FUTURE_EMISSIONS_MOD, ONLY : GET_FUTURE_SCALE_SO2ff
      USE GRID_MOD,             ONLY : GET_XMID,        GET_YMID
      USE GRID_MOD,             ONLY : GET_AREA_CM2
      USE LOGICAL_MOD,          ONLY : LFUTURE,         LEDGARSOx
      USE LOGICAL_MOD,          ONLY : LSTREETS,        LEMEP
      USE STREETS_ANTHRO_MOD,   ONLY : GET_SE_ASIA_MASK
      USE STREETS_ANTHRO_MOD,   ONLY : GET_STREETS_ANTHRO
      USE TIME_MOD,             ONLY : GET_YEAR
      USE TRACER_MOD,           ONLY : XNUMOL
      USE TRACERID_MOD,         ONLY : IDTSO2, IDTSO4
      USE TRANSFER_MOD,         ONLY : TRANSFER_2D
      USE SCALE_ANTHRO_MOD,     ONLY : GET_ANNUAL_SCALAR
![eml
      USE LOGICAL_MOD,          ONLY : LHIST
      USE TIME_MOD,             ONLY : GET_HISTYR
!eml]

#     include "F77_CMN_SIZE"             ! Size parameters
#     include "F77_CMN_O3"               ! FSCALYR
                                    
      ! Arguments                   
      INTEGER, INTENT(IN)           :: THISMONTH, NSEASON
                                    
      ! Local variables             
>>>>>>> 08a73e5e
      INTEGER                       :: I, J, L, LL, IX, JX, IOS
      INTEGER, SAVE                 :: LASTYEAR = -99
      INTEGER                       :: SCALEYEAR
      REAL*4                        :: E_SOx(IIPAR,JJPAR,2)
      REAL*4                        :: ARRAY(IIPAR,JJPAR,1)
      REAL*8                        :: XTAU, Fe, X, Y, AREA_CM2
      REAL*8                        :: EDG_SO2
      CHARACTER(LEN=4)              :: SYEAR
      CHARACTER(LEN=255)            :: FILENAME

      !=================================================================
      ! READ_ANTHRO_SOx begins here!
      !=================================================================
         
      IF ( FSCALYR < 0 ) THEN
         SCALEYEAR = GET_YEAR()
      ELSE
         SCALEYEAR = FSCALYR
      ENDIF


      IF ( LEDGARSOx ) THEN

         !==============================================================
         ! Use EDGAR SOx emissions
         !
         ! Partition SOx into SO2 and SO4, according to the following
         ! fractions (cf Chin et al, 2000):
         ! 
         ! Europe     [ 36N-78N,  12.5W-60.0E ]:  5.0% of SOx is SO4
         !                                       95.0% of SOx is SO2   
         !
         ! N. America [ 26N-74N, 167.5W-52.5W ]:  1.4% of SOx is SO4
         !                                       98.6% of SOx is SO2
         !
         ! Everywhere else:                       3.0% of SOx is SO4
         !                                       97.0% of SOx is SO2
         !==============================================================

!$OMP PARALLEL DO
!$OMP+DEFAULT( SHARED )
!$OMP+PRIVATE( I, J, X, Y, EDG_SO2, Fe, LL ) 

         ! Loop over latitudes
         DO J = 1, JJPAR

            ! Latitude [degrees]
            Y = GET_YMID( J )

            ! Loop over longitudes
            DO I = 1, IIPAR

               ! Longitude [degrees]
               X  = GET_XMID( I )

               ! Get EDGAR SO2 emissions [kg/s]
               ! NOTE: Future emissions are already applied!
               EDG_SO2 = GET_EDGAR_ANTH_SO2( I, J, KG_S=.TRUE. ) 

               ! If we are using David Streets' emissions ...
![eml Not if historical
               IF ( LSTREETS .and. .not. LHIST ) THEN
!eml]
                  ! If we are over the SE Asia region ...
                  IF ( GET_SE_ASIA_MASK( I, J ) > 0d0 ) THEN

                     ! Overwrite EDGAR SO2 w/ David Streets' [kg SO2/s]
                     EDG_SO2 = GET_STREETS_ANTHRO( I,      J, 
     &                                             IDTSO2, KG_S=.TRUE. )
                     
                     ! Streets 2006 includes biofuels.
                     IF ( SCALEYEAR >= 2006 ) ESO2_bf(I,J) = 0d0

                  ENDIF
               ENDIF

               ! If we are using EMEP over Europe...
![eml
               IF ( LEMEP .and. .not. LHIST ) THEN
!eml]

                  IF (GET_EUROPE_MASK(I,J) > 0d0) THEN

                     EDG_SO2 = GET_EMEP_ANTHRO( I,      J,
     $                                          IDTSO2, KG_S=.TRUE. )

                  ENDIF

               ENDIF

               ! Compute SO4/SOx fraction for EUROPE
               IF ( ( X >= -12.5 .and. X <= 60.0 )  .and.
     &              ( Y >=  36.0 .and. Y <= 78.0 ) ) THEN
                  Fe = 0.05d0

               ! Compute SO4/SOx fraction for NORTH AMERICA
               ELSE IF ( ( X >= -167.5 .and. X <= -52.5 )  .and.
     &                   ( Y >=   26.0 .and. Y <=  74.0 ) ) THEN
                  Fe = 0.014d0

               ! Compute SO4/SOx fraction for EVERYWHERE ELSE
               ELSE
                  Fe = 0.03d0

               ENDIF

               ! Store SO2 emission [kg SO2/s]
               ESO2_an(I,J,1) = EDG_SO2
               DO LL = 2,NOXLEVELS
                  ESO2_an(I,J,LL) = 0d0
               ENDDO

               ! Compute SO4 from SO2 [kg SO4/s]
               ESO4_an(I,J,1) = EDG_SO2 * Fe / ( 1.d0 - Fe )
               DO LL = 2, NOXLEVELS
                  ESO4_an(I,J,LL) = 0d0
               ENDDO
            ENDDO
         ENDDO
!$OMP END PARALLEL DO

      ELSE

         !==============================================================
         ! Use GEIA SOx emissions
         !==============================================================

         ! Define filename
         FILENAME = TRIM( DATA_DIR )                          //
     &              'fossil_200104/merge_nobiofuels.'         //
     &              GET_NAME_EXT_2D() // '.' // GET_RES_EXT() 
     
         ! Echo output
         WRITE( 6, 100 ) TRIM( FILENAME )
 100     FORMAT( '     - READ_ANTHRO_SOx: Reading ', a )

         ! Pick the right TAU value for the given season
         ! Seasons: 1=DJF, 2=MAM, 3=JJA, 4=SON
         SELECT CASE ( NSEASON )
            CASE ( 1 )
               XTAU = -744d0
            CASE ( 2 )
               XTAU = 1416d0
            CASE ( 3 )
               XTAU = 3624d0
            CASE ( 4 )
               XTAU = 5832d0
         END SELECT

         ! Read anthropogenic SOx [molec/cm2/s] 
         CALL READ_BPCH2( FILENAME, 'ANTHSRCE', 27, 
     &                    XTAU,      IIPAR,     JJPAR,     
     &                    2,         E_SOx,     QUIET=.TRUE. )

         !=================================================================
         ! Read in yearly SO2 scale factors here
         ! (For now we only have 1998, deal w/ other years later)
         !=================================================================

         ! Get annual scalar factor (amv, 08/24/07)
         CALL GET_ANNUAL_SCALAR( 73, 1985, SCALEYEAR, SOx_SCALE )

         !==============================================================
         ! Partition SOx into SO2 and SO4, according to the following
         ! fractions (cf Chin et al, 2000):
         ! 
         ! Europe     [ 36N-78N,  12.5W-60.0E ]:  5.0% of SOx is SO4
         !                                       95.0% of SOx is SO2   
         !
         ! N. America [ 26N-74N, 167.5W-52.5W ]:  1.4% of SOx is SO4
         !                                       98.6% of SOx is SO2
         !
         ! Everywhere else:                       3.0% of SOx is SO4
         !                                       97.0% of SOx is SO2
         !==============================================================
!$OMP PARALLEL DO
!$OMP+DEFAULT( SHARED )
!$OMP+PRIVATE( I, J, L, AREA_CM2, Y, X, Fe, LL )
         DO L = 1, 2
         DO J = 1, JJPAR

            ! Grid box surface area [cm2]
            AREA_CM2 = GET_AREA_CM2( J )

            ! Latitude [degrees]
            Y = GET_YMID( J )

            DO I = 1, IIPAR

               ! Longitude [degrees]  
               X = GET_XMID( I )

               ! First scale SOx to the given fossil fuel year
               E_SOx(I,J,L) = E_SOx(I,J,L) * SOx_SCALE(I,J)
            
               ! Compute future SOx emissions (if necessary)
               IF ( LFUTURE ) THEN
                  E_SOx(I,J,L) = E_SOx(I,J,L)                  * 
     &                           GET_FUTURE_SCALE_SO2ff( I, J )
               ENDIF

               ! Compute SO4/SOx fraction for EUROPE
               IF ( ( X >= -12.5 .and. X <= 60.0 )  .and. 
     &              ( Y >=  36.0 .and. Y <= 78.0 ) ) THEN
                  Fe = 0.05d0

               ! Compute SO4/SOx fraction for NORTH AMERICA
               ELSE IF ( ( X >= -167.5 .and. X <= -52.5 )  .and.   
     &                   ( Y >=   26.0 .and. Y <=  74.0 ) ) THEN
                  Fe = 0.014d0
 
               ! Compute SO4/SOx fraction for EVERYWHERE ELSE
               ELSE
                  Fe = 0.03d0
             
               ENDIF
         
               ! Compute SO2 (tracer #2) from SOx
               ! Convert from [molec SOx/cm2/s] to [kg SO2/box/s]
               ESO2_an(I,J,L) = E_SOx(I,J,L) * ( 1.d0 - Fe ) * 
     &                          AREA_CM2 / XNUMOL(IDTSO2)            

               ! If we are using David Streets' emissions
               ! Remember: those include BF if Year is GE 2006
               IF ( LSTREETS ) THEN

                  ! If we are over the SE Asia region
                  IF ( GET_SE_ASIA_MASK( I, J ) > 0d0 ) THEN

                     ! Overwrite GEIA SO2 w/ David Streets' SO2 [kg SO2/s]
                     ESO2_an(I,J,1) = GET_STREETS_ANTHRO( I, J, IDTSO2, 
     &                                                    KG_S=.TRUE. )

                     ! Zero 2nd level of emissions
                     ESO2_an(I,J,2) = 0d0

                  ENDIF
               ENDIF

               IF ( LEMEP ) THEN

                  IF (GET_EUROPE_MASK(I,J) > 0d0 ) THEN

                     ESO2_an(I,J,1) = GET_EMEP_ANTHRO( I, J, IDTSO2,
     &                                                 KG_S=.TRUE. ) 

                     ESO2_an(I,J,2) = 0d0
 
                  ENDIF

               ENDIF

                ESO4_an(I,J,L) = ESO2_an(I,J,L) * Fe / (1.d0-Fe)

                IF ( NOXLEVELS > 2 ) THEN
                   DO LL = 3,NOXLEVELS
                      ESO2_an(I,J,LL) = 0d0
                      ESO4_an(I,J,LL) = 0d0
                   ENDDO
                ENDIF

            ENDDO
         ENDDO
         ENDDO
!$OMP END PARALLEL DO
      ENDIF

      END SUBROUTINE READ_ANTHRO_SOx
!EOC
!------------------------------------------------------------------------------
!          Harvard University Atmospheric Chemistry Modeling Group            !
!------------------------------------------------------------------------------
!BOP
!
! !IROUTINE: read_ocean_dms
!
! !DESCRIPTION: Subroutine READ\_OCEAN\_DMS reads seawater concentrations of
!  DMS (nmol/L). (rjp, bdf, bmy, 9/20/02, 10/3/05)
!\\
!\\
! !INTERFACE:
! 
      SUBROUTINE READ_OCEAN_DMS( THISMONTH )
!
! !USES:
!
      USE BPCH2_MOD,     ONLY : GET_NAME_EXT_2D, GET_RES_EXT
      USE BPCH2_MOD,     ONLY : GET_TAU0,        READ_BPCH2
      USE DIRECTORY_MOD, ONLY : DATA_DIR
      USE TRANSFER_MOD,  ONLY : TRANSFER_2D

      USE CMN_SIZE_MOD        ! Size parameters 
!
! !INPUT PARAMETERS: 
!
      INTEGER, INTENT(IN) :: THISMONTH ! Current month number (1-12)

!
! !REVISION HISTORY:
!  (1 ) Extracted from old module routine SULFATE_READMON (bmy, 9/18/02)
!  (2 ) Now call READ_BPCH2 with QUIET=.TRUE. (bmy, 3/27/03)
!  (3 ) Now references DATA_DIR from "directory_mod.f" (bmy, 7/20/04)
!  (4 ) Now read files from "sulfate_sim_200508/".  Now read data for both
!        GCAP and GEOS grids (bmy, 8/16/05) 
!  (5 ) Now make sure all USE statements are USE, ONLY (bmy, 10/3/05)
!  22 Dec 2011 - M. Payer    - Added ProTeX headers
!EOP
!------------------------------------------------------------------------------
!BOC
!
! !LOCAL VARIABLES:
!
      REAL*4              :: ARRAY(IIPAR,JJPAR,1)
      REAL*8              :: XTAU
      CHARACTER(LEN=255)  :: FILENAME

      !==================================================================
      ! READ_OCEAN_DMS begins here!
      !==================================================================

      ! File name
      FILENAME = TRIM( DATA_DIR )                         // 
     &           'sulfate_sim_200508/DMS_seawater.'       //
     &           GET_NAME_EXT_2D() // '.' // GET_RES_EXT()

      ! Echo output
      WRITE( 6, 100 ) TRIM( FILENAME )  
 100  FORMAT( '     - READ_OCEAN_DMS: Reading ', a ) 

      ! TAU value (use generic year 1985)
      XTAU = GET_TAU0( THISMONTH, 1, 1985 )

      ! Read ocean DMS [nmol/L]
      CALL READ_BPCH2( FILENAME, 'BIOGSRCE',    25, 
     &                 XTAU,      IIPAR,        JJPAR,      
     &                 1,         ARRAY(:,:,1), QUIET=.TRUE. ) 

      ! Cast from REAL*4 to REAL*8 
      CALL TRANSFER_2D( ARRAY(:,:,1), DMSo )
      
      END SUBROUTINE READ_OCEAN_DMS
!EOC
!------------------------------------------------------------------------------
!          Harvard University Atmospheric Chemistry Modeling Group            !
!------------------------------------------------------------------------------
!BOP
!
! !IROUTINE: read_sst
!
! !DESCRIPTION: Subroutine READ\_SST reads monthly mean sea surface
!  temperatures. (rjp, bdf, bmy, 9/18/02, 7/13/09)
!\\
!\\
! !INTERFACE:
!
      SUBROUTINE READ_SST( THISMONTH, THISYEAR )
!
! !USES:
!
      USE BPCH2_MOD,      ONLY : GET_NAME_EXT_2D, GET_RES_EXT
      USE BPCH2_MOD,      ONLY : GET_TAU0,        READ_BPCH2
      USE DIRECTORY_MOD,  ONLY : DATA_DIR,        DATA_DIR_1x1
      USE REGRID_1x1_MOD, ONLY : DO_REGRID_1x1
      USE TRANSFER_MOD,   ONLY : TRANSFER_2D

      USE CMN_SIZE_MOD         ! Size parameters
!
! !INPUT PARAMETERS: 
!
      INTEGER, INTENT(IN)     :: THISMONTH ! Current month number (1-12)
      INTEGER, INTENT(IN)     :: THISYEAR  ! Current 4-digit year

!
! !REVISION HISTORY:
!  (1 ) Extracted from old module routine SULFATE_READMON (bmy, 9/18/02)
!  (2 ) Now call READ_BPCH2 with QUIET=.TRUE. (bmy, 3/27/03)
!  (3 ) Now references DATA_DIR from "directory_mod.f" (bmy, 7/20/04)
!  (4 ) Now use interannual SST data from NOAA if present; otherwise use
!        climatological SST data.  Now read data for both GCAP and GEOS 
!        grids (bmy, 8/16/05) 
!  (5 ) Now make sure all USE statements are USE, ONLY (bmy, 10/3/05)
!  (6 ) Now read int'annual SST data on the GEOS 1x1 grid (bmy, 11/17/05)
!  (7 ) Last year of data is now 2008 (bmy, 7/13/09)
!  22 Dec 2011 - M. Payer    - Added ProTeX headers
!EOP
!------------------------------------------------------------------------------
!BOC
!
! !LOCAL VARIABLES:
!
      REAL*4                  :: ARRAY(IIPAR,JJPAR,1)
      REAL*4                  :: ARRAY1(I1x1,J1x1,1)
      REAL*8                  :: XTAU
      CHARACTER(LEN=4)        :: SYEAR
      CHARACTER(LEN=255)      :: FILENAME

      !==================================================================
      ! READ_SST begins here!
      !==================================================================

      IF ( THISYEAR >= 1985 .and. THISYEAR <= 2008 ) THEN 
         
         !------------------------------------
         ! Use interannual SST data from NOAA
         ! Data exists for 1985 - 2004,
         ! Add other years as necessary
         !------------------------------------

         ! Make a string for THISYEAR
         WRITE( SYEAR, '(i4)' ) THISYEAR

         ! File name
         FILENAME = TRIM( DATA_DIR_1x1 )       // 
     &              'SST_200508/SST.geos.1x1.' // SYEAR

         ! Echo output
         WRITE( 6, 100 ) TRIM( FILENAME )  
 100     FORMAT( '     - READ_SST: Reading ', a ) 

         ! TAU value (use this year)
         XTAU = GET_TAU0( THISMONTH, 1, THISYEAR )

         ! Read sea surface temperature [K]
         CALL READ_BPCH2( FILENAME, 'GMAO-2D',      69, 
     &                    XTAU,      I1x1,          J1x1,     
     &                    1,         ARRAY1(:,:,1), QUIET=.TRUE. ) 

         ! Regrid from 1x1 and cast to REAL*8
         CALL DO_REGRID_1x1( 'K', ARRAY1, SSTEMP )

      ELSE

         !-------------------------------
         ! Use climatological SST data 
         !-------------------------------

         ! File name
         FILENAME = TRIM( DATA_DIR )          // 
     &              'sulfate_sim_200508/SST.' // GET_NAME_EXT_2D() //
     &              '.'                       // GET_RES_EXT()

         ! Echo output
         WRITE( 6, 100 ) TRIM( FILENAME )  

         ! TAU value (use generic year 1985)
         XTAU = GET_TAU0( THISMONTH, 1, 1985 )

         ! Read sea surface temperature [K]
         CALL READ_BPCH2( FILENAME, 'DAO-FLDS',    5, 
     &                    XTAU,      IIPAR,        JJPAR,     
     &                    1,         ARRAY(:,:,1), QUIET=.TRUE. ) 

         ! Cast from REAL*4 to REAL*8 
         CALL TRANSFER_2D( ARRAY(:,:,1), SSTEMP )

      ENDIF

      END SUBROUTINE READ_SST
!EOC
!------------------------------------------------------------------------------
!          Harvard University Atmospheric Chemistry Modeling Group            !
!------------------------------------------------------------------------------
!BOP
!
! !IROUTINE: read_biofuel_so2
!
! !DESCRIPTION: Subroutine READ\_BIOFUEL\_SO2 reads monthly mean biomass
!  burning  emissions for SO2.  SOx is read in, and converted to SO2. 
!  (rjp, bdf, bmy, phs, 1/16/03, 12/23/08)
!\\
!\\
! !INTERFACE:
!
      SUBROUTINE READ_BIOFUEL_SO2( THISMONTH )
!
! !USES:
!
      USE BIOMASS_MOD,          ONLY : BIOMASS
      ! IDBSO2 is not used anymore (ccc, 01/29/10)
      !USE BIOMASS_MOD,          ONLY : BIOMASS,         IDBSO2
      USE BPCH2_MOD,            ONLY : GET_NAME_EXT_2D, GET_RES_EXT
      USE BPCH2_MOD,            ONLY : GET_TAU0,        READ_BPCH2
      USE DIRECTORY_MOD,        ONLY : DATA_DIR
      USE FUTURE_EMISSIONS_MOD, ONLY : GET_FUTURE_SCALE_SO2bf
      USE GRID_MOD,             ONLY : GET_AREA_CM2
      USE LOGICAL_MOD,          ONLY : LBIOMASS,        LFUTURE
      USE TIME_MOD,             ONLY : ITS_A_LEAPYEAR
      USE TRACER_MOD,           ONLY : XNUMOL
      USE TRACERID_MOD,         ONLY : IDTSO2
      USE TRANSFER_MOD,         ONLY : TRANSFER_2D
      
      USE CMN_SIZE_MOD               ! Size parameters
!
! !INPUT PARAMETERS: 
!
      INTEGER, INTENT(IN)           :: THISMONTH ! Current month number (1-12)

!
! !REVISION HISTORY:
!  (1 ) Extracted from old module routine SULFATE_READMON (bmy, 9/18/02)
!  (2 ) Modified molar ratio of biomass burning SO2 per CO.  Added SO2
!        emission from biofuel burning. (rjp, bmy, 1/16/03)
!  (3 ) Now replace DXYP(J+J0)*1d4 with routine GET_AREA_CM2 of "grid_mod.f"
!        Now replace MONTH with the argument THISMONTH.  Now call READ_BPCH2
!        with QUIET=.TRUE. (bmy, 3/27/03)
!  (4 ) Now references DATA_DIR from "directory_mod.f".  Also removed
!        references to CMN and CMN_SETUP. (bmy, 7/20/04)
!  (5 ) Now can read either seasonal or interannual biomass burning emissions.
!        Now references routines from both "logical_mod.f" and "time_mod.f".
!        Now reads SO2 biomass emissions directly rather than computing
!        it by mole fraction from CO. (rjp, bmy, 1/11/05)
!  (6 ) Now read data for both GCAP and GEOS grids (bmy, 8/16/05) 
!  (7 ) Now make sure all USE statements are USE, ONLY (bmy, 10/3/05)
!  (8 ) Now computes future biomass emissions, if necessary (swu, bmy, 5/30/06)
!  (9 ) Now only read the biofuel, we have moved the biomass-reading code
!        to "gc_biomass_mod.f" for compatibility with GFED2 biomass emissions
!        (bmy, 9/27/06)
!  (10) Now prevent seg fault if BIOMASS emissions are turned off.
!        (bmy, 10/3/06)
!  (11) Renamed READ_BIOFUEL_SO2, and move all biomass code to GET_BIOMASS_SO2
!        to account for several GFED2 products (yc, phs, 12/23/08)
!  (12) IDBSO2 is not used anymore (ccc, 01/29/10)
!  22 Dec 2011 - M. Payer    - Added ProTeX headers
!EOP
!------------------------------------------------------------------------------
!BOC
!
! !LOCAL VARIABLES:
!
<<<<<<< HEAD
=======
      ! References to F90 modules
      USE BIOMASS_MOD,          ONLY : BIOMASS
      ! IDBSO2 is not used anymore (ccc, 01/29/10)
      !USE BIOMASS_MOD,          ONLY : BIOMASS,         IDBSO2
      USE BPCH2_MOD,            ONLY : GET_NAME_EXT_2D, GET_RES_EXT
      USE BPCH2_MOD,            ONLY : GET_TAU0,        READ_BPCH2
      USE DIRECTORY_MOD,        ONLY : DATA_DIR
      USE FUTURE_EMISSIONS_MOD, ONLY : GET_FUTURE_SCALE_SO2bf
      USE GRID_MOD,             ONLY : GET_AREA_CM2
      USE LOGICAL_MOD,          ONLY : LBIOMASS,        LFUTURE
      USE TIME_MOD,             ONLY : ITS_A_LEAPYEAR
      USE TRACER_MOD,           ONLY : XNUMOL
      USE TRACERID_MOD,         ONLY : IDTSO2
      USE TRANSFER_MOD,         ONLY : TRANSFER_2D
![eml
      USE LOGICAL_MOD,          ONLY : LHIST
      USE TIME_MOD,             ONLY : GET_HISTYR
      USE REGRID_1x1_MOD,       ONLY : DO_REGRID_G2G_1x1, DO_REGRID_1x1
!eml]

#     include "F77_CMN_SIZE"             ! Size parameters
                                    
      ! Arguments                   
      INTEGER, INTENT(IN)           :: THISMONTH
                                    
      ! Local variables             
>>>>>>> 08a73e5e
      INTEGER                       :: I, J, THISYEAR
      REAL*4                        :: ARRAY(IIPAR,JJPAR,1)
      REAL*8                        :: BIOCO(IIPAR,JJPAR)
      REAL*8                        :: XTAU
      CHARACTER(LEN=4  )            :: CYEAR
      CHARACTER(LEN=255)            :: FILENAME
![eml
      CHARACTER(LEN=4  )            :: CHISTYR
      CHARACTER(LEN=255)            :: DATADIR
      REAL*4                        :: ESO2_GEN(I1x1,J1x1-1)
      REAL*8                        :: ESO2_GEN8(I1x1,J1x1-1)
      REAL*8                        :: ESO2_GEO(I1x1,J1x1,1)
      REAL*8                        :: TEMP_ED(IIPAR,JJPAR,1)
!eml]
      ! Days per month              
      REAL*8 :: NMDAY(12) = (/ 31d0, 28d0, 31d0, 30d0, 31d0, 30d0, 
     &                         31d0, 31d0, 30d0, 31d0, 30d0, 31d0/)

      !=================================================================
      ! READ_BIOFUEL_SO2 begins here!
      !=================================================================

      !=================================================================
      ! Compute biofuel SO2 from biofuel CO.  Use a molar 
      ! ratio of 0.0015 moles SO2/mole CO from biofuel burning. 
      ! (Table 2, [Andreae and Merlet, 2001])
      !=================================================================
      
      ! File name for biofuel burning file
![eml
      IF(.not. LHIST) THEN
!eml]
         FILENAME = TRIM( DATA_DIR )          // 
     &              'biofuel_200202/biofuel.' // GET_NAME_EXT_2D() //
     &              '.'                       // GET_RES_EXT()

         ! Echo info
         WRITE( 6, 100 ) TRIM( FILENAME )
 100     FORMAT( '     - READ_BIOFUEL_SO2: Reading ', a )

         ! Get TAU0 value (use generic year 1985)
         XTAU = GET_TAU0( 1, 1, 1985 )

         ! Read Biofuel burning of CO [kg/yr]
         CALL READ_BPCH2( FILENAME, 'BIOFSRCE',    4, 
     &                    XTAU,      IIPAR,        JJPAR,     
     &                    1,         ARRAY(:,:,1), QUIET=.TRUE.  ) 

         ! Cast from REAL*4 to REAL*8
         CALL TRANSFER_2D( ARRAY(:,:,1), BIOCO )

         !=================================================================
         ! Unit conversion to [kg SO2/s]
         !=================================================================
  
!$OMP PARALLEL DO
!$OMP+DEFAULT( SHARED )
!$OMP+PRIVATE( I, J )
         ! Loop over longitudes
         DO J = 1, JJPAR

            ! Loop over latitudes
            DO I = 1, IIPAR

               ! Convert biofuel SO2 from [kg CO/yr] to [kg SO2/s]
               ESO2_bf(I,J) = ( BIOCO(I,J) * 64d-3 * 0.0015d0 /
     &                        ( 28d-3 * 86400.d0 * 365.25d0 ) )

               ! Apply future emissions to biofuel SO2, if necessary
               IF ( LFUTURE ) THEN
                  ESO2_bf(I,J) = ESO2_bf(I,J) * 
     &                           GET_FUTURE_SCALE_SO2bf( I, J )
               ENDIF
            ENDDO
         ENDDO
!$OMP END PARALLEL DO
![eml
      ELSE
         WRITE(CHISTYR,'(I4)') GET_HISTYR()
         DATADIR ='/home/eml/data/EMISSIONS/SO2/proper/'
         FILENAME=TRIM(DATADIR)//'EDGAR.BCSO2.'//CHISTYR//'generic.1x1'
         
         XTAU = GET_TAU0( 1, 1, GET_HISTYR() )
         WRITE( 6, 101 ) TRIM( FILENAME )
 101     FORMAT( '     - READ_EDGAR_NOx: Reading ', a )
         CALL READ_BPCH2( TRIM(FILENAME), 'EDGAR-2D', 26,
     &                    XTAU,           I1x1,       J1x1-1,
     &                    1,              ESO2_GEN,   QUIET=.TRUE. )

         ESO2_GEN8 = ESO2_GEN

         CALL DO_REGRID_G2G_1x1( 'kg/yr', ESO2_GEN8, ESO2_GEO(:,:,1) )
         CALL DO_REGRID_1x1(1, 'kg/yr', ESO2_GEO, TEMP_ED )
         ! Convert from kg SO2/yr to kg SO2/s
         ESO2_bf = TEMP_ED(:,:,1) / (365.25d0 * 86400.d0)
      ENDIF
!eml]

      END SUBROUTINE READ_BIOFUEL_SO2
!EOC
!------------------------------------------------------------------------------
!          Harvard University Atmospheric Chemistry Modeling Group            !
!------------------------------------------------------------------------------
!BOP
!
! !IROUTINE: get_biomass_so2
!
! !DESCRIPTION: Subroutine GET\_BIOMASS\_SO2 retrieve monthly/8-day/3hr biomass
!  burning emissions for SO2.  (yc, phs, 12/23/08)
!\\
!\\
! !INTERFACE:
!
      SUBROUTINE GET_BIOMASS_SO2
!
! !USES:
!
      !IDBSO2 now in tracerid_mod (fp, 6/2009)
      !USE BIOMASS_MOD,          ONLY : BIOMASS,         IDBSO2
      USE BIOMASS_MOD,          ONLY : BIOMASS
      USE TRACERID_MOD,         ONLY : IDBSO2
      USE GRID_MOD,             ONLY : GET_AREA_CM2
      USE TRACER_MOD,           ONLY : XNUMOL
      USE TRACERID_MOD,         ONLY : IDTSO2
      USE TRANSFER_MOD,         ONLY : TRANSFER_2D
      
      USE CMN_SIZE_MOD               ! Size parameters
! 
! !REVISION HISTORY:
!  (1 ) Extracted from old module subroutine READ_BIOMASS_SO2
!        (yc, phs, 12/23/08)
!  (2 ) IDBSO2 is now in tracerid_mod.f (fp, 6/2009)
!  22 Dec 2011 - M. Payer    - Added ProTeX headers
!EOP
!------------------------------------------------------------------------------
!BOC
!
! !LOCAL VARIABLES:
!
      INTEGER                       :: I, J
      REAL*8                        :: CONV
                                    
      !=================================================================
      ! GET_BIOMASS_SO2 begins here!
      !=================================================================

      ! Unit conversion to [kg SO2/s]
  
!$OMP PARALLEL DO
!$OMP+DEFAULT( SHARED )
!$OMP+PRIVATE( I, J, CONV )

      ! Loop over longitudes
      DO J = 1, JJPAR

         ! Conversion factor for [cm2 * kg/molec]
         CONV = GET_AREA_CM2( J ) / XNUMOL(IDTSO2)

         ! Loop over latitudes
         DO I = 1, IIPAR

            ! Convert biomass SO2 from [molec SO2/cm2/s] -> [kg SO2/s] 
            ! NOTE: Future scale has already been applied by this point
            ESO2_bb(I,J) = BIOMASS(I,J,IDBSO2) * CONV

         ENDDO
      ENDDO
!$OMP END PARALLEL DO

      END SUBROUTINE GET_BIOMASS_SO2
!EOC
!------------------------------------------------------------------------------
!          Harvard University Atmospheric Chemistry Modeling Group            !
!------------------------------------------------------------------------------
!BOP
!
! !IROUTINE: gread_aircraft_so2
!
! !DESCRIPTION: Subroutine READ\_AIRCRAFT\_SO2 reads monthly mean aircraft fuel
!  emissions and converts them to SO2 emissions. (rjp, bdf, bmy, 9/18/02,
!  10/3/05)
!\\
!\\
! !INTERFACE:
!
      SUBROUTINE READ_AIRCRAFT_SO2( THISMONTH )
!
! !USES:
!
      USE BPCH2_MOD,     ONLY : GET_RES_EXT, GET_TAU0, READ_BPCH2
      USE DAO_MOD,       ONLY : BXHEIGHT
      USE DIRECTORY_MOD, ONLY : DATA_DIR 
      USE FILE_MOD,      ONLY : IU_FILE, IOERROR

      USE CMN_SIZE_MOD        ! Size parameters
!
! !INPUT PARAMETERS: 
!
      INTEGER, INTENT(IN)    :: THISMONTH ! Current month number (1-12)

!
! !REVISION HISTORY:
!  (1 ) Extracted from old module routine SULFATE_READMON (bmy, 9/18/02)
!  (2 ) Now references DATA_DIR from "directory_mod.f" (bmy, 7/20/04)
!  (3 ) Now read files from "sulfate_sim_200508/".  Now read data for both 
!        GCAP and GEOS grids (bmy, 8/16/05)
!  (4 ) Now make sure all USE statements are USE, ONLY (bmy, 10/3/05)
!  22 Dec 2011 - M. Payer    - Added ProTeX headers
!EOP
!------------------------------------------------------------------------------
!BOC
!
! !LOCAL VARIABLES:
!
      INTEGER                :: I, IOS, J, K, L
      REAL*8                 :: ACSO2(IIPAR,JJPAR,20)
      REAL*8                 :: FAC, FUEL, DZ(LLPAR), ZH(0:LLPAR)
      CHARACTER(LEN=255)     :: FILENAME

      ! Month names
      CHARACTER(LEN=3)    :: CMONTH(12) = (/'jan', 'feb', 'mar', 'apr', 
     &                                      'may', 'jun', 'jul', 'aug',
     &                                      'sep', 'oct', 'nov', 'dec'/)

      !=================================================================
      ! READ_AIRCRAFT_SO2 begins here!
      !=================================================================
      
      ! Zero arrays
      ESO2_ac = 0d0
      ACSO2   = 0d0
      
      ! File name
      FILENAME = TRIM( DATA_DIR )               // 
     &           'sulfate_sim_200508/aircraft.' // GET_RES_EXT() //
     &           '.1992.'                       // CMONTH(THISMONTH)

      ! Echo output
      WRITE( 6, 100 ) TRIM( FILENAME )
 100  FORMAT( '     - READ_AIRCRAFT_SO2: Reading ', a )     

      !=================================================================
      ! Read aircraft emissions.  These are fuel burned in [kg/box/day],
      ! from AEAP for 1992.  SO2 emission is calculated by assuming    
      ! an emission index EI of 1.0, i.e., 1g of SO2 emitted per kg    
      ! of fuel burned.  It is also assumed that there is no diurnal   
      ! variation of emission rate. Convert to [kg SO2/box/s]. 
      !=================================================================

      ! Open file 
      OPEN( IU_FILE, FILE=FILENAME, STATUS='OLD', IOSTAT=IOS )
      IF ( IOS > 0 ) CALL IOERROR( IOS, IU_FILE, 'read_aircraft_so2:1' )

      ! Read header line
      READ( IU_FILE, '(/)', IOSTAT=IOS )
      IF ( IOS > 0 ) CALL IOERROR( IOS, IU_FILE, 'read_aircraft_so2:2' )
      
      ! Read data values until an EOF is found
      DO 
         READ( IU_FILE, '(3i4,e11.3)', IOSTAT=IOS ) I, J, L, FUEL

         ! EOF encountered
         IF ( IOS < 0 ) EXIT

         ! I/O error condition
         IF ( IOS > 0 ) THEN
            CALL IOERROR( IOS, IU_FILE, 'read_aircraft_so2:3' )
         ENDIF

         ! Unit conversion: [kg Fuel/box/day] -> [kg SO2/box/s]
         ! Assuming an emission index of 1.0, 
         ! 1 g SO2 / kg fuel burned [Weisenstein et al., 1996]
         ACSO2(I,J,L+1) = 1.d-3 * FUEL / ( 24.d0 * 3600d0 )
      ENDDO

      ! Close file
      CLOSE( IU_FILE )

      !=================================================================
      ! Interpolate from the 1-km grid to the given GEOS-CHEM grid
      ! NOTE: we need to account for window grids (bmy, 9/20/02)
      !=================================================================
      DO J = 1, JJPAR
      DO I = 1, IIPAR

         ! ACSO2 is the aircraft SO2 on the 1-km vertical grid
         FUEL = SUM( ACSO2(I,J,:) )
         IF ( FUEL < 1d-20 ) CYCLE

         ! There are 20 1-km levels
         DO K = 1, 20

            ! Initialize
            ZH(0) = 0.d0

            ! Loop over levels
            DO L = 1, LLPAR

               ! Altitude of top edge of level L, from ground [km]
               ZH(L) = ZH(L-1) + ( BXHEIGHT(I,J,L) * 1d-3 )
               
               IF ( ZH(L-1) > DBLE(K)   ) EXIT
               IF ( ZH(L  ) < DBLE(K-1) ) CYCLE
               
               IF ( ZH(L) < DBLE(K) ) THEN
                  FAC            = ZH(L) - MAX( ZH(L-1), DBLE(K-1) )
                  ESO2_ac(I,J,L) = ESO2_ac(I,J,L) + ACSO2(I,J,K) * FAC
               ELSE
                  FAC            = DBLE(K) - MAX( ZH(L-1), DBLE(K-1) )
                  ESO2_ac(I,J,L) = ESO2_ac(I,J,L) + ACSO2(I,J,K) * FAC
                  EXIT
               ENDIF		     
            ENDDO
         ENDDO     
      ENDDO
      ENDDO

      END SUBROUTINE READ_AIRCRAFT_SO2
!EOC
!------------------------------------------------------------------------------
!          Harvard University Atmospheric Chemistry Modeling Group            !
!------------------------------------------------------------------------------
!BOP
!
! !IROUTINE: read_ship_so2
!
! !DESCRIPTION: Subroutine READ\_SHIP\_SO2 reads in ship SO2 emissions, from
!  either Corbett et al or EDGAR inventories. (bec, qli, 10/01/03, 7/14/06)
!\\
!\\
! !INTERFACE:
!
      SUBROUTINE READ_SHIP_SO2( THISMONTH )
!
! !USES:
!
      USE ARCTAS_SHIP_EMISS_MOD,ONLY : GET_ARCTAS_SHIP
      USE ICOADS_SHIP_MOD,      ONLY : GET_ICOADS_SHIP   !(cklee, 7/09/09)
      USE BPCH2_MOD,            ONLY : GET_NAME_EXT_2D, GET_RES_EXT
      USE BPCH2_MOD,            ONLY : GET_TAU0,        READ_BPCH2
      USE DIRECTORY_MOD,        ONLY : DATA_DIR 
      USE EDGAR_MOD,            ONLY : GET_EDGAR_SHIP_SO2
      USE EMEP_MOD,             ONLY : GET_EMEP_ANTHRO, GET_EUROPE_MASK
      USE FUTURE_EMISSIONS_MOD, ONLY : GET_FUTURE_SCALE_SO2ff
      USE GRID_MOD,             ONLY : GET_AREA_CM2
      USE LOGICAL_MOD,          ONLY : LEDGARSHIP,      LFUTURE, 
     &                                 LARCSHIP,        LSHIPSO2,
     $                                 LEMEPSHIP
      USE LOGICAL_MOD,          ONLY : LICOADSSHIP  !(cklee, 6/30/09)
      USE TRACER_MOD,           ONLY : XNUMOL
      USE TRACERID_MOD,         ONLY : IDTSO2
      USE TRANSFER_MOD,         ONLY : TRANSFER_2D

      USE CMN_SIZE_MOD               ! Size parameters
!
! !INPUT PARAMETERS: 
!
      INTEGER, INTENT(IN)           :: THISMONTH ! Current month (1-12)

!
! !REVISION HISTORY:
!  (1 ) Now references DATA_DIR from "directory_mod.f" (bmy, 7/20/04)
!  (2 ) Now read files from "sulfate_sim_200508/".  Now read data for both 
!       GCAP and GEOS grids. (bmy, 8/16/05)
!  (3 ) Now make sure all USE statements are USE, ONLY (bmy, 10/3/05)
!  (4 ) Now references XNUMOL from "tracer_mod.f" (bmy, 10/25/05)
!  (5 ) Now get EDGAR ship SO2 emissions if necessary.  Also apply future
!       emissions scale factors to the default Corbett et al ship emissions.
!       (avd, bmy, 7/14/06)
!  (6 ) Now references GET_ARCTAS_HIP from 'arctas_ship_emiss_mod.f" and
!       GET_EMEP_ANTHRO to get ARCTAS and EMEP SO2 ship emissions (phs,12/5/08)
!  (7 ) Now get ICOADS ship SO2 if necessary (phs, cklee, 6/30/09) 
!  22 Dec 2011 - M. Payer    - Added ProTeX headers
!EOP
!------------------------------------------------------------------------------
!BOC
!
! !LOCAL VARIABLES:
!
      INTEGER                       :: I, J
      REAL*4                        :: ARRAY(IIPAR,JJPAR,1)
      REAL*4                        :: SHIPSO2(IIPAR,JJPAR)
      REAL*8                        :: XTAU, AREA_CM2
      CHARACTER (LEN=255)           :: FILENAME

      !=================================================================
      ! READ_SHIP_SO2 begins here!
      !=================================================================

      ! Reset
      ESO2_sh = 0D0


      ! Test for EDAGR last, since this is default inventory by design.
      ! So we can still use EDGAR SHIP to get ship-NOX and CO, and
      ! overwrite ship-SO2 with ARCTAS or Colbert (phs, 12/5/08)
      ! Does the same with ICOADS (phs, 7/21/09)

      !-----------------------------------------------------------
      ! Use ARCTAS SHIP emissions (EDGAR 2006 update) 
      !-----------------------------------------------------------
      IF ( LARCSHIP ) THEN
            
!$OMP PARALLEL DO
!$OMP+DEFAULT( SHARED )
!$OMP+PRIVATE( I, J )
         DO J = 1, JJPAR
         DO I = 1, IIPAR

         ! Read ARCTAS SO2 emissions in [kg SO2/BOX/s]
         ESO2_sh(I,J) = GET_ARCTAS_SHIP( I, J, IDTSO2,  KG_S=.TRUE. )
               
            IF ( LEMEPSHIP ) THEN
               IF ( GET_EUROPE_MASK(I,J) > 0d0 )
     $           ESO2_sh(I,J) = GET_EMEP_ANTHRO(I, J, IDTSO2, 
     &                                          KG_S=.TRUE.,
     $                                          SHIP=.TRUE.)
            ENDIF

         ENDDO 
         ENDDO
!$OMP END PARALLEL DO

      !----------------------------------------
      ! Or Corbett et al ship SO2 emissions
      !----------------------------------------
      ELSE IF ( LSHIPSO2 ) THEN

         ! Filename
         FILENAME = TRIM( DATA_DIR )           // 
     &           'sulfate_sim_200508/shipSOx.' // GET_NAME_EXT_2D() //
     &           '.'                           // GET_RES_EXT()

         ! Echo some information to the standard output
         WRITE( 6, 110 ) TRIM( FILENAME )
 110     FORMAT( '     - READ_SHIP_SO2 ', a )
      
         ! TAU value at the beginning of this month
         XTAU = GET_TAU0( THISMONTH, 1, 1985 )
      
         ! Read in this month's ship SO2 emissions [molec SO2/cm2/s]
         CALL READ_BPCH2( FILENAME, 'SO2-SHIP',     26,  
     &                    XTAU,      IIPAR,         JJPAR, 
     &                    1,         ARRAY(:,:,1),  QUIET=.TRUE. )

         ! Cast from REAL*4 to REAL*8
         CALL TRANSFER_2D( ARRAY(:,:,1), SHIPSO2 )

         ! Loop over latitudes
         DO J = 1, JJPAR

            ! Grid box surface area [cm2]
            AREA_CM2 = GET_AREA_CM2( J )

            ! Loop over longitudes
            DO I = 1, IIPAR
            
               ! Convert [molec SO2/cm2/s] to [kg SO2/box/s]
               ESO2_sh(I,J) = SHIPSO2(I,J) * AREA_CM2 / XNUMOL(IDTSO2)

               ! Apply future emissions (if necessary)
               IF ( LFUTURE ) THEN
                   ESO2_sh(I,J) = ESO2_sh(I,J) *
     &                            GET_FUTURE_SCALE_SO2ff( I, J ) 
               ENDIF

               IF ( LEMEPSHIP ) THEN
                  IF ( GET_EUROPE_MASK(I,J) > 0d0 )
     $                 ESO2_sh(I,J) = GET_EMEP_ANTHRO(I, J, IDTSO2,
     $                                         KG_S=.TRUE., SHIP=.TRUE.)
               ENDIF               

            ENDDO 
         ENDDO

      !-----------------------------------------------------------
      ! Test for EDGAR ship emissions
      !-----------------------------------------------------------
      ELSE IF ( LEDGARSHIP ) THEN 

         !----------------------------------------
         ! Use EDGAR ship SO2 emissions
         !----------------------------------------

         ! Get EDGAR ship SO2 [kg SO2/box/s]
         ! NOTE: Future emissions have already been applied! 
!$OMP PARALLEL DO
!$OMP+DEFAULT( SHARED )
!$OMP+PRIVATE( I, J )
         DO J = 1, JJPAR
         DO I = 1, IIPAR

            ESO2_sh(I,J) = GET_EDGAR_SHIP_SO2( I, J, KG_S=.TRUE. )

            IF ( LEMEPSHIP ) THEN
               IF ( GET_EUROPE_MASK(I,J) > 0d0 )
     $           ESO2_sh(I,J) = GET_EMEP_ANTHRO(I, J, IDTSO2, 
     &                                          KG_S=.TRUE.,
     $                                          SHIP=.TRUE.)
            ENDIF
         ENDDO 
         ENDDO
!$OMP END PARALLEL DO
         

      !----------------------------------------
      ! Use ICOADS ship SOx emissions   !(cklee, 6/24/09)
      ! Replace the above ship emissions 
      !----------------------------------------
      ELSE IF ( LICOADSSHIP ) THEN

!$OMP PARALLEL DO
!$OMP+DEFAULT( SHARED )
!$OMP+PRIVATE( I, J )
         DO J = 1, JJPAR
         DO I = 1, IIPAR

         ! Read ICOADS emissions in [kg SO2/box/s]
         ESO2_sh(I,J) = GET_ICOADS_SHIP( I, J, IDTSO2,  KG_S=.TRUE. )
               
            IF ( LEMEPSHIP ) THEN
               IF ( GET_EUROPE_MASK(I,J) > 0d0 )
     $           ESO2_sh(I,J) = GET_EMEP_ANTHRO(I, J, 26, KG_S=.TRUE.,
     $                                          SHIP=.TRUE.)
            ENDIF

         ENDDO 
         ENDDO
!$OMP END PARALLEL DO
         
      ENDIF

      END SUBROUTINE READ_SHIP_SO2
!EOC
!------------------------------------------------------------------------------
!          Harvard University Atmospheric Chemistry Modeling Group            !
!------------------------------------------------------------------------------
!BOP
!
! !IROUTINE: read_anthro_nh3
!
! !DESCRIPTION: Subroutine READ\_ANTHRO\_NH3 reads the monthly mean 
!  anthropogenic NH3 emissions from disk and converts to [kg NH3/box/s]. 
!  (rjp, bdf, bmy, 9/20/02, 3/5/10)
!\\
!\\
! !INTERFACE:
!
      SUBROUTINE READ_ANTHRO_NH3( THISMONTH )
!
! !USES:
!
      USE BPCH2_MOD,            ONLY : GET_NAME_EXT_2D, GET_RES_EXT
      USE BPCH2_MOD,            ONLY : GET_TAU0,        READ_BPCH2
      USE DIRECTORY_MOD,        ONLY : DATA_DIR
      USE EMEP_MOD,             ONLY : GET_EMEP_ANTHRO
      USe EMEP_MOD,             ONLY : GET_EUROPE_MASK
      USE FUTURE_EMISSIONS_MOD, ONLY : GET_FUTURE_SCALE_NH3an
      USE LOGICAL_MOD,          ONLY : LFUTURE,         LSTREETS
      USE LOGICAL_MOD,          ONLY : LEMEP
      USE STREETS_ANTHRO_MOD,   ONLY : GET_SE_ASIA_MASK
      USE STREETS_ANTHRO_MOD,   ONLY : GET_STREETS_ANTHRO
      USE TRACERID_MOD,         ONLY : IDTNH3
      USE TRANSFER_MOD,         ONLY : TRANSFER_2D

      USE CMN_SIZE_MOD               ! Size parameters
!
! !INPUT PARAMETERS: 
!
      INTEGER, INTENT(IN)           :: THISMONTH ! Current month number (1-12)

!
! !REVISION HISTORY:
!  (1 ) Renamed from NH3_READ to READ_ANTHRO_NH3.  Also updated comments,
!        made cosmetic changes. (bmy, 9/20/02)
!  (2 ) Changed filename to NH3_anthsrce.geos.*.  Also now reads data under
!        category name "NH3-ANTH". (rjp, bmy, 3/23/03)
!  (3 ) Now reads from NH3emis.monthly.geos.* files.  Now call READ_BPCH2
!        with QUIET=.TRUE. (bmy, 3/27/03)
!  (4 ) Now references DATA_DIR from "directory_mod.f" (bmy, 7/20/04)
!  (5 ) Now read files from "sulfate_sim_200508/". Now read data for both 
!        GCAP and GEOS grids. (bmy, 8/16/05)
!  (5 ) Now make sure all USE statements are USE, ONLY (bmy, 10/3/05)
!  (6 ) Now compute future emissions, if necessary (swu, bmy, 5/30/06)
!  (7 ) Now overwrite w/ David Streets' NH3, if necessary (yxw, bmy, 8/17/06)
!  (8 ) Bug fix: Using tracer #30 in the call to GET_STREETS_ANTHRO can cause
!        problems when adding or removing species.  Replace w/ IDTNH3.
!        (dkh, 10/31/08)
!  (9 ) Now check if NH3 Streets is available (phs, 12/10/08)  
!  (10) Bug fix -- STREETS needs to be PRIVATE (dkh, bmy, 3/5/10)
!  22 Dec 2011 - M. Payer    - Added ProTeX headers
!EOP
!------------------------------------------------------------------------------
!BOC
!
! !LOCAL VARIABLES:
!
      LOGICAL                       :: WEEKDAY
      INTEGER                       :: I, J, DAY_NUM
      REAL*4                        :: ARRAY(IIPAR,JJPAR,1)
      REAL*8                        :: AREA_CM2, EPA_NEI, XTAU

      ! Days per month
      REAL*8              :: NMDAY(12) = (/ 31d0, 28d0, 31d0, 30d0,
     &                                      31d0, 30d0, 31d0, 31d0, 
     &                                      30d0, 31d0, 30d0, 31d0 /)

      CHARACTER(LEN=255)            :: FILENAME
      REAL*8                        :: STREETS

      !=================================================================
      ! READ_ANTHRO_NH3 begins here!
      !=================================================================

      ! File name
      FILENAME = TRIM( DATA_DIR )                         //
     &           'sulfate_sim_200508/NH3_anthsrce.'       //
     &           GET_NAME_EXT_2D() // '.' // GET_RES_EXT()

      ! Echo output
      WRITE( 6, 100 ) TRIM( FILENAME )
 100  FORMAT( '     - READ_ANTHRO_NH3: Reading ', a )
      
      ! Get TAU value (use year 1990, the year of the data!)
      XTAU = GET_TAU0( THISMONTH, 1, 1990 )
	
      ! Read 1990 NH3 emissions [kg N/box/mon]
      CALL READ_BPCH2( FILENAME, 'NH3-ANTH',    29,  
     &                 XTAU,      IIPAR,        JJPAR,       
     &                 1,         ARRAY(:,:,1), QUIET=.TRUE. )

      ! Cast from REAL*4 to REAL*8
      CALL TRANSFER_2D( ARRAY(:,:,1), ENH3_an )

!$OMP PARALLEL DO
!$OMP+DEFAULT( SHARED )
!$OMP+PRIVATE( I, J, STREETS )
      DO J = 1, JJPAR
      DO I = 1, IIPAR

         ! Convert from [kg N/box/mon] to [kg NH3/box/s]
         ENH3_an(I,J) = ENH3_an(I,J) * ( 17.d0 / 14.d0 ) 
     &                / ( NMDAY(THISMONTH) * 86400.d0 )

         ! Compute future NH3an emissions, if necessary
         ! Moved here since Streets and EMEP should have already
         ! applied FUTURE scale factors if needed 
         IF ( LFUTURE ) THEN
            ENH3_an(I,J) = ENH3_an(I,J) * GET_FUTURE_SCALE_NH3an( I, J )
         ENDIF

         ! If we are using David Streets' emissions ...
         IF ( LSTREETS ) THEN

            ! If we are over the SE Asia region ...
            IF ( GET_SE_ASIA_MASK( I, J ) > 0d0  ) THEN

               ! Overwrite with David Streets emissions if available [kg NH3/s]
               STREETS = GET_STREETS_ANTHRO( I,      J, 
     &                                       IDTNH3, KG_S=.TRUE.)

               IF ( .not. ( STREETS < 0d0 ) )
     $              ENH3_an(I,J) = STREETS
               
            ENDIF
         ENDIF

         IF ( LEMEP ) THEN
            IF ( GET_EUROPE_MASK(I,J) > 0d0) THEN
               ENH3_an(I,J) = GET_EMEP_ANTHRO(I,J,IDTNH3,KG_S=.TRUE.)
            ENDIF
         ENDIF

      ENDDO
      ENDDO
!$OMP END PARALLEL DO

      END SUBROUTINE READ_ANTHRO_NH3
!EOC
!------------------------------------------------------------------------------
!          Harvard University Atmospheric Chemistry Modeling Group            !
!------------------------------------------------------------------------------
!BOP
!
! !IROUTINE: read_natural_nh3
!
! !DESCRIPTION: Subroutine READ\_NATURAL\_NH3 reads the monthly mean natural 
!  NH3 emissions from disk and converts to [kg NH3/box/s]. 
!  (rjp, bdf, bmy, 9/20/02, 10/3/05)
!\\
!\\
! !INTERFACE:
!
      SUBROUTINE READ_NATURAL_NH3( THISMONTH )
!
! !USES:
!
      USE BPCH2_MOD,     ONLY : GET_NAME_EXT_2D, GET_RES_EXT
      USE BPCH2_MOD,     ONLY : GET_TAU0,        READ_BPCH2
      USE DIRECTORY_MOD, ONLY : DATA_DIR
      USE TRANSFER_MOD,  ONLY : TRANSFER_2D

      USE CMN_SIZE_MOD        ! Size parameters
!
! !INPUT PARAMETERS: 
!
      INTEGER, INTENT(IN) :: THISMONTH ! Current month number (1-12)

!
! !REVISION HISTORY: 
!  (1 ) Updated FORMAT string.  Now also call READ_BPCH2 with QUIET=.TRUE.
!        (bmy, 4/8/03)
!  (2 ) Now references DATA_DIR from "directory_mod.f" (bmy, 7/20/04)
!  (3 ) Now read files from "sulfate_sim_200508/".  Now read data for both 
!        GCAP and GEOS grids. (bmy, 8/16/05)
!  (4 ) Now make sure all USE statements are USE, ONLY (bmy, 10/3/05)
!  22 Dec 2011 - M. Payer    - Added ProTeX headers
!EOP
!------------------------------------------------------------------------------
!BOC
!
! !LOCAL VARIABLES:
!
      REAL*4              :: ARRAY(IIPAR,JJPAR,1)
      REAL*8              :: XTAU
      REAL*8              :: NMDAY(12) = (/ 31d0, 28d0, 31d0, 30d0,
     &                                      31d0, 30d0, 31d0, 31d0, 
     &                                      30d0, 31d0, 30d0, 31d0 /)
      CHARACTER(LEN=255)  :: FILENAME

      !=================================================================
      ! READ_NATURAL_NH3 begins here!
      !=================================================================

      ! File name
      FILENAME = TRIM( DATA_DIR )                         //
     &           'sulfate_sim_200508/NH3_natusrce.'       //
     &           GET_NAME_EXT_2D() // '.' // GET_RES_EXT()

      ! Echo output
      WRITE( 6, 100 ) TRIM( FILENAME )
 100  FORMAT( '     - READ_NATURAL_NH3: Reading ', a )
      
      ! Get TAU value (use year 1990, the year of the data!)
      XTAU = GET_TAU0( THISMONTH, 1, 1990 )
	
      ! Read 1990 NH3 emissions [kg N/box/mon]
      CALL READ_BPCH2( FILENAME, 'NH3-NATU',    29,  
     &                 XTAU,      IIPAR,        JJPAR,       
     &                 1,         ARRAY(:,:,1), QUIET=.TRUE. )

      ! Cast from REAL*4 to REAL*8
      CALL TRANSFER_2D( ARRAY(:,:,1), ENH3_na )

      ! Convert from [kg N/box/mon] to [kg NH3/box/s]
      ENH3_na = ENH3_na * ( 17.d0 / 14.d0 ) /
     &          ( NMDAY(THISMONTH) * 86400.d0 ) 
 
      END SUBROUTINE READ_NATURAL_NH3
!EOC
!------------------------------------------------------------------------------
!          Harvard University Atmospheric Chemistry Modeling Group            !
!------------------------------------------------------------------------------
!BOP
!
! !IROUTINE: read_biofuel_nh3
!
! !DESCRIPTION: Subroutine READ\_BIOFUEL\_NH3 reads the monthly mean biomass
!  NH3 and biofuel emissions from disk and converts to [kg NH3/box/s]. 
!  (rjp, bdf, bmy, phs, 9/20/02, 12/23/08)
!\\
!\\
! !INTERFACE:
!
      SUBROUTINE READ_BIOFUEL_NH3( THISMONTH ) 
!
! !USES:
!
      !USE BIOMASS_MOD,          ONLY : BIOMASS,         IDBNH3
      USE BIOMASS_MOD,          ONLY : BIOMASS
      USE BPCH2_MOD,            ONLY : GET_NAME_EXT_2D, GET_RES_EXT
      USE BPCH2_MOD,            ONLY : GET_TAU0,        READ_BPCH2
      USE DIRECTORY_MOD,        ONLY : DATA_DIR
      USE FUTURE_EMISSIONS_MOD, ONLY : GET_FUTURE_SCALE_NH3bf
      USE LOGICAL_MOD,          ONLY : LBIOMASS,        LFUTURE
      USE GRID_MOD,             ONLY : GET_AREA_CM2
      USE TIME_MOD,             ONLY : ITS_A_LEAPYEAR
      USE TRACER_MOD,           ONLY : XNUMOL
      USE TRACERID_MOD,         ONLY : IDTNH3
      USE TRANSFER_MOD,         ONLY : TRANSFER_2D

      USE CMN_SIZE_MOD               ! Size parameters
!
! !INPUT PARAMETERS: 
!
      INTEGER, INTENT(IN)           :: THISMONTH ! Current month number (1-12)

!
! !REVISION HISTORY: 
!  (1 ) Renamed from NH3_READ to READ_BIOMASS_NH3.  Also updated comments,
!        made cosmetic changes.  Now reads in both biomass and biofuel
!        emissions. (rjp, bmy, 12/13/02)
!  (2 ) Now replace DXYP(J+J0) with routine GET_AREA_M2 of "grid_mod.f"
!        Now use function GET_YEAR from "time_mod.f".  Replace MONTH with 
!        THISMONTH when referencing the NMDAY variable.  Now call READ_BPCH2
!        with QUIET=.TRUE. (bmy, 3/27/03)
!  (3 ) If using interannual biomass emissions, substitute seasonal emissions
!        for years where internannual emissions do not exist.  Now also
!        reference GET_TAU from "time_mod.f" (bmy, 5/15/03)
!  (4 ) Now use ENCODE statement for PGI/F90 on Linux (bmy, 9/29/03)
!  (5 ) Changed cpp switch name from LINUX to LINUX_PGI (bmy, 12/2/03)
!  (6 ) Now references DATA_DIR from "directory_mod.f".  Now references LBBSEA
!        from "logical_mod.f".  Removed references to CMN and CMN_SETUP.
!        (bmy, 7/20/04)
!  (7 ) Now can read either seasonal or interannual biomass burning emissions.
!        Now references routines from both and "time_mod.f".  Now reads SO2 
!        biomass emissions directly rather than computing it by mole fraction 
!        from CO. (rjp, bmy, 1/11/05)
!  (8 ) Now read files from "sulfate_sim_200508/".  Now read data for both 
!        GCAP and GEOS grids. (bmy, 8/16/05)
!  (9 ) Now make sure all USE statements are USE, ONLY (bmy, 10/3/05)
!  (10) Now only read the biofuel, we have moved the biomass-reading code to 
!        "gc_biomass_mod.f" for compatibility with GFED2 biomass emissions
!        (bmy, 9/27/06)
!  (11) Prevent seg fault error when LBIOMASS=F (bmy, 11/3/06)
!  (12) Renamed READ_BIOFUEL_NH3, and move all biomass code to GET_BIOMASS_NH3
!        to account for several GFED2 products (yc, phs, 12/23/08)
!  (13) IDBNH3 is not used anymore (ccc, 01/29/10)   
!  22 Dec 2011 - M. Payer    - Added ProTeX headers
!EOP
!------------------------------------------------------------------------------
!BOC
!
! !LOCAL VARIABLES:
!
      INTEGER                       :: I, J, THISYEAR
      REAL*4                        :: ARRAY(IIPAR,JJPAR,1)
      REAL*8                        :: XTAU, DMASS!, CONV
      REAL*8                        :: NMDAY(12) = (/31d0, 28d0, 31d0, 
     &                                               30d0, 31d0, 30d0, 
     &                                               31d0, 31d0, 30d0, 
     &                                               31d0, 30d0, 31d0/)
      CHARACTER(LEN=4  )            :: CYEAR
      CHARACTER(LEN=255)            :: FILENAME

      !=================================================================
      ! READ_BIOFUEL_NH3 begins here!
      !=================================================================

      !=================================================================
      ! Read NH3 biofuel emissions
      !=================================================================

      ! File name
      FILENAME = TRIM( DATA_DIR )                         // 
     &           'sulfate_sim_200508/NH3_biofuel.'        // 
     &           GET_NAME_EXT_2D() // '.' // GET_RES_EXT()
   
      ! Echo output
      WRITE( 6, 100 ) TRIM( FILENAME )
 100  FORMAT( '     - READ_BIOFUEL_NH3: Reading ', a )

      ! Get TAU0 value for 1998
      XTAU  = GET_TAU0( THISMONTH, 1, 1998 )

      ! Read NH3 biofuel data [kg NH3/box/month]
      CALL READ_BPCH2( FILENAME, 'BIOFSRCE',    29, 
     &                 XTAU,      IIPAR,        JJPAR,       
     &                 1,         ARRAY(:,:,1), QUIET=.TRUE. )
 
      ! Cast from REAL*4 to REAL*8 and resize if necesary
      CALL TRANSFER_2D( ARRAY(:,:,1), ENH3_bf )

      ! Store NH3 in ENH3_bf array [kg NH3/box/s]
      ENH3_bf = ENH3_bf / ( NMDAY(THISMONTH) * 86400.d0 )

      !=================================================================
      ! Convert units and apply IPCC future emissions (if necessary)
      !=================================================================

!$OMP PARALLEL DO
!$OMP+DEFAULT( SHARED )
!$OMP+PRIVATE( I, J )

      ! Loop over latitudes
      DO J = 1, JJPAR
 
         ! Loop over longitudes
         DO I = 1, IIPAR

            ! Scale biofuel NH3 to IPCC future scenario (if necessary)
            IF ( LFUTURE ) THEN
               ENH3_bf(I,J) = ENH3_bf(I,J) * 
     &                        GET_FUTURE_SCALE_NH3bf( I, J )
            ENDIF
         ENDDO
      ENDDO
!$OMP END PARALLEL DO
      
      END SUBROUTINE READ_BIOFUEL_NH3
!EOC
!------------------------------------------------------------------------------
!          Harvard University Atmospheric Chemistry Modeling Group            !
!------------------------------------------------------------------------------
!BOP
!
! !IROUTINE: get_biomass_nh3
!
! !DESCRIPTION: Subroutine GET\_BIOMASS\_NH3 retrieve the monthly/8days/3hr
!  mean biomass NH3 (yc, phs, 12/23/08)
!\\
!\\
! !INTERFACE:
!
      SUBROUTINE GET_BIOMASS_NH3
!
! !USES:
!
      ! IDBNH3 now in tracerid_mod (fp, 6/2009)
      !USE BIOMASS_MOD,          ONLY : BIOMASS,         IDBNH3
      USE BIOMASS_MOD,          ONLY : BIOMASS
      USE GRID_MOD,             ONLY : GET_AREA_CM2
      USE TRACER_MOD,           ONLY : XNUMOL
      USE TRACERID_MOD,         ONLY : IDTNH3, IDBNH3

      USE CMN_SIZE_MOD               ! Size parameters

!
! !REVISION HISTORY: 
!  (1 ) Extracted from old module subroutine READ_BIOMASS_NH3
!        (yc, phs, 12/23/08)
!  (2 ) IDBNH3 is in tracerid_mod.f now (fp, 6/2009)
!  22 Dec 2011 - M. Payer    - Added ProTeX headers
!EOP
!------------------------------------------------------------------------------
!BOC
!
! !LOCAL VARIABLES:
!
      INTEGER                       :: I, J
      REAL*8                        :: CONV
      
      !=================================================================
      ! READ_BIOMASSBURN_NH3 begins here!
      !=================================================================

      ! Convert units

!$OMP PARALLEL DO
!$OMP+DEFAULT( SHARED )
!$OMP+PRIVATE( I, J, CONV )

      ! Loop over latitudes
      DO J = 1, JJPAR
 
         ! Conversion factor for [cm2 * kg/molec]
         CONV = GET_AREA_CM2( J ) / XNUMOL(IDTNH3)

         ! Loop over longitudes
         DO I = 1, IIPAR

            ! Convert biomass NH3 from [molec NH3/cm2/s] -> [kg NH3/s]
            ! NOTE: Future scale is applied by this point (if necessary)
            ENH3_bb(I,J) = BIOMASS(I,J,IDBNH3) * CONV

         ENDDO
      ENDDO
!$OMP END PARALLEL DO
      
      END SUBROUTINE GET_BIOMASS_NH3
!EOC
!------------------------------------------------------------------------------
!          Harvard University Atmospheric Chemistry Modeling Group            !
!------------------------------------------------------------------------------
!BOP
!
! !IROUTINE: read_oxidant
!
! !DESCRIPTION: Subroutine READ\_OXIDANT reads in monthly mean H2O2 and O3
!  fields for the offline sulfate + aerosol simulation. (rjp, bdf, bmy, 
!  11/1/02, 10/3/05)
!\\
!\\
! !INTERFACE:
!
      SUBROUTINE READ_OXIDANT( MONTH )
!
! !USES:
!
      USE BPCH2_MOD,     ONLY : GET_NAME_EXT, GET_RES_EXT
      USE BPCH2_MOD,     ONLY : GET_TAU0,     READ_BPCH2
      USE DIRECTORY_MOD, ONLY : DATA_DIR
      USE TRANSFER_MOD,  ONLY : TRANSFER_3D_TROP

      USE CMN_SIZE_MOD        ! Size parameters
!
! !INPUT PARAMETERS: 
!
      INTEGER, INTENT(IN)    :: MONTH ! Emission timestep in minutes

!
! !REVISION HISTORY: 
!  (1 ) Now call READ_BPCH2 with QUIET=.TRUE. (bmy, 3/27/03)
!  (2 ) Now references DATA_DIR from "directory_mod.f" (bmy, 7/20/04)
!  (3 ) Now read files from "sulfate_sim_200508/offline/".  Now read data
!        for both GEOS and GCAP grids (bmy, 8/16/05)
!  (4 ) Now make sure all USE statements are USE, ONLY (bmy, 10/3/05)
!  22 Dec 2011 - M. Payer    - Added ProTeX headers
!EOP
!------------------------------------------------------------------------------
!BOC
!
! !LOCAL VARIABLES:
!
      INTEGER             :: I, J, L, K      
      REAL*4              :: ARRAY(IIPAR,JJPAR,LLTROP)
      REAL*8              :: XTAU
      CHARACTER(LEN=255)  :: FILENAME

      !=================================================================
      ! READ_OXIDANT begins here !
      !
      ! Oxidant fields were computed for 1998 using coupled aerosol
      ! and gas chemistry GEOS-CHEM by Brendan Field (bdf, 5/23/02).  
      ! Bob Yantosca has regridded these fields to all GEOS-CHEM grids.  
      ! Data is saved from the surface to the tropopause. 
      !=================================================================

      ! Use generic year 1985
      XTAU = GET_TAU0( MONTH, 1, 1985 )

      !=================================================================
      ! Read monthly mean PH2O2 (from HO2 + HO2 = H2O2) [molec/cm3/s]
      !=================================================================
      FILENAME = TRIM( DATA_DIR )                      // 
     &           'sulfate_sim_200508/offline/PH2O2.'   // 
     &           GET_NAME_EXT() //  '.' // GET_RES_EXT()

      ! Echo filename
      WRITE( 6, 100 ) TRIM( FILENAME )
 100  FORMAT( '     - READ_OXIDANT: Reading ', a ) 

      ! Read data
      CALL READ_BPCH2( FILENAME, 'PORL-L=$', 5,     
      ! limit array 3d dimension to LLTROP_FIX, i.e, case of annual mean
      ! tropopause. This is backward compatibility with 
      ! offline data set.
     &     XTAU,        IIPAR,                    JJPAR,      
     &     LLTROP_FIX,  ARRAY(:,:,1:LLTROP_FIX),  QUIET=.TRUE. )
!     &                 XTAU,      IIPAR,     JJPAR,     
!     &                 LLTROP,    ARRAY,     QUIET=.TRUE. )

      ! Cast to REAL*8 and resize if necessary
      CALL TRANSFER_3D_TROP( ARRAY, PH2O2m )
            
      !=================================================================
      ! Read monthly mean O3 [v/v]
      !=================================================================
      FILENAME = TRIM( DATA_DIR )                      // 
     &           'sulfate_sim_200508/offline/O3.'      //
     &           GET_NAME_EXT() // '.' // GET_RES_EXT()

      ! Echo filename
      WRITE( 6, 100 ) TRIM( FILENAME )

      ! Read data
      ! limit array 3d dimension to LLTROP_FIX, i.e, case of annual mean
      ! tropopause. This is backward compatibility with 
      ! offline data set.
      CALL READ_BPCH2( FILENAME, 'IJ-AVG-$', 51,     
     &     XTAU,        IIPAR,                    JJPAR,      
     &     LLTROP_FIX,  ARRAY(:,:,1:LLTROP_FIX),  QUIET=.TRUE. )
!     &                 XTAU,      IIPAR,     JJPAR,     
!     &                 LLTROP,    ARRAY,     QUIET=.TRUE. )

      ! Cast to REAL*8 and resize if necessary
      CALL TRANSFER_3D_TROP( ARRAY, O3m ) 
      
      END SUBROUTINE READ_OXIDANT
!EOC
!------------------------------------------------------------------------------
!          Harvard University Atmospheric Chemistry Modeling Group            !
!------------------------------------------------------------------------------
!BOP
!
! !IROUTINE: ohno3time
!
! !DESCRIPTION: Subroutine OHNO3TIME computes the sum of cosine of the solar
!  zenith angle over a 24 hour day, as well as the total length of daylight. 
!  This is needed to scale the offline OH and NO3 concentrations.
!  (rjp, bmy, 12/16/02, 3/30/04)
!\\
!\\
! !INTERFACE:
!
      SUBROUTINE OHNO3TIME
!
! !USES:
!
      USE GRID_MOD, ONLY : GET_XMID,    GET_YMID_R
      USE TIME_MOD, ONLY : GET_NHMSb,   GET_ELAPSED_SEC
      USE TIME_MOD, ONLY : GET_TS_CHEM, GET_DAY_OF_YEAR, GET_GMT

      USE CMN_SIZE_MOD   ! Size parameters
      USE CMN_GCTM_MOD
!
! !REVISION HISTORY: 
!  (1 ) Copy code from COSSZA directly for now, so that we don't get NaN
!        values.  Figure this out later (rjp, bmy, 1/10/03)
!  (2 ) Now replace XMID(I) with routine GET_XMID from "grid_mod.f".  
!        Now replace RLAT(J) with routine GET_YMID_R from "grid_mod.f". 
!        Removed NTIME, NHMSb from the arg list.  Now use GET_NHMSb,
!        GET_ELAPSED_SEC, GET_TS_CHEM, GET_DAY_OF_YEAR, GET_GMT from 
!        "time_mod.f". (bmy, 3/27/03)
!  (3 ) Now store the peak SUNCOS value for each surface grid box (I,J) in 
!        the COSZM array. (rjp, bmy, 3/30/04)
!  22 Dec 2011 - M. Payer    - Added ProTeX headers
!EOP
!------------------------------------------------------------------------------
!BOC
!
! !LOCAL VARIABLES:
!
      LOGICAL, SAVE       :: FIRST = .TRUE.
      INTEGER             :: I, IJLOOP, J, L, N, NT, NDYSTEP
      REAL*8              :: A0, A1, A2, A3, B1, B2, B3
      REAL*8              :: LHR0, R, AHR, DEC, TIMLOC, YMID_R
      REAL*8              :: SUNTMP(MAXIJ)
      
      !=================================================================
      ! OHNO3TIME begins here!
      !=================================================================

      !  Solar declination angle (low precision formula, good enough for us):
      A0 = 0.006918
      A1 = 0.399912
      A2 = 0.006758
      A3 = 0.002697
      B1 = 0.070257
      B2 = 0.000907
      B3 = 0.000148
      R  = 2.* PI * float( GET_DAY_OF_YEAR() - 1 ) / 365.

      DEC = A0 - A1*cos(  R) + B1*sin(  R)
     &         - A2*cos(2*R) + B2*sin(2*R)
     &         - A3*cos(3*R) + B3*sin(3*R)

      LHR0 = int(float( GET_NHMSb() )/10000.)

      ! Only do the following at the start of a new day
      IF ( FIRST .or. GET_GMT() < 1e-5 ) THEN 
      
         ! Zero arrays
         TTDAY(:,:) = 0d0
         TCOSZ(:,:) = 0d0
         COSZM(:,:) = 0d0

         ! NDYSTEP is # of chemistry time steps in this day
         NDYSTEP = ( 24 - INT( GET_GMT() ) ) * 60 / GET_TS_CHEM()         

         ! NT is the elapsed time [s] since the beginning of the run
         NT = GET_ELAPSED_SEC()

         ! Loop forward through NDYSTEP "fake" timesteps for this day 
         DO N = 1, NDYSTEP
            
            ! Zero SUNTMP array
            SUNTMP(:) = 0d0

            ! IJLOOP is the 1-D loop index for SUNCOS
            IJLOOP = 0

            ! Loop over surface grid boxes
            DO J = 1, JJPAR

               ! Grid box latitude center [radians]
               YMID_R = GET_YMID_R( J )

            DO I = 1, IIPAR

               ! Increment IJLOOP
               IJLOOP = IJLOOP + 1
               TIMLOC = real(LHR0) + real(NT)/3600.0 + GET_XMID(I)/15.0
         
               DO WHILE (TIMLOC .lt. 0)
                  TIMLOC = TIMLOC + 24.0
               ENDDO

               DO WHILE (TIMLOC .gt. 24.0)
                  TIMLOC = TIMLOC - 24.0
               ENDDO

               AHR = abs(TIMLOC - 12.) * 15.0 * PI_180

            !===========================================================
            ! The cosine of the solar zenith angle (SZA) is given by:
            !     
            !  cos(SZA) = sin(LAT)*sin(DEC) + cos(LAT)*cos(DEC)*cos(AHR) 
            !                   
            ! where LAT = the latitude angle, 
            !       DEC = the solar declination angle,  
            !       AHR = the hour angle, all in radians. 
            !
            ! If SUNCOS < 0, then the sun is below the horizon, and 
            ! therefore does not contribute to any solar heating.  
            !===========================================================

               ! Compute Cos(SZA)
               SUNTMP(IJLOOP) = sin(YMID_R) * sin(DEC) +
     &                          cos(YMID_R) * cos(DEC) * cos(AHR)

               ! TCOSZ is the sum of SUNTMP at location (I,J)
               ! Do not include negative values of SUNTMP
               TCOSZ(I,J) = TCOSZ(I,J) + MAX( SUNTMP(IJLOOP), 0d0 )

               ! COSZM is the peak value of SUMTMP during a day at (I,J)
               ! (rjp, bmy, 3/30/04)
               COSZM(I,J) = MAX( COSZM(I,J), SUNTMP(IJLOOP) )

               ! TTDAY is the total daylight time at location (I,J)
               IF ( SUNTMP(IJLOOP) > 0d0 ) THEN
                  TTDAY(I,J) = TTDAY(I,J) + DBLE( GET_TS_CHEM() )
               ENDIF
            ENDDO
            ENDDO

            !### Debug
            !PRINT*, '### IN OHNO3TIME'
            !PRINT*, '### N       : ', N
            !PRINT*, '### NDYSTEP : ', NDYSTEP
            !PRINT*, '### NT      : ', NT
            !PRINT*, '### JDAY    : ', JDAY
            !PRINT*, '### RLAT    : ', RLAT
            !PRINT*, '### XMID    : ', XMID
            !PRINT*, '### SUNTMP  : ', SUNTMP
            !PRINT*, '### TCOSZ   : ', MINVAL( TCOSZ ), MAXVAL( TCOSZ )
            !PRINT*, '### TTDAY   : ', MINVAL( TCOSZ ), MAXVAL( TCOSZ )

            ! Increment elapsed time [sec]
            NT = NT + ( GET_TS_CHEM() * 60 )             
         ENDDO

         ! Reset first-time flag
         FIRST = .FALSE.
      ENDIF

      END SUBROUTINE OHNO3TIME
!EOC
!------------------------------------------------------------------------------
!          Harvard University Atmospheric Chemistry Modeling Group            !
!------------------------------------------------------------------------------
!BOP
!
! !IROUTINE: init_sulfate
!
! !DESCRIPTION: Subroutine INIT\_SULFATE initializes and zeros all allocatable
!  arrays declared in "sulfate\_mod.f" (bmy, 6/2/00, 10/15/09)
!\\
!\\
! !INTERFACE:
!
      SUBROUTINE INIT_SULFATE
!
! !USES:
!
      USE DRYDEP_MOD,    ONLY : DEPNAME, NUMDEP
      USE ERROR_MOD,     ONLY : ALLOC_ERR
      USE LOGICAL_MOD,   ONLY : LDRYD
      USE TRACER_MOD,    ONLY : ITS_AN_AEROSOL_SIM

      USE CMN_SIZE_MOD        ! Size parameters 
!
! !REVISION HISTORY: 
!  (1 ) Only allocate some arrays for the standalone simulation (NSRCX==10).
!        Also reference NSRCX from "CMN".  Now eferences routine ALLOC_ERR
!        from "error_mod.f" ((rjp, bdf, bmy, 10/15/02)
!  (2 ) Now also allocate the IJSURF array to keep the 1-D grid box indices
!        for SUNCOS (for both coupled & offline runs).  Now allocate PH2O2m 
!        and O3m for offline runs.  Also allocate ESO2_bf (bmy, 1/16/03)
!  (3 ) Now allocate ENH3_na array (rjp, bmy, 3/23/03)
!  (4 ) Now allocate COSZM for offline runs (bmy, 3/30/04)
!  (5 ) Now allocate ESO2_sh array (bec, bmy, 5/20/04)
!  (6 ) Now allocates ITS_AN_AEROSOL_SIM from "tracer_mod.f".  Now remove 
!        IJSURF (bmy, 7/20/04)
!  (7 ) Now locate species in the DEPSAV array here instead of in CHEMSULFATE.
!        Now reference LDRYD from "logical_mod.f".  Updated for AS, AHS, LET, 
!        SO4aq, NH4aq. (bmy, 1/6/06)
!  (8 ) Now allocates PSO4_ss, PNITs (bec, bmy, 4/13/05)
!  (9 ) Initialize drydep flags outside of IF block (bmy, 5/23/06)
!  (10) Now redimension EEV & NEV arrays for new SO2 volcanic emissions
!        inventory.  Deleted obsolete arrays from older SO2 volcanic
!        emissions inventory. (jaf, bmy, 10/15/09)
!  22 Dec 2011 - M. Payer    - Added ProTeX headers
!EOP
!------------------------------------------------------------------------------
!BOC
!
! !LOCAL VARIABLES:
!
      LOGICAL, SAVE      :: IS_INIT = .FALSE.
      INTEGER            :: AS, I, J, N, IJLOOP

      !=================================================================
      ! INIT_SULFATE begins here!
      !=================================================================

      ! Return if we have already initialized
      IF ( IS_INIT ) RETURN
      
      ! Allocate arrays
      ALLOCATE( SSTEMP( IIPAR, JJPAR ), STAT=AS )
      IF ( AS /= 0 ) CALL ALLOC_ERR( 'SSTEMP' )
      SSTEMP = 0d0

      ALLOCATE( DMSo( IIPAR, JJPAR ), STAT=AS )
      IF ( AS /= 0 ) CALL ALLOC_ERR( 'DMSo' )
      DMSo = 0d0

      ALLOCATE( EEV( IIPAR, JJPAR, LVOLC ), STAT=AS )
      IF ( AS /= 0 ) CALL ALLOC_ERR( 'EEV' )
      EEV = 0d0

      ALLOCATE( ENV( IIPAR, JJPAR, LVOLC ), STAT=AS )
      IF ( AS /= 0 ) CALL ALLOC_ERR( 'ENV' )
      ENV = 0d0

      ALLOCATE( ENH3_an( IIPAR, JJPAR ), STAT=AS )
      IF ( AS /= 0 ) CALL ALLOC_ERR( 'ENH3_an' )
      ENH3_an = 0d0

      ALLOCATE( ENH3_bb( IIPAR, JJPAR ), STAT=AS )
      IF ( AS /= 0 ) CALL ALLOC_ERR( 'ENH3_bb' )
      ENH3_bb = 0d0

      ALLOCATE( ENH3_bf( IIPAR, JJPAR ), STAT=AS )
      IF ( AS /= 0 ) CALL ALLOC_ERR( 'ENH3_bf' )
      ENH3_bf = 0d0

      ALLOCATE( ENH3_na( IIPAR, JJPAR ), STAT=AS )
      IF ( AS /= 0 ) CALL ALLOC_ERR( 'ENH3_na' )
      ENH3_na = 0d0

      ALLOCATE( ESO2_ac( IIPAR, JJPAR, LLPAR ), STAT=AS )
      IF ( AS /= 0 ) CALL ALLOC_ERR( 'ESO2_ac' )
      ESO2_ac = 0d0

      ALLOCATE( ESO2_an( IIPAR, JJPAR, NOXLEVELS ), STAT=AS )
      IF ( AS /= 0 ) CALL ALLOC_ERR( 'ESO2_an' )
      ESO2_an = 0d0

      ALLOCATE( ESO2_bb( IIPAR, JJPAR ), STAT=AS )
      IF ( AS /= 0 ) CALL ALLOC_ERR( 'ESO2_bb' )
      ESO2_bb = 0d0

      ALLOCATE( ESO2_bf( IIPAR, JJPAR ), STAT=AS )
      IF ( AS /= 0 ) CALL ALLOC_ERR( 'ESO2_bf' )
      ESO2_bf = 0d0

      ALLOCATE( ESO2_ev( IIPAR, JJPAR, LLPAR ), STAT=AS )
      IF ( AS /= 0 ) CALL ALLOC_ERR( 'ESO2_ev' )
      ESO2_ev = 0d0

      ALLOCATE( ESO2_nv( IIPAR, JJPAR, LLPAR ), STAT=AS )
      IF ( AS /= 0 ) CALL ALLOC_ERR( 'ESO2_nv' )
      ESO2_nv = 0d0

      ALLOCATE( ESO2_sh( IIPAR, JJPAR ), STAT=AS )
      IF ( AS /= 0 ) CALL ALLOC_ERR( 'ESO2_sh' )
      ESO2_sh = 0d0

      ALLOCATE( ESO4_an( IIPAR, JJPAR, NOXLEVELS ), STAT=AS )
      IF ( AS /= 0 ) CALL ALLOC_ERR( 'ESO4_an' )
      ESO4_an = 0d0

      ALLOCATE( PMSA_DMS( IIPAR, JJPAR, LLTROP ), STAT=AS ) 
      IF ( AS /= 0 ) CALL ALLOC_ERR( 'PMSA_DMS' )
      PMSA_DMS = 0d0

      ALLOCATE( PSO2_DMS( IIPAR, JJPAR, LLTROP ), STAT=AS )
      IF ( AS /= 0 ) CALL ALLOC_ERR( 'PSO2_DMS' )
      PSO2_DMS = 0d0

      ALLOCATE( PSO4_SO2( IIPAR, JJPAR, LLTROP ), STAT=AS )
      IF ( AS /= 0 ) CALL ALLOC_ERR( 'PSO4_SO2' )
      PSO4_SO2 = 0d0

      ALLOCATE( PSO4_ss( IIPAR, JJPAR, LLTROP ), STAT=AS )
      IF ( AS /= 0 ) CALL ALLOC_ERR( 'PSO4_ss' )
      PSO4_ss = 0d0

      ALLOCATE( PNITs( IIPAR, JJPAR, LLTROP ), STAT=AS )
      IF ( AS /= 0 ) CALL ALLOC_ERR( 'PNITs' )
      PNITs = 0d0

      ALLOCATE( SOx_SCALE( IIPAR, JJPAR ), STAT=AS )
      IF ( AS /= 0 ) CALL ALLOC_ERR( 'SOx_SCALE' )
      SOx_SCALE = 0d0

#if   !defined( GEOS_5 ) && !defined( MERRA ) && !defined( GEOS_57 )
      ! If we are using GEOS-5 or MERRA met, then get the cloud fraction 
      ! directly from the met fields.  (skim, bmy, 1/14/10)
      ALLOCATE( VCLDF( IIPAR, JJPAR, LLTROP ), STAT=AS )
      IF ( AS /= 0 ) CALL ALLOC_ERR( 'VCLDF' )
      VCLDF = 0d0
#endif

      !=================================================================
      ! Only initialize the following for offline aerosol simulations
      !=================================================================
      IF ( ITS_AN_AEROSOL_SIM() ) THEN

         ALLOCATE( PH2O2m( IIPAR, JJPAR, LLTROP ), STAT=AS )
         IF ( AS /= 0 ) CALL ALLOC_ERR( 'PH2O2m' )
         PH2O2m = 0d0

         ALLOCATE( O3m( IIPAR, JJPAR, LLTROP ), STAT=AS )
         IF ( AS /= 0 ) CALL ALLOC_ERR( 'O3m' )
         O3m = 0d0

         ALLOCATE( JH2O2( IIPAR, JJPAR, LLTROP ), STAT=AS )
         IF ( AS /= 0 ) CALL ALLOC_ERR( 'JH2O' )
         JH2O2 = 0d0

         ALLOCATE( TCOSZ( IIPAR, JJPAR ), STAT=AS )
         IF ( AS /= 0 ) CALL ALLOC_ERR( 'TCOSZ' )
         TCOSZ = 0d0

         ALLOCATE( TTDAY( IIPAR, JJPAR ), STAT=AS )
         IF ( AS /= 0 ) CALL ALLOC_ERR( 'TTDAY' )
         TTDAY = 0d0
 
         ALLOCATE( COSZM( IIPAR, JJPAR ), STAT=AS )
         IF ( AS /= 0 ) CALL ALLOC_ERR( 'COSZM' )
         COSZM = 0d0
      ENDIF

      !================================================================
      ! Find drydep species in the DEPSAV array
      !=================================================================

      ! Initialize flags
      DRYH2O2  = 0
      DRYSO2   = 0
      DRYSO4   = 0
      DRYSO4s  = 0
      DRYMSA   = 0
      DRYNH3   = 0
      DRYNH4   = 0
      DRYNIT   = 0
      DRYSO4s  = 0
      DRYAS    = 0
      DRYAHS   = 0
      DRYLET   = 0
      DRYSO4aq = 0
      DRYNH4aq = 0  

      IF ( LDRYD ) THEN
         
         ! Locate position of each tracer in DEPSAV
         DO N = 1, NUMDEP
            SELECT CASE ( TRIM( DEPNAME(N) ) )
               CASE ( 'H2O2'   )
                  DRYH2O2  = N
               CASE ( 'SO2'   )
                  DRYSO2   = N
               CASE ( 'SO4'   )
                  DRYSO4   = N
               CASE ( 'SO4S'   )
                  DRYSO4s  = N
               CASE ( 'MSA'   )
                  DRYMSA   = N
               CASE ( 'NH3'   )
                  DRYNH3   = N
               CASE ( 'NH4'   )
                  DRYNH4   = N
               CASE ( 'NIT'   )
                  DRYNIT   = N
               CASE ( 'NITS'   )
                  DRYNITs  = N
               CASE ( 'AS'    )
                  DRYAS    = N
               CASE ( 'AHS'   )
                  DRYAHS   = N
               CASE ( 'LET'   )
                  DRYLET   = N
               CASE ( 'SO4aq' )
                  DRYSO4aq = N
               CASE ( 'NH4aq' )
                  DRYNH4aq = N
               CASE DEFAULT
                  ! Nothing
            END SELECT        
         ENDDO

      ENDIF

      ! Reset IS_INIT so we do not allocate arrays again
      IS_INIT = .TRUE.

      END SUBROUTINE INIT_SULFATE
!EOC
!------------------------------------------------------------------------------
!          Harvard University Atmospheric Chemistry Modeling Group            !
!------------------------------------------------------------------------------
!BOP
!
! !IROUTINE: cleanup_sulfate
!
! !DESCRIPTION: Subroutine CLEANUP\_SULFATE deallocates all previously 
!  allocated arrays for sulfate emissions -- call at the end of the run
!  (bmy, 6/1/00, 10/15/09)
!\\
!\\
! !INTERFACE:
!
      SUBROUTINE CLEANUP_SULFATE  
! 
! !REVISION HISTORY: 
!  (1 ) Now also deallocates IJSURF. (bmy, 11/12/02)
!  (2 ) Now also deallocates ENH3_na (rjp, bmy, 3/23/03)
!  (3 ) Now also deallocates COSZM (rjp, bmy, 3/30/04)
!  (4 ) Now also deallocates ESO4_sh (bec, bmy, 5/20/04)
!  (5 ) Now remove IJSURF (bmy, 7/20/04)
!  (6 ) Bug fix: now deallocate PSO4_ss, PNITs (bmy, 5/3/06)
!  (7 ) Deleted obsolete arrays from older SO2 volcanic emissions 
!        inventory (jaf, bmy, 10/15/09)
!  22 Dec 2011 - M. Payer    - Added ProTeX headers
!EOP
!------------------------------------------------------------------------------
!BOC
!

      !=================================================================
      ! CLEANUP_SULFATE begins here!
      !=================================================================

      IF ( ALLOCATED( DMSo      ) ) DEALLOCATE( DMSo      )
      IF ( ALLOCATED( EEV       ) ) DEALLOCATE( EEV       )
      IF ( ALLOCATED( ENV       ) ) DEALLOCATE( ENV       )
      IF ( ALLOCATED( ENH3_an   ) ) DEALLOCATE( ENH3_an   )
      IF ( ALLOCATED( ENH3_bb   ) ) DEALLOCATE( ENH3_bb   )
      IF ( ALLOCATED( ENH3_bf   ) ) DEALLOCATE( ENH3_bf   )
      IF ( ALLOCATED( ENH3_na   ) ) DEALLOCATE( ENH3_na   )
      IF ( ALLOCATED( ESO2_ac   ) ) DEALLOCATE( ESO2_ac   )
      IF ( ALLOCATED( ESO2_an   ) ) DEALLOCATE( ESO2_an   )
      IF ( ALLOCATED( ESO2_nv   ) ) DEALLOCATE( ESO2_nv   )
      IF ( ALLOCATED( ESO2_ev   ) ) DEALLOCATE( ESO2_ev   )
      IF ( ALLOCATED( ESO2_bb   ) ) DEALLOCATE( ESO2_bb   )
      IF ( ALLOCATED( ESO2_bf   ) ) DEALLOCATE( ESO2_bf   )
      IF ( ALLOCATED( ESO2_sh   ) ) DEALLOCATE( ESO2_sh   )
      IF ( ALLOCATED( ESO4_an   ) ) DEALLOCATE( ESO4_an   )
      IF ( ALLOCATED( JH2O2     ) ) DEALLOCATE( JH2O2     )
      IF ( ALLOCATED( O3m       ) ) DEALLOCATE( O3m       )
      IF ( ALLOCATED( PH2O2m    ) ) DEALLOCATE( PH2O2m    )
      IF ( ALLOCATED( PMSA_DMS  ) ) DEALLOCATE( PMSA_DMS  )
      IF ( ALLOCATED( PNITs     ) ) DEALLOCATE( PNITs     )
      IF ( ALLOCATED( PSO2_DMS  ) ) DEALLOCATE( PSO2_DMS  )
      IF ( ALLOCATED( PSO4_SO2  ) ) DEALLOCATE( PSO4_SO2  )
      IF ( ALLOCATED( PSO4_ss   ) ) DEALLOCATE( PSO4_ss   )
      IF ( ALLOCATED( SOx_SCALE ) ) DEALLOCATE( SOx_SCALE )
      IF ( ALLOCATED( SSTEMP    ) ) DEALLOCATE( SSTEMP    )
      IF ( ALLOCATED( TCOSZ     ) ) DEALLOCATE( TCOSZ     )
      IF ( ALLOCATED( TTDAY     ) ) DEALLOCATE( TTDAY     )          
      IF ( ALLOCATED( VCLDF     ) ) DEALLOCATE( VCLDF     )
      IF ( ALLOCATED( COSZM     ) ) DEALLOCATE( COSZM     )

      END SUBROUTINE CLEANUP_SULFATE
!EOC
      END MODULE SULFATE_MOD<|MERGE_RESOLUTION|>--- conflicted
+++ resolved
@@ -4493,6 +4493,9 @@
       USE TIME_MOD,       ONLY     : GET_DAY_OF_WEEK
       USE TRACER_MOD,     ONLY     : XNUMOL
       USE TRACERID_MOD,   ONLY     : IDTSO2
+![eml
+      USE LOGICAL_MOD,    ONLY : LHIST
+!eml]
 
       USE CMN_SIZE_MOD             ! Size parameters
       USE CMN_DIAG_MOD             ! ND13, LD13 (for now)
@@ -4542,7 +4545,6 @@
 !        emissions (phs, 10/27/09)
 !  (16) Rewrite Aerocom SO2 emissions section to avoid errors on SunStudio
 !        compiler. Also avoid division by zero. (bmy, 12/3/09)
-<<<<<<< HEAD
 !  22 Dec 2011 - M. Payer    - Added ProTeX headers
 !EOP
 !------------------------------------------------------------------------------
@@ -4555,47 +4557,6 @@
 !
 ! !LOCAL VARIABLES:
 !
-=======
-!******************************************************************************
-!
-      ! Reference to diagnostic arrays
-      USE BRAVO_MOD,      ONLY : GET_BRAVO_ANTHRO, GET_BRAVO_MASK
-      USE CAC_ANTHRO_MOD, ONLY : GET_CANADA_MASK,  GET_CAC_ANTHRO
-      USE DIAG_MOD,       ONLY : AD13_SO2_an,      AD13_SO2_ac
-      USE DIAG_MOD,       ONLY : AD13_SO2_bb,      AD13_SO2_nv
-      USE DIAG_MOD,       ONLY : AD13_SO2_ev,      AD13_SO2_bf
-      USE DIAG_MOD,       ONLY : AD13_SO2_sh
-      USE DAO_MOD,        ONLY : BXHEIGHT, PBL
-      USE EPA_NEI_MOD,    ONLY : GET_EPA_ANTHRO,   GET_EPA_BIOFUEL
-      USE EPA_NEI_MOD,    ONLY : GET_USA_MASK
-      USE ERROR_MOD,      ONLY : ERROR_STOP,       GEOS_CHEM_STOP
-      USE ERROR_MOD,      ONLY : IS_SAFE_DIV
-      USE GRID_MOD,       ONLY : GET_AREA_CM2
-      USE GRID_MOD,       ONLY : GET_XOFFSET, GET_YOFFSET
-      USE LOGICAL_MOD,    ONLY : LBRAVO, LNEI99,   LSHIPSO2
-      USE LOGICAL_MOD,    ONLY : LCAC, LNEI05
-      USE NEI2005_ANTHRO_MOD, ONLY : GET_NEI2005_ANTHRO
-      USE NEI2005_ANTHRO_MOD, ONLY : NEI05_MASK => USA_MASK
-      USE PBL_MIX_MOD,    ONLY : GET_FRAC_OF_PBL,  GET_PBL_TOP_L
-      USE PRESSURE_MOD,   ONLY : GET_PEDGE
-      USE TIME_MOD,       ONLY : GET_TS_EMIS,      GET_DAY_OF_YEAR 
-      USE TIME_MOD,       ONLY : GET_DAY_OF_WEEK
-      USE TRACER_MOD,     ONLY : XNUMOL
-      USE TRACERID_MOD,   ONLY : IDTSO2
-![eml
-      USE LOGICAL_MOD,    ONLY : LHIST
-!eml]
-
-#     include "F77_CMN_SIZE"     ! Size parameters
-#     include "F77_CMN_DIAG"     ! ND13, LD13 (for now)
-#     include "F77_CMN_GCTM"     ! SCALE_HEIGHT
-
-      ! Arguments
-      INTEGER, INTENT(IN)    :: NSEASON
-      REAL*8,  INTENT(INOUT) :: TC(IIPAR,JJPAR,LLPAR)
-
-      ! Local variables
->>>>>>> 08a73e5e
       LOGICAL                :: WEEKDAY, IS_LOCAL
       INTEGER                :: I, J, K, L, NTOP
       INTEGER                :: DAY_NUM
@@ -5145,6 +5106,9 @@
       USE TIME_MOD,           ONLY : GET_DAY_OF_WEEK, GET_TS_EMIS
       USE TRACER_MOD,         ONLY : XNUMOL
       USE TRACERID_MOD,       ONLY : IDTSO4, IDTSO2
+![eml
+      USE LOGICAL_MOD,        ONLY : LHIST
+!eml]
 
       USE CMN_SIZE_MOD             ! Size parameters
       USE CMN_DIAG_MOD             ! ND13 (for now)
@@ -5191,37 +5155,6 @@
 !
 ! !LOCAL VARIABLES:
 !
-<<<<<<< HEAD
-=======
-      ! Reference to diagnostic arrays
-      USE BRAVO_MOD,          ONLY : GET_BRAVO_ANTHRO, GET_BRAVO_MASK
-      USE CAC_ANTHRO_MOD,     ONLY : GET_CANADA_MASK,  GET_CAC_ANTHRO
-      USE NEI2005_ANTHRO_MOD, ONLY : GET_NEI2005_ANTHRO
-      USE NEI2005_ANTHRO_MOD, ONLY : NEI05_MASK => USA_MASK
-      USE DAO_MOD,            ONLY : PBL
-      USE DIAG_MOD,           ONLY : AD13_SO4_an,     AD13_SO4_bf
-      USE EPA_NEI_MOD,        ONLY : GET_EPA_ANTHRO,  GET_EPA_BIOFUEL
-      USE EPA_NEI_MOD,        ONLY : GET_USA_MASK
-      USE ERROR_MOD,          ONLY : ERROR_STOP
-      USE GRID_MOD,           ONLY : GET_AREA_CM2
-      USE LOGICAL_MOD,        ONLY : LNEI99, LCAC, LBRAVO, LNEI05
-      USE PBL_MIX_MOD,        ONLY : GET_FRAC_OF_PBL, GET_PBL_TOP_L
-      USE TIME_MOD,           ONLY : GET_DAY_OF_WEEK, GET_TS_EMIS
-      USE TRACER_MOD,         ONLY : XNUMOL
-      USE TRACERID_MOD,       ONLY : IDTSO4, IDTSO2
-![eml
-      USE LOGICAL_MOD,        ONLY : LHIST
-!eml]
-
-#     include "F77_CMN_SIZE"     ! Size parameters
-#     include "F77_CMN_DIAG"     ! ND13 (for now)
-#     include "F77_CMN_GCTM"     ! SCALE_HEIGHT
-
-      ! Arguments      
-      REAL*8,  INTENT(INOUT) :: TC(IIPAR,JJPAR,LLPAR)
-
-      ! Local variables
->>>>>>> 08a73e5e
       LOGICAL                :: WEEKDAY, IS_LOCAL
       INTEGER                :: I, J, K, L, DAY_NUM, NTOP
       REAL*8                 :: SO4(LLPAR), DTSRCE  
@@ -6450,6 +6383,10 @@
       USE TRACERID_MOD,         ONLY : IDTSO2, IDTSO4
       USE TRANSFER_MOD,         ONLY : TRANSFER_2D
       USE SCALE_ANTHRO_MOD,     ONLY : GET_ANNUAL_SCALAR
+![eml
+      USE LOGICAL_MOD,          ONLY : LHIST
+      USE TIME_MOD,             ONLY : GET_HISTYR
+!eml]
 
       USE CMN_SIZE_MOD               ! Size parameters
       USE CMN_O3_MOD                 ! FSCALYR
@@ -6488,40 +6425,6 @@
 !
 ! !LOCAL VARIABLES:
 !
-<<<<<<< HEAD
-=======
-      ! References to F90 modules
-      USE BPCH2_MOD,            ONLY : GET_NAME_EXT_2D, GET_RES_EXT
-      USE BPCH2_MOD,            ONLY : GET_TAU0,        READ_BPCH2
-      USE DIRECTORY_MOD,        ONLY : DATA_DIR
-      USE EDGAR_MOD,            ONLY : GET_EDGAR_ANTH_SO2
-      USE EMEP_MOD,             ONLY : GET_EMEP_ANTHRO
-      USE EMEP_MOD,             ONLY : GET_EUROPE_MASK
-      USE FUTURE_EMISSIONS_MOD, ONLY : GET_FUTURE_SCALE_SO2ff
-      USE GRID_MOD,             ONLY : GET_XMID,        GET_YMID
-      USE GRID_MOD,             ONLY : GET_AREA_CM2
-      USE LOGICAL_MOD,          ONLY : LFUTURE,         LEDGARSOx
-      USE LOGICAL_MOD,          ONLY : LSTREETS,        LEMEP
-      USE STREETS_ANTHRO_MOD,   ONLY : GET_SE_ASIA_MASK
-      USE STREETS_ANTHRO_MOD,   ONLY : GET_STREETS_ANTHRO
-      USE TIME_MOD,             ONLY : GET_YEAR
-      USE TRACER_MOD,           ONLY : XNUMOL
-      USE TRACERID_MOD,         ONLY : IDTSO2, IDTSO4
-      USE TRANSFER_MOD,         ONLY : TRANSFER_2D
-      USE SCALE_ANTHRO_MOD,     ONLY : GET_ANNUAL_SCALAR
-![eml
-      USE LOGICAL_MOD,          ONLY : LHIST
-      USE TIME_MOD,             ONLY : GET_HISTYR
-!eml]
-
-#     include "F77_CMN_SIZE"             ! Size parameters
-#     include "F77_CMN_O3"               ! FSCALYR
-                                    
-      ! Arguments                   
-      INTEGER, INTENT(IN)           :: THISMONTH, NSEASON
-                                    
-      ! Local variables             
->>>>>>> 08a73e5e
       INTEGER                       :: I, J, L, LL, IX, JX, IOS
       INTEGER, SAVE                 :: LASTYEAR = -99
       INTEGER                       :: SCALEYEAR
@@ -7012,6 +6915,11 @@
       USE TRACER_MOD,           ONLY : XNUMOL
       USE TRACERID_MOD,         ONLY : IDTSO2
       USE TRANSFER_MOD,         ONLY : TRANSFER_2D
+![eml
+      USE LOGICAL_MOD,          ONLY : LHIST
+      USE TIME_MOD,             ONLY : GET_HISTYR
+      USE REGRID_1x1_MOD,       ONLY : DO_REGRID_G2G_1x1, DO_REGRID_1x1
+!eml]
       
       USE CMN_SIZE_MOD               ! Size parameters
 !
@@ -7051,35 +6959,6 @@
 !
 ! !LOCAL VARIABLES:
 !
-<<<<<<< HEAD
-=======
-      ! References to F90 modules
-      USE BIOMASS_MOD,          ONLY : BIOMASS
-      ! IDBSO2 is not used anymore (ccc, 01/29/10)
-      !USE BIOMASS_MOD,          ONLY : BIOMASS,         IDBSO2
-      USE BPCH2_MOD,            ONLY : GET_NAME_EXT_2D, GET_RES_EXT
-      USE BPCH2_MOD,            ONLY : GET_TAU0,        READ_BPCH2
-      USE DIRECTORY_MOD,        ONLY : DATA_DIR
-      USE FUTURE_EMISSIONS_MOD, ONLY : GET_FUTURE_SCALE_SO2bf
-      USE GRID_MOD,             ONLY : GET_AREA_CM2
-      USE LOGICAL_MOD,          ONLY : LBIOMASS,        LFUTURE
-      USE TIME_MOD,             ONLY : ITS_A_LEAPYEAR
-      USE TRACER_MOD,           ONLY : XNUMOL
-      USE TRACERID_MOD,         ONLY : IDTSO2
-      USE TRANSFER_MOD,         ONLY : TRANSFER_2D
-![eml
-      USE LOGICAL_MOD,          ONLY : LHIST
-      USE TIME_MOD,             ONLY : GET_HISTYR
-      USE REGRID_1x1_MOD,       ONLY : DO_REGRID_G2G_1x1, DO_REGRID_1x1
-!eml]
-
-#     include "F77_CMN_SIZE"             ! Size parameters
-                                    
-      ! Arguments                   
-      INTEGER, INTENT(IN)           :: THISMONTH
-                                    
-      ! Local variables             
->>>>>>> 08a73e5e
       INTEGER                       :: I, J, THISYEAR
       REAL*4                        :: ARRAY(IIPAR,JJPAR,1)
       REAL*8                        :: BIOCO(IIPAR,JJPAR)
