!------------------------------------------------------------------------------
!                  GEOS-Chem Global Chemical Transport Model                  !
!------------------------------------------------------------------------------
!BOP
!
! !MODULE: sulfate_mod
!
! !DESCRIPTION: Module SULFATE\_MOD contains arrays and routines for performing
!  either a coupled chemistry/aerosol run or an offline sulfate aerosol
!  simulation. Original code taken from Mian Chin's GOCART model and modified
!  accordingly. (rjp, bdf, bmy, 6/22/00, 8/26/10)
!\\
!\\
! !INTERFACE: 
!
      MODULE SULFATE_MOD
!
! !USES:
!
      USE VDIFF_PRE_MOD, ONLY : emis_save ! (Lin, 03/31/09)
      USE inquireMod,    ONLY : findFreeLUN

      USE HCO_ERROR_MOD       ! For real precisions (hp)

      IMPLICIT NONE
      PRIVATE
!
! !PUBLIC MEMBER FUNCTIONS: 
!
      PUBLIC :: CHEMSULFATE       
      PUBLIC :: CLEANUP_SULFATE   
      PUBLIC :: INIT_SULFATE
!
! 
! !REMARKS:
!  References:
!  ============================================================================
!  (1 ) Andreae, M.O. & P. Merlet, "Emission of trace gases and aerosols from
!        biomass burning", Global Biogeochem. Cycles, 15, 955-966, 2001.
!  (2 ) Nightingale et al [2000a], J. Geophys. Res, 14, 373-387
!  (3 ) Nightingale et al [2000b], Geophys. Res. Lett, 27, 2117-2120
!  (4 ) Wanninkhof, R., "Relation between wind speed and gas exchange over
!        the ocean", J. Geophys. Res, 97, 7373-7382, 1992.
! 
! !REVISION HISTORY: 
!  (1 ) All module variables are declared PRIVATE (i.e., they can only
!        be seen from within this module (bmy, 6/2/00)
!  (2 ) The routines in "sulfate_mod.f" assume that we are doing chemistry
!        over the global region (e.g. IIPAR=IIPAR, JJPAR=JJPAR). (bmy, 6/8/00)
!  (3 ) Removed obsolete code from DRYDEP_SULFATE (bmy, 12/21/00)
!  (4 ) Removed obsolete commented-out code from module routines (bmy, 4/23/01)
!  (5 ) Now read data files from DATA_DIR/sulfate_sim_200106/ (bmy, 6/19/01)
!  (6 ) Updated comments (bmy, 9/4/01)
!  (7 ) XTRA2(IREF,JREF,5) is now XTRA2(I,J).  Now reference COSSZA from
!        "dao_mod.f". (bmy, 9/27/01)
!  (8 ) Removed obsolete commented out code from 9/01 (bmy, 10/24/01)
!  (9 ) Minor fixes to facilitate compilation on ALPHA (bmy, 11/15/01)
!  (11) Now divide module header into MODULE PRIVATE, MODULE VARIABLES, and
!        MODULE ROUTINES sections.  Updated comments (bmy, 5/28/02)
!  (12) Replaced all instances of IM with IIPAR and JM with JJPAR, in order
!        to prevent namespace confusion for the new TPCORE (bmy, 6/25/02)
!  (13) Now reference "file_mod.f" (bmy, 6/27/02)
!  (14) Now references GET_PEDGE from "pressure_mod.f", which computes P at
!        the bottom edge of grid box (I,J,L).  Also deleted obsolete,
!        commented-out code. (dsa, bdf, bmy, 8/21/02)
!  (15) Added updated code from Rokjin Park and Brendan Field, in order to
!        perform coupled chemistry-aerosol simulations.  Also added parallel
!        DO-loops in several subroutines.  Updated comments, cosmetic
!        changes.  Now reference "error_mod.f" and "wetscav_mod.f".  
!        Now only do chemistry below the tropopause. (rjp, bdf, bmy, 12/6/02)
!  (16) Added ENH3_na array to hold natural source NH3 emissions.  Also now
!        facilitate passing DMS, SO2, SO4, NH3 to SMVGEAR for fullchem
!        simulations.  Added subroutine READ_NATURAL_NH3. (rjp, bmy, 3/23/03)
!  (17) Now references "grid_mod.f" and "time_mod.f".  Also made other minor
!        cosmetic changes. (bmy, 3/27/03)
!  (18) Updated chemistry routines to apply drydep losses throughout the
!        entire PBL. (rjp, bmy, 8/1/03)
!  (19) Now accounts for GEOS-4 PBL being in meters (bmy, 1/15/04)
!  (20) Fix ND44 diag so that we get same results for sp or mp (bmy, 3/24/04)
!  (21) Added COSZM array.  Now use diurnal varying JH2O2 in CHEM_H2O2. 
!        (rjp, bmy, 3/39/04)
!  (22) Added more parallel DO-loops (bmy, 4/14/04)
!  (23) Now add SO2 from ships (bec, bmy, 5/20/04)
!  (24) Now references "directory_mod.f", "logical_mod.f" and "tracer_mod.f".
!        Now removed IJSURF. (bmy, 7/20/04)
!  (25) Can overwrite USA with EPA/NEI99 emissions (rjp, rch, bmy, 11/16/04)
!  (26) Modified for AS, AHS, LET, SO4aq, NH4aq (cas, bmy, 1/11/05)
!  (27) Now also references "pbl_mix_mod.f".  NOTE: Comment out phase 
!        transition  code for now since it is still under development and
!        will take a while to be rewritten. (bmy, 3/15/05)
!  (28) Modified for SO4s, NITs chemistry (bec, 4/13/05)
!  (29) Now reads updated files for SST and offline chemistry.  Now read data
!        for both GCAP and GEOS grids.  Now references "tropopause_mod.f".
!        (bmy, 8/22/05)
!  (30) Now make sure all USE statements are USE, ONLY (bmy, 10/3/05)
!  (31) Now references XNUMOL & XNUMOLAIR from "tracer_mod.f" (bmy, 10/25/05)
!  (32) Now read int'annual SST data on GEOS 1x1 grid (bmy, 11/17/05)
!  (33) Bug fix for offline aerosol sim in SEASALT_CHEM (bec, bmy, 3/29/06)
!  (34) Bug fix in INIT_DRYDEP (bmy, 5/23/06)
!  (35) Now references "bravo_mod.f" (rjp, kfb, bmy, 6/26/06)
!  (36) Now references "streets_anthro_mod.f" (yxw, bmy, 8/17/06)
!  (37) Now references "biomass_mod.f" (bmy, 9/27/06)
!  (38) Now prevent seg fault error in READ_BIOFUEL_SO2 (bmy, 11/3/06)
!  (39) Bug fix in SEASALT_CHEM (havala, bec, bmy, 12/8/06)
!  (40) Extra error check for low RH in GRAV_SETTLING (phs, 6/11/08)
!  (41) Now references "cac_anthro_mod.f".  And apply SO2 yearly scale factor
!        to SO2 from GEIA (amv, phs, 3/11/08)  
!  (41) Bug fixes in reading EDGAR data w/ the right tracer number, 
!        when we are doing offline or nonstd simulations (dkh, 10/31/08)
!  (42) Bug fix for AD13_SO2_sh in SRCSO2 (phs, 2/27/09)
!  (43) Bug fix: need to add CAC_AN to PRIVATE statements (bmy, 5/27/09)
!  (44) Constrain surface emissions to the first level and save them into
!        emis_save (lin, 5/29/09)
!  (45) Last year of SST data is now 2008 (see READ_SST) (bmy, 7/13/09)
!  (46) Updated rxns in CHEM_DMS and CHEM_SO2 to JPL 2006 (jaf, bmy, 10/15/09)
!  (47) Added new volcanic emissions of SO2 (jaf, bmy, 10/15/09)
!  (48) Now accounts for NEI 2005 emissions, and multilevels SOxan emissions
!        (amv, phs, 10/15/2009) 
!  (49) Fixes in SRCSO2 for SunStudio compiler (bmy, 12/3/09)
!  (50) Add new subroutine SRCSF30 for emission to 30bin sulfate (win, 1/25/10)
!  (51) Add new array PSO4_SO2AQ for SO4 produced via aqueous chemistry of SO2 
!        excluding that from heterogeous reaction on sea-salt. (win, 1/25/10)
!  (52) Standardized patch in READ_ANTHRO_NH3 (dkh, bmy, 3/5/10)
!  (53) Use LWC from GEOS-5 met fields (jaf, bmy, 6/30/10)
!  (54) Add module parameters MNYEAR_VOLC and MXYEAR_VOLC to define the 1st 
!       and last year with data for volcanic emissions. (ccc, 9/30/10)
!  (55) Use updated volcanic emissions from 1979 to 2009
!  26 Aug 2010 - R. Yantosca   - Add modifications for MERRA
!  12 Nov 2010 - R. Yantosca   - Avoid div-by-zero when computing L2S, L3S
!  07 Sep 2011 - P. Kasibathla - Modified to include GFED3
!  22 Dec 2011 - M. Payer      - Added ProTeX headers 
!  08 Feb 2012 - R. Yantosca   - Add modifications for GEOS-5.7.2 met
!  01 Mar 2012 - R. Yantosca   - Now reference new grid_mod.F90
!  13 Mar 2012 - M. Cooper     - Changed regrid algorithm to map_a2a
!  28 Nov 2012 - R. Yantosca   - Use SUNCOS fields from the State_Met object
!  04 Mar 2013 - R. Yantosca   - Now call INIT_SULFATE from the init stage
!                                which facilitates connection to GEOS-5 GCM
!  05 Mar 2013 - R. Yantosca   - Now use Input_Opt%LNLPBL instead of LNLPBL
!                                from logical_mod.F
!  13 Mar 2013 - R. Yantosca   - Bug fix: make sure we pass values to the
!                                SOIL_DRYDEP routine even when ND44 is off
!  30 May 2013 - S. Farina     - Merged TOMAS code into sulfate_mod.F
!  20 Aug 2013 - R. Yantosca   - Removed "define.h", this is now obsolete
!  18 Sep 2014 - M. Sulprizio  - Get oxidant fields for offline aerosol
!                                simulation from HEMCO 
!  03 Nov 2014 - C. Keller     - Incorporated GET_ALK from seasalt_mod.F
!EOP
!------------------------------------------------------------------------------
!BOC
!
! !DEFINED PARAMETERS:
!
      !========================================================================
      ! MODULE PARAMETERS:
      !
      ! XNUMOL_OH  : Molecules OH  per kg OH          [molec/kg]
      ! XNUMOL_O3  : Molecules O3  per kg O3          [molec/kg]
      ! XNUMOL_NO3 : Molecules NO3 per kg NO3         [molec/kg]
      ! TCVV_S     : Ratio: Molwt air / Molwt S       [unitless]
      !=======================================================================
      REAL*8,  PARAMETER   :: XNUMOL_OH   = 6.022d23 / 17d-3
      REAL*8,  PARAMETER   :: XNUMOL_O3   = 6.022d23 / 48d-3
      REAL*8,  PARAMETER   :: XNUMOL_NO3  = 6.022d23 / 62d-3
      REAL*8,  PARAMETER   :: XNUMOL_H2O2 = 6.022d23 / 34d-3
      REAL*8,  PARAMETER   :: TCVV_S      = 28.97d0  / 32d0 
      REAL*8,  PARAMETER   :: SMALLNUM    = 1d-20
      REAL*8,  PARAMETER   :: CM3PERM3    = 1.d6

#if defined( TOMAS )
      !---------------------------------------------------------------
      ! For TOMAS microphysics: Add parameter for scaling anthro SO2
      !---------------------------------------------------------------
      REAL*8,  PARAMETER   :: scaleanthso2 = 1.0d0
#endif
!
! !PRIVATE TYPES:
!
      !========================================================================
      ! MODULE VARIABLES:
      !
      ! DMSo       : DMS oceanic emissions            [v/v/timestep]
      ! DRYH2O2    : Pointer to H2O2  in DEPVEL array [unitless] 
      ! DRYSO2     : Pointer to SO2   in DEPVEL array [unitless]
      ! DRYSO4     : Pointer to SO4   in DEPVEL array [unitless]
      ! DRYSO4s    : Pointer to SO4s  in DEPVEL array [unitless]
      ! DRYMSA     : Pointer to MSA   in DEPVEL array [unitless]
      ! DRYNH3     : Pointer to NH3   in DEPVEL array [unitless]
      ! DRYNH4     : Pointer to NH4   in DEPVEL array [unitless]
      ! DRYNIT     : Pointer to NIT   in DEPVEL array [unitless]
      ! DRYNITs    : Pointer to NITs  in DEPVEL array [unitless]
      ! DRYSO4aq   : Pointer to SO4aq in DEPVEL array [unitless]
      ! DRYAS      : Pointer to AS    in DEPVEL array [unitless]  
      ! DRYAHS     : Pointer to AHS   in DEPVEL array [unitless]
      ! DRYLET     : Pointer to LET   in DEPVEL array [unitless]
      ! DRYNH4aq   : Pointer to NH4aq in DEPVEL array [unitless]
      ! ENH3_an    : NH3 anthropogenic emissions      [kg NH3/box/s]
      ! ENH3_bb    : NH3 biomass emissions            [kg NH3/box/s]
      ! ENH3_bf    : NH3 biofuel emissions            [kg NH3/box/s]
      ! ENH3_na    : NH73 natural source emissions    [kg NH3/box/s]
      ! ESO2_ac    : SO2 aircraft emissions           [kg SO2/box/s]
      ! ESO2_an    : SO2 anthropogenic emissions      [kg SO2/box/s]
      ! ESO2_ev    : SO2 eruptive volcanic em.        [kg SO2/box/s]
      ! ESO2_nv    : SO2 non-eruptive volcanic em.    [kg SO2/box/s]
      ! ESO2_bb    : SO2 biomass burning emissions    [kg SO2/box/s]
      ! ESO2_bf    : SO2 biofuel burning emissions    [kg SO2/box/s]
      ! ESO2_sh    : SO2 ship emissions               [kg SO2/box/s]
      ! ESO4_an    : SO4 anthropogenic emissions      [kg SO4/box/s]
      ! JH2O2      : Monthly mean J(H2O2) values      [s-1]
      ! O3m        : Monthly mean O3 concentration    [v/v]
      ! PH2O2m     : Monthly mean P(H2O2)             [molec/cm3/s]
      ! PMSA_DMS   : P(MSA) from DMS                  [v/v/timestep]
      ! PSO2_DMS   : P(SO2) from DMS                  [v/v/timestep]
      ! PSO4_SO2   : P(SO4) from SO2                  [v/v/timestep]
      ! SSTEMP     : Sea surface temperatures         [K]
      ! VCLDF      : Volume cloud frac. for SO2 aq.   [unitless]
      ! Eev        : SO2 em. from eruptive volcanoes  [kg SO2/box/s]
      ! Env        : SO2 em. from non-erup volcanoes  [kg SO2/box/s]
      ! TCOSZ      : Sum of cos(SZA) for offline run  [unitless] 
      ! TTDAY      : Total daylight length at (I,J)   [minutes]
      ! SMALLNUM   : Small number - prevent underflow [unitless]
      ! COSZM      : Array for MAX(cos(SZA)) at (I,J) [unitless]
      ! LVOLC      : Number of volcanic levels (20)   [unitless]
      !========================================================================

      ! Time variable
      INTEGER              :: ELAPSED_SEC

      ! Allocatable arrays
      REAL*8,  ALLOCATABLE :: DMSo(:,:) 
      REAL*8,  ALLOCATABLE :: ENH3_an(:,:)
      REAL*8,  ALLOCATABLE :: ENH3_bb(:,:)
      REAL*8,  ALLOCATABLE :: ENH3_bf(:,:)
      REAL*8,  ALLOCATABLE :: ENH3_na(:,:)
      REAL*8,  ALLOCATABLE :: ESO2_ac(:,:,:) 
      REAL*8,  ALLOCATABLE :: ESO2_an(:,:,:)
      REAL*8,  ALLOCATABLE :: ESO2_bb(:,:)     
      REAL*8,  ALLOCATABLE :: ESO2_bf(:,:)
      REAL*8,  ALLOCATABLE :: ESO2_ev(:,:,:)
      REAL*8,  ALLOCATABLE :: ESO2_nv(:,:,:)
      REAL*8,  ALLOCATABLE :: ESO2_sh(:,:) 
      REAL*8,  ALLOCATABLE :: ESO4_an(:,:,:) 
! not used for now - comment it (phs, 6/29/09)      
!      REAL*8,  ALLOCATABLE :: LSO2_AQ(:,:,:)
!------------------------------------------------------------------------------
! Prior to 9/18/14:
! These fields are now handled by HEMCO (mps, 9/18/14)
!      REAL*8,  ALLOCATABLE :: JH2O2(:,:,:)
!      REAL*8,  ALLOCATABLE :: O3m(:,:,:)
!      REAL*8,  ALLOCATABLE :: PH2O2m(:,:,:)
!------------------------------------------------------------------------------
      REAL*8,  ALLOCATABLE :: PMSA_DMS(:,:,:)
      REAL*8,  ALLOCATABLE :: PSO2_DMS(:,:,:)
      REAL*8,  ALLOCATABLE :: PSO4_SO2(:,:,:)
      REAL*8,  ALLOCATABLE :: PSO4_SS(:,:,:)
      REAL*8,  ALLOCATABLE :: PNITs(:,:,:)
      REAL*4,  ALLOCATABLE :: SOx_SCALE(:,:)
      REAL*8,  ALLOCATABLE :: SSTEMP(:,:)
      REAL*8,  ALLOCATABLE :: TCOSZ(:,:)
      REAL*8,  ALLOCATABLE :: TTDAY(:,:)
      REAL*8,  ALLOCATABLE :: VCLDF(:,:,:)
      REAL*8,  ALLOCATABLE :: COSZM(:,:)

#if   defined( TOMAS )
      !---------------------------------------------------------------
      ! For TOMAS microphysics: Define PSO4_SO2aq array
      !---------------------------------------------------------------
      REAL*8,  ALLOCATABLE :: PSO4_SO2AQ(:,:,:)
#endif

      ! Volcanic emissions parameters (ccc, 9/30/10)
      INTEGER, PARAMETER   :: LVOLC=20            ! Volcano levels
      INTEGER, PARAMETER   :: MNYEAR_VOLC = 1979  ! Min year of data
      INTEGER, PARAMETER   :: MXYEAR_VOLC = 2009  ! Max year of data

!%%%%%%%%%%%%%%%%%%%%%%%%%%%%%%%%%%%%%%%%%%%%%%%%%%%%%%%%%%%%%%%%%%%%%%%%%%%%%
!%%% NOTE: This is for the SEAC4RS volcano emissions.  Leave code commented
!%%% out here so that we can restore it later. (bmy, 9/25/13)
!
!      ! Additional variables for volcano emissions (jaf, skim, 1/11/13)
!      !    Includes extra info for eruptive & noneruptive volcanos
!      INTEGER              :: VOLCYEAR            ! Year of data to use
!      INTEGER              :: N_ERUP, N_NONERUP   ! # of each volc events
!      LOGICAL              :: DO_ERUPTIVE
!%%%%%%%%%%%%%%%%%%%%%%%%%%%%%%%%%%%%%%%%%%%%%%%%%%%%%%%%%%%%%%%%%%%%%%%%%%%%%

      ! Eruptive volcanoes
      REAL*8,  ALLOCATABLE :: EEV(:,:,:)
!%%%%%%%%%%%%%%%%%%%%%%%%%%%%%%%%%%%%%%%%%%%%%%%%%%%%%%%%%%%%%%%%%%%%%%%%%%%%%
!%%% NOTE: This is for the SEAC4RS volcano emissions.  Leave code commented
!%%% out here so that we can restore it later. (bmy, 9/25/13)
!      REAL*8,  ALLOCATABLE :: VEV_ELEV(:), VEV_CLOUDTOP(:), VEV_SO2(:)
!      INTEGER, ALLOCATABLE :: VEV_DATE(:), VEV_II(:), VEV_JJ(:)
!%%%%%%%%%%%%%%%%%%%%%%%%%%%%%%%%%%%%%%%%%%%%%%%%%%%%%%%%%%%%%%%%%%%%%%%%%%%%%

      ! Non-eruptive volcanoes 
      REAL*8,  ALLOCATABLE :: ENV(:,:,:)
!%%%%%%%%%%%%%%%%%%%%%%%%%%%%%%%%%%%%%%%%%%%%%%%%%%%%%%%%%%%%%%%%%%%%%%%%%%%%%
!%%% NOTE: This is for the SEAC4RS volcano emissions.  Leave code commented
!%%% out here so that we can restore it later. (bmy, 9/25/13)
!      REAL*8,  ALLOCATABLE :: VNV_ELEV(:), VNV_SO2(:)
!      INTEGER, ALLOCATABLE :: VNV_DATE(:), VNV_II(:), VNV_JJ(:)
!%%%%%%%%%%%%%%%%%%%%%%%%%%%%%%%%%%%%%%%%%%%%%%%%%%%%%%%%%%%%%%%%%%%%%%%%%%%%%

      ! Pointers to drydep species w/in DEPSAV
      INTEGER              :: DRYSO2,  DRYSO4,   DRYMSA,  DRYNH3  
      INTEGER              :: DRYNH4,  DRYNIT,   DRYSO4s, DRYNITs
      INTEGER              :: DRYH2O2, DRYSO4aq, DRYAS,   DRYAHS
      INTEGER              :: DRYLET,  DRYNH4aq

      ! HEMCO pointers
      REAL(hp), POINTER    :: O3m(:,:,:)      => NULL()
      REAL(hp), POINTER    :: PH2O2m(:,:,:)   => NULL()
      REAL(hp), POINTER    :: JH2O2(:,:,:)    => NULL()
      REAL(hp), POINTER    :: OH(:,:,:)       => NULL()
      REAL(hp), POINTER    :: NO3(:,:,:)      => NULL()
      REAL(hp), POINTER    :: HNO3(:,:,:)     => NULL()
      REAL(hp), POINTER    :: NDENS_SALA(:,:) => NULL()
      REAL(hp), POINTER    :: NDENS_SALC(:,:) => NULL()

      ! Emission timestep (imported from HEMCO)
      REAL*8               :: TS_EMIS

      !=================================================================
      ! MODULE ROUTINES -- follow below the "CONTAINS" statement
      !=================================================================
      CONTAINS
!EOC
!------------------------------------------------------------------------------
!                  GEOS-Chem Global Chemical Transport Model                  !
!------------------------------------------------------------------------------
!BOP
!
! !IROUTINE: get_vcldf
!
! !DESCRIPTION: Subroutine GET\_VCLDF computes the volume cloud fraction for
!  SO2 chemistry. (rjp, bdf, bmy, 9/23/02)
!\\
!\\
! !INTERFACE:
!
      SUBROUTINE GET_VCLDF( am_I_Root, State_Met, RC )
!
! !USES:
!
      USE CMN_SIZE_MOD
      USE GIGC_ErrCode_Mod
      USE GIGC_State_Met_Mod, ONLY : MetState
      USE PRESSURE_MOD,       ONLY : GET_PCENTER
      USE PRESSURE_MOD,       ONLY : GET_PEDGE
!
! !INPUT PARAMETERS:
!
      LOGICAL,        INTENT(IN)  :: am_I_Root   ! Are we on the root CPU?
      TYPE(MetState), INTENT(IN)  :: State_Met   ! Meteorology State object
!
! !OUTPUT PARAMETERS:
!
      INTEGER,        INTENT(OUT) :: RC          ! Success or failure?
!
! !REMARKS:
!  References:
!  ============================================================================
!  (1) Sundqvist et al. [1989]
!
! !REVISION HISTORY: 
!  14 Jan 2011 - R. Yantosca - Return if VCLDF is not allocated
!  22 Dec 2011 - M. Payer    - Added ProTeX headers
!  14 Nov 2012 - R. Yantosca - Added am_I_Root, RC arguments
!  15 Nov 2012 - M. Payer    - Replaced all met field arrays with State_Met
!                              derived type object
!EOP
!------------------------------------------------------------------------------
!BOC
!
! !DEFINED PARAMETERS:
!
      REAL*8,  PARAMETER   :: ZRT = 0.60d0, ZRS = 0.99d0
!
! !LOCAL VARIABLES:
!
      INTEGER              :: I,    J,    L
      REAL*8               :: PRES, PSFC, RH2, R0, B0
	
      !=================================================================
      ! GET_VCLDF begins here!
      !=================================================================

      ! Assume success
      RC  = GIGC_SUCCESS

      ! Exit if VCLDF is not allocated.  We will now get the cloud
      ! fraction from the GEOS-5 or MERRA met fields. (skim, bmy, 1/14/10)
      IF ( .not. ALLOCATED( VCLDF ) ) RETURN

!$OMP PARALLEL DO
!$OMP+DEFAULT( SHARED )
!$OMP+PRIVATE( I, J, L, PSFC, PRES, RH2, R0, B0 )
      DO L = 1, LLCHEM
      DO J = 1, JJPAR 
      DO I = 1, IIPAR
	
         ! Surface pressure
         PSFC = GET_PEDGE(I,J,1)

         ! Pressure at the center of the grid box
         PRES = GET_PCENTER(I,J,L)

         ! RH (from "dao_mod.f") is relative humidity [%]
         ! Convert to fraction and store in RH2
         RH2  = State_Met%RH(I,J,L) * 1.0d-2

         ! Terms from Sundqvist ???
         R0   = ZRT + ( ZRS - ZRT ) * EXP( 1d0 - ( PSFC / PRES )**2.5 )
         B0   = ( RH2 - R0 ) / ( 1d0 - R0 )
	   
         ! Force B0 into the range 0-1
         IF ( RH2 < R0  ) B0 = 0d0
         IF ( B0  > 1d0 ) B0 = 1d0

         ! Volume cloud fraction
         VCLDF(I,J,L) = 1d0 - SQRT( 1d0 - B0 )

      ENDDO
      ENDDO
      ENDDO
!$OMP END PARALLEL DO

      END SUBROUTINE GET_VCLDF
!EOC
!------------------------------------------------------------------------------
!                  GEOS-Chem Global Chemical Transport Model                  !
!------------------------------------------------------------------------------
!BOP
!
! !IROUTINE: get_lwc
!
! !DESCRIPTION: Function GET\_LWC returns the cloud liquid water content
!  [m3 H2O/m3 air] at a  GEOS-CHEM grid box as a function of temperature.
!  (rjp, bmy, 10/31/02, 1/14/03)
!\\
!\\
! !INTERFACE:
!
      FUNCTION GET_LWC( T ) RESULT( LWC )
!
! !INPUT PARAMETERS: 
!
      REAL*8, INTENT(IN) :: T ! Temperature value at a GEOS-CHEM grid box [K]
!
! !RETURN VALUE:
!
      REAL*8             :: LWC
! 
! !REVISION HISTORY: 
!  18 Jan 2011 - R. Yantosca - Updated comments 
!  22 Dec 2011 - M. Payer    - Added ProTeX header
!EOP
!------------------------------------------------------------------------------
!BOC
!

      !=================================================================
      ! GET_LWC begins here!
      !=================================================================

      ! Compute Liquid water content in [g/m3]
      IF ( T > 293d0 ) THEN
         LWC = 0.2d0

      ELSE IF ( T >= 280.d0 .AND. T <= 293.d0 ) THEN
         LWC = 0.32d0 - 0.0060d0 * ( T - 273.D0 ) 
 
      ELSE IF ( T >= 248.d0 .AND. T < 280.d0 ) THEN
         LWC = 0.23d0 + 0.0065d0 * ( T - 273.D0 )

      ELSE IF ( T < 248.d0 ) THEN
         LWC = 0.07d0

      ENDIF

      ! Convert from [g/m3] to [m3/m3]
      ! Units: [g H2O/m3 air] * [1 kg H2O/1000g H2O] * [m3 H2O/1000kg H2O]
      LWC = LWC * 1.D-6         

      END FUNCTION GET_LWC
!EOC
!------------------------------------------------------------------------------
!                  GEOS-Chem Global Chemical Transport Model                  !
!------------------------------------------------------------------------------
!BOP
!
! !IROUTINE: chemsulfate
!
! !DESCRIPTION: Subroutine CHEMSULFATE is the interface between the GEOS-CHEM
!  main program and the sulfate chemistry routines.  The user has the option of
!  running a coupled chemistry-aerosols simulation or an offline aerosol
!  simulation. (rjp, bdf, bmy, 5/31/00, 3/16/06)
!\\
!\\
! !INTERFACE:
!
      SUBROUTINE CHEMSULFATE( am_I_Root, Input_Opt, 
     &                        State_Met, State_Chm, RC )
!
! !USES:
!
      USE CMN_SIZE_MOD                   
      USE DAO_MOD,            ONLY : CONVERT_UNITS
      USE DRYDEP_MOD,         ONLY : DEPSAV
      USE ERROR_MOD,          ONLY : DEBUG_MSG
      USE ERROR_MOD,          ONLY : ERROR_STOP
      USE GIGC_ErrCode_Mod
      USE GIGC_Input_Opt_Mod, ONLY : OptInput
      USE GIGC_State_Chm_Mod, ONLY : ChmState
      USE GIGC_State_Met_Mod, ONLY : MetState
!------------------------------------------------------------------------------
! Prior to 9/18/14:
! Now get OH and NO3 from HEMCO (mps, 9/18/14)
!      USE GLOBAL_OH_MOD,      ONLY : GET_GLOBAL_OH
!      USE GLOBAL_NO3_MOD,     ONLY : GET_GLOBAL_NO3
!------------------------------------------------------------------------------
      USE HCO_EMISLIST_MOD,   ONLY : HCO_GetPtr
      USE HCOI_GC_MAIN_MOD,   ONLY : GetHcoState
      USE HCO_STATE_MOD,      ONLY : HCO_STATE
      USE TIME_MOD,           ONLY : GET_MONTH
      USE TIME_MOD,           ONLY : GET_TS_CHEM
      USE TIME_MOD,           ONLY : GET_ELAPSED_SEC
      USE TIME_MOD,           ONLY : ITS_A_NEW_MONTH
      USE TRACERID_MOD,       ONLY : IDTNITs
      USE TRACERID_MOD,       ONLY : IDTSO4s
      USE UCX_MOD,            ONLY : SETTLE_STRAT_AER
!
! !INPUT PARAMETERS:
!
      LOGICAL,        INTENT(IN)    :: am_I_Root   ! Is this the root CPU?
      TYPE(OptInput), INTENT(IN)    :: Input_Opt   ! Input Options object
      TYPE(MetState), INTENT(IN)    :: State_Met   ! Meteorology State object
!
! !INPUT/OUTPUT PARAMETERS: 
!
      TYPE(ChmState), INTENT(INOUT) :: State_Chm   ! Chemistry State object
!
! !OUTPUT PARAMETERS:
!
      INTEGER,        INTENT(OUT)   :: RC          ! Success or failure?
!
! !REVISION HISTORY: 
!  (1 ) Now reference all arguments except FIRSTCHEM and RH from either F90 
!        modules or from common block header files.  Updated comments, 
!        cosmetic changes.  Added NH3, NH4, NITRATE chemistry routines.   
!        Also call MAKE_RH and CONVERT_UNITS from "dao_mod.f".  Now references
!        IDTDMS, IDTSO2 etc. from "tracerid_mod.f".  Now make FIRSTCHEM a 
!        local SAVEd variable.  Now reference DEPSAV from "drydep_mod.f".
!        Also get rid of extraneous dimensions of DEPSAV.  Added NTIME,
!        NHMSb arrays for OHNO3TIME.  (rjp, bdf, bmy, 12/16/02)
!  (2 ) CHEM_DMS is now only called for offline sulfate simulations.  
!        (rjp, bmy, 3/23/03)
!  (3 ) Now remove NTIME, NHMSb from the arg list and call to OHNO3TIME.
!        Now references functions GET_MONTH, GET_TS_CHEM, and GET_ELAPSED_SEC
!        from the new "time_mod.f". (bmy, 3/27/03)
!  (4 ) Now reference STT, TCVV, N_TRACERS, ITS_AN_AEROSOL_SIM from
!        "tracer_mod.f".  Now reference ITS_A_NEW_MONTH from "time_mod.f".
!        Now references LPRT from "logical_mod.f". (bmy, 7/20/04)
!  (5 ) Updated for AS, AHS, LET, SO4aq, NH4aq.  Now references LCRYST from
!        logical_mod.f.  Now locate species in the DEPSAV array w/in 
!        INIT_SULFATE. (bmy, 12/21/04)
!  (6 ) Now handle gravitational settling of SO4s, NITs (bec, bmy, 4/13/05)
!  (7 ) Now make sure all USE statements are USE, ONLY (bmy, 10/3/05)
!  (8 ) Remove reference to MAKE_RH, it's not needed here (bmy, 3/16/06)
!  (9 ) Reference to LTOMAS and add call CHEM_SO4_AQ using aqueous oxidation
!        which is one of the TOMAS microphysics subroutine  (win, 1/25/10)
!  05 Oct 2011 - R. Yantosca - SUNCOS is no longer needed here
!  22 Dec 2011 - M. Payer    - Added ProTeX headers
!  30 Jul 2012 - R. Yantosca - Now accept am_I_Root as an argument when
!                              running with the traditional driver main.F
!  14 Nov 2012 - R. Yantosca - Add Input_Opt, RC as arguments
!  15 Nov 2012 - M. Payer    - Replaced all met field arrays with State_Met
!                              derived type object
!  04 Mar 2013 - R. Yantosca - Remove call to INIT_SULFATE
!  19 Mar 2013 - R. Yantosca - Now copy Input_Opt%TCVV(1:N_TRACERS)
!  25 Mar 2013 - M. Payer    - Now pass State_Chm object via the arg list
!  23 Apr 2013 - R. Yantosca - Remove LTOMAS logical, since we now invoke TOMAS
!                              with either TOMAS=yes or TOMAS40=yes
!  31 May 2013 - R. Yantosca - Now pass am_I_root, Input_Opt, State_Chm
!                              and RC to TOMAS routine CHEM_SO4_AQ
!  23 Oct 2013 - R. Yantosca - Now pass objects to GET_GLOBAL_OH routine
!  18 Sep 2014 - M. Sulprizio- Get oxidant fields for offline aerosol
!                              simulation from HEMCO
!EOP
!------------------------------------------------------------------------------
!BOC
!
! !LOCAL VARIABLES:
!
      ! SAVEd scalars
      LOGICAL, SAVE     :: FIRSTCHEM = .TRUE.
      INTEGER, SAVE     :: LASTMONTH = -99

      ! Non-SAVEd scalars
      LOGICAL           :: IT_IS_AN_AEROSOL_SIM
      LOGICAL           :: prtDebug
      INTEGER           :: I, J, L, N, MONTH
      REAL*8            :: DTCHEM

      ! For fields from Input_Opt
      LOGICAL           :: LCRYST
      LOGICAL           :: LPRT
      LOGICAL           :: LGRAVSTRAT
      INTEGER           :: N_TRACERS
      REAL*8            :: TCVV(Input_Opt%N_TRACERS)

      ! Pointers
      ! We need to define local arrays to hold corresponding values 
      ! from the Chemistry State (State_Chm) object. (mpayer, 12/6/12)
      REAL*8, POINTER   :: STT(:,:,:,:)

      ! For getting fields from HEMCO 
      LOGICAL            :: aIR
      CHARACTER(LEN=255) :: LOC = 'CHEMSULFATE (sulfate_mod.F)'

      ! To get emission timestep
      TYPE(HCO_STATE), POINTER :: HcoState => NULL()

      !=================================================================
      ! CHEMSULFATE begins here!
      !=================================================================

      ! Assume success
      RC                   = GIGC_SUCCESS

      ! am I root? 
      aIR                  = am_I_Root

      ! Copy fields from INPUT_OPT to local variables for use below
      LCRYST               = Input_Opt%LCRYST
      LPRT                 = Input_Opt%LPRT
      LGRAVSTRAT           = Input_Opt%LGRAVSTRAT
      N_TRACERS            = Input_Opt%N_TRACERS
      TCVV                 = Input_Opt%TCVV(1:N_TRACERS)
      IT_IS_AN_AEROSOL_SIM = Input_Opt%ITS_AN_AEROSOL_SIM

      ! Initialize GEOS-Chem tracer array [kg] from Chemistry State object
      ! (mpayer, 12/6/12)
      STT => State_Chm%Tracers

      ! Should we print debug output?
      prtDebug             = ( LPRT .and. am_I_Root )

      ! Get current month
      MONTH                = GET_MONTH()

      ! If it's an offline simulation ...
      IF ( IT_IS_AN_AEROSOL_SIM ) THEN

!------------------------------------------------------------------------------
! Prior to 9/18/14:
! Now get global OH and NO3 fields from HEMCO (mps, 9/18/14)
!         ! Then read monthly data files ...
!         IF ( ITS_A_NEW_MONTH() ) THEN 
!            CALL GET_GLOBAL_OH
!     &           ( am_I_Root, Input_Opt, State_Met, MONTH, RC )
!            CALL GET_GLOBAL_NO3
!     &           ( am_I_Root, Input_Opt,            MONTH, RC )
!         ENDIF
!------------------------------------------------------------------------------

         ! Get offline oxidant fields from HEMCO (mps, 9/18/14)
         IF ( FIRSTCHEM ) THEN

            CALL HCO_GetPtr( aIR, 'O3',    O3m,    RC )
            IF ( RC /= GIGC_SUCCESS )
     &      CALL ERROR_STOP( 'Cannot get pointer to O3',    LOC )

            CALL HCO_GetPtr( aIR, 'PH2O2', PH2O2m, RC )
            IF ( RC /= GIGC_SUCCESS )
     &      CALL ERROR_STOP( 'Cannot get pointer to PH2O2', LOC )

            CALL HCO_GetPtr( aIR, 'JH2O2', JH2O2,  RC )
            IF ( RC /= GIGC_SUCCESS )
     &      CALL ERROR_STOP( 'Cannot get pointer to JH2O2', LOC )

            CALL HCO_GetPtr( aIR, 'GLOBAL_OH',  OH,    RC )
            IF ( RC /= GIGC_SUCCESS )
     &      CALL ERROR_STOP( 'Cannot get pointer to GLOBAL_OH',   LOC )

            CALL HCO_GetPtr( aIR, 'GLOBAL_NO3', NO3,   RC )
            IF ( RC /= GIGC_SUCCESS )
     &      CALL ERROR_STOP( 'Cannot get pointer to GLOBAL_NO3',  LOC )

            CALL HCO_GetPtr( aIR, 'GLOBAL_HNO3', HNO3, RC )
            IF ( RC /= GIGC_SUCCESS )
     &      CALL ERROR_STOP( 'Cannot get pointer to GLOBAL_HNO3', LOC )

         ENDIF

         ! And compute time scaling arrays for offline OH, NO3
         CALL OHNO3TIME
         
      ENDIF

      ! Store NTIME in a shadow variable
      ELAPSED_SEC = GET_ELAPSED_SEC()

      ! DTCHEM is the chemistry timestep in seconds
      DTCHEM = GET_TS_CHEM() * 60d0

      ! TS_EMIS is the emission timestep (in seconds). This is a module
      ! variable, hence define only on first call.
      IF ( FIRSTCHEM ) THEN
         CALL GetHcoState ( HcoState )
         IF ( .NOT. ASSOCIATED(HcoState) ) 
     &        CALL ERROR_STOP ( 'Cannot get HcoState', LOC )
         TS_EMIS = HcoState%TS_EMIS
         HcoState => NULL()
      ENDIF

      ! Initialize module arrays
      PSO2_DMS = 0d0
      PMSA_DMS = 0d0
      PSO4_SO2 = 0d0
      PSO4_SS  = 0d0
      PNITs    = 0d0
#if   defined( TOMAS )
      PSO4_SO2AQ = 0d0     ! For TOMAS microphysics
#endif
                  
      !================================================================= 
      ! Call individual chemistry routines for sulfate/aerosol tracers
      !=================================================================

      ! SO4s [kg] gravitational settling
      CALL GRAV_SETTLING( am_I_Root,          Input_Opt, State_Met,
     &                    STT(:,:,:,IDTSO4s), 1,         RC         )
      IF ( prtDebug ) THEN
         CALL DEBUG_MSG( '### CHEMSULFATE: GRAV_SET, SO4S' )
      ENDIF

      ! NITs [kg] gravitational settling
      CALL GRAV_SETTLING( am_I_Root,          Input_Opt, State_Met, 
     &                    STT(:,:,:,IDTNITs), 2,         RC )
      IF ( prtDebug ) THEN
         CALL DEBUG_MSG( '### CHEMSULFATE: GRAV_SET, NITS' )
      ENDIF

#if defined( UCX )
      ! Stratospheric aerosol graviational settling
      IF ( LGRAVSTRAT ) THEN
         CALL SETTLE_STRAT_AER( Input_Opt, State_Met, State_Chm )
         IF ( prtDebug ) THEN
            CALL DEBUG_MSG( '### CHEMSULFATE: GRAV_SET, STRAT' )
         ENDIF
      ENDIF
#endif

      ! Convert all tracers in STT from [kg] -> [v/v]
      CALL CONVERT_UNITS( 1, N_TRACERS, TCVV, State_Met%AD, STT )
      IF ( prtDebug ) THEN
         CALL DEBUG_MSG( '### CHEMSULFATE: a CONVERT UNITS' )
      ENDIF

      ! For offline runs only ...
      IF ( IT_IS_AN_AEROSOL_SIM ) THEN

         ! DMS (offline only)
         CALL CHEM_DMS( am_I_Root, Input_Opt, State_Met, State_Chm, RC )
         IF ( prtDebug ) THEN
            CALL DEBUG_MSG( '### CHEMSULFATE: a CHEM_DMS' )
         ENDIF

         ! H2O2 (offline only)
         CALL CHEM_H2O2( am_I_Root, Input_Opt, State_Met, State_Chm,
     &                   RC )
         IF ( prtDebug ) THEN
            CALL DEBUG_MSG( '### CHEMSULFATE: a CHEM_H2O2' )
         ENDIF

      ENDIF

      ! SO2
      CALL GET_VCLDF( am_I_Root, State_Met, RC )
      IF ( prtDebug ) THEN
         CALL DEBUG_MSG( '### CHEMSULFATE: a get VCLDF' )
      ENDIF

      CALL CHEM_SO2( am_I_Root, Input_Opt, State_Met, State_Chm, RC )
      IF ( prtDebug ) THEN
         CALL DEBUG_MSG( '### CHEMSULFATE: a CHEM_SO2' )
      ENDIF

      ! SO4
      CALL CHEM_SO4( am_I_Root, Input_Opt, State_Met, State_Chm, RC )
      IF ( prtDebug ) THEN
         CALL DEBUG_MSG( '### CHEMSULFATE: a CHEM_SO4' )
      ENDIF

#if   defined( TOMAS )
      !-----------------------------------------------------------------
      ! For TOMAS microphysics:
      !
      ! SO4 from aqueous chemistry of SO2 (in-cloud oxidation)
      !
      ! SO4 produced via aqueous chemistry is distributed onto 30-bin
      ! aerosol by TOMAS subroutine AQOXID.   NOTE: This may be moved
      ! to tomas_mod.f in the future, but for now it still needs to get
      ! the PSO4_SO2AQ value while CHEMSULFATE is called
      !-----------------------------------------------------------------
      CALL CHEM_SO4_AQ( am_I_Root, Input_Opt, State_Met, State_Chm, RC )
      IF ( LPRT ) CALL DEBUG_MSG( '### CHEMSULFATE: a CHEM_SO4_AQ' )
#endif

      ! MSA
      CALL CHEM_MSA( am_I_Root, Input_Opt, State_Met, State_Chm, RC )
      IF ( prtDebug ) THEN
         CALL DEBUG_MSG( '### CHEMSULFATE: a CHEM_MSA' )
      ENDIF

      ! NH3
      CALL CHEM_NH3( am_I_Root, Input_Opt, State_Met, State_Chm, RC )
      IF ( prtDebug ) THEN
         CALL DEBUG_MSG( '### CHEMSULFATE: a CHEM_NH3' )
      ENDIF

      ! NH4 (gas-phase)
      CALL CHEM_NH4( am_I_Root, Input_Opt, State_Met, State_Chm, RC )
      IF ( prtDebug ) THEN
         CALL DEBUG_MSG( '### CHEMSULFATE: a CHEM_NH4' )
      ENDIF

      ! Sulfur Nitrate
      CALL CHEM_NIT( am_I_Root, Input_Opt, State_Met, State_Chm, RC )
      IF ( prtDebug ) THEN
         CALL DEBUG_MSG( '### CHEMSULFATE: a CHEM_NIT' )
      ENDIF

      ! Convert STT from [v/v] -> [kg]
      CALL CONVERT_UNITS( 2, N_TRACERS, TCVV, State_Met%AD, STT )

      ! Free pointer
      NULLIFY( STT )

      ! We have already gone thru one chemistry iteration
      FIRSTCHEM = .FALSE. 
         
      END SUBROUTINE CHEMSULFATE
!EOC
!------------------------------------------------------------------------------
!                  GEOS-Chem Global Chemical Transport Model                  !
!------------------------------------------------------------------------------
!BOP
!
! !IROUTINE: grav_settling
!
! !DESCRIPTION: Subroutine GRAV\_SETTLING performs gravitational settling of
!  sulfate and nitrate in coarse sea salt (SO4S and NITS).
!  (bec, rjp, bmy, 4/20/04, 7/20/04, 10/25/05)
!\\
!\\
! !INTERFACE:
!
      SUBROUTINE GRAV_SETTLING( am_I_Root, Input_Opt, State_Met, 
     &                          TC,        N,         RC         )
!
! !USES:
!
      USE CMN_GCTM_MOD        
      USE CMN_DIAG_MOD        
      USE CMN_SIZE_MOD        
      USE DIAG_MOD,           ONLY : AD44
      USE DRYDEP_MOD,         ONLY : DEPSAV
      USE GIGC_ErrCode_Mod
      USE GIGC_Input_Opt_Mod, ONLY : OptInput
      USE GIGC_State_Met_Mod, ONLY : MetState
      USE GRID_MOD,           ONLY : GET_AREA_CM2
      USE PRESSURE_MOD,       ONLY : GET_PCENTER
      USE TRACERID_MOD,       ONLY : IDTSO4s
      USE TRACERID_MOD,       ONLY : IDTNITs
      USE TIME_MOD,           ONLY : GET_ELAPSED_SEC
      USE TIME_MOD,           ONLY : GET_TS_CHEM
!
! !INPUT PARAMETERS: 
!
      LOGICAL,        INTENT(IN)    :: am_I_Root   ! Are we on the root CPU?
      TYPE(OptInput), INTENT(IN)    :: Input_Opt   ! Input Options object
      TYPE(MetState), INTENT(IN)    :: State_Met   ! Meteorology State object
      INTEGER,        INTENT(IN)    :: N           ! N=1 is SO4S; N=2 is NITS
!
! !OUTPUT PARAMETERS:
!
      INTEGER,        INTENT(OUT)   :: RC          ! Success or failure?
!
! !INPUT/OUTPUT PARAMETERS: 
!
      REAL*8,         INTENT(INOUT) :: TC(IIPAR,JJPAR,LLPAR) ! Tracer [kg]
! 
! !REVISION HISTORY:
!  (1 ) Now references SALA_REDGE_um and SALC_REDGE_um from "tracer_mod.f"
!        (bmy, 7/20/04)
!  (2 ) Now references XNUMOL from "tracer_mod.f" (bmy, 10/25/05)
!  (3 ) Now limit relative humidity to [tiny(real*8),0.99] range for DLOG
!         argument (phs, 5/1/08)
!  (4 ) Bug fixes to the Gerber hygroscopic growth for sea salt aerosols
!       (jaegle, 5/5/11)
!  (5 ) Update hygroscopic growth to Lewis and Schwartz formulation (2006) and
!       density calculation based on Tang et al. (1997) (bec, jaegle 5/5/11)
!  22 Dec 2011 - M. Payer    - Added ProTeX headers
!  01 Mar 2012 - R. Yantosca - Now use GET_AREA_CM2(I,J,L) from grid_mod.F90
!  14 Nov 2012 - R. Yantosca - Now pass am_I_Root, Input_Opt, RC as arguments
!  15 Nov 2012 - M. Payer    - Replaced all met field arrays with State_Met
!                              derived type object
!EOP
!------------------------------------------------------------------------------
!BOC
!
! !DEFINED PARAMETERS:
!
      REAL*8,  PARAMETER     :: C1   =  0.7674d0 
      REAL*8,  PARAMETER     :: C2   =  3.079d0 
      REAL*8,  PARAMETER     :: C3   =  2.573d-11
      REAL*8,  PARAMETER     :: C4   = -1.424d0
      REAL*8,  PARAMETER     :: DEN  = 2200.0d0 ! [kg/m3] sea-salt density

      ! Parameters for polynomial coefficients to derive seawater
      ! density. From Tang et al. (1997) (bec, jaegle, 5/11/11)
      REAL*8,  PARAMETER     :: A1   =  7.93d-3
      REAL*8,  PARAMETER     :: A2   = -4.28d-5
      REAL*8,  PARAMETER     :: A3   =  2.52d-6
      REAL*8,  PARAMETER     :: A4   = -2.35d-8
      REAL*8,  PARAMETER     :: EPSI = 1.0D-4 
!
! !LOCAL VARIABLES:
!
      INTEGER                :: I,      J,     L,        DTCHEM
      REAL*8                 :: DELZ,   DELZ1, REFF
      REAL*8                 :: P,      DP,    PDP,      TEMP        
      REAL*8                 :: CONST,  SLIP,  VISC,     FAC1
      REAL*8                 :: FAC2,   FLUX,  AREA_CM2, RHB
      ! replace RCM (radius in CM with RUM radius in microns) jaegle 5/11/11
      REAL*8                 :: RUM,    RWET,  RATIO_R,  RHO 
      REAL*8                 :: TOT1,   TOT2
      REAL*8                 :: VTS(LLPAR)  
      REAL*8                 :: TC0(LLPAR)
      ! added variables for density calculation (jaegle, bec 5/11/11)
      REAL*8                 :: RHO1, WTP
      
      ! Arrays
      INTEGER                :: IDDEP(2)
      INTEGER                :: IDTRC(2)	
      REAL*8                 :: SALA_REDGE_um(2)
      REAL*8                 :: SALC_REDGE_um(2)
      REAL*8                 :: XNUMOL(Input_Opt%N_TRACERS)

      !=================================================================
      ! GRAV_SETTLING begins here!
      !=================================================================

      ! Return if tracers are undefined
      IF ( IDTSO4s == 0 .and. IDTNITs == 0 ) RETURN

      ! Return if it's the start of the run
      IF ( GET_ELAPSED_SEC() == 0 ) RETURN

      ! Assume success
      RC            = GIGC_SUCCESS

      ! Copy fields from INPUT_OPT to local variables for use below
      SALA_REDGE_um = Input_Opt%SALA_REDGE_um
      SALC_REDGE_um = Input_Opt%SALC_REDGE_um
      XNUMOL        = Input_Opt%XNUMOL

      ! Chemistry timestep [s]
      DTCHEM = GET_TS_CHEM() * 60d0

      ! Store in IDDEP array
      IDDEP(1) = DRYSO4s
      IDDEP(2) = DRYNITs

      ! Tracer array
      IDTRC(1) = IDTSO4s
      IDTRC(2) = IDTNITs

      ! Coarse mode
      REFF = 0.5d-6 * ( SALC_REDGE_um(1) + SALC_REDGE_um(2) )
            
      ! Sea salt radius [cm]
      ! The Gerber formula for hygroscopic growth uses the radius in
      ! micrometers instead of centimeters. This fix is implemented by using
      ! RUM instead of RCM (jaegle 5/5/11)
      RUM  = REFF * 1d6


      ! Exponential factors
      ! replace with radius in microns (jaegle 5/5/11)
      FAC1 = C1 * ( RUM**C2 )
      FAC2 = C3 * ( RUM**C4 )

!$OMP PARALLEL DO
!$OMP+DEFAULT( SHARED )
!$OMP+PRIVATE( I,       J,     L,    VTS,  P,        TEMP, RHB,  RWET ) 
!$OMP+PRIVATE( RATIO_R, RHO,   DP,   PDP,  CONST,    SLIP, VISC, TC0  )
!$OMP+PRIVATE( DELZ,    DELZ1, TOT1, TOT2, AREA_CM2, FLUX             )
!$OMP+PRIVATE( RHO1,    WTP                                           ) 
!$OMP+SCHEDULE( DYNAMIC )
      DO J = 1, JJPAR
      DO I = 1, IIPAR       

         ! Initialize 
         DO L = 1, LLPAR
            VTS(L) = 0d0
         ENDDO

         ! Loop over levels
         DO L = 1, LLPAR

            ! Pressure at center of the level [kPa]
            P       = GET_PCENTER(I,J,L) * 0.1d0

            ! Temperature [K]
            TEMP    = State_Met%T(I,J,L)

            ! Cap RH at 0.99 
            RHB     = MIN( 0.99d0, State_Met%RH(I,J,L) * 1d-2 )

            ! Safety check (phs, 5/1/08)
            RHB     = MAX( TINY(RHB), RHB           )

            ! Aerosol growth with relative humidity in radius [m] 
            ! (Gerber, 1985)
            ! Several bug fixes to the Gerber formulation: a log10 (instead of
            ! ln) should be used and the dry radius should be expressed in
            ! micrometers (instead of cm) also add more significant digits to
            ! the exponent (jaegle 5/5/11)
            !RWET    = 1d-6*(FAC1/(FAC2-LOG10(RHB))+RUM**3.d0)**0.33333d0

            ! Use equation 5 in Lewis and Schwartz (2006) [m] for sea salt
            ! growth (jaegle 5/11/11)
            RWET = REFF * (4.d0 / 3.7d0) *
     &                  ( (2.d0 - RHB)/(1.d0 - RHB) )**(1.d0/3.d0)


            ! Ratio dry over wet radii at the cubic power
            RATIO_R = ( REFF / RWET )**3.d0

            ! Density of the wet aerosol (kg/m3)
            !RHO     = RATIO_R * DEN + ( 1.d0 - RATIO_R ) * 1000.d0

            ! Above density calculation is chemically unsound because it
            ! ignores chemical solvation.  
            ! Iteratively solve Tang et al., 1997 equation 5 to calculate
            ! density of wet aerosol (kg/m3) 
            ! (bec, jaegle 5/11/11)
            RATIO_R = ( REFF / RWET )
            ! Assume an initial density of 1000 kg/m3
            RHO  = 1000.D0
            RHO1 = 0.d0 !initialize (bec, 6/21/10)
            DO WHILE ( ABS( RHO1-RHO ) .gt. EPSI )
                ! First calculate weight percent of aerosol (kg_RH=0.8/kg_wet) 
                WTP    = 100.d0 * DEN/RHO * RATIO_R**3.d0
                ! Then calculate density of wet aerosol using equation 5 
                ! in Tang et al., 1997 [kg/m3]
                RHO1   = ( 0.9971d0 + (A1 * WTP) + (A2 * WTP**2.d0) + 
     $               (A3 * WTP**3.d0) + (A4 * WTP**4.d0) ) * 1000.d0
                ! Now calculate new weight percent using above density
                ! calculation
                WTP    = 100.d0 * DEN/RHO1 * RATIO_R**3.d0
                ! Now recalculate new wet density [kg/m3]
                RHO   = ( 0.9971d0 + (A1 * WTP) + (A2 * WTP**2.d0) + 
     $              (A3 * WTP**3.d0) + (A4 * WTP**4.d0) ) * 1000.d0
            ENDDO

            ! Dp = particle diameter [um]
            DP      = 2.d0 * RWET * 1.d6        

            ! PdP = P * dP [hPa * um]
            PDp     = P * Dp

            ! Constant
            CONST   = 2.d0 * RHO * RWET**2 * g0 / 9.d0

            !===========================================================
            ! NOTE: Slip correction factor calculations following 
            ! Seinfeld, pp464 which is thought to be more accurate 
            ! but more computation required. (rjp, 1/24/02)
            !
            ! # air molecule number density
            ! num = P * 1d3 * 6.023d23 / (8.314 * Temp) 
            !
            ! # gas mean free path
            ! lamda = 1.d6/( 1.41421 * num * 3.141592 * (3.7d-10)**2 ) 
            !
            ! # Slip correction
            ! Slip = 1. + 2. * lamda * (1.257 + 0.4 * exp( -1.1 * Dp     
            !     &     / (2. * lamda))) / Dp
            !
            ! NOTE: Eq) 3.22 pp 50 in Hinds (Aerosol Technology)
            ! which produces slip correction factore with small error
            ! compared to the above with less computation.
            !===========================================================  
          
            ! Slip correction factor (as function of P*dp)
            Slip = 1.d0+(15.60d0 + 7.0d0 * EXP(-0.059d0 * PDp)) / PDp

            ! Viscosity [Pa*s] of air as a function of temperature 
            VISC = 1.458d-6 * (Temp)**(1.5d0) / ( Temp + 110.4d0 )

            ! Settling velocity [m/s]
            VTS(L) = CONST * Slip / VISC
         ENDDO

         ! Method is to solve bidiagonal matrix which is
         ! implicit and first order accurate in z (rjp, 1/24/02)

         ! Save initial tracer concentration in column
         DO L = 1, LLPAR
            TC0(L) = TC(I,J,L)
         ENDDO

         ! We know the boundary condition at the model top
         L    = LLCHEM
         DELZ = State_Met%BXHEIGHT(I,J,L)

         TC(I,J,L) = TC(I,J,L) / ( 1.d0 + DTCHEM * VTS(L) / DELZ )

         DO L = LLCHEM-1, 1, -1
            DELZ  = State_Met%BXHEIGHT(I,J,L)
            DELZ1 = State_Met%BXHEIGHT(I,J,L+1)
            TC(I,J,L) = 1.d0 / ( 1.d0 + DTCHEM * VTS(L) / DELZ )
     &                * ( TC(I,J,L) + DTCHEM * VTS(L+1) / DELZ1
     &                *  TC(I,J,L+1) )
         ENDDO
         
         !==============================================================
         ! ND44 diagnostic: sea salt loss [molec/cm2/s]
         !==============================================================
         IF ( ND44 > 0 ) THEN

            ! Initialize
            TOT1 = 0d0
            TOT2 = 0d0
            
            ! Compute column totals of TCO(:) and TC(I,J,:,N)
            DO L = 1, LLPAR
               TOT1 = TOT1 + TC0(L)
               TOT2 = TOT2 + TC(I,J,L)
            ENDDO

            ! Surface area [cm2]
            AREA_CM2 = GET_AREA_CM2( I, J, 1 )

            ! Convert sea salt flux from [kg/s] to [molec/cm2/s]
            FLUX     = ( TOT1 - TOT2 ) / DTCHEM
            FLUX     = FLUX * XNUMOL(IDTRC(N)) / AREA_CM2 
   
            ! Store in AD44 array
            AD44(I,J,IDDEP(N),1) = AD44(I,J,IDDEP(N),1) + FLUX
         ENDIF
      ENDDO
      ENDDO
!$OMP END PARALLEL DO

      END SUBROUTINE GRAV_SETTLING
!EOC
!------------------------------------------------------------------------------
!                  GEOS-Chem Global Chemical Transport Model                  !
!------------------------------------------------------------------------------
!BOP
!
! !IROUTINE: chem_dms
!
! !DESCRIPTION: Subroutine CHEM\_DMS is the DMS chemistry subroutine from Mian
!  Chin's GOCART model, modified for use with the GEOS-CHEM model.
!  (rjp, bdf, bmy, 5/31/00, 10/15/09)
!\\
!\\
! !INTERFACE:
!
      SUBROUTINE CHEM_DMS( am_I_Root, Input_Opt, 
     &                     State_Met, State_Chm, RC )
!
! !USES:
!
      USE CHEMGRID_MOD,       ONLY : ITS_IN_THE_NOCHEMGRID
      USE CMN_GCTM_MOD         
      USE CMN_DIAG_MOD         
      USE CMN_SIZE_MOD         
      USE DIAG_MOD,           ONLY : AD05
      USE DRYDEP_MOD,         ONLY : DEPSAV
      USE GIGC_ErrCode_Mod
      USE GIGC_Input_Opt_Mod, ONLY : OptInput
      USE GIGC_State_Chm_Mod, ONLY : ChmState
      USE GIGC_State_Met_Mod, ONLY : MetState
      USE TIME_MOD,           ONLY : GET_TS_CHEM
      USE TRACERID_MOD,       ONLY : IDTDMS
!
! !INPUT PARAMETERS:
!
      LOGICAL,        INTENT(IN)    :: am_I_Root   ! Are we on the root CPU?
      TYPE(OptInput), INTENT(IN)    :: Input_Opt   ! Input Options object
      TYPE(MetState), INTENT(IN)    :: State_Met   ! Meteorology State object
!
! !INPUT/OUTPUT PARAMETERS: 
!
      TYPE(ChmState), INTENT(INOUT) :: State_Chm   ! Chemistry State object
!
! !OUTPUT PARAMETERS:
!
      INTEGER,        INTENT(OUT)   :: RC          ! Success or failure?
!             
! !REMARKS:
!  Reaction List (by Mian Chin, chin@rondo.gsfc.nasa.gov)                  
!  ============================================================================
!                                                                             .
!  R1:    DMS + OH  -> a*SO2 + b*MSA                OH addition channel    
!         k1 = { 1.7e-42*exp(7810/T)*[O2] / (1+5.5e-31*exp(7460/T)*[O2] }  
!         a = 0.75, b = 0.25                                               
!                                                                             .
!  R2:    DMS + OH  ->   SO2 + ...                  OH abstraction channel 
!         k2 = 1.2e-11*exp(-260/T)                                         
!                                                                             .
!         DMS_OH = DMS0 * exp(-(r1+r2)* NDT1)                                  
!         where DMS0 is the DMS concentration at the beginning,            
!         r1 = k1*[OH], r2 = k2*[OH].                                      
!                                                                             .
!  R3:    DMS + NO3 ->   SO2 + ...                                         
!         k3 = 1.9e-13*exp(500/T)                                          
!                                                                             .
!         DMS = DMS_OH * exp(-r3*NDT1)                                         
!         where r3 = k3*[NO3].                                             
!                                                                             .
!  R4:    DMS + X   ->   SO2 + ...                                         
!         assume to be at the rate of DMS+OH and DMS+NO3 combined.         
!                                                                             .
!  The production of SO2 and MSA here, PSO2_DMS and PMSA_DMS, are saved    
!  for use in CHEM_SO2 and CHEM_MSA subroutines as a source term.  They    
!  are in unit of [v/v/timestep]. 
!
! !REVISION HISTORY:
!  (1 ) Now reference AD, AIRDEN, and SUNCOS from "dao_mod.f".  Added 
!        parallel DO-loops.  Also now extract OH and NO3 from SMVGEAR
!        for coupled chemistry-aerosol runs. (rjp, bdf, bmy, 9/16/02)
!  (2 ) Bug fix: remove duplicate definition of RK3 (bmy, 3/23/03)
!  (3 ) Now use function GET_TS_CHEM from "time_mod.f".  (bmy, 3/27/03)
!  (4 ) Now reference STT and ITS_A_FULLCHEM_SIM from "tracer_mod.f"
!        Now replace IJSURF w/ an analytic function. (bmy, 7/20/04)
!  (5 ) Shift rows 8,9 in AD05 to 9,10 in to make room for P(SO4) from O3 
!        oxidation in sea-salt aerosols (bec, bmy, 4/13/05)
!  (6 ) Now remove reference to CMN, it's obsolete.  Now reference 
!        ITS_IN_THE_STRAT from "tropopause_mod.f". (bmy, 8/22/05)
!  (7 ) Now references XNUMOL from "tracer_mod.f" (bmy, 10/25/05)
!  (8 ) Now correctly records P(SO2) from OH in AD05 (pjh)
!  (9 ) Update reaction rate to match JPL06 and full chem (jaf, bmy, 10/15/09)
!  22 Dec 2011 - M. Payer    - Added ProTeX headers
!  31 Jul 2012 - R. Yantosca - Now loop from 1..LLPAR for GIGC compatibility
!  14 Nov 2012 - R. Yantosca - Add am_I_Root, Input_Opt, RC as arguments
!  15 Nov 2012 - M. Payer    - Replaced all met field arrays with State_Met
!                              derived type object
!  28 Nov 2012 - R. Yantosca - Replace SUNCOS with State_Met%SUNCOS
!  24 Jul 2014 - R. Yantosca - Now compute BOXVL internally
!EOP
!------------------------------------------------------------------------------
!BOC
!
! !DEFINED PARAMETERS:
!
      REAL*8, PARAMETER :: FX = 1.0d0
      REAL*8, PARAMETER :: A  = 0.75d0
      REAL*8, PARAMETER :: B  = 0.25d0

      ! From D4: only 0.8 efficiency, also some goes to DMSO and lost.  
      ! So we assume 0.75 efficiency for DMS addtion channel to form     
      ! products.                                                        
      REAL*8, PARAMETER :: EFF = 1d0
!
! !LOCAL VARIABLES:
!
      ! Scalars
      INTEGER           :: I,    J,    L
      REAL*8            :: TK,   O2,   RK1,    RK2,    RK3,   F  
      REAL*8            :: DMS,  DMS0, DMS_OH, DTCHEM, XOH,   XN3 
      REAL*8            :: XX,   OH,   OH0,    XNO3,   XNO30, LOH
      REAL*8            :: LNO3, BOXVL
                        
      ! For fields from Input_Opt
      LOGICAL           :: IS_FULLCHEM
      REAL*8            :: XNUMOL(Input_Opt%N_TRACERS)

      ! Pointers
      ! We need to define local arrays to hold corresponding values 
      ! from the Chemistry State (State_Chm) object. (mpayer, 12/6/12)
      REAL*8, POINTER :: STT(:,:,:,:)
      
      !=================================================================
      ! CHEM_DMS begins here!
      !=================================================================
      IF ( IDTDMS == 0 ) RETURN

      ! Assume success
      RC          = GIGC_SUCCESS

      ! Copy fields from INPUT_OPT to local variables for use below
      IS_FULLCHEM = Input_Opt%ITS_A_FULLCHEM_SIM
      XNUMOL      = Input_Opt%XNUMOL

      ! Initialize GEOS-Chem tracer array [kg] from Chemistry State object
      ! (mpayer, 12/6/12)
      STT => State_Chm%Tracers

      ! DTCHEM is the chemistry timestep in seconds
      DTCHEM      = GET_TS_CHEM() * 60d0

      ! Factor to convert AIRDEN from kgair/m3 to molecules/cm3:
      f           = 1000.d0 / AIRMW * 6.022d23 * 1.d-6
      
      !=================================================================
      ! Do the chemistry over all chemically-active grid boxes!
      !=================================================================
!$OMP PARALLEL DO
!$OMP+DEFAULT( SHARED )
!$OMP+PRIVATE( I, J, L, TK, O2, DMS0,OH, XNO3, RK1, RK2, BOXVL )
!$OMP+PRIVATE( RK3, DMS_OH, DMS, OH0, XNO30, XOH, XN3, XX, LOH, LNO3  )
!$OMP+SCHEDULE( DYNAMIC )
      DO L = 1, LLPAR
      DO J = 1, JJPAR
      DO I = 1, IIPAR

         ! Skip non-chemistry boxes
         IF ( ITS_IN_THE_NOCHEMGRID( I, J, L, State_Met ) ) CYCLE

         ! Temperature [K]
         TK     = State_Met%T(I,J,L)

         ! Get O2 [molec/cm3], DMS [v/v], OH [molec/cm3], NO3 [molec/cm3]
         O2     = State_Met%AIRDEN(L,I,J) * f * 0.21d0
         DMS0   = STT(I,J,L,IDTDMS)
         OH     = GET_OH(  I, J, L, Input_Opt, State_Met )
         XNO3   = GET_NO3( I, J, L, Input_Opt, State_Met )

         !==============================================================
         ! (1) DMS + OH:  RK1 - addition channel  
         !                RK2 - abstraction channel   
         !==============================================================
         RK1 = 0.d0
         RK2 = 0.d0
         RK3 = 0.d0

         IF ( OH > 0.d0 ) THEN
            RK1 = ( 1.7d-42 * EXP( 7810.d0 / TK ) * O2 ) /
     &            ( 1.d0 + 5.5d-31 * EXP( 7460.d0 / TK ) * O2 ) * OH

            ! Update reaction rate to match JPL06 and full chem
            ! (jaf, bmy, 10/15/09)
            RK2 = 1.1d-11 * EXP( -240.d0 / TK ) * OH 
         ENDIF
            
         !==============================================================
         ! (2) DMS + NO3 (only happens at night):  
         !==============================================================
         IF ( State_Met%SUNCOS(I,J) <= 0d0 ) THEN
            RK3 = 1.9d-13 * EXP( 500.d0 / TK ) * XNO3
         ENDIF

         !==============================================================
         ! Update DMS concentrations after reaction with OH and NO3, 
         ! and also account for DMS + X assuming at a rate as 
         ! (DMS+OH)*Fx in the day and (DMS+NO3)*Fx at night:   
         ! 
         ! DMS_OH :  DMS concentration after reaction with OH  
         ! DMS    :  DMS concentration after reaction with NO3       
         !           (min(DMS) = 1.0E-32)       
         !
         ! NOTE: If we are doing a coupled fullchem/aerosol run, then
         ! also modify OH and NO3 concentrations after rxn w/ DMS.
         !==============================================================
         DMS_OH = DMS0   * EXP( -( RK1 + RK2 ) * Fx * DTCHEM )
         DMS    = DMS_OH * EXP( -( RK3       ) * Fx * DTCHEM ) 
         IF ( DMS < SMALLNUM ) DMS = 0d0

         ! Archive initial OH and NO3 for diagnostics
         OH0    = OH
         XNO30  = XNO3

         IF ( IS_FULLCHEM ) THEN
         
            ! Update OH after rxn w/ DMS (coupled runs only)
            OH    = OH0 - ( ( DMS0 - DMS_OH ) *
     &              State_Met%AIRDEN(L,I,J) * f )
            IF ( OH < SMALLNUM ) OH = 0d0

            ! Update NO3 after rxn w/ DMS (coupled runs only)
            XNO3  = XNO30 - ( ( DMS_OH - DMS ) *
     &              State_Met%AIRDEN(L,I,J) * f )
            IF ( XNO3 < SMALLNUM ) XNO3 = 0d0

         ENDIF 

         ! Save DMS back to the tracer array
         STT(I,J,L,IDTDMS) = DMS

         !==============================================================
         ! Save SO2 and MSA production from DMS oxidation 
         ! in [mixing ratio/timestep]:    
         !
         ! SO2 is formed in DMS+OH addition (0.85) and abstraction 
         ! (1.0) channels as well as DMS + NO3 reaction.  We also 
         ! assume that SO2 yield from DMS + X is 1.0.  
         !
         ! MSA is formed in DMS + OH addition (0.15) channel. 
         !==============================================================
         IF ( ( RK1 + RK2 ) == 0.d0 ) THEN
            PMSA_DMS(I,J,L) = 0.d0
         ELSE
            PMSA_DMS(I,J,L) = ( DMS0 - DMS_OH ) * 
     &                          B*RK1 / ( ( RK1 + RK2 ) * Fx ) * EFF
         ENDIF

         PSO2_DMS(I,J,L) =  DMS0 - DMS - PMSA_DMS(I,J,L)

         !==============================================================
         ! ND05 diagnostic: production and loss  
         !
         ! For the offline run, we are reading in monthly mean OH, NO3 
         ! from disk.  We don't modify these, so LOH = 0 and LNO3 = 0.
         !==============================================================
         IF ( ND05 > 0 .and. L <= LD05 ) THEN

            ! P(SO2) from DMS+OH, DMS+NO3, and DMS+X
            XOH  = ( DMS0   - DMS_OH - PMSA_DMS(I,J,L) ) /
     &                 Fx   * State_Met%AD(I,J,L) / TCVV_S
            XN3  = ( DMS_OH - DMS ) / Fx * State_Met%AD(I,J,L) / TCVV_S
            XX   = ( ( DMS0 - DMS ) * State_Met%AD(I,J,L) / TCVV_S )
     &               - XOH  - XN3
        
            ! Grid box volume [cm3]
            BOXVL = State_Met%AIRVOL(I,J,L) * 1d6

            ! Convert L(OH) and L(NO3) from [molec/cm3] to [kg/timestep]
            LOH  = ( OH0   - OH  ) * BOXVL / XNUMOL_OH
            LNO3 = ( XNO30 - XNO3) * BOXVL / XNUMOL_NO3 

            ! Store P(SO2) from DMS + OH [kg S/timestep]
            AD05(I,J,L,1) = AD05(I,J,L,1) + XOH

            ! Store P(SO2) from DMS + NO3 [kg S/timestep]
            AD05(I,J,L,2) = AD05(I,J,L,2) + XN3

            ! Store total P(SO2) from DMS [kg S/timestep]
            AD05(I,J,L,3) = AD05(I,J,L,3)   + 
     &                    ( PSO2_DMS(I,J,L) * State_Met%AD(I,J,L) /
     &                      TCVV_S )

            ! Store P(MSA) from DMS [kg S/timestep]
            AD05(I,J,L,4) = AD05(I,J,L,4)   + 
     &                    ( PMSA_DMS(I,J,L) * State_Met%AD(I,J,L) /
     &                      TCVV_S )

            ! Store L(OH) by DMS [kg OH/timestep]
            AD05(I,J,L,9) = AD05(I,J,L,9) + LOH
            
            ! Store L(NO3) by DMS [kg NO3/timestep]
            AD05(I,J,L,10) = AD05(I,J,L,10) + LNO3

         ENDIF

         !==============================================================
         ! For a coupled fullchem/aerosol run, save OH [molec/cm3] 
         ! and NO3 [molec/cm3] back into the CSPEC array of SMVGEAR
         !==============================================================
         IF ( IS_FULLCHEM ) THEN
            CALL SET_OH( I, J, L, OH )
            CALL SET_NO3( I, J, L, XNO3 )
         ENDIF
      ENDDO
      ENDDO
      ENDDO
!$OMP END PARALLEL DO

      ! Free pointer
      NULLIFY( STT )

      END SUBROUTINE CHEM_DMS
!EOC
!------------------------------------------------------------------------------
!                  GEOS-Chem Global Chemical Transport Model                  !
!------------------------------------------------------------------------------
!BOP
!
! !IROUTINE: chem_h2o2
!
! !DESCRIPTION: Subroutine CHEM\_H2O2 is the H2O2 chemistry subroutine for
!  offline sulfate simulations.  For coupled runs, H2O2 chemistry is already
!  computed by the SMVGEAR module. (rjp, bmy, 11/26/02, 10/25/05)
!\\
!\\
! !INTERFACE:
!
      SUBROUTINE CHEM_H2O2( am_I_Root, Input_Opt, 
     &                      State_Met, State_Chm, RC )
!
! !USES:
!
      USE BPCH2_MOD,          ONLY : GET_NAME_EXT
      USE BPCH2_MOD,          ONLY : GET_RES_EXT
      USE BPCH2_MOD,          ONLY : GET_TAU0
      USE BPCH2_MOD,          ONLY : READ_BPCH2
      USE CHEMGRID_MOD,       ONLY : ITS_IN_THE_NOCHEMGRID
      USE CMN_SIZE_MOD
      USE CMN_DIAG_MOD
      USE CMN_GCTM_MOD
      USE DIAG_MOD,           ONLY : AD44 
      USE DRYDEP_MOD,         ONLY : DEPSAV
      USE GIGC_ErrCode_Mod
      USE GIGC_Input_Opt_Mod, ONLY : OptInput
      USE GIGC_State_Chm_Mod, ONLY : ChmState
      USE GIGC_State_Met_Mod, ONLY : MetState
      USE GRID_MOD,           ONLY : GET_AREA_CM2
      USE PBL_MIX_MOD,        ONLY : GET_FRAC_UNDER_PBLTOP
      USE TIME_MOD,           ONLY : GET_MONTH
      USE TIME_MOD,           ONLY : GET_TS_CHEM
      USE TIME_MOD,           ONLY : ITS_A_NEW_MONTH
      USE TRACERID_MOD,       ONLY : IDTH2O2
      USE TRANSFER_MOD,       ONLY : TRANSFER_3D_TROP
!
! !INPUT PARAMETERS:
!
      LOGICAL,        INTENT(IN)    :: am_I_Root   ! Is this the root CPU?
      TYPE(OptInput), INTENT(IN)    :: Input_Opt   ! Input Options object
      TYPE(MetState), INTENT(IN)    :: State_Met   ! Meteorology State object
!
! !INPUT/OUTPUT PARAMETERS: 
!
      TYPE(ChmState), INTENT(INOUT) :: State_Chm   ! Chemistry State object
!
! !OUTPUT PARAMETERS:
!
      INTEGER,        INTENT(OUT)   :: RC          ! Success or failure?
! 
! !REVISION HISTORY:
!  (1 ) Bug fix: need to multiply DXYP by 1d4 for cm2 (bmy, 3/23/03)
!  (2 ) Now replace DXYP(JREF)*1d4 with routine GET_AREA_CM2 of "grid_mod.f"
!        Now use functions GET_MONTH and GET_TS_CHEM from "time_mod.f".
!        (bmy, 3/27/03)
!  (3 ) Now references PBLFRAC from "drydep_mod.f".  Now apply dry deposition 
!        throughout the entire PBL.  Added FREQ variable. (bmy, 8/1/03)
!  (4 ) Now use ND44_TMP array to store vertical levels of drydep flux, then 
!        sum into AD44 array.  This preents numerical differences when using
!        multiple processors. (bmy, 3/24/04)    
!  (5 ) Now use diurnally-varying JO1D.  Now use new unit conversion for
!        the ND44 diagnostic. (rjp, bmy, 3/30/04)
!  (6 ) Now use parallel DO-loop to zero ND44_TMP.  Now uses ITS_A_NEW_MONTH
!        from time_mod.f. (bmy, 4/14/04)
!  (7 ) Now reference STT & TCVV from "tracer_mod.f".  Also replace IJSURF
!        with an analytic function.  Now references DATA_DIR from 
!        "directory_mod.f". (bmy, 7/20/04)
!  (8 ) Now suppress output from READ_BPCH with QUIET keyword (bmy, 1/25/05)
!  (9 ) Replace PBLFRAC from "drydep_mod.f" with GET_FRAC_UNDER_PBLTOP
!        from "pbl_mix_mod.f" (bmy, 2/22/05)
!  (10) Now read offline files from "sulfate_sim_200508/offline".  Now remove 
!        reference to CMN, it's obsolete.  Now reference ITS_IN_THE_STRAT from 
!        "tropopause_mod.f". (bmy, 8/22/05)
!  (11) Now make sure all USE statements are USE, ONLY (bmy, 10/3/05)
!  (12) Now references XNUMOL from "tracer_mod.f" (bmy, 10/25/05)
!  22 Dec 2011 - M. Payer    - Added ProTeX headers
!  01 Mar 2012 - R. Yantosca - Now use GET_AREA_CM2(I,J,L) from grid_mod.F90
!  30 Jul 2012 - R. Yantosca - Now accept am_I_Root as an argument when
!                              running with the traditional driver main.F
!  31 Jul 2012 - R. Yantosca - Now loop from 1..LLPAR for GIGC compatibility
!  31 Jul 2012 - R. Yantosca - Declare temp drydep arrays w/ LLPAR (not LLTROP)
!  14 Nov 2012 - R. Yantosca - Add am_I_Root, Input_Opt, RC as arguments
!  15 Nov 2012 - M. Payer    - Replaced all met field arrays with State_Met
!                              derived type object
!  26 Nov 2012 - R. Yantosca - Dimension ND44_TMP array with LLPAR, not LLTROP
!  28 Nov 2012 - R. Yantosca - Replace SUNCOS with State_Met%SUNCOS
!  05 Mar 2013 - R. Yantosca - Now use Input_Opt%LNLPBL
!  19 Mar 2013 - R. Yantosca - Now copy Input_Opt%TCVV(1:N_TRACERS) and
!                              Input_Opt%XNUMOL(1:N_TRACERS) -- avoid OOB errs
!  25 Mar 2013 - M. Payer    - Now pass State_Chm object via the arg list
!  18 Sep 2014 - M. Sulprizio- Now get J(H2O2) and PH2O2m from HEMCO
!EOP
!------------------------------------------------------------------------------
!BOC
!
! !DEFINED PARAMETERS:
! 
      REAL*8,  PARAMETER :: A = 2.9d-12
!
! !LOCAL VARIABLES:
!
      ! Scalars
      LOGICAL            :: LNLPBL
      LOGICAL            :: FIRST     = .TRUE.
      INTEGER, SAVE      :: LASTMONTH = -99
      INTEGER            :: I, J, L, JLOOP, N_TRACERS
      REAL*8             :: DT,    Koh,  DH2O2, M,    F ,   XTAU   
      REAL*8             :: H2O20, H2O2, ALPHA, FLUX, FREQ, PHOTJ
      CHARACTER(LEN=255) :: FILENAME

      ! Arrays
      REAL*4             :: ARRAY(IIPAR,JJPAR,LLCHEM)
      REAL*8             :: TCVV  (Input_Opt%N_TRACERS)
      REAL*8             :: XNUMOL(Input_Opt%N_TRACERS)
      REAL*8             :: ND44_TMP(IIPAR,JJPAR,LLPAR)

      ! Pointers
      ! We need to define local arrays to hold corresponding values 
      ! from the Chemistry State (State_Chm) object. (mpayer, 12/6/12)
      REAL*8, POINTER :: STT(:,:,:,:)

      !=================================================================
      ! CHEM_H2O2 begins here!
      !=================================================================
      IF ( IDTH2O2 == 0 .or. DRYH2O2 == 0 ) RETURN 

      ! Assume success
      RC        = GIGC_SUCCESS

      ! Copy fields from INPUT_OPT to local variables for use below
      N_TRACERS = Input_Opt%N_TRACERS
      TCVV      = Input_Opt%TCVV  (1:N_TRACERS)
      XNUMOL    = Input_Opt%XNUMOL(1:N_TRACERS)
      LNLPBL    = Input_Opt%LNLPBL

      ! Initialize GEOS-Chem tracer array [kg] from Chemistry State object
      ! (mpayer, 12/6/12)
      STT    => State_Chm%Tracers

      ! Chemistry timestep [s]
      DT        = GET_TS_CHEM() * 60d0

      ! Factor to convert AIRDEN from kgair/m3 to molecules/cm3:
      F         = 1000.d0 / AIRMW * 6.022d23 * 1.d-6
      
      ! Zero ND44_TMP array
      IF ( ND44 > 0 ) THEN
         ND44_TMP = 0d0
      ENDIF

      !=================================================================
      ! For offline run: read J(H2O2) from disk below
      !=================================================================
!------------------------------------------------------------------------------
! Prior to 9/18/14:
! Now get J(H2O2) from HEMCO (mps, 9/18/14)
!      IF ( ITS_A_NEW_MONTH() ) THEN
!
!         ! File name to read data 
!         FILENAME = TRIM( Input_Opt%DATA_DIR )             // 
!     &              'sulfate_sim_200508/offline/JH2O2.'    // 
!     &              GET_NAME_EXT() // '.' // GET_RES_EXT()
!           
!         ! Print filename
!         IF ( am_I_Root ) THEN
!            WRITE( 6, 100 ) TRIM( FILENAME )
!         ENDIF
! 100     FORMAT( '     - CHEM_H2O2: Reading ', a )
!
!         ! Get TAU0 value for this month in "generic" year 1985
!         XTAU = GET_TAU0( GET_MONTH(), 1, 1985 )
!
!         ! Read J(H2O2) [s-1]  from disk (only up to tropopause)
!         ! limit array 3d dimension to LLTROP_FIX, i.e, case of annual mean
!         ! tropopause. This is backward compatibility with 
!         ! offline data set.
!         CALL READ_BPCH2( FILENAME, 'JV-MAP-$', 3,      
!     &     XTAU,        IIPAR,                    JJPAR,      
!     &     LLCHEM_FIX,  ARRAY(:,:,1:LLCHEM_FIX),  QUIET=.TRUE. )
!
!         ! Cast to REAL*8 and resize if necessary
!         CALL TRANSFER_3D_TROP( ARRAY, JH2O2 )
!            
!         ! Reset LASTMONTH
!         !LASTMONTH = GET_MONTH()
!      ENDIF
!------------------------------------------------------------------------------

      !=================================================================
      ! Loop over tropopsheric grid boxes and do chemistry
      !=================================================================
!$OMP PARALLEL DO
!$OMP+DEFAULT( SHARED )
!$OMP+PRIVATE( I, J, L, M, H2O20, KOH, FREQ, ALPHA, DH2O2, H2O2, FLUX )
!$OMP+PRIVATE( JLOOP, PHOTJ )
!$OMP+SCHEDULE( DYNAMIC )
      DO L  = 1, LLPAR
      DO J  = 1, JJPAR
      DO I  = 1, IIPAR

         ! Initialize for safety's sake 
         FLUX = 0d0
         FREQ = 0d0

         ! Skip non-chemistry boxes
         IF ( ITS_IN_THE_NOCHEMGRID( I, J, L, State_Met ) ) CYCLE

         ! Density of air [molec/cm3]
         M     = State_Met%AIRDEN(L,I,J) * f  

         ! Initial H2O2 [v/v]
         H2O20 = STT(I,J,L,IDTH2O2)

         ! Loss frequenty due to OH oxidation [s-1]
         KOH   = A * EXP( -160.d0 / State_Met%T(I,J,L) ) * 
     &           GET_OH( I, J, L, Input_Opt, State_Met )

         ! H2O2 drydep frequency [1/s].  Account for the fraction
         ! of grid box (I,J,L) that is located beneath the PBL top.
         FREQ  = DEPSAV(I,J,DRYH2O2) * GET_FRAC_UNDER_PBLTOP( I, J, L ) 

         ! Add option for non-local PBL (Lin, 03/31/09)
         IF ( LNLPBL ) FREQ = 0.D0

         ! 1-D grid box index for SUNCOS
         JLOOP = ( (J-1) * IIPAR ) + I

         ! Impose a diurnal variation of jH2O2 by multiplying COS of 
         ! solar zenith angle normalized by maximum solar zenith angle 
         ! because the archived JH2O2 is for local noon time
         IF ( COSZM(I,J) > 0.d0 ) THEN
            PHOTJ = JH2O2(I,J,L) * State_Met%SUNCOS(I,J) / COSZM(I,J)
            PHOTJ = MAX( PHOTJ, 0d0 )
         ELSE
            PHOTJ = 0d0
         ENDIF

         ! Compute loss fraction from OH, photolysis, drydep [unitless].  
         ALPHA = 1.D0 + ( KOH + PHOTJ + FREQ ) * DT 

         ! Delta H2O2 [v/v]
!------------------------------------------------------------------------------
! Prior to 9/18/14:
! Now get PH2O2m [kg/m3] from HEMCO (mps, 9/18/14)
!         DH2O2 = PH2O2m(I,J,L) * DT / ( ALPHA * M )
!------------------------------------------------------------------------------
         ! PH2O2m is in kg/m3 (from HEMCO), convert to molec/cm3/s (mps,9/18/14)
         DH2O2 = ( PH2O2m(I,J,L) / TS_EMIS * XNUMOL_H2O2 / CM3PERM3 )
     &           * DT / ( ALPHA * M )
         
         ! Final H2O2 [v/v]
         H2O2  = ( H2O20 / ALPHA + DH2O2 )
         IF ( H2O2 < SMALLNUM ) H2O2 = 0d0

         ! Store final H2O2 in STT
         STT(I,J,L,IDTH2O2) = H2O2

         !==============================================================
         ! ND44 diagnostics: H2O2 drydep loss [molec/cm2/s]
         !==============================================================
         IF ( ND44 > 0 .AND. FREQ > 0d0 ) THEN

            ! Convert H2O2 from [v/v] to H2O2 [molec/cm2/s]
            FLUX = H2O20 * FREQ * DT / ( 1.D0 + FREQ * DT )
            FLUX = FLUX * State_Met%AD(I,J,L) / TCVV(IDTH2O2)
            FLUX = FLUX * XNUMOL(IDTH2O2) 
     &            / ( GET_AREA_CM2( I, J, L ) * DT )

            ! Save dryd flx in ND44_TMP as a placeholder
            ND44_TMP(I,J,L) = ND44_TMP(I,J,L) + FLUX
         ENDIF
      ENDDO
      ENDDO
      ENDDO
!$OMP END PARALLEL DO
      
      !===============================================================
      ! ND44: Sum drydep fluxes by level into the AD44 array in
      ! order to ensure that  we get the same results w/ sp or mp 
      !===============================================================
      IF ( ND44 > 0 ) THEN 
!$OMP PARALLEL DO
!$OMP+DEFAULT( SHARED )
!$OMP+PRIVATE( I, J, L )
         DO J = 1, JJPAR
         DO I = 1, IIPAR
         DO L = 1, LLPAR
            AD44(I,J,DRYH2O2,1) = AD44(I,J,DRYH2O2,1) + ND44_TMP(I,J,L)
         ENDDO
         ENDDO
         ENDDO
!$OMP END PARALLEL DO
      ENDIF

      ! Free pointer
      NULLIFY( STT )

      END SUBROUTINE CHEM_H2O2
!EOC
!------------------------------------------------------------------------------
!                  GEOS-Chem Global Chemical Transport Model                  !
!------------------------------------------------------------------------------
!BOP
!
! !IROUTINE: chem_so2
!
! !DESCRIPTION: Subroutine CHEM\_SO2 is the SO2 chemistry subroutine. 
!  (rjp, bmy, 11/26/02, 8/26/10) 
!\\
!\\
! !INTERFACE:
!
      SUBROUTINE CHEM_SO2( am_I_Root, Input_Opt, 
     &                     State_Met, State_Chm, RC )
!
! !USES:
!
      USE CHEMGRID_MOD,       ONLY : ITS_IN_THE_NOCHEMGRID
      USE CMN_GCTM_MOD
      USE CMN_DIAG_MOD
      USE CMN_SIZE_MOD
      USE DAO_MOD,            ONLY : IS_WATER
      USE DIAG_MOD,           ONLY : AD05
      USE DIAG_MOD,           ONLY : AD44
      USE DRYDEP_MOD,         ONLY : DEPSAV
      USE ERROR_MOD,          ONLY : IS_SAFE_EXP
      USE ERROR_MOD,          ONLY : SAFE_DIV
      USE GIGC_ErrCode_Mod
      USE ERROR_MOD,          ONLY : ERROR_STOP
      USE GIGC_Input_Opt_Mod, ONLY : OptInput
      USE GIGC_State_Chm_Mod, ONLY : ChmState
      USE GIGC_State_Met_Mod, ONLY : MetState
!------------------------------------------------------------------------------
! Prior to 9/18/14:
! Now get HNO3 from HEMCO (mps, 9/18/14)
!      USE GLOBAL_HNO3_MOD,    ONLY : GET_GLOBAL_HNO3
!      USE GLOBAL_HNO3_MOD,    ONLY : GET_HNO3_VV
!------------------------------------------------------------------------------
      USE GRID_MOD,           ONLY : GET_AREA_CM2
      USE PBL_MIX_MOD,        ONLY : GET_FRAC_UNDER_PBLTOP
      USE PRESSURE_MOD,       ONLY : GET_PCENTER
      USE TIME_MOD,           ONLY : GET_TS_CHEM, GET_MONTH
      USE TIME_MOD,           ONLY : ITS_A_NEW_MONTH
      USE TRACERID_MOD,       ONLY : IDTH2O2
      USE TRACERID_MOD,       ONLY : IDTSO2
      USE TRACERID_MOD,       ONLY : IDTSO4,  IDTNH3,  IDTNH4,  IDTHNO3
      USE TRACERID_MOD,       ONLY : IDTNIT,  IDTDST1, IDTDST2, IDTDST3
      USE TRACERID_MOD,       ONLY : IDTDST4, IDTSALA, IDTSALC
!      USE SEASALT_MOD,        ONLY : GET_ALK
      USE WETSCAV_MOD,        ONLY : H2O2s
      USE WETSCAV_MOD,        ONLY : SO2s
      USE HCOI_GC_MAIN_MOD,   ONLY : GetHcoVal, GetHcoDiagn
!
! !INPUT PARAMETERS:
!
      LOGICAL,        INTENT(IN)    :: am_I_Root   ! Is this the root CPU?
      TYPE(OptInput), INTENT(IN)    :: Input_Opt   ! Input Options object
      TYPE(MetState), INTENT(IN)    :: State_Met   ! Meteorology State object
!
! !INPUT/OUTPUT PARAMETERS: 
!
      TYPE(ChmState), INTENT(INOUT) :: State_Chm   ! Chemistry State object
!
! !OUTPUT PARAMETERS:
!
      INTEGER,        INTENT(INOUT) :: RC          ! Success or failure?
!
! !REMARKS:
!  Reaction List (by Rokjin Park, rjp@io.harvard.edu)                      
!  ============================================================================
!  (1 ) SO2 production:                                                      
!       DMS + OH, DMS + NO3 (saved in CHEM_DMS)                               
!                                                                             .
!  (2 ) SO2 loss:                                                         
!       (a) SO2 + OH  -> SO4                                               
!       (b) SO2       -> drydep                                             
!       (c) SO2 + H2O2 or O3 (aq) -> SO4                         
!                                                                             .
!  (3 ) SO2 = SO2_0 * exp(-bt) +  PSO2_DMS/bt * [1-exp(-bt)]   
!                                                                             .
!       where b is the sum of the reaction rate of SO2 + OH and the dry       
!       deposition rate of SO2, PSO2_DMS is SO2 production from DMS in        
!       MixingRatio/timestep.                                                 
!                                                                             .
!  If there is cloud in the gridbox (fraction = fc), then the aqueous      
!  phase chemistry also takes place in cloud. The amount of SO2 oxidized   
!  by H2O2 in cloud is limited by the available H2O2; the rest may be      
!  oxidized due to additional chemistry, e.g, reaction with O3 or O2       
!  (catalyzed by trace metal).                                             
!                                                                          
! !REVISION HISTORY: 
!  (1 ) Removed duplicate definition of Ki (bmy, 11/15/01)     
!  (2 ) Eliminate duplicate HPLUS definition.  Make adjustments to facilitate 
!        SMVGEAR chemistry for fullchem runs (rjp, bmy, 3/23/03)
!  (3 ) Now replace DXYP(J+J0)*1d4 with routine GET_AREA_CM2 of "grid_mod.f"
!        Now use function GET_TS_CHEM from "time_mod.f".
!  (4 ) Now apply dry deposition to entire PBL.  Now references PBLFRAC array
!        from "drydep_mod.f". (bmy, 8/1/03)  
!  (5 ) Now use ND44_TMP array to store vertical levels of drydep flux, then 
!        sum into AD44 array.  This preents numerical differences when using
!        multiple processors. (bmy, 3/24/04)
!  (6 ) Now use parallel DO-loop to zero ND44_TMP (bmy, 4/14/04)
!  (7 ) Now reference STT, TCVV, & ITS_AN_AEROSOL_SIM from "tracer_mod.f".
!        Now reference DATA_DIR from "directory_mod.f" (bmy, 7/20/04)
!  (8 ) Replace PBLFRAC from "drydep_mod.f" with GET_FRAC_UNDER_PBLTOP from 
!        "pbl_mix_mod.f" (bmy, 2/22/05)
!  (9 ) Modified for SO4s, NITs.  Also modified for alkalinity w/in the
!        seasalt chemistry. (bec, bmy, 4/13/05)
!  (10) Now remove reference to CMN, it's obsolete.  Now reference 
!        ITS_IN_THE_STRAT from "tropopause_mod.f" (bmy, 8/22/05)
!  (11) Now references XNUMOL from "tracer_mod.f" (bmy, 10/25/05)
!  (12) Updated to match JPL 2006 + full chem (jaf, bmy, 10/15/09)
!  (13) Now prevent floating-point exceptions when taking the exponential
!        terms. (win, bmy, 1/4/10)
!  (14) Save aqueous production rate to PSO4_SO2AQ for TOMAS microphyics
!        (win, 1/25/10)
!  (15) Added extra error checks to prevent negative L2S, L3S (bmy, 4/28/10)
!  (16) Use liq. water content from met fields in GEOS-5 (jaf, bmy, 6/30/10)
!  26 Aug 2010 - R. Yantosca - Use liquid water content from MERRA
!  12 Nov 2010 - R. Yantosca - Prevent div-by-zero when computing L2S and L3S
!  27 May 2011 - L. Zhang    - Divide LWC by cloud fraction for GEOS/MERRA
!                              and adjust the L2S and L3S rates accordingly
!  22 Dec 2011 - M. Payer    - Added ProTeX headers
!  08 Feb 2012 - R. Yantosca - Treat GEOS-5.7.2 in the same way as MERRA
!  01 Mar 2012 - R. Yantosca - Now use GET_AREA_CM2(I,J,L) from grid_mod.F90
!  31 Jul 2012 - R. Yantosca - Now loop over 1..LLPAR for GIGC compatibility
!  31 Jul 2012 - R. Yantosca - Declare temp drydep arrays w/ LLPAR (not LLTROP)
!  14 Nov 2012 - R. Yantosca - Add am_I_Root, Input_Opt, RC as arguments
!  15 Nov 2012 - M. Payer    - Replaced all met field arrays with State_Met
!                              derived type object
!  05 Mar 2013 - R. Yantosca - Now use Input_Opt%LNLPBL
!  19 Mar 2013 - R. Yantosca - Now copy Input_Opt%TCVV(1:N_TRACERS) and
!                              Input_Opt%XNUMOL(1:N_TRACERS) -- avoid OOB errs
!  25 Mar 2013 - M. Payer    - Now pass State_Chm object via the arg list
!  05 Sep 2013 - M. Sulprizio- Add modifications for cloud pH (B. Alexander)
!  06 Sep 2013 - M. Sulprizio- Bug fix: Prevent divide-by-zero if LWC=0. Only
!                              do aqueous SO2 chemistry when LWC>0.
!  26 Sep 2013 - R. Yantosca - Renamed GEOS_57 Cpp switch to GEOS_FP
!  28 Jan 2014 - R. Yantosca - Bug fix for TOMAS. Set ALKdst=0 since TOMAS
!                              carries its own dust tracers instead of DST1-4.
!  25 Jun 2014 - R. Yantosca - Now pass Input_Opt to GET_ALK
!  18 Sep 2014 - M. Sulprizio- Now get HNO3 for offline aerosol sim from HEMCO
!EOP
!------------------------------------------------------------------------------
!BOC
!
! !DEFINED PARAMETERS:
!
!      REAL*8,  PARAMETER    :: HPLUS  = 3.16227766016837953d-5  !pH = 4.5
      REAL*8,  PARAMETER    :: HPLUS_45  = 3.16227766016837953d-5  !pH = 4.5
      REAL*8,  PARAMETER    :: HPLUS_50  = 1.0d-5  !pH = 5.0
      REAL*8,  PARAMETER    :: MINDAT = 1.d-20
!
! !LOCAL VARIABLES:
!
      ! Scalars
      LOGICAL               :: LNLPBL
      LOGICAL               :: IS_OFFLINE
      LOGICAL               :: IS_FULLCHEM
      INTEGER               :: I,      J,       L       !,      I1,   I2
      INTEGER               :: II,     NSTEP,   N_TRACERS
      INTEGER               :: BULK,   SIZE_RES 
      REAL*8                :: K0,     Ki,      KK,     M,    L1
      REAL*8                :: L2,     L3,      Ld,     F,    Fc
      REAL*8                :: RK,     RKT,     DTCHEM, DT_T, TK
      REAL*8                :: F1,     RK1,     RK2,    RK3,  SO20
      REAL*8                :: SO2_cd, H2O20,   O3,     L2S,  L3S
      REAL*8                :: LWC,    KaqH2O2, KaqO3,  PATM, FLUX
      REAL*8                :: ALK,    ALK1,    ALK2,    SO2_ss
      REAL*8                :: Kt1,    Kt2,     AREASS1, AREASS2
      REAL*8                :: PSO4E,  PSO4F,   Kt1N,    Kt2N
      REAL*8                :: XX,     AREA_CM2
      REAL*8                :: HPLUS,  SO4nss, TNH3,   TNO3,  GNO3, ANIT
      REAL*8                :: LSTOT,  ALKdst, ALKss,  ALKds, NH3
      REAL*8                :: SSCvv,  aSO4,   SO2_sr, SR,    TANIT

      ! Arrays
      REAL*8                :: ND44_TMP(IIPAR,JJPAR,LLPAR)
      REAL*8                :: TCVV  (Input_Opt%N_TRACERS)
      REAL*8                :: XNUMOL(Input_Opt%N_TRACERS)

      ! Pointers
      ! We need to define local arrays to hold corresponding values 
      ! from the Chemistry State (State_Chm) object. (mpayer, 12/6/12)
      REAL*8, POINTER :: STT(:,:,:,:)

      ! For HEMCO update
      LOGICAL, SAVE   :: FIRST = .TRUE.

      CHARACTER(LEN=255), PARAMETER :: LOC = 'CHEM_SO2 (sulfate_mod.F)'

      !=================================================================
      ! CHEM_SO2 begins here!
      !=================================================================

      IF ( IDTH2O2 == 0 .or. IDTSO2 == 0 .or. DRYSO2 == 0 ) RETURN

      ! Assume success
      RC          = GIGC_SUCCESS

      ! Copy fields from INPUT_OPT to local variables for use below
      IS_FULLCHEM = Input_Opt%ITS_A_FULLCHEM_SIM
      IS_OFFLINE  = Input_Opt%ITS_AN_AEROSOL_SIM
      N_TRACERS   = Input_Opt%N_TRACERS
      TCVV        = Input_Opt%TCVV  (1:N_TRACERS)
      XNUMOL      = Input_Opt%XNUMOL(1:N_TRACERS)
      LNLPBL      = Input_Opt%LNLPBL

      ! Initialize GEOS-Chem tracer array [kg] from Chemistry State object
      ! (mpayer, 12/6/12)
      STT => State_Chm%Tracers

!------------------------------------------------------------------------------
! Prior to 9/18/14:
! Now get HNO3 from HEMCO (mps 9/18/14)
!      ! Read HNO3 for offline simulation
!      IF ( IS_OFFLINE ) THEN
!         IF ( ITS_A_NEW_MONTH() ) THEN
!            CALL GET_GLOBAL_HNO3
!     &           ( am_I_Root, Input_Opt, GET_MONTH(), RC )
!         ENDIF
!      ENDIF
!------------------------------------------------------------------------------

      ! DTCHEM is the chemistry timestep in seconds
      DTCHEM   = GET_TS_CHEM() * 60d0

      ! Factor to convert AIRDEN from [kg air/m3] to [molec air/cm3]
      F        = 1000.d0 / AIRMW * 6.022d23 * 1.d-6

      ! Zero ND44_TMP array
      IF ( ND44 > 0 ) ND44_TMP = 0d0

      ! On first call, get pointers to HEMCO diagnostics arrays.
      ! These are the sea salt aerosol number densities for the fine
      ! and coarse mode, respectively. Values are in # / surface grid
      ! box. These values are needed in the GET_ALK call below.
      ! (ckeller, 11/03/2014)
      IF ( FIRST ) THEN

         ! Sea salt density, fine mode
         CALL GetHcoDiagn( am_I_Root, 'SEASALT_DENS_FINE', 
     &                     FORCE=.TRUE., RC=RC, Ptr2D=NDENS_SALA )
         IF ( RC /= HCO_SUCCESS )
     &      CALL ERROR_STOP( 'Cannot get SEASALT_DENS_FINE', LOC )

         ! Sea salt density, coarse mode 
         CALL GetHcoDiagn( am_I_Root, 'SEASALT_DENS_COARSE', 
     &                     FORCE=.TRUE., RC=RC, Ptr2D=NDENS_SALC )
         IF ( RC /= HCO_SUCCESS )
     &      CALL ERROR_STOP( 'Cannot get SEASALT_DENS_COARSE', LOC )
         
         ! Adjust first flag
         FIRST = .FALSE.
      ENDIF 
      
      ! Loop over chemistry grid boxes
!$OMP PARALLEL DO
!$OMP+DEFAULT( SHARED )
!$OMP+PRIVATE( I, J, L, SO20, H2O20, O3, PATM, TK, K0, M, KK, F1, RK1  )
!$OMP+PRIVATE( RK2, RK, RKT, SO2_cd, L1, Ld, L2, L2S, L3, L3S, FC, LWC )
!$OMP+PRIVATE( KaqH2O2, KaqO3, AREA_CM2, FLUX, ALK, ALK1, ALK2         )
!$OMP+PRIVATE( Kt1, Kt2, AREASS1, AREASS2, SO2_ss, Kt1N, Kt2N          )
!$OMP+PRIVATE( PSO4E, PSO4F, XX                                        )
!$OMP+PRIVATE( HPLUS, SO4nss, TNH3, TNO3,  GNO3, ANIT,   LSTOT, ALKdst )
!$OMP+PRIVATE( ALKds, ALKss,  NH3,  SSCvv, aSO4, SO2_sr, SR,    TANIT  )
!$OMP+PRIVATE( BULK,  SIZE_RES,     RC                                 )
!$OMP+SCHEDULE( DYNAMIC )
      DO L = 1, LLPAR 
      DO J = 1, JJPAR
      DO I = 1, IIPAR

         ! Initialize for safety's sake 
         AREA_CM2 = 0d0
         FLUX     = 0d0
         Ld       = 0d0

         ! Skip non-chemistry boxes
         IF ( ITS_IN_THE_NOCHEMGRID( I, J, L, State_Met ) ) CYCLE

         ! Initial SO2, H2O2 and O3 [v/v]
         SO20   = STT(I,J,L,IDTSO2)         
         H2O20  = STT(I,J,L,IDTH2O2)
         O3     = GET_O3( I, J, L, Input_Opt, State_Met )

         ! PATM  : Atmospheric pressure in atm
         PATM   = GET_PCENTER( I, J, L ) / 1013.25d0

         ! TK : Temperature [K]
         TK     = State_Met%T(I,J,L)

         IF ( IS_OFFLINE ) THEN

            ! Gas phase SO4 production is done here in offline run only 
            ! Updated to match JPL 2006 + full chem (jaf, 10/14/09)
            K0  = 3.3d-31 * ( 300.d0 / TK )**4.3d0
            Ki  = 1.6d-12
            M   = State_Met%AIRDEN(L,I,J) * F
            KK  = K0 * M / Ki
            F1  = ( 1.d0 + ( LOG10( KK ) )**2 )**( -1 )
            RK1 = ( K0 * M / ( 1.d0 + KK ) ) * 0.6d0**F1 * 
     &            GET_OH( I, J, L, Input_Opt, State_Met )

         ELSE 

            ! For online runs, SMVGEAR deals w/ this computation,
            ! so we can simply set RK1 = 0 (rjp, bmy, 3/23/03)
            K0  = 0.d0
            M   = 0.d0
            KK  = 0.d0
            F1  = 0.d0
            RK1 = 0.d0

         ENDIF

         ! SO2 drydep frequency [1/s].  Also accounts for the fraction
         ! of grid box (I,J,L) that is located beneath the PBL top.
         RK2    = DEPSAV(I,J,DRYSO2) * GET_FRAC_UNDER_PBLTOP( I, J, L )

         ! Add option for non-local PBL (Lin, 03/31/09)
         IF ( LNLPBL ) RK2 = 0.D0

         ! RK: total reaction rate [1/s]
         RK     = ( RK1 + RK2 )
       
         ! RKT: RK * DTCHEM [unitless] (bmy, 6/1/00)
         RKT    =  RK * DTCHEM

         !==============================================================
         ! Update SO2 conc. after gas phase chemistry and deposition
         !==============================================================
         IF ( RK > 0.d0 ) THEN
            SO2_cd = ( SO20  * EXP( -RKT ) ) +
     &               ( PSO2_DMS(I,J,L) * ( 1.d0 - EXP( -RKT ) ) / RKT )

            L1     = ( SO20 - SO2_cd + PSO2_DMS(I,J,L) ) * RK1/RK
             
            Ld     = ( SO20 - SO2_cd + PSO2_DMS(I,J,L) ) * RK2/RK
            
         ELSE
            SO2_cd = SO20
            L1     = 0.d0
         ENDIF

         !==============================================================
         ! Update SO2 conc. after seasalt chemistry (bec, 12/7/04)
         !==============================================================

         ! Get alkalinity of accum (ALK1) and coarse (ALK2) [kg]
<<<<<<< HEAD
         CALL GET_ALK( am_I_Root, I, J, L, ALK1, ALK2, Kt1, Kt2, 
=======
         CALL GET_ALK( am_I_Root, I, J, L, ALK1, ALK2, Kt1, Kt2,  
>>>>>>> 5870e60e
     &                 Kt1N, Kt2N, Input_Opt, State_Met, RC )

         ! Total alkalinity [kg]
         ALK = ALK1 + ALK2

         ! If (1) there is alkalinity, (2) there is SO2 present, and 
         ! (3) O3 is in excess, then compute seasalt SO2 chemistry
         IF  ( ( ALK    > MINDAT )  .AND.
     &         ( SO2_cd > MINDAT )  .AND. 
     &         ( SO2_cd < O3     ) ) THEN

            ! Compute oxidation of SO2 -> SO4 and condensation of
            ! HNO3 -> nitrate within the seasalt aerosol
            CALL SEASALT_CHEM( I,         J,         L,        ALK1, 
     &                         ALK2,      SO2_cd,    Kt1,      Kt2,   
     &                         Kt1N,      Kt2N,      SO2_ss,   PSO4E,     
     &                         PSO4F,     am_I_Root, Input_Opt, 
     &                         State_Met, State_Chm, RC               )

         ELSE

            ! Otherwise set equal to zero
            SO2_ss       = SO2_cd
            PSO4E        = 0.d0
            PSO4F        = 0.d0
            PNITS(I,J,L) = 0.d0

         ENDIF

         !==============================================================
         ! Update SO2 concentration after cloud chemistry          
         ! SO2 chemical loss rate = SO4 production rate [v/v/timestep]
         !==============================================================
#if   defined ( GEOS_5 ) || defined( MERRA ) || defined( GEOS_FP )

         !---------------------------------------------
         ! GEOS-5/MERRA: Get LWC, FC from met fields
         ! (jaf, bmy, 6/30/10)
         !---------------------------------------------

         ! Get cloud fraction from met fields
         FC      = State_Met%CLDF(L,I,J)

         ! Get liquid water content [m3 H2O/m3 air] within cloud from met flds
         ! Units: [kg H2O/kg air] * [kg air/m3 air] * [m3 H2O/1e3 kg H2O]
         LWC     = State_Met%QL(I,J,L) * State_Met%AIRDEN(L,I,J) * 1D-3

         ! LWC is a grid-box averaged quantity. To improve the representation 
         ! of sulfate chemistry, we divide LWC by the cloud fraction and 
         ! compute sulfate chemistry based on the LWC within the cloud.  We 
         ! get the appropriate grid-box averaged mass of SO2 and sulfate by 
         ! multiplying these quantities by FC AFTER computing the aqueous 
         ! sulfur chemistry within the cloud. (lzh, jaf, bmy, 5/27/11)
         LWC     = SAFE_DIV( LWC, FC, 0d0 )

#else
         !---------------------------------------------
         ! Otherwise, compute FC, LWC as before
         !---------------------------------------------

         ! Volume cloud fraction (Sundqvist et al 1989) [unitless]
         FC      = VCLDF(I,J,L)

         ! Liquid water content in cloudy area of grid box [m3/m3]
         ! LWC as returned from the GET_LWC function is the in-cloud liquid
         ! water content.  To improve the representation of sulfate chemistry, 
         ! we use this LWC to compute the aqueous sulfate chemistry.  We then
         ! get the appropriate grid-box averaged mass of SO2 and sulfate by 
         ! multiplying by FC AFTER computing the aqueous sulfur chemistry
         ! within the cloud. (lzh, jaf, bmy, 5/27/11)
         LWC = GET_LWC( TK )

#endif

         ! Zero variables
         KaqH2O2 = 0.d0
         KaqO3   = 0.d0
         L2      = 0.d0
         L3      = 0.d0
         L2S     = 0.d0
         L3S     = 0.d0
         
         ! If (1) there is cloud, (2) there is SO2 present, and 
         ! (3) the T > -15 C, then compute aqueous SO2 chemistry
         ! Prevent divide-by-zero if LWC=0 (mpayer, 9/6/13)
         IF ( ( FC     > 0.d0   )  .AND. 
     &        ( SO2_ss > MINDAT )  .AND. 
     &        ( TK     > 258.0  )  .AND.
     &        ( LWC    > 0.d0   ) ) THEN

            !===========================================================
            ! NOTE...Sulfate production from aquatic reactions of SO2 
            ! with H2O2 & O3 is computed here and followings are 
            ! approximations or method used for analytical (integral) 
            ! solution of these computations. Please email us 
            ! (rjp@io.harvard.edu or bmy@io.harvard.edu) if you find
            ! anything wrong or questionable. 
            ! 
            ! 1) with H2O2(aq)
            !      [HSO3-] + [H+] + [H2O2(aq)] => [SO4=]     (rxn)
            !      d[SO4=]/dt = k[H+][HSO3-][H2O2(aq)] (M/s) (rate)
            !
            ! we can rewrite k[H+][HSO3-] as K1 pSO2 hSO2, 
            ! where pSO2 is equilibrium vapor pressure of SO2(g) 
            ! in atm, and hSO2 is henry's law constant for SO2
            !
            ! Therefore, rate can be written as 
            !
            !       k * K1 * pSO2 * hSO2 * pH2O2 * hH2O2,
            !
            ! where pH2O2 is equilibrium vapor pressure of H2O2(g), 
            ! and hH2O2 is henry's law constant for H2O2. Detailed 
            ! values are given in AQCHEM_SO2 routine.
            ! 
            ! Let us define a fraction of gas phase of A species 
            ! in equilibrium with aqueous phase as 
            !
            !        xA  = 1/(1+f), 
            !
            ! where  f   = hA * R * T * LWC, 
            !        hA  = Henry's constant,
            !        R   = gas constant, 
            !        T   = temperature in kelvin, 
            !        LWC = liquid water content [m3/m3]
            !
            ! As a result, the rate would become:
            !
            !    d[SO4=]   
            !    ------- = k K1 hSO2 hH2O2 xSO2 xH2O2 P P [SO2][H2O2]
            !      dt      
            !      ^       ^                            ^   ^    ^
            !      |       |____________________________|   |    |
            !
            !   mole/l/s               mole/l/s            v/v  v/v
            !
            !
            ! And we multiply rate by (LWC * R * T / P) in order to 
            ! convert unit from mole/l/s to v/v/s
            !
            ! Finally we come to 
            !
            !    d[SO4=]  
            !    ------- = KaqH2O2 [SO2][H2O2], 
            !      dt 
            !
            ! where
            !
            !   KaqH2O2 = k K1 hSO2 hH2O2 xSO2 xH2O2 P LWC R T, 
            !
            ! this new rate corresponds to a typical second order 
            ! reaction of which analytical (integral) solution is 
            !
            !   X  = A0 B0 ( exp[(A0-B0) Ka t] - 1 ) 
            !      / ( A0 exp[(A0-B0) Ka t] - B0 ) 
            !
            ! inserting variables into solution then we get
            ! [SO4=] =  [SO2][H2O2](exp[([SO2]-[H2O2]) KaqH2O2 t] - 1 )
            !        / ( [SO2] exp[([SO2]-[H2O2]) KaqH2O2 t] - [H2O2] )
            !
            ! Note...Exactly same method can be applied to O3 reaction 
            ! in aqueous phase with different rate constants. 
            !===========================================================

	    ! Get concentrations for cloud pH calculation (bec, 12/23/11)

	    ! Get sulfate concentration and convert from [v/v] to
            ! [moles/liter]
	    ! Use a cloud scavenging ratio of 0.7 
	    SO4nss  =  STT(I,J,L,IDTSO4) * State_Met%AIRDEN(L,I,J) *
     &                 0.7d0 / ( 28.97d0 * LWC )

	    ! Get total ammonia (NH3 + NH4+) concentration [v/v]
	    ! Use a cloud scavenging ratio of 0.7 for NH4+
            TNH3     = ( STT(I,J,L,IDTNH4) * 0.7d0 ) + 
     &                   STT(I,J,L,IDTNH3)

	    ! Get total nitrate (HNO3 + NIT) concentrations [v/v] 
     	    ! Use a cloud scavenging ratio of 0.7 for NIT
	    IF ( IS_FULLCHEM ) THEN
               TNO3 = STT(I,J,L,IDTHNO3) + 
     &              ( STT(I,J,L,IDTNIT) * 0.7d0 )
	       GNO3 = STT(I,J,L,IDTHNO3) !For Fahey & Pandis decision algorithm
            ELSE IF ( IS_OFFLINE ) THEN
               TANIT = STT(I,J,L,IDTNIT) !aerosol nitrate [v/v]
!------------------------------------------------------------------------------
! Prior to 9/18/14:
! Now get HNO3 from HEMCO (mps, 9/18/14)
!	       GNO3  = GET_HNO3_VV(I,J,L) - TANIT ! gas-phase nitric acid [v/v]
!------------------------------------------------------------------------------
	       GNO3  = HNO3(I,J,L) - TANIT ! gas-phase nitric acid [v/v]
   	       ANIT  = TANIT * 0.7d0 ! aerosol nitrate in the cloud drops [v/v]
	       TNO3  = GNO3 + ANIT   ! total nitrate for cloud pH calculations
	    ENDIF
		
            ! Calculate cloud pH
	    CALL GET_HPLUS( SO4nss, TNH3, TNO3,     SO2_ss, TK, 
     &                        PATM,   LWC,  HPLUS_45, HPLUS )

            ! Compute aqueous rxn rates for SO2
            CALL AQCHEM_SO2( LWC, TK,    PATM,    SO2_ss, H2O20, 
     &                       O3,  HPLUS, KaqH2O2, KaqO3 ) 

            !----------------------------------------------------------
            ! Compute loss by H2O2.  Prevent floating-point exception
            ! by not allowing the exponential to go to infinity if 
            ! the argument is too large.  (win, bmy, 1/4/09)
            !----------------------------------------------------------

            ! Argument of the exponential
            XX  = ( SO2_ss - H2O20 ) * KaqH2O2 * DTCHEM

            ! Test if EXP(XX) can be computed w/o numerical exception
            IF ( IS_SAFE_EXP( XX ) .and. ABS( XX ) > 0d0 ) THEN

               ! Aqueous phase SO2 loss rate w/ H2O2 [v/v/timestep]
               L2  = EXP( XX )

               ! Loss by H2O2
               L2S = SO2_ss * H2O20 * ( L2 - 1.D0 ) / 
     &               ( (SO2_ss * L2) - H2O20 )  
            ELSE

               ! NOTE from Jintai Lin (4/28/10):
               ! However, in the case of a negative XX, L2S should be 
               ! approximated as SO2_ss, instead of H2O20. In other words, 
               ! L2S = SO2_ss * H2O20 * ( L2 - 1.D0 ) / ( (SO2_ss*L2) - H2O20 )
               ! reaches different limits when XX reaches positive infinity 
               ! and negative infinity.
               IF ( XX > 0.d0 ) THEN 
                  L2S = H2O20 
               ELSE 
                  L2S = SO2_ss
               ENDIF

            ENDIF

            !----------------------------------------------------------
            ! Compute loss by O3.  Prevent floating-point exception
            ! by not allowing the exponential to go to infinity if 
            ! the argument is too large. (win, bmy, 1/4/09)
            !----------------------------------------------------------

            ! Argument of the exponential
            XX = ( SO2_ss - O3 ) * KaqO3 * DTCHEM 

            ! Test if EXP(XX) can be computed w/o numerical exception
            IF ( IS_SAFE_EXP( XX ) .and. ABS( XX ) > 0d0 ) THEN

               ! Aqueous phase SO2 loss rate w/ O3 [v/v/timestep]
               L3  = EXP( XX )

               ! Loss by O3
               L3S = SO2_ss * O3 * (L3 - 1.D0) / ((SO2_ss * L3) - O3)  

            ELSE
 
               ! Follow the same logic for L3S as described in
               ! Jintai Lin's note above (bmy, 4/28/10)
               IF ( XX > 0.d0 ) THEN 
                  L3S = O3 
               ELSE 
                  L3S = SO2_ss 
               ENDIF
            ENDIF

            ! Decide whether or not it is necessary to use heterogeneous cloud
            ! pH calculations based on the Fahey and Pandis, 2001 decision
            ! algorithm (bec, 12/23/11)

            ! Add up total seasalt and dust and convert to ug/m3
            ! Note that it is better to use dust and sea-salt alkalinity
            ! tracers if these are being transported (bec, 12/23/11)

#if defined( TOMAS )
            !%%%%%%%%%%%%%%%%% BUG FIX FOR TOMAS %%%%%%%%%%%%%%%%%%%%%%%
            ! NOTE: TOMAS uses its own dust tracers and does not
            ! carry ALKdst.  Set ALKdst to zero here. (bmy, 1/28/14)
            ALKdst = 0d0
#else
            ! For other simulations, Sum up the contributions from
            ! DST1 thru DST4 tracers into ALKdst. (bmy, 1/28/14)
            ALKdst = ( STT(I,J,L,IDTDST1) + STT(I,J,L,IDTDST2) +
     &                 STT(I,J,L,IDTDST3) + STT(I,J,L,IDTDST4) ) *
     &                 1.D9 * State_Met%AD(I,J,L) / TCVV(IDTDST1) /
     &                 State_Met%AIRVOL(I,J,L)
#endif

            ALKss  = ( STT(I,J,L,IDTSALA  ) + STT(I,J,L,IDTSALC) ) *
     &                 1.D9 * State_Met%AD(I,J,L) / TCVV(IDTSALA) /
     &                 State_Met%AIRVOL(I,J,L)

            ALKds = ALKdst + ALKss

            ! Get NH3 concentrations (v/v)
            NH3 = STT(I,J,L,IDTNH3) 

            ! Initialize
            BULK = 0
	    SIZE_RES = 0

            ! Fahey and Seinfeld decision algorithm
	    IF ( H2O20 > SO2_ss + 1D-9 ) THEN
               BULK = 1
            ELSEIF( LWC < 0.1D6 ) THEN !10^6 coversion from m3/m3 --> g/m3
               SIZE_RES = 1
            ELSEIF( gno3 > NH3 ) THEN
               IF ( SO2_ss >= 5.D-9          .and. 
     &              H2O20  >= SO20   ) 
     &              BULK    = 1
               IF ( LWC    >= 0.3D6          .and. 
     &              SO2_ss >= 3.D-9          .and. 
     &              H2O20  >= SO2_ss ) 
     &              BULK    = 1
               IF ( ALKds  >= 5.D0           .and. 
     &              LWC    >= 0.5D6          .and. 
     &              H2O20  >= SO2_ss ) 
     &              BULK    = 1
               IF ( LWC    >= 0.1D6          .and. 
     &              gno3   <= (NH3 + 2.D-9) ) 
     &              BULK    = 1
            ELSEIF( LWC    >= 0.1d6 ) THEN
               IF ( NH3    <= 1.d-9          .and. 
     &              ALKds  >= 5.d0   ) 
     &              BULK    = 1
               IF ( NH3    <= 5.d-9          .and. 
     &              ALKds  >= 10.d0  ) 
     &              BULK    = 1
               IF ( gno3   <= 1.d-9          .and. 
     &              NH3    >= (gno3 + 2.d-9) .and. 
     &              SO2_ss <= 7.d-9 )
     &              BULK    = 1
               IF ( gno3   <= 1.d-9          .and. 
     &              NH3    >= (gno3 + 2.d-9) .and. 
     &              ALKds  >= 2.d0 )  BULK = 1
               IF ( gno3   <= 3.d-9          .and. 
     &              NH3    >= (gno3 + 4.d-9) )
     &              BULK    = 1
               IF ( gno3   <= 7.d-9          .and. 
     &              NH3    >= (gno3 + 3.d-9) .and. 
     &              SO2_ss <= 5.d-9 )
     &              BULK    = 1
               IF ( gno3   <= 7.d-9          .and. 
     &              NH3    >= (gno3 + 3.d-9) .and. 
     &		    ALKds  >= 4.d0           .and. 
     &              SO2_ss <= 9.d-9  ) 
     &              BULK    = 1
               IF ( ALKds  >= 3.d0           .and. 
     &              NH3    <= 3.d-9          .and. 
     &              SO2_ss <= 4.d-9 ) 
     &              BULK    = 1
               IF ( ALKds  >= 5.d0           .and. 
     &              SO2_ss <= 5.d-9          .and. 
     &              NH3    <= 7.d-9 )  
     &              BULK    = 1
               IF ( NH3    >= (gno3 + 2.d-9) .and. 
     &              SO2_ss <= 5.d-9 )  
     &              BULK    = 1
               IF ( NH3    >= (gno3 + 4.d-9) .and. 
     &              SO2_ss <= 10.d-9 )
     &              BULK    = 1
               IF ( ALKds  >= 2.d0           .and. 
     &              NH3    <= 10.d-9         .and. 
     &              H2O20  >= SO2_ss ) 
     &              BULK    = 1
               IF ( NH3    <= 1.d-9          .and. 
     &              SO2_ss >= 3.d-9          .and. 
     &              H2O20  >= SO2_ss ) 
     &              BULK    = 1
            ELSEIF ( LWC   >= 0.3d6 ) THEN
               IF ( NH3    >= (gno3 + 5.d-9) .and. 
     &              SO2_ss <= 10.d-9 )
     &              BULK    = 1
               IF ( gno3   <= 1.d-9          .and. 
     &              NH3    >= (gno3 + 2.d-9) )
     &              BULK    = 1
               IF ( gno3   <= 7.d-9          .and. 
     &              NH3    >= (gno3 + 3.d-9) )
     &              BULK    = 1
               IF ( ALKds  >= 3.d0           .and. 
     &              NH3 <= 10d-9             .and. 
     &              SO2_ss <= 5d-9 ) 
     &              BULK    = 1
               IF ( ALKds  >= 5.d0           .and. 
     &              NH3    <= 10.d-9         .and. 
     &              SO2_ss <= 5.d-9 ) 
     &              BULK    = 1
               IF ( SO2_ss >= 1.5d-9         .and. 
     &              H2O20  >= SO2_ss ) 
     &              BULK    = 1
               IF ( NH3    <= 12.d-9         .and. 
     &              ALKds  >=10.d0 ) 
     &              BULK    = 1
               IF ( NH3    <= 1.d-9          .and. 
     &              ALKds  >= 4.d0           .and. 
     &              SO2_ss <= 10.d-9 ) 
     &              BULK    = 1
               IF ( NH3    <= 5.d-9          .and. 
     &              ALKds  >= 6.d0           .and. 
     &              SO2_ss <= 10.d-9 ) 
     &              BULK    = 1
               IF ( NH3    <= 7.d-9          .and. 
     &              ALKds   >-8.d0           .and. 
     &              SO2_ss <= 10.d-9 ) 
     &              BULK    = 1
            ELSEIF ( LWC   >= 0.5d6 ) THEN
               IF ( H2O20  >= (0.9d0 * SO2_ss) ) 
     &              BULK    = 1
               IF ( NH3    <= 1.d-9          .and. 
     &              ALKds  >= 5.d0           .and. 
     &              SO2_ss <= 10.d-9 ) 
     &              BULK    = 1
            ELSE
               SIZE_RES = 1
            ENDIF

            ! Decide whether or not to perform sulfate production rate
            ! enhancement due to cloud drop heterogenity in pH over the oceans
            ! (bec, 12/23/11)
            IF ( SIZE_RES == 1 .AND. IS_WATER( I, J, State_MEt) .AND. 
     &           TK > 268.15 ) THEN

	       ! Get total in-cloud sulfate production based on bulk cloud pH
               ! calculations for use in HET_DROP_CHEM
               LSTOT = L2S + L3S

	       ! Get coarse-mode sea-salt concentration for use in
               ! HET_DROP_CHEM [v/v]
               ! Note that it is better to use coarse sea salt alkalinity
               ! tracer if it is being transported (bec, 12/23/11)
               SSCvv  = STT(I,J,L,IDTSALC)

	       ! Get sulfate concentrations for use in HET_DROP_CHEM [v/v]
               aSO4  =  STT(I,J,L,IDTSO4) 

               ! This is to make sure HET_DROP_CHEM does not compute more
               ! sulfate then there is SO2
               SO2_sr = MAX( SO2_ss - ( ( L2S + L3S ) * FC ), MINDAT )

               CALL HET_DROP_CHEM( I,    J,   L,      LSTOT, SSCvv, 
     &                             aSO4, NH3, SO2_sr, H2O20, GNO3,  SR,
     &                             Input_Opt, State_Met )

	    ELSE
		SR = 0.d0
	    ENDIF

            ! We have used the in-cloud LWC to compute the sulfate
            ! aqueous chemistry.  We get the appropriate grid-box averaged 
            ! mass of SO2 and sulfate by multiplying the reaction rates
            ! L2S and L3s by the cloud fraction after the aqueous chemistry
            ! has been done.  (lzh, jaf, bmy, 5/27/11)
            L2S =  L2S * FC
            L3S =  L3S * FC    
	    SR  =  SR  * FC

            ! Make sure SO2_ss and H2O20 are in the proper range
!            SO2_ss = MAX( SO2_ss - ( L2S + L3S ), MINDAT )
            SO2_ss = MAX( SO2_ss - ( L2S + L3S + SR ), MINDAT )
            H2O20  = MAX( H2O20  - L2S,                MINDAT )

            ! Update SO2 level, save SO2[ppv], H2O2[ppv] for WETDEP
            SO2s( I,J,L) = SO2_ss
            H2O2s(I,J,L) = H2O20

         ELSE

            ! Otherwise, don't do aqueous chemistry, and
            ! save the original concentrations into SO2 and H2O2
            H2O2s(I,J,L) = MAX( H2O20,  1.0d-32 )
            SO2s(I,J,L ) = MAX( SO2_ss, 1.0d-32 )
            L2S          = 0.d0
            L3S          = 0.d0
	    SR		 = 0.d0

         ENDIF

         ! Store updated SO2, H2O2 back to the tracer arrays 
         STT(I,J,L,IDTSO2)  = SO2s( I,J,L)
         STT(I,J,L,IDTH2O2) = H2O2s(I,J,L)

         ! SO2 chemical loss rate  = SO4 production rate [v/v/timestep]
!         PSO4_SO2(I,J,L) = L1 + L2S + L3S + PSO4E
         PSO4_SO2(I,J,L) = L1 + L2S + L3S + PSO4E + SR
         PSO4_ss (I,J,L) = PSO4F

#if   defined( TOMAS )
         PSO4_SO2AQ(I,J,L) = L2S + L3S  ! For TOMAS microphysics
#endif

         !=================================================================
         ! ND05 Diagnostics [kg S/timestep]
         !=================================================================
         IF ( ND05 > 0 .and. L <= LD05 ) THEN
           
            ! P(SO4) from gas-phase oxidation [kg S/timestep]
            AD05(I,J,L,5) = AD05(I,J,L,5) +
     &                      ( L1  * State_Met%AD(I,J,L) / TCVV_S )

            ! P(SO4) from aqueous-phase oxidation with H2O2 [kg S/timestep]
            AD05(I,J,L,6) = AD05(I,J,L,6) +
     &                      ( L2S * State_Met%AD(I,J,L) / TCVV_S )

            ! P(SO4) from aqueous-phase oxidation with O3 [kg S/timestep]
!            AD05(I,J,L,7) = AD05(I,J,L,7) +
!     &                      ( L3S * State_Met%AD(I,J,L) / TCVV_S )
            AD05(I,J,L,7) = AD05(I,J,L,7) +
     &                  ( ( L3S + SR ) * State_Met%AD(I,J,L) / TCVV_S )

            ! P(SO4) from O3 oxidation in sea-salt aerosols [kg S/timestep]
            AD05(I,J,L,8) = AD05(I,J,L,8) +
     &                      ( (PSO4E + PSO4F) * State_Met%AD(I,J,L) /
     &                      TCVV_S )

         ENDIF

         !=================================================================
         ! ND44 Diagnostic: Drydep flux of SO2 [molec/cm2/s]
         !=================================================================
         IF ( ND44 > 0 .AND. Ld > 0d0 ) THEN

            ! Surface area [cm2]
            AREA_CM2 = GET_AREA_CM2( I, J, L )

            ! Convert [v/v/timestep] to [molec/cm2/s]
            FLUX = Ld   * State_Met%AD(I,J,L)      / TCVV(IDTSO2)
            FLUX = FLUX * XNUMOL(IDTSO2) / AREA_CM2 / DTCHEM
            
            ! Store dryd flx in ND44_TMP as a placeholder
            ND44_TMP(I,J,L) = ND44_TMP(I,J,L) + FLUX
         ENDIF
      ENDDO
      ENDDO
      ENDDO
!$OMP END PARALLEL DO

      !===============================================================
      ! ND44: Sum drydep fluxes by level into the AD44 array in
      ! order to ensure that  we get the same results w/ sp or mp 
      !===============================================================
      IF ( ND44 > 0 ) THEN 
!$OMP PARALLEL DO
!$OMP+DEFAULT( SHARED )
!$OMP+PRIVATE( I, J, L )
         DO J = 1, JJPAR
         DO I = 1, IIPAR
         DO L = 1, LLPAR
            AD44(I,J,DRYSO2,1) = AD44(I,J,DRYSO2,1) + ND44_TMP(I,J,L)
         ENDDO
         ENDDO
         ENDDO
!$OMP END PARALLEL DO
      ENDIF

      ! Free pointer
      NULLIFY( STT )

      END SUBROUTINE CHEM_SO2
!EOC
!------------------------------------------------------------------------------
!                  GEOS-Chem Global Chemical Transport Model                  !
!------------------------------------------------------------------------------
!BOP
!
! !IROUTINE: seasalt_chem
!
! !DESCRIPTION: Subroutine SEASALT\_CHEM computes SO4 formed from S(IV) + O3 on
!  seasalt aerosols as a function of seasalt alkalinity. (bec, bmy, 4/13/05,
!  10/7/08)
!\\
!\\
! !INTERFACE:
!
      SUBROUTINE SEASALT_CHEM ( I,         J,         L,
     &                          ALK1,      ALK2,      SO2_cd,
     &                          Kt1,       Kt2,       Kt1N,
     &                          Kt2N,      SO2_ss,    PSO4E,
     &                          PSO4F,     am_I_Root, Input_Opt,
     &                          State_Met, State_Chm, RC )
!
! !USES:
!
      !---------------------------------------------------------------
      ! DIAGNOSTICS -- leave commented out for now (bec, bmy, 4/13/05)
      !USE CMN_DIAG_MOD          ! ND19
      !USE DIAG_MOD,        ONLY : AD09
      !---------------------------------------------------------------
      USE CMN_GCTM_MOD          
      USE CMN_SIZE_MOD          
      USE COMODE_MOD,         ONLY : CSPEC
      USE COMODE_MOD,         ONLY : JLOP
      USE COMODE_MOD,         ONLY : VOLUME
      USE ERROR_MOD,          ONLY : GEOS_CHEM_STOP
      USE ERROR_MOD,          ONLY : IT_IS_NAN
      USE GIGC_ErrCode_Mod
      USE GIGC_Input_Opt_Mod, ONLY : OptInput
      USE GIGC_State_Chm_Mod, ONLY : ChmState
      USE GIGC_State_Met_Mod, ONLY : MetState
!------------------------------------------------------------------------------
! Prior to 9/18/14:
!      USE GLOBAL_HNO3_MOD,    ONLY : GET_HNO3_UGM3
!------------------------------------------------------------------------------
      USE TIME_MOD,           ONLY : GET_TS_CHEM
      USE TIME_MOD,           ONLY : GET_ELAPSED_SEC
      USE TIME_MOD,           ONLY : GET_MONTH 
      USE TIME_MOD,           ONLY : ITS_A_NEW_MONTH
      USE TRACER_MOD,         ONLY : XNUMOLAIR
      USE TRACERID_MOD,       ONLY : IDTHNO3
      USE TRACERID_MOD,       ONLY : IDTNITs
      USE TRACERID_MOD,       ONLY : IDTSO2
      USE TRACERID_MOD,       ONLY : IDTSO4
      USE TRACERID_MOD,       ONLY : IDTSO4s
!
! !INPUT PARAMETERS: 
!

      INTEGER,        INTENT(IN)   :: I, J, L    ! Grid box indices
      REAL*8,         INTENT(IN)   :: SO2_cd     ! SO2 mixing ratio [v/v] after 
                                                 !  gas phase chemistry and 
                                                 !  dry deposition
      REAL*8,         INTENT(IN)   :: Kt1, Kt2   ! Rate constant [s-1] for 
                                                 !  sulfate formation on sea
                                                 !  salt aerosols from GET_ALK 
                                                 !  (1=fine; 2=coarse)
      REAL*8,         INTENT(IN)   :: Kt1N, Kt2N 
      REAL*8,         INTENT(IN)   :: ALK1, ALK2 ! Alkalinity [kg] from 
                                                 !  seasalt_mod
      TYPE(MetState), INTENT(IN)   :: State_Met  ! Meteorology State object
      TYPE(OptInput), INTENT(IN)   :: Input_Opt  ! Input Options object
      LOGICAL,        INTENT(IN)   :: am_I_Root  ! Are we on the root CPU?
!
! !INPUT/OUTPUT PARAMETERS: 
!
      TYPE(ChmState), INTENT(INOUT) :: State_Chm ! Chemistry State object
!
! !OUTPUT PARAMETERS: 
!
      REAL*8,         INTENT(OUT)   :: SO2_ss    ! SO2 mixing ratio [v/v] 
                                                 !  after sea salt chemistry
      REAL*8,         INTENT(OUT)   :: PSO4E     ! SO4E (sulfate produced by 
                                                 !  S(IV)+O3 on fine seasalt) 
                                                 !  mixing ratio [v/v]
      REAL*8,         INTENT(OUT)   :: PSO4F     ! SO4F (sulfate produced by 
                                                 !  S(IV)+O3 on coarse seasalt)
      INTEGER,        INTENT(OUT)   :: RC        ! Success or failure?
!
! !REMARKS:
!  Chemical reactions:
!  ============================================================================
!  (R1) SO2 + O3 + ALK => SO4 + O2
!       Modeled after Chamedies and Stelson, 1992?
!
! !REVISION HISTORY:
!  (1 ) Now references XNUMOLAIR from "tracer_mod.f" (bmy, 10/25/05)
!  (2 ) Bug fix: now avoid seg fault error if IDTHNO3 is zero, as it would
!        be for an offline aerosol simulation. (bmy, 3/29/06)
!  (3 ) Fixed typo in FALK_A_SO2 equation: C_FLUX_C should be C_FLUX_A.
!        (havala, bec, bmy, 12/8/06)
!  (4 ) Bug fix for mass balance, replace TITR_HNO3 w/ HNO3_SSC in the
!        expression for HNO3_ss.  Bug fix: now do equivalent computation 
!        for GET_GNO3, which is now no longer called because it's in 
!        "isoropia_mod.f". (bec, bmy, 7/30/08)
!  22 Dec 2011 - M. Payer    - Added ProTeX headers
!  09 Nov 2012 - M. Payer    - Replaced all met field arrays with State_Met
!                              derived type object
!  25 Mar 2013 - M. Payer    - Now pass State_Chm object via the arg list
!  18 Sep 2014 - M. Sulprizio- Now get HNO3 for offline aerosol sim from HEMCO
!EOP
!------------------------------------------------------------------------------
!BOC
!
! !DEFINED PARAMETERS:
!
      REAL*8,  PARAMETER :: MINDAT    = 1.0d-20 
      REAL*8,  PARAMETER :: TCVV_HNO3 = 28.97d0 / 63.0d0 
!
! !LOCAL VARIABLES:
!
      ! Scalars
      LOGICAL            :: IT_IS_A_FULLCHEM_SIM
      INTEGER            :: JLOOP,       N_TRACERS
      REAL*8             :: SO2_chem,    DTCHEM
      REAL*8             :: O3_cspec,    O3_lost
      REAL*8             :: EQ_1_C,      EQ_2_C
      REAL*8             :: SO4E,        SO2_new,    SO4F
      REAL*8             :: SO2_eq,      N_FLUX_A,   N_FLUX_C
      REAL*8             :: END_ALK,     L5A,        L5C
      REAL*8             :: EQ1,         EQ2,        TITR_SO2
      REAL*8             :: TITR_HNO3,   NIT_vv,     NITs_vv
      REAL*8             :: NIT0,        NITS0
      REAL*8             :: F_SO2,       FALK_A_SO2, FALK_C_SO2
      REAL*8             :: EQ_BEG,      F_SO2_A,    F_SO2_C
      REAL*8             :: ALKA,        ALKC,       TOTAL_ACID_FLUX
      REAL*8             :: HNO3_EQ,     TOT_FLUX_A, TOT_FLUX_C
      REAL*8             :: FALK_A_HNO3, HNO3_vv
      REAL*8             :: FALK_C_HNO3, F_HNO3_A,   F_HNO3_C
      REAL*8             :: EQ_1_N,      EQ_2_N,     F_HNO3
      REAL*8             :: HNO3_SSA,    HNO3_SSC,   N_FLUX
      REAL*8             :: HNO3_EQ_C,   L6A,        L6C   
      REAL*8             :: C_FLUX_A,    C_FLUX_C,   C_FLUX
      REAL*8             :: HNO3_ss,     HNO3_kg

      ! Arrays
      REAL*8             :: TCVV(Input_Opt%N_TRACERS)

      ! Pointers
      REAL*8, POINTER    :: STT(:,:,:,:)
      REAL*8, POINTER    :: AD(:,:,:)
      REAL*8, POINTER    :: AIRVOL(:,:,:)

      !=================================================================
      ! SEASALT_CHEM begins here!
      !=================================================================

      ! Assume success
      RC                   = GIGC_SUCCESS

      ! Copy fields from INPUT_OPT to local variables for use below
      N_TRACERS            = Input_Opt%N_TRACERS
      TCVV                 = Input_Opt%TCVV(1:N_TRACERS)
      IT_IS_A_FULLCHEM_SIM = Input_Opt%ITS_A_FULLCHEM_SIM

      ! Initialize pointers
      STT                 => State_Chm%Tracers
      AD                  => State_Met%AD
      AIRVOL              => State_Met%AIRVOL

      ! DTCHEM is the chemistry timestep in seconds
      DTCHEM = GET_TS_CHEM() * 60d0

      ! Convert SO2 [v/v] to  [eq/gridbox]
      SO2_eq = ( 2.d0 * SO2_cd  * AD(I,J,L) ) / 
     &         ( TCVV(IDTSO2) * 0.064d0 )
      SO2_eq = MAX( SO2_eq, MINDAT )

      IF ( IT_IS_A_FULLCHEM_SIM ) THEN

 	 ! Convert HNO3 [v/v] to [equivalents]
         HNO3_vv = STT(I,J,L,IDTHNO3)
         HNO3_eq = HNO3_vv * AD(I,J,L) / ( 28.97d0 / 63d0 ) / 63.d-3

      ELSE
         
!------------------------------------------------------------------------------
! Prior to 9/18/14:
! Now get HNO3 from HEMCO (mps, 9/18/14)
!         ! Get HNO3 in ug/m3, then multiply by volume in m3
!         ! and 1e-6 kg/ug to get HNO3 in kg
!         HNO3_kg = GET_HNO3_UGM3( I, J, L, State_Met ) *
!     &             AIRVOL(I,J,L) * 1e-6
!
!	 ! Convert HNO3 [kg] first to [v/v] 
!         HNO3_vv = HNO3_kg * ( 28.97d0 / 63d0 ) / AD(I,J,L)
! 
!         ! Then convert HNO3 [kg] to [equivalents]
!         HNO3_eq = HNO3_kg / 63d-3
!------------------------------------------------------------------------------
         ! HNO3 is in v/v (from HEMCO)
         HNO3_vv = HNO3(I,J,L)

         ! Convert HNO3 [v/v] to [equivalents]
         HNO3_eq = HNO3_vv * AD(I,J,L) / ( 28.97d0 / 63d0 ) / 63.d-3

      ENDIF

      !-----------
      ! SO2
      !-----------

      ! Available flux of SO2 to accum sea salt aerosols [v/v/timestep]
      L5A      = EXP( -Kt1 * DTCHEM )
      F_SO2_A  = SO2_cd * ( 1.d0 - L5A )
      F_SO2_A  = MAX( F_SO2_A, 1.d-32 )

      ! Convert to [eq/timestep] 
      C_FLUX_A = 2.d0 * F_SO2_A * AD(I,J,L) / TCVV(IDTSO2) / 0.064d0

      ! Available flux of SO2 to coarse sea salt aerosols [v/v/timestep]
      L5C      = EXP( - Kt2 * DTCHEM )
      F_SO2_C  = SO2_cd * ( 1.d0 - L5C )
      F_SO2_C  = MAX( F_SO2_C, 1.0d-32 )

      ! Convert to [eq/timestep] 
      C_FLUX_C = 2.d0 * F_SO2_C * AD(I,J,L) / TCVV(IDTSO2) / 0.064d0

      ! Total flux of SO2 [v/v/timestep]
      F_SO2    = F_SO2_A + F_SO2_C 

      ! Total flux of SO2 [eq/timestep]
      C_FLUX   = C_FLUX_A + C_FLUX_C 

      !-----------
      ! HNO3
      !-----------

      ! Available flux of HNO3 to accum sea salt aerosols [v/v/timestep]
      L6A = EXP( - Kt1N * DTCHEM )
      F_HNO3_A = HNO3_vv * ( 1.D0 - L6A )
      F_HNO3_A = MAX( F_HNO3_A, 1.0D-32 )

      ! Convert to [eq/timestep] 
      N_FLUX_A = F_HNO3_A * AD(I,J,L) / ( 28.97d0 / 63d0 ) / 0.063d0

      ! Available flux of HNO3 to coarse sea salt aerosols [v/v/timestep]
      L6C = EXP( - Kt2N * DTCHEM )
      F_HNO3_C = HNO3_vv * ( 1.D0 - L6C )
      F_HNO3_C = MAX( F_HNO3_C, 1.0D-32 )

      ! convert to [eq/timestep] 
      N_FLUX_C = F_HNO3_C * AD(I,J,L) / ( 28.97d0 / 63d0 ) / 0.063d0

      ! Total flux of HNO3
      F_HNO3 = F_HNO3_A + F_HNO3_C ![v/v/timestep]
      N_FLUX = N_FLUX_A + N_FLUX_C ![eq/timestep]

      !-----------
      ! Acid
      !-----------

      ! Total acid flux to accum sea-salt aerosols [eq/box/timestep]
      TOT_FLUX_A = C_FLUX_A + N_FLUX_A 
      TOT_FLUX_A = MAX( TOT_FLUX_A, MINDAT )

      ! Total acid flux to coarse sea-salt aerosols [eq/box/timestep]
      TOT_FLUX_C = C_FLUX_C + N_FLUX_C 
      TOT_FLUX_C = MAX( TOT_FLUX_C, MINDAT )

      ! Total  acid flux to sea salt aerosols
      TOTAL_ACID_FLUX = TOT_FLUX_A + TOT_FLUX_C

      ! Total available alkalinity [eq]
      EQ1 = ALK1 * 0.07d0
      EQ2 = ALK2 * 0.07d0

      !----------------------------------------------------------------------
      ! NOTE: This was a sensitivity simulation, keep for future reference
      !       cf Alexander et al 2005 (bec, bmy, 4/13/05)
      !! Total available alkalinity [eq] doubled for Sievering run
      !EQ1 = ALK1 * 0.14d0
      !EQ2 = ALK2 * 0.14d0
      !----------------------------------------------------------------------

      !----------------------------------------------------------------------
      ! DIAGNOSTIC -- leave uncommented for now (bec, bmy, 4/13/05)
      !! Write out beginning alkalinity [eq SO4]
      !EQ_BEG = EQ1 + EQ2
      !IF ( ND09 > 0 ) AD09(I,J,L,1) = AD09(I,J,L,1) + EQ_BEG
      !----------------------------------------------------------------------

      IF ( TOT_FLUX_A > EQ1 ) THEN

	 ! Fraction of alkalinity available for each acid
         FALK_A_SO2  = C_FLUX_A / TOT_FLUX_A
	 FALK_A_HNO3 = N_FLUX_A / TOT_FLUX_A
         FALK_A_SO2  = MAX( FALK_A_SO2, MINDAT )
	 FALK_A_HNO3 = MAX( FALK_A_HNO3, MINDAT )

      ELSE

	 FALK_A_SO2  = 1.0d0
	 FALK_A_HNO3 = 1.0d0

      ENDIF
      
      IF ( TOT_FLUX_C > EQ2 ) THEN

         ! Fraction of flkalinity available for each acid
	 FALK_C_SO2  = C_FLUX_C/TOT_FLUX_C
	 FALK_C_HNO3 = N_FLUX_C/TOT_FLUX_C
         FALK_C_SO2  = MAX( FALK_C_SO2, MINDAT )
	 FALK_C_HNO3 = MAX( FALK_C_HNO3, MINDAT )

      ELSE

	 FALK_C_SO2  = 1.0d0
	 FALK_C_HNO3 = 1.0d0

      ENDIF

      ! Alkalinity available for S(IV) --> S(VI)
      EQ_1_C       = EQ1 * FALK_A_SO2
      EQ_1_C       = MAX( EQ_1_C, MINDAT )
      EQ_1_N       = EQ1 * FALK_A_HNO3
      EQ_1_N       = MAX( EQ_1_N, MINDAT )
                  
      EQ_2_C       = EQ2 * FALK_C_SO2
      EQ_2_C       = MAX( EQ_2_C, MINDAT )
      EQ_2_N       = EQ2 * FALK_C_HNO3
      EQ_2_N       = MAX( EQ_2_N, MINDAT )

      !-----------------
      ! Fine Seasalt
      !-----------------

      ! don't produce more SO4 than available ALK or SO2
      SO4E         = MIN( C_FLUX_A, EQ_1_C, SO2_eq ) 
      SO4E         = MAX( SO4E, MINDAT )

      ! Update SO2 concentration [eq/box] 
      SO2_new      = SO2_eq - SO4E
      SO2_new      = MAX( SO2_new, MINDAT )

      !-----------------
      ! Coarse Seasalt
      !-----------------     
      IF ( SO2_new > MINDAT ) THEN

 	 ! don't produce more SO4 than available ALK or SO2
	 SO4F      = MIN( C_FLUX_C, SO2_new, EQ_2_C ) 
	 SO4F      = MAX( SO4F, MINDAT )

	 !Update SO2 concentration [eq] 
	 SO2_chem  = SO2_new - SO4F
	 SO2_chem  = MAX( SO2_chem, MINDAT )
      ELSE
	 SO4F      = MINDAT
	 SO2_chem  = MINDAT
      ENDIF

      ! Alkalinity titrated by S(IV) --> S(VI) [eq]
      TITR_SO2     = SO4E + SO4F

      !-------------------------------------------------------------------
      ! DIAGNOSTIC -- leave uncommented for now
      !! write out in diagnostic
      !IF ( ND09 > 0 ) AD09(I,J,L,2) = AD09(I,J,L,2) + TITR_SO2
      !-------------------------------------------------------------------

      !Modified SO2 [eq] converted back to [v/v]
      SO2_ss       = SO2_chem * 0.064 * TCVV(IDTSO2) /
     &               AD(I,J,L) / 2.0d0
      SO2_ss       = MAX( SO2_ss, MINDAT )

      !SO4E produced converted from [eq/timestep] to [v/v/timestep] 
      PSO4E        = SO4E * 0.096 * TCVV(IDTSO4) /
     &               AD(I,J,L) / 2.0d0

      !SO4F produced converted from [eq/timestep] to [v/v/timestep] 
      PSO4F        = SO4F * 0.096 * TCVV(IDTSO4S) /
     &               AD(I,J,L) / 2.0d0

      ! Alkalinity titrated by HNO3
      HNO3_SSA     = MIN(N_FLUX_A, HNO3_EQ, EQ_1_N)
      HNO3_SSA     = MAX(HNO3_SSA, MINDAT)
      HNO3_EQ_C    = HNO3_EQ - HNO3_SSA
      HNO3_EQ_C    = MAX(HNO3_EQ_C, MINDAT)
      HNO3_SSC     = MIN(N_FLUX_C, HNO3_EQ_C, EQ_2_N)
      HNO3_SSC     = MAX(HNO3_SSC, MINDAT)
      TITR_HNO3    = HNO3_SSA + HNO3_SSC

      !----------------------------------------------------------------------
      ! DIAGNOSTIC -- leave commented out for now
      ! !write out alkalinity titrated by HNO3(g)
      !IF ( ND09 > 0 ) AD09(I,J,L,3) = AD09(I,J,L,3) + TITR_HNO3
      !----------------------------------------------------------------------

      ! HNO3 lost [eq/timestep] converted back to [v/v/timestep]
      IF ( IDTHNO3 > 0 ) THEN

         ! Coupled sim: IDTHNO3 is defined, so use it
         HNO3_ss = HNO3_SSC * 0.063 * TCVV(IDTHNO3) / AD(I,J,L)
         STT(I,J,L,IDTHNO3) = MAX( HNO3_vv - HNO3_ss, MINDAT )

      ELSE

         ! Offline aerosol sim: IDTHNO3 isn't defined, use TCVV_HNO3
         HNO3_ss = TITR_HNO3 * 0.063 * TCVV_HNO3 /AD(I,J,L)

      ENDIF

      ! NITS produced converted from [eq/timestep] to [v/v/timestep] 
      PNITs(I,J,L) = HNO3_SSC * 0.063 * TCVV(IDTNITS) / AD(I,J,L)
	 
      ! Modified accum alkalinity 
      ALKA         = EQ1 - (SO4E + HNO3_SSA)
      ALKA         = MAX( ALKA, MINDAT )

      !------------------------------------------------------------------------
      ! Uncomment this if you want to transport alkalinity (bec, bmy, 4/13/05)
      ![eq] --> [kg] --> [v/v] use this only if transporting alkalinity
      !ALKAvv = (ALKA * TCVV(IDTSAL1))/(7.0d-2 * AD(I,J,L))
      !ALKAvv = MAX( ALKAvv, MINDAT )
      !------------------------------------------------------------------------

      ! Modified accum alkalinity 
      ALKC         = EQ2 - (SO4F + HNO3_SSC)
      ALKC         = MAX( ALKC, MINDAT )
      
      !------------------------------------------------------------------------
      ! Uncomment this if you want to transport alkalinity (bec, bmy, 4/13/05)
      !! [eq] --> [kg] --> [v/v] use this only if transporting alkalinity
      !ALKCvv = (ALKC * TCVV(IDTSAL2))/(7.0d-2 * AD(I,J,L))
      !ALKCvv = MAX(ALKCvv, MINDAT)
      !------------------------------------------------------------------------

      !------------------------------------------------------------------------
      ! DIAGNOSTIC -- leave commented out for now (bec, bmy, 4/13/05)
      !! write out ending alkalinity
      !END_ALK = ALKA + ALKC
      !IF ( ND09 > 0 ) AD09(I,J,L,4) = AD09(I,J,L,4) + END_ALK
      !------------------------------------------------------------------------

      ! Free pointer
      NULLIFY( STT    )
      NULLIFY( AD     )
      NULLIFY( AIRVOL )

      END SUBROUTINE SEASALT_CHEM
!EOC
!------------------------------------------------------------------------------
!                  GEOS-Chem Global Chemical Transport Model                  !
!------------------------------------------------------------------------------
!BOP
!
! !IROUTINE: get_hplus
!
! !DESCRIPTION: Subroutine GET\_HPLUS computes H+ concentrations in cloud
!  liquid water for pH dependent cloud chemistry. (bec, 4/11/11)
!\\
!\\
! !INTERFACE:
!
      SUBROUTINE GET_HPLUS( SO4nss, TNH3, TNO3, SO2,
     &                      T,      PRES, LWC,  iHPLUS, HPLUS )
!
! !USES:
!
      USE ERROR_MOD,       ONLY : IT_IS_NAN, GEOS_CHEM_STOP

!
! !INPUT PARAMETERS: 
!
      REAL*8,  INTENT(IN)    :: SO4nss ! Total nss sulfate mixing ratio [M]
      REAL*8,  INTENT(IN)    :: TNO3   ! Total nitrate (gas+particulate) mixing
                                       ! ratio [v/v]
      REAL*8,  INTENT(IN)    :: TNH3   ! NH3 mixing ratio [v/v]
      REAL*8,  INTENT(IN)    :: SO2    ! SO2 mixing ratio [v/v] 
      REAL*8,  INTENT(IN)    :: T      ! Temperature [K]
      REAL*8,  INTENT(IN)    :: PRES   ! Pressure [atm]
      REAL*8,  INTENT(IN)    :: LWC    ! Cloud liquid water content [m3/m3]
      REAL*8,  INTENT(IN)    :: iHPLUS ! Initial [H+] [M]
!
! !OUTPUT PARAMETERS: 
!
      REAL*8,  INTENT(OUT)   :: HPLUS  ! Calculated [H+] [M]
! !REMARKS:
!  Calculation:
!  ============================================================================
!  Solve the following electroneutrality equation:
!  [H+] = 2[SO4]nss + [Cl] + [OH] + [HCO3] + 2[CO3] + [HSO3] + 2[SO3] + [NO3]
!        - [Na] - 2[Ca] - [K] - 2[Mg] - [NH4]
!
!  Aqueous concentrations of [Cl], [Na], [Ca], [K], and [Mg] come from 
!  ISORROPIA II
!
!  Let concentrations of [HCO3], [CO3], [HSO3], [SO3], [NO3] and [NH4] evolve
!  according to Henry's law equilibrium.
!
!  Assume [S(VI)] = [SO4]nss (this applies for pH > 3)
!            
! !REVISION HISTORY:
!  25 Jan 2012 - M. Payer    - Added ProTeX headers
!EOP
!------------------------------------------------------------------------------
!BOC
!
! !DEFINED PARAMETERS:
!

      ! Water dissociation constants
      REAL*8,  PARAMETER     :: Kw   = 1.0d-14
      REAL*8,  PARAMETER     :: DhrKw = -6710.d0
      REAL*8,  PARAMETER     :: MINVAL = 0.01
!
! !LOCAL VARIABLES:
!
      REAL*8                 :: D, Kw_T, ipH, newpH, nHPLUS
      REAL*8                 :: kCO2p, kCO2p2
      REAL*8                 :: kSO2p, kSO2p2
      REAL*8                 :: kHNO3p, kNH3p, kHClp
      INTEGER                :: count
      REAL*8                 :: E, F, G, H, P, Q, R, A, B
      REAL*8                 :: A2, A1, A0, X, Y
      REAL*8                 :: CRUTES( 3 ) ! Coeff and roots of cubic equation
      INTEGER                :: NR          ! Number of roots to cubic equation

      !=================================================================
      ! GET_HPLUS begins here!
      !=================================================================

      ! Initial pH guess 
      ipH = -log10(iHPLUS)

      ! Non-volatile aerosol concentration [M] 
      ! For now sulfate is the only non-volatile species
      D = (2.d0*SO4nss) 

      ! Temperature dependent water equilibrium constant
      Kw_T = Kw*exp(DhrKw*((1.d0/T)-(1.d0/298.d0)))

      ! Initialize
      newpH   = 0.0 
      COUNT = 0

      DO WHILE ( ABS(ipH-newpH) .gt. MINVAL )

      COUNT = COUNT+1
 
         IF ( COUNT .EQ. 1 ) THEN
            ipH = ipH
	 ELSE
            ipH = newpH
	 ENDIF

         nHPLUS = 10.d0**(-ipH)

         kCO2p  = kCO21 ( PRES, T, LWC, nHPLUS ) 

	 kCO2p2 = kCO22 ( PRES, T, LWC, nHPLUS ) 

	 kSO2p  = kSO21 ( PRES, T, LWC, nHPLUS, SO2 )

	 kSO2p2 = kSO22 ( PRES, T, LWC, nHPLUS, SO2 )

	 kHNO3p = kHNO3 ( PRES, T, LWC, nHPLUS, TNO3 )

	 kNH3p  = kNH3  ( PRES, T, LWC, nHPLUS, TNH3, Kw_T )

         ! Save this for later in case we want to include HCl in cloud pH
         ! calculations
         !kHClp  = kHCl  ( PRES, T, LWC, nHPLUS, CL  ) 

         !E = KHClp + Kw_T + KCO2p + KSO2p + KHNO3p !This would be used if HCl is included
	 E = Kw_T + KCO2p + KSO2p + KHNO3p 

	 F = KCO2p2 + KSO2p2

	 G = KNH3p

	 H = 1 + G

	 P = -(D/H)

	 Q = -E/H

	 R = F/H

	 A = (1.d0/3.d0)*((3.d0*Q)-(P*P))

  	 B = (1.d0/27.d0)*((2.0d0*P*P*P)-(9.0d0*P*Q)+(27.0d0*R))

 	 A2 = 0.
 	 A1 = A
 	 A0 = B

	 !write(6,*) 'calling CUBIC'
         CALL CUBIC ( A2, A1, A0, NR, CRUTES )
	 !write(6,*) 'after CUBIC'

         ! Code assumes the smallest positive root is in CRUTES(1)
         X = CRUTES( 1 )

	 ! Y = [H+]
 	 Y = X - (P/3.0d0)

  	 ! Set minimum [H+] = 1.d-14 (pH = 14)
    	 Y = MAX(Y,1.0d-14)

  	 ! Set maximum [H+] = 1.d-1 (pH = 1)
    	 Y = MIN(Y,1.0d-1)

  	 ! If solution does not converge after 5 iterations
  	 ! average last 2 pH calculations
  	 IF (count > 5) THEN
	    newpH = ((-log10(Y)) + (-log10(nHPLUS))) / 2.0d0

            IF (IT_IS_NAN( newpH )) THEN
               write(6,*) 'newpH = ', newpH
               write(6,*) 'Y = ', Y
               write(6,*) 'nHPLUS = ', nHPLUS
               CALL GEOS_CHEM_STOP
            ENDIF

            EXIT
         ELSE 
            newpH = -log10(Y)

            IF (IT_IS_NAN( newpH )) THEN
               write(6,*) 'newpH = ', newpH
               write(6,*) 'Y = ', Y
               CALL GEOS_CHEM_STOP
            ENDIF

         ENDIF

      ENDDO

      HPLUS = 10.0d0**(-newpH)

      END SUBROUTINE GET_HPLUS
!EOC
!------------------------------------------------------------------------------
!                  GEOS-Chem Global Chemical Transport Model                  !
!------------------------------------------------------------------------------
!BOP
!
! !IROUTINE: kCO21
!
! !DESCRIPTION: Function kCO21
!\\
!\\
! !INTERFACE:
!
      FUNCTION kCO21 ( P, T, LWC, HPLUS ) RESULT ( KCO2p )
!
! !INPUT PARAMETERS: 
!
      REAL*8,  INTENT(IN) :: T, P, LWC, HPLUS
!
! !OUTPUT PARAMETERS: 
!
      REAL*8              :: KCO2p, KCO2p2
!
! !REVISION HISTORY:
!  25 Jan 2012 - M. Payer    - Added ProTeX headers
!EOP
!------------------------------------------------------------------------------
!BOC
!
! !DEFINED PARAMETERS:
!
      ! CO2 dissociation constants
      REAL*8,  PARAMETER  :: Kc1 = 4.3e-7
      REAL*8,  PARAMETER  :: Kc2 =4.68e-11
      REAL*8,  PARAMETER  :: DhrKc1 = -1000.
      REAL*8,  PARAMETER  :: DhrKc2 = -1760.
      REAL*8,  PARAMETER  :: Hco2 = 3.4e-2
      REAL*8,  PARAMETER  :: Dhco2 = -4.85/0.04
      ! CO2 concentration [v/v]
      REAL*8,  PARAMETER  :: CO2 = 380.0d-6 !380 ppmv
!
! !LOCAL VARIABLES:
!
      REAL*8              :: Hco2_T, Kc1_T, Kc2_T
      REAL*8              :: Hco2eff, xCO2, pCO2

      !=================================================================
      ! kCO2 begins here!
      !=================================================================

      !CO2 dissolution constants
      Hco2_T = Hco2*exp(Dhco2*((1.d0/T)-(1.d0/298.d0)))
      Kc1_T = Kc1*exp(DhrKc1*((1.d0/T)-(1.d0/298.d0)))
      Kc2_T = Kc2*exp(DhrKc1*((1.d0/T)-(1.d0/298.d0)))

      !CO2 dissolution  
      Hco2eff = Hco2_T*(1.d0+(Kc1_T/HPLUS)+((Kc1_T*Kc2_T)/
     &         (HPLUS*HPLUS)))
      xCO2 = 1.d0 / ( 1.d0 + ( Hco2eff * 0.08205d0 * T * LWC ) )
      pCO2 = CO2 * P * xCO2

      KCO2p  = Hco2_T * Kc1_T * pCO2

      END FUNCTION kCO21
!EOC
!------------------------------------------------------------------------------
!                  GEOS-Chem Global Chemical Transport Model                  !
!------------------------------------------------------------------------------
!BOP
!
! !IROUTINE: kCO22
!
! !DESCRIPTION: Function kCO22
!\\
!\\
! !INTERFACE:
!
      FUNCTION kCO22 ( P, T, LWC, HPLUS ) RESULT ( KCO2p2 )
!
! !INPUT PARAMETERS: 
!
      REAL*8,  INTENT(IN) :: T, P, LWC, HPLUS
!
! !OUTPUT PARAMETERS: 
!
      REAL*8              :: KCO2p, KCO2p2
!
! !REVISION HISTORY:
!  25 Jan 2012 - M. Payer    - Added ProTeX headers
!EOP
!------------------------------------------------------------------------------
!BOC
!
! !DEFINED PARAMETERS:
!
      ! CO2 dissociation constants
      REAL*8,  PARAMETER  :: Kc1 = 4.3e-7
      REAL*8,  PARAMETER  :: Kc2 =4.68e-11
      REAL*8,  PARAMETER  :: DhrKc1 = -1000.
      REAL*8,  PARAMETER  :: DhrKc2 = -1760.
      REAL*8,  PARAMETER  :: Hco2 = 3.4e-2
      REAL*8,  PARAMETER  :: Dhco2 = -4.85/0.04
      ! CO2 concentration [v/v]
      REAL*8,  PARAMETER  :: CO2 = 380.0d-6 
!
! !LOCAL VARIABLES:
!
      REAL*8              :: Hco2_T, Kc1_T, Kc2_T
      REAL*8              :: Hco2eff, xCO2, pCO2

      !=================================================================
      ! kCO2 begins here!
      !=================================================================

      !CO2 dissolution constants
      Hco2_T = Hco2*exp(Dhco2*((1.d0/T)-(1.d0/298.d0)))
      Kc1_T = Kc1*exp(DhrKc1*((1.d0/T)-(1.d0/298.d0)))
      Kc2_T = Kc2*exp(DhrKc1*((1.d0/T)-(1.d0/298.d0)))

      !CO2 dissolution  
      Hco2eff = Hco2_T*(1.d0+(Kc1_T/HPLUS)+((Kc1_T*Kc2_T)/
     &         (HPLUS*HPLUS)))
      xCO2 = 1.d0 / ( 1.d0 + ( Hco2eff * 0.08205d0 * T * LWC ) )
      pCO2 = CO2 * P * xCO2

      KCO2p  = Hco2_T * Kc1_T * pCO2
      KCO2p2 = 2.d0 * KCO2p *  Kc2_T

      END FUNCTION kCO22
!EOC
!------------------------------------------------------------------------------
!                  GEOS-Chem Global Chemical Transport Model                  !
!------------------------------------------------------------------------------
!BOP
!
! !IROUTINE: kSO21
!
! !DESCRIPTION: Function kSO21
!\\
!\\
! !INTERFACE:
!
      FUNCTION kSO21 ( P, T, LWC, HPLUS, SO2 ) RESULT ( KSO2p )
!
! !INPUT PARAMETERS: 
!
      REAL*8,  INTENT(IN) :: T, P, LWC, HPLUS, SO2
!
! !OUTPUT PARAMETERS: 
!
      REAL*8              :: KSO2p, KSO2p2
!
! !REVISION HISTORY:
!  25 Jan 2012 - M. Payer    - Added ProTeX headers
!EOP
!------------------------------------------------------------------------------
!BOC
!
! !DEFINED PARAMETERS:
!
      ! SO2 dissociation constants
      REAL*8,  PARAMETER  :: Ks1 = 1.3e-2
      REAL*8,  PARAMETER  :: Ks2 = 6.6e-8
      REAL*8,  PARAMETER  :: Hso2 = 1.23
      REAL*8,  PARAMETER  :: Dhso2 = -6.25/0.04
      REAL*8,  PARAMETER  :: DhrKso21 = 1960.
      REAL*8,  PARAMETER  :: DhrKso22 = 1500.
!
! !LOCAL VARIABLES:
!
      REAL*8              :: Hso2_T, Ks1_T, Ks2_T
      REAL*8              :: Hso2eff, xSO2, pSO2

      !=================================================================
      ! kSO2 begins here!
      !=================================================================


      ! SO2 dissolution constants
      Hso2_T = Hso2*exp(Dhso2*((1.d0/T)-(1.d0/298.d0)))
      Ks1_T = Ks1*exp(DhrKso21*((1.d0/T)-(1.d0/298.d0)))
      Ks2_T = Ks2*exp(DhrKso22*((1.d0/T)-(1.d0/298.d0)))

      ! SO2 dissolution
      Hso2eff = Hso2_T*(1.d0+(Ks1_T/HPLUS)+((Ks1_T*Ks2_T)/
     &         (HPLUS*HPLUS)))
      xSO2 = 1.d0 / ( 1.d0 + ( Hso2eff * 0.08205d0 * T * LWC ) )
      pSO2 = SO2 * P * xSO2

      KSO2p  = Hso2_T * Ks1_T * pSO2

      END FUNCTION kSO21
!EOC
!------------------------------------------------------------------------------
!                  GEOS-Chem Global Chemical Transport Model                  !
!------------------------------------------------------------------------------
!BOP
!
! !IROUTINE: kSO22
!
! !DESCRIPTION: Function kSO22
!\\
!\\
! !INTERFACE:
!
      FUNCTION kSO22 ( P, T, LWC, HPLUS, SO2 ) RESULT ( KSO2p2 )
!
! !INPUT PARAMETERS: 
!
      REAL*8,  INTENT(IN) :: T, P, LWC, HPLUS, SO2
!
! !OUTPUT PARAMETERS: 
!
      REAL*8              :: KSO2p, KSO2p2
!
! !REVISION HISTORY:
!  25 Jan 2012 - M. Payer    - Added ProTeX headers
!EOP
!------------------------------------------------------------------------------
!BOC
!
! !DEFINED PARAMETERS:
!
      ! SO2 dissociation constants
      REAL*8,  PARAMETER  :: Ks1 = 1.3e-2
      REAL*8,  PARAMETER  :: Ks2 = 6.6e-8
      REAL*8,  PARAMETER  :: Hso2 = 1.23
      REAL*8,  PARAMETER  :: Dhso2 = -6.25/0.04
      REAL*8,  PARAMETER  :: DhrKso21 = 1960.
      REAL*8,  PARAMETER  :: DhrKso22 = 1500.
!
! !LOCAL VARIABLES:
!
      REAL*8              :: Hso2_T, Ks1_T, Ks2_T
      REAL*8              :: Hso2eff, xSO2, pSO2

      !=================================================================
      ! kSO2 begins here!
      !=================================================================


      ! SO2 dissolution constants
      Hso2_T = Hso2*exp(Dhso2*((1.d0/T)-(1.d0/298.d0)))
      Ks1_T  = Ks1 *exp(DhrKso21*((1.d0/T)-(1.d0/298.d0)))
      Ks2_T  = Ks2 *exp(DhrKso22*((1.d0/T)-(1.d0/298.d0)))

      !SO2 dissolution
      Hso2eff = Hso2_T*(1.d0+(Ks1_T/HPLUS)+((Ks1_T*Ks2_T)/
     &         (HPLUS*HPLUS)))
      xSO2 = 1.d0 / ( 1.d0 + ( Hso2eff * 0.08205d0 * T * LWC ) )
      pSO2 = SO2 * P * xSO2

      KSO2p  = Hso2_T * Ks1_T * pSO2
      KSO2p2 = 2.d0 * KSO2p * Ks2_T

      END FUNCTION kSO22
!EOC
!------------------------------------------------------------------------------
!                  GEOS-Chem Global Chemical Transport Model                  !
!------------------------------------------------------------------------------
!BOP
!
! !IROUTINE: kHNO3
!
! !DESCRIPTION: Function kNO3
!\\
!\\
! !INTERFACE:
!
      FUNCTION kHNO3 ( P, T, LWC, HPLUS, HNO3 ) RESULT ( KHNO3p )
!
! !INPUT PARAMETERS: 
!
      REAL*8,  INTENT(IN) :: T, P, LWC, HPLUS, HNO3
!
! !OUTPUT PARAMETERS: 
!
      REAL*8              :: KHNO3p
!
! !REVISION HISTORY:
!  25 Jan 2012 - M. Payer    - Added ProTeX headers
!EOP
!------------------------------------------------------------------------------
!BOC
!
! !DEFINED PARAMETERS:
!
      ! HNO3 dissociation constants
      REAL*8,  PARAMETER  :: Kn1 = 15.4
      REAL*8,  PARAMETER  :: Hhno3 = 2.1e5
      REAL*8,  PARAMETER  :: Dhhno3 = 0.
      REAL*8,  PARAMETER  :: DhrKn1 = 8700.
!
! !LOCAL VARIABLES:
!
      REAL*8              :: Hhno3_T, Kn1_T
      REAL*8              :: Hhno3eff, xHNO3, pHNO3

      !=================================================================
      ! kHNO3 begins here!
      !=================================================================

      ! HNO3 dissolution constants
      Hhno3_T = Hhno3*exp(Dhhno3*((1.d0/T)-(1.d0/298.d0)))
      Kn1_T = Kn1*exp(DhrKn1*((1.d0/T)-(1.d0/298.d0)))

      !HNO3 dissolution
      Hhno3eff = 3.2e6/HPLUS
      xHNO3 = 1.d0 / ( 1.d0 + ( Hhno3eff * 0.08205d0 * T * LWC ) )
      pHNO3 = HNO3 * P * xHNO3

      kHNO3p = Hhno3_T * Kn1_T * pHNO3

      END FUNCTION kHNO3
!EOC
!------------------------------------------------------------------------------
!                  GEOS-Chem Global Chemical Transport Model                  !
!------------------------------------------------------------------------------
!BOP
!
! !IROUTINE: kHCl
!
! !DESCRIPTION: Function kHCl
!\\
!\\
! !INTERFACE:
!
      FUNCTION kHCl ( P, T, LWC, HPLUS, Cl ) RESULT ( KHClp )
!
! !INPUT PARAMETERS: 
!
      REAL*8,  INTENT(IN) :: T, P, LWC, HPLUS, Cl
!
! !OUTPUT PARAMETERS: 
!
      REAL*8              :: KHClp
!
! !REVISION HISTORY:
!  25 Jan 2012 - M. Payer    - Added ProTeX headers
!EOP
!------------------------------------------------------------------------------
!BOC
!
! !DEFINED PARAMETERS:
!
      ! HNO3 dissociation constants
      REAL*8,  PARAMETER  :: Kcl = 1.74d6
      REAL*8,  PARAMETER  :: Hcl = 1.1d0
      REAL*8,  PARAMETER  :: Dhcl = -2.3158d0
      REAL*8,  PARAMETER  :: DhrKcl = 6900.d0
!
! !LOCAL VARIABLES:
!
      REAL*8              :: Hcl_T, Kcl_T
      REAL*8              :: Hcleff, xCl, pHCl

      !=================================================================
      ! kHCl begins here!
      !=================================================================

      ! HNO3 dissolution constants
      HCl_T = Hcl*exp(Dhcl*((1.0d0/T)-(1.0d0/298.0d0)))
      Kcl_T = Kcl*exp(DhrKcl*((1.0d0/T)-(1.0d0/298.0d0)))

      !HCl dissolution
      Hcleff = Hcl_T*(1.0d0+(Kcl_T/HPLUS))
      xCl = 1.0d0 / ( 1.0d0 + ( Hcleff * 0.08205d0 * T * LWC ) )
      pHCl = Cl * P * xCl

      kHClp = Hcl_T * Kcl_T * pHCl

      END FUNCTION kHCl
!EOC
!------------------------------------------------------------------------------
!                  GEOS-Chem Global Chemical Transport Model                  !
!------------------------------------------------------------------------------
!BOP
!
! !IROUTINE: kNH3
!
! !DESCRIPTION: Function kNH3
!\\
!\\
! !INTERFACE:
!
      FUNCTION kNH3 ( P, T, LWC, HPLUS, NH3, Kw ) RESULT ( KNH3p )
!
! !INPUT PARAMETERS: 
!
      REAL*8,  INTENT(IN) :: T, P, LWC, HPLUS, NH3, Kw
!
! !OUTPUT PARAMETERS: 
!
      REAL*8              :: KNH3p
!
! !REVISION HISTORY:
!  25 Jan 2012 - M. Payer    - Added ProTeX headers
!EOP
!------------------------------------------------------------------------------
!BOC
!
! !DEFINED PARAMETERS:
!
      ! NH3 dissociation contants
      REAL*8,  PARAMETER  :: Ka1 = 1.7e-5
      REAL*8,  PARAMETER  :: Hnh3 = 62.
      REAL*8,  PARAMETER  :: Dhnh3 = -8.17/0.04
      REAL*8,  PARAMETER  :: DhrKa1 = -450.

      ! Variables
      REAL*8              :: Hnh3_T, Ka1_T
      REAL*8              :: Hnh3eff, xNH3, pNH3

      !=================================================================
      ! kNH3 begins here!
      !=================================================================

      !NH3 dissolution constants
      Hnh3_T = Hnh3*exp(Dhnh3*((1.d0/T)-(1.d0/298.d0)))
      Ka1_T = Ka1*exp(DhrKa1*((1.d0/T)-(1.d0/298.d0)))

      !NH3 dissolution
      Hnh3eff = Hnh3_T*(1.d0+((Ka1_T* HPLUS) / Kw))
      xNH3 = 1.d0 / ( 1.d0 + ( Hnh3eff * 0.08205d0 * T * LWC ) )
      pNH3 = NH3 * P * xNH3

      KNH3p = Hnh3_T * Ka1_T * pNH3 / Kw

      END FUNCTION kNH3
!EOC
!------------------------------------------------------------------------------
!                  GEOS-Chem Global Chemical Transport Model                  !
!------------------------------------------------------------------------------
!BOP
!
! !IROUTINE: cubic
!
! !DESCRIPTION: Subroutine CUBIC finds the roots of a cubic equation / 3rd 
! order polynomial
!\\
!\\
! !INTERFACE:
!
      SUBROUTINE CUBIC( A2, A1, A0, NR, CRUTES )
!
! !USES:
!
!      USE ERROR_MOD, ONLY : GEOS_CHEM_STOP !ERROR_STOP
!
! !INPUT PARAMETERS: 
!
      INTEGER           :: NR
      REAL*8            :: A2, A1, A0
      REAL*8            :: CRUTES(3)
!
! !REMARKS:
! Formulae can be found in numer. recip.  on page 145
!   kiran  developed  this version on 25/4/1990
!   Dr. Francis S. Binkowski modified the routine on 6/24/91, 8/7/97
! ***
! *** modified 2/23/98 by fsb to incorporate Dr. Ingmar Ackermann's
!     recommendations for setting a0, a1,a2 as real*8 variables.
!
! Modified by Bob Yantosca (10/15/02) 
! - Now use upper case / white space
! - force double precision with "D" exponents
! - updated comments / cosmetic changes
! - now call ERROR_STOP from "error_mod.f" to stop the run safely
!
! !REVISION HISTORY:
!  25 Jan 2012 - M. Payer    - Added ProTeX headers
!EOP
!------------------------------------------------------------------------------
!BOC
!
! !DEFINED PARAMETERS:
!
      REAL*8, PARAMETER :: ONE    = 1.0d0
      REAL*8, PARAMETER :: SQRT3  = 1.732050808d0
      REAL*8, PARAMETER :: ONE3RD = 0.333333333d0
!
! !LOCAL VARIABLES:
!
      REAL*8            :: QQ,    RR,    A2SQ,  THETA, DUM1, DUM2
      REAL*8            :: PART1, PART2, PART3, RRSQ,  PHI,  YY1
      REAL*8            :: YY2,   YY3,   COSTH, SINTH

      !=================================================================
      ! CUBIC begins here!
      !=================================================================
      A2SQ = A2 * A2
      QQ   = ( A2SQ - 3.d0*A1 ) / 9.d0
      RR   = ( A2*( 2.d0*A2SQ - 9.d0*A1 ) + 27.d0*A0 ) / 54.d0

      ! CASE 1 THREE REAL ROOTS or  CASE 2 ONLY ONE REAL ROOT
      DUM1 = QQ * QQ * QQ
      RRSQ = RR * RR
      DUM2 = DUM1 - RRSQ

      IF ( DUM2 .GE. 0.d0 ) THEN

         ! Now we have three real roots
         PHI = SQRT( DUM1 )

         IF ( ABS( PHI ) .LT. 1.d-20 ) THEN
            CRUTES(1) = 0.0d0
            CRUTES(2) = 0.0d0
            CRUTES(3) = 0.0d0
            NR        = 0
         ENDIF
         
         THETA = ACOS( RR / PHI ) / 3.0d0
         COSTH = COS( THETA )
         SINTH = SIN( THETA )

         ! Use trig identities to simplify the expressions
         ! Binkowski's modification
         PART1     = SQRT( QQ )
         YY1       = PART1 * COSTH
         YY2       = YY1 - A2/3.0d0
         YY3       = SQRT3 * PART1 * SINTH
         CRUTES(3) = -2.0d0*YY1 - A2/3.0d0
         CRUTES(2) = YY2 + YY3
         CRUTES(1) = YY2 - YY3

         ! Set negative roots to a large positive value
         IF ( CRUTES(1) .LT. 0.0d0 ) CRUTES(1) = 1.0d9
         IF ( CRUTES(2) .LT. 0.0d0 ) CRUTES(2) = 1.0d9
         IF ( CRUTES(3) .LT. 0.0d0 ) CRUTES(3) = 1.0d9

         ! Put smallest positive root in crutes(1)
         CRUTES(1) = MIN( CRUTES(1), CRUTES(2), CRUTES(3) )
         NR        = 3

      ELSE  

         ! Now here we have only one real root
         PART1     = SQRT( RRSQ - DUM1 )
         PART2     = ABS( RR )
         PART3     = ( PART1 + PART2 )**ONE3RD
         CRUTES(1) = -SIGN(ONE,RR) * ( PART3 + (QQ/PART3) ) - A2/3.D0
         CRUTES(2) = 0.D0
         CRUTES(3) = 0.D0
         NR        = 1

      ENDIF
      
      ! Return to calling program
      END SUBROUTINE CUBIC
!EOC
!------------------------------------------------------------------------------
!                  GEOS-Chem Global Chemical Transport Model                  !
!------------------------------------------------------------------------------
!BOP
!
! !IROUTINE: aqchem_so2
!
! !DESCRIPTION: Subroutine AQCHEM\_SO2 computes the reaction rates for aqueous
! SO2 chemistry. (rjp, bmy, 10/31/02, 12/12/02)  
!\\
!\\
! !INTERFACE:
!
      SUBROUTINE AQCHEM_SO2( LWC, T,     P,       SO2, H2O2, 
     &                       O3,  Hplus, KaqH2O2, KaqO3 ) 
!
! !INPUT PARAMETERS: 
!
      REAL*8, INTENT(IN)  :: LWC     ! Liq water content [m3/m3]=1.E-6*L [g/m3]
      REAL*8, INTENT(IN)  :: T       ! Temperature [K]
      REAL*8, INTENT(IN)  :: P       ! Pressure [atm]
      REAL*8, INTENT(IN)  :: SO2     ! SO2  mixing ratio [v/v]
      REAL*8, INTENT(IN)  :: H2O2    ! H2O2 mixing ratio [v/v]
      REAL*8, INTENT(IN)  :: O3      ! O3   mixing ratio [v/v]
      REAL*8, INTENT(IN)  :: HPLUS   ! Concentration of H+ ion (i.e. pH) [v/v]
!
! !OUTPUT PARAMETERS: 
!
      REAL*8, INTENT(OUT) :: KaqH2O2 ! Reaction rate for H2O2
      REAL*8, INTENT(OUT) :: KaqO3   ! Reaction rate for O3
!
! !REMARKS:
!  Chemical Reactions:
!  ============================================================================
!  (R1) HSO3- + H2O2(aq) + H+ => SO4-- + 2H+ + H2O [Jacob, 1986]   
!                                                                             .
!      d[S(VI)]/dt = k[H+][H2O2(aq)][HSO3-]/(1 + K[H+]) 
!      [Seinfeld and Pandis, 1998, page 366]
!                                                                             .
!  (R2) SO2(aq) + O3(aq) =>                                        
!       HSO3-   + O3(aq) =>  
!       SO3--   + O3(aq) =>
!       [Jacob, 1986; Jacobson, 1999]
!                                                                             .
!       d[S(VI)]/dt = (k0[SO2(aq)] + k1[HSO3-] + K2[SO3--])[O3(aq)]
!       [Seinfeld and Pandis, 1998, page 363]
!                                                                             .
!  Reaction rates can be given as
!       Ra     = k [H2O2(ag)] [S(IV)]  [mole/liter*s]  OR
!       Krate  = Ra LWC R T / P        [1/s]
!                                                                             .
!  Where:
!       LWC = Liquid water content(g/m3)*10-6 [m3(water)/m3(gas)]
!       R   = 0.08205  (atm L / mol-K), Universal gas const.
!       T   = Temperature (K)
!       P   = Pressure (atm)
!                                                                             .
!  Procedure:
!  ============================================================================
!  (a ) Given [SO2] which is assumed to be total SO2 (gas+liquid) in 
!        equilibrium between gas and liquid phase. 
!                                                                             .
!  (b ) We can compute SO2(g) using Henry's law
!          P(so2(g)) = Xg * [SO2]
!          Xg = 1/(1 + Faq), Fraction of SO2 in gas
!       where: 
!          Faq   = Kheff * R * T * LWC, 
!          KHeff = Effective Henry's constant
!                                                                             .
!  (c ) Then Calculate Aquous phase, S[IV] concentrations
!        S[IV] = Kheff * P(so2(g) in atm) [M]
!                                                                             .
!  (d ) The exact same procedure is applied to calculate H2O2(aq)
!
! !REVISION HISTORY:
!  (1 ) Updated by Rokjin Park (rjp, bmy, 12/12/02)
!  22 Dec 2011 - M. Payer    - Added ProTeX headers
!EOP
!------------------------------------------------------------------------------
!BOC
!
! !DEFINED PARAMETERS:
!
      REAL*8, PARAMETER   :: R = 0.08205d0 
!
! !LOCAL VARIABLES:
!
      REAL*8              :: KH2O2,  RA,     KS1, KS2,    HCSO2
      REAL*8              :: FHCSO2, XSO2G,  SIV, HSO3,   XSO2AQ
      REAL*8              :: XHSO3,  XSO3,   KH1, HCH2O2, FHCH2O2
      REAL*8              :: XH2O2G, H2O2aq, KO0, KO1,    KO2
      REAL*8              :: HCO3,   XO3g,   O3aq

      !=================================================================
      ! AQCHEM_SO2 begins here!
      !
      ! Aqueous reaction rate
      ! HSO3- + H2O2 + H+ => SO4-- + 2H+ + H2O [Jacob, 1986]
      !=================================================================

      ! [Jacob, 1986]
      KH2O2 = 6.31d14 * EXP( -4.76d3 / T )  

!      ! [Jacobson, 1999]
!      KH2O2 = 7.45d07 * EXP( -15.96d0 * ( (298.15/T) - 1.) ) / 
!     &                  ( 1.d0 + 13.d0 * Hplus)

      !=================================================================
      ! Equilibrium reaction of SO2-H2O
      !    SO2 + H2O = SO2(aq)        (s0)
      !    SO2(ag)   = HSO3- + H+     (s1)
      !    HSO3-     = SO3-- + H+     (s2)
      !
      ! Reaction constant for Aqueous chemistry -- No big difference 
      ! between Jacob and Jacobson, choose one of them.
      !
      ! Reaction rate dependent on Temperature is given
      !   H = A exp ( B (T./T - 1) ) 
      !
      ! For equilibrium reactions of SO2:
      !            As1      Bs1   As2      Bs2  
      !  Seinfeld  1.30d-2  7.02  6.60d-8  3.76   [1998]
      !  Jacob     1.30d-2  6.75  6.31d-8  5.05   [1986]
      !  Jacobson  1.71d-2  7.04  5.99d-8  3.74   [1996]
      !=================================================================
      Ks1    = 1.30d-2 * EXP( 6.75d0 * ( 298.15d0 / T - 1.d0 ) )
      Ks2    = 6.31d-8 * EXP( 5.05d0 * ( 298.15d0 / T - 1.d0 ) )

      ! SIV Fraction
      XSO2aq = 1.d0/(1.d0 + Ks1/Hplus + Ks1*Ks2/(Hplus*Hplus))
      XHSO3  = 1.d0/(1.d0 + Hplus/Ks1 + Ks2/Hplus)
      XSO3   = 1.d0/(1.d0 + Hplus/Ks2 + Hplus*Hplus/(Ks1*Ks2))

      ! Henry's constant [mol/l-atm] and Effective Henry's constant for SO2
      HCSO2  = 1.22d0 * EXP( 10.55d0 * ( 298.15d0 / T - 1.d0) )         
      FHCSO2 = HCSO2 * (1.d0 + (Ks1/Hplus) + (Ks1*Ks2 / (Hplus*Hplus)))
      
      XSO2g  = 1.d0 / ( 1.d0 + ( FHCSO2 * R * T * LWC ) )
      SIV    = FHCSO2 * XSO2g * SO2 * P
!      HSO3   = Ks1 * HCSO2 * XSO2g * SO2 * P

      !=================================================================
      ! H2O2 equilibrium reaction
      ! H2O2 + H2O = H2O2.H2O
      ! H2O2.H2O   = HO2- + H+   1)
      !
      ! Reaction rate dependent on Temperature is given
      !   H = A exp ( B (T./T - 1) ) 
      !
      ! For equilibrium reactions of SO2
      !            Ah1       Bh1
      !  Jacob     1.58E-12  -12.49  [1986]
      !  Jacobson  2.20E-12  -12.52  [1996]
      !=================================================================
      Kh1 = 2.20d-12 * EXP( -12.52d0 * ( 298.15d0 / T - 1.d0 ) )

      ! Henry's constant [mol/l-atm] and Effective Henry's constant for H2O2
      ! [Seinfeld and Pandis, 1998]
      ! HCH2O2  = 7.45D4 * EXP( 24.48d0 * ( 298.15d0 / T - 1.d0) ) 

      ! [Jacobson,1999]
      HCH2O2  = 7.45D4 * EXP( 22.21d0 * (298.15d0 / T - 1.d0) )
      FHCH2O2 = HCH2O2 * (1.d0 + (Kh1 / Hplus))

      XH2O2g  = 1.d0 / ( 1.d0 + ( FHCH2O2 * R * T * LWC ) )
!      H2O2aq  = FHCH2O2 * XH2O2g * H2O2 * P

      ! Conversion rate from SO2 to SO4 via reaction with H2O2
      KaqH2O2  = kh2o2 * Ks1 * FHCH2O2 * HCSO2 * XH2O2g * XSO2g
     &         * P * LWC * R * T            ! [v/v/s]

      !=================================================================
      !  Aqueous reactions of SO2 with O3
      !  SO2(aq) + O3 =>                       (0)
      !  HSO3-   + O3 => SO4-- + H+ + O2       (1)
      !  SO3--   + O3 => SO4-- + O2            (2)
      !
      ! NOTE
      ! [Jacob, 1986]
      !    KO1  = 3.49E12 * EXP( -4.83E3 / T )  
      !    KO2  = 7.32E14 * EXP( -4.03E3 / T )
      !
      ! [Jacobson, 1999]
      !    KO0  = 2.40E+4
      !    KO1  = 3.70E+5 * EXP( -18.56 * ((298.15/T) - 1.))
      !    KO2  = 1.50E+9 * EXP( -17.72 * ((298.15/T) - 1.))
      !
      ! Rate constants from Jacobson is larger than those of Jacob
      ! and results in faster conversion from S(IV) to S(VI)
      ! We choose Jacob 1) 2) and Jacobson 0) here
      !=================================================================
      KO0 = 2.40d+4
      KO1 = 3.49d12 * EXP( -4.83d3 / T )  
      KO2 = 7.32d14 * EXP( -4.03d3 / T )

      !=================================================================
      ! H2O2 equilibrium reaction
      ! O3 + H2O = O3.H2O
      !  HCO3  = 1.13E-2 * EXP( 8.51 * (298.15/T -1.) ), S & P
      !  HCO3  = 1.13E-2 * EXP( 7.72 * (298.15/T -1.) ), Jacobson
      !=================================================================

      ! Calculate Henry's Law constant for atmospheric temperature
      HCO3  = 1.13d-2 * EXP( 8.51d0 * ( 298.15d0 / T - 1.d0 ) )

      XO3g  = 1.d0 / ( 1.d0 + ( HCO3 * R * T * LWC ) )
!      O3aq  = HCO3 * XO3g * O3 * P
      
      ! Conversion rate from SO2 to SO4 via reaction with O3
      KaqO3 = (KO0*XSO2AQ + KO1*XHSO3 + KO2*XSO3) * FHCSO2 * XSO2g
     &      * P * HCO3 * XO3g * LWC * R * T   ! [v/v/s]

      END SUBROUTINE AQCHEM_SO2
!EOC
!------------------------------------------------------------------------------
!                  GEOS-Chem Global Chemical Transport Model                  !
!------------------------------------------------------------------------------
!BOP
!
! !IROUTINE: het_drop_chem
!
! !DESCRIPTION: Subroutine HET\_DROP\_CHEM estimates the in-cloud sulfate
!  production rate in heterogeneous cloud droplets based on the Yuen et al.,
!  1996 parameterization. (bec, 6/16/11)
!\\
!\\
! !INTERFACE:
!
      SUBROUTINE HET_DROP_CHEM( I,    J,    L,      LSTOT, SSCvv, 
     &                          aSO4, GNH3, SO2_sr, H2O20, GNO3, 
     &                          SR,   Input_Opt,    State_Met    )
!
! !USES:
!
      USE ERROR_MOD,          ONLY : IT_IS_FINITE, GEOS_CHEM_STOP
      USE GIGC_Input_Opt_Mod, ONLY : OptInput
      USE GIGC_State_Met_Mod, ONLY : MetState
      USE TIME_MOD,           ONLY : GET_TS_CHEM
      USE TRACERID_MOD,       ONLY : IDTSO4, IDTSALC
      USE TRACERID_MOD,       ONLY : IDTDST2, IDTDST3, IDTDST4
!
! !INPUT PARAMETERS: 
!
      INTEGER,        INTENT(IN)  :: I, J, L
      REAL*8,         INTENT(IN)  :: LSTOT
      REAL*8,         INTENT(IN)  :: SSCvv
      REAL*8,         INTENT(IN)  :: aSO4
      REAL*8,         INTENT(IN)  :: GNH3
      REAL*8,         INTENT(IN)  :: SO2_sr
      REAL*8,         INTENT(IN)  :: H2O20
      REAL*8,         INTENT(IN)  :: GNO3
      TYPE(OptInput), INTENT(IN)  :: Input_Opt   ! Input Options object
      TYPE(MetState), INTENT(IN)  :: State_Met   ! Meteorology State object
!
! !OUTPUT PARAMETERS: 
!
      REAL*8,         INTENT(OUT) :: SR ! Sulfate production rate
!
! !REVISION HISTORY:
!  25 Jan 2012 - M. Payer    - Added ProTeX headers
!  05 Sep 2013 - M. Sulprizio- Now pass met fields using the State_Met object
!EOP
!------------------------------------------------------------------------------
!BOC
!
! !DEFINED PARAMETERS:
!
      REAL*8, PARAMETER   :: PI    = 3.14159D0
      REAL*8, PARAMETER   :: SS_DEN = 2200.d0 !dry sea-salt density [kg/m3]
      ! sigma of the size distribution for sea-salt (Jaegle et al., 2011)
      REAL*8, PARAMETER   :: SIG_S = 1.8d0
      ! geometric dry mean diameters [m] for computing lognormal size distribution
      REAL*8, PARAMETER   :: RG_S = 0.4d-6 !(Jaegle et a., 2011)
      REAL*8, PARAMETER   :: RG_D2 = 1.5d-6!(Ginoux et al., 2001)
      REAL*8, PARAMETER   :: RG_D3 = 2.5d-6
      REAL*8, PARAMETER   :: RG_D4 = 4.d-6
!
! !LOCAL VARIABLES:
!
      REAL*8              :: alpha_NH3, alpha_SO2, alpha_H2O2
      REAL*8              :: alpha_HNO3, alpha_B, alpha_CN
      REAL*8              :: alpha_W, alpha_SO4, sum_gas, H
      REAL*8              :: NDss, NDd2, NDd3, NDd4, CN, DEN, REFF, W
      REAL*8              :: DTCHEM, APV, DSVI
      REAL*8              :: B, NH3, SO2, H2O2, HNO3, SO4
      REAL*8              :: CNss, CNd2, CNd3, CNd4

      ! Pointers
      REAL*8, POINTER     :: AD(:,:,:)
      REAL*8, POINTER     :: AIRDEN(:,:,:)
      REAL*8, POINTER     :: AIRVOL(:,:,:)
      REAL*8, POINTER     :: U(:,:,:)
      REAL*8, POINTER     :: V(:,:,:)

      !=================================================================
      ! HET_DROP_CHEM begins here!
      !=================================================================

      ! Initialize pointers
      AD     => State_Met%AD
      AIRDEN => State_Met%AIRDEN
      AIRVOL => State_Met%AIRVOL
      U      => State_Met%U
      V      => State_Met%V

      ! Convert gas phase concentrations from [v/v] to [pptv]
      NH3  = GNH3  * 1.0d12
      SO2  = SO2_sr  * 1.0d12
      H2O2 = H2O20 * 1.0d12
      HNO3 = GNO3 * 1.0d12

      ! Convert sulfate aerosol concentrations from [v/v] to [ug/m3]
      SO4 = ( aSO4                   * AD(I,J,L)     * 1.0d9 ) / 
     &      ( Input_Opt%TCVV(IDTSO4) * AIRVOL(I,J,L) )

      ! Convert in cloud sulfate production rate from [v/v/timestep] to
      ! [ug/m3/timestep]
      B  = ( LSTOT                  * AD(I,J,L)     * 1.0d9 ) / 
     &     ( Input_Opt%TCVV(IDTSO4) * AIRVOL(I,J,L) )

      ! Convert coarse-mode aerosol concentrations from [v/v] to [#/cm3]
      ! based on equation in Hofmann, Science, 1990.
      ! First convert from [v/v] to [kg/m3 air]
      CNss = SSCvv                   * AD(I,J,L)     /
     &     ( Input_Opt%TCVV(IDTSALC) * AIRVOL(I,J,L) )

      ! Now convert from [kg/m3 air] to [#/cm3 air]
      ! Sea-salt
      NDss = ( (3.d0/4.d0) * CNss ) / 
     &       (PI * SS_DEN * RG_S**3.d0 * exp( (9.d0/2.d0) * 
     &       (LOG(SIG_S)) ** 2.d0 ) )

      ! Total coarse mode number concentration [#/cm3]
      CN = NDss ! sea-salt 

      ! Determine regression coefficients based on the local SO2 concentration
      IF ( SO2 <= 200.0d0 ) THEN
         alpha_B    = 0.5318d0
         alpha_NH3  = -1.67d-7
         alpha_SO2  = 2.59d-6
         alpha_H2O2 = -1.77d-7
         alpha_HNO3 = -1.72d-7
         alpha_W    = 1.22d-6
         alpha_CN   = 4.58d-6
         alpha_SO4  = -1.00d-5
      ELSE IF ( SO2 > 200.0d0 .AND. SO2 <= 500.0d0 ) THEN
         alpha_B    = 0.5591d0
         alpha_NH3  = 3.62d-6
         alpha_SO2  = 1.66d-6
         alpha_H2O2 = 1.06d-7
         alpha_HNO3 = -5.45d-7
         alpha_W    = -5.79d-7
         alpha_CN   = 1.63d-5
         alpha_SO4  = -7.40d-6
      ELSE IF ( SO2 > 500.0d0 .AND. SO2 < 1000.0d0 ) THEN
         alpha_B    = 1.1547d0
         alpha_NH3  = -4.28d-8
         alpha_SO2  = -1.23d-7
         alpha_H2O2 = -9.05d-7
         alpha_HNO3 = 1.73d-7
         alpha_W    = 7.22d-6
         alpha_CN   = 2.44d-5
         alpha_SO4  = 3.25d-5
      ELSE IF ( SO2 >= 1000.0d0 ) THEN
         alpha_B    = 1.1795d0
         alpha_NH3  = 2.57d-7
         alpha_SO2  = -5.54d-7
         alpha_H2O2 = -1.08d-6
         alpha_HNO3 = 1.95d-6
         alpha_W    = 6.14d-6
         alpha_CN   = 1.64d-5
         alpha_SO4  = 2.48d-6
      ENDIF

      ! Updraft velocity over the oceans [cm/s]
      W = 500d0

      ! Compute H (integration time interval * air parcel velocity) [m]
      ! DTCHEM is the chemistry timestep in seconds
      DTCHEM = GET_TS_CHEM() * 60d0

      ! Compute air parcel velocity [m/s]
      APV = SQRT( (U(I,J,L) * U(I,J,L)) + (V(I,J,L) * V(I,J,L)) )

      H   = DTCHEM * APV          ![m]

      sum_gas = (alpha_NH3 * NH3) + (alpha_SO2 * SO2) +
     &          (alpha_H2O2 * H2O2) + (alpha_HNO3 * HNO3)

      DSVI = ( alpha_B * B ) +
     &       ( ( (alpha_CN * CN) + (alpha_W * W) + (alpha_SO4 * SO4) +
     &           sum_gas ) * H )

      ! additional sulfate production that can be attributed to
      ! ozone [ug/m3/timestep]
      SR = DSVI - B 

      ! Convert SR from [ug/m3/timestep] to [v/v/timestep]
      SR = SR * Input_Opt%TCVV(IDTSO4) * 1.D-9 / AIRDEN(L,I,J)
	
      ! Don't allow SR to be negative
      SR = MAX( SR, 0.d0 )

      ! Don't produce more SO4 than SO2 available after AQCHEM_SO2
      SR = MIN( SR, SO2_sr )

      ! Free pointers
      NULLIFY( AD     )
      NULLIFY( AIRDEN )
      NULLIFY( AIRVOL )
      NULLIFY( U      )
      NULLIFY( V      )

      END SUBROUTINE HET_DROP_CHEM
!EOC
!------------------------------------------------------------------------------
!                  GEOS-Chem Global Chemical Transport Model                  !
!------------------------------------------------------------------------------
!BOP
!
! !IROUTINE: chem_so4
!
! !DESCRIPTION: Subroutine CHEM\_SO4 is the SO4 chemistry subroutine from Mian
!  Chin's GOCART model, modified for the GEOS-CHEM model.  Now also modified to
!  account for production of crystalline and aqueous sulfur tracers. 
!  (rjp, bdf, cas, bmy, 5/31/00, 5/23/06) 
!\\
!\\
! !INTERFACE:
!
      SUBROUTINE CHEM_SO4( am_I_Root, Input_Opt, 
     &                     State_Met, State_Chm, RC )
!
! !USES:
!
      USE CHEMGRID_MOD,       ONLY : ITS_IN_THE_NOCHEMGRID
      USE CMN_SIZE_MOD
      USE CMN_DIAG_MOD
      USE DIAG_MOD,           ONLY : AD44
      USE DRYDEP_MOD,         ONLY : DEPSAV
      USE GIGC_ErrCode_Mod
      USE GIGC_Input_Opt_Mod, ONLY : OptInput
      USE GIGC_State_Chm_Mod, ONLY : ChmState
      USE GIGC_State_Met_Mod, ONLY : MetState
      USE GRID_MOD,           ONLY : GET_AREA_CM2
      USE PBL_MIX_MOD,        ONLY : GET_FRAC_UNDER_PBLTOP
      USE TIME_MOD,           ONLY : GET_TS_CHEM
      USE TRACERID_MOD,       ONLY : IDTSO4
      USE TRACERID_MOD,       ONLY : IDTSO4s
      USE TRACERID_MOD,       ONLY : IDTAS
      USE TRACERID_MOD,       ONLY : IDTAHS 
      USE TRACERID_MOD,       ONLY : IDTLET
      USE TRACERID_MOD,       ONLY : IDTSO4aq
      USE TRACERID_MOD,       ONLY : IDTNH4aq
!
! !INPUT PARAMETERS:
!
      LOGICAL,        INTENT(IN)    :: am_I_Root   ! Is this the root CPU?
      TYPE(OptInput), INTENT(IN)    :: Input_Opt   ! Input Options object
      TYPE(MetState), INTENT(IN)    :: State_Met   ! Meteorology State object
!
! !INPUT/OUTPUT PARAMETERS: 
!
      TYPE(ChmState), INTENT(INOUT) :: State_Chm   ! Chemistry State object
!
! !OUTPUT PARAMETERS:
!
      INTEGER,        INTENT(OUT)   :: RC          ! Success or failure?
!                                                                           
! !REMARKS:
!  Reaction List (by Mian Chin, chin@rondo.gsfc.nasa.gov)                  
!  ============================================================================
!  The Only production is from SO2 oxidation (save in CHEM_SO2), and the only  
!  loss is dry depsition here.  Wet deposition will be treated in "wetdep.f".
!                                                                             .
!  SO4 = SO4_0 * exp(-kt) + PSO4_SO2/kt * (1.-exp(-kt))                    
!    where k = dry deposition.                                             
!                                                                             .
! !REVISION HISTORY:
!  (1 ) Now reference AD from "dao_mod.f".  Added parallel DO-loops.  
!        Updated comments, cosmetic changes. (rjp, bdf, bmy, 9/16/02)
!  (2 ) Now replace DXYP(JREF)*1d4 with routine GET_AREA_CM2 of "grid_mod.f"
!        Now use function GET_TS_CHEM from "time_mod.f" (bmy, 3/27/03)
!  (3 ) Now reference PBLFRAC from "drydep_mod.f".  Now apply dry deposition
!        to the entire PBL. (rjp, bmy, 8/1/03)
!  (4 ) Now use ND44_TMP array to store vertical levels of drydep flux, then 
!        sum into AD44 array.  This preents numerical differences when using
!        multiple processors. (bmy, 3/24/04)
!  (5 ) Now use parallel DO-loop to zero ND44_TMP (bmy, 4/14/04)
!  (6 ) Now reference STT & TCVV from "tracer_mod.f" (bmy, 7/20/04)
!  (7 ) Now references LCRYST from "logical_mod.f".  Modified for crystalline
!        and aqueous sulfate2 tracers: AS, AHS, LET, SO4aq.  Also changed name
!        of ND44_TMP to T44 to save space. (cas, bmy, 12/21/04)
!  (8 ) Replace PBLFRAC from "drydep_mod.f" with GET_FRAC_UNDER_PBLTOP from 
!        "pbl_mix_mod.f" (bmy, 2/22/05)
!  (9 )  Now remove reference to CMN, it's obsolete.  Now reference 
!         ITS_IN_THE_STRAT from "tropopause_mod.f" (bmy, 8/22/05)
!  (10) Now references XNUMOL from "tracer_mod.f" (bmy, 10/25/05)
!  (11) Rearrange error check to avoid SEG FAULTS (bmy, 5/23/06)
!  22 Dec 2011 - M. Payer    - Added ProTeX headers
!  01 Mar 2012 - R. Yantosca - Now use GET_AREA_CM2(I,J,L) from grid_mod.F90
!  30 Jul 2012 - R. Yantosca - Now accept am_I_Root as an argument when
!                              running with the traditional driver main.F
!  31 Jul 2012 - R. Yantosca - Now loop from 1..LLPAR for GIGC compatibility
!  31 Jul 2012 - R. Yantosca - Declare temp drydep arrays w/ LLPAR (not LLTROP)
!  14 Nov 2012 - R. Yantosca - Add am_I_Root, Input_Opt, RC as arguments
!  15 Nov 2012 - M. Payer    - Replaced all met field arrays with State_Met
!                              derived type object
!  05 Mar 2013 - R. Yantosca - Now use Input_Opt%LNLPBL
!  19 Mar 2013 - R. Yantosca - Now copy Input_Opt%TCVV(1:N_TRACERS) and
!                              Input_Opt%XNUMOL(1:N_TRACERS) -- avoid OOB errs
!  25 Mar 2013 - M. Payer    - Now pass State_Chm object via the arg list
!EOP
!------------------------------------------------------------------------------
!BOC
!
! !LOCAL VARIABLES:
!
      LOGICAL               :: LNLPBL, LCRYST, LSSALT
      INTEGER               :: N_TRACERS
      INTEGER               :: I,      J,      L,        N,     N_ND44
      REAL*8                :: AS,     AS0,    AHS,      AHS0,  LET   
      REAL*8                :: LET0,   SO4,    SO40,     SO4aq, SO4aq0
      REAL*8                :: SO4s,   SO40s,  RKT,      RKTs,  E_RKT
      REAL*8                :: E_RKTs, DTCHEM, AREA_CM2, FLUX

      ! Arrays
      REAL*8                :: TCVV  (Input_Opt%N_TRACERS)
      REAL*8                :: XNUMOL(Input_Opt%N_TRACERS)
      REAL*8                :: T44(IIPAR,JJPAR,LLPAR,6) 

      ! Pointers
      REAL*8, POINTER       :: STT(:,:,:,:)
      REAL*8, POINTER       :: AD(:,:,:)

      !=================================================================
      ! CHEM_SO4 begins here!
      !=================================================================

      ! Return if tracers are not defined
      IF ( IDTSO4 == 0 .or. IDTSO4s == 0 ) RETURN
      IF ( DRYSO4 == 0 .or. DRYSO4s == 0 ) RETURN

      ! Assume success
      RC        = GIGC_SUCCESS

      ! Copy fields from INPUT_OPT to local variables for use below
      LCRYST    = Input_Opt%LCRYST
      LNLPBL    = Input_Opt%LNLPBL
      LSSALT    = Input_Opt%LSSALT
      N_TRACERS = Input_Opt%N_TRACERS
      TCVV      = Input_Opt%TCVV  (1:N_TRACERS) 
      XNUMOL    = Input_Opt%XNUMOL(1:N_TRACERS)

      ! Initialize pointers
      STT      => State_Chm%Tracers
      AD       => State_Met%AD

      ! DTCHEM is the chemistry timestep in seconds
      DTCHEM    = GET_TS_CHEM() * 60d0

      ! Number of drydep tracers to save
      N_ND44    = 2

!------------------------------------------------------------------------------
!%%% Currently under development (rjp, bmy, 4/13/05)
!%%%       ! Number of drydep tracers to save
!%%%       IF ( LCRYST ) THEN 
!%%%          N_ND44 = 6
!%%%       ELSE
!%%%          N_ND44 = 2
!%%%       ENDIF
!------------------------------------------------------------------------------

      ! Zero T44 array
      IF ( ND44 > 0 ) THEN
         T44 = 0d0
      ENDIF

      ! Loop over chemistry grid boxes
!------------------------------------------------------------------------------
!%%% Currently under development (rjp, bmy, 3/15/05)
!%%% $OMP PARALLEL DO
!%%% $OMP+DEFAULT( SHARED )
!%%% $OMP+PRIVATE( I,     J,      L,    AREA_CM2, RKT,   RKTs   )
!%%% $OMP+PRIVATE( E_RKT, E_RKTs, FLUX, SO4,      SO4s,  SO4aq  )
!%%% $OMP+PRIVATE( AS,    AHS,    LET,  SO40,     SO40s, SO4aq0 )
!%%% $OMP+PRIVATE( AS0,   AHS0,   LET0                          )
!%%% $OMP+SCHEDULE( DYNAMIC ) 
!------------------------------------------------------------------------------
!$OMP PARALLEL DO
!$OMP+DEFAULT( SHARED )
!$OMP+PRIVATE( I,      J,    L,   AREA_CM2, RKT,   RKTs, E_RKT )
!$OMP+PRIVATE( E_RKTs, FLUX, SO4, SO4s,     SO40,  SO40s       )
!$OMP+SCHEDULE( DYNAMIC ) 
      DO L = 1, LLPAR
      DO J = 1, JJPAR
      DO I = 1, IIPAR

         ! Initialize for safety's sake
         AREA_CM2 = 0d0
         RKT      = 0d0
         RKTs     = 0d0
         E_RKT    = 0d0
         E_RKTs   = 0d0
         FLUX     = 0d0
         SO4      = 0d0
         SO4s     = 0d0
!------------------------------------------------------------------------------
!%%% Currently under development (rjp, bmy, 3/15/05)
!%%%         SO4aq    = 0d0
!%%%         AS       = 0d0
!%%%         AHS      = 0d0
!%%%         LET      = 0d0
!------------------------------------------------------------------------------

         ! Skip non-chemistry boxes
         IF ( ITS_IN_THE_NOCHEMGRID( I, J, L, State_Met ) ) CYCLE

         !==============================================================
         ! Initial concentrations before chemistry
         !==============================================================

         ! SO4 [v/v]
         SO40  = STT(I,J,L,IDTSO4)
         
         ! SO4 within coarse seasalt aerosol [v/v]
         SO40s = STT(I,J,L,IDTSO4s)

!------------------------------------------------------------------------------
!%%% Currently under development (rjp, bmy, 3/15/05)
!%%%          ! SO4aq, AS, LET, AHS (if necessary) [v/v]
!%%%          IF ( LCRYST ) THEN
!%%%             SO4aq0 = STT(I,J,L,IDTSO4aq)
!%%%             AS0    = STT(I,J,L,IDTAS)
!%%%             AHS0   = STT(I,J,L,IDTAHS)
!%%%             LET0   = STT(I,J,L,IDTLET)          
!%%%          ENDIF
!------------------------------------------------------------------------------

         !==============================================================
         ! SO4 chemistry: 
         !
         ! (CASE 1) SO4 production from SO2 and loss by drydep
         !          --> see equation in header notes above
         !
         ! (CASE 2) SO4 production from SO2 with no SO4 loss by drydep
         !==============================================================

         ! SO4 drydep frequency [1/s].  Also accounts for the fraction
         ! of each vertical level that is located below the PBL top
         RKT  = DEPSAV(I,J,DRYSO4)  * GET_FRAC_UNDER_PBLTOP( I, J, L )

         ! Add option for non-local PBL (Lin, 03/31/09) 
         IF ( LNLPBL ) RKT = 0.D0

         ! RKT > 0 denotes that we have SO4 drydep occurring
         IF ( RKT > 0d0 ) THEN
            
            !-----------------------------------------------------------
            ! CASE 1: SO4 production from SO2 and SO4 loss by drydep
            !-----------------------------------------------------------

            ! Fraction of SO4 lost to drydep [unitless]
            RKT   = RKT * DTCHEM
            
            ! Pre-compute exponential term for use below
            E_RKT = EXP( -RKT ) 

            ! Updated SO4 (gas phase) [v/v]
            SO4   = ( SO40                *          E_RKT ) + 
     &              ( PSO4_SO2(I,J,L)/RKT * ( 1.d0 - E_RKT ) )

!------------------------------------------------------------------------------
!%%% Currently under development (rjp, bmy, 3/15/05)
!%%%             IF ( LCRYST ) THEN
!%%% 
!%%%                ! Updated SO4 (aqueous phase) [v/v]
!%%%                SO4aq = ( SO4aq0              *          E_RKT   ) + 
!%%%      &                 ( PSO4_SO2(I,J,L)/RKT * ( 1.d0 - E_RKT ) ) 
!%%% 
!%%%                ! Updated AS, AHS, LET [v/v] 
!%%%                AS    = AS0  * E_RKT
!%%%                AHS   = AHS0 * E_RKT
!%%%                LET   = LET0 * E_RKT
!%%% 
!%%%             ENDIF
!------------------------------------------------------------------------------

         ELSE

            !-----------------------------------------------------------
            ! CASE 2: Production of SO4 from SO2; no SO4 drydep loss
            !-----------------------------------------------------------

!-----------------------------------------------------------------------------
!%%% Currently under development (rjp, bmy, 3/15/05)
!%%%            IF ( LCRYST ) THEN
!%%%
!%%%               ! SO4 production from SO2 (both gas-phase & aqueous)
!%%%               SO4   = SO40   + ( 2d0 * PSO4_SO2(I,J,L) )
!%%%               SO4aq = SO4aq0 + ( 2d0 * PSO4_SO2(I,J,L) )
!%%%
!%%%               ! No production from AS, AHS, LET
!%%%               AS    = AS0
!%%%               AHS   = AHS0
!%%%               LET   = LET0
!%%%
!%%%            ELSE
!%%%
!%%%               ! SO4 production from SO2 [v/v/timestep]
!%%%               SO4 = SO40 + PSO4_SO2(I,J,L)
!%%%
!%%%            ENDIF
!-----------------------------------------------------------------------------

               ! SO4 production from SO2 [v/v/timestep]
               SO4 = SO40 + PSO4_SO2(I,J,L)

         ENDIF

         !==============================================================
         ! SO4s (SO4 w/in seasalt aerosol) chemistry: 
         !
         ! (CASE 3) SO4s production from seasalt and loss by drydep
         !          --> see equation in header notes above
         !
         ! (CASE 4) SO4s prod from seasalt w/ no SO4s loss by drydep
         !==============================================================

         ! SO4s drydep frequency [1/s].   Also accounts for the fraction
         ! of each vertical level that is located below the PBL top
         RKTs = DEPSAV(I,J,DRYSO4s) * GET_FRAC_UNDER_PBLTOP( I, J, L )

         ! Add option for non-local PBL (Lin, 03/31/09)
         IF ( LNLPBL ) RKTs = 0.D0
        
         ! RKTs > 0 indicates that SO4s drydep occurs
         IF ( RKTs > 0d0 ) THEN
            
            !-----------------------------------------------------------
            ! CASE 3: SO4s prod from seasalt SO4s loss by drydep
            !-----------------------------------------------------------

            ! Fraction of SO4s lost to drydep [unitless]
            RKTs   = RKTs * DTCHEM
            
            ! Pre-compute exponential term for use below
            E_RKTs = EXP( -RKTs ) 
               
            ! Updated SO4 (gas phase) [v/v]
            SO4s   = ( SO40s               *          E_RKTs ) + 
     &               ( PSO4_ss(I,J,L)/RKTs * ( 1.d0 - E_RKTs ) )

         ELSE

            !--------------------------------------------------------
            ! CASE 4: Prod of SO4s from seasalt; no SO4s drydep loss
            !--------------------------------------------------------

            ! SO4 production from SO2 [v/v/timestep]
            SO4s = SO40s + PSO4_ss(I,J,L)

         ENDIF

         !==============================================================
         ! Final concentrations after chemistry
         !==============================================================

         ! Error check
         IF ( SO4  < SMALLNUM ) SO4  = 0d0
         IF ( SO4s < SMALLNUM ) SO4s = 0d0

         ! Final concentrations [v/v]
         STT(I,J,L,IDTSO4)  = SO4
         STT(I,J,L,IDTSO4s) = SO4s

!-----------------------------------------------------------------------------
!%%% Currently under development (bmy, 3/15/05)
!%%%          ! SO4aq, AS, AHS, LET (if necessary)
!%%%          IF ( LCRYST ) THEN
!%%% 
!%%%             ! Error check
!%%%             IF ( SO4aq < SMALLNUM ) SO4aq = 0d0
!%%%             IF ( AS    < SMALLNUM ) AS    = 0d0
!%%%             IF ( AHS   < SMALLNUM ) AHS   = 0d0
!%%%             IF ( LET   < SMALLNUM ) LET   = 0d0
!%%% 
!%%%             ! Final SO4aq, AS, AHS, LET [v/v]
!%%%             STT(I,J,L,IDTSO4aq) = SO4aq
!%%%             STT(I,J,L,IDTAS)    = AS
!%%%             STT(I,J,L,IDTAHS)   = AHS
!%%%             STT(I,J,L,IDTLET)   = LET
!%%% 
!%%%          ENDIF
!-----------------------------------------------------------------------------

         !==============================================================
         ! ND44 Diagnostic: Drydep flux of SO4 and the crystalline & 
         ! aqueous tracers (AS, AHS, LET, SO4aq) in [molec/cm2/s]
         !==============================================================
         IF ( ND44 > 0 ) THEN

            ! Surface area [cm2]
            AREA_CM2 = GET_AREA_CM2( I, J, L )

            ! SO4 drydep flux [molec/cm2/s]
            FLUX = SO40  - SO4 + PSO4_SO2(I,J,L) 
            FLUX = FLUX  * AD(I,J,L) / TCVV(IDTSO4)
            FLUX = FLUX  * XNUMOL(IDTSO4)      / AREA_CM2 / DTCHEM
            T44(I,J,L,1) = T44(I,J,L,1) + FLUX

            ! SO4s drydep flux [molec/cm2/s]
            FLUX = SO40s - SO4s + PSO4_ss(I,J,L) 
            FLUX = FLUX  * AD(I,J,L) / TCVV(IDTSO4s)
            FLUX = FLUX  * XNUMOL(IDTSO4s)     / AREA_CM2 / DTCHEM
            T44(I,J,L,2) = T44(I,J,L,2) + FLUX

!------------------------------------------------------------------------------
!%%% Currently under development (rjp, bmy, 3/15/05)
!%%%             ! SO4aq, AS, AHS, LET drydep fluxes (if necessary)
!%%%             IF ( LCRYST ) THEN
!%%% 
!%%%                ! SO4aq drydep flux [molec/cm2/s]
!%%%                FLUX = SO4aq0 - SO4aq + PSO4_SO2(I,J,L)     
!%%%                FLUX = FLUX  * AD(I,J,L) / TCVV(IDTSO4aq)
!%%%                FLUX = FLUX  * XNUMOL(IDTSO4aq)    / AREA_CM2 / DTCHEM
!%%%                T44(I,J,L,3) = T44(I,J,L,3) + FLUX
!%%% 
!%%%                ! AS drydep flux [molec/cm2/s]
!%%%                FLUX = AS0   - AS
!%%%                FLUX = FLUX  * AD(I,J,L) / TCVV(IDTAS)
!%%%                FLUX = FLUX  * XNUMOL(IDTAS)       / AREA_CM2 / DTCHEM
!%%%                T44(I,J,L,4) = T44(I,J,L,4) + FLUX
!%%% 
!%%%                ! AHS drydep flux [molec/cm2/s]
!%%%                FLUX = AHS0  - AHS
!%%%                FLUX = FLUX  * AD(I,J,L) / TCVV(IDTAHS)
!%%%                FLUX = FLUX  * XNUMOL(IDTAHS)      / AREA_CM2 / DTCHEM
!%%%                T44(I,J,L,5) = T44(I,J,L,5) + FLUX
!%%% 
!%%%                ! LET drydep flux [molec/cm2/s]
!%%%                FLUX = LET0  - LET
!%%%                FLUX = FLUX  * AD(I,J,L) / TCVV(IDTLET)
!%%%                FLUX = FLUX  * XNUMOL(IDTLET)      / AREA_CM2 / DTCHEM
!%%%                T44(I,J,L,6) = T44(I,J,L,6) + FLUX
!%%% 
!%%%             ENDIF
!------------------------------------------------------------------------------
         ENDIF
      ENDDO
      ENDDO
      ENDDO
!$OMP END PARALLEL DO

      !===============================================================
      ! ND44: Sum drydep fluxes by level into the AD44 array in
      ! order to ensure that we get the same results w/ sp or mp 
      !===============================================================
      IF ( ND44 > 0 ) THEN 
!$OMP PARALLEL DO
!$OMP+DEFAULT( SHARED )
!$OMP+PRIVATE( I, J, L )
         DO J = 1, JJPAR
         DO I = 1, IIPAR
         DO L = 1, LLPAR

            ! Sum SO4, SO4s drydep fluxes in the vertical [molec/cm2/s]
            AD44(I,J,DRYSO4, 1) = AD44(I,J,DRYSO4, 1) + T44(I,J,L,1)
            AD44(I,J,DRYSO4s,1) = AD44(I,J,DRYSO4s,1) + T44(I,J,L,2)

!------------------------------------------------------------------------------
!%%% Currently under development (rjp, bmy, 3/15/05)
!%%%             ! Sum SO4aq, AS, AHS, LET drydep fluxes (if necessary)
!%%%             IF ( LCRYST ) THEN
!%%%                AD44(I,J,DRYSO4aq,1) = AD44(I,J,DRYSO4aq,1)+T44(I,J,L,3)
!%%%                AD44(I,J,DRYAS,   1) = AD44(I,J,DRYAS,   1)+T44(I,J,L,4)
!%%%                AD44(I,J,DRYAHS,  1) = AD44(I,J,DRYAHS,  1)+T44(I,J,L,5)
!%%%                AD44(I,J,DRYLET,  1) = AD44(I,J,DRYLET,  1)+T44(I,J,L,6)
!%%%             ENDIF
!------------------------------------------------------------------------------

         ENDDO
         ENDDO
         ENDDO
!$OMP END PARALLEL DO
      ENDIF

      ! Free pointers
      NULLIFY( STT )
      NULLIFY( AD  )

      END SUBROUTINE CHEM_SO4
!EOC
#if   defined( TOMAS )
!------------------------------------------------------------------------------
!                  GEOS-Chem Global Chemical Transport Model                  !
!------------------------------------------------------------------------------
!BOP
!
! !IROUTINE: chem_so4_aq
!
! !DESCRIPTION: Subroutine CHEM\_SO4\_AQ takes the SO4 produced via aqueous 
!  chemistry of SO2 and distribute onto the size-resolved aerosol number and 
!  sulfate mass as a part of the TOMAS aerosol microphysics module 
!  (win, 1/25/10)
!\\
!\\
! !INTERFACE:
!
      SUBROUTINE CHEM_SO4_AQ( am_I_Root, Input_Opt, 
     &                        State_Met, State_Chm, RC )
!
! !USES:
!
      USE CHEMGRID_MOD,       ONLY : ITS_IN_THE_NOCHEMGRID
      USE CMN_SIZE_MOD
      USE DAO_MOD,            ONLY : CONVERT_UNITS 
      USE GIGC_Input_Opt_Mod, ONLY : OptINput 
      USE GIGC_State_Chm_Mod, ONLY : ChmState
      USE GIGC_State_Met_Mod, ONLY : MetState
      USE PBL_MIX_MOD,        ONLY : GET_FRAC_UNDER_PBLTOP
      USE TOMAS_MOD,          ONLY : AQOXID, GETACTBIN
      USE TRACERID_MOD,       ONLY : IDTSO4, IDTNK10
!
! !INPUT PARAMETERS:
!
      LOGICAL,        INTENT(IN)    :: am_I_Root   ! Are we on the root CPU?
      TYPE(OptInput), INTENT(IN)    :: Input_Opt   ! Input Options object
      TYPE(MetState), INTENT(IN)    :: State_Met   ! Meteorology State object
!
! !INPUT/OUTPUT PARAMETERS:
!
      TYPE(ChmState), INTENT(INOUT) :: State_Chm   ! Chemistry State object
!
! !OUTPUT PARAMETERS:
!
      INTEGER,        INTENT(OUT)   :: RC          ! Success or failure?
!
! !REMARKS:
!  NOTE: This subroutine is ignored unless we compile for TOMAS microphysics.
!
! !REVISION HISTORY:
!  (1 ) As of now the SO4 produced via heterogeneous reaction on the 2-mode
!        seasalt is not include in this treatment (win, 7/23/07)
!  (2 ) Change a fixed kmin = 8 (corresponding to the assumed activation dia. 
!        of 55nm to be varying with current chemical composition.  Take average
!        of the activating bin for LS and CONV rains. (win, 9/25/07)
!  16 Feb 2012 - R. Yantosca - Added ProTeX headers
!  09 Nov 2012 - M. Payer    - Replaced all met field arrays with State_Met
!                              derived type object
!  31 May 2013 - R. Yantosca - Now accept am_I_Root, Input_Opt, State_Chm
!                              and RC arguments
!  31 May 2013 - R. Yantosca - Now pass State_Chm to TOMAS routines
!EOP
!------------------------------------------------------------------------------
!BOC
!
! !LOCAL VARIABLES:
!
      INTEGER :: I, J, L
      integer :: k, binact1, binact2
      INTEGER :: KMIN
      REAL*8  :: SO4OXID

      ! For values from Input_Opt
      INTEGER :: N_TRACERS
      REAL*8  :: TCVV(Input_Opt%N_TRACERS)
      REAL*8  :: XNUMOL(Input_Opt%N_TRACERS)

      ! Pointers
      REAL*8, POINTER :: AD(:,:,:)

      !=================================================================
      ! CHEM_SO4_AQ begins here!
      !=================================================================
 
      ! Copy values from Input_Opt
      N_TRACERS = Input_Opt%N_TRACERS
      TCVV      = Input_Opt%TCVV  (1:N_TRACERS)
      XNUMOL    = Input_Opt%XNUMOL(1:N_TRACERS)

      ! Initialize pointers
      AD     => State_Met%AD

      ! Convert STT from [v/v] -> [kg] 
      CALL CONVERT_UNITS( 2, N_TRACERS, TCVV, AD, State_Chm%Tracers )

!$OMP PARALLEL DO
!$OMP+DEFAULT( SHARED )
!$OMP+PRIVATE( I, J, L )
!$OMP+PRIVATE( KMIN, SO4OXID, BINACT1, BINACT2 )
!$OMP+SCHEDULE( DYNAMIC )
      DO L = 1, LLPAR
      DO J = 1, JJPAR
      DO I = 1, IIPAR
                  
         ! Skip non-chemistry boxes
         IF ( ITS_IN_THE_NOCHEMGRID( I, J, L, State_Met ) ) CYCLE

         SO4OXID = PSO4_SO2AQ(I,J,L) * AD(I,J,L)/ TCVV(IDTSO4)

         IF ( SO4OXID > 0d0 ) THEN

            ! The activating bin of the composition of BIN10
            ! is, in most any case, the same as activating bin of other bins.
            CALL GETACTBIN
     &         ( I, J, L, IDTNK10, .TRUE. , BINACT1, State_Chm )

            CALL GETACTBIN
     &         ( I, J, L, IDTNK10, .FALSE., BINACT2, State_Chm )

            KMIN = ( BINACT1 + BINACT2 )/ 2.

            CALL AQOXID( SO4OXID, KMIN, I, J, L, State_Met, State_Chm )
         ENDIF
      ENDDO
      ENDDO
      ENDDO
!$OMP END PARALLEL DO

       ! Convert STT from [kg] -> [v/v] 
      CALL CONVERT_UNITS( 1, N_TRACERS, TCVV, AD, State_Chm%Tracers )
      
      ! Free pointers
      NULLIFY( AD )

      END SUBROUTINE CHEM_SO4_AQ
!EOC
#endif
!------------------------------------------------------------------------------
!                  GEOS-Chem Global Chemical Transport Model                  !
!------------------------------------------------------------------------------
!BOP
!
! !IROUTINE: chem_msa
!
! !DESCRIPTION: Subroutine CHEM\_MSA is the SO4 chemistry subroutine from Mian
!  Chin's GOCART model, modified for the GEOS-CHEM model. (rjp, bdf, bmy,
!  5/31/00, 10/25/05)
!\\
!\\
! !INTERFACE:
!
      SUBROUTINE CHEM_MSA( am_I_Root, Input_Opt, 
     &                     State_Met, State_Chm, RC )
!
! !USES:
!
      USE CHEMGRID_MOD,       ONLY : ITS_IN_THE_NOCHEMGRID
      USE CMN_GCTM_MOD
      USE CMN_DIAG_MOD
      USE CMN_SIZE_MOD
      USE DIAG_MOD,           ONLY : AD44
      USE DRYDEP_MOD,         ONLY : DEPSAV
      USE GIGC_ErrCode_Mod
      USE GIGC_Input_Opt_Mod, ONLY : OptInput
      USE GIGC_State_Chm_Mod, ONLY : ChmState
      USE GIGC_State_Met_Mod, ONLY : MetState
      USE GRID_MOD,           ONLY : GET_AREA_CM2
      USE PBL_MIX_MOD,        ONLY : GET_FRAC_UNDER_PBLTOP
      USE PBL_MIX_MOD,        ONLY : GET_PBL_MAX_L
      USE TIME_MOD,           ONLY : GET_TS_CHEM
      USE TRACERID_MOD,       ONLY : IDTMSA
!
! !INPUT PARAMETERS:
!
      LOGICAL,        INTENT(IN)    :: am_I_Root   ! Are we on the root CPU?
      TYPE(OptInput), INTENT(IN)    :: Input_Opt   ! Input Options object
      TYPE(MetState), INTENT(IN)    :: State_Met   ! Meteorology State object
!
! !INPUT/OUTPUT PARAMETERS: 
!
      TYPE(ChmState), INTENT(INOUT) :: State_Chm   ! Chemistry State object
!
! !OUTPUT PARAMETERS:
!
      INTEGER,        INTENT(OUT)   :: RC          ! Success or failure?
!
! !REMARKS:
!  Reaction List (by Mian Chin, chin@rondo.gsfc.nasa.gov)                  
!  ============================================================================
!  The Only production is from DMS oxidation (saved in CHEM_DMS), and the only
!  loss is dry depsition here.  Wet deposition will be treated in "wetdep.f".
!                                                                             .
!  MSA = MSA_0 * exp(-dt) + PMSA_DMS/kt * (1.-exp(-kt))                    
!    where k = dry deposition.                                             
!        
! !REVISION HISTORY:
!  (1 ) Now reference AD from "dao_mod.f".  Added parallel DO-loops.  
!        Updated comments, cosmetic changes. (rjp, bmy, bdf, 9/16/02)
!  (2 ) Now replace DXYP(JREF)*1d4 with routine GET_AREA_CM2 of "grid_mod.f"
!        Now use function GET_TS_CHEM from "time_mod.f" (bmy, 3/27/03)
!  (3 ) Now reference PBLFRAC from "drydep_mod.f".  Now apply dry deposition
!        to the entire PBL. (rjp, bmy, 8/1/03) 
!  (4 ) Now use ND44_TMP array to store vertical levels of drydep flux, then 
!        sum into AD44 array.  This preents numerical differences when using
!        multiple processors. (bmy, 3/24/04) 
!  (5 ) Now use parallel DO-loop to zero ND44_TMP (bmy, 4/14/04)
!  (6 ) Now references STT & TCVV from "tracer_mod.f" (bmy, 7/20/04)
!  (7 ) Replace PBLFRAC from "drydep_mod.f" with GET_FRAC_UNDER_PBLTOP from 
!        "pbl_mix_mod.f".  Also reference GET_PBL_MAX_L from "pbl_mix_mod.f"
!        Vertical DO-loops can run up to PBL_MAX and not LLTROP.   Also
!        remove reference to header file CMN. (bmy, 2/22/05)
!  (8 ) Now references XNUMOL from "tracer_mod.f" (bmy, 10/25/05)
!  (9 ) Change loop back to over entire troposphere to correctly add production
!        of MSA (PMSA_dms) to the MSA tracer array.
!       Added reference USE_TROPOPAUSE_MOD, ONLY : ITS_IN_THE_STRAT
!        as a precaution.  (pjh, 8/19/2009)
!  22 Dec 2011 - M. Payer    - Added ProTeX headers
!  01 Mar 2012 - R. Yantosca - Now use GET_AREA_CM2(I,J,L) from grid_mod.F90
!  31 Jul 2012 - R. Yantosca - Now loop from 1..LLPAR for GIGC compatibility
!  31 Jul 2012 - R. Yantosca - Declare temp drydep arrays w/ LLPAR (not LLTROP)
!  14 Nov 2012 - R. Yantosca - Add am_I_Root, Input_Opt, RC as arguments
!  15 Nov 2012 - M. Payer    - Replaced all met field arrays with State_Met
!                              derived type object
!  05 Mar 2013 - R. Yantosca - Now use Input_Opt%LNLPBL
!  19 Mar 2013 - R. Yantosca - Now copy Input_Opt%TCVV(1:N_TRACERS) and
!                              Input_Opt%XNUMOL(1:N_TRACERS) -- avoid OOB errs
!  25 Mar 2013 - M. Payer    - Now pass State_Chm object via the arg list
!EOP
!------------------------------------------------------------------------------
!BOC
!
! !LOCAL VARIABLES:
!
      ! Scalars
      LOGICAL               :: LNLPBL
      INTEGER               :: N_TRACERS
      INTEGER               :: I,      J,    L,        PBL_MAX
      REAL*8                :: DTCHEM, MSA0, MSA,      RK       
      REAL*8                :: RKT,    FLUX, AREA_CM2, F_UNDER_TOP

      ! Arrays
      REAL*8                :: ND44_TMP(IIPAR,JJPAR,LLPAR)
      REAL*8                :: TCVV  (Input_Opt%N_TRACERS)
      REAL*8                :: XNUMOL(Input_Opt%N_TRACERS)

      ! Pointers
      ! We need to define local arrays to hold corresponding values 
      ! from the Chemistry State (State_Chm) object. (mpayer, 12/6/12)
      REAL*8, POINTER :: STT(:,:,:,:)

      !=================================================================
      ! CHEM_MSA begins here!
      !=================================================================
      IF ( IDTMSA == 0 .or. DRYMSA == 0 ) RETURN

      ! Assume success
      RC        = GIGC_SUCCESS

      ! Copy fields from INPUT_OPT to local variables for use below
      N_TRACERS = Input_Opt%N_TRACERS
      TCVV      = Input_Opt%TCVV  (1:N_TRACERS)
      XNUMOL    = Input_Opt%XNUMOL(1:N_TRACERS)
      LNLPBL    = Input_Opt%LNLPBL

      ! Initialize GEOS-Chem tracer array [kg] from Chemistry State object
      ! (mpayer, 12/6/12)
      STT => State_Chm%Tracers

      ! DTCHEM is the chemistry interval in seconds
      DTCHEM  = GET_TS_CHEM() * 60d0 

      ! Zero ND44_TMP array
      IF ( ND44 > 0 ) THEN
         ND44_TMP = 0d0
      ENDIF

      ! Loop over chemistry grid boxes
!$OMP PARALLEL DO
!$OMP+DEFAULT( SHARED )
!$OMP+PRIVATE( I, J, L, F_UNDER_TOP, MSA0, RKT, MSA, AREA_CM2, FLUX )
!$OMP+SCHEDULE( DYNAMIC )
      DO L = 1, LLPAR
      DO J = 1, JJPAR
      DO I = 1, IIPAR

         ! Skip non-chemistry boxes
         IF ( ITS_IN_THE_NOCHEMGRID( I, J, L, State_Met ) ) CYCLE      

         ! Fraction of box (I,J,L) underneath the PBL top [unitless]
         F_UNDER_TOP = GET_FRAC_UNDER_PBLTOP( I, J, L )

         ! Initial MSA [v/v]
         MSA0 = STT(I,J,L,IDTMSA) 

         ! MSA drydep frequency [1/s].  Also accounts for the fraction
         ! of each grid box (I,J,L) that is located beneath the PBL top
         RKT = DEPSAV(I,J,DRYMSA) * F_UNDER_TOP

         ! Add option for non-local PBL (Lin, 03/31/09)
         IF ( LNLPBL ) RKT = 0.D0
         
         ! RKT > 0 denotes that we have drydep occurring
         IF ( RKT > 0.d0 ) THEN

            ! Fraction of MSA lost to drydep [unitless]
            RKT = RKT * DTCHEM
            
            ! Modified MSA concentration 
            MSA = ( MSA0 * EXP( -RKT )                        ) +
     &            ( PMSA_DMS(I,J,L)/RKT * ( 1d0 - EXP( -RKT ) ) )

         ELSE
            
            ! MSA production from DMS [v/v/timestep]
            MSA = MSA0 + PMSA_DMS(I,J,L)

         ENDIF

         ! Final MSA [v/v]
         IF ( MSA < SMALLNUM ) MSA = 0d0
         STT(I,J,L,IDTMSA) = MSA

         !===========================================================
         ! ND44 Diagnostic: Drydep flux of MSA [molec/cm2/s]
         !===========================================================
         IF ( ND44 > 0 .and. RKT > 0d0 ) THEN
                     
            ! Surface area [cm2]
            AREA_CM2 = GET_AREA_CM2( I, J, L )

            ! Convert [v/v/timestep] to [molec/cm2/s]
            FLUX = MSA0 - MSA + PMSA_DMS(I,J,L)                    
            FLUX = FLUX * State_Met%AD(I,J,L) / TCVV(IDTMSA)            
            FLUX = FLUX * XNUMOL(IDTMSA) / AREA_CM2 / DTCHEM    

            ! Store dryd flux in ND44_TMP as a placeholder
            ND44_TMP(I,J,L) = ND44_TMP(I,J,L) + FLUX
         ENDIF
      
      ENDDO
      ENDDO
      ENDDO
!$OMP END PARALLEL DO
      
      !===============================================================
      ! ND44: Sum drydep fluxes by level into the AD44 array in
      ! order to ensure that  we get the same results w/ sp or mp 
      !===============================================================
      IF ( ND44 > 0 ) THEN 
!$OMP PARALLEL DO
!$OMP+DEFAULT( SHARED )
!$OMP+PRIVATE( I, J, L )
         DO J = 1, JJPAR
         DO I = 1, IIPAR
         DO L = 1, LLPAR
            AD44(I,J,DRYMSA,1) = AD44(I,J,DRYMSA,1) + ND44_TMP(I,J,L)
         ENDDO
         ENDDO
         ENDDO
!$OMP END PARALLEL DO
      ENDIF

      ! Free pointer
      NULLIFY( STT )

      END SUBROUTINE CHEM_MSA
!EOC
!------------------------------------------------------------------------------
!                  GEOS-Chem Global Chemical Transport Model                  !
!------------------------------------------------------------------------------
!BOP
!
! !IROUTINE: chem_nh3
!
! !DESCRIPTION:  Subroutine CHEM\_NH3 removes NH3 from the surface via dry
!  deposition. (rjp, bdf, bmy, 1/2/02, 10/25/05)
!\\
!\\
! !INTERFACE:
!
      SUBROUTINE CHEM_NH3( am_I_Root, Input_Opt, 
     &                     State_Met, State_Chm, RC )
!
! !USES:
!
      USE CMN_DIAG_MOD
      USE CMN_SIZE_MOD
      USE DIAG_MOD,           ONLY : AD44
      USE DRYDEP_MOD,         ONLY : DEPSAV
      USE GET_NDEP_MOD,       ONLY : SOIL_DRYDEP
      USE GIGC_ErrCode_Mod
      USE GIGC_Input_Opt_Mod, ONLY : OptInput
      USE GIGC_State_Chm_Mod, ONLY : ChmState
      USE GIGC_State_Met_Mod, ONLY : MetState
      USE GRID_MOD,           ONLY : GET_AREA_CM2
      USE PBL_MIX_MOD,        ONLY : GET_FRAC_UNDER_PBLTOP
      USE PBL_MIX_MOD,        ONLY : GET_PBL_MAX_L
      USE TIME_MOD,           ONLY : GET_TS_CHEM
      USE TRACERID_MOD,       ONLY : IDTNH3
!
! !INPUT PARAMETERS:
!
      LOGICAL,        INTENT(IN)    :: am_I_Root   ! Are we on the root CPU?
      TYPE(OptInput), INTENT(IN)    :: Input_Opt   ! Input Options object
      TYPE(MetState), INTENT(IN)    :: State_Met   ! Meteorology State object
!
! !INPUT/OUTPUT PARAMETERS: 
!
      TYPE(ChmState), INTENT(INOUT) :: State_Chm   ! Chemistry State object
!
! !OUTPUT PARAMETERS:
!
      INTEGER,        INTENT(OUT)   :: RC          ! Success or failure?
!                                                                          
! !REMARKS:
!  If you are using the non-local PBL mixing scheme (VDIFF), then routine
!  SOIL_DRYDEP and the ND44 diagnostic updating will be done there.  
!                                                                             .
!  If you are using the full TURBDAY PBL mixing scheme, then we have to 
!  call the SOIL_DRYDEP and archive the ND44 diagnostics here.
!                                                                             .
!  Reaction List:
!  ============================================================================
!  (1 ) NH3 = NH3_0 * EXP( -dt )  where d = dry deposition rate [s-1]
!        
! !REVISION HISTORY:
!  (1 ) Now reference AD from "dao_mod.f".  Added parallel DO-loops.  
!        Updated comments, cosmetic changes. (rjp, bmy, bdf, 9/16/02)
!  (2 ) Now replace DXYP(J+J0)*1d4 with routine GET_AREA_CM2 from "grid_mod.f"
!        Now use function GET_TS_CHEM from "time_mod.f" (bmy, 3/27/03)
!  (3 ) Now reference PBLFRAC from "drydep_mod.f".  Now apply dry deposition
!        to the entire PBL.  Added L and FREQ variables.  Recode to avoid 
!        underflow from the EXP() function. (rjp, bmy, 8/1/03) 
!  (4 ) Now use ND44_TMP array to store vertical levels of drydep flux, then 
!        sum into AD44 array.  This preents numerical differences when using
!        multiple processors. (bmy, 3/24/04)    
!  (5 ) Now use parallel DO-loop to zero ND44_TMP (bmy, 4/14/04)
!  (6 ) Now references STT & TCVV from "tracer_mod.f" Also remove reference to
!        CMN, it's not needed(bmy, 7/20/04)
!  (7 ) Replace PBLFRAC from "drydep_mod.f" with GET_FRAC_UNDER_PBLTOP from 
!        "pbl_mix_mod.f".  Also reference GET_PBL_MAX_L from "pbl_mix_mod.f"
!        Vertical DO-loops can run up to PBL_MAX and not LLTROP. (bmy, 2/22/05)
!  (8 ) Now references XNUMOL from "tracer_mod.f" (bmy, 10/25/05)
!  22 Dec 2011 - M. Payer    - Added ProTeX headers
!  01 Mar 2012 - R. Yantosca - Now use GET_AREA_CM2(I,J,L) from grid_mod.F90
!  31 Jul 2012 - R. Yantosca - Now loop from 1..LLPAR for GIGC compatibility
!  31 Jul 2012 - R. Yantosca - Declare temp drydep arrays w/ LLPAR (not LLTROP)
!  14 Nov 2012 - R. Yantosca - Add am_I_Root, Input_Opt, RC as arguments
!  15 Nov 2012 - M. Payer    - Replaced all met field arrays with State_Met
!                              derived type object
!  05 Mar 2013 - R. Yantosca - Now use Input_Opt%LNLPBL
!  13 Mar 2013 - R. Yantosca - Bug fix: make sure we pass values to the
!                              SOIL_DRYDEP routine even when ND44 is off
!                              (this happens when LNLPBL = F)
!  19 Mar 2013 - R. Yantosca - Now copy Input_Opt%TCVV(1:N_TRACERS) and
!                              Input_Opt%XNUMOL(1:N_TRACERS) -- avoid OOB errs
!  25 Mar 2013 - M. Payer    - Now pass State_Chm object via the arg list
!EOP
!------------------------------------------------------------------------------
!BOC
!
! !LOCAL VARIABLES:
!
      ! Scalars
      LOGICAL :: LNLPBL, LSOILNOX
      INTEGER :: I,      J,        L,    N_TRACERS
      REAL*8  :: DTCHEM, NH30,     NH3
      REAL*8  :: FREQ,   AREA_CM2, FLUX, F_UNDER_TOP

      ! Arrays
      REAL*8  :: DRYD_FLX(IIPAR,JJPAR,LLPAR)
      REAL*8  :: TCVV  (Input_Opt%N_TRACERS)
      REAL*8  :: XNUMOL(Input_Opt%N_TRACERS)

      ! Pointers
      ! We need to define local arrays to hold corresponding values 
      ! from the Chemistry State (State_Chm) object. (mpayer, 12/6/12)
      REAL*8, POINTER :: STT(:,:,:,:)

      !=================================================================
      ! CHEM_NH3 begins here!
      !=================================================================
      IF ( IDTNH3 == 0 .or. DRYNH3 == 0 ) RETURN

      ! Assume success
      RC        = GIGC_SUCCESS

      ! Copy fields from INPUT_OPT to local variables for use below
      LNLPBL    = Input_Opt%LNLPBL
      LSOILNOX  = Input_Opt%LSOILNOX
      N_TRACERS = Input_Opt%N_TRACERS
      TCVV      = Input_Opt%TCVV  (1:N_TRACERS)
      XNUMOL    = Input_Opt%XNUMOL(1:N_TRACERS)

      ! Initialize GEOS-Chem tracer array [kg] from Chemistry State object
      ! (mpayer, 12/6/12)
      STT => State_Chm%Tracers

      ! DTCHEM is the chemistry interval in seconds
      DTCHEM    = GET_TS_CHEM() * 60d0

      ! Zero DRYD_FLX array.  This will store drydep values even if 
      ! the ND44 diagnostic has been turned off (bmy, 3/13/13)
      DRYD_FLX  = 0d0

!$OMP PARALLEL DO
!$OMP+DEFAULT( SHARED )
!$OMP+PRIVATE( I, J, L, F_UNDER_TOP, FREQ, NH30, NH3, AREA_CM2, FLUX )
!$OMP+SCHEDULE( DYNAMIC )
      DO L = 1, LLPAR
      DO J = 1, JJPAR
      DO I = 1, IIPAR

         ! Fraction of box (I,J,L) underneath the PBL top [unitless]
         F_UNDER_TOP = GET_FRAC_UNDER_PBLTOP( I, J, L )
         
         ! Only apply drydep to boxes w/in the PBL
         IF ( F_UNDER_TOP > 0d0 ) THEN

            ! NH3 drydep frequency [1/s].  Also accounts for the fraction
            ! of each grid box (I,J,L) that is located beneath the PBL top
            FREQ = DEPSAV(I,J,DRYNH3) * F_UNDER_TOP

            ! Add option for non-local PBL (Lin, 03/31/09)
            IF ( LNLPBL ) FREQ = 0.D0

            ! Only compute drydep loss if FREQ is nonzero
            IF ( FREQ > 0d0 ) THEN

               ! Initial NH3 [v/v]
               NH30 = STT(I,J,L,IDTNH3)
            
               ! Amount of NH3 lost to drydep [v/v]
               NH3 = NH30 * ( 1d0 - EXP( -FREQ * DTCHEM ) )

               ! Prevent underflow condition
               IF ( NH3 < SMALLNUM ) NH3 = 0d0

               ! Subtract NH3 lost to drydep from initial NH3 [v/v]
               STT(I,J,L,IDTNH3) = NH30 - NH3

               !========================================================
               ! Archive drydep flux of NH3 [molec/cm2/s]
               ! This is needed for SOIL_DRYDEP and the ND44 diagnostic
               !========================================================
               IF ( NH3 > 0d0 ) THEN

                  ! Surface area [cm2]
                  AREA_CM2 = GET_AREA_CM2( I, J, L )
                  
                  ! Convert drydep loss from [v/v/timestep] to [molec/cm2/s]
                  FLUX = NH3  * State_Met%AD(I,J,L) / TCVV(IDTNH3)
                  FLUX = FLUX * XNUMOL(IDTNH3) / AREA_CM2 / DTCHEM

                  ! Store dryd flx in DRYD_TMP for use below                  
                  DRYD_FLX(I,J,L) = DRYD_FLX(I,J,L) + FLUX
               ENDIF
            ENDIF
         ENDIF
      ENDDO
      ENDDO
      ENDDO
!$OMP END PARALLEL DO

      !===============================================================
      ! If we are not using the non-local PBL scheme, then:
      !===============================================================
      IF ( .not. LNLPBL ) THEN 

         !------------------------------------------------------------
         ! (1) Call SOIL_DRYDEP to archive the NH3 drydep fluxes.
         !------------------------------------------------------------
         IF ( LSOILNOX ) THEN
!$OMP PARALLEL DO
!$OMP+DEFAULT( SHARED )
!$OMP+PRIVATE( I, J, L, IDTNH3 )
            DO L = 1, LLPAR
            DO J = 1, JJPAR
            DO I = 1, IIPAR
               CALL SOIL_DRYDEP( I, J, L, IDTNH3, DRYD_FLX(I,J,L) )
            ENDDO
            ENDDO
            ENDDO
!$OMP END PARALLEL DO
         ENDIF

         !------------------------------------------------------------
         ! (2) Save archived NH3 drydep fluxes into the AD44 array
         !------------------------------------------------------------
         IF ( ND44 > 0 ) THEN 
!$OMP PARALLEL DO
!$OMP+DEFAULT( SHARED )
!$OMP+PRIVATE( I, J, L )
            DO J = 1, JJPAR
            DO I = 1, IIPAR
            DO L = 1, LLPAR
               AD44(I,J,DRYNH3,1) = AD44(I,J,DRYNH3,1) + DRYD_FLX(I,J,L)
            ENDDO
            ENDDO
            ENDDO
!$OMP END PARALLEL DO
         ENDIF
      ENDIF

      ! Free pointer
      NULLIFY( STT )

      END SUBROUTINE CHEM_NH3
!EOC
!------------------------------------------------------------------------------
!                  GEOS-Chem Global Chemical Transport Model                  !
!------------------------------------------------------------------------------
!BOP
!
! !IROUTINE: chem_nh4
!
! !DESCRIPTION: Subroutine CHEM\_NH4 removes NH4 from the surface via dry
!  deposition. (rjp, bdf, bmy, 1/2/02, 10/25/05) 
!\\
!\\
! !INTERFACE:
!
      SUBROUTINE CHEM_NH4( am_I_Root, Input_Opt, 
     &                     State_Met, State_Chm, RC )
!
! !USES:
!
      USE CMN_DIAG_MOD
      USE CMN_SIZE_MOD
      USE DIAG_MOD,           ONLY : AD44
      USE DRYDEP_MOD,         ONLY : DEPSAV
      USE GIGC_ErrCode_Mod
      USE GIGC_Input_Opt_Mod, ONLY : OptInput
      USE GIGC_State_Chm_Mod, ONLY : ChmState
      USE GIGC_State_Met_Mod, ONLY : MetState
      USE GRID_MOD,           ONLY : GET_AREA_CM2
      USE PBL_MIX_MOD,        ONLY : GET_FRAC_UNDER_PBLTOP
      USE PBL_MIX_MOD,        ONLY : GET_PBL_MAX_L
      USE TIME_MOD,           ONLY : GET_TS_CHEM
      USE TRACERID_MOD,       ONLY : IDTNH4
      USE GET_NDEP_MOD,       ONLY : SOIL_DRYDEP
!
! !INPUT PARAMETERS:
!
      LOGICAL,        INTENT(IN)    :: am_I_Root   ! Are we on the root CPU?
      TYPE(OptInput), INTENT(IN)    :: Input_Opt   ! Input Options object
      TYPE(MetState), INTENT(IN)    :: State_Met   ! Meteorology State object
!
! !INPUT/OUTPUT PARAMETERS: 
!
      TYPE(ChmState), INTENT(INOUT) :: State_Chm   ! Chemistry State object
!
! !OUTPUT PARAMETERS:
!
      INTEGER,        INTENT(OUT)   :: RC          ! Success or failure?
!   
! !REMARKS:
!  If you are using the non-local PBL mixing scheme (VDIFF), then routine
!  SOIL_DRYDEP and the ND44 diagnostic updating will be done there.  
!                                                                             .
!  If you are using the full TURBDAY PBL mixing scheme, then we have to 
!  call the SOIL_DRYDEP and archive the ND44 diagnostics here.
!                                                                             .
!  Reaction List:
!  ============================================================================
!  (1 ) NH4 = NH4_0 * EXP( -dt )  where d = dry deposition rate [s-1]
!        
! !REVISION HISTORY:
!  (1 ) Now reference AD from "dao_mod.f".  Added parallel DO-loops.  
!        Updated comments, cosmetic changes. (rjp, bmy, bdf, 9/16/02)
!  (2 ) Now replace DXYP(JREF)*1d4 with routine GET_AREA_CM2 of "grid_mod.f".
!        Now use function GET_TS_CHEM from "time_mod.f" (bmy, 3/27/03)
!  (3 ) Now reference PBLFRAC from "drydep_mod.f".  Now apply dry deposition
!        to the entire PBL.  Added L and FREQ variables.  Recode to avoid 
!        underflow from EXP(). (rjp, bmy, 8/1/03) 
!  (4 ) Now use ND44_TMP array to store vertical levels of drydep flux, then 
!        sum into AD44 array.  This preents numerical differences when using
!        multiple processors. (bmy, 3/24/04)    
!  (5 ) Now use parallel DO-loop to zero ND44_TMP (bmy, 4/14/04)
!  (6 ) Now reference STT & TCVV from "tracer_mod.f".   Also remove reference 
!        to CMN, it's not needed (bmy, 7/20/04)
!  (7 ) Replace PBLFRAC from "drydep_mod.f" with GET_FRAC_UNDER_PBLTOP from 
!        "pbl_mix_mod.f".  Also reference GET_PBL_MAX_L from "pbl_mix_mod.f"
!        Vertical DO-loops can run up to PBL_MAX and not LLTROP. (bmy, 2/22/05)
!  (8 ) Now references XNUMOL from "tracer_mod.f" (bmy, 10/25/05)
!  22 Dec 2011 - M. Payer    - Added ProTeX headers
!  01 Mar 2012 - R. Yantosca - Now use GET_AREA_CM2(I,J,L) from grid_mod.F90
!  31 Jul 2012 - R. Yantosca - Now loop from 1..LLPAR for GIGC compatibility
!  31 Jul 2012 - R. Yantosca - Declare temp drydep arrays w/ LLPAR (not LLTROP)
!  14 Nov 2012 - R. Yantosca - Add am_I_Root, Input_Opt, RC as arguments
!  15 Nov 2012 - M. Payer    - Replaced all met field arrays with State_Met
!                              derived type object
!  05 Mar 2013 - R. Yantosca - Now use Input_Opt%LNLPBL
!  13 Mar 2013 - R. Yantosca - Bug fix: make sure we pass values to the
!                              SOIL_DRYDEP routine even when ND44 is off
!                              (this happens when LNLPBL = F)
!  19 Mar 2013 - R. Yantosca - Now copy Input_Opt%TCVV(1:N_TRACERS) and
!                              Input_Opt%XNUMOL(1:N_TRACERS) -- avoid OOB errs
!  25 Mar 2013 - M. Payer    - Now pass State_Chm object via the arg list
!EOP
!------------------------------------------------------------------------------
!BOC
!
! !LOCAL VARIABLES:
!
      ! Scalars
      LOGICAL :: LNLPBL, LSOILNOX
      INTEGER :: I,      J,    L,        N_TRACERS
      REAL*8  :: DTCHEM, NH4,  NH40
      REAL*8  :: FREQ,   FLUX, AREA_CM2, F_UNDER_TOP

      ! Arrays
      REAL*8  :: DRYD_FLX(IIPAR,JJPAR,LLPAR)
      REAL*8  :: TCVV  (Input_Opt%N_TRACERS)
      REAL*8  :: XNUMOL(Input_Opt%N_TRACERS)

      ! Pointers
      ! We need to define local arrays to hold corresponding values 
      ! from the Chemistry State (State_Chm) object. (mpayer, 12/6/12)
      REAL*8, POINTER :: STT(:,:,:,:)

      !=================================================================
      ! CHEM_NH4 begins here!
      !=================================================================
      IF ( IDTNH4 == 0 .or. DRYNH4 == 0 ) RETURN

      ! Assume success
      RC        = GIGC_SUCCESS

      ! Copy fields from INPUT_OPT to local variables for use below
      LNLPBL    = Input_Opt%LNLPBL
      LSOILNOX  = Input_Opt%LSOILNOX
      N_TRACERS = Input_Opt%N_TRACERS
      TCVV      = Input_Opt%TCVV  (1:N_TRACERS)
      XNUMOL    = Input_Opt%XNUMOL(1:N_TRACERS)

      ! Initialize GEOS-Chem tracer array [kg] from Chemistry State object
      ! (mpayer, 12/6/12)
      STT => State_Chm%Tracers

      ! DTCHEM is the chemistry interval in seconds
      DTCHEM    = GET_TS_CHEM() * 60d0 

      ! Zero DRYD_FLX array.  This will store drydep values even if 
      ! the ND44 diagnostic has been turned off (bmy, 3/13/13)
      DRYD_FLX = 0d0

!$OMP PARALLEL DO
!$OMP+DEFAULT( SHARED )
!$OMP+PRIVATE( I, J, L, F_UNDER_TOP, FREQ, NH40, NH4, AREA_CM2, FLUX )
!$OMP+SCHEDULE( DYNAMIC )
      DO L = 1, LLPAR
      DO J = 1, JJPAR
      DO I = 1, IIPAR

         ! Fraction of box (I,J,L) underneath the PBL top [unitless]
         F_UNDER_TOP = GET_FRAC_UNDER_PBLTOP( I, J, L )       

         ! Only apply drydep to boxes w/in the PBL
         IF ( F_UNDER_TOP > 0d0 ) THEN

            ! NH4 drydep frequency [1/s].  Also accounts for the fraction
            ! of each grid box (I,J,L) that is located beneath the PBL top
            FREQ = DEPSAV(I,J,DRYNH4) * F_UNDER_TOP

            ! Add option for non-local PBL (Lin, 03/31/09)
            IF ( LNLPBL ) FREQ = 0.D0

            ! Only apply drydep loss if FREQ is nonzero
            IF ( FREQ > 0d0 ) THEN

               ! Initial NH4 [v/v]
               NH40 = STT(I,J,L,IDTNH4)
         
               ! Amount of NH4 lost to drydep [v/v]
               NH4 = NH40 * ( 1d0 - EXP( -FREQ * DTCHEM ) )

               ! Prevent underflow condition
               IF ( NH4 < SMALLNUM ) NH4 = 0d0

               ! Subtract NH4 lost to drydep from initial NH4 [v/v]
               STT(I,J,L,IDTNH4) = NH40 - NH4

               !========================================================
               ! Archive drydep flux of NH4 [molec/cm2/s]
               !========================================================
               IF ( NH4 > 0d0 ) THEN
         
                  ! Surface area [cm2]
                  AREA_CM2 = GET_AREA_CM2( I, J, L )
                  
                  ! Convert drydep loss from [v/v/timestep] to [molec/cm2/s]
                  FLUX = NH4  * State_Met%AD(I,J,L) / TCVV(IDTNH4)
                  FLUX = FLUX * XNUMOL(IDTNH4) / AREA_CM2 / DTCHEM

                  ! Store dryd flx in DRYD_FLX as a placeholder
                  DRYD_FLX(I,J,L) = DRYD_FLX(I,J,L) + FLUX
               ENDIF
            ENDIF
         ENDIF
      ENDDO
      ENDDO
      ENDDO
!$OMP END PARALLEL DO

      !===============================================================
      ! If we are not using the non-local PBL scheme, then:
      !===============================================================
      IF ( .not. LNLPBL ) THEN 

         !------------------------------------------------------------
         ! (1) Call SOIL_DRYDEP to archive the NH4 drydep fluxes.
         !------------------------------------------------------------
         IF ( LSOILNOX ) THEN
!$OMP PARALLEL DO
!$OMP+DEFAULT( SHARED )
!$OMP+PRIVATE( I, J, L, IDTNH4 )
            DO L = 1, LLPAR
            DO J = 1, JJPAR
            DO I = 1, IIPAR
               CALL SOIL_DRYDEP( I, J, L, IDTNH4, DRYD_FLX(I,J,L) )
            ENDDO
            ENDDO
            ENDDO
!$OMP END PARALLEL DO
         ENDIF

         !------------------------------------------------------------
         ! (2) Save archived NH4 drydep fluxes into the AD44 array
         !------------------------------------------------------------
         IF ( ND44 > 0 ) THEN 
!$OMP PARALLEL DO
!$OMP+DEFAULT( SHARED )
!$OMP+PRIVATE( I, J, L )
            DO J = 1, JJPAR
            DO I = 1, IIPAR
            DO L = 1, LLPAR
               AD44(I,J,DRYNH4,1) = 
     &         AD44(I,J,DRYNH4,1) + DRYD_FLX(I,J,L)
            ENDDO
            ENDDO
            ENDDO
!$OMP END PARALLEL DO
         ENDIF
      ENDIF

      ! Free pointer
      NULLIFY( STT )

      END SUBROUTINE CHEM_NH4
!EOC
!------------------------------------------------------------------------------
!                  GEOS-Chem Global Chemical Transport Model                  !
!------------------------------------------------------------------------------
!BOP
!
! !IROUTINE: chem_nit
!
! !DESCRIPTION: Subroutine CHEM\_NIT removes SULFUR NITRATES (NIT) from the
!  surface via dry deposition. (rjp, bdf, bmy, 1/2/02, 5/23/06)  
!\\
!\\
! !INTERFACE:
!
      SUBROUTINE CHEM_NIT( am_I_Root, Input_Opt, 
     &                     State_Met, State_Chm, RC )
!
! !USES:
!
      USE CMN_DIAG_MOD
      USE CMN_SIZE_MOD
      USE DIAG_MOD,           ONLY : AD44
      USE DRYDEP_MOD,         ONLY : DEPSAV
      USE GET_NDEP_MOD,       ONLY : SOIL_DRYDEP
      USE GIGC_ErrCode_Mod
      USE GIGC_Input_Opt_Mod, ONLY : OptInput
      USE GIGC_State_Chm_Mod, ONLY : ChmState
      USE GIGC_State_Met_Mod, ONLY : MetState
      USE GRID_MOD,           ONLY : GET_AREA_CM2
      USE PBL_MIX_MOD,        ONLY : GET_FRAC_UNDER_PBLTOP
      USE PBL_MIX_MOD,        ONLY : GET_PBL_MAX_L
      USE TIME_MOD,           ONLY : GET_TS_CHEM
      USE TRACERID_MOD,       ONLY : IDTNIT
      USE TRACERID_MOD,       ONLY : IDTNITs
!
! !INPUT PARAMETERS:
!
      LOGICAL,        INTENT(IN)    :: am_I_Root   ! Are we on the root CPU?
      TYPE(OptInput), INTENT(IN)    :: Input_Opt   ! Input Options object
      TYPE(MetState), INTENT(IN)    :: State_Met   ! Meteorology State object
!
! !INPUT/OUTPUT PARAMETERS: 
!
      TYPE(ChmState), INTENT(INOUT) :: State_Chm   ! Chemistry State object
!
! !OUTPUT PARAMETERS:
!
      INTEGER,        INTENT(OUT)   :: RC          ! Success or failure?
!#endif
!  
!  If you are using the non-local PBL mixing scheme (VDIFF), then routine
!  SOIL_DRYDEP and the ND44 diagnostic updating will be done there.  
!                                                                             .
!  If you are using the full TURBDAY PBL mixing scheme, then we have to 
!  call the SOIL_DRYDEP and archive the ND44 diagnostics here.
!                                                                             .
! !REMARKS:
!  Reaction List:
!  ============================================================================
!  (1 ) NIT = NIT_0 * EXP( -dt )  where d = dry deposition rate [s-1]
!        
! !REVISION HISTORY:
!  (1 ) Now reference AD from "dao_mod.f".  Added parallel DO-loops.  
!        Updated comments, cosmetic changes. (rjp, bmy, bdf, 9/20/02)
!  (2 ) Now replace DXYP(J+J0)*1d4 with routine GET_AREA_CM2 from "grid_mod.f".
!        Now use function GET_TS_CHEM from "time_mod.f" (bmy, 3/27/03)
!  (3 ) Now reference PBLFRAC from "drydep_mod.f".  Now apply dry deposition
!        to the entire PBL.  Added L and FREQ variables.  Recode to avoid
!        underflow from EXP(). (rjp, bmy, 8/1/03) 
!  (4 ) Now use ND44_TMP array to store vertical levels of drydep flux, then 
!        sum into AD44 array.  This preents numerical differences when using
!        multiple processors. (bmy, 3/24/04)    
!  (5 ) Now use parallel DO-loop to zero ND44_TMP (bmy, 4/14/04)
!  (6 ) Now reference STT & TCVV from "tracer_mod.f".  Also remove reference
!        to CMN, it's not needed anymore. (bmy, 7/20/04)
!  (7 ) Replace PBLFRAC from "drydep_mod.f" with GET_FRAC_UNDER_PBLTOP from 
!        "pbl_mix_mod.f".  Also reference GET_PBL_MAX_L from "pbl_mix_mod.f"
!        Vertical DO-loops can run up to PBL_MAX and not LLTROP. (bmy, 2/22/05)
!  (8 ) Now references XNUMOL from "tracer_mod.f" (bmy, 10/25/05)
!  (9 ) Rearrange error check to avoid SEG FAULTS (bmy, 5/23/06)
!  22 Dec 2011 - M. Payer    - Added ProTeX headers
!  01 Mar 2012 - R. Yantosca - Now use GET_AREA_CM2(I,J,L) from grid_mod.F90
!  31 Jul 2012 - R. Yantosca - Now loop from 1..LLPAR for GIGC compatibility
!  31 Jul 2012 - R. Yantosca - Declare temp drydep arrays w/ LLPAR (not LLTROP)
!  09 Nov 2012 - M. Payer    - Replaced all met field arrays with State_Met
!                              derived type object
!  05 Mar 2013 - R. Yantosca - Now use Input_Opt%LNLPBL
!  13 Mar 2013 - R. Yantosca - Bug fix: make sure we pass values to the
!                              SOIL_DRYDEP routine even when ND44 is off
!                              (this happens when LNLPBL = F)
!  19 Mar 2013 - R. Yantosca - Now copy Input_Opt%TCVV(1:N_TRACERS) and
!                              Input_Opt%XNUMOL(1:N_TRACERS) -- avoid OOB errs
!  25 Mar 2013 - M. Payer    - Now pass State_Chm object via the arg list
!EOP
!------------------------------------------------------------------------------
!BOC
!
! !LOCAL VARIABLES:
!
      ! Scalars
      LOGICAL :: LNLPBL,   LSOILNOX,     LSSALT
      INTEGER :: I,        J,      L,    N,     N_TRACERS
      REAL*8  :: DTCHEM,   NIT,    NITs, NIT0,  NIT0s,  E_RKT
      REAL*8  :: E_RKTs,   FLUX,   FREQ, FREQs, RKT,    RKTs   
      REAL*8  :: AREA_CM2, F_UNDER_TOP

      ! Arrays
      REAL*8  :: DRYD_FLX(IIPAR,JJPAR,LLPAR,2)
      REAL*8  :: TCVV  (Input_Opt%N_TRACERS)
      REAL*8  :: XNUMOL(Input_Opt%N_TRACERS)

      ! Pointers
      ! We need to define local arrays to hold corresponding values 
      ! from the Chemistry State (State_Chm) object. (mpayer, 12/6/12)
      REAL*8, POINTER :: STT(:,:,:,:)

      !=================================================================
      ! CHEM_NIT begins here!
      !=================================================================

      ! Return if tracers are not defined
      IF ( IDTNIT == 0 .or. IDTNITs == 0 ) RETURN
      IF ( DRYNIT == 0 .or. DRYNITs == 0 ) RETURN

      ! Assume success
      RC        = GIGC_SUCCESS

      ! Copy fields from INPUT_OPT to local variables for use below
      LNLPBL    = Input_Opt%LNLPBL
      LSOILNOX  = Input_Opt%LSOILNOX
      LSSALT    = Input_Opt%LSSALT
      N_TRACERS = Input_Opt%N_TRACERS
      TCVV      = Input_Opt%TCVV  (1:N_TRACERS)
      XNUMOL    = Input_Opt%XNUMOL(1:N_TRACERS)

      ! Initialize GEOS-Chem tracer array [kg] from Chemistry State object
      ! (mpayer, 12/6/12)
      STT => State_Chm%Tracers

      ! DTCHEM is the chemistry interval in seconds
      DTCHEM    = GET_TS_CHEM() * 60d0 

      ! Zero DRYD_FLX array.  This will store drydep values even if 
      ! the ND44 diagnostic has been turned off (bmy, 3/13/13)
      DRYD_FLX  = 0d0

!$OMP PARALLEL DO
!$OMP+DEFAULT( SHARED )
!$OMP+PRIVATE( I,    J,      L,        NIT0,        NIT0s, NIT   )
!$OMP+PRIVATE( NITs, FREQ,   FREQs,    F_UNDER_TOP, RKT,   E_RKT ) 
!$OMP+PRIVATE( RKTs, E_RKTs, AREA_CM2, FLUX                      )
!$OMP+SCHEDULE( DYNAMIC )
      DO L = 1, LLPAR
      DO J = 1, JJPAR
      DO I = 1, IIPAR

         ! Initial NITRATE [v/v]
         NIT0  = STT(I,J,L,IDTNIT)

         ! Initial NITRATE w/in seasalt [v/v]
         NIT0s = STT(I,J,L,IDTNITs)

         ! Initialize variables
         NIT   = 0d0
         NITs  = 0d0
         FREQ  = 0d0
         FREQs = 0d0

         ! Fraction of box (I,J,L) underneath the PBL top [unitless]
         F_UNDER_TOP = GET_FRAC_UNDER_PBLTOP( I, J, L )     

         ! Only apply drydep to boxes w/in the PBL
         IF ( F_UNDER_TOP > 0d0 ) THEN 

            !===========================================================
            ! NIT chemistry
            !===========================================================

            ! NIT drydep frequency [1/s].  Also accounts for the fraction
            ! of each vertical level that is located below the PBL top
            FREQ  = DEPSAV(I,J,DRYNIT)  * F_UNDER_TOP

            ! Add option for non-local PBL (Lin, 03/31/09)
            IF ( LNLPBL ) FREQ = 0.D0

            ! If there is drydep ...
            IF ( FREQ > 0d0 ) THEN

               ! Fraction of NIT lost to drydep [unitless] (bec, 12/15/04)
               RKT  = FREQ  * DTCHEM

               ! Pre-compute the exponential term
               E_RKT = EXP( -RKT )

               ! Amount of NITRATE lost to drydep [v/v]
               NIT = NIT0 * ( 1d0 - E_RKT )

               ! Prevent underflow condition
               IF ( NIT < SMALLNUM ) NIT = 0d0

               ! Subtract NITRATE lost to drydep from initial NITRATE [v/v]
               STT(I,J,L,IDTNIT) = NIT0 - NIT

            ELSE
	
               ! No deposition occurs
               NIT = 0d0

            ENDIF

            !===========================================================
            ! NITs chemistry
            !===========================================================

            ! NITs drydep frequency [1/s].  Also accounts for the fraction
            ! of each vertical level that is located below the PBL top
            FREQs = DEPSAV(I,J,DRYNITs) * F_UNDER_TOP
               
            ! Add option for non-local PBL (Lin, 03/31/09)
            IF ( LNLPBL ) FREQs = 0.D0

            ! If there is drydep ...
            IF ( FREQs > 0d0 ) THEN

               ! Fraction of NIT lost to drydep [unitless] (bec, 12/15/04)
               RKTs   = FREQs * DTCHEM

               ! Pre-compute the exponential term
               E_RKTs = EXP( -RKTs )

               ! Compute new NIT concentration [v/v],
               ! updated for seasalt chemistry
               NITs   = ( NIT0s             *          E_RKTs ) + 
     &                  ( PNITs(I,J,L)/RKTs * ( 1.d0 - E_RKTs ) )

            ELSE

               ! NIT prod from HNO3 uptake on fine sea-salt [v/v/timestep]
               NITs = NIT0s + PNITs(I,J,L)

            ENDIF
            
            ! Store final concentration in STT [v/v]
            STT(I,J,L,IDTNITs) = NITs
            
            !========================================================
            ! Archive drydep flux of NIT and NITs [molec/cm2/s]
            !========================================================
         
            ! Surface area [cm2]
            AREA_CM2 = GET_AREA_CM2( I, J, L )
            
            !-------------------
            ! NIT drydep flux
            !-------------------
             
            ! If NIT drydep occurs ...
            IF ( FREQ > 0d0 ) THEN

               ! Convert from [v/v/timestep] to [molec/cm2/s]
               FLUX = NIT * State_Met%AD(I,J,L) / TCVV(IDTNIT)
               FLUX = FLUX * XNUMOL(IDTNIT) / AREA_CM2 / DTCHEM
 
               ! Store NITs drydep flx [molec/cm2/s] for use below
               DRYD_FLX(I,J,L,1) = DRYD_FLX(I,J,L,1) + FLUX

            ENDIF
                  
            !-------------------
            ! NITs drydep flux
            !-------------------
            
            ! NOTE: if drydep doesn't occur then we still have
            ! production from seasalt (bec, bmy, 4/13/05)

            ! Convert from [v/v/timestep] to [molec/cm2/s]
            FLUX = NIT0s - NITs + PNITs(I,J,L) 
            FLUX = FLUX * State_Met%AD(I,J,L) / TCVV(IDTNITs)
            FLUX = FLUX * XNUMOL(IDTNITs) / AREA_CM2 / DTCHEM

            ! Store NITs drydep flx [molec/cm2/s] for use below
            DRYD_FLX(I,J,L,2) = DRYD_FLX(I,J,L,2) + FLUX

         ENDIF
      ENDDO
      ENDDO
      ENDDO
!$OMP END PARALLEL DO

      !===============================================================
      ! If we are not using the non-local PBL scheme, then:
      !===============================================================
      IF ( .not. LNLPBL ) THEN 

         !------------------------------------------------------------
         ! (1) Call SOIL_DRYDEP to archive NIT & NITs drydep fluxes
         !------------------------------------------------------------
         IF ( LSOILNOX ) THEN
!$OMP PARALLEL DO
!$OMP+DEFAULT( SHARED )
!$OMP+PRIVATE( I, J, L, IDTNIT, IDTNITs )
            DO L = 1, LLPAR
            DO J = 1, JJPAR
            DO I = 1, IIPAR
               CALL SOIL_DRYDEP( I, J, L, IDTNIT,  DRYD_FLX(I,J,L,1) )
               CALL SOIL_DRYDEP( I, J, L, IDTNITs, DRYD_FLX(I,J,L,2) )
            ENDDO
            ENDDO
            ENDDO
!$OMP END PARALLEL DO
         ENDIF

         !------------------------------------------------------------
         ! (2) Save archived NIT & NITs drydep fluxes into AD44 array
         !------------------------------------------------------------
         IF ( ND44 > 0 ) THEN 
!$OMP PARALLEL DO
!$OMP+DEFAULT( SHARED )
!$OMP+PRIVATE( I, J, L )
            DO J = 1, JJPAR
            DO I = 1, IIPAR
            DO L = 1, LLPAR
               AD44(I,J,DRYNIT, 1) = 
     &         AD44(I,J,DRYNIT, 1) + DRYD_FLX(I,J,L,1)

               AD44(I,J,DRYNITs,1) = 
     &         AD44(I,J,DRYNITs,1) + DRYD_FLX(I,J,L,2)
            ENDDO
            ENDDO
            ENDDO
!$OMP END PARALLEL DO
         ENDIF         
      ENDIF

      ! Free pointer
      NULLIFY( STT )

      END SUBROUTINE CHEM_NIT
!EOC
!------------------------------------------------------------------------------
!                  GEOS-Chem Global Chemical Transport Model                  !
!------------------------------------------------------------------------------
!BOP
!
! !IROUTINE: SULFATE_PBL_MIX
!
! !DESCRIPTION: Subroutine SULFATE\_PBL\_MIX partitions the total
! anthro sulfate emissions thru the entire boundary layer. Emissions
! above the PBL are not used, and left in their level, regardless of
! the mixing scheme. For non-local mixing scheme, all emissions
! within the PBL are put in the first level.
!\\
!\\
! !INTERFACE:
!
      SUBROUTINE SULFATE_PBL_MIX ( EMISS, SULFATE, FRAC_OF_PBL,
     $                             PBL_TOP, IS_LOCAL )
!
! !USES:
!                 
      USE ERROR_MOD,    ONLY : ERROR_STOP
      IMPLICIT NONE
!
! !INPUT PARAMETERS:
!             
      INTEGER, INTENT(IN)    :: PBL_TOP ! Top level of boundary layer
      LOGICAL, INTENT(IN)    :: IS_LOCAL ! mixing scheme
      REAL*8,  INTENT(IN)    :: FRAC_OF_PBL(:) ! 
      REAL*8,  INTENT(IN)    :: EMISS(:)  
!     
! !OUTPUT PARAMETERS:
!             
      REAL*8,  INTENT(INOUT) :: SULFATE(:) ! partitioned emissions
!
! !REVISION HISTORY: 
!  27 Oct 2009 - P. Le Sager - initial
!  20 Aug 2013 - R. Yantosca - Removed "define.h", this is now obsolete
!EOP
!------------------------------------------------------------------------------
!BOC
!
! !LOCAL VARIABLES:
!
      INTEGER                :: TOPMIX, TOPEMISS
      REAL*8                 :: TSULFATE

      ! Zero  at all levels 
      SULFATE  = 0.0

      ! Number of emission levels
      TOPEMISS = SIZE( EMISS )
      
      ! Higher level of emiss to be partitionned
      TOPMIX   = MIN( PBL_TOP, TOPEMISS )        
        
      ! Get total emiss SULFATE in PBL
      TSULFATE = SUM( EMISS(1:TOPMIX) ) 

      
      ! Partition if local scheme
      IF ( IS_LOCAL ) THEN

         ! Fraction of total SULFATE in each layer
         SULFATE( 1:PBL_TOP ) = FRAC_OF_PBL( 1:PBL_TOP ) * TSULFATE
         
      ELSE
         
         SULFATE(1) = TSULFATE

      ENDIF

      ! Do not touch emissions above PBL, regardless of mixing scheme
      IF ( TOPEMISS > TOPMIX )
     $     SULFATE( TOPMIX+1 : TOPEMISS ) = EMISS( TOPMIX+1 : TOPEMISS )
        
!#### DEBUG
!      IF ( ABS( SUM( SULFATE(1:TOPMIX) ) - TSULFATE ) > 1.D-5 ) THEN
!         PRINT*, '### ERROR in SULFATE_PBL_MIX!'
!         PRINT*, '### SUM(SULFATE) : ', SUM( SULFATE(1:TOPMIX) )
!         PRINT*, '### TSULFATE     : ', TSULFATE
!         CALL ERROR_STOP( 'Check SULFATE PBL EMISSIONS MIXING',
!     &                    'SULFATE_PBL_MIX (sulfate_mod.f)' )
!      ENDIF
!#### DEBUG

      END SUBROUTINE SULFATE_PBL_MIX
!EOC
!------------------------------------------------------------------------------
!                  GEOS-Chem Global Chemical Transport Model                  !
!------------------------------------------------------------------------------
!BOP
!
! !IROUTINE: get_oh
!
! !DESCRIPTION: Function GET\_OH returns OH from SMVGEAR's CSPEC array (for
!  coupled runs) or monthly mean OH (for offline runs).  Imposes a diurnal 
!  variation on OH for offline simulations. (bmy, 12/16/02, 7/20/04)
!\\
!\\
! !INTERFACE:
!
      FUNCTION GET_OH( I, J, L, Input_Opt, State_Met ) 
     &         RESULT( OH_MOLEC_CM3 )
!
! !USES:
!
      USE CMN_SIZE_MOD
      USE COMODE_MOD,         ONLY : CSPEC, JLOP
      USE ERROR_MOD,          ONLY : ERROR_STOP
      USE GIGC_Input_Opt_Mod, ONLY : OptInput
      USE GIGC_State_Met_Mod, ONLY : MetState
!------------------------------------------------------------------------------
! Prior to 9/18/14:
! Now get OH from HEMCO (mps, 9/18/14)
!      USE GLOBAL_OH_MOD,      ONLY : OH
!------------------------------------------------------------------------------
      USE TIME_MOD,           ONLY : GET_TS_CHEM
      USE TRACERID_MOD,       ONLY : IDOH
!
! !INPUT PARAMETERS: 
!
      INTEGER,        INTENT(IN) :: I, J, L     ! Lon, lat, level indices
      TYPE(OptInput), INTENT(IN) :: Input_Opt   ! Input Options object
      TYPE(MetState), INTENT(IN) :: State_Met   ! Meteorology State object
!
! !REVISION HISTORY: 
!  (1 ) We assume SETTRACE has been called to define IDOH (bmy, 11/1/02)
!  (2 ) Now use function GET_TS_CHEM from "time_mod.f" (bmy, 3/27/03)
!  (3 ) Now reference ITS_A_FULLCHEM_SIM, ITS_AN_AEROSOL_SIM from 
!        "tracer_mod.f".  Also replace IJSURF w/ an analytic function. 
!        (bmy, 7/20/04)
!  22 Dec 2011 - M. Payer    - Added ProTeX headers
!  28 Nov 2012 - R. Yantosca - Replace SUNCOS with State_Met%SUNCOS
!  28 Nov 2012 - R. Yantosca - Add State_Met to argument list
!  04 Mar 2013 - R. Yantosca - Now pass Input_Opt%ITS_A_FULLCHEM_SIM and
!                              Input_Opt%ITS_AN_AEROSOL_SIM
!  18 Sep 2014 - M. Sulprizio- Now get OH for offline aerosol sim from HEMCO
!EOP
!------------------------------------------------------------------------------
!BOC
!
! !LOCAL VARIABLES:
!
      INTEGER             :: JLOOP
      REAL*8              :: OH_MOLEC_CM3
 
      !=================================================================
      ! GET_OH begins here!
      !=================================================================

      IF ( Input_Opt%ITS_A_FULLCHEM_SIM ) THEN

         !---------------------
         ! Coupled simulation
         !---------------------

         ! JLOOP = SMVGEAR 1-D grid box index
         JLOOP = JLOP(I,J,L)

         ! Take OH from the SMVGEAR array CSPEC
         ! OH is defined only in the troposphere
         IF ( JLOOP > 0 ) THEN
            OH_MOLEC_CM3 = CSPEC(JLOOP,IDOH)
         ELSE
            OH_MOLEC_CM3 = 0d0
         ENDIF

      ELSE IF ( Input_Opt%ITS_AN_AEROSOL_SIM ) THEN

         !---------------------
         ! Offline simulation
         !---------------------

         ! 1-D grid box index for SUNCOS
         JLOOP = ( (J-1) * IIPAR ) + I

         ! Test for sunlight...
         IF ( State_Met%SUNCOS(I,J) > 0d0 .and. TCOSZ(I,J) > 0d0 ) THEN

            ! Impose a diurnal variation on OH during the day
            OH_MOLEC_CM3 = OH(I,J,L)                              *           
     &                     ( State_Met%SUNCOS(I,J) / TCOSZ(I,J) ) *
     &                     ( 1440d0                / GET_TS_CHEM() )

            ! OH is in kg/m3 (from HEMCO), convert to molec/cm3 (mps, 9/18/14)
            OH_MOLEC_CM3 = OH_MOLEC_CM3 * XNUMOL_OH / CM3PERM3

            ! Make sure OH is not negative
            OH_MOLEC_CM3 = MAX( OH_MOLEC_CM3, 0d0 )
               
         ELSE

            ! At night, OH goes to zero
            OH_MOLEC_CM3 = 0d0

         ENDIF

      ELSE

         !---------------------
         ! Invalid simulation
         !---------------------         
         CALL ERROR_STOP( 'Invalid NSRCX!', 'GET_OH (sulfate_mod.f)')

      ENDIF

      END FUNCTION GET_OH
!EOC
!------------------------------------------------------------------------------
!                  GEOS-Chem Global Chemical Transport Model                  !
!------------------------------------------------------------------------------
!BOP
!
! !IROUTINE: set_oh
!
! !DESCRIPTION: Subroutine SET\_OH saves the modified OH value back to
!  SMVGEAR's CSPEC array for coupled sulfate/aerosol simulations. (bmy, 
!  12/16/02)
!\\
!\\
! !INTERFACE:
!
      SUBROUTINE SET_OH( I, J, L, OH ) 
!
! !USES:
!
      USE CMN_SIZE_MOD
      USE COMODE_MOD,   ONLY : CSPEC, JLOP
      USE TRACERID_MOD, ONLY : IDOH
!
! !INPUT PARAMETERS: 
!
      INTEGER, INTENT(IN) :: I, J, L ! Indices for lon, lat, vertical level
      REAL*8,  INTENT(IN) :: OH      ! OH at (I,J,L) to be saved into CSPEC
!
! !REVISION HISTORY:
!  (1 ) We assume SETTRACE has been called to define IDOH (bmy, 12/16/02)
!  22 Dec 2011 - M. Payer    - Added ProTeX headers
!EOP
!------------------------------------------------------------------------------
!BOC
!
! !LOCAL VARIABLES:
!
      INTEGER             :: JLOOP

      !=================================================================
      ! SET_OH begins here!
      !=================================================================

      ! JLOOP = SMVGEAR 1-D grid box index
      JLOOP = JLOP(I,J,L) 

      ! Replace OH into CSPEC(troposphere only)
      IF ( JLOOP > 0 ) THEN
         CSPEC(JLOOP,IDOH) = OH
      ENDIF

      END SUBROUTINE SET_OH
!EOC
!------------------------------------------------------------------------------
!                  GEOS-Chem Global Chemical Transport Model                  !
!------------------------------------------------------------------------------
!BOP
!
! !IROUTINE: get_no3
!
! !DESCRIPTION: Function GET\_NO3 returns NO3 from SMVGEAR's CSPEC array (for
!  coupled runs) or monthly mean OH (for offline runs).  For offline runs, the
!  concentration of NO3 is set to zero during the day. (rjp, bmy, 12/16/02)
!\\
!\\
! !INTERFACE:
!
      FUNCTION GET_NO3( I, J, L, Input_Opt, State_Met ) 
     &         RESULT( NO3_MOLEC_CM3 ) 
!
! !USES:
!

      USE CMN_SIZE_MOD
      USE COMODE_MOD,         ONLY : CSPEC, JLOP
      USE ERROR_MOD,          ONLY : ERROR_STOP
      USE GIGC_Input_Opt_Mod, ONLY : OptInput
      USE GIGC_State_Met_Mod, ONLY : MetState
!------------------------------------------------------------------------------
! Prior to 9/18/14:
! Now get NO3 from HEMCO (mps, 9/18/14)
!      USE GLOBAL_NO3_MOD,     ONLY : NO3
!------------------------------------------------------------------------------
      USE TRACERID_MOD,       ONLY : IDNO3
!
! !INPUT PARAMETERS: 
!
      INTEGER,        INTENT(IN)  :: I, J, L     ! Lon, lat, vertical level
      TYPE(OptInput), INTENT(IN)  :: Input_Opt   ! Input Options object
      TYPE(MetState), INTENT(IN)  :: State_Met   ! Meteorology State object
!
! !REVISION HISTORY:
!  (1 ) Now references ERROR_STOP from "error_mod.f".  We also assume that
!        SETTRACE has been called to define IDNO3.  Now also set NO3 to 
!        zero during the day. (rjp, bmy, 12/16/02)
!  (2 ) Now reference ITS_A_FULLCHEM_SIM and ITS_AN_AEROSOL_SIM from 
!        "tracer_mod.f".  Also remove reference to CMN.   Also replace
!        IJSURF with an analytic function. (bmy, 7/20/04)
!  22 Dec 2011 - M. Payer    - Added ProTeX headers
!  09 Nov 2012 - M. Payer    - Replaced all met field arrays with State_Met
!                              derived type object
!  28 Nov 2012 - R. Yantosca - Replace SUNCOS with State_Met%SUNCOS
!  04 Mar 2013 - R. Yantosca - Now pass Input_Opt%ITS_A_FULLCHEM_SIM and
!                              Input_Opt%ITS_AN_AEROSOL_SIM
!  24 Jul 2014 - R. Yantosca - Now compute BOXVL internally
!  18 Sep 2014 - M. Sulprizio- Now get NO3 for offline aerosol sims from HEMCO
!EOP
!------------------------------------------------------------------------------
!BOC
!
! !LOCAL VARIABLES:
!
      INTEGER :: JLOOP
      REAL*8  :: NO3_MOLEC_CM3
      REAL*8  :: BOXVL

      !=================================================================
      ! GET_NO3 begins here!
      !=================================================================

      IF ( Input_Opt%ITS_A_FULLCHEM_SIM ) THEN

         !--------------------
         ! Coupled simulation
         !--------------------
            
         ! 1-D SMVGEAR grid box index
         JLOOP = JLOP(I,J,L)

         ! Take NO3 from the SMVGEAR array CSPEC
         ! NO3 is defined only in the troposphere
         IF ( JLOOP > 0 ) THEN
            NO3_MOLEC_CM3 = CSPEC(JLOOP,IDNO3)
         ELSE
            NO3_MOLEC_CM3 = 0d0
         ENDIF

      ELSE IF ( Input_Opt%ITS_AN_AEROSOL_SIM ) THEN

         !==============================================================  
         ! Offline simulation: Read monthly mean GEOS-CHEM NO3 fields
         ! in [v/v].  Convert these to [molec/cm3] as follows:
         !
         !  vol NO3   moles NO3    kg air     kg NO3/mole NO3
         !  ------- = --------- * -------- * ---------------- =  kg NO3 
         !  vol air   moles air      1        kg air/mole air
         !
         ! And then we convert [kg NO3] to [molec NO3/cm3] by:
         !  
         !  kg NO3   molec NO3   mole NO3     1     molec NO3
         !  ------ * --------- * -------- * ----- = --------- 
         !     1     mole NO3     kg NO3     cm3       cm3
         !          ^                    ^
         !          |____________________|  
         !            this is XNUMOL_NO3
         !
         ! If at nighttime, use the monthly mean NO3 concentration from
         ! the NO3 array of "global_no3_mod.f".  If during the daytime,
         ! set the NO3 concentration to zero.  We don't have to relax to 
         ! the monthly mean concentration every 3 hours (as for HNO3) 
         ! since NO3 has a very short lifetime. (rjp, bmy, 12/16/02) 
         !==============================================================

         ! 1-D grid box index for SUNCOS
         JLOOP = ( (J-1) * IIPAR ) + I

         ! Test if daylight
         IF ( State_Met%SUNCOS(I,J) > 0d0 ) THEN

            ! NO3 goes to zero during the day
            NO3_MOLEC_CM3 = 0d0
              
         ELSE

            ! Grid box volume [cm3]
            BOXVL         = State_Met%AIRVOL(I,J,L) * 1d6

            ! At night: Get NO3 [v/v] and convert it to [kg]
            NO3_MOLEC_CM3 = NO3(I,J,L)     * State_Met%AD(I,J,L) *
     &                      ( 62d0/28.97d0 ) 

            ! Convert NO3 from [kg] to [molec/cm3]
            NO3_MOLEC_CM3 = NO3_MOLEC_CM3  * XNUMOL_NO3 / BOXVL
               
         ENDIF
            
         ! Make sure NO3 is not negative
         NO3_MOLEC_CM3  = MAX( NO3_MOLEC_CM3, 0d0 )

      ELSE

         !--------------------
         ! Invalid simulation
         !--------------------
         CALL ERROR_STOP( 'Invalid NSRCX!','GET_NO3 (sulfate_mod.f)')

      ENDIF

      END FUNCTION GET_NO3
!EOC
!------------------------------------------------------------------------------
!                  GEOS-Chem Global Chemical Transport Model                  !
!------------------------------------------------------------------------------
!BOP
!
! !IROUTINE: set_no3
!
! !DESCRIPTION: Subroutine SET\_NO3 saves the modified NO3 value back to 
!  SMVGEAR's CSPEC array for coupled lfate/aerosol simulations. (rjp, bmy, 
!  12/16/02, 7/20/04)
!\\
!\\
! !INTERFACE:
!
      SUBROUTINE SET_NO3( I, J, L, NO3 ) 
!
! !USES:
!
      USE CMN_SIZE_MOD
      USE COMODE_MOD,   ONLY : CSPEC, JLOP
      USE TRACERID_MOD, ONLY : IDNO3
!
! !INPUT PARAMETERS: 
!
      INTEGER, INTENT(IN) :: I, J, L ! Indices for lon, lat, vertical level
      REAL*8,  INTENT(IN) :: NO3     ! NO3 at (I,J,L) to be saved into CSPEC
!
! !REVISION HISTORY:
!  (1 ) We assume SETTRACE has been called to define IDNO3. (bmy, 12/16/02)
!  (2 ) Remove references to "error_mod.f" and CMN (bmy, 7/20/04)
!  22 Dec 2011 - M. Payer    - Added ProTeX headers
!EOP
!------------------------------------------------------------------------------
!BOC
!
! !LOCAL VARIABLES:
!
      INTEGER             :: JLOOP

      !=================================================================
      ! SET_NO3 begins here!
      !=================================================================

      ! 1-D grid box index for CSPEC
      JLOOP = JLOP(I,J,L) 

      ! Replace OH into CSPEC (troposphere only)
      IF ( JLOOP > 0 ) THEN
         CSPEC(JLOOP,IDNO3) = NO3
      ENDIF

      END SUBROUTINE SET_NO3
!EOC
!------------------------------------------------------------------------------
!                  GEOS-Chem Global Chemical Transport Model                  !
!------------------------------------------------------------------------------
!BOP
!
! !IROUTINE: get_o3
!
! !DESCRIPTION: Function GET\_O3 returns monthly mean O3 for offline sulfate
!  aerosol simulations. (bmy, 12/16/02, 10/25/05)
!\\
!\\
! !INTERFACE:
!
      FUNCTION GET_O3( I, J, L, Input_Opt, State_Met ) RESULT( O3_VV )
!
! !USES:
!
      USE CMN_SIZE_MOD
      USE COMODE_MOD,         ONLY : CSPEC, JLOP, VOLUME
      USE ERROR_MOD,          ONLY : ERROR_STOP
      USE GIGC_Input_Opt_MOd, ONLY : OptInput
      USE GIGC_State_Met_Mod, ONLY : MetState
      USE TRACER_MOD,         ONLY : XNUMOLAIR
      USE TRACERID_MOD,       ONLY : IDO3
!
! !INPUT PARAMETERS: 
!
      INTEGER,        INTENT(IN)  :: I, J, L     ! Lon, lat, vertical level
      TYPE(OptInput), INTENT(IN)  :: Input_Opt  
      TYPE(MetState), INTENT(IN)  :: State_Met   ! Meteorology State object
!
! !REVISION HISTORY: 
!  (1 ) We assume SETTRACE has been called to define IDO3. (bmy, 12/16/02)
!  (2 ) Now reference inquiry functions from "tracer_mod.f" (bmy, 7/20/04)
!  (3 ) Now remove reference to CMN, it's obsolete.  (bmy, 8/22/05)
!  (4 ) Now references XNUMOLAIR from "tracer_mod.f" (bmy, 10/25/05)
!  22 Dec 2011 - M. Payer    - Added ProTeX headers
!  09 Nov 2012 - M. Payer    - Replaced all met field arrays with State_Met
!                              derived type object
!  04 Mar 2013 - R. Yantosca - Now pass Input_Opt%ITS_A_FULLCHEM_SIM and
!                              Input_Opt%ITS_AN_AEROSOL_SIM
!EOP
!------------------------------------------------------------------------------
!BOC
!
! !LOCAL VARIABLES:
!
      INTEGER               :: JLOOP
      REAL*8                :: O3_VV
 
      !=================================================================
      ! GET_O3 begins here!
      !=================================================================

      IF ( Input_Opt%ITS_A_FULLCHEM_SIM ) THEN

         !--------------------
         ! Coupled simulation
         !--------------------

         ! JLOOP = SMVGEAR 1-D grid box index
         JLOOP = JLOP(I,J,L)

         ! Get O3 from CSPEC [molec/cm3] and convert it to [v/v]
         ! O3 data will only be defined below the tropopause
         IF ( JLOOP  > 0 ) THEN
            O3_VV = ( CSPEC(JLOOP,IDO3)       * 1d6       ) / 
     &              ( State_Met%AIRDEN(L,I,J) * XNUMOLAIR )
         ELSE
            O3_VV = 0d0
         ENDIF

      ELSE IF ( Input_Opt%ITS_AN_AEROSOL_SIM ) THEN
         
         !--------------------
         ! Offline simulation
         !--------------------

         ! Get O3 [v/v] for this gridbox & month
         ! O3 data will only be defined within the chemistry grid
         IF ( L <= LLCHEM ) THEN
            O3_VV = O3m(I,J,L)
         ELSE
            O3_VV = 0d0
         ENDIF

      ELSE

         !--------------------
         ! Invalid simulation
         !--------------------         
         CALL ERROR_STOP( 'Invalid NSRCX!', 'GET_O3 (sulfate_mod.f)')

      ENDIF

      END FUNCTION GET_O3
!EOC
!!%%%%%%%%%%%%%%%%%%%%%%%%%%%%%%%%%%%%%%%%%%%%%%%%%%%%%%%%%%%%%%%%%%%%%%%%%%%%%
!!%%% NOTE: This is for the SEAC4RS volcano emissions.  Leave code commented
!!%%% out here so that we can restore it later. (bmy, 9/25/13)
!!------------------------------------------------------------------------------
!!                  GEOS-Chem Global Chemical Transport Model                  !
!!------------------------------------------------------------------------------
!!BOP
!!
!! !IROUTINE: read_volc
!!
!! !DESCRIPTION: Subroutine READ\_VOLC reads SO2 emissions from
!!  volcanoes. (bmy, jaf, skim, 1/11/13)
!!\\
!!\\
!! !INTERFACE:
!!
!      SUBROUTINE READ_VOLC( INMONTH, INYEAR )
!!
!! !USES:
!!
!      ! Modules for netCDF read
!      USE m_netcdf_io_open
!      USE m_netcdf_io_get_dimlen
!      USE m_netcdf_io_read
!      USE m_netcdf_io_readattr
!      USE m_netcdf_io_close
!
!      ! GEOS-Chem modules
!      USE ERROR_MOD,     ONLY : ALLOC_ERR
!      USE DIRECTORY_MOD, ONLY : DATA_DIR_1x1
!      USE GRID_MOD,      ONLY : GET_XOFFSET, GET_YOFFSET
!      USE TIME_MOD,      ONLY : EXPAND_DATE
!
!      USE CMN_SIZE_MOD         ! Size parameters
!
!      IMPLICIT NONE
!
!#     include "netcdf.inc"
!!
!! !INPUT PARAMETERS: 
!!
!      INTEGER, INTENT(IN)     :: INMONTH ! Current month number (1-12)
!      INTEGER, INTENT(IN)     :: INYEAR  ! Current 4-digit year
!!
!! !REMARKS:
!!  1. Assumes that you have a netCDF library (either v3 or v4) installed on 
!!  your system.
!!  2. Uses most recent year of non-eruptive emissions. Eruptive emissions 
!!  are only used if simulation year is within year of available data 
!!
!! !REVISION HISTORY: 
!!  16 Jun 2012 - J. Fisher   - Initial version (replaces READ_ERUP_VOLC
!!                              and READ_NONERUP_VOLC)
!!  11 Jan 2013 - S. Kim      - Remove unneeded for loops
!!                              Minor bug fixes for reading netCDF files
!!EOP
!!------------------------------------------------------------------------------
!!BOC
!!
!! !LOCAL VARIABLES:
!!
!      !=================================================================
!      ! Variable declarations
!      !=================================================================
!
!      ! Data arrays
!      INTEGER              :: NEVENTS
!      INTEGER, ALLOCATABLE :: v_date(:)
!      INTEGER, ALLOCATABLE :: v_elevation(:)
!      INTEGER, ALLOCATABLE :: v_cloud_column_height(:)
!      REAL*4,  ALLOCATABLE :: v_lon(:),v_lat(:)
!      REAL*4,  ALLOCATABLE :: v_so2(:)
!
!      ! Character strings
!      CHARACTER(LEN=255) :: nc_dir             ! netCDF directory name
!      CHARACTER(LEN=255) :: nc_file            ! netCDF file name
!      CHARACTER(LEN=255) :: v_name             ! netCDF variable name 
!      CHARACTER(LEN=255) :: a_name             ! netCDF attribute name
!      CHARACTER(LEN=255) :: a_val              ! netCDF attribute value
!
!      ! Arrays for netCDF start and count values
!      INTEGER            :: st1d(1), ct1d(1)   ! For 1D arrays    
!      INTEGER            :: st2d(2), ct2d(2)   ! For 2D arrays 
!      INTEGER            :: st3d(3), ct3d(3)   ! For 3D arrays 
!      INTEGER            :: st4d(4), ct4d(4)   ! For 4D arrays 
!      INTEGER            :: st5d(5), ct5d(5)   ! For 5D arrays 
!      INTEGER            :: st6d(6), ct6d(6)   ! For 6D arrays 
!
!      ! Variables for reading, etc.
!      INTEGER            :: YYYYMMDD
!      INTEGER            :: I0, J0
!      INTEGER            :: AS, fId, N, n_nv, n_ev, I, J
!      REAL*8             :: XEDGE(IIPAR+1), YEDGE(JJPAR+1)
!
!      !=================================================================
!      ! Open and read data from the netCDF file
!      !=================================================================
!
!      ! Set reading date
!      YYYYMMDD = 10000 * InYear + 100 * InMonth + 1
!
!      ! Replace time & date tokens in the directory name
!      nc_dir  = TRIM( DATA_DIR_1x1 ) // 'volcano_SO2_201206/YYYY'
!      CALL Expand_Date( nc_dir, YYYYMMDD, 000000 )
!
!      ! Replace time & date tokens in the file name
!      nc_file = '/Volcano_SO2_YYYYMM.nc'
!      CALL Expand_Date( nc_file, YYYYMMDD, 000000 )
!
!      ! Construct complete file path
!      nc_file = TRIM( nc_dir ) // TRIM( nc_file )
!
!      ! Echo output
!      WRITE( 6, 150 ) TRIM( nc_file )
! 150  FORMAT( '     - READ_VOLC: Reading ', a )
!
!      ! Open netCDF file
!      CALL NcOp_Rd( fId, TRIM( nc_file ) )
!
!      ! Read the dimensions from the netCDF file
!      CALL NcGet_DimLen( fId, 'nevents', NEVENTS )
!
!      ! Allocate arrays for reading
!      ALLOCATE( v_date ( NEVENTS ), STAT=AS )
!      IF ( AS /= 0 ) CALL ALLOC_ERR( 'v_date' )
!      v_date = 0d0
!      
!      ALLOCATE( v_elevation ( NEVENTS ), STAT=AS )
!      IF ( AS /= 0 ) CALL ALLOC_ERR( 'v_elevation' )
!      v_elevation = 0d0
!      
!      ALLOCATE( v_cloud_column_height ( NEVENTS ), STAT=AS )
!      IF ( AS /= 0 ) CALL ALLOC_ERR( 'v_cloud_column_height' )
!      v_cloud_column_height = 0d0
!      
!      ALLOCATE( v_lon ( NEVENTS ), STAT=AS )
!      IF ( AS /= 0 ) CALL ALLOC_ERR( 'v_lon' )
!      v_lon = 0d0
!      
!      ALLOCATE( v_lat ( NEVENTS ), STAT=AS )
!      IF ( AS /= 0 ) CALL ALLOC_ERR( 'v_lat' )
!      v_lat = 0d0
!      
!      ALLOCATE( v_so2 ( NEVENTS ), STAT=AS )
!      IF ( AS /= 0 ) CALL ALLOC_ERR( 'v_so2' )
!      v_so2 = 0d0
!      
!      !----------------------------------------
!      ! VARIABLE: date
!      !----------------------------------------
!
!      ! Variable name
!      v_name = "date"
!
!      ! Read date from file
!      st1d   = (/ 1 /)
!      ct1d   = (/ NEVENTS /)
!      CALL NcRd( v_date, fId, TRIM(v_name), st1d, ct1d )
!
!      ! Read the date:long_name attribute
!      a_name = "long_name"
!      CALL NcGet_Var_Attributes( fId,TRIM(v_name),TRIM(a_name),a_val )
!
!      ! Echo info to stdout
!      WRITE( 6, 130 ) TRIM(v_name), TRIM(a_val)
!
!      !----------------------------------------
!      ! VARIABLE: elevation
!      !----------------------------------------
!
!      ! Variable name
!      v_name = "elevation"
!
!      ! Read elevation from file
!      st1d   = (/ 1 /)
!      ct1d   = (/ NEVENTS /)
!      CALL NcRd( v_elevation, fId, TRIM(v_name), st1d, ct1d )
!
!      ! Read the elevation:long_name attribute
!      a_name = "long_name"
!      CALL NcGet_Var_Attributes( fId,TRIM(v_name),TRIM(a_name),a_val )
!
!      ! Read the elevation:units attribute
!      a_name = "units"
!      CALL NcGet_Var_Attributes( fId,TRIM(v_name),TRIM(a_name),a_val )
!
!      ! Echo info to stdout
!      WRITE( 6, 130 ) TRIM(v_name), TRIM(a_val)
!
!      !----------------------------------------
!      ! VARIABLE: cloud_column_height
!      !----------------------------------------
!
!      ! Variable name
!      v_name = "cloud_column_height"
!
!      ! Read cloud_column_height from file
!      st1d   = (/ 1 /)
!      ct1d   = (/ NEVENTS /)
!      CALL NcRd( v_cloud_column_height, fId, TRIM(v_name), st1d, ct1d )
!
!      ! Read the cloud_column_height:long_name attribute
!      a_name = "long_name"
!      CALL NcGet_Var_Attributes( fId,TRIM(v_name),TRIM(a_name),a_val )
!
!      ! Read the cloud_column_height:units attribute
!      a_name = "units"
!      CALL NcGet_Var_Attributes( fId,TRIM(v_name),TRIM(a_name),a_val )
!
!      ! Echo info to stdout
!      WRITE( 6, 130 ) TRIM(v_name), TRIM(a_val)
!
!      !----------------------------------------
!      ! VARIABLE: lon
!      !----------------------------------------
!
!      ! Variable name
!      v_name = "lon"
!
!      ! Read lon from file
!      st1d   = (/ 1 /)
!      ct1d   = (/ NEVENTS /)
!      CALL NcRd( v_lon, fId, TRIM(v_name), st1d, ct1d )
!
!      ! Read the lon:long_name attribute
!      a_name = "long_name"
!      CALL NcGet_Var_Attributes( fId,TRIM(v_name),TRIM(a_name),a_val )
!
!      ! Read the lon:units attribute
!      a_name = "units"
!      CALL NcGet_Var_Attributes( fId,TRIM(v_name),TRIM(a_name),a_val )
!
!      ! Echo info to stdout
!      WRITE( 6, 130 ) TRIM(v_name), TRIM(a_val)
!
!      !----------------------------------------
!      ! VARIABLE: lat
!      !----------------------------------------
!
!      ! Variable name
!      v_name = "lat"
!
!      ! Read lat from file
!      st1d   = (/ 1 /)
!      ct1d   = (/ NEVENTS /)
!      CALL NcRd( v_lat, fId, TRIM(v_name), st1d, ct1d )
!
!      ! Read the lat:long_name attribute
!      a_name = "long_name"
!      CALL NcGet_Var_Attributes( fId,TRIM(v_name),TRIM(a_name),a_val )
!
!      ! Read the lat:units attribute
!      a_name = "units"
!      CALL NcGet_Var_Attributes( fId,TRIM(v_name),TRIM(a_name),a_val )
!
!      ! Echo info to stdout
!      WRITE( 6, 130 ) TRIM(v_name), TRIM(a_val)
!
!      !----------------------------------------
!      ! VARIABLE: so2
!      !----------------------------------------
!
!      ! Variable name
!      v_name = "so2"
!
!      ! Read so2 from file
!      st1d   = (/ 1 /)
!      ct1d   = (/ NEVENTS /)
!      CALL NcRd( v_so2, fId, TRIM(v_name), st1d, ct1d )
!
!      ! Read the so2:long_name attribute
!      a_name = "long_name"
!      CALL NcGet_Var_Attributes( fId,TRIM(v_name),TRIM(a_name),a_val )
!
!      ! Read the so2:units attribute
!      a_name = "units"
!      CALL NcGet_Var_Attributes( fId,TRIM(v_name),TRIM(a_name),a_val )
!
!      ! Echo info to stdout
!      WRITE( 6, 130 ) TRIM(v_name), TRIM(a_val)
!
!      ! Close netCDF file
!      CALL NcCl( fId )
!
!      ! Echo info to stdout
!      WRITE( 6, 140 )
!      WRITE( 6, 100 ) REPEAT( '%', 79 )
!
!      ! FORMAT statements
! 100  FORMAT( a                                              )
! 130  FORMAT( '%% Successfully read ',       a, ' [', a, ']' )
! 140  FORMAT( '%% Successfully closed file!'                 )
!
!      !=================================================================
!      ! Separate eruptive and non-eruptive events
!      !=================================================================
!
!      ! Count event types
!      N_NONERUP = 0
!      N_ERUP = 0
!      DO N = 1, NEVENTS
!         IF ( v_elevation(N) == v_cloud_column_height(N) ) THEN
!            N_NONERUP = N_NONERUP + 1
!         ELSE
!            N_ERUP = N_ERUP + 1
!         ENDIF
!      ENDDO
!
!      ! If already allocated from a previous month
!      !    deallocate to prevent allocation error
!      !    (skim, 1/14/13)
!      IF ( ALLOCATED( VEV_ELEV     ) ) DEALLOCATE( VEV_ELEV     )
!      IF ( ALLOCATED( VEV_SO2      ) ) DEALLOCATE( VEV_SO2      )
!      IF ( ALLOCATED( VEV_DATE     ) ) DEALLOCATE( VEV_DATE     )
!      IF ( ALLOCATED( VEV_II       ) ) DEALLOCATE( VEV_II       )
!      IF ( ALLOCATED( VEV_JJ       ) ) DEALLOCATE( VEV_JJ       )
!      IF ( ALLOCATED( VEV_CLOUDTOP ) ) DEALLOCATE( VEV_CLOUDTOP )
!      IF ( ALLOCATED( VNV_ELEV     ) ) DEALLOCATE( VNV_ELEV     )
!      IF ( ALLOCATED( VNV_SO2      ) ) DEALLOCATE( VNV_SO2      )
!      IF ( ALLOCATED( VNV_DATE     ) ) DEALLOCATE( VNV_DATE     )
!      IF ( ALLOCATED( VNV_II       ) ) DEALLOCATE( VNV_II       )
!      IF ( ALLOCATED( VNV_JJ       ) ) DEALLOCATE( VNV_JJ       )
!
!      ! Allocate arrays for eruptive events
!      ALLOCATE( vev_date ( N_ERUP ), STAT=AS )
!      IF ( AS /= 0 ) CALL ALLOC_ERR( 'vev_date' )
!      vev_date = 0d0
!      ALLOCATE( vev_ii ( N_ERUP ), STAT=AS )
!      IF ( AS /= 0 ) CALL ALLOC_ERR( 'vev_ii' )
!      vev_ii = 0
!      ALLOCATE( vev_jj ( N_ERUP ), STAT=AS )
!      IF ( AS /= 0 ) CALL ALLOC_ERR( 'vev_jj' )
!      vev_jj = 0
!      ALLOCATE( vev_so2 ( N_ERUP ), STAT=AS )
!      IF ( AS /= 0 ) CALL ALLOC_ERR( 'vev_so2' )
!      vev_so2 = 0d0
!      ALLOCATE( vev_elev ( N_ERUP ), STAT=AS )
!      IF ( AS /= 0 ) CALL ALLOC_ERR( 'vev_elev' )
!      vev_elev = 0d0
!      ALLOCATE( vev_cloudtop ( N_ERUP ), STAT=AS )
!      IF ( AS /= 0 ) CALL ALLOC_ERR( 'vev_cloudtop' )
!      vev_cloudtop = 0d0
!      
!      ! Allocate arrays for non-eruptive events
!      ALLOCATE( vnv_date ( N_NONERUP ), STAT=AS )
!      IF ( AS /= 0 ) CALL ALLOC_ERR( 'vnv_date' )
!      vnv_date = 0d0
!      ALLOCATE( vnv_ii ( N_NONERUP ), STAT=AS )
!      IF ( AS /= 0 ) CALL ALLOC_ERR( 'vnv_ii' )
!      vnv_ii = 0
!      ALLOCATE( vnv_jj ( N_NONERUP ), STAT=AS )
!      IF ( AS /= 0 ) CALL ALLOC_ERR( 'vnv_jj' )
!      vnv_jj = 0
!      ALLOCATE( vnv_so2 ( N_NONERUP ), STAT=AS )
!      IF ( AS /= 0 ) CALL ALLOC_ERR( 'vnv_so2' )
!      vnv_so2 = 0d0
!      ALLOCATE( vnv_elev ( N_NONERUP ), STAT=AS )
!      IF ( AS /= 0 ) CALL ALLOC_ERR( 'vnv_elev' )
!      vnv_elev = 0d0
!
!      I0 = GET_XOFFSET( GLOBAL=.TRUE. )
!      J0 = GET_YOFFSET( GLOBAL=.TRUE. )
!
!      ! Re-assign values to eruptive or non-eruptive arrays
!      ! Change the counters to start at zero (skim, 8/17/13)
!      n_nv = 1
!      n_ev = 1
!      DO N = 1, NEVENTS
!
!         ! Determine which grid box to place the emissions
!         I = INT( ( v_lon(N) + 180d0 - (I0 * DISIZE) )/DISIZE + 1.5d0 )
!         J = INT( ( v_lat(N) +  90d0 - (J0 * DJSIZE) )/DJSIZE + 1.5d0 )
!
!         ! Only check for the date line for global simulations 
!         ! (skim, 8/17/13)
!#if defined( GRID4x5 ) || defined( GRID2x25 ) 
!         ! Handle the date line correctly
!         IF ( I > IIPAR ) I = I - IIPAR
!#endif
!
!         ! Non-eruptive
!         IF ( v_elevation(N) == v_cloud_column_height(N) ) THEN
!            vnv_date(n_nv) = v_date(n)
!            vnv_elev(n_nv) = v_elevation(n)
!            vnv_so2(n_nv)  = v_so2(n)
!            vnv_ii(n_nv)   = I
!            vnv_jj(n_nv)   = J
!            ! Augment non-eruptive counter
!            n_nv = n_nv + 1
!         ELSE
!         ! Eruptive
!         IF ( DO_ERUPTIVE ) THEN
!            vev_date(n_ev)     = v_date(n)
!            vev_elev(n_ev)     = v_elevation(n)
!            vev_so2(n_ev)      = v_so2(n)
!            vev_cloudtop(n_ev) = v_cloud_column_height(n)
!            vev_ii(n_ev)       = I
!            vev_jj(n_ev)       = J
!            ! Augment eruptive counter
!            n_ev = n_ev + 1
!         ENDIF
!         ENDIF
!      ENDDO
!
!      !=================================================================
!      ! Convert units (kt/event/day --> kg/event/s)
!      !=================================================================
!      IF ( DO_ERUPTIVE ) vev_so2 = vev_so2 * 1d6 / ( 24d0 * 3600d0 )
!      vnv_so2 = vnv_so2 * 1d6 / ( 24d0 * 3600d0 )
!
!      END SUBROUTINE READ_VOLC
!!EOC
!!------------------------------------------------------------------------------
!!                  GEOS-Chem Global Chemical Transport Model                  !
!!------------------------------------------------------------------------------
!!BOP
!!
!! !IROUTINE: grid_volc
!!
!! !DESCRIPTION: Subroutine GRID\_VOLC grids SO2 emissions from
!!  volcanoes. (jaf, 6/17/12)
!!\\
!!\\
!! !INTERFACE:
!!
!      SUBROUTINE GRID_VOLC( INDAY, INMONTH, INYEAR, State_Met )
!!
!! !USES:
!!
!      USE ERROR_MOD,          ONLY : GEOS_CHEM_STOP, IS_SAFE_DIV
!      USE GIGC_State_Met_Mod, ONLY : MetState
!
!      USE CMN_SIZE_MOD         ! Size parameters
!
!      IMPLICIT NONE
!
!!
!! !INPUT PARAMETERS: 
!!
!      INTEGER, INTENT(IN)        :: INDAY     ! Current day number (1-31)
!      INTEGER, INTENT(IN)        :: INMONTH   ! Current month number (1-12)
!      INTEGER, INTENT(IN)        :: INYEAR    ! Current 4-digit year
!      TYPE(MetState), INTENT(IN) :: State_Met ! Meteorology state object
!!
!! !REVISION HISTORY: 
!!  17 Jun 2012 - J. Fisher   - Initial version (replaces READ_ERUP_VOLC
!!                              and READ_NONERUP_VOLC)
!!  11 Jan 2013 - S. Kim      - Update to use GIGC conventions
!!  26 Jul 2013 - R. Yantosca - Add trap for OOB errors
!!EOP
!!------------------------------------------------------------------------------
!!BOC
!!
!! !LOCAL VARIABLES:
!!
!      INTEGER            :: YYYYMMDD, N, L, L_BOT, L_TOP
!      REAL*8             :: BOX_BOT, BOX_TOP
!      REAL*8             :: PLUME_BOT, PLUME_TOP, DTHICK(LLPAR)
!      REAL*8             :: CHECKSUM_NV, CHECKSUM_EV, T_DIFF
!
!      !=================================================================
!      ! Set-up
!      !=================================================================
!
!      ! Reset emissions to zero each day
!      ESO2_nv = 0d0
!      ESO2_ev = 0d0
!      CHECKSUM_NV = 0d0
!      CHECKSUM_EV = 0d0
!
!      ! Set date
!      YYYYMMDD = 10000 * InYear + 100 * InMonth + InDay
!
!      !=================================================================
!      ! Loop over non-eruptive events
!      !=================================================================
!
!      DO N = 1, N_NONERUP
!         IF ( vnv_date(N) < YYYYMMDD ) CYCLE
!         IF ( vnv_date(N) > YYYYMMDD ) EXIT
!
!         ! Extra check to avoid OOB errors (bmy, 7/26/13)
!         IF ( vnv_ii(N) < 1 .or. vnv_ii(N) > IIPAR ) CYCLE
!         IF ( vnv_jj(N) < 1 .or. vnv_jj(N) > JJPAR ) CYCLE
!
!         ! For consistency check
!         CHECKSUM_NV = CHECKSUM_NV + vnv_so2(N)
!
!         ! Loops over levels (non-eruptive emissions at crater elevation)
!         BOX_BOT = 0d0
!         DO L = 1, LLPAR
!            BOX_TOP = State_Met%BXHEIGHT(vnv_ii(N),vnv_jj(N),L) 
!     &                  + BOX_BOT
!            IF ( ( vnv_elev(N) >= BOX_BOT ) .and. 
!     &           ( vnv_elev(N)  < BOX_TOP ) ) THEN
!               ESO2_nv(vnv_ii(N),vnv_jj(N),L) = 
!     &            ESO2_nv(vnv_ii(N),vnv_jj(N),L) + vnv_so2(N)
!               EXIT
!            ENDIF
!            BOX_BOT = BOX_TOP
!         ENDDO 
!         ! Above model top layer
!         IF ( vnv_elev(N) >= BOX_TOP ) 
!     &      ESO2_nv(vnv_ii(N),vnv_jj(N),LLPAR) = 
!     &         ESO2_nv(vnv_ii(N),vnv_jj(N),LLPAR) + vnv_so2(N)
!
!      ENDDO
!
!      !=================================================================
!      ! Loop over eruptive events
!      !=================================================================
!
!      IF ( DO_ERUPTIVE ) THEN 
!      DO N = 1, N_ERUP
!         IF ( vev_date(N) < YYYYMMDD ) CYCLE
!         IF ( vev_date(N) > YYYYMMDD ) EXIT
!
!         ! Extra check to avoid OOB erros (bmy, 7/26/13)
!         IF ( vev_ii(N) < 1 .or. vev_ii(N) > IIPAR ) CYCLE
!         IF ( vev_jj(N) < 1 .or. vev_jj(N) > JJPAR ) CYCLE
!
!         ! For consistency check
!         CHECKSUM_EV = CHECKSUM_EV + vev_so2(N)
!
!         ! Define plume edges (eruptive emissions in top 1/3 of cloud)
!         PLUME_TOP = vev_cloudtop(N)
!         PLUME_BOT = PLUME_TOP - (PLUME_TOP - vev_elev(N))/3d0
!
!         ! Loop over levels
!         L_BOT = 0
!         L_TOP = 0
!         BOX_BOT = 0d0
!         DO L = 1, LLPAR
!
!            ! New box top
!            BOX_TOP = State_Met%BXHEIGHT(vev_ii(N),vev_jj(N),L) 
!     &                   + BOX_BOT
!
!            ! Default thickness (used for plumes that extend over
!            ! multiple levels)
!            DTHICK(L) = State_Met%BXHEIGHT(vev_ii(N),vev_jj(N),L)
!
!            ! Case 1: If top edge of level < bottom of plume, go to next
!            ! level
!            IF ( BOX_TOP <= PLUME_BOT ) THEN
!               BOX_BOT = BOX_TOP
!               CYCLE
!            ENDIF
!
!            ! Case 2: If the plume is only in the current level
!            IF ( BOX_BOT <= PLUME_BOT .and. BOX_TOP >= PLUME_TOP ) THEN
!               L_BOT = L
!               L_TOP = L
!               DTHICK(L) = PLUME_TOP - PLUME_BOT ! Entire plume
!               EXIT
!            ENDIF
!
!            ! Case 3: The plume extends more than one level. Find the
!            ! lowest (L_BOT) highest (L_TOP), and the thickness (DTHICK)
!            ! in each level.
!            IF (BOX_BOT <= PLUME_BOT .and. BOX_TOP > PLUME_BOT) THEN
!               L_BOT = L
!               DTHICK(L) = BOX_TOP - PLUME_BOT
!            ELSE IF (BOX_BOT<PLUME_TOP .and. BOX_TOP>=PLUME_TOP) THEN
!               L_TOP = L
!               DTHICK(L) = PLUME_TOP - BOX_BOT
!               EXIT
!            ENDIF
!
!            ! New box bottom
!            BOX_BOT = BOX_TOP
!
!         ENDDO
!
!         ! Above top model layer
!         IF ( L_TOP == 0 ) L_TOP = LLPAR
!
!         ! Inject SO2 emissions into correct levels, distributed evenly
!         ! with altitude across the plume (dthick/plume_thickness)
!         DO L = L_BOT, L_TOP
!            ESO2_ev(vev_ii(N),vev_jj(N),L) = 
!     &         ESO2_ev(vev_ii(N),vev_jj(N),L) + 
!     &         vev_so2(N) * DTHICK(L) / (PLUME_TOP-PLUME_BOT)
!         ENDDO
!
!      ENDDO
!      ENDIF
!
!      !=================================================================
!      ! Consistency check
!      !=================================================================
!
!      ! Non-eruptive volcanoes
!      T_DIFF = ABS( SUM( ESO2_nv ) - CHECKSUM_NV )         
!      IF ( IS_SAFE_DIV( T_DIFF, CHECKSUM_NV ) ) THEN
!         IF ( T_DIFF / CHECKSUM_NV > 1d-5 ) THEN
!            PRINT*, 'Non-eruptive volcanic SO2 emissions before ' //
!     &              'and after regridding are not equivalent!'
!            CALL FLUSH(6)
!            CALL GEOS_CHEM_STOP
!         ENDIF
!      ENDIF
!      IF ( DO_ERUPTIVE ) THEN 
!      ! Non-eruptive volcanoes
!      T_DIFF = ABS( SUM( ESO2_ev ) - CHECKSUM_EV )         
!      IF ( IS_SAFE_DIV( T_DIFF, CHECKSUM_EV ) ) THEN
!         IF ( T_DIFF / CHECKSUM_EV > 1d-5 ) THEN
!            PRINT*, 'Eruptive volcanic SO2 emissions before ' //
!     &              'and after regridding are not equivalent!'
!            CALL FLUSH(6)
!            CALL GEOS_CHEM_STOP
!         ENDIF
!      ENDIF
!      ENDIF
!
!      END SUBROUTINE GRID_VOLC
!!EOC
!%%%%%%%%%%%%%%%%%%%%%%%%%%%%%%%%%%%%%%%%%%%%%%%%%%%%%%%%%%%%%%%%%%%%%%%%%%%%%%
!!------------------------------------------------------------------------------
!!                  GEOS-Chem Global Chemical Transport Model                  !
!!------------------------------------------------------------------------------
!!BOP
!!
!! !IROUTINE: read_nonerup_volc
!!
!! !DESCRIPTION: Subroutine READ\_NONERUP\_VOLC reads SO2 emissions from
!!  non-eruptive volcanoes. (rjp, bdf, bmy, jaf, 9/19/02, 10/3/05, 10/15/09)
!!\\
!!\\
!! !INTERFACE:
!!
!      SUBROUTINE READ_NONERUP_VOLC( INDAY, INMONTH, INYEAR )
!!
!! !USES:
!!
!      USE BPCH2_MOD,      ONLY : GET_TAU0, READ_BPCH2
!      USE CMN_SIZE_MOD
!      USE REGRID_A2A_MOD, ONLY : DO_REGRID_A2A
!      USE TIME_MOD,       ONLY : EXPAND_DATE
!!
!! !INPUT PARAMETERS: 
!!
!      INTEGER, INTENT(IN)     :: INDAY   ! Current 2-digit day 
!      INTEGER, INTENT(IN)     :: INMONTH ! Current month number (1-12)
!      INTEGER, INTENT(IN)     :: INYEAR  ! Current 4-digit year
!!
!! !REVISION HISTORY: 
!!  (1 ) Split off from old module routine "sulfate_readyr" (bmy, 9/19/02)
!!  (2 ) Now references DATA_DIR from "directory_mod.f" (bmy, 7/20/04)
!!  (3 ) Now read files from "sulfate_sim_200508/" (bmy, 7/28/05)
!!  (4 ) Now make sure all USE statements are USE, ONLY (bmy, 10/3/05)
!!  (5 ) Complete re-write as volcanic emissions are now monthly and
!!	stored as BPCH files (jaf, bmy, 10/15/09)
!!  (6 ) Now use MNYEAR_VOLC and MXYEAR_VOLC as 1st and last year of emissions.
!!       (ccc, 9/30/10)
!!  (7 ) Volcanic data have been updated. Use a new directory. (ccc, 9/30/10)
!!  22 Dec 2011 - M. Payer    - Added ProTeX headers
!!  13 Mar 2012 - M. Cooper   - Changed regrid algorithm to map_a2a
!!  24 May 2012 - R. Yantosca - Fixed minor bugs in map_a2a implementation
!!  24 Aug 2012 - R. Yantosca - DO_REGRID_A2A now reads netCDF input file
!!  03 Jan 2013 - M. Payer    - Renamed PERAREA to IS_MASS in DO_REGRID_A2A
!!EOP
!!------------------------------------------------------------------------------
!!BOC
!!
!! !LOCAL VARIABLES:
!!
!      REAL*4               :: ARRAY_GEN(I1x1,J1x1-1,LVOLC)
!      REAL*8, TARGET       :: ARRAY_GEN8(I1x1,J1x1-1)
!      REAL*8, TARGET       :: ARRAY(IIPAR,JJPAR,LVOLC)
!      REAL*8               :: XTAU
!      INTEGER              :: THISYEAR, THISDAY, YYYYMMDD, L
!      CHARACTER(LEN=255)   :: FILENAME
!      CHARACTER(LEN=255)   :: LLFILENAME
!      REAL*8, POINTER      :: OUTGRID(:,:) => NULL()
!      REAL*8, POINTER      :: INGRID(:,:)  => NULL()
!
!      !=================================================================
!      ! READ_NONERUP_VOLC begins here!
!      !=================================================================
!
!      ! Set year based on availability of volcanic emission files
!      THISYEAR = INYEAR
!      THISYEAR = MAX( INYEAR, MNYEAR_VOLC )
!      THISYEAR = MIN( INYEAR, MXYEAR_VOLC )
!
!      ! Need to deal with leap years for which there is no data (i.e.
!      ! 2008). Assume emissions on Feb. 29th are identical to emissions
!      ! on Feb. 28th (jaf, 10/15/09)
!      THISDAY = INDAY
!      IF ( (INMONTH == 2) .and. (INDAY == 29) ) THISDAY = 28
!
!      ! Set date
!      YYYYMMDD = 10000 * THISYEAR + 100 * INMONTH + THISDAY
!
!      ! File name
!      FILENAME = TRIM( Input_Opt%DATA_DIR_1x1 )  //
!     &           'volcano_SO2_201010/' //
!     &           'YYYY/SO2_volc.nonerup.YYYYMM.generic.1x1'
!
!      ! Replace YYYY/MM in the file name
!      CALL EXPAND_DATE( FILENAME, YYYYMMDD, 000000 )
!
!      ! Echo output
!      WRITE( 6, 100 ) TRIM( FILENAME )
! 100  FORMAT( '     - READ_NONERUP_VOLC: Reading ', a )
!
!      ! TAU value (use this year)
!      XTAU = GET_TAU0( INMONTH, THISDAY, THISYEAR )
!
!      ! Read non-eruptive emissions (kg/box/day)
!      CALL READ_BPCH2( FILENAME, 'SO2-NV-$',        26,
!     &                 XTAU,      I1x1,             J1x1-1,
!     &                 LVOLC,     ARRAY_GEN(:,:,:), QUIET=.TRUE. )
!
!      ! File with lat/lon edges for regridding
!      LLFILENAME = TRIM( DATA_DIR_1x1 ) //
!     &             'MAP_A2A_Regrid_201203/MAP_A2A_latlon_generic1x1.nc'
!
!      ! Array regridding has to be done level by level since the array
!      ! has a different vertical dimension than expected
!      DO L = 1, LVOLC
!
!         ! Cast from REAL*4 to REAL*8
!         ARRAY_GEN8 = ARRAY_GEN(:,:,L)
!
!         ! Point to input & output arrays
!         INGRID  => ARRAY_GEN8                     !Units kg 
!         OUTGRID => ARRAY(:,:,L)
!
!         ! Regrid
!         CALL DO_REGRID_A2A( LLFILENAME, I1x1,    J1x1-1,
!     &                       INGRID,     OUTGRID, IS_MASS=1,
!     &                       netCDF=.TRUE.                   )
!
!         ! Free pointers
!         NULLIFY( INGRID, OUTGRID )
!
!      ENDDO
!
!      ! Unit conversion: [kg SO2/box/day] -> [kg SO2/box/s]
!      ENV = ARRAY / ( 24.d0 * 3600.d0 )
!
!      END SUBROUTINE READ_NONERUP_VOLC
!!EOC
!!------------------------------------------------------------------------------
!!                  GEOS-Chem Global Chemical Transport Model                  !
!!------------------------------------------------------------------------------
!!BOP
!!
!! !IROUTINE: read_erup_volc
!!
!! !DESCRIPTION: Subroutine READ\_ERUP\_VOLC reads SO2 emissions from eruptive
!!  volcanoes. (rjp, bdf, bmy, jaf, 9/19/02, 10/3/05, 10/15/09)
!!\\
!!\\
!! !INTERFACE:
!!
!      SUBROUTINE READ_ERUP_VOLC( INDAY, INMONTH, INYEAR )
!!
!! !USES:
!!
!      USE BPCH2_MOD,      ONLY : GET_TAU0, READ_BPCH2
!      USE CMN_SIZE_MOD
!      USE DIRECTORY_MOD,  ONLY : DATA_DIR_1x1
!      USE REGRID_A2A_MOD, ONLY : DO_REGRID_A2A
!      USE TIME_MOD,       ONLY : EXPAND_DATE
!!
!! !INPUT PARAMETERS: 
!!
!      INTEGER, INTENT(IN)     :: INDAY   ! Current 2-digit day
!      INTEGER, INTENT(IN)     :: INMONTH ! Current month number (1-12)
!      INTEGER, INTENT(IN)     :: INYEAR  ! Current 4-digit year
!!
!! !REVISION HISTORY: 
!!  (1 ) Split off from old module routine "sulfate_readyr" (bmy, 9/19/02)
!!  (2 ) Now references DATA_DIR from "directory_mod.f" (bmy, 7/20/04)
!!  (3 ) Now read files from "sulfate_sim_200508/" (bmy, 7/28/05)
!!  (4 ) Now make sure all USE statements are USE, ONLY (bmy, 10/3/05)
!!  (5 ) Complete re-write as volcanic emissions are now monthly and
!!	stored as BPCH files (jaf, bmy, 10/15/09)
!!  (6 ) Now use MNYEAR_VOLC and MXYEAR_VOLC as 1st and last year of emissions.
!!       (ccc, 9/30/10)
!!  (7 ) Volcanic data have been updated. Use a new directory. (ccc, 9/30/10)
!!  22 Dec 2011 - M. Payer    - Added ProTeX headers
!!  13 Mar 2012 - M. Cooper   - Changed regrid algorithm to map_a2a
!!  24 May 2012 - R. Yantosca - Fixed minor bugs in map_a2a implementation
!!  24 Aug 2012 - R. Yantosca - DO_REGRID_A2A now reads netCDF input file
!!  03 Jan 2013 - M. Payer    - Renamed PERAREA to IS_MASS in DO_REGRID_A2A
!!EOP
!!------------------------------------------------------------------------------
!!BOC
!!
!! !LOCAL VARIABLES:
!!
!      REAL*4               :: ARRAY_GEN(I1x1,J1x1-1,LVOLC)
!      REAL*8, TARGET       :: ARRAY_GEN8(I1x1,J1x1-1)
!      REAL*8, TARGET       :: ARRAY(IIPAR,JJPAR,LVOLC)
!      REAL*8               :: XTAU
!      INTEGER              :: YYYYMMDD, L
!      CHARACTER(LEN=255)   :: FILENAME
!      CHARACTER(LEN=255)   :: LLFILENAME
!      REAL*8, POINTER      :: OUTGRID(:,:) => NULL()
!      REAL*8, POINTER      :: INGRID (:,:) => NULL()
!     
!      !==================================================================
!      ! READ_ERUP_VOLC begins here
!      !==================================================================
!
!      ! If the current year falls within the range of available data,
!      ! get eruptive volcanic emissions (jaf, 10/15/09)
!      IF ( ( INYEAR .GE. MNYEAR_VOLC )  .AND. 
!     &     ( INYEAR .LE. MXYEAR_VOLC ) ) THEN
!
!         ! Set date
!         YYYYMMDD = 10000 * INYEAR + 100 * INMONTH + INDAY
!
!         ! File name
!         FILENAME = TRIM( DATA_DIR_1x1 )  //
!     &              'volcano_SO2_201010/' //
!     &              'YYYY/SO2_volc.erup.YYYYMM.generic.1x1'
!
!         ! Replace YYYY/MM in the file name
!         CALL EXPAND_DATE( FILENAME, YYYYMMDD, 000000 )
!
!         ! TAU value (use this year)
!         XTAU = GET_TAU0( INMONTH, INDAY, INYEAR )
!
!         ! Echo output
!         WRITE( 6, 100 ) TRIM( FILENAME )
! 100     FORMAT( '     - READ_ERUP_VOLC: Reading ', a )
!
!         ! Read eruptive emissions (kg/box/day)
!         CALL READ_BPCH2( FILENAME, 'SO2-EV-$',        26,
!     &                    XTAU,      I1x1,             J1x1-1,
!     &                    LVOLC,     ARRAY_GEN(:,:,:), QUIET=.TRUE. )
!
!         ! File with lat/lon edges for regridding
!         LLFILENAME = TRIM( DATA_DIR_1x1 )           //
!     &                'MAP_A2A_Regrid_201203/'       // 
!     &                'MAP_A2A_latlon_generic1x1.nc'
!
!         ! Array regridding has to be done level by level since the array
!         ! has a different vertical dimension than expected
!         DO L = 1, LVOLC
!
!            ! Cast from REAL*4 to REAL*8
!            ARRAY_GEN8 = ARRAY_GEN(:,:,L)
!
!            ! Point to input & output arrays
!            INGRID  => ARRAY_GEN8                      !Units kg 
!            OUTGRID => ARRAY(:,:,L)
!            
!            ! Regrid
!            CALL DO_REGRID_A2A( LLFILENAME, I1x1,    J1x1-1,
!     &                          INGRID,     OUTGRID, IS_MASS=1,
!     &                          netCDF=.TRUE.                   )
!
!            ! Free pointer
!            NULLIFY( INGRID, OUTGRID )
!
!         ENDDO
!
!         ! Unit conversion: [kg SO2/box/day] -> [kg SO2/box/s]
!         EEV = ARRAY / ( 24.d0 * 3600.d0 )
!
!      ! If no data are available for current year, set eruptive
!      ! emissions to zero and print a warning message.
!      ! Current data range is MNYEAR_VOLC - MXYEAR_VOLC (jaf, 10/15/09)
!      ! Year parameters are defined at the beginning of the module.
!      ! (ccc, 9/30/10)
!      ELSE
!
!         WRITE(6, 110) MNYEAR_VOLC, MXYEAR_VOLC
!         WRITE(6, *) 'Eruptive SO2 emissions are being set to zero!'
!
! 110     FORMAT( 'WARNING: Eruptive SO2 emissions only available for ', 
!     &        i4,'-',i4,'. You are outside the window.')
!
!
!         EEV = 0d0
!
!      ENDIF
!
!      END SUBROUTINE READ_ERUP_VOLC
!EOC
!!------------------------------------------------------------------------------
!!                  GEOS-Chem Global Chemical Transport Model                  !
!!------------------------------------------------------------------------------
!!BOP
!!
!! !IROUTINE: read_ocean_dms
!!
!! !DESCRIPTION: Subroutine READ\_OCEAN\_DMS reads seawater concentrations of
!!  DMS (nmol/L). (rjp, bdf, bmy, 9/20/02, 10/3/05)
!!\\
!!\\
!! !INTERFACE:
!! 
!      SUBROUTINE READ_OCEAN_DMS( THISMONTH )
!!
!! !USES:
!!
!      USE CMN_SIZE_MOD
!      USE BPCH2_MOD,     ONLY : GET_NAME_EXT_2D, GET_RES_EXT
!      USE BPCH2_MOD,     ONLY : GET_TAU0,        READ_BPCH2
!      USE DIRECTORY_MOD, ONLY : DATA_DIR
!      USE TRANSFER_MOD,  ONLY : TRANSFER_2D
!!
!! !INPUT PARAMETERS: 
!!
!      INTEGER, INTENT(IN) :: THISMONTH ! Current month number (1-12)
!!
!! !REVISION HISTORY:
!!  (1 ) Extracted from old module routine SULFATE_READMON (bmy, 9/18/02)
!!  (2 ) Now call READ_BPCH2 with QUIET=.TRUE. (bmy, 3/27/03)
!!  (3 ) Now references DATA_DIR from "directory_mod.f" (bmy, 7/20/04)
!!  (4 ) Now read files from "sulfate_sim_200508/".  Now read data for both
!!        GCAP and GEOS grids (bmy, 8/16/05) 
!!  (5 ) Now make sure all USE statements are USE, ONLY (bmy, 10/3/05)
!!  22 Dec 2011 - M. Payer    - Added ProTeX headers
!!EOP
!!------------------------------------------------------------------------------
!!BOC
!!
!! !LOCAL VARIABLES:
!!
!      REAL*4              :: ARRAY(IIPAR,JJPAR,1)
!      REAL*8              :: XTAU
!      CHARACTER(LEN=255)  :: FILENAME
!
!      !==================================================================
!      ! READ_OCEAN_DMS begins here!
!      !==================================================================
!
!      ! File name
!      FILENAME = TRIM( DATA_DIR )                         // 
!     &           'sulfate_sim_200508/DMS_seawater.'       //
!     &           GET_NAME_EXT_2D() // '.' // GET_RES_EXT()
!
!      ! Echo output
!      WRITE( 6, 100 ) TRIM( FILENAME )  
! 100  FORMAT( '     - READ_OCEAN_DMS: Reading ', a ) 
!
!      ! TAU value (use generic year 1985)
!      XTAU = GET_TAU0( THISMONTH, 1, 1985 )
!
!      ! Read ocean DMS [nmol/L]
!      CALL READ_BPCH2( FILENAME, 'BIOGSRCE',    25, 
!     &                 XTAU,      IIPAR,        JJPAR,      
!     &                 1,         ARRAY(:,:,1), QUIET=.TRUE. ) 
!
!      ! Cast from REAL*4 to REAL*8 
!      CALL TRANSFER_2D( ARRAY(:,:,1), DMSo )
!      
!      END SUBROUTINE READ_OCEAN_DMS
!!EOC
!!------------------------------------------------------------------------------
!!                  GEOS-Chem Global Chemical Transport Model                  !
!!------------------------------------------------------------------------------
!!BOP
!!
!! !IROUTINE: read_sst
!!
!! !DESCRIPTION: Subroutine READ\_SST reads monthly mean sea surface
!!  temperatures. (rjp, bdf, bmy, 9/18/02, 7/13/09)
!!\\
!!\\
!! !INTERFACE:
!!
!      SUBROUTINE READ_SST( THISMONTH, THISYEAR, State_Met )
!!
!! !USES:
!!
!      USE BPCH2_MOD,          ONLY : GET_NAME_EXT_2D, GET_RES_EXT
!      USE BPCH2_MOD,          ONLY : GET_TAU0,        READ_BPCH2
!      USE CMN_SIZE_MOD
!      USE DIRECTORY_MOD,      ONLY : DATA_DIR,        DATA_DIR_1x1
!      USE GIGC_State_Met_Mod, ONLY : MetState
!      USE REGRID_A2A_MOD,     ONLY : DO_REGRID_A2A
!      USE TRANSFER_MOD,       ONLY : TRANSFER_2D
!!
!! !INPUT PARAMETERS: 
!!
!      INTEGER,        INTENT(IN)    :: THISMONTH ! Current month number (1-12)
!      INTEGER,        INTENT(IN)    :: THISYEAR  ! Current 4-digit year
!!
!! !INPUT/OUTPUT PARAMETERS:
!!
!      TYPE(MetState), INTENT(INOUT) :: State_Met ! Meteorology State object
!!
!! !REVISION HISTORY:
!!  (1 ) Extracted from old module routine SULFATE_READMON (bmy, 9/18/02)
!!  (2 ) Now call READ_BPCH2 with QUIET=.TRUE. (bmy, 3/27/03)
!!  (3 ) Now references DATA_DIR from "directory_mod.f" (bmy, 7/20/04)
!!  (4 ) Now use interannual SST data from NOAA if present; otherwise use
!!        climatological SST data.  Now read data for both GCAP and GEOS 
!!        grids (bmy, 8/16/05) 
!!  (5 ) Now make sure all USE statements are USE, ONLY (bmy, 10/3/05)
!!  (6 ) Now read int'annual SST data on the GEOS 1x1 grid (bmy, 11/17/05)
!!  (7 ) Last year of data is now 2008 (bmy, 7/13/09)
!!  22 Dec 2011 - M. Payer    - Added ProTeX headers
!!  13 Mar 2012 - M. Cooper   - Changed regrid algorithm to map_a2a
!!  24 May 2012 - R. Yantosca - Fixed minor bugs in map_a2a implementation
!!  24 Aug 2012 - R. Yantosca - DO_REGRID_A2A now reads netCDF input file
!!  03 Jan 2013 - M. Payer    - Renamed PERAREA to IS_MASS in DO_REGRID_A2A 
!!EOP
!!------------------------------------------------------------------------------
!!BOC
!!
!! !LOCAL VARIABLES:
!!
!      REAL*4                  :: ARRAY(IIPAR,JJPAR,1)
!      REAL*4                  :: ARRAY1(I1x1,J1x1,1)
!      REAL*8                  :: XTAU
!      CHARACTER(LEN=4)        :: SYEAR
!      CHARACTER(LEN=255)      :: FILENAME
!      CHARACTER(LEN=255)      :: LLFILENAME
!      REAL*8                  :: INGRID(I1x1,J1x1)
!
!      !==================================================================
!      ! READ_SST begins here!
!      !==================================================================
!
!      IF ( THISYEAR >= 1985 .and. THISYEAR <= 2008 ) THEN 
!         
!         !------------------------------------
!         ! Use interannual SST data from NOAA
!         ! Data exists for 1985 - 2004,
!         ! Add other years as necessary
!         !------------------------------------
!
!         ! Make a string for THISYEAR
!         WRITE( SYEAR, '(i4)' ) THISYEAR
!
!         ! File name
!         FILENAME = TRIM( DATA_DIR_1x1 )       // 
!     &              'SST_200508/SST.geos.1x1.' // SYEAR
!
!         ! Echo output
!         WRITE( 6, 100 ) TRIM( FILENAME )  
! 100     FORMAT( '     - READ_SST: Reading ', a ) 
!
!         ! TAU value (use this year)
!         XTAU = GET_TAU0( THISMONTH, 1, THISYEAR )
!
!         ! Read sea surface temperature [K]
!         CALL READ_BPCH2( FILENAME, 'GMAO-2D',      69, 
!     &                    XTAU,      I1x1,          J1x1,     
!     &                    1,         ARRAY1(:,:,1), QUIET=.TRUE. ) 
!
!         ! File with lat/lon edges for regridding
!         LLFILENAME = TRIM( DATA_DIR_1x1) //
!     &                'MAP_A2A_Regrid_201203/MAP_A2A_latlon_geos1x1.nc'
!
!         ! Regrid from 1x1 and cast to REAL*8
!         INGRID = ARRAY1(:,:,1)
!         CALL DO_REGRID_A2A( LLFILENAME, I1x1,    J1x1,
!     &                       INGRID,     SSTEMP,  IS_MASS=0,
!     &                       netCDF=.TRUE.                   )
!
!      ELSE
!
!         !-------------------------------
!         ! Use climatological SST data 
!         !-------------------------------
!
!         ! File name
!         FILENAME = TRIM( DATA_DIR )          // 
!     &              'sulfate_sim_200508/SST.' // GET_NAME_EXT_2D() //
!     &              '.'                       // GET_RES_EXT()
!
!         ! Echo output
!         WRITE( 6, 100 ) TRIM( FILENAME )  
!
!         ! TAU value (use generic year 1985)
!         XTAU = GET_TAU0( THISMONTH, 1, 1985 )
!
!         ! Read sea surface temperature [K]
!         CALL READ_BPCH2( FILENAME, 'DAO-FLDS',    5, 
!     &                    XTAU,      IIPAR,        JJPAR,     
!     &                    1,         ARRAY(:,:,1), QUIET=.TRUE. ) 
!
!         ! Cast from REAL*4 to REAL*8 
!         CALL TRANSFER_2D( ARRAY(:,:,1), SSTEMP )
!
!      ENDIF
!
!      ! Copy met field to State_Met
!      State_Met%SST = SSTEMP
!
!      END SUBROUTINE READ_SST
!EOC
!!------------------------------------------------------------------------------
!!                  GEOS-Chem Global Chemical Transport Model                  !
!!------------------------------------------------------------------------------
!!BOP
!!
!! !IROUTINE: read_oxidant
!!
!! !DESCRIPTION: Subroutine READ\_OXIDANT reads in monthly mean H2O2 and O3
!!  fields for the offline sulfate + aerosol simulation. (rjp, bdf, bmy, 
!!  11/1/02, 10/3/05)
!!\\
!!\\
!! !INTERFACE:
!!
!      SUBROUTINE READ_OXIDANT( MONTH )
!!
!! !USES:
!!
!      USE BPCH2_MOD,     ONLY : GET_NAME_EXT, GET_RES_EXT
!      USE BPCH2_MOD,     ONLY : GET_TAU0,     READ_BPCH2
!      USE CMN_SIZE_MOD
!      USE DIRECTORY_MOD, ONLY : DATA_DIR
!      USE TRANSFER_MOD,  ONLY : TRANSFER_3D_TROP
!!
!! !INPUT PARAMETERS: 
!!
!      INTEGER, INTENT(IN)    :: MONTH ! Emission timestep in minutes
!!
!! !REVISION HISTORY: 
!!  (1 ) Now call READ_BPCH2 with QUIET=.TRUE. (bmy, 3/27/03)
!!  (2 ) Now references DATA_DIR from "directory_mod.f" (bmy, 7/20/04)
!!  (3 ) Now read files from "sulfate_sim_200508/offline/".  Now read data
!!        for both GEOS and GCAP grids (bmy, 8/16/05)
!!  (4 ) Now make sure all USE statements are USE, ONLY (bmy, 10/3/05)
!!  22 Dec 2011 - M. Payer    - Added ProTeX headers
!!EOP
!!------------------------------------------------------------------------------
!!BOC
!!
!! !LOCAL VARIABLES:
!!
!      INTEGER             :: I, J, L, K      
!      REAL*4              :: ARRAY(IIPAR,JJPAR,LLCHEM)
!      REAL*8              :: XTAU
!      CHARACTER(LEN=255)  :: FILENAME
!
!      !=================================================================
!      ! READ_OXIDANT begins here !
!      !
!      ! Oxidant fields were computed for 1998 using coupled aerosol
!      ! and gas chemistry GEOS-CHEM by Brendan Field (bdf, 5/23/02).  
!      ! Bob Yantosca has regridded these fields to all GEOS-CHEM grids.  
!      ! Data is saved from the surface to the tropopause. 
!      !=================================================================
!
!      ! Use generic year 1985
!      XTAU = GET_TAU0( MONTH, 1, 1985 )
!
!      !=================================================================
!      ! Read monthly mean PH2O2 (from HO2 + HO2 = H2O2) [molec/cm3/s]
!      !=================================================================
!      FILENAME = TRIM( DATA_DIR )                      // 
!     &           'sulfate_sim_200508/offline/PH2O2.'   // 
!     &           GET_NAME_EXT() //  '.' // GET_RES_EXT()
!
!      ! Echo filename
!      WRITE( 6, 100 ) TRIM( FILENAME )
! 100  FORMAT( '     - READ_OXIDANT: Reading ', a ) 
!
!      ! Read data
!      ! limit array 3d dimension to LLTROP_FIX, i.e, case of annual mean
!      ! tropopause. This is backward compatibility with 
!      ! offline data set.
!      CALL READ_BPCH2( FILENAME, 'PORL-L=$', 5,     
!     &     XTAU,        IIPAR,                    JJPAR,      
!     &     LLCHEM_FIX,  ARRAY(:,:,1:LLCHEM_FIX),  QUIET=.TRUE. )
!
!      ! Cast to REAL*8 and resize if necessary
!      CALL TRANSFER_3D_TROP( ARRAY, PH2O2m )
!            
!      !=================================================================
!      ! Read monthly mean O3 [v/v]
!      !=================================================================
!      FILENAME = TRIM( DATA_DIR )                      // 
!     &           'sulfate_sim_200508/offline/O3.'      //
!     &           GET_NAME_EXT() // '.' // GET_RES_EXT()
!
!      ! Echo filename
!      WRITE( 6, 100 ) TRIM( FILENAME )
!
!      ! Read data
!      ! limit array 3d dimension to LLTROP_FIX, i.e, case of annual mean
!      ! tropopause. This is backward compatibility with 
!      ! offline data set.
!      CALL READ_BPCH2( FILENAME, 'IJ-AVG-$', 51,     
!     &     XTAU,        IIPAR,                    JJPAR,      
!     &     LLCHEM_FIX,  ARRAY(:,:,1:LLCHEM_FIX),  QUIET=.TRUE. )
!
!      ! Cast to REAL*8 and resize if necessary
!      CALL TRANSFER_3D_TROP( ARRAY, O3m ) 
!      
!      END SUBROUTINE READ_OXIDANT
!!EOC
!------------------------------------------------------------------------------
!------------------------------------------------------------------------------
!                  GEOS-Chem Global Chemical Transport Model                  !
!------------------------------------------------------------------------------
!BOP
!
! !IROUTINE: ohno3time
!
! !DESCRIPTION: Subroutine OHNO3TIME computes the sum of cosine of the solar
!  zenith angle over a 24 hour day, as well as the total length of daylight. 
!  This is needed to scale the offline OH and NO3 concentrations.
!  (rjp, bmy, 12/16/02, 3/30/04)
!\\
!\\
! !INTERFACE:
!
      SUBROUTINE OHNO3TIME
!
! !USES:
!
      USE CMN_SIZE_MOD
      USE CMN_GCTM_MOD
      USE GRID_MOD, ONLY : GET_XMID,    GET_YMID_R
      USE TIME_MOD, ONLY : GET_NHMSb,   GET_ELAPSED_SEC
      USE TIME_MOD, ONLY : GET_TS_CHEM, GET_DAY_OF_YEAR, GET_GMT
!
! !REVISION HISTORY: 
!  (1 ) Copy code from COSSZA directly for now, so that we don't get NaN
!        values.  Figure this out later (rjp, bmy, 1/10/03)
!  (2 ) Now replace XMID(I) with routine GET_XMID from "grid_mod.f".  
!        Now replace RLAT(J) with routine GET_YMID_R from "grid_mod.f". 
!        Removed NTIME, NHMSb from the arg list.  Now use GET_NHMSb,
!        GET_ELAPSED_SEC, GET_TS_CHEM, GET_DAY_OF_YEAR, GET_GMT from 
!        "time_mod.f". (bmy, 3/27/03)
!  (3 ) Now store the peak SUNCOS value for each surface grid box (I,J) in 
!        the COSZM array. (rjp, bmy, 3/30/04)
!  22 Dec 2011 - M. Payer    - Added ProTeX headers
!EOP
!------------------------------------------------------------------------------
!BOC
!
! !LOCAL VARIABLES:
!
      LOGICAL, SAVE       :: FIRST = .TRUE.
      INTEGER             :: I, IJLOOP, J, L, N, NT, NDYSTEP
      REAL*8              :: A0, A1, A2, A3, B1, B2, B3
      REAL*8              :: LHR0, R, AHR, DEC, TIMLOC, YMID_R
      REAL*8              :: SUNTMP(MAXIJ)
      
      !=================================================================
      ! OHNO3TIME begins here!
      !=================================================================

      !  Solar declination angle (low precision formula, good enough for us):
      A0 = 0.006918
      A1 = 0.399912
      A2 = 0.006758
      A3 = 0.002697
      B1 = 0.070257
      B2 = 0.000907
      B3 = 0.000148
      R  = 2.* PI * float( GET_DAY_OF_YEAR() - 1 ) / 365.

      DEC = A0 - A1*cos(  R) + B1*sin(  R)
     &         - A2*cos(2*R) + B2*sin(2*R)
     &         - A3*cos(3*R) + B3*sin(3*R)

      LHR0 = int(float( GET_NHMSb() )/10000.)

      ! Only do the following at the start of a new day
      IF ( FIRST .or. GET_GMT() < 1e-5 ) THEN 
      
         ! Zero arrays
         TTDAY(:,:) = 0d0
         TCOSZ(:,:) = 0d0
         COSZM(:,:) = 0d0

         ! NDYSTEP is # of chemistry time steps in this day
         NDYSTEP = ( 24 - INT( GET_GMT() ) ) * 60 / GET_TS_CHEM()         

         ! NT is the elapsed time [s] since the beginning of the run
         NT = GET_ELAPSED_SEC()

         ! Loop forward through NDYSTEP "fake" timesteps for this day 
         DO N = 1, NDYSTEP
            
            ! Zero SUNTMP array
            SUNTMP(:) = 0d0

            ! IJLOOP is the 1-D loop index for SUNCOS
            IJLOOP = 0

            ! Loop over surface grid boxes
            DO J = 1, JJPAR
            DO I = 1, IIPAR

               ! Grid box latitude center [radians]
               YMID_R = GET_YMID_R( I, J, 1 )

               ! Increment IJLOOP
               IJLOOP = IJLOOP + 1
               TIMLOC = real(LHR0) + real(NT)/3600.0 + 
     &                  GET_XMID( I, J, 1 )/15.0
         
               DO WHILE (TIMLOC .lt. 0)
                  TIMLOC = TIMLOC + 24.0
               ENDDO

               DO WHILE (TIMLOC .gt. 24.0)
                  TIMLOC = TIMLOC - 24.0
               ENDDO

               AHR = abs(TIMLOC - 12.) * 15.0 * PI_180

            !===========================================================
            ! The cosine of the solar zenith angle (SZA) is given by:
            !     
            !  cos(SZA) = sin(LAT)*sin(DEC) + cos(LAT)*cos(DEC)*cos(AHR) 
            !                   
            ! where LAT = the latitude angle, 
            !       DEC = the solar declination angle,  
            !       AHR = the hour angle, all in radians. 
            !
            ! If SUNCOS < 0, then the sun is below the horizon, and 
            ! therefore does not contribute to any solar heating.  
            !===========================================================

               ! Compute Cos(SZA)
               SUNTMP(IJLOOP) = sin(YMID_R) * sin(DEC) +
     &                          cos(YMID_R) * cos(DEC) * cos(AHR)

               ! TCOSZ is the sum of SUNTMP at location (I,J)
               ! Do not include negative values of SUNTMP
               TCOSZ(I,J) = TCOSZ(I,J) + MAX( SUNTMP(IJLOOP), 0d0 )

               ! COSZM is the peak value of SUMTMP during a day at (I,J)
               ! (rjp, bmy, 3/30/04)
               COSZM(I,J) = MAX( COSZM(I,J), SUNTMP(IJLOOP) )

               ! TTDAY is the total daylight time at location (I,J)
               IF ( SUNTMP(IJLOOP) > 0d0 ) THEN
                  TTDAY(I,J) = TTDAY(I,J) + DBLE( GET_TS_CHEM() )
               ENDIF
            ENDDO
            ENDDO

            !### Debug
            !PRINT*, '### IN OHNO3TIME'
            !PRINT*, '### N       : ', N
            !PRINT*, '### NDYSTEP : ', NDYSTEP
            !PRINT*, '### NT      : ', NT
            !PRINT*, '### JDAY    : ', JDAY
            !PRINT*, '### RLAT    : ', RLAT
            !PRINT*, '### XMID    : ', XMID
            !PRINT*, '### SUNTMP  : ', SUNTMP
            !PRINT*, '### TCOSZ   : ', MINVAL( TCOSZ ), MAXVAL( TCOSZ )
            !PRINT*, '### TTDAY   : ', MINVAL( TCOSZ ), MAXVAL( TCOSZ )

            ! Increment elapsed time [sec]
            NT = NT + ( GET_TS_CHEM() * 60 )             
         ENDDO

         ! Reset first-time flag
         FIRST = .FALSE.
      ENDIF

      END SUBROUTINE OHNO3TIME
!EOC
!------------------------------------------------------------------------------
!                  GEOS-Chem Global Chemical Transport Model                  !
!------------------------------------------------------------------------------
!BOP
!
! !IROUTINE: get_alk
!
! !DESCRIPTION: Subroutine GET\_ALK returns the seasalt alkalinity emitted at
!  each timestep to sulfate\_mod.f for chemistry on seasalt aerosols.
!  (bec, 12/7/04, 11/23/09)
!\\
!\\
! !INTERFACE:
!
      SUBROUTINE GET_ALK( am_I_Root, I,J,L, ALK1, ALK2, Kt1, Kt2, 
     &                    Kt1N, Kt2N, Input_Opt, State_Met, RC)
!
! !USES:
!
      USE GIGC_ErrCode_Mod
      USE ERROR_MOD,          ONLY : IT_IS_NAN, ERROR_STOP
      USE GIGC_Input_Opt_Mod, ONLY : OptInput
      USE GIGC_State_Met_Mod, ONLY : MetState
      USE PBL_MIX_MOD,        ONLY : GET_FRAC_OF_PBL, GET_PBL_TOP_L
      USE HCOI_GC_MAIN_MOD,   ONLY : GetHcoVal
      USE TRACERID_MOD,       ONLY : IDTSALA, IDTSALC
!
! !INPUT PARAMETERS: 
!
      LOGICAL,        INTENT(IN)    :: am_I_Root   ! Root CPU? 
      INTEGER,        INTENT(IN)    :: I, J, L     ! Lon-lat-alt indices
      TYPE(OptInput), INTENT(IN)    :: Input_Opt   ! Input Options object
      TYPE(MetState), INTENT(IN)    :: State_Met   ! Meteorology State object
!
! !OUTPUT PARAMETERS: 
!
      REAL*8,         INTENT(OUT)   :: ALK1, ALK2  ! [kg]
      REAL*8,         INTENT(OUT)   :: Kt1, Kt2, Kt1N, Kt2N ! [s-1]
!
! !INPUT/OUTPUT PARAMETERS:
!
      INTEGER,        INTENT(INOUT) :: RC
!
! !REVISION HISTORY: 
!  (1 ) Becky Alexander says we can remove AREA1, AREA2 (bec, bmy, 9/5/06)
!  (2 ) Bug fix to remove a double-substitution.  Replace code lines for 
!        TERM{123}A, TERM{123}B, TERM{123}AN, TERM{123}BN. (bec, bmy, 7/18/08)
!  (3 ) Updated hygroscopic growth parameters (bec, bmy, 11/23/09)
!  22 Dec 2011 - M. Payer    - Added ProTeX headers
!  09 Nov 2012 - M. Payer    - Replaced all met field arrays with State_Met
!                              derived type object
!  25 Jun 2014 - R. Yantosca - Now accept Input_Opt via the arg list
!  25 Jun 2014 - R. Yantosca - Removed references to tracer_mod.F     
!  02 Nov 2014 - C. Keller   - Now get alkalinity and number density from HEMCO
!  04 Nov 2014 - C. Keller   - Moved from seasalt_mod.F
!EOP
!------------------------------------------------------------------------------
!BOC
!
! !LOCAL VARIABLES:
!
      REAL*8,  PARAMETER :: PI = 3.14159265
      REAL*8             :: N1, N2, Kt
      REAL*8             :: HGF, ALK
      REAL*8             :: RAD1, RAD2, RAD3
      REAL*8             :: term1a, term2a, term3a
      REAL*8             :: term1b, term2b, term3b
      REAL*8             :: term1aN, term2aN, term3aN
      REAL*8             :: term1bN, term2bN, term3bN
      REAL*8             :: const1, const2, const1N, const2N
      REAL*8             :: a1, a2, b1, b2, a1N, a2N, b1N, b2N
      REAL*8,  PARAMETER :: MINDAT = 1.d-20
      INTEGER            :: IRH
      REAL*8,  PARAMETER :: gamma_SO2 = 0.11d0 !from Worsnop et al. (1989)
      REAL*8,  PARAMETER :: gamma_HNO3 = 0.2d0 !from JPL [2001] 
      REAL*8,  PARAMETER :: Dg = 0.2d0 !gas phase diffusion coeff. [cm2/s]
      REAL*8,  PARAMETER :: v = 3.0d4  !cm/s

      ! HEMCO update
      REAL*8                       :: FEMIS
      INTEGER                      :: NTOP
      LOGICAL                      :: FOUND
 
      !=================================================================
      ! GET_ALK begins here!
      !=================================================================

      ! Zero variables
      KT1   = 0.D0
      KT2   = 0.D0
      KT1N  = 0.D0
      KT2N  = 0.D0
      N1    = 0.D0
      N2    = 0.D0

      !-----------------------------------------------------------------------
      ! Get alkalinity from HEMCO. This is just the current emissions,
      ! converted from kg/m2/s to kg. In the original seasalt code, the 
      ! alkalinity was set to the total surface flux for every layer within
      ! the PBL, and to zero above. This is replicated below.
      ! I'm not sure if it would make more sense to weight the alkalinity by
      ! the fraction of PBL?
      !                                                 (ckeller, 10/31/2014)
      !-----------------------------------------------------------------------
      ! [kg] use this when not transporting alk
!      ALK1  = ALK_EMIS(I,J,L,1)
!      ALK2  = ALK_EMIS(I,J,L,2)

      ! Layer in which the PBL top occurs
      NTOP = CEILING( GET_PBL_TOP_L( I, J ) )
      
      ! Do the following only if we are within the PBL
      IF ( L <= NTOP ) THEN      

         ! Get ALK1 and ALK2 surface emissions from HEMCO. These are in 
         ! kg/m2/s. 
         CALL GetHcoVal( IDTSALA, I, J, 1, FOUND, Emis=ALK1 )
         CALL GetHcoVal( IDTSALC, I, J, 1, FOUND, Emis=ALK2 )

         ! kg/m2/s --> kg
         ALK1 = MAX(ALK1,0.0d0) * State_Met%AREA_M2(I,J,1) * TS_EMIS 
         ALK2 = MAX(ALK2,0.0d0) * State_Met%AREA_M2(I,J,1) * TS_EMIS 

         ! Get number densities in # / cm3.
         N1 = NDENS_SALA(I,J) / State_Met%AIRVOL(I,J,L) * 1.d-6
         N2 = NDENS_SALC(I,J) / State_Met%AIRVOL(I,J,L) * 1.d-6

!***************************************************************
         ! To take into account fraction of PBL, uncomment the 
         ! following lines:

         ! Fraction of the PBL spanned by box (I,J,L) [unitless]
!         FEMIS = GET_FRAC_OF_PBL( I, J, L )

         ! weight by fraction of PBL
!         ALK1 = ALK1 * FEMIS
!         ALK2 = ALK2 * FEMIS
!         N1   = N1   * FEMIS
!         N2   = N2   * FEMIS
!***************************************************************

      ENDIF

      !-----------------------------------------------------------------------
      ! NOTE: If you want to transport alkalinity then uncomment this section
      ! (bec, bmy, 4/13/05)
      ! 
      !! alkalinity [v/v] to [kg] use this when transporting alk
      !! or using Liao et al [2004] assumption of a continuous supply of
      ! alkalinity based on Laskin et al. [2003]
      !ALK1 = STT(I,J,L,IDTSALA) * State_Met%AD(I,J,L)/TCVV(IDTSALA)
      !ALK2 = STT(I,J,L,IDTSALC) * State_Met%AD(I,J,L)/TCVV(IDTSALC)
      !-----------------------------------------------------------------------

      ! Conversion from [m-3] --> [cm-3]
!      N1 = N_DENS(I,J,L,1) * 1.d-6
!      N2 = N_DENS(I,J,L,2) * 1.d-6

      ALK = ALK1 + ALK2

      ! If there is any alkalinity ...
      IF ( ALK > MINDAT ) THEN

         ! set humidity index IRH as a percent
         IRH = State_Met%RH(I,J,L)
         IRH = MAX(  1, IRH )
         IRH = MIN( 99, IRH )

         ! Hygroscopic growth factor for sea-salt from Chin et al. (2002)
         ! Updated (bec, bmy, 11/23/09)
         IF ( IRH < 100 ) HGF = 4.8d0
         IF ( IRH < 99  ) HGF = 2.9d0
         IF ( IRH < 95  ) HGF = 2.4d0
         IF ( IRH < 90  ) HGF = 2.0d0
         IF ( IRH < 80  ) HGF = 1.8d0
         IF ( IRH < 70  ) HGF = 1.6d0
         IF ( IRH < 50  ) HGF = 1.0d0

         ! radius of sea-salt aerosol size bins [cm] accounting for 
         ! hygroscopic growth
         RAD1 = Input_Opt%SALA_REDGE_um(1) * HGF * 1.d-4 
         RAD2 = Input_Opt%SALA_REDGE_um(2) * HGF * 1.d-4 
         RAD3 = Input_Opt%SALC_REDGE_um(2) * HGF * 1.d-4 

         !----------------------------------
         ! SO2 uptake onto fine particles 
         !----------------------------------

	 ! calculate gas-to-particle rate constant for uptake of 
	 ! SO2 onto fine sea-salt aerosols [Jacob, 2000] analytical solution
         CONST1 = 4.D0/(V*GAMMA_SO2)
         A1     = (RAD1/DG)+CONST1
         B1     = (RAD2/DG)+CONST1
         TERM1A = ((B1**2)/2.0d0) - ((A1**2)/2.0d0)
         TERM2A = 2.D0*CONST1*(B1-A1)
         TERM3A = (CONST1**2)*LOG(B1/A1)
         KT1    = 4.D0*PI*N1*(DG**3)*(TERM1A - TERM2A + TERM3A)

         !----------------------------------
         ! SO2 uptake onto coarse particles 
         !----------------------------------
         
	 ! calculate gas-to-particle rate constant for uptake of 
	 ! SO2 onto coarse sea-salt aerosols [Jacob, 2000] analytical solution
         CONST2 = 4.D0/(V*GAMMA_SO2)
         A2     = (RAD2/DG)+CONST2
         B2     = (RAD3/DG)+CONST2
         TERM1B = ((B2**2)/2.0d0) - ((A2**2)/2.0d0)
         TERM2B = 2.D0*CONST2*(B2-A2)
         TERM3B = (CONST2**2)*LOG(B2/A2)
         KT2    = 4.D0*PI*N2*(DG**3)*(TERM1B - TERM2B + TERM3B)
         KT     = KT1 + KT2

         !----------------------------------
         ! HNO3 uptake onto fine particles 
         !----------------------------------

         ! calculate gas-to-particle rate constant for uptake of 
         ! HNO3 onto fine sea-salt aerosols [Jacob, 2000] analytical solution
         CONST1N = 4.D0/(V*GAMMA_HNO3)
         A1N     = (RAD1/DG)+CONST1N
         B1N     = (RAD2/DG)+CONST1N
         TERM1AN = ((B1N**2)/2.0d0) - ((A1N**2)/2.0d0)
         TERM2AN = 2.D0*CONST1N*(B1N-A1N)
         TERM3AN = (CONST1N**2)*LOG(B1N/A1N)
         KT1N    = 4.D0*PI*N1*(DG**3)*(TERM1AN - TERM2AN + TERM3AN)

         !----------------------------------
         ! HNO3 uptake onto coarse particles 
         !----------------------------------

	 ! calculate gas-to-particle rate constant for uptake of 
	 ! HNO3 onto coarse sea-salt aerosols [Jacob, 2000] analytical solution
         CONST2N = 4.D0/(V*GAMMA_HNO3)
         A2N     = (RAD2/DG)+CONST2N
         B2N     = (RAD3/DG)+CONST2N
         TERM1BN = ((B2N**2)/2.0d0) - ((A2N**2)/2.0d0)
         TERM2BN = 2.D0*CONST2N*(B2N-A2N)
         TERM3BN = (CONST2N**2)*LOG(B2N/A2N)
         KT2N    = 4.D0*PI*N2*(DG**3)*(TERM1BN - TERM2BN + TERM3BN)


      ELSE

         ! If no alkalinity, set everything to zero
         KT1  = 0.D0
         KT1N = 0.D0
         KT2  = 0.D0
         KT2N = 0.D0

      ENDIF

      ! Return w/ success
      RC = GIGC_SUCCESS

      END SUBROUTINE GET_ALK
!EOC
!------------------------------------------------------------------------------
!                  GEOS-Chem Global Chemical Transport Model                  !
!------------------------------------------------------------------------------
!BOP
!
! !IROUTINE: init_sulfate
!
! !DESCRIPTION: Subroutine INIT\_SULFATE initializes and zeros all allocatable
!  arrays declared in "sulfate\_mod.f" (bmy, 6/2/00, 10/15/09)
!\\
!\\
! !INTERFACE:
!
      SUBROUTINE INIT_SULFATE( am_I_Root, Input_Opt, RC )
!
! !USES:
!
      USE CMN_SIZE_MOD
      USE DRYDEP_MOD,         ONLY : DEPNAME, NUMDEP
      USE ERROR_MOD,          ONLY : ALLOC_ERR
      USE GIGC_ErrCode_Mod
      USE GIGC_Input_Opt_Mod, ONLY : OptInput
!
! !INPUT PARAMETERS:
!
      LOGICAL,        INTENT(IN)  :: am_I_Root   ! Are we on the root CPU?
      TYPE(OptInput), INTENT(IN)  :: Input_Opt   ! Input Options object
!
! !INPUT/OUTPUT PARAMETERS:
!
      INTEGER,        INTENT(OUT) :: RC          ! Success or failure?
!
! !REVISION HISTORY: 
!  (1 ) Only allocate some arrays for the standalone simulation (NSRCX==10).
!        Also reference NSRCX from "CMN".  Now eferences routine ALLOC_ERR
!        from "error_mod.f" ((rjp, bdf, bmy, 10/15/02)
!  (2 ) Now also allocate the IJSURF array to keep the 1-D grid box indices
!        for SUNCOS (for both coupled & offline runs).  Now allocate PH2O2m 
!        and O3m for offline runs.  Also allocate ESO2_bf (bmy, 1/16/03)
!  (3 ) Now allocate ENH3_na array (rjp, bmy, 3/23/03)
!  (4 ) Now allocate COSZM for offline runs (bmy, 3/30/04)
!  (5 ) Now allocate ESO2_sh array (bec, bmy, 5/20/04)
!  (6 ) Now allocates ITS_AN_AEROSOL_SIM from "tracer_mod.f".  Now remove 
!        IJSURF (bmy, 7/20/04)
!  (7 ) Now locate species in the DEPSAV array here instead of in CHEMSULFATE.
!        Now reference LDRYD from "logical_mod.f".  Updated for AS, AHS, LET, 
!        SO4aq, NH4aq. (bmy, 1/6/06)
!  (8 ) Now allocates PSO4_ss, PNITs (bec, bmy, 4/13/05)
!  (9 ) Initialize drydep flags outside of IF block (bmy, 5/23/06)
!  (10) Now redimension EEV & NEV arrays for new SO2 volcanic emissions
!        inventory.  Deleted obsolete arrays from older SO2 volcanic
!        emissions inventory. (jaf, bmy, 10/15/09)
!  (11) Now alllocate PSO4_SO2AQ (win, 1/25/10)
!  22 Dec 2011 - M. Payer    - Added ProTeX headers
!  04 Mar 2013 - R. Yantosca - Now accept am_I_Root, Input_Opt, RC arguments
!  05 Mar 2013 - R. Yantosca - Now use Input_Opt%ITS_AN_AEROSOL_SIM
!  30 May 2013 - S. Farina   - Allocate PSO4_SO2AQ for TOMAS
!  26 Sep 2013 - R. Yantosca - Renamed GEOS_57 Cpp switch to GEOS_FP
!EOP
!------------------------------------------------------------------------------
!BOC
!
! !LOCAL VARIABLES:
!
      INTEGER            :: AS, I, J, N

      !=================================================================
      ! INIT_SULFATE begins here!
      !=================================================================

      ! Assume success
      RC = GIGC_SUCCESS

      ! Allocate arrays
      ALLOCATE( SSTEMP( IIPAR, JJPAR ), STAT=AS )
      IF ( AS /= 0 ) CALL ALLOC_ERR( 'SSTEMP' )
      SSTEMP = 0d0

      ALLOCATE( DMSo( IIPAR, JJPAR ), STAT=AS )
      IF ( AS /= 0 ) CALL ALLOC_ERR( 'DMSo' )
      DMSo = 0d0

      ALLOCATE( EEV( IIPAR, JJPAR, LVOLC ), STAT=AS )
      IF ( AS /= 0 ) CALL ALLOC_ERR( 'EEV' )
      EEV = 0d0

      ALLOCATE( ENV( IIPAR, JJPAR, LVOLC ), STAT=AS )
      IF ( AS /= 0 ) CALL ALLOC_ERR( 'ENV' )
      ENV = 0d0

      ALLOCATE( ENH3_an( IIPAR, JJPAR ), STAT=AS )
      IF ( AS /= 0 ) CALL ALLOC_ERR( 'ENH3_an' )
      ENH3_an = 0d0

      ALLOCATE( ENH3_bb( IIPAR, JJPAR ), STAT=AS )
      IF ( AS /= 0 ) CALL ALLOC_ERR( 'ENH3_bb' )
      ENH3_bb = 0d0

      ALLOCATE( ENH3_bf( IIPAR, JJPAR ), STAT=AS )
      IF ( AS /= 0 ) CALL ALLOC_ERR( 'ENH3_bf' )
      ENH3_bf = 0d0

      ALLOCATE( ENH3_na( IIPAR, JJPAR ), STAT=AS )
      IF ( AS /= 0 ) CALL ALLOC_ERR( 'ENH3_na' )
      ENH3_na = 0d0

      ALLOCATE( ESO2_ac( IIPAR, JJPAR, LLPAR ), STAT=AS )
      IF ( AS /= 0 ) CALL ALLOC_ERR( 'ESO2_ac' )
      ESO2_ac = 0d0

      ALLOCATE( ESO2_an( IIPAR, JJPAR, NOXLEVELS ), STAT=AS )
      IF ( AS /= 0 ) CALL ALLOC_ERR( 'ESO2_an' )
      ESO2_an = 0d0

      ALLOCATE( ESO2_bb( IIPAR, JJPAR ), STAT=AS )
      IF ( AS /= 0 ) CALL ALLOC_ERR( 'ESO2_bb' )
      ESO2_bb = 0d0

      ALLOCATE( ESO2_bf( IIPAR, JJPAR ), STAT=AS )
      IF ( AS /= 0 ) CALL ALLOC_ERR( 'ESO2_bf' )
      ESO2_bf = 0d0

      ALLOCATE( ESO2_ev( IIPAR, JJPAR, LLPAR ), STAT=AS )
      IF ( AS /= 0 ) CALL ALLOC_ERR( 'ESO2_ev' )
      ESO2_ev = 0d0

      ALLOCATE( ESO2_nv( IIPAR, JJPAR, LLPAR ), STAT=AS )
      IF ( AS /= 0 ) CALL ALLOC_ERR( 'ESO2_nv' )
      ESO2_nv = 0d0

      ALLOCATE( ESO2_sh( IIPAR, JJPAR ), STAT=AS )
      IF ( AS /= 0 ) CALL ALLOC_ERR( 'ESO2_sh' )
      ESO2_sh = 0d0

      ALLOCATE( ESO4_an( IIPAR, JJPAR, NOXLEVELS ), STAT=AS )
      IF ( AS /= 0 ) CALL ALLOC_ERR( 'ESO4_an' )
      ESO4_an = 0d0

      ALLOCATE( PMSA_DMS( IIPAR, JJPAR, LLCHEM ), STAT=AS ) 
      IF ( AS /= 0 ) CALL ALLOC_ERR( 'PMSA_DMS' )
      PMSA_DMS = 0d0

      ALLOCATE( PSO2_DMS( IIPAR, JJPAR, LLCHEM ), STAT=AS )
      IF ( AS /= 0 ) CALL ALLOC_ERR( 'PSO2_DMS' )
      PSO2_DMS = 0d0

      ALLOCATE( PSO4_SO2( IIPAR, JJPAR, LLCHEM ), STAT=AS )
      IF ( AS /= 0 ) CALL ALLOC_ERR( 'PSO4_SO2' )
      PSO4_SO2 = 0d0

      ALLOCATE( PSO4_ss( IIPAR, JJPAR, LLCHEM ), STAT=AS )
      IF ( AS /= 0 ) CALL ALLOC_ERR( 'PSO4_ss' )
      PSO4_ss = 0d0

      ALLOCATE( PNITs( IIPAR, JJPAR, LLCHEM ), STAT=AS )
      IF ( AS /= 0 ) CALL ALLOC_ERR( 'PNITs' )
      PNITs = 0d0

      ALLOCATE( SOx_SCALE( IIPAR, JJPAR ), STAT=AS )
      IF ( AS /= 0 ) CALL ALLOC_ERR( 'SOx_SCALE' )
      SOx_SCALE = 0d0

#if   !defined( GEOS_5 ) && !defined( MERRA ) && !defined( GEOS_FP )
      ! If we are using GEOS-5 or MERRA met, then get the cloud fraction 
      ! directly from the met fields.  (skim, bmy, 1/14/10)
      ALLOCATE( VCLDF( IIPAR, JJPAR, LLCHEM ), STAT=AS )
      IF ( AS /= 0 ) CALL ALLOC_ERR( 'VCLDF' )
      VCLDF = 0d0
#endif

#if   defined( TOMAS )
      ! Allocate for TOMAS microphysics
      ALLOCATE( PSO4_SO2AQ( IIPAR, JJPAR, LLCHEM ), STAT=AS )
      IF ( AS /= 0 ) CALL ALLOC_ERR( 'PSO4_SO2AQ' )
      PSO4_SO2AQ = 0d0
#endif

      !=================================================================
      ! Only initialize the following for offline aerosol simulations
      !=================================================================
      IF ( Input_Opt%ITS_AN_AEROSOL_SIM ) THEN

!------------------------------------------------------------------------------
! Prior to 9/18/14:
! These fields are now handled by HEMCO (mps, 9/18/14)
!         ALLOCATE( PH2O2m( IIPAR, JJPAR, LLCHEM ), STAT=AS )
!         IF ( AS /= 0 ) CALL ALLOC_ERR( 'PH2O2m' )
!         PH2O2m = 0d0
!
!         ALLOCATE( O3m( IIPAR, JJPAR, LLCHEM ), STAT=AS )
!         IF ( AS /= 0 ) CALL ALLOC_ERR( 'O3m' )
!         O3m = 0d0
!
!         ALLOCATE( JH2O2( IIPAR, JJPAR, LLCHEM ), STAT=AS )
!         IF ( AS /= 0 ) CALL ALLOC_ERR( 'JH2O' )
!         JH2O2 = 0d0
!------------------------------------------------------------------------------

         ALLOCATE( TCOSZ( IIPAR, JJPAR ), STAT=AS )
         IF ( AS /= 0 ) CALL ALLOC_ERR( 'TCOSZ' )
         TCOSZ = 0d0

         ALLOCATE( TTDAY( IIPAR, JJPAR ), STAT=AS )
         IF ( AS /= 0 ) CALL ALLOC_ERR( 'TTDAY' )
         TTDAY = 0d0
 
         ALLOCATE( COSZM( IIPAR, JJPAR ), STAT=AS )
         IF ( AS /= 0 ) CALL ALLOC_ERR( 'COSZM' )
         COSZM = 0d0
      ENDIF

      !================================================================
      ! Find drydep species in the DEPSAV array
      !=================================================================

      ! Initialize flags
      DRYH2O2  = 0
      DRYSO2   = 0
      DRYSO4   = 0
      DRYSO4s  = 0
      DRYMSA   = 0
      DRYNH3   = 0
      DRYNH4   = 0
      DRYNIT   = 0
      DRYSO4s  = 0
      DRYAS    = 0
      DRYAHS   = 0
      DRYLET   = 0
      DRYSO4aq = 0
      DRYNH4aq = 0  

      ! Locate position of each tracer in DEPSAV
      IF ( Input_Opt%LDRYD ) THEN
         DO N = 1, Input_Opt%NUMDEP
            SELECT CASE ( TRIM( Input_Opt%DEPNAME(N) ) )
               CASE ( 'H2O2'   )
                  DRYH2O2  = N
               CASE ( 'SO2'   )
                  DRYSO2   = N
               CASE ( 'SO4'   )
                  DRYSO4   = N
               CASE ( 'SO4S'   )
                  DRYSO4s  = N
               CASE ( 'MSA'   )
                  DRYMSA   = N
               CASE ( 'NH3'   )
                  DRYNH3   = N
               CASE ( 'NH4'   )
                  DRYNH4   = N
               CASE ( 'NIT'   )
                  DRYNIT   = N
               CASE ( 'NITS'   )
                  DRYNITs  = N
               CASE ( 'AS'    )
                  DRYAS    = N
               CASE ( 'AHS'   )
                  DRYAHS   = N
               CASE ( 'LET'   )
                  DRYLET   = N
               CASE ( 'SO4aq' )
                  DRYSO4aq = N
               CASE ( 'NH4aq' )
                  DRYNH4aq = N
               CASE DEFAULT
                  ! Nothing
            END SELECT        
         ENDDO
      ENDIF

      END SUBROUTINE INIT_SULFATE
!EOC
!------------------------------------------------------------------------------
!                  GEOS-Chem Global Chemical Transport Model                  !
!------------------------------------------------------------------------------
!BOP
!
! !IROUTINE: cleanup_sulfate
!
! !DESCRIPTION: Subroutine CLEANUP\_SULFATE deallocates all previously 
!  allocated arrays for sulfate emissions -- call at the end of the run
!  (bmy, 6/1/00, 10/15/09)
!\\
!\\
! !INTERFACE:
!
      SUBROUTINE CLEANUP_SULFATE  
! 
! !REVISION HISTORY: 
!  (1 ) Now also deallocates IJSURF. (bmy, 11/12/02)
!  (2 ) Now also deallocates ENH3_na (rjp, bmy, 3/23/03)
!  (3 ) Now also deallocates COSZM (rjp, bmy, 3/30/04)
!  (4 ) Now also deallocates ESO4_sh (bec, bmy, 5/20/04)
!  (5 ) Now remove IJSURF (bmy, 7/20/04)
!  (6 ) Bug fix: now deallocate PSO4_ss, PNITs (bmy, 5/3/06)
!  (7 ) Deleted obsolete arrays from older SO2 volcanic emissions 
!        inventory (jaf, bmy, 10/15/09)
!  (8 ) Deallocate PSO4_SO2AQ (win, 1/25/10)
!  22 Dec 2011 - M. Payer    - Added ProTeX headers
!  30 May 2013 - S. Farina   - Deallocate PSO4_SO2AQ for TOMAS
!EOP
!------------------------------------------------------------------------------
!BOC
!

      !=================================================================
      ! CLEANUP_SULFATE begins here!
      !=================================================================
      IF ( ALLOCATED( DMSo       ) ) DEALLOCATE( DMSo       )
      IF ( ALLOCATED( EEV        ) ) DEALLOCATE( EEV        )
      IF ( ALLOCATED( ENV        ) ) DEALLOCATE( ENV        )
      IF ( ALLOCATED( ENH3_an    ) ) DEALLOCATE( ENH3_an    )
      IF ( ALLOCATED( ENH3_bb    ) ) DEALLOCATE( ENH3_bb    )
      IF ( ALLOCATED( ENH3_bf    ) ) DEALLOCATE( ENH3_bf    )
      IF ( ALLOCATED( ENH3_na    ) ) DEALLOCATE( ENH3_na    )
      IF ( ALLOCATED( ESO2_ac    ) ) DEALLOCATE( ESO2_ac    )
      IF ( ALLOCATED( ESO2_an    ) ) DEALLOCATE( ESO2_an    )
      IF ( ALLOCATED( ESO2_nv    ) ) DEALLOCATE( ESO2_nv    )
      IF ( ALLOCATED( ESO2_ev    ) ) DEALLOCATE( ESO2_ev    )
      IF ( ALLOCATED( ESO2_bb    ) ) DEALLOCATE( ESO2_bb    )
      IF ( ALLOCATED( ESO2_bf    ) ) DEALLOCATE( ESO2_bf    )
      IF ( ALLOCATED( ESO2_sh    ) ) DEALLOCATE( ESO2_sh    )
      IF ( ALLOCATED( ESO4_an    ) ) DEALLOCATE( ESO4_an    )
!------------------------------------------------------------------------------
! Prior to 9/18/14
! These fields are now handled by HEMCO (mps, 9/18/14)
!      IF ( ALLOCATED( JH2O2      ) ) DEALLOCATE( JH2O2      )
!      IF ( ALLOCATED( O3m        ) ) DEALLOCATE( O3m        )
!      IF ( ALLOCATED( PH2O2m     ) ) DEALLOCATE( PH2O2m     )
!------------------------------------------------------------------------------
      IF ( ALLOCATED( PMSA_DMS   ) ) DEALLOCATE( PMSA_DMS   )
      IF ( ALLOCATED( PNITs      ) ) DEALLOCATE( PNITs      )
      IF ( ALLOCATED( PSO2_DMS   ) ) DEALLOCATE( PSO2_DMS   )
      IF ( ALLOCATED( PSO4_SO2   ) ) DEALLOCATE( PSO4_SO2   )
#if   defined( TOMAS )
      IF ( ALLOCATED( PSO4_SO2AQ ) ) DEALLOCATE( PSO4_SO2AQ ) 
#endif
      IF ( ALLOCATED( PSO4_ss    ) ) DEALLOCATE( PSO4_ss    )
      IF ( ALLOCATED( SOx_SCALE  ) ) DEALLOCATE( SOx_SCALE  )
      IF ( ALLOCATED( SSTEMP     ) ) DEALLOCATE( SSTEMP     )
      IF ( ALLOCATED( TCOSZ      ) ) DEALLOCATE( TCOSZ      )
      IF ( ALLOCATED( TTDAY      ) ) DEALLOCATE( TTDAY      )          
      IF ( ALLOCATED( VCLDF      ) ) DEALLOCATE( VCLDF      )
      IF ( ALLOCATED( COSZM      ) ) DEALLOCATE( COSZM      )
!%%%%%%%%%%%%%%%%%%%%%%%%%%%%%%%%%%%%%%%%%%%%%%%%%%%%%%%%%%%%%%%%%%%%%%%%%%%%%
!%%% NOTE: This is for the SEAC4RS volcano emissions.  Leave code commented
!%%% out here so that we can restore it later. (bmy, 9/25/13)
!      IF ( ALLOCATED( VEV_ELEV  ) ) DEALLOCATE( VEV_ELEV  )
!      IF ( ALLOCATED( VEV_SO2   ) ) DEALLOCATE( VEV_SO2   )
!      IF ( ALLOCATED( VEV_DATE  ) ) DEALLOCATE( VEV_DATE  )
!      IF ( ALLOCATED( VEV_II    ) ) DEALLOCATE( VEV_II    )
!      IF ( ALLOCATED( VEV_JJ    ) ) DEALLOCATE( VEV_JJ    )
!      IF ( ALLOCATED( VNV_ELEV  ) ) DEALLOCATE( VNV_ELEV  )
!      IF ( ALLOCATED( VNV_SO2   ) ) DEALLOCATE( VNV_SO2   )
!      IF ( ALLOCATED( VNV_DATE  ) ) DEALLOCATE( VNV_DATE  )
!      IF ( ALLOCATED( VNV_II    ) ) DEALLOCATE( VNV_II    )
!      IF ( ALLOCATED( VNV_JJ    ) ) DEALLOCATE( VNV_JJ    )
!%%%%%%%%%%%%%%%%%%%%%%%%%%%%%%%%%%%%%%%%%%%%%%%%%%%%%%%%%%%%%%%%%%%%%%%%%%%%%

      ! Free pointers
      IF ( ASSOCIATED( O3m        ) ) O3m        => NULL()
      IF ( ASSOCIATED( PH2O2m     ) ) PH2O2m     => NULL()
      IF ( ASSOCIATED( JH2O2      ) ) JH2O2      => NULL()
      IF ( ASSOCIATED( OH         ) ) OH         => NULL()
      IF ( ASSOCIATED( NO3        ) ) NO3        => NULL()
      IF ( ASSOCIATED( HNO3       ) ) HNO3       => NULL()
      IF ( ASSOCIATED( NDENS_SALA ) ) NDENS_SALA => NULL()
      IF ( ASSOCIATED( NDENS_SALC ) ) NDENS_SALC => NULL()

      END SUBROUTINE CLEANUP_SULFATE
!EOC
      END MODULE SULFATE_MOD<|MERGE_RESOLUTION|>--- conflicted
+++ resolved
@@ -2132,11 +2132,7 @@
          !==============================================================
 
          ! Get alkalinity of accum (ALK1) and coarse (ALK2) [kg]
-<<<<<<< HEAD
-         CALL GET_ALK( am_I_Root, I, J, L, ALK1, ALK2, Kt1, Kt2, 
-=======
          CALL GET_ALK( am_I_Root, I, J, L, ALK1, ALK2, Kt1, Kt2,  
->>>>>>> 5870e60e
      &                 Kt1N, Kt2N, Input_Opt, State_Met, RC )
 
          ! Total alkalinity [kg]
