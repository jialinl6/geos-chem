--- conflicted
+++ resolved
@@ -2228,12 +2228,9 @@
       USE GIGC_Input_Opt_Mod, ONLY : OptInput
       USE GIGC_State_Chm_Mod, ONLY : ChmState
       USE GIGC_State_Met_Mod, ONLY : MetState
-<<<<<<< HEAD
       USE GRID_MOD,           ONLY : GET_AREA_CM2
       USE PBL_MIX_MOD,        ONLY : GET_FRAC_UNDER_PBLTOP
-=======
       USE PRESSURE_MOD,       ONLY : GET_PCENTER
->>>>>>> 9820b4ae
       USE TIME_MOD,           ONLY : GET_TS_CHEM, GET_MONTH
       USE TIME_MOD,           ONLY : ITS_A_NEW_MONTH
       USE TRACERID_MOD,       ONLY : IDTH2O2
