!------------------------------------------------------------------------------
!          Harvard University Atmospheric Chemistry Modeling Group            !
!------------------------------------------------------------------------------
!BOP
!
! !MODULE: sulfate_mod
!
! !DESCRIPTION: Module SULFATE\_MOD contains arrays and routines for performing
!  either a coupled chemistry/aerosol run or an offline sulfate aerosol
!  simulation. Original code taken from Mian Chin's GOCART model and modified
!  accordingly. (rjp, bdf, bmy, 6/22/00, 8/26/10)
!\\
!\\
! !INTERFACE: 
!
      MODULE SULFATE_MOD
!
! !USES:
!
      USE VDIFF_PRE_MOD, ONLY : emis_save ! (Lin, 03/31/09)
      USE inquireMod,    ONLY : findFreeLUN

      IMPLICIT NONE
#     include "define.h"
      PRIVATE
!
! !PUBLIC MEMBER FUNCTIONS: 
!
      PUBLIC :: CHEMSULFATE       
      PUBLIC :: EMISSSULFATE      
      PUBLIC :: CLEANUP_SULFATE   
      PUBLIC :: INIT_SULFATE
!
! 
! !REMARKS:
!  References:
!  ============================================================================
!  (1 ) Andreae, M.O. & P. Merlet, "Emission of trace gases and aerosols from
!        biomass burning", Global Biogeochem. Cycles, 15, 955-966, 2001.
!  (2 ) Nightingale et al [2000a], J. Geophys. Res, 14, 373-387
!  (3 ) Nightingale et al [2000b], Geophys. Res. Lett, 27, 2117-2120
!  (4 ) Wanninkhof, R., "Relation between wind speed and gas exchange over
!        the ocean", J. Geophys. Res, 97, 7373-7382, 1992.
! 
! !REVISION HISTORY: 
!  (1 ) All module variables are declared PRIVATE (i.e., they can only
!        be seen from within this module (bmy, 6/2/00)
!  (2 ) The routines in "sulfate_mod.f" assume that we are doing chemistry
!        over the global region (e.g. IIPAR=IIPAR, JJPAR=JJPAR). (bmy, 6/8/00)
!  (3 ) Removed obsolete code from DRYDEP_SULFATE (bmy, 12/21/00)
!  (4 ) Removed obsolete commented-out code from module routines (bmy, 4/23/01)
!  (5 ) Now read data files from DATA_DIR/sulfate_sim_200106/ (bmy, 6/19/01)
!  (6 ) Updated comments (bmy, 9/4/01)
!  (7 ) XTRA2(IREF,JREF,5) is now XTRA2(I,J).  Now reference COSSZA from
!        "dao_mod.f". (bmy, 9/27/01)
!  (8 ) Removed obsolete commented out code from 9/01 (bmy, 10/24/01)
!  (9 ) Minor fixes to facilitate compilation on ALPHA (bmy, 11/15/01)
!  (11) Now divide module header into MODULE PRIVATE, MODULE VARIABLES, and
!        MODULE ROUTINES sections.  Updated comments (bmy, 5/28/02)
!  (12) Replaced all instances of IM with IIPAR and JM with JJPAR, in order
!        to prevent namespace confusion for the new TPCORE (bmy, 6/25/02)
!  (13) Now reference "file_mod.f" (bmy, 6/27/02)
!  (14) Now references GET_PEDGE from "pressure_mod.f", which computes P at
!        the bottom edge of grid box (I,J,L).  Also deleted obsolete,
!        commented-out code. (dsa, bdf, bmy, 8/21/02)
!  (15) Added updated code from Rokjin Park and Brendan Field, in order to
!        perform coupled chemistry-aerosol simulations.  Also added parallel
!        DO-loops in several subroutines.  Updated comments, cosmetic
!        changes.  Now reference "error_mod.f" and "wetscav_mod.f".  
!        Now only do chemistry below the tropopause. (rjp, bdf, bmy, 12/6/02)
!  (16) Added ENH3_na array to hold natural source NH3 emissions.  Also now
!        facilitate passing DMS, SO2, SO4, NH3 to SMVGEAR for fullchem
!        simulations.  Added subroutine READ_NATURAL_NH3. (rjp, bmy, 3/23/03)
!  (17) Now references "grid_mod.f" and "time_mod.f".  Also made other minor
!        cosmetic changes. (bmy, 3/27/03)
!  (18) Updated chemistry routines to apply drydep losses throughout the
!        entire PBL. (rjp, bmy, 8/1/03)
!  (19) Now accounts for GEOS-4 PBL being in meters (bmy, 1/15/04)
!  (20) Fix ND44 diag so that we get same results for sp or mp (bmy, 3/24/04)
!  (21) Added COSZM array.  Now use diurnal varying JH2O2 in CHEM_H2O2. 
!        (rjp, bmy, 3/39/04)
!  (22) Added more parallel DO-loops (bmy, 4/14/04)
!  (23) Now add SO2 from ships (bec, bmy, 5/20/04)
!  (24) Now references "directory_mod.f", "logical_mod.f" and "tracer_mod.f".
!        Now removed IJSURF. (bmy, 7/20/04)
!  (25) Can overwrite USA with EPA/NEI99 emissions (rjp, rch, bmy, 11/16/04)
!  (26) Modified for AS, AHS, LET, SO4aq, NH4aq (cas, bmy, 1/11/05)
!  (27) Now also references "pbl_mix_mod.f".  NOTE: Comment out phase 
!        transition  code for now since it is still under development and
!        will take a while to be rewritten. (bmy, 3/15/05)
!  (28) Modified for SO4s, NITs chemistry (bec, 4/13/05)
!  (29) Now reads updated files for SST and offline chemistry.  Now read data
!        for both GCAP and GEOS grids.  Now references "tropopause_mod.f".
!        (bmy, 8/22/05)
!  (30) Now make sure all USE statements are USE, ONLY (bmy, 10/3/05)
!  (31) Now references XNUMOL & XNUMOLAIR from "tracer_mod.f" (bmy, 10/25/05)
!  (32) Now read int'annual SST data on GEOS 1x1 grid (bmy, 11/17/05)
!  (33) Bug fix for offline aerosol sim in SEASALT_CHEM (bec, bmy, 3/29/06)
!  (34) Bug fix in INIT_DRYDEP (bmy, 5/23/06)
!  (35) Now references "bravo_mod.f" (rjp, kfb, bmy, 6/26/06)
!  (36) Now references "streets_anthro_mod.f" (yxw, bmy, 8/17/06)
!  (37) Now references "biomass_mod.f" (bmy, 9/27/06)
!  (38) Now prevent seg fault error in READ_BIOFUEL_SO2 (bmy, 11/3/06)
!  (39) Bug fix in SEASALT_CHEM (havala, bec, bmy, 12/8/06)
!  (40) Extra error check for low RH in GRAV_SETTLING (phs, 6/11/08)
!  (41) Now references "cac_anthro_mod.f".  And apply SO2 yearly scale factor
!        to SO2 from GEIA (amv, phs, 3/11/08)  
!  (41) Bug fixes in reading EDGAR data w/ the right tracer number, 
!        when we are doing offline or nonstd simulations (dkh, 10/31/08)
!  (42) Bug fix for AD13_SO2_sh in SRCSO2 (phs, 2/27/09)
!  (43) Bug fix: need to add CAC_AN to PRIVATE statements (bmy, 5/27/09)
!  (44) Constrain surface emissions to the first level and save them into
!        emis_save (lin, 5/29/09)
!  (45) Last year of SST data is now 2008 (see READ_SST) (bmy, 7/13/09)
!  (46) Updated rxns in CHEM_DMS and CHEM_SO2 to JPL 2006 (jaf, bmy, 10/15/09)
!  (47) Added new volcanic emissions of SO2 (jaf, bmy, 10/15/09)
!  (48) Now accounts for NEI 2005 emissions, and multilevels SOxan emissions
!        (amv, phs, 10/15/2009) 
!  (49) Fixes in SRCSO2 for SunStudio compiler (bmy, 12/3/09)
!  (50) Add new subroutine SRCSF30 for emission to 30bin sulfate (win, 1/25/10)
!  (51) Add new array PSO4_SO2AQ for SO4 produced via aqueous chemistry of SO2 
!        excluding that from heterogeous reaction on sea-salt. (win, 1/25/10)
!  (52) Standardized patch in READ_ANTHRO_NH3 (dkh, bmy, 3/5/10)
!  (53) Use LWC from GEOS-5 met fields (jaf, bmy, 6/30/10)
!  (54) Add module parameters MNYEAR_VOLC and MXYEAR_VOLC to define the 1st 
!       and last year with data for volcanic emissions. (ccc, 9/30/10)
!  (55) Use updated volcanic emissions from 1979 to 2009
!  26 Aug 2010 - R. Yantosca   - Add modifications for MERRA
!  12 Nov 2010 - R. Yantosca   - Avoid div-by-zero when computing L2S, L3S
!  07 Sep 2011 - P. Kasibathla - Modified to include GFED3
!  22 Dec 2011 - M. Payer      - Added ProTeX headers 
!  08 Feb 2012 - R. Yantosca   - Add modifications for GEOS-5.7.2 met
!  01 Mar 2012 - R. Yantosca   - Now reference new grid_mod.F90
!  13 Mar 2012 - M. Cooper     - Changed regrid algorithm to map_a2a
!  28 Nov 2012 - R. Yantosca   - Use SUNCOS fields from the State_Met object
!  04 Mar 2013 - R. Yantosca   - Now call INIT_SULFATE from the init stage
!                                which facilitates connection to GEOS-5 GCM
!  05 Mar 2013 - R. Yantosca   - Now use Input_Opt%LNLPBL instead of LNLPBL
!                                from logical_mod.F
!  13 Mar 2013 - R. Yantosca   - Bug fix: make sure we pass values to the
!                                SOIL_DRYDEP routine even when ND44 is off
!  30 May 2013 - S. Farina     - Merged TOMAS code into sulfate_mod.F
!EOP
!------------------------------------------------------------------------------
!BOC
!
! !DEFINED PARAMETERS:
!
      !========================================================================
      ! MODULE PARAMETERS:
      !
      ! XNUMOL_OH  : Molecules OH  per kg OH          [molec/kg]
      ! XNUMOL_O3  : Molecules O3  per kg O3          [molec/kg]
      ! XNUMOL_NO3 : Molecules NO3 per kg NO3         [molec/kg]
      ! TCVV_S     : Ratio: Molwt air / Molwt S       [unitless]
      !=======================================================================
      REAL*8,  PARAMETER   :: XNUMOL_OH  = 6.022d23 / 17d-3
      REAL*8,  PARAMETER   :: XNUMOL_O3  = 6.022d23 / 48d-3
      REAL*8,  PARAMETER   :: XNUMOL_NO3 = 6.022d23 / 62d-3
      REAL*8,  PARAMETER   :: TCVV_S     = 28.97d0  / 32d0 
      REAL*8,  PARAMETER   :: SMALLNUM   = 1d-20

#if defined( TOMAS )
      !---------------------------------------------------------------
      ! For TOMAS microphysics: Add parameter for scaling anthro SO2
      !---------------------------------------------------------------
      REAL*8,  PARAMETER   :: scaleanthso2 = 1.0d0
#endif
!
! !PRIVATE TYPES:
!
      !========================================================================
      ! MODULE VARIABLES:
      !
      ! DMSo       : DMS oceanic emissions            [v/v/timestep]
      ! DRYH2O2    : Pointer to H2O2  in DEPVEL array [unitless] 
      ! DRYSO2     : Pointer to SO2   in DEPVEL array [unitless]
      ! DRYSO4     : Pointer to SO4   in DEPVEL array [unitless]
      ! DRYSO4s    : Pointer to SO4s  in DEPVEL array [unitless]
      ! DRYMSA     : Pointer to MSA   in DEPVEL array [unitless]
      ! DRYNH3     : Pointer to NH3   in DEPVEL array [unitless]
      ! DRYNH4     : Pointer to NH4   in DEPVEL array [unitless]
      ! DRYNIT     : Pointer to NIT   in DEPVEL array [unitless]
      ! DRYNITs    : Pointer to NITs  in DEPVEL array [unitless]
      ! DRYSO4aq   : Pointer to SO4aq in DEPVEL array [unitless]
      ! DRYAS      : Pointer to AS    in DEPVEL array [unitless]  
      ! DRYAHS     : Pointer to AHS   in DEPVEL array [unitless]
      ! DRYLET     : Pointer to LET   in DEPVEL array [unitless]
      ! DRYNH4aq   : Pointer to NH4aq in DEPVEL array [unitless]
      ! ENH3_an    : NH3 anthropogenic emissions      [kg NH3/box/s]
      ! ENH3_bb    : NH3 biomass emissions            [kg NH3/box/s]
      ! ENH3_bf    : NH3 biofuel emissions            [kg NH3/box/s]
      ! ENH3_na    : NH73 natural source emissions    [kg NH3/box/s]
      ! ESO2_ac    : SO2 aircraft emissions           [kg SO2/box/s]
      ! ESO2_an    : SO2 anthropogenic emissions      [kg SO2/box/s]
      ! ESO2_ev    : SO2 eruptive volcanic em.        [kg SO2/box/s]
      ! ESO2_nv    : SO2 non-eruptive volcanic em.    [kg SO2/box/s]
      ! ESO2_bb    : SO2 biomass burning emissions    [kg SO2/box/s]
      ! ESO2_bf    : SO2 biofuel burning emissions    [kg SO2/box/s]
      ! ESO2_sh    : SO2 ship emissions               [kg SO2/box/s]
      ! ESO4_an    : SO4 anthropogenic emissions      [kg SO4/box/s]
      ! JH2O2      : Monthly mean J(H2O2) values      [s-1]
      ! O3m        : Monthly mean O3 concentration    [v/v]
      ! PH2O2m     : Monthly mean P(H2O2)             [molec/cm3/s]
      ! PMSA_DMS   : P(MSA) from DMS                  [v/v/timestep]
      ! PSO2_DMS   : P(SO2) from DMS                  [v/v/timestep]
      ! PSO4_SO2   : P(SO4) from SO2                  [v/v/timestep]
      ! SSTEMP     : Sea surface temperatures         [K]
      ! VCLDF      : Volume cloud frac. for SO2 aq.   [unitless]
      ! Eev        : SO2 em. from eruptive volcanoes  [kg SO2/box/s]
      ! Env        : SO2 em. from non-erup volcanoes  [kg SO2/box/s]
      ! TCOSZ      : Sum of cos(SZA) for offline run  [unitless] 
      ! TTDAY      : Total daylight length at (I,J)   [minutes]
      ! SMALLNUM   : Small number - prevent underflow [unitless]
      ! COSZM      : Array for MAX(cos(SZA)) at (I,J) [unitless]
      ! LVOLC      : Number of volcanic levels (20)   [unitless]
      !========================================================================

      ! Time variable
      INTEGER              :: ELAPSED_SEC

      ! Allocatable arrays
      REAL*8,  ALLOCATABLE :: DMSo(:,:) 
      REAL*8,  ALLOCATABLE :: ENH3_an(:,:)
      REAL*8,  ALLOCATABLE :: ENH3_bb(:,:)
      REAL*8,  ALLOCATABLE :: ENH3_bf(:,:)
      REAL*8,  ALLOCATABLE :: ENH3_na(:,:)
      REAL*8,  ALLOCATABLE :: ESO2_ac(:,:,:) 
      REAL*8,  ALLOCATABLE :: ESO2_an(:,:,:)
      REAL*8,  ALLOCATABLE :: ESO2_bb(:,:)     
      REAL*8,  ALLOCATABLE :: ESO2_bf(:,:)
      REAL*8,  ALLOCATABLE :: ESO2_ev(:,:,:)
      REAL*8,  ALLOCATABLE :: ESO2_nv(:,:,:)
      REAL*8,  ALLOCATABLE :: ESO2_sh(:,:) 
      REAL*8,  ALLOCATABLE :: ESO4_an(:,:,:) 
      REAL*8,  ALLOCATABLE :: JH2O2(:,:,:)
! not used for now - comment it (phs, 6/29/09)      
!      REAL*8,  ALLOCATABLE :: LSO2_AQ(:,:,:)
      REAL*8,  ALLOCATABLE :: O3m(:,:,:)
      REAL*8,  ALLOCATABLE :: PH2O2m(:,:,:)
      REAL*8,  ALLOCATABLE :: PMSA_DMS(:,:,:)
      REAL*8,  ALLOCATABLE :: PSO2_DMS(:,:,:)
      REAL*8,  ALLOCATABLE :: PSO4_SO2(:,:,:)
      REAL*8,  ALLOCATABLE :: PSO4_SS(:,:,:)
      REAL*8,  ALLOCATABLE :: PNITs(:,:,:)
      REAL*4,  ALLOCATABLE :: SOx_SCALE(:,:)
      REAL*8,  ALLOCATABLE :: SSTEMP(:,:)
      REAL*8,  ALLOCATABLE :: TCOSZ(:,:)
      REAL*8,  ALLOCATABLE :: TTDAY(:,:)
      REAL*8,  ALLOCATABLE :: VCLDF(:,:,:)
      REAL*8,  ALLOCATABLE :: COSZM(:,:)

#if   defined( TOMAS )
      !---------------------------------------------------------------
      ! For TOMAS microphysics: Define PSO4_SO2aq array
      !---------------------------------------------------------------
      REAL*8,  ALLOCATABLE :: PSO4_SO2AQ(:,:,:)
#endif

      ! Volcanic emissions parameters (ccc, 9/30/10)
      INTEGER, PARAMETER   :: LVOLC=20            ! Volcano levels
      INTEGER, PARAMETER   :: MNYEAR_VOLC = 1979  ! Min year of data
      INTEGER, PARAMETER   :: MXYEAR_VOLC = 2009  ! Max year of data


      ! Eruptive volcanoes
      REAL*8,  ALLOCATABLE :: EEV(:,:,:)

      ! Non-eruptive volcanoes 
      REAL*8,  ALLOCATABLE :: ENV(:,:,:)
      
      ! Pointers to drydep species w/in DEPSAV
      INTEGER              :: DRYSO2,  DRYSO4,   DRYMSA,  DRYNH3  
      INTEGER              :: DRYNH4,  DRYNIT,   DRYSO4s, DRYNITs
      INTEGER              :: DRYH2O2, DRYSO4aq, DRYAS,   DRYAHS
      INTEGER              :: DRYLET,  DRYNH4aq

      !=================================================================
      ! MODULE ROUTINES -- follow below the "CONTAINS" statement
      !=================================================================
      CONTAINS
!EOC
!------------------------------------------------------------------------------
!          Harvard University Atmospheric Chemistry Modeling Group            !
!------------------------------------------------------------------------------
!BOP
!
! !IROUTINE: get_vcldf
!
! !DESCRIPTION: Subroutine GET\_VCLDF computes the volume cloud fraction for
!  SO2 chemistry. (rjp, bdf, bmy, 9/23/02)
!\\
!\\
! !INTERFACE:
!
      SUBROUTINE GET_VCLDF( am_I_Root, State_Met, RC )
!
! !USES:
!
      USE CMN_SIZE_MOD
      USE GIGC_ErrCode_Mod
      USE GIGC_State_Met_Mod, ONLY : MetState
      USE PRESSURE_MOD,       ONLY : GET_PCENTER
      USE PRESSURE_MOD,       ONLY : GET_PEDGE
!
! !INPUT PARAMETERS:
!
      LOGICAL,        INTENT(IN)  :: am_I_Root   ! Are we on the root CPU?
      TYPE(MetState), INTENT(IN)  :: State_Met   ! Meteorology State object
!
! !OUTPUT PARAMETERS:
!
      INTEGER,        INTENT(OUT) :: RC          ! Success or failure?
!
! !REMARKS:
!  References:
!  ============================================================================
!  (1) Sundqvist et al. [1989]
!
! !REVISION HISTORY: 
!  14 Jan 2011 - R. Yantosca - Return if VCLDF is not allocated
!  22 Dec 2011 - M. Payer    - Added ProTeX headers
!  14 Nov 2012 - R. Yantosca - Added am_I_Root, RC arguments
!  15 Nov 2012 - M. Payer    - Replaced all met field arrays with State_Met
!                              derived type object
!EOP
!------------------------------------------------------------------------------
!BOC
!
! !DEFINED PARAMETERS:
!
      REAL*8,  PARAMETER   :: ZRT = 0.60d0, ZRS = 0.99d0
!
! !LOCAL VARIABLES:
!
      INTEGER              :: I,    J,    L
      REAL*8               :: PRES, PSFC, RH2, R0, B0
	
      !=================================================================
      ! GET_VCLDF begins here!
      !=================================================================

      ! Assume success
      RC  = GIGC_SUCCESS

      ! Exit if VCLDF is not allocated.  We will now get the cloud
      ! fraction from the GEOS-5 or MERRA met fields. (skim, bmy, 1/14/10)
      IF ( .not. ALLOCATED( VCLDF ) ) RETURN

!$OMP PARALLEL DO
!$OMP+DEFAULT( SHARED )
!$OMP+PRIVATE( I, J, L, PSFC, PRES, RH2, R0, B0 )
      DO L = 1, LLTROP
      DO J = 1, JJPAR 
      DO I = 1, IIPAR
	
         ! Surface pressure
         PSFC = GET_PEDGE(I,J,1)

         ! Pressure at the center of the grid box
         PRES = GET_PCENTER(I,J,L)

         ! RH (from "dao_mod.f") is relative humidity [%]
         ! Convert to fraction and store in RH2
         RH2  = State_Met%RH(I,J,L) * 1.0d-2

         ! Terms from Sundqvist ???
         R0   = ZRT + ( ZRS - ZRT ) * EXP( 1d0 - ( PSFC / PRES )**2.5 )
         B0   = ( RH2 - R0 ) / ( 1d0 - R0 )
	   
         ! Force B0 into the range 0-1
         IF ( RH2 < R0  ) B0 = 0d0
         IF ( B0  > 1d0 ) B0 = 1d0

         ! Volume cloud fraction
         VCLDF(I,J,L) = 1d0 - SQRT( 1d0 - B0 )

      ENDDO
      ENDDO
      ENDDO
!$OMP END PARALLEL DO

      END SUBROUTINE GET_VCLDF
!EOC
!------------------------------------------------------------------------------
!          Harvard University Atmospheric Chemistry Modeling Group            !
!------------------------------------------------------------------------------
!BOP
!
! !IROUTINE: get_lwc
!
! !DESCRIPTION: Function GET\_LWC returns the cloud liquid water content
!  [m3 H2O/m3 air] at a  GEOS-CHEM grid box as a function of temperature.
!  (rjp, bmy, 10/31/02, 1/14/03)
!\\
!\\
! !INTERFACE:
!
      FUNCTION GET_LWC( T ) RESULT( LWC )
!
! !INPUT PARAMETERS: 
!
      REAL*8, INTENT(IN) :: T ! Temperature value at a GEOS-CHEM grid box [K]
!
! !RETURN VALUE:
!
      REAL*8             :: LWC
! 
! !REVISION HISTORY: 
!  18 Jan 2011 - R. Yantosca - Updated comments 
!  22 Dec 2011 - M. Payer    - Added ProTeX header
!EOP
!------------------------------------------------------------------------------
!BOC
!

      !=================================================================
      ! GET_LWC begins here!
      !=================================================================

      ! Compute Liquid water content in [g/m3]
      IF ( T > 293d0 ) THEN
         LWC = 0.2d0

      ELSE IF ( T >= 280.d0 .AND. T <= 293.d0 ) THEN
         LWC = 0.32d0 - 0.0060d0 * ( T - 273.D0 ) 
 
      ELSE IF ( T >= 248.d0 .AND. T < 280.d0 ) THEN
         LWC = 0.23d0 + 0.0065d0 * ( T - 273.D0 )

      ELSE IF ( T < 248.d0 ) THEN
         LWC = 0.07d0

      ENDIF

      ! Convert from [g/m3] to [m3/m3]
      ! Units: [g H2O/m3 air] * [1 kg H2O/1000g H2O] * [m3 H2O/1000kg H2O]
      LWC = LWC * 1.D-6         

      END FUNCTION GET_LWC
!EOC
!------------------------------------------------------------------------------
!          Harvard University Atmospheric Chemistry Modeling Group            !
!------------------------------------------------------------------------------
!BOP
!
! !IROUTINE: chemsulfate
!
! !DESCRIPTION: Subroutine CHEMSULFATE is the interface between the GEOS-CHEM
!  main program and the sulfate chemistry routines.  The user has the option of
!  running a coupled chemistry-aerosols simulation or an offline aerosol
!  simulation. (rjp, bdf, bmy, 5/31/00, 3/16/06)
!\\
!\\
! !INTERFACE:
!
      SUBROUTINE CHEMSULFATE( am_I_Root, Input_Opt, 
     &                        State_Met, State_Chm, RC )
!
! !USES:
!
      USE CMN_SIZE_MOD                   
      USE DAO_MOD,            ONLY : CONVERT_UNITS
      USE DRYDEP_MOD,         ONLY : DEPSAV
      USE ERROR_MOD,          ONLY : DEBUG_MSG
      USE GIGC_ErrCode_Mod
      USE GIGC_Input_Opt_Mod, ONLY : OptInput
      USE GIGC_State_Chm_Mod, ONLY : ChmState
      USE GIGC_State_Met_Mod, ONLY : MetState
      USE GLOBAL_OH_MOD,      ONLY : GET_GLOBAL_OH
      USE GLOBAL_NO3_MOD,     ONLY : GET_GLOBAL_NO3
      USE TIME_MOD,           ONLY : GET_MONTH
      USE TIME_MOD,           ONLY : GET_TS_CHEM
      USE TIME_MOD,           ONLY : GET_ELAPSED_SEC
      USE TIME_MOD,           ONLY : ITS_A_NEW_MONTH
      USE TRACERID_MOD,       ONLY : IDTNITs
      USE TRACERID_MOD,       ONLY : IDTSO4s
!
! !INPUT PARAMETERS:
!
      LOGICAL,        INTENT(IN)    :: am_I_Root   ! Is this the root CPU?
      TYPE(OptInput), INTENT(IN)    :: Input_Opt   ! Input Options object
      TYPE(MetState), INTENT(IN)    :: State_Met   ! Meteorology State object
!
! !INPUT/OUTPUT PARAMETERS: 
!
      TYPE(ChmState), INTENT(INOUT) :: State_Chm   ! Chemistry State object
!
! !OUTPUT PARAMETERS:
!
      INTEGER,        INTENT(OUT)   :: RC          ! Success or failure?
!
! !REVISION HISTORY: 
!  (1 ) Now reference all arguments except FIRSTCHEM and RH from either F90 
!        modules or from common block header files.  Updated comments, 
!        cosmetic changes.  Added NH3, NH4, NITRATE chemistry routines.   
!        Also call MAKE_RH and CONVERT_UNITS from "dao_mod.f".  Now references
!        IDTDMS, IDTSO2 etc. from "tracerid_mod.f".  Now make FIRSTCHEM a 
!        local SAVEd variable.  Now reference DEPSAV from "drydep_mod.f".
!        Also get rid of extraneous dimensions of DEPSAV.  Added NTIME,
!        NHMSb arrays for OHNO3TIME.  (rjp, bdf, bmy, 12/16/02)
!  (2 ) CHEM_DMS is now only called for offline sulfate simulations.  
!        (rjp, bmy, 3/23/03)
!  (3 ) Now remove NTIME, NHMSb from the arg list and call to OHNO3TIME.
!        Now references functions GET_MONTH, GET_TS_CHEM, and GET_ELAPSED_SEC
!        from the new "time_mod.f". (bmy, 3/27/03)
!  (4 ) Now reference STT, TCVV, N_TRACERS, ITS_AN_AEROSOL_SIM from
!        "tracer_mod.f".  Now reference ITS_A_NEW_MONTH from "time_mod.f".
!        Now references LPRT from "logical_mod.f". (bmy, 7/20/04)
!  (5 ) Updated for AS, AHS, LET, SO4aq, NH4aq.  Now references LCRYST from
!        logical_mod.f.  Now locate species in the DEPSAV array w/in 
!        INIT_SULFATE. (bmy, 12/21/04)
!  (6 ) Now handle gravitational settling of SO4s, NITs (bec, bmy, 4/13/05)
!  (7 ) Now make sure all USE statements are USE, ONLY (bmy, 10/3/05)
!  (8 ) Remove reference to MAKE_RH, it's not needed here (bmy, 3/16/06)
!  (9 ) Reference to LTOMAS and add call CHEM_SO4_AQ using aqueous oxidation
!        which is one of the TOMAS microphysics subroutine  (win, 1/25/10)
!  05 Oct 2011 - R. Yantosca - SUNCOS is no longer needed here
!  22 Dec 2011 - M. Payer    - Added ProTeX headers
!  30 Jul 2012 - R. Yantosca - Now accept am_I_Root as an argument when
!                              running with the traditional driver main.F
!  14 Nov 2012 - R. Yantosca - Add Input_Opt, RC as arguments
!  15 Nov 2012 - M. Payer    - Replaced all met field arrays with State_Met
!                              derived type object
!  04 Mar 2013 - R. Yantosca - Remove call to INIT_SULFATE
!  19 Mar 2013 - R. Yantosca - Now copy Input_Opt%TCVV(1:N_TRACERS)
!  25 Mar 2013 - M. Payer    - Now pass State_Chm object via the arg list
!  23 Apr 2013 - R. Yantosca - Remove LTOMAS logical, since we now invoke TOMAS
!                              with either TOMAS=yes or TOMAS40=yes
!  31 May 2013 - R. Yantosca - Now pass am_I_root, Input_Opt, State_Chm
!                              and RC to TOMAS routine CHEM_SO4_AQ
!EOP
!------------------------------------------------------------------------------
!BOC
!
! !LOCAL VARIABLES:
!
      ! SAVEd scalars
      LOGICAL, SAVE     :: FIRSTCHEM = .TRUE.
      INTEGER, SAVE     :: LASTMONTH = -99

      ! Non-SAVEd scalars
      LOGICAL           :: IT_IS_AN_AEROSOL_SIM
      LOGICAL           :: prtDebug
      INTEGER           :: I, J, L, N, MONTH
      REAL*8            :: DTCHEM

      ! For fields from Input_Opt
      LOGICAL           :: LCRYST
      LOGICAL           :: LPRT
      INTEGER           :: N_TRACERS
      REAL*8            :: TCVV(Input_Opt%N_TRACERS)

      ! Pointers
      ! We need to define local arrays to hold corresponding values 
      ! from the Chemistry State (State_Chm) object. (mpayer, 12/6/12)
      REAL*8, POINTER   :: STT(:,:,:,:)
!
! !EXTERNAL FUNCTIONS:   
!
      REAL*8,  EXTERNAL :: BOXVL

      !=================================================================
      ! CHEMSULFATE begins here!
      !=================================================================

      ! Assume success
      RC                   = GIGC_SUCCESS

      ! Copy fields from INPUT_OPT to local variables for use below
      LCRYST               = Input_Opt%LCRYST
      LPRT                 = Input_Opt%LPRT
      N_TRACERS            = Input_Opt%N_TRACERS
      TCVV                 = Input_Opt%TCVV(1:N_TRACERS)
      IT_IS_AN_AEROSOL_SIM = Input_Opt%ITS_AN_AEROSOL_SIM

      ! Initialize GEOS-Chem tracer array [kg] from Chemistry State object
      ! (mpayer, 12/6/12)
      STT => State_Chm%Tracers

      ! Should we print debug output?
      prtDebug             = ( LPRT .and. am_I_Root )

      ! Get current month
      MONTH                = GET_MONTH()

      ! If it's an offline simulation ...
      IF ( IT_IS_AN_AEROSOL_SIM ) THEN

         ! Then read monthly data files ...
         IF ( ITS_A_NEW_MONTH() ) THEN 
            CALL GET_GLOBAL_OH( MONTH, State_Met )
            CALL GET_GLOBAL_NO3( MONTH )
         ENDIF

         ! And compute time scaling arrays for offline OH, NO3
         CALL OHNO3TIME
         
      ENDIF

      ! Store NTIME in a shadow variable
      ELAPSED_SEC = GET_ELAPSED_SEC()

      ! DTCHEM is the chemistry timestep in seconds
      DTCHEM = GET_TS_CHEM() * 60d0

      ! Initialize module arrays
      PSO2_DMS = 0d0
      PMSA_DMS = 0d0
      PSO4_SO2 = 0d0
      PSO4_SS  = 0d0
      PNITs    = 0d0
#if   defined( TOMAS )
      PSO4_SO2AQ = 0d0     ! For TOMAS microphysics
#endif
                  
      !================================================================= 
      ! Call individual chemistry routines for sulfate/aerosol tracers
      !=================================================================

      ! SO4s [kg] gravitational settling
      CALL GRAV_SETTLING( am_I_Root,          Input_Opt, State_Met,
     &                    STT(:,:,:,IDTSO4s), 1,         RC         )
      IF ( prtDebug ) THEN
         CALL DEBUG_MSG( '### CHEMSULFATE: GRAV_SET, SO4S' )
      ENDIF

      ! NITs [kg] gravitational settling
      CALL GRAV_SETTLING( am_I_Root,          Input_Opt, State_Met, 
     &                    STT(:,:,:,IDTNITs), 2,         RC )
      IF ( prtDebug ) THEN
         CALL DEBUG_MSG( '### CHEMSULFATE: GRAV_SET, NITS' )
      ENDIF

      ! Convert all tracers in STT from [kg] -> [v/v]
      CALL CONVERT_UNITS( 1, N_TRACERS, TCVV, State_Met%AD, STT )
      IF ( prtDebug ) THEN
         CALL DEBUG_MSG( '### CHEMSULFATE: a CONVERT UNITS' )
      ENDIF

      ! For offline runs only ...
      IF ( IT_IS_AN_AEROSOL_SIM ) THEN

         ! DMS (offline only)
         CALL CHEM_DMS( am_I_Root, Input_Opt, State_Met, State_Chm, RC )
         IF ( prtDebug ) THEN
            CALL DEBUG_MSG( '### CHEMSULFATE: a CHEM_DMS' )
         ENDIF

         ! H2O2 (offline only)
         CALL CHEM_H2O2( am_I_Root, Input_Opt, State_Met, State_Chm,
     &                   RC )
         IF ( prtDebug ) THEN
            CALL DEBUG_MSG( '### CHEMSULFATE: a CHEM_H2O2' )
         ENDIF

      ENDIF

      ! SO2
      CALL GET_VCLDF( am_I_Root, State_Met, RC )
      IF ( prtDebug ) THEN
         CALL DEBUG_MSG( '### CHEMSULFATE: a get VCLDF' )
      ENDIF

      CALL CHEM_SO2( am_I_Root, Input_Opt, State_Met, State_Chm, RC )
      IF ( prtDebug ) THEN
         CALL DEBUG_MSG( '### CHEMSULFATE: a CHEM_SO2' )
      ENDIF

      ! SO4
      CALL CHEM_SO4( am_I_Root, Input_Opt, State_Met, State_Chm, RC )
      IF ( prtDebug ) THEN
         CALL DEBUG_MSG( '### CHEMSULFATE: a CHEM_SO4' )
      ENDIF

#if   defined( TOMAS )
      !-----------------------------------------------------------------
      ! For TOMAS microphysics:
      !
      ! SO4 from aqueous chemistry of SO2 (in-cloud oxidation)
      !
      ! SO4 produced via aqueous chemistry is distributed onto 30-bin
      ! aerosol by TOMAS subroutine AQOXID.   NOTE: This may be moved
      ! to tomas_mod.f in the future, but for now it still needs to get
      ! the PSO4_SO2AQ value while CHEMSULFATE is called
      !-----------------------------------------------------------------
      CALL CHEM_SO4_AQ( am_I_Root, Input_Opt, State_Met, State_Chm, RC )
      IF ( LPRT ) CALL DEBUG_MSG( '### CHEMSULFATE: a CHEM_SO4_AQ' )
#endif

      ! MSA
      CALL CHEM_MSA( am_I_Root, Input_Opt, State_Met, State_Chm, RC )
      IF ( prtDebug ) THEN
         CALL DEBUG_MSG( '### CHEMSULFATE: a CHEM_MSA' )
      ENDIF

      ! NH3
      CALL CHEM_NH3( am_I_Root, Input_Opt, State_Met, State_Chm, RC )
      IF ( prtDebug ) THEN
         CALL DEBUG_MSG( '### CHEMSULFATE: a CHEM_NH3' )
      ENDIF

      ! NH4 (gas-phase)
      CALL CHEM_NH4( am_I_Root, Input_Opt, State_Met, State_Chm, RC )
      IF ( prtDebug ) THEN
         CALL DEBUG_MSG( '### CHEMSULFATE: a CHEM_NH4' )
      ENDIF

      ! Sulfur Nitrate
      CALL CHEM_NIT( am_I_Root, Input_Opt, State_Met, State_Chm, RC )
      IF ( prtDebug ) THEN
         CALL DEBUG_MSG( '### CHEMSULFATE: a CHEM_NIT' )
      ENDIF

      ! Convert STT from [v/v] -> [kg]
      CALL CONVERT_UNITS( 2, N_TRACERS, TCVV, State_Met%AD, STT )

      ! Free pointer
      NULLIFY( STT )

      ! We have already gone thru one chemistry iteration
      FIRSTCHEM = .FALSE. 
         
      END SUBROUTINE CHEMSULFATE
!EOC
!------------------------------------------------------------------------------
!          Harvard University Atmospheric Chemistry Modeling Group            !
!------------------------------------------------------------------------------
!BOP
!
! !IROUTINE: grav_settling
!
! !DESCRIPTION: Subroutine GRAV\_SETTLING performs gravitational settling of
!  sulfate and nitrate in coarse sea salt (SO4S and NITS).
!  (bec, rjp, bmy, 4/20/04, 7/20/04, 10/25/05)
!\\
!\\
! !INTERFACE:
!
      SUBROUTINE GRAV_SETTLING( am_I_Root, Input_Opt, State_Met, 
     &                          TC,        N,         RC         )
!
! !USES:
!
      USE CMN_GCTM_MOD        
      USE CMN_DIAG_MOD        
      USE CMN_SIZE_MOD        
      USE DIAG_MOD,           ONLY : AD44
      USE DRYDEP_MOD,         ONLY : DEPSAV
      USE GIGC_ErrCode_Mod
      USE GIGC_Input_Opt_Mod, ONLY : OptInput
      USE GIGC_State_Met_Mod, ONLY : MetState
      USE GRID_MOD,           ONLY : GET_AREA_CM2
      USE PRESSURE_MOD,       ONLY : GET_PCENTER
      USE TRACERID_MOD,       ONLY : IDTSO4s
      USE TRACERID_MOD,       ONLY : IDTNITs
      USE TIME_MOD,           ONLY : GET_ELAPSED_SEC
      USE TIME_MOD,           ONLY : GET_TS_CHEM
!
! !INPUT PARAMETERS: 
!
      LOGICAL,        INTENT(IN)    :: am_I_Root   ! Are we on the root CPU?
      TYPE(OptInput), INTENT(IN)    :: Input_Opt   ! Input Options object
      TYPE(MetState), INTENT(IN)    :: State_Met   ! Meteorology State object
      INTEGER,        INTENT(IN)    :: N           ! N=1 is SO4S; N=2 is NITS
!
! !OUTPUT PARAMETERS:
!
      INTEGER,        INTENT(OUT)   :: RC          ! Success or failure?
!
! !INPUT/OUTPUT PARAMETERS: 
!
      REAL*8,         INTENT(INOUT) :: TC(IIPAR,JJPAR,LLPAR) ! Tracer [kg]
! 
! !REVISION HISTORY:
!  (1 ) Now references SALA_REDGE_um and SALC_REDGE_um from "tracer_mod.f"
!        (bmy, 7/20/04)
!  (2 ) Now references XNUMOL from "tracer_mod.f" (bmy, 10/25/05)
!  (3 ) Now limit relative humidity to [tiny(real*8),0.99] range for DLOG
!         argument (phs, 5/1/08)
!  (4 ) Bug fixes to the Gerber hygroscopic growth for sea salt aerosols
!       (jaegle, 5/5/11)
!  (5 ) Update hygroscopic growth to Lewis and Schwartz formulation (2006) and
!       density calculation based on Tang et al. (1997) (bec, jaegle 5/5/11)
!  22 Dec 2011 - M. Payer    - Added ProTeX headers
!  01 Mar 2012 - R. Yantosca - Now use GET_AREA_CM2(I,J,L) from grid_mod.F90
!  14 Nov 2012 - R. Yantosca - Now pass am_I_Root, Input_Opt, RC as arguments
!  15 Nov 2012 - M. Payer    - Replaced all met field arrays with State_Met
!                              derived type object
!EOP
!------------------------------------------------------------------------------
!BOC
!
! !DEFINED PARAMETERS:
!
      REAL*8,  PARAMETER     :: C1   =  0.7674d0 
      REAL*8,  PARAMETER     :: C2   =  3.079d0 
      REAL*8,  PARAMETER     :: C3   =  2.573d-11
      REAL*8,  PARAMETER     :: C4   = -1.424d0
      REAL*8,  PARAMETER     :: DEN  = 2200.0d0 ! [kg/m3] sea-salt density

      ! Parameters for polynomial coefficients to derive seawater
      ! density. From Tang et al. (1997) (bec, jaegle, 5/11/11)
      REAL*8,  PARAMETER     :: A1   =  7.93d-3
      REAL*8,  PARAMETER     :: A2   = -4.28d-5
      REAL*8,  PARAMETER     :: A3   =  2.52d-6
      REAL*8,  PARAMETER     :: A4   = -2.35d-8
      REAL*8,  PARAMETER     :: EPSI = 1.0D-4 
!
! !LOCAL VARIABLES:
!
      INTEGER                :: I,      J,     L,        DTCHEM
      REAL*8                 :: DELZ,   DELZ1, REFF
      REAL*8                 :: P,      DP,    PDP,      TEMP        
      REAL*8                 :: CONST,  SLIP,  VISC,     FAC1
      REAL*8                 :: FAC2,   FLUX,  AREA_CM2, RHB
      ! replace RCM (radius in CM with RUM radius in microns) jaegle 5/11/11
      REAL*8                 :: RUM,    RWET,  RATIO_R,  RHO 
      REAL*8                 :: TOT1,   TOT2
      REAL*8                 :: VTS(LLPAR)  
      REAL*8                 :: TC0(LLPAR)
      ! added variables for density calculation (jaegle, bec 5/11/11)
      REAL*8                 :: RHO1, WTP
      
      ! Arrays
      INTEGER                :: IDDEP(2)
      INTEGER                :: IDTRC(2)	
      REAL*8                 :: SALA_REDGE_um(2)
      REAL*8                 :: SALC_REDGE_um(2)
      REAL*8                 :: XNUMOL(Input_Opt%N_TRACERS)

      !=================================================================
      ! GRAV_SETTLING begins here!
      !=================================================================

      ! Return if tracers are undefined
      IF ( IDTSO4s == 0 .and. IDTNITs == 0 ) RETURN

      ! Return if it's the start of the run
      IF ( GET_ELAPSED_SEC() == 0 ) RETURN

      ! Assume success
      RC            = GIGC_SUCCESS

      ! Copy fields from INPUT_OPT to local variables for use below
      SALA_REDGE_um = Input_Opt%SALA_REDGE_um
      SALC_REDGE_um = Input_Opt%SALC_REDGE_um
      XNUMOL        = Input_Opt%XNUMOL

      ! Chemistry timestep [s]
      DTCHEM = GET_TS_CHEM() * 60d0

      ! Store in IDDEP array
      IDDEP(1) = DRYSO4s
      IDDEP(2) = DRYNITs

      ! Tracer array
      IDTRC(1) = IDTSO4s
      IDTRC(2) = IDTNITs

      ! Coarse mode
      REFF = 0.5d-6 * ( SALC_REDGE_um(1) + SALC_REDGE_um(2) )
            
      ! Sea salt radius [cm]
      ! The Gerber formula for hygroscopic growth uses the radius in
      ! micrometers instead of centimeters. This fix is implemented by using
      ! RUM instead of RCM (jaegle 5/5/11)
      RUM  = REFF * 1d6


      ! Exponential factors
      ! replace with radius in microns (jaegle 5/5/11)
      FAC1 = C1 * ( RUM**C2 )
      FAC2 = C3 * ( RUM**C4 )

!$OMP PARALLEL DO
!$OMP+DEFAULT( SHARED )
!$OMP+PRIVATE( I,       J,     L,    VTS,  P,        TEMP, RHB,  RWET ) 
!$OMP+PRIVATE( RATIO_R, RHO,   DP,   PDP,  CONST,    SLIP, VISC, TC0  )
!$OMP+PRIVATE( DELZ,    DELZ1, TOT1, TOT2, AREA_CM2, FLUX             )
!$OMP+PRIVATE( RHO1,    WTP                                           ) 
!$OMP+SCHEDULE( DYNAMIC )
      DO J = 1, JJPAR
      DO I = 1, IIPAR       

         ! Initialize 
         DO L = 1, LLPAR
            VTS(L) = 0d0
         ENDDO

         ! Loop over levels
         DO L = 1, LLPAR

            ! Pressure at center of the level [kPa]
            P       = GET_PCENTER(I,J,L) * 0.1d0

            ! Temperature [K]
            TEMP    = State_Met%T(I,J,L)

            ! Cap RH at 0.99 
            RHB     = MIN( 0.99d0, State_Met%RH(I,J,L) * 1d-2 )

            ! Safety check (phs, 5/1/08)
            RHB     = MAX( TINY(RHB), RHB           )

            ! Aerosol growth with relative humidity in radius [m] 
            ! (Gerber, 1985)
            ! Several bug fixes to the Gerber formulation: a log10 (instead of
            ! ln) should be used and the dry radius should be expressed in
            ! micrometers (instead of cm) also add more significant digits to
            ! the exponent (jaegle 5/5/11)
            !RWET    = 1d-6*(FAC1/(FAC2-LOG10(RHB))+RUM**3.d0)**0.33333d0

            ! Use equation 5 in Lewis and Schwartz (2006) [m] for sea salt
            ! growth (jaegle 5/11/11)
            RWET = REFF * (4.d0 / 3.7d0) *
     &                  ( (2.d0 - RHB)/(1.d0 - RHB) )**(1.d0/3.d0)


            ! Ratio dry over wet radii at the cubic power
            RATIO_R = ( REFF / RWET )**3.d0

            ! Density of the wet aerosol (kg/m3)
            !RHO     = RATIO_R * DEN + ( 1.d0 - RATIO_R ) * 1000.d0

            ! Above density calculation is chemically unsound because it
            ! ignores chemical solvation.  
            ! Iteratively solve Tang et al., 1997 equation 5 to calculate
            ! density of wet aerosol (kg/m3) 
            ! (bec, jaegle 5/11/11)
            RATIO_R = ( REFF / RWET )
            ! Assume an initial density of 1000 kg/m3
            RHO  = 1000.D0
            RHO1 = 0.d0 !initialize (bec, 6/21/10)
            DO WHILE ( ABS( RHO1-RHO ) .gt. EPSI )
                ! First calculate weight percent of aerosol (kg_RH=0.8/kg_wet) 
                WTP    = 100.d0 * DEN/RHO * RATIO_R**3.d0
                ! Then calculate density of wet aerosol using equation 5 
                ! in Tang et al., 1997 [kg/m3]
                RHO1   = ( 0.9971d0 + (A1 * WTP) + (A2 * WTP**2.d0) + 
     $               (A3 * WTP**3.d0) + (A4 * WTP**4.d0) ) * 1000.d0
                ! Now calculate new weight percent using above density
                ! calculation
                WTP    = 100.d0 * DEN/RHO1 * RATIO_R**3.d0
                ! Now recalculate new wet density [kg/m3]
                RHO   = ( 0.9971d0 + (A1 * WTP) + (A2 * WTP**2.d0) + 
     $              (A3 * WTP**3.d0) + (A4 * WTP**4.d0) ) * 1000.d0
            ENDDO

            ! Dp = particle diameter [um]
            DP      = 2.d0 * RWET * 1.d6        

            ! PdP = P * dP [hPa * um]
            PDp     = P * Dp

            ! Constant
            CONST   = 2.d0 * RHO * RWET**2 * g0 / 9.d0

            !===========================================================
            ! NOTE: Slip correction factor calculations following 
            ! Seinfeld, pp464 which is thought to be more accurate 
            ! but more computation required. (rjp, 1/24/02)
            !
            ! # air molecule number density
            ! num = P * 1d3 * 6.023d23 / (8.314 * Temp) 
            !
            ! # gas mean free path
            ! lamda = 1.d6/( 1.41421 * num * 3.141592 * (3.7d-10)**2 ) 
            !
            ! # Slip correction
            ! Slip = 1. + 2. * lamda * (1.257 + 0.4 * exp( -1.1 * Dp     
            !     &     / (2. * lamda))) / Dp
            !
            ! NOTE: Eq) 3.22 pp 50 in Hinds (Aerosol Technology)
            ! which produces slip correction factore with small error
            ! compared to the above with less computation.
            !===========================================================  
          
            ! Slip correction factor (as function of P*dp)
            Slip = 1.d0+(15.60d0 + 7.0d0 * EXP(-0.059d0 * PDp)) / PDp

            ! Viscosity [Pa*s] of air as a function of temperature 
            VISC = 1.458d-6 * (Temp)**(1.5d0) / ( Temp + 110.4d0 )

            ! Settling velocity [m/s]
            VTS(L) = CONST * Slip / VISC
         ENDDO

         ! Method is to solve bidiagonal matrix which is
         ! implicit and first order accurate in z (rjp, 1/24/02)

         ! Save initial tracer concentration in column
         DO L = 1, LLPAR
            TC0(L) = TC(I,J,L)
         ENDDO

         ! We know the boundary condition at the model top
         L    = LLTROP
         DELZ = State_Met%BXHEIGHT(I,J,L)

         TC(I,J,L) = TC(I,J,L) / ( 1.d0 + DTCHEM * VTS(L) / DELZ )

         DO L = LLTROP-1, 1, -1
            DELZ  = State_Met%BXHEIGHT(I,J,L)
            DELZ1 = State_Met%BXHEIGHT(I,J,L+1)
            TC(I,J,L) = 1.d0 / ( 1.d0 + DTCHEM * VTS(L) / DELZ )
     &                * ( TC(I,J,L) + DTCHEM * VTS(L+1) / DELZ1
     &                *  TC(I,J,L+1) )
         ENDDO
         
         !==============================================================
         ! ND44 diagnostic: sea salt loss [molec/cm2/s]
         !==============================================================
         IF ( ND44 > 0 ) THEN

            ! Initialize
            TOT1 = 0d0
            TOT2 = 0d0
            
            ! Compute column totals of TCO(:) and TC(I,J,:,N)
            DO L = 1, LLPAR
               TOT1 = TOT1 + TC0(L)
               TOT2 = TOT2 + TC(I,J,L)
            ENDDO

            ! Surface area [cm2]
            AREA_CM2 = GET_AREA_CM2( I, J, 1 )

            ! Convert sea salt flux from [kg/s] to [molec/cm2/s]
            FLUX     = ( TOT1 - TOT2 ) / DTCHEM
            FLUX     = FLUX * XNUMOL(IDTRC(N)) / AREA_CM2 
   
            ! Store in AD44 array
            AD44(I,J,IDDEP(N),1) = AD44(I,J,IDDEP(N),1) + FLUX
         ENDIF
      ENDDO
      ENDDO
!$OMP END PARALLEL DO

      END SUBROUTINE GRAV_SETTLING
!EOC
!------------------------------------------------------------------------------
!          Harvard University Atmospheric Chemistry Modeling Group            !
!------------------------------------------------------------------------------
!BOP
!
! !IROUTINE: chem_dms
!
! !DESCRIPTION: Subroutine CHEM\_DMS is the DMS chemistry subroutine from Mian
!  Chin's GOCART model, modified for use with the GEOS-CHEM model.
!  (rjp, bdf, bmy, 5/31/00, 10/15/09)
!\\
!\\
! !INTERFACE:
!
      SUBROUTINE CHEM_DMS( am_I_Root, Input_Opt, 
     &                     State_Met, State_Chm, RC )
!
! !USES:
!
      USE CMN_GCTM_MOD         
      USE CMN_DIAG_MOD         
      USE CMN_SIZE_MOD         
      USE DIAG_MOD,           ONLY : AD05
      USE DRYDEP_MOD,         ONLY : DEPSAV
      USE GIGC_ErrCode_Mod
      USE GIGC_Input_Opt_Mod, ONLY : OptInput
      USE GIGC_State_Chm_Mod, ONLY : ChmState
      USE GIGC_State_Met_Mod, ONLY : MetState
      USE TIME_MOD,           ONLY : GET_TS_CHEM
      USE TRACERID_MOD,       ONLY : IDTDMS
      USE TROPOPAUSE_MOD,     ONLY : ITS_IN_THE_STRAT
!
! !INPUT PARAMETERS:
!
      LOGICAL,        INTENT(IN)    :: am_I_Root   ! Are we on the root CPU?
      TYPE(OptInput), INTENT(IN)    :: Input_Opt   ! Input Options object
      TYPE(MetState), INTENT(IN)    :: State_Met   ! Meteorology State object
!
! !INPUT/OUTPUT PARAMETERS: 
!
      TYPE(ChmState), INTENT(INOUT) :: State_Chm   ! Chemistry State object
!
! !OUTPUT PARAMETERS:
!
      INTEGER,        INTENT(OUT)   :: RC          ! Success or failure?
!             
! !REMARKS:
!  Reaction List (by Mian Chin, chin@rondo.gsfc.nasa.gov)                  
!  ============================================================================
!                                                                             .
!  R1:    DMS + OH  -> a*SO2 + b*MSA                OH addition channel    
!         k1 = { 1.7e-42*exp(7810/T)*[O2] / (1+5.5e-31*exp(7460/T)*[O2] }  
!         a = 0.75, b = 0.25                                               
!                                                                             .
!  R2:    DMS + OH  ->   SO2 + ...                  OH abstraction channel 
!         k2 = 1.2e-11*exp(-260/T)                                         
!                                                                             .
!         DMS_OH = DMS0 * exp(-(r1+r2)* NDT1)                                  
!         where DMS0 is the DMS concentration at the beginning,            
!         r1 = k1*[OH], r2 = k2*[OH].                                      
!                                                                             .
!  R3:    DMS + NO3 ->   SO2 + ...                                         
!         k3 = 1.9e-13*exp(500/T)                                          
!                                                                             .
!         DMS = DMS_OH * exp(-r3*NDT1)                                         
!         where r3 = k3*[NO3].                                             
!                                                                             .
!  R4:    DMS + X   ->   SO2 + ...                                         
!         assume to be at the rate of DMS+OH and DMS+NO3 combined.         
!                                                                             .
!  The production of SO2 and MSA here, PSO2_DMS and PMSA_DMS, are saved    
!  for use in CHEM_SO2 and CHEM_MSA subroutines as a source term.  They    
!  are in unit of [v/v/timestep]. 
!
! !REVISION HISTORY:
!  (1 ) Now reference AD, AIRDEN, and SUNCOS from "dao_mod.f".  Added 
!        parallel DO-loops.  Also now extract OH and NO3 from SMVGEAR
!        for coupled chemistry-aerosol runs. (rjp, bdf, bmy, 9/16/02)
!  (2 ) Bug fix: remove duplicate definition of RK3 (bmy, 3/23/03)
!  (3 ) Now use function GET_TS_CHEM from "time_mod.f".  (bmy, 3/27/03)
!  (4 ) Now reference STT and ITS_A_FULLCHEM_SIM from "tracer_mod.f"
!        Now replace IJSURF w/ an analytic function. (bmy, 7/20/04)
!  (5 ) Shift rows 8,9 in AD05 to 9,10 in to make room for P(SO4) from O3 
!        oxidation in sea-salt aerosols (bec, bmy, 4/13/05)
!  (6 ) Now remove reference to CMN, it's obsolete.  Now reference 
!        ITS_IN_THE_STRAT from "tropopause_mod.f". (bmy, 8/22/05)
!  (7 ) Now references XNUMOL from "tracer_mod.f" (bmy, 10/25/05)
!  (8 ) Now correctly records P(SO2) from OH in AD05 (pjh)
!  (9 ) Update reaction rate to match JPL06 and full chem (jaf, bmy, 10/15/09)
!  22 Dec 2011 - M. Payer    - Added ProTeX headers
!  31 Jul 2012 - R. Yantosca - Now loop from 1..LLPAR for GIGC compatibility
!  14 Nov 2012 - R. Yantosca - Add am_I_Root, Input_Opt, RC as arguments
!  15 Nov 2012 - M. Payer    - Replaced all met field arrays with State_Met
!                              derived type object
!  28 Nov 2012 - R. Yantosca - Replace SUNCOS with State_Met%SUNCOS
!EOP
!------------------------------------------------------------------------------
!BOC
!
! !DEFINED PARAMETERS:
!
      REAL*8, PARAMETER :: FX = 1.0d0
      REAL*8, PARAMETER :: A  = 0.75d0
      REAL*8, PARAMETER :: B  = 0.25d0

      ! From D4: only 0.8 efficiency, also some goes to DMSO and lost.  
      ! So we assume 0.75 efficiency for DMS addtion channel to form     
      ! products.                                                        
      REAL*8, PARAMETER :: EFF = 1d0
!
! !LOCAL VARIABLES:
!
      ! Scalars
      INTEGER           :: I,   J,    L
      REAL*8            :: TK,  O2,   RK1,    RK2,    RK3,   F  
      REAL*8            :: DMS, DMS0, DMS_OH, DTCHEM, XOH,   XN3 
      REAL*8            :: XX,  OH,   OH0,    XNO3,   XNO30, LOH
      REAL*8            :: LNO3
                        
      ! For fields from Input_Opt
      LOGICAL           :: IS_FULLCHEM
      REAL*8            :: XNUMOL(Input_Opt%N_TRACERS)

      ! Pointers
      ! We need to define local arrays to hold corresponding values 
      ! from the Chemistry State (State_Chm) object. (mpayer, 12/6/12)
      REAL*8, POINTER :: STT(:,:,:,:)
!
! !EXTERNAL FUNCTIONS:   
!
      REAL*8,  EXTERNAL      :: BOXVL
      
      !=================================================================
      ! CHEM_DMS begins here!
      !=================================================================
      IF ( IDTDMS == 0 ) RETURN

      ! Assume success
      RC          = GIGC_SUCCESS

      ! Copy fields from INPUT_OPT to local variables for use below
      IS_FULLCHEM = Input_Opt%ITS_A_FULLCHEM_SIM
      XNUMOL      = Input_Opt%XNUMOL

      ! Initialize GEOS-Chem tracer array [kg] from Chemistry State object
      ! (mpayer, 12/6/12)
      STT => State_Chm%Tracers

      ! DTCHEM is the chemistry timestep in seconds
      DTCHEM      = GET_TS_CHEM() * 60d0

      ! Factor to convert AIRDEN from kgair/m3 to molecules/cm3:
      f           = 1000.d0 / AIRMW * 6.022d23 * 1.d-6
      
      !=================================================================
      ! Do the chemistry over all tropospheric grid boxes!
      !=================================================================
!$OMP PARALLEL DO
!$OMP+DEFAULT( SHARED )
!$OMP+PRIVATE( I, J, L, TK, O2, DMS0,OH, XNO3, RK1, RK2 )
!$OMP+PRIVATE( RK3, DMS_OH, DMS, OH0, XNO30, XOH, XN3, XX, LOH, LNO3  )
!$OMP+SCHEDULE( DYNAMIC )
      DO L = 1, LLPAR
      DO J = 1, JJPAR
      DO I = 1, IIPAR

         ! Skip stratospheric boxes
         IF ( ITS_IN_THE_STRAT( I, J, L, State_Met ) ) CYCLE

         ! Temperature [K]
         TK     = State_Met%T(I,J,L)

         ! Get O2 [molec/cm3], DMS [v/v], OH [molec/cm3], NO3 [molec/cm3]
         O2     = State_Met%AIRDEN(L,I,J) * f * 0.21d0
         DMS0   = STT(I,J,L,IDTDMS)
         OH     = GET_OH(  I, J, L, Input_Opt, State_Met )
         XNO3   = GET_NO3( I, J, L, Input_Opt, State_Met )

         !==============================================================
         ! (1) DMS + OH:  RK1 - addition channel  
         !                RK2 - abstraction channel   
         !==============================================================
         RK1 = 0.d0
         RK2 = 0.d0
         RK3 = 0.d0

         IF ( OH > 0.d0 ) THEN
            RK1 = ( 1.7d-42 * EXP( 7810.d0 / TK ) * O2 ) /
     &            ( 1.d0 + 5.5d-31 * EXP( 7460.d0 / TK ) * O2 ) * OH

            ! Update reaction rate to match JPL06 and full chem
            ! (jaf, bmy, 10/15/09)
            RK2 = 1.1d-11 * EXP( -240.d0 / TK ) * OH 
         ENDIF
            
         !==============================================================
         ! (2) DMS + NO3 (only happens at night):  
         !==============================================================
         IF ( State_Met%SUNCOS(I,J) <= 0d0 ) THEN
            RK3 = 1.9d-13 * EXP( 500.d0 / TK ) * XNO3
         ENDIF

         !==============================================================
         ! Update DMS concentrations after reaction with OH and NO3, 
         ! and also account for DMS + X assuming at a rate as 
         ! (DMS+OH)*Fx in the day and (DMS+NO3)*Fx at night:   
         ! 
         ! DMS_OH :  DMS concentration after reaction with OH  
         ! DMS    :  DMS concentration after reaction with NO3       
         !           (min(DMS) = 1.0E-32)       
         !
         ! NOTE: If we are doing a coupled fullchem/aerosol run, then
         ! also modify OH and NO3 concentrations after rxn w/ DMS.
         !==============================================================
         DMS_OH = DMS0   * EXP( -( RK1 + RK2 ) * Fx * DTCHEM )
         DMS    = DMS_OH * EXP( -( RK3       ) * Fx * DTCHEM ) 
         IF ( DMS < SMALLNUM ) DMS = 0d0

         ! Archive initial OH and NO3 for diagnostics
         OH0    = OH
         XNO30  = XNO3

         IF ( IS_FULLCHEM ) THEN
         
            ! Update OH after rxn w/ DMS (coupled runs only)
            OH    = OH0 - ( ( DMS0 - DMS_OH ) *
     &              State_Met%AIRDEN(L,I,J) * f )
            IF ( OH < SMALLNUM ) OH = 0d0

            ! Update NO3 after rxn w/ DMS (coupled runs only)
            XNO3  = XNO30 - ( ( DMS_OH - DMS ) *
     &              State_Met%AIRDEN(L,I,J) * f )
            IF ( XNO3 < SMALLNUM ) XNO3 = 0d0

         ENDIF 

         ! Save DMS back to the tracer array
         STT(I,J,L,IDTDMS) = DMS

         !==============================================================
         ! Save SO2 and MSA production from DMS oxidation 
         ! in [mixing ratio/timestep]:    
         !
         ! SO2 is formed in DMS+OH addition (0.85) and abstraction 
         ! (1.0) channels as well as DMS + NO3 reaction.  We also 
         ! assume that SO2 yield from DMS + X is 1.0.  
         !
         ! MSA is formed in DMS + OH addition (0.15) channel. 
         !==============================================================
         IF ( ( RK1 + RK2 ) == 0.d0 ) THEN
            PMSA_DMS(I,J,L) = 0.d0
         ELSE
            PMSA_DMS(I,J,L) = ( DMS0 - DMS_OH ) * 
     &                          B*RK1 / ( ( RK1 + RK2 ) * Fx ) * EFF
         ENDIF

         PSO2_DMS(I,J,L) =  DMS0 - DMS - PMSA_DMS(I,J,L)

         !==============================================================
         ! ND05 diagnostic: production and loss  
         !
         ! For the offline run, we are reading in monthly mean OH, NO3 
         ! from disk.  We don't modify these, so LOH = 0 and LNO3 = 0.
         !==============================================================
         IF ( ND05 > 0 .and. L <= LD05 ) THEN

            ! P(SO2) from DMS+OH, DMS+NO3, and DMS+X
            XOH  = ( DMS0   - DMS_OH - PMSA_DMS(I,J,L) ) /
     &                 Fx   * State_Met%AD(I,J,L) / TCVV_S
            XN3  = ( DMS_OH - DMS ) / Fx * State_Met%AD(I,J,L) / TCVV_S
            XX   = ( ( DMS0 - DMS ) * State_Met%AD(I,J,L) / TCVV_S )
     &               - XOH  - XN3
        
            ! Convert L(OH) and L(NO3) from [molec/cm3] to [kg/timestep]
            LOH  = ( OH0   - OH  ) * BOXVL(I,J,L,State_Met) / XNUMOL_OH
            LNO3 = ( XNO30 - XNO3) * BOXVL(I,J,L,State_Met) / XNUMOL_NO3 

            ! Store P(SO2) from DMS + OH [kg S/timestep]
            AD05(I,J,L,1) = AD05(I,J,L,1) + XOH

            ! Store P(SO2) from DMS + NO3 [kg S/timestep]
            AD05(I,J,L,2) = AD05(I,J,L,2) + XN3

            ! Store total P(SO2) from DMS [kg S/timestep]
            AD05(I,J,L,3) = AD05(I,J,L,3)   + 
     &                    ( PSO2_DMS(I,J,L) * State_Met%AD(I,J,L) /
     &                      TCVV_S )

            ! Store P(MSA) from DMS [kg S/timestep]
            AD05(I,J,L,4) = AD05(I,J,L,4)   + 
     &                    ( PMSA_DMS(I,J,L) * State_Met%AD(I,J,L) /
     &                      TCVV_S )

            ! Store L(OH) by DMS [kg OH/timestep]
            AD05(I,J,L,9) = AD05(I,J,L,9) + LOH
            
            ! Store L(NO3) by DMS [kg NO3/timestep]
            AD05(I,J,L,10) = AD05(I,J,L,10) + LNO3

         ENDIF

         !==============================================================
         ! For a coupled fullchem/aerosol run, save OH [molec/cm3] 
         ! and NO3 [molec/cm3] back into the CSPEC array of SMVGEAR
         !==============================================================
         IF ( IS_FULLCHEM ) THEN
            CALL SET_OH( I, J, L, OH )
            CALL SET_NO3( I, J, L, XNO3 )
         ENDIF
      ENDDO
      ENDDO
      ENDDO
!$OMP END PARALLEL DO

      ! Free pointer
      NULLIFY( STT )

      END SUBROUTINE CHEM_DMS
!EOC
!------------------------------------------------------------------------------
!          Harvard University Atmospheric Chemistry Modeling Group            !
!------------------------------------------------------------------------------
!BOP
!
! !IROUTINE: chem_h2o2
!
! !DESCRIPTION: Subroutine CHEM\_H2O2 is the H2O2 chemistry subroutine for
!  offline sulfate simulations.  For coupled runs, H2O2 chemistry is already
!  computed by the SMVGEAR module. (rjp, bmy, 11/26/02, 10/25/05)
!\\
!\\
! !INTERFACE:
!
      SUBROUTINE CHEM_H2O2( am_I_Root, Input_Opt, 
     &                      State_Met, State_Chm, RC )
!
! !USES:
!
      USE BPCH2_MOD,          ONLY : GET_NAME_EXT
      USE BPCH2_MOD,          ONLY : GET_RES_EXT
      USE BPCH2_MOD,          ONLY : GET_TAU0
      USE BPCH2_MOD,          ONLY : READ_BPCH2
      USE CMN_SIZE_MOD
      USE CMN_FJ_MOD,         ONLY : JPMAX, JPPJ
      USE CMN_DIAG_MOD
      USE CMN_GCTM_MOD
      USE DIAG_MOD,           ONLY : AD44 
      USE DIRECTORY_MOD,      ONLY : DATA_DIR
      USE DRYDEP_MOD,         ONLY : DEPSAV
      USE GIGC_ErrCode_Mod
      USE GIGC_Input_Opt_Mod, ONLY : OptInput
      USE GIGC_State_Chm_Mod, ONLY : ChmState
      USE GIGC_State_Met_Mod, ONLY : MetState
      USE GRID_MOD,           ONLY : GET_AREA_CM2
      USE PBL_MIX_MOD,        ONLY : GET_FRAC_UNDER_PBLTOP
      USE TIME_MOD,           ONLY : GET_MONTH
      USE TIME_MOD,           ONLY : GET_TS_CHEM
      USE TIME_MOD,           ONLY : ITS_A_NEW_MONTH
      USE TRACERID_MOD,       ONLY : IDTH2O2
      USE TRANSFER_MOD,       ONLY : TRANSFER_3D_TROP
      USE TROPOPAUSE_MOD,     ONLY : ITS_IN_THE_STRAT
!
! !INPUT PARAMETERS:
!
      LOGICAL,        INTENT(IN)    :: am_I_Root   ! Is this the root CPU?
      TYPE(OptInput), INTENT(IN)    :: Input_Opt   ! Input Options object
      TYPE(MetState), INTENT(IN)    :: State_Met   ! Meteorology State object
!
! !INPUT/OUTPUT PARAMETERS: 
!
      TYPE(ChmState), INTENT(INOUT) :: State_Chm   ! Chemistry State object
!
! !OUTPUT PARAMETERS:
!
      INTEGER,        INTENT(OUT)   :: RC          ! Success or failure?
! 
! !REVISION HISTORY:
!  (1 ) Bug fix: need to multiply DXYP by 1d4 for cm2 (bmy, 3/23/03)
!  (2 ) Now replace DXYP(JREF)*1d4 with routine GET_AREA_CM2 of "grid_mod.f"
!        Now use functions GET_MONTH and GET_TS_CHEM from "time_mod.f".
!        (bmy, 3/27/03)
!  (3 ) Now references PBLFRAC from "drydep_mod.f".  Now apply dry deposition 
!        throughout the entire PBL.  Added FREQ variable. (bmy, 8/1/03)
!  (4 ) Now use ND44_TMP array to store vertical levels of drydep flux, then 
!        sum into AD44 array.  This preents numerical differences when using
!        multiple processors. (bmy, 3/24/04)    
!  (5 ) Now use diurnally-varying JO1D.  Now use new unit conversion for
!        the ND44 diagnostic. (rjp, bmy, 3/30/04)
!  (6 ) Now use parallel DO-loop to zero ND44_TMP.  Now uses ITS_A_NEW_MONTH
!        from time_mod.f. (bmy, 4/14/04)
!  (7 ) Now reference STT & TCVV from "tracer_mod.f".  Also replace IJSURF
!        with an analytic function.  Now references DATA_DIR from 
!        "directory_mod.f". (bmy, 7/20/04)
!  (8 ) Now suppress output from READ_BPCH with QUIET keyword (bmy, 1/25/05)
!  (9 ) Replace PBLFRAC from "drydep_mod.f" with GET_FRAC_UNDER_PBLTOP
!        from "pbl_mix_mod.f" (bmy, 2/22/05)
!  (10) Now read offline files from "sulfate_sim_200508/offline".  Now remove 
!        reference to CMN, it's obsolete.  Now reference ITS_IN_THE_STRAT from 
!        "tropopause_mod.f". (bmy, 8/22/05)
!  (11) Now make sure all USE statements are USE, ONLY (bmy, 10/3/05)
!  (12) Now references XNUMOL from "tracer_mod.f" (bmy, 10/25/05)
!  22 Dec 2011 - M. Payer    - Added ProTeX headers
!  01 Mar 2012 - R. Yantosca - Now use GET_AREA_CM2(I,J,L) from grid_mod.F90
!  30 Jul 2012 - R. Yantosca - Now accept am_I_Root as an argument when
!                              running with the traditional driver main.F
!  31 Jul 2012 - R. Yantosca - Now loop from 1..LLPAR for GIGC compatibility
!  31 Jul 2012 - R. Yantosca - Declare temp drydep arrays w/ LLPAR (not LLTROP)
!  14 Nov 2012 - R. Yantosca - Add am_I_Root, Input_Opt, RC as arguments
!  15 Nov 2012 - M. Payer    - Replaced all met field arrays with State_Met
!                              derived type object
!  26 Nov 2012 - R. Yantosca - Dimension ND44_TMP array with LLPAR, not LLTROP
!  28 Nov 2012 - R. Yantosca - Replace SUNCOS with State_Met%SUNCOS
!  05 Mar 2013 - R. Yantosca - Now use Input_Opt%LNLPBL
!  19 Mar 2013 - R. Yantosca - Now copy Input_Opt%TCVV(1:N_TRACERS) and
!                              Input_Opt%XNUMOL(1:N_TRACERS) -- avoid OOB errs
!  25 Mar 2013 - M. Payer    - Now pass State_Chm object via the arg list
!EOP
!------------------------------------------------------------------------------
!BOC
!
! !DEFINED PARAMETERS:
! 
      REAL*8,  PARAMETER :: A = 2.9d-12
!
! !LOCAL VARIABLES:
!
      ! Scalars
      LOGICAL            :: LNLPBL
      LOGICAL            :: FIRST     = .TRUE.
      INTEGER, SAVE      :: LASTMONTH = -99
      INTEGER            :: I, J, L, JLOOP, N_TRACERS
      REAL*4             :: ARRAY(IIPAR,JJPAR,LLTROP)
      REAL*8             :: DT,    Koh,  DH2O2, M,    F ,   XTAU   
      REAL*8             :: H2O20, H2O2, ALPHA, FLUX, FREQ, PHOTJ
      CHARACTER(LEN=255) :: FILENAME

      ! Arrays
      REAL*8             :: TCVV  (Input_Opt%N_TRACERS)
      REAL*8             :: XNUMOL(Input_Opt%N_TRACERS)
      REAL*8             :: ND44_TMP(IIPAR,JJPAR,LLPAR)

      ! Pointers
      ! We need to define local arrays to hold corresponding values 
      ! from the Chemistry State (State_Chm) object. (mpayer, 12/6/12)
      REAL*8, POINTER :: STT(:,:,:,:)

      !=================================================================
      ! CHEM_H2O2 begins here!
      !=================================================================
      IF ( IDTH2O2 == 0 .or. DRYH2O2 == 0 ) RETURN 

      ! Assume success
      RC        = GIGC_SUCCESS

      ! Copy fields from INPUT_OPT to local variables for use below
      N_TRACERS = Input_Opt%N_TRACERS
      TCVV      = Input_Opt%TCVV  (1:N_TRACERS)
      XNUMOL    = Input_Opt%XNUMOL(1:N_TRACERS)
      LNLPBL    = Input_Opt%LNLPBL

      ! Initialize GEOS-Chem tracer array [kg] from Chemistry State object
      ! (mpayer, 12/6/12)
      STT    => State_Chm%Tracers

      ! Chemistry timestep [s]
      DT        = GET_TS_CHEM() * 60d0

      ! Factor to convert AIRDEN from kgair/m3 to molecules/cm3:
      F         = 1000.d0 / AIRMW * 6.022d23 * 1.d-6
      
      ! Zero ND44_TMP array
      IF ( ND44 > 0 ) THEN
         ND44_TMP = 0d0
      ENDIF

      !=================================================================
      ! For offline run: read J(H2O2) from disk below
      !=================================================================
      IF ( ITS_A_NEW_MONTH() ) THEN

         ! File name to read data 
         FILENAME = TRIM( DATA_DIR )                       // 
     &              'sulfate_sim_200508/offline/JH2O2.'    // 
     &              GET_NAME_EXT() // '.' // GET_RES_EXT()
           
         ! Print filename
         IF ( am_I_Root ) THEN
            WRITE( 6, 100 ) TRIM( FILENAME )
         ENDIF
 100     FORMAT( '     - CHEM_H2O2: Reading ', a )

         ! Get TAU0 value for this month in "generic" year 1985
         XTAU = GET_TAU0( GET_MONTH(), 1, 1985 )

         ! Read J(H2O2) [s-1]  from disk (only up to tropopause)
         ! limit array 3d dimension to LLTROP_FIX, i.e, case of annual mean
         ! tropopause. This is backward compatibility with 
         ! offline data set.
         CALL READ_BPCH2( FILENAME, 'JV-MAP-$', 3,      
     &     XTAU,        IIPAR,                    JJPAR,      
     &     LLTROP_FIX,  ARRAY(:,:,1:LLTROP_FIX),  QUIET=.TRUE. )

         ! Cast to REAL*8 and resize if necessary
         CALL TRANSFER_3D_TROP( ARRAY, JH2O2 )
            
         ! Reset LASTMONTH
         !LASTMONTH = GET_MONTH()
      ENDIF

      !=================================================================
      ! Loop over tropopsheric grid boxes and do chemistry
      !=================================================================
!$OMP PARALLEL DO
!$OMP+DEFAULT( SHARED )
!$OMP+PRIVATE( I, J, L, M, H2O20, KOH, FREQ, ALPHA, DH2O2, H2O2, FLUX )
!$OMP+PRIVATE( JLOOP, PHOTJ )
!$OMP+SCHEDULE( DYNAMIC )
      DO L  = 1, LLPAR
      DO J  = 1, JJPAR
      DO I  = 1, IIPAR

         ! Initialize for safety's sake 
         FLUX = 0d0
         FREQ = 0d0

         ! Skip stratospheric boxes
         IF ( ITS_IN_THE_STRAT( I, J, L, State_Met ) ) CYCLE

         ! Density of air [molec/cm3]
         M     = State_Met%AIRDEN(L,I,J) * f  

         ! Initial H2O2 [v/v]
         H2O20 = STT(I,J,L,IDTH2O2)

         ! Loss frequenty due to OH oxidation [s-1]
         KOH   = A * EXP( -160.d0 / State_Met%T(I,J,L) ) * 
     &           GET_OH( I, J, L, Input_Opt, State_Met )

         ! H2O2 drydep frequency [1/s].  Account for the fraction
         ! of grid box (I,J,L) that is located beneath the PBL top.
         FREQ  = DEPSAV(I,J,DRYH2O2) * GET_FRAC_UNDER_PBLTOP( I, J, L ) 

         ! Add option for non-local PBL (Lin, 03/31/09)
         IF ( LNLPBL ) FREQ = 0.D0

         ! 1-D grid box index for SUNCOS
         JLOOP = ( (J-1) * IIPAR ) + I

         ! Impose a diurnal variation of jH2O2 by multiplying COS of 
         ! solar zenith angle normalized by maximum solar zenith angle 
         ! because the archived JH2O2 is for local noon time
         IF ( COSZM(I,J) > 0.d0 ) THEN
            PHOTJ = JH2O2(I,J,L) * State_Met%SUNCOS(I,J) / COSZM(I,J)
            PHOTJ = MAX( PHOTJ, 0d0 )
         ELSE
            PHOTJ = 0d0
         ENDIF

         ! Compute loss fraction from OH, photolysis, drydep [unitless].  
         ALPHA = 1.D0 + ( KOH + PHOTJ + FREQ ) * DT 

         ! Delta H2O2 [v/v]
         DH2O2 = PH2O2m(I,J,L) * DT / ( ALPHA * M )
         
         ! Final H2O2 [v/v]
         H2O2  = ( H2O20 / ALPHA + DH2O2 )
         IF ( H2O2 < SMALLNUM ) H2O2 = 0d0

         ! Store final H2O2 in STT
         STT(I,J,L,IDTH2O2) = H2O2

         !==============================================================
         ! ND44 diagnostics: H2O2 drydep loss [molec/cm2/s]
         !==============================================================
         IF ( ND44 > 0 .AND. FREQ > 0d0 ) THEN

            ! Convert H2O2 from [v/v] to H2O2 [molec/cm2/s]
            FLUX = H2O20 * FREQ * DT / ( 1.D0 + FREQ * DT )
            FLUX = FLUX * State_Met%AD(I,J,L) / TCVV(IDTH2O2)
            FLUX = FLUX * XNUMOL(IDTH2O2) 
     &            / ( GET_AREA_CM2( I, J, L ) * DT )

            ! Save dryd flx in ND44_TMP as a placeholder
            ND44_TMP(I,J,L) = ND44_TMP(I,J,L) + FLUX
         ENDIF
      ENDDO
      ENDDO
      ENDDO
!$OMP END PARALLEL DO
      
      !===============================================================
      ! ND44: Sum drydep fluxes by level into the AD44 array in
      ! order to ensure that  we get the same results w/ sp or mp 
      !===============================================================
      IF ( ND44 > 0 ) THEN 
!$OMP PARALLEL DO
!$OMP+DEFAULT( SHARED )
!$OMP+PRIVATE( I, J, L )
         DO J = 1, JJPAR
         DO I = 1, IIPAR
         DO L = 1, LLPAR
            AD44(I,J,DRYH2O2,1) = AD44(I,J,DRYH2O2,1) + ND44_TMP(I,J,L)
         ENDDO
         ENDDO
         ENDDO
!$OMP END PARALLEL DO
      ENDIF

      ! Free pointer
      NULLIFY( STT )

      END SUBROUTINE CHEM_H2O2
!EOC
!------------------------------------------------------------------------------
!          Harvard University Atmospheric Chemistry Modeling Group            !
!------------------------------------------------------------------------------
!BOP
!
! !IROUTINE: chem_so2
!
! !DESCRIPTION: Subroutine CHEM\_SO2 is the SO2 chemistry subroutine. 
!  (rjp, bmy, 11/26/02, 8/26/10) 
!\\
!\\
! !INTERFACE:
!
      SUBROUTINE CHEM_SO2( am_I_Root, Input_Opt, 
     &                     State_Met, State_Chm, RC )
!
! !USES:
!
      USE CMN_GCTM_MOD
      USE CMN_DIAG_MOD
      USE CMN_SIZE_MOD
      USE DIAG_MOD,           ONLY : AD05
      USE DIAG_MOD,           ONLY : AD44
      USE DRYDEP_MOD,         ONLY : DEPSAV
      USE DIRECTORY_MOD,      ONLY : DATA_DIR
      USE ERROR_MOD,          ONLY : IS_SAFE_EXP
      USE ERROR_MOD,          ONLY : SAFE_DIV
      USE GIGC_ErrCode_Mod
      USE GIGC_Input_Opt_Mod, ONLY : OptInput
      USE GIGC_State_Chm_Mod, ONLY : ChmState
      USE GIGC_State_Met_Mod, ONLY : MetState
      USE GLOBAL_HNO3_MOD,    ONLY : GET_GLOBAL_HNO3
      USE GRID_MOD,           ONLY : GET_AREA_CM2
      USE PBL_MIX_MOD,        ONLY : GET_FRAC_UNDER_PBLTOP
      USE PRESSURE_MOD,       ONLY : GET_PCENTER
      USE TIME_MOD,           ONLY : GET_TS_CHEM, GET_MONTH
      USE TIME_MOD,           ONLY : ITS_A_NEW_MONTH
      USE TRACERID_MOD,       ONLY : IDTH2O2
      USE TRACERID_MOD,       ONLY : IDTSO2
      USE SEASALT_MOD,        ONLY : GET_ALK
      USE WETSCAV_MOD,        ONLY : H2O2s
      USE WETSCAV_MOD,        ONLY : SO2s
      USE TROPOPAUSE_MOD,     ONLY : ITS_IN_THE_STRAT
!
! !INPUT PARAMETERS:
!
      LOGICAL,        INTENT(IN)    :: am_I_Root   ! Is this the root CPU?
      TYPE(OptInput), INTENT(IN)    :: Input_Opt   ! Input Options object
      TYPE(MetState), INTENT(IN)    :: State_Met   ! Meteorology State object
!
! !INPUT/OUTPUT PARAMETERS: 
!
      TYPE(ChmState), INTENT(INOUT) :: State_Chm   ! Chemistry State object
!
! !OUTPUT PARAMETERS:
!
      INTEGER,        INTENT(OUT)   :: RC          ! Success or failure?
!
! !REMARKS:
!  Reaction List (by Rokjin Park, rjp@io.harvard.edu)                      
!  ============================================================================
!  (1 ) SO2 production:                                                      
!       DMS + OH, DMS + NO3 (saved in CHEM_DMS)                               
!                                                                             .
!  (2 ) SO2 loss:                                                         
!       (a) SO2 + OH  -> SO4                                               
!       (b) SO2       -> drydep                                             
!       (c) SO2 + H2O2 or O3 (aq) -> SO4                         
!                                                                             .
!  (3 ) SO2 = SO2_0 * exp(-bt) +  PSO2_DMS/bt * [1-exp(-bt)]   
!                                                                             .
!       where b is the sum of the reaction rate of SO2 + OH and the dry       
!       deposition rate of SO2, PSO2_DMS is SO2 production from DMS in        
!       MixingRatio/timestep.                                                 
!                                                                             .
!  If there is cloud in the gridbox (fraction = fc), then the aqueous      
!  phase chemistry also takes place in cloud. The amount of SO2 oxidized   
!  by H2O2 in cloud is limited by the available H2O2; the rest may be      
!  oxidized due to additional chemistry, e.g, reaction with O3 or O2       
!  (catalyzed by trace metal).                                             
!                                                                          
! !REVISION HISTORY: 
!  (1 ) Removed duplicate definition of Ki (bmy, 11/15/01)     
!  (2 ) Eliminate duplicate HPLUS definition.  Make adjustments to facilitate 
!        SMVGEAR chemistry for fullchem runs (rjp, bmy, 3/23/03)
!  (3 ) Now replace DXYP(J+J0)*1d4 with routine GET_AREA_CM2 of "grid_mod.f"
!        Now use function GET_TS_CHEM from "time_mod.f".
!  (4 ) Now apply dry deposition to entire PBL.  Now references PBLFRAC array
!        from "drydep_mod.f". (bmy, 8/1/03)  
!  (5 ) Now use ND44_TMP array to store vertical levels of drydep flux, then 
!        sum into AD44 array.  This preents numerical differences when using
!        multiple processors. (bmy, 3/24/04)
!  (6 ) Now use parallel DO-loop to zero ND44_TMP (bmy, 4/14/04)
!  (7 ) Now reference STT, TCVV, & ITS_AN_AEROSOL_SIM from "tracer_mod.f".
!        Now reference DATA_DIR from "directory_mod.f" (bmy, 7/20/04)
!  (8 ) Replace PBLFRAC from "drydep_mod.f" with GET_FRAC_UNDER_PBLTOP from 
!        "pbl_mix_mod.f" (bmy, 2/22/05)
!  (9 ) Modified for SO4s, NITs.  Also modified for alkalinity w/in the
!        seasalt chemistry. (bec, bmy, 4/13/05)
!  (10) Now remove reference to CMN, it's obsolete.  Now reference 
!        ITS_IN_THE_STRAT from "tropopause_mod.f" (bmy, 8/22/05)
!  (11) Now references XNUMOL from "tracer_mod.f" (bmy, 10/25/05)
!  (12) Updated to match JPL 2006 + full chem (jaf, bmy, 10/15/09)
!  (13) Now prevent floating-point exceptions when taking the exponential
!        terms. (win, bmy, 1/4/10)
!  (14) Save aqueous production rate to PSO4_SO2AQ for TOMAS microphyics
!        (win, 1/25/10)
!  (15) Added extra error checks to prevent negative L2S, L3S (bmy, 4/28/10)
!  (16) Use liq. water content from met fields in GEOS-5 (jaf, bmy, 6/30/10)
!  26 Aug 2010 - R. Yantosca - Use liquid water content from MERRA
!  12 Nov 2010 - R. Yantosca - Prevent div-by-zero when computing L2S and L3S
!  27 May 2011 - L. Zhang    - Divide LWC by cloud fraction for GEOS/MERRA
!                              and adjust the L2S and L3S rates accordingly
!  22 Dec 2011 - M. Payer    - Added ProTeX headers
!  08 Feb 2012 - R. Yantosca - Treat GEOS-5.7.2 in the same way as MERRA
!  01 Mar 2012 - R. Yantosca - Now use GET_AREA_CM2(I,J,L) from grid_mod.F90
!  31 Jul 2012 - R. Yantosca - Now loop over 1..LLPAR for GIGC compatibility
!  31 Jul 2012 - R. Yantosca - Declare temp drydep arrays w/ LLPAR (not LLTROP)
!  14 Nov 2012 - R. Yantosca - Add am_I_Root, Input_Opt, RC as arguments
!  15 Nov 2012 - M. Payer    - Replaced all met field arrays with State_Met
!                              derived type object
!  05 Mar 2013 - R. Yantosca - Now use Input_Opt%LNLPBL
!  19 Mar 2013 - R. Yantosca - Now copy Input_Opt%TCVV(1:N_TRACERS) and
!                              Input_Opt%XNUMOL(1:N_TRACERS) -- avoid OOB errs
!  25 Mar 2013 - M. Payer    - Now pass State_Chm object via the arg list
!EOP
!------------------------------------------------------------------------------
!BOC
!
! !DEFINED PARAMETERS:
!
      REAL*8,  PARAMETER    :: HPLUS  = 3.16227766016837953d-5  !pH = 4.5
      REAL*8,  PARAMETER    :: MINDAT = 1.d-20
!
! !LOCAL VARIABLES:
!
      ! Scalars
      LOGICAL               :: LNLPBL
      LOGICAL               :: IS_OFFLINE
      INTEGER               :: I,      J,       L       !,      I1,   I2
      INTEGER               :: II,     NSTEP,   N_TRACERS
      REAL*8                :: K0,     Ki,      KK,     M,    L1
      REAL*8                :: L2,     L3,      Ld,     F,    Fc
      REAL*8                :: RK,     RKT,     DTCHEM, DT_T, TK
      REAL*8                :: F1,     RK1,     RK2,    RK3,  SO20
      REAL*8                :: SO2_cd, H2O20,   O3,     L2S,  L3S
      REAL*8                :: LWC,    KaqH2O2, KaqO3,  PATM, FLUX
      REAL*8                :: ALK,    ALK1,    ALK2,    SO2_ss
      REAL*8                :: Kt1,    Kt2,     AREASS1, AREASS2
      REAL*8                :: PSO4E,  PSO4F,   Kt1N,    Kt2N
      REAL*8                :: XX,     AREA_CM2

      ! Arrays
      REAL*8                :: ND44_TMP(IIPAR,JJPAR,LLPAR)
      REAL*8                :: TCVV  (Input_Opt%N_TRACERS)
      REAL*8                :: XNUMOL(Input_Opt%N_TRACERS)

      ! Pointers
      ! We need to define local arrays to hold corresponding values 
      ! from the Chemistry State (State_Chm) object. (mpayer, 12/6/12)
      REAL*8, POINTER :: STT(:,:,:,:)

      !=================================================================
      ! CHEM_SO2 begins here!
      !=================================================================

      IF ( IDTH2O2 == 0 .or. IDTSO2 == 0 .or. DRYSO2 == 0 ) RETURN

      ! Assume success
      RC         = GIGC_SUCCESS

      ! Copy fields from INPUT_OPT to local variables for use below
      IS_OFFLINE = Input_Opt%ITS_AN_AEROSOL_SIM
      N_TRACERS  = Input_Opt%N_TRACERS
      TCVV       = Input_Opt%TCVV  (1:N_TRACERS)
      XNUMOL     = Input_Opt%XNUMOL(1:N_TRACERS)
      LNLPBL     = Input_Opt%LNLPBL

      ! Initialize GEOS-Chem tracer array [kg] from Chemistry State object
      ! (mpayer, 12/6/12)
      STT => State_Chm%Tracers

      ! Read HNO3 for offline simulation
      IF ( IS_OFFLINE ) THEN
         IF ( ITS_A_NEW_MONTH() ) THEN
            CALL GET_GLOBAL_HNO3( GET_MONTH() )
         ENDIF
      ENDIF

      ! DTCHEM is the chemistry timestep in seconds
      DTCHEM   = GET_TS_CHEM() * 60d0

      ! Factor to convert AIRDEN from [kg air/m3] to [molec air/cm3]
      F        = 1000.d0 / AIRMW * 6.022d23 * 1.d-6

      ! Zero ND44_TMP array
      IF ( ND44 > 0 ) ND44_TMP = 0d0
      
      ! Loop over tropospheric grid boxes
!$OMP PARALLEL DO
!$OMP+DEFAULT( SHARED )
!$OMP+PRIVATE( I, J, L, SO20, H2O20, O3, PATM, TK, K0, M, KK, F1, RK1  )
!$OMP+PRIVATE( RK2, RK, RKT, SO2_cd, L1, Ld, L2, L2S, L3, L3S, FC, LWC )
!$OMP+PRIVATE( KaqH2O2, KaqO3, AREA_CM2, FLUX, ALK, ALK1, ALK2         )
!$OMP+PRIVATE( Kt1, Kt2, AREASS1, AREASS2, SO2_ss, Kt1N, Kt2N          )
!$OMP+PRIVATE( PSO4E, PSO4F, XX                                        )
!$OMP+SCHEDULE( DYNAMIC )
      DO L = 1, LLPAR 
      DO J = 1, JJPAR
      DO I = 1, IIPAR

         ! Initialize for safety's sake 
         AREA_CM2 = 0d0
         FLUX     = 0d0
         Ld       = 0d0

         ! Skip stratospheric boxes
         IF ( ITS_IN_THE_STRAT( I, J, L, State_Met ) ) CYCLE

         ! Initial SO2, H2O2 and O3 [v/v]
         SO20   = STT(I,J,L,IDTSO2)         
         H2O20  = STT(I,J,L,IDTH2O2)
         O3     = GET_O3( I, J, L, Input_Opt, State_Met )

         ! PATM  : Atmospheric pressure in atm
         PATM   = GET_PCENTER( I, J, L ) / 1013.25d0

         ! TK : Temperature [K]
         TK     = State_Met%T(I,J,L)

         IF ( IS_OFFLINE ) THEN

            ! Gas phase SO4 production is done here in offline run only 
            ! Updated to match JPL 2006 + full chem (jaf, 10/14/09)
            K0  = 3.3d-31 * ( 300.d0 / TK )**4.3d0
            Ki  = 1.6d-12
            M   = State_Met%AIRDEN(L,I,J) * F
            KK  = K0 * M / Ki
            F1  = ( 1.d0 + ( LOG10( KK ) )**2 )**( -1 )
            RK1 = ( K0 * M / ( 1.d0 + KK ) ) * 0.6d0**F1 * 
     &            GET_OH( I, J, L, Input_Opt, State_Met )

         ELSE 

            ! For online runs, SMVGEAR deals w/ this computation,
            ! so we can simply set RK1 = 0 (rjp, bmy, 3/23/03)
            K0  = 0.d0
            M   = 0.d0
            KK  = 0.d0
            F1  = 0.d0
            RK1 = 0.d0

         ENDIF

         ! SO2 drydep frequency [1/s].  Also accounts for the fraction
         ! of grid box (I,J,L) that is located beneath the PBL top.
         RK2    = DEPSAV(I,J,DRYSO2) * GET_FRAC_UNDER_PBLTOP( I, J, L )

         ! Add option for non-local PBL (Lin, 03/31/09)
         IF ( LNLPBL ) RK2 = 0.D0

         ! RK: total reaction rate [1/s]
         RK     = ( RK1 + RK2 )
       
         ! RKT: RK * DTCHEM [unitless] (bmy, 6/1/00)
         RKT    =  RK * DTCHEM

         !==============================================================
         ! Update SO2 conc. after gas phase chemistry and deposition
         !==============================================================
         IF ( RK > 0.d0 ) THEN
            SO2_cd = ( SO20  * EXP( -RKT ) ) +
     &               ( PSO2_DMS(I,J,L) * ( 1.d0 - EXP( -RKT ) ) / RKT )

            L1     = ( SO20 - SO2_cd + PSO2_DMS(I,J,L) ) * RK1/RK
             
            Ld     = ( SO20 - SO2_cd + PSO2_DMS(I,J,L) ) * RK2/RK
            
         ELSE
            SO2_cd = SO20
            L1     = 0.d0
         ENDIF

         !==============================================================
         ! Update SO2 conc. after seasalt chemistry (bec, 12/7/04)
         !==============================================================

         ! Get alkalinity of accum (ALK1) and coarse (ALK2) [kg]
         CALL GET_ALK( I, J, L, ALK1, ALK2, Kt1, Kt2, Kt1N, Kt2N,
     &                 State_Met )

         ! Total alkalinity [kg]
         ALK = ALK1 + ALK2

         ! If (1) there is alkalinity, (2) there is SO2 present, and 
         ! (3) O3 is in excess, then compute seasalt SO2 chemistry
         IF  ( ( ALK    > MINDAT )  .AND.
     &         ( SO2_cd > MINDAT )  .AND. 
     &         ( SO2_cd < O3     ) ) THEN

            ! Compute oxidation of SO2 -> SO4 and condensation of
            ! HNO3 -> nitrate within the seasalt aerosol
            CALL SEASALT_CHEM( I,         J,         L,        ALK1, 
     &                         ALK2,      SO2_cd,    Kt1,      Kt2,   
     &                         Kt1N,      Kt2N,      SO2_ss,   PSO4E,     
     &                         PSO4F,     am_I_Root, Input_Opt, 
     &                         State_Met, State_Chm, RC               )

         ELSE

            ! Otherwise set equal to zero
            SO2_ss       = SO2_cd
            PSO4E        = 0.d0
            PSO4F        = 0.d0
            PNITS(I,J,L) = 0.d0

         ENDIF

         !==============================================================
         ! Update SO2 concentration after cloud chemistry          
         ! SO2 chemical loss rate = SO4 production rate [v/v/timestep]
         !==============================================================
#if   defined ( GEOS_5 ) || defined( MERRA ) || defined( GEOS_57 )

         !---------------------------------------------
         ! GEOS-5/MERRA: Get LWC, FC from met fields
         ! (jaf, bmy, 6/30/10)
         !---------------------------------------------

         ! Get cloud fraction from met fields
         FC      = State_Met%CLDF(L,I,J)

         ! Get liquid water content [m3 H2O/m3 air] within cloud from met flds
         ! Units: [kg H2O/kg air] * [kg air/m3 air] * [m3 H2O/1e3 kg H2O]
         LWC     = State_Met%QL(I,J,L) * State_Met%AIRDEN(L,I,J) * 1D-3

         ! LWC is a grid-box averaged quantity. To improve the representation 
         ! of sulfate chemistry, we divide LWC by the cloud fraction and 
         ! compute sulfate chemistry based on the LWC within the cloud.  We 
         ! get the appropriate grid-box averaged mass of SO2 and sulfate by 
         ! multiplying these quantities by FC AFTER computing the aqueous 
         ! sulfur chemistry within the cloud. (lzh, jaf, bmy, 5/27/11)
         LWC     = SAFE_DIV( LWC, FC, 0d0 )

#else
         !---------------------------------------------
         ! Otherwise, compute FC, LWC as before
         !---------------------------------------------

         ! Volume cloud fraction (Sundqvist et al 1989) [unitless]
         FC      = VCLDF(I,J,L)

         ! Liquid water content in cloudy area of grid box [m3/m3]
         ! LWC as returned from the GET_LWC function is the in-cloud liquid
         ! water content.  To improve the representation of sulfate chemistry, 
         ! we use this LWC to compute the aqueous sulfate chemistry.  We then
         ! get the appropriate grid-box averaged mass of SO2 and sulfate by 
         ! multiplying by FC AFTER computing the aqueous sulfur chemistry
         ! within the cloud. (lzh, jaf, bmy, 5/27/11)
         LWC = GET_LWC( TK )

#endif

         ! Zero variables
         KaqH2O2 = 0.d0
         KaqO3   = 0.d0
         L2      = 0.d0
         L3      = 0.d0
         L2S     = 0.d0
         L3S     = 0.d0
         
         ! If (1) there is cloud, (2) there is SO2 present, and 
         ! (3) the T > -15 C, then compute aqueous SO2 chemistry
         IF ( ( FC     > 0.d0   )  .AND. 
     &        ( SO2_ss > MINDAT )  .AND. 
     &        ( TK     > 258.0  ) ) THEN

            !===========================================================
            ! NOTE...Sulfate production from aquatic reactions of SO2 
            ! with H2O2 & O3 is computed here and followings are 
            ! approximations or method used for analytical (integral) 
            ! solution of these computations. Please email us 
            ! (rjp@io.harvard.edu or bmy@io.harvard.edu) if you find
            ! anything wrong or questionable. 
            ! 
            ! 1) with H2O2(aq)
            !      [HSO3-] + [H+] + [H2O2(aq)] => [SO4=]     (rxn)
            !      d[SO4=]/dt = k[H+][HSO3-][H2O2(aq)] (M/s) (rate)
            !
            ! we can rewrite k[H+][HSO3-] as K1 pSO2 hSO2, 
            ! where pSO2 is equilibrium vapor pressure of SO2(g) 
            ! in atm, and hSO2 is henry's law constant for SO2
            !
            ! Therefore, rate can be written as 
            !
            !       k * K1 * pSO2 * hSO2 * pH2O2 * hH2O2,
            !
            ! where pH2O2 is equilibrium vapor pressure of H2O2(g), 
            ! and hH2O2 is henry's law constant for H2O2. Detailed 
            ! values are given in AQCHEM_SO2 routine.
            ! 
            ! Let us define a fraction of gas phase of A species 
            ! in equilibrium with aqueous phase as 
            !
            !        xA  = 1/(1+f), 
            !
            ! where  f   = hA * R * T * LWC, 
            !        hA  = Henry's constant,
            !        R   = gas constant, 
            !        T   = temperature in kelvin, 
            !        LWC = liquid water content [m3/m3]
            !
            ! As a result, the rate would become:
            !
            !    d[SO4=]   
            !    ------- = k K1 hSO2 hH2O2 xSO2 xH2O2 P P [SO2][H2O2]
            !      dt      
            !      ^       ^                            ^   ^    ^
            !      |       |____________________________|   |    |
            !
            !   mole/l/s               mole/l/s            v/v  v/v
            !
            !
            ! And we multiply rate by (LWC * R * T / P) in order to 
            ! convert unit from mole/l/s to v/v/s
            !
            ! Finally we come to 
            !
            !    d[SO4=]  
            !    ------- = KaqH2O2 [SO2][H2O2], 
            !      dt 
            !
            ! where
            !
            !   KaqH2O2 = k K1 hSO2 hH2O2 xSO2 xH2O2 P LWC R T, 
            !
            ! this new rate corresponds to a typical second order 
            ! reaction of which analytical (integral) solution is 
            !
            !   X  = A0 B0 ( exp[(A0-B0) Ka t] - 1 ) 
            !      / ( A0 exp[(A0-B0) Ka t] - B0 ) 
            !
            ! inserting variables into solution then we get
            ! [SO4=] =  [SO2][H2O2](exp[([SO2]-[H2O2]) KaqH2O2 t] - 1 )
            !        / ( [SO2] exp[([SO2]-[H2O2]) KaqH2O2 t] - [H2O2] )
            !
            ! Note...Exactly same method can be applied to O3 reaction 
            ! in aqueous phase with different rate constants. 
            !===========================================================

            ! Compute aqueous rxn rates for SO2
            CALL AQCHEM_SO2( LWC, TK,    PATM,    SO2_ss, H2O20, 
     &                       O3,  HPLUS, KaqH2O2, KaqO3 ) 

            !----------------------------------------------------------
            ! Compute loss by H2O2.  Prevent floating-point exception
            ! by not allowing the exponential to go to infinity if 
            ! the argument is too large.  (win, bmy, 1/4/09)
            !----------------------------------------------------------

            ! Argument of the exponential
            XX  = ( SO2_ss - H2O20 ) * KaqH2O2 * DTCHEM

            ! Test if EXP(XX) can be computed w/o numerical exception
            IF ( IS_SAFE_EXP( XX ) .and. ABS( XX ) > 0d0 ) THEN

               ! Aqueous phase SO2 loss rate w/ H2O2 [v/v/timestep]
               L2  = EXP( XX )

               ! Loss by H2O2
               L2S = SO2_ss * H2O20 * ( L2 - 1.D0 ) / 
     &               ( (SO2_ss * L2) - H2O20 )  
            ELSE

               ! NOTE from Jintai Lin (4/28/10):
               ! However, in the case of a negative XX, L2S should be 
               ! approximated as SO2_ss, instead of H2O20. In other words, 
               ! L2S = SO2_ss * H2O20 * ( L2 - 1.D0 ) / ( (SO2_ss*L2) - H2O20 )
               ! reaches different limits when XX reaches positive infinity 
               ! and negative infinity.
               IF ( XX > 0.d0 ) THEN 
                  L2S = H2O20 
               ELSE 
                  L2S = SO2_ss
               ENDIF

            ENDIF

            !----------------------------------------------------------
            ! Compute loss by O3.  Prevent floating-point exception
            ! by not allowing the exponential to go to infinity if 
            ! the argument is too large. (win, bmy, 1/4/09)
            !----------------------------------------------------------

            ! Argument of the exponential
            XX = ( SO2_ss - O3 ) * KaqO3 * DTCHEM 

            ! Test if EXP(XX) can be computed w/o numerical exception
            IF ( IS_SAFE_EXP( XX ) .and. ABS( XX ) > 0d0 ) THEN

               ! Aqueous phase SO2 loss rate w/ O3 [v/v/timestep]
               L3  = EXP( XX )

               ! Loss by O3
               L3S = SO2_ss * O3 * (L3 - 1.D0) / ((SO2_ss * L3) - O3)  

            ELSE
 
               ! Follow the same logic for L3S as described in
               ! Jintai Lin's note above (bmy, 4/28/10)
               IF ( XX > 0.d0 ) THEN 
                  L3S = O3 
               ELSE 
                  L3S = SO2_ss 
               ENDIF
            ENDIF

            ! We have used the in-cloud LWC to compute the sulfate
            ! aqueous chemistry.  We get the appropriate grid-box averaged 
            ! mass of SO2 and sulfate by multiplying the reaction rates
            ! L2S and L3s by the cloud fraction after the aqueous chemistry
            ! has been done.  (lzh, jaf, bmy, 5/27/11)
            L2S =  L2S * FC
            L3S =  L3S * FC    

            ! Make sure SO2_ss and H2O20 are in the proper range
            SO2_ss = MAX( SO2_ss - ( L2S + L3S ), MINDAT )
            H2O20  = MAX( H2O20  - L2S,           MINDAT )

            ! Update SO2 level, save SO2[ppv], H2O2[ppv] for WETDEP
            SO2s( I,J,L) = SO2_ss
            H2O2s(I,J,L) = H2O20

         ELSE

            ! Otherwise, don't do aqueous chemistry, and
            ! save the original concentrations into SO2 and H2O2
            H2O2s(I,J,L) = MAX( H2O20,  1.0d-32 )
            SO2s(I,J,L ) = MAX( SO2_ss, 1.0d-32 )
            L2S          = 0.d0
            L3S          = 0.d0

         ENDIF

         ! Store updated SO2, H2O2 back to the tracer arrays 
         STT(I,J,L,IDTSO2)  = SO2s( I,J,L)
         STT(I,J,L,IDTH2O2) = H2O2s(I,J,L)

         ! SO2 chemical loss rate  = SO4 production rate [v/v/timestep]
         PSO4_SO2(I,J,L) = L1 + L2S + L3S + PSO4E
         PSO4_ss (I,J,L) = PSO4F

#if   defined( TOMAS )
         PSO4_SO2AQ(I,J,L) = L2S + L3S  ! For TOMAS microphysics
#endif

         !=================================================================
         ! ND05 Diagnostics [kg S/timestep]
         !=================================================================
         IF ( ND05 > 0 .and. L <= LD05 ) THEN
           
            ! P(SO4) from gas-phase oxidation [kg S/timestep]
            AD05(I,J,L,5) = AD05(I,J,L,5) +
     &                      ( L1  * State_Met%AD(I,J,L) / TCVV_S )

            ! P(SO4) from aqueous-phase oxidation with H2O2 [kg S/timestep]
            AD05(I,J,L,6) = AD05(I,J,L,6) +
     &                      ( L2S * State_Met%AD(I,J,L) / TCVV_S )

            ! P(SO4) from aqueous-phase oxidation with O3 [kg S/timestep]
            AD05(I,J,L,7) = AD05(I,J,L,7) +
     &                      ( L3S * State_Met%AD(I,J,L) / TCVV_S )

            ! P(SO4) from O3 oxidation in sea-salt aerosols [kg S/timestep]
            AD05(I,J,L,8) = AD05(I,J,L,8) +
     &                      ( (PSO4E + PSO4F) * State_Met%AD(I,J,L) /
     &                      TCVV_S )

         ENDIF

         !=================================================================
         ! ND44 Diagnostic: Drydep flux of SO2 [molec/cm2/s]
         !=================================================================
         IF ( ND44 > 0 .AND. Ld > 0d0 ) THEN

            ! Surface area [cm2]
            AREA_CM2 = GET_AREA_CM2( I, J, L )

            ! Convert [v/v/timestep] to [molec/cm2/s]
            FLUX = Ld   * State_Met%AD(I,J,L)      / TCVV(IDTSO2)
            FLUX = FLUX * XNUMOL(IDTSO2) / AREA_CM2 / DTCHEM
            
            ! Store dryd flx in ND44_TMP as a placeholder
            ND44_TMP(I,J,L) = ND44_TMP(I,J,L) + FLUX
         ENDIF
      ENDDO
      ENDDO
      ENDDO
!$OMP END PARALLEL DO

      !===============================================================
      ! ND44: Sum drydep fluxes by level into the AD44 array in
      ! order to ensure that  we get the same results w/ sp or mp 
      !===============================================================
      IF ( ND44 > 0 ) THEN 
!$OMP PARALLEL DO
!$OMP+DEFAULT( SHARED )
!$OMP+PRIVATE( I, J, L )
         DO J = 1, JJPAR
         DO I = 1, IIPAR
         DO L = 1, LLPAR
            AD44(I,J,DRYSO2,1) = AD44(I,J,DRYSO2,1) + ND44_TMP(I,J,L)
         ENDDO
         ENDDO
         ENDDO
!$OMP END PARALLEL DO
      ENDIF

      ! Free pointer
      NULLIFY( STT )

      END SUBROUTINE CHEM_SO2
!EOC
!------------------------------------------------------------------------------
!          Harvard University Atmospheric Chemistry Modeling Group            !
!------------------------------------------------------------------------------
!BOP
!
! !IROUTINE: seasalt_chem
!
! !DESCRIPTION: Subroutine SEASALT\_CHEM computes SO4 formed from S(IV) + O3 on
!  seasalt aerosols as a function of seasalt alkalinity. (bec, bmy, 4/13/05,
!  10/7/08)
!\\
!\\
! !INTERFACE:
!
      SUBROUTINE SEASALT_CHEM ( I,         J,         L,
     &                          ALK1,      ALK2,      SO2_cd,
     &                          Kt1,       Kt2,       Kt1N,
     &                          Kt2N,      SO2_ss,    PSO4E,
     &                          PSO4F,     am_I_Root, Input_Opt,
     &                          State_Met, State_Chm, RC )
!
! !USES:
!
      !---------------------------------------------------------------
      ! DIAGNOSTICS -- leave commented out for now (bec, bmy, 4/13/05)
      !USE CMN_DIAG_MOD          ! ND19
      !USE DIAG_MOD,        ONLY : AD09
      !---------------------------------------------------------------
      USE CMN_GCTM_MOD          
      USE CMN_SIZE_MOD          
      USE COMODE_MOD,         ONLY : CSPEC
      USE COMODE_MOD,         ONLY : JLOP
      USE COMODE_MOD,         ONLY : VOLUME
      USE ERROR_MOD,          ONLY : GEOS_CHEM_STOP
      USE ERROR_MOD,          ONLY : IT_IS_NAN
      USE GIGC_ErrCode_Mod
      USE GIGC_Input_Opt_Mod, ONLY : OptInput
      USE GIGC_State_Chm_Mod, ONLY : ChmState
      USE GIGC_State_Met_Mod, ONLY : MetState
      USE GLOBAL_HNO3_MOD,    ONLY : GET_HNO3_UGM3
      USE TIME_MOD,           ONLY : GET_TS_CHEM
      USE TIME_MOD,           ONLY : GET_ELAPSED_SEC
      USE TIME_MOD,           ONLY : GET_MONTH 
      USE TIME_MOD,           ONLY : ITS_A_NEW_MONTH
      USE TRACER_MOD,         ONLY : XNUMOLAIR
      USE TRACERID_MOD,       ONLY : IDTHNO3
      USE TRACERID_MOD,       ONLY : IDTNITs
      USE TRACERID_MOD,       ONLY : IDTSO2
      USE TRACERID_MOD,       ONLY : IDTSO4
      USE TRACERID_MOD,       ONLY : IDTSO4s
!
! !INPUT PARAMETERS: 
!

      INTEGER,        INTENT(IN)   :: I, J, L    ! Grid box indices
      REAL*8,         INTENT(IN)   :: SO2_cd     ! SO2 mixing ratio [v/v] after 
                                                 !  gas phase chemistry and 
                                                 !  dry deposition
      REAL*8,         INTENT(IN)   :: Kt1, Kt2   ! Rate constant [s-1] for 
                                                 !  sulfate formation on sea
                                                 !  salt aerosols from GET_ALK 
                                                 !  (1=fine; 2=coarse)
      REAL*8,         INTENT(IN)   :: Kt1N, Kt2N 
      REAL*8,         INTENT(IN)   :: ALK1, ALK2 ! Alkalinity [kg] from 
                                                 !  seasalt_mod
      TYPE(MetState), INTENT(IN)   :: State_Met  ! Meteorology State object
      TYPE(OptInput), INTENT(IN)   :: Input_Opt  ! Input Options object
      LOGICAL,        INTENT(IN)   :: am_I_Root  ! Are we on the root CPU?
!
! !INPUT/OUTPUT PARAMETERS: 
!
      TYPE(ChmState), INTENT(INOUT) :: State_Chm ! Chemistry State object
!
! !OUTPUT PARAMETERS: 
!
      REAL*8,         INTENT(OUT)   :: SO2_ss    ! SO2 mixing ratio [v/v] 
                                                 !  after sea salt chemistry
      REAL*8,         INTENT(OUT)   :: PSO4E     ! SO4E (sulfate produced by 
                                                 !  S(IV)+O3 on fine seasalt) 
                                                 !  mixing ratio [v/v]
      REAL*8,         INTENT(OUT)   :: PSO4F     ! SO4F (sulfate produced by 
                                                 !  S(IV)+O3 on coarse seasalt)
      INTEGER,        INTENT(OUT)   :: RC        ! Success or failure?
!
! !REMARKS:
!  Chemical reactions:
!  ============================================================================
!  (R1) SO2 + O3 + ALK => SO4 + O2
!       Modeled after Chamedies and Stelson, 1992?
!
! !REVISION HISTORY:
!  (1 ) Now references XNUMOLAIR from "tracer_mod.f" (bmy, 10/25/05)
!  (2 ) Bug fix: now avoid seg fault error if IDTHNO3 is zero, as it would
!        be for an offline aerosol simulation. (bmy, 3/29/06)
!  (3 ) Fixed typo in FALK_A_SO2 equation: C_FLUX_C should be C_FLUX_A.
!        (havala, bec, bmy, 12/8/06)
!  (4 ) Bug fix for mass balance, replace TITR_HNO3 w/ HNO3_SSC in the
!        expression for HNO3_ss.  Bug fix: now do equivalent computation 
!        for GET_GNO3, which is now no longer called because it's in 
!        "isoropia_mod.f". (bec, bmy, 7/30/08)
!  22 Dec 2011 - M. Payer    - Added ProTeX headers
!  09 Nov 2012 - M. Payer    - Replaced all met field arrays with State_Met
!                              derived type object
!  25 Mar 2013 - M. Payer    - Now pass State_Chm object via the arg list
!EOP
!------------------------------------------------------------------------------
!BOC
!
! !DEFINED PARAMETERS:
!
      REAL*8,  PARAMETER :: MINDAT    = 1.0d-20 
      REAL*8,  PARAMETER :: TCVV_HNO3 = 28.97d0 / 63.0d0 
!
! !LOCAL VARIABLES:
!
      ! Scalars
      LOGICAL            :: IT_IS_A_FULLCHEM_SIM
      INTEGER            :: JLOOP,       N_TRACERS
      REAL*8             :: SO2_chem,    DTCHEM
      REAL*8             :: O3_cspec,    O3_lost
      REAL*8             :: EQ_1_C,      EQ_2_C
      REAL*8             :: SO4E,        SO2_new,    SO4F
      REAL*8             :: SO2_eq,      N_FLUX_A,   N_FLUX_C
      REAL*8             :: END_ALK,     L5A,        L5C
      REAL*8             :: EQ1,         EQ2,        TITR_SO2
      REAL*8             :: TITR_HNO3,   NIT_vv,     NITs_vv
      REAL*8             :: NIT0,        NITS0
      REAL*8             :: F_SO2,       FALK_A_SO2, FALK_C_SO2
      REAL*8             :: EQ_BEG,      F_SO2_A,    F_SO2_C
      REAL*8             :: ALKA,        ALKC,       TOTAL_ACID_FLUX
      REAL*8             :: HNO3_EQ,     TOT_FLUX_A, TOT_FLUX_C
      REAL*8             :: FALK_A_HNO3, HNO3_vv
      REAL*8             :: FALK_C_HNO3, F_HNO3_A,   F_HNO3_C
      REAL*8             :: EQ_1_N,      EQ_2_N,     F_HNO3
      REAL*8             :: HNO3_SSA,    HNO3_SSC,   N_FLUX
      REAL*8             :: HNO3_EQ_C,   L6A,        L6C   
      REAL*8             :: C_FLUX_A,    C_FLUX_C,   C_FLUX
      REAL*8             :: HNO3_ss,     HNO3_kg

      ! Arrays
      REAL*8             :: TCVV(Input_Opt%N_TRACERS)

      ! Pointers
      ! We need to define local arrays to hold corresponding values 
      ! from the Chemistry State (State_Chm) object. (mpayer, 12/6/12)
      REAL*8, POINTER :: STT(:,:,:,:)

      !=================================================================
      ! SEASALT_CHEM begins here!
      !=================================================================

      ! Assume success
      RC                   = GIGC_SUCCESS

      ! Copy fields from INPUT_OPT to local variables for use below
      N_TRACERS            = Input_Opt%N_TRACERS
      TCVV                 = Input_Opt%TCVV(1:N_TRACERS)
      IT_IS_A_FULLCHEM_SIM = Input_Opt%ITS_A_FULLCHEM_SIM

      ! Initialize GEOS-Chem tracer array [kg] from Chemistry State object
      ! (mpayer, 12/6/12)
      STT => State_Chm%Tracers

      ! DTCHEM is the chemistry timestep in seconds
      DTCHEM = GET_TS_CHEM() * 60d0

      ! Convert SO2 [v/v] to  [eq/gridbox]
      SO2_eq = ( 2.d0         * SO2_cd  * State_Met%AD(I,J,L) ) /
     &         ( TCVV(IDTSO2) * 0.064d0 )
      SO2_eq = MAX( SO2_eq, MINDAT )

      IF ( IT_IS_A_FULLCHEM_SIM ) THEN

 	 ! Convert HNO3 [v/v] to [equivalents]
         HNO3_vv = STT(I,J,L,IDTHNO3)
         HNO3_eq = HNO3_vv * State_Met%AD(I,J,L) /
     &             ( 28.97d0 / 63d0 ) / 63.d-3

      ELSE
         
         ! Get HNO3 in ug/m3, then multiply by volume in m3
         ! and 1e-6 kg/ug to get HNO3 in kg
         HNO3_kg = GET_HNO3_UGM3( I, J, L, State_Met ) *
     &             State_Met%AIRVOL(I,J,L) * 1e-6

	 ! Convert HNO3 [kg] first to [v/v] 
         HNO3_vv = HNO3_kg * ( 28.97d0 / 63d0 ) / State_Met%AD(I,J,L)
 
         ! Then convert HNO3 [kg] to [equivalents]
         HNO3_eq = HNO3_kg / 63d-3

      ENDIF

      !-----------
      ! SO2
      !-----------

      ! Available flux of SO2 to accum sea salt aerosols [v/v/timestep]
      L5A      = EXP( -Kt1 * DTCHEM )
      F_SO2_A  = SO2_cd * ( 1.d0 - L5A )
      F_SO2_A  = MAX( F_SO2_A, 1.d-32 )

      ! Convert to [eq/timestep] 
      C_FLUX_A = 2.d0 * F_SO2_A * State_Met%AD(I,J,L) /
     &           TCVV(IDTSO2) / 0.064d0

      ! Available flux of SO2 to coarse sea salt aerosols [v/v/timestep]
      L5C      = EXP( - Kt2 * DTCHEM )
      F_SO2_C  = SO2_cd * ( 1.d0 - L5C )
      F_SO2_C  = MAX( F_SO2_C, 1.0d-32 )

      ! Convert to [eq/timestep] 
      C_FLUX_C = 2.d0 * F_SO2_C * State_Met%AD(I,J,L) /
     &           TCVV(IDTSO2) / 0.064d0

      ! Total flux of SO2 [v/v/timestep]
      F_SO2    = F_SO2_A + F_SO2_C 

      ! Total flux of SO2 [eq/timestep]
      C_FLUX   = C_FLUX_A + C_FLUX_C 

      !-----------
      ! HNO3
      !-----------

      ! Available flux of HNO3 to accum sea salt aerosols [v/v/timestep]
      L6A = EXP( - Kt1N * DTCHEM )
      F_HNO3_A = HNO3_vv * ( 1.D0 - L6A )
      F_HNO3_A = MAX( F_HNO3_A, 1.0D-32 )

      ! Convert to [eq/timestep] 
      N_FLUX_A = F_HNO3_A * State_Met%AD(I,J,L) /
     &           ( 28.97d0 / 63d0 ) / 0.063d0

      ! Available flux of HNO3 to coarse sea salt aerosols [v/v/timestep]
      L6C = EXP( - Kt2N * DTCHEM )
      F_HNO3_C = HNO3_vv * ( 1.D0 - L6C )
      F_HNO3_C = MAX( F_HNO3_C, 1.0D-32 )

      ! convert to [eq/timestep] 
      N_FLUX_C = F_HNO3_C * State_Met%AD(I,J,L) /
     &           ( 28.97d0 / 63d0 ) / 0.063d0

      ! Total flux of HNO3
      F_HNO3 = F_HNO3_A + F_HNO3_C ![v/v/timestep]
      N_FLUX = N_FLUX_A + N_FLUX_C ![eq/timestep]

      !-----------
      ! Acid
      !-----------

      ! Total acid flux to accum sea-salt aerosols [eq/box/timestep]
      TOT_FLUX_A = C_FLUX_A + N_FLUX_A 
      TOT_FLUX_A = MAX( TOT_FLUX_A, MINDAT )

      ! Total acid flux to coarse sea-salt aerosols [eq/box/timestep]
      TOT_FLUX_C = C_FLUX_C + N_FLUX_C 
      TOT_FLUX_C = MAX( TOT_FLUX_C, MINDAT )

      ! Total  acid flux to sea salt aerosols
      TOTAL_ACID_FLUX = TOT_FLUX_A + TOT_FLUX_C

      ! Total available alkalinity [eq]
      EQ1 = ALK1 * 0.07d0
      EQ2 = ALK2 * 0.07d0

      !----------------------------------------------------------------------
      ! NOTE: This was a sensitivity simulation, keep for future reference
      !       cf Alexander et al 2005 (bec, bmy, 4/13/05)
      !! Total available alkalinity [eq] doubled for Sievering run
      !EQ1 = ALK1 * 0.14d0
      !EQ2 = ALK2 * 0.14d0
      !----------------------------------------------------------------------

      !----------------------------------------------------------------------
      ! DIAGNOSTIC -- leave uncommented for now (bec, bmy, 4/13/05)
      !! Write out beginning alkalinity [eq SO4]
      !EQ_BEG = EQ1 + EQ2
      !IF ( ND09 > 0 ) AD09(I,J,L,1) = AD09(I,J,L,1) + EQ_BEG
      !----------------------------------------------------------------------

      IF ( TOT_FLUX_A > EQ1 ) THEN

	 ! Fraction of alkalinity available for each acid
         FALK_A_SO2  = C_FLUX_A / TOT_FLUX_A
	 FALK_A_HNO3 = N_FLUX_A / TOT_FLUX_A
         FALK_A_SO2  = MAX( FALK_A_SO2, MINDAT )
	 FALK_A_HNO3 = MAX( FALK_A_HNO3, MINDAT )

      ELSE

	 FALK_A_SO2  = 1.0d0
	 FALK_A_HNO3 = 1.0d0

      ENDIF
      
      IF ( TOT_FLUX_C > EQ2 ) THEN

         ! Fraction of flkalinity available for each acid
	 FALK_C_SO2  = C_FLUX_C/TOT_FLUX_C
	 FALK_C_HNO3 = N_FLUX_C/TOT_FLUX_C
         FALK_C_SO2  = MAX( FALK_C_SO2, MINDAT )
	 FALK_C_HNO3 = MAX( FALK_C_HNO3, MINDAT )

      ELSE

	 FALK_C_SO2  = 1.0d0
	 FALK_C_HNO3 = 1.0d0

      ENDIF

      ! Alkalinity available for S(IV) --> S(VI)
      EQ_1_C       = EQ1 * FALK_A_SO2
      EQ_1_C       = MAX( EQ_1_C, MINDAT )
      EQ_1_N       = EQ1 * FALK_A_HNO3
      EQ_1_N       = MAX( EQ_1_N, MINDAT )
                  
      EQ_2_C       = EQ2 * FALK_C_SO2
      EQ_2_C       = MAX( EQ_2_C, MINDAT )
      EQ_2_N       = EQ2 * FALK_C_HNO3
      EQ_2_N       = MAX( EQ_2_N, MINDAT )

      !-----------------
      ! Fine Seasalt
      !-----------------

      ! don't produce more SO4 than available ALK or SO2
      SO4E         = MIN( C_FLUX_A, EQ_1_C, SO2_eq ) 
      SO4E         = MAX( SO4E, MINDAT )

      ! Update SO2 concentration [eq/box] 
      SO2_new      = SO2_eq - SO4E
      SO2_new      = MAX( SO2_new, MINDAT )

      !-----------------
      ! Coarse Seasalt
      !-----------------     
      IF ( SO2_new > MINDAT ) THEN

 	 ! don't produce more SO4 than available ALK or SO2
	 SO4F      = MIN( C_FLUX_C, SO2_new, EQ_2_C ) 
	 SO4F      = MAX( SO4F, MINDAT )

	 !Update SO2 concentration [eq] 
	 SO2_chem  = SO2_new - SO4F
	 SO2_chem  = MAX( SO2_chem, MINDAT )
      ELSE
	 SO4F      = MINDAT
	 SO2_chem  = MINDAT
      ENDIF

      ! Alkalinity titrated by S(IV) --> S(VI) [eq]
      TITR_SO2     = SO4E + SO4F

      !-------------------------------------------------------------------
      ! DIAGNOSTIC -- leave uncommented for now
      !! write out in diagnostic
      !IF ( ND09 > 0 ) AD09(I,J,L,2) = AD09(I,J,L,2) + TITR_SO2
      !-------------------------------------------------------------------

      !Modified SO2 [eq] converted back to [v/v]
      SO2_ss       = SO2_chem * 0.064    * TCVV(IDTSO2) /
     &               State_Met%AD(I,J,L) / 2.0d0
      SO2_ss       = MAX( SO2_ss, MINDAT )

      !SO4E produced converted from [eq/timestep] to [v/v/timestep] 
      PSO4E        = SO4E * 0.096        * TCVV(IDTSO4) /
     &               State_Met%AD(I,J,L) / 2.0d0

      !SO4F produced converted from [eq/timestep] to [v/v/timestep] 
      PSO4F        = SO4F * 0.096        * TCVV(IDTSO4S) /
     &               State_Met%AD(I,J,L) / 2.0d0

      ! Alkalinity titrated by HNO3
      HNO3_SSA     = MIN(N_FLUX_A, HNO3_EQ, EQ_1_N)
      HNO3_SSA     = MAX(HNO3_SSA, MINDAT)
      HNO3_EQ_C    = HNO3_EQ - HNO3_SSA
      HNO3_EQ_C    = MAX(HNO3_EQ_C, MINDAT)
      HNO3_SSC     = MIN(N_FLUX_C, HNO3_EQ_C, EQ_2_N)
      HNO3_SSC     = MAX(HNO3_SSC, MINDAT)
      TITR_HNO3    = HNO3_SSA + HNO3_SSC

      !----------------------------------------------------------------------
      ! DIAGNOSTIC -- leave commented out for now
      ! !write out alkalinity titrated by HNO3(g)
      !IF ( ND09 > 0 ) AD09(I,J,L,3) = AD09(I,J,L,3) + TITR_HNO3
      !----------------------------------------------------------------------

      ! HNO3 lost [eq/timestep] converted back to [v/v/timestep]
      IF ( IDTHNO3 > 0 ) THEN

         ! Coupled sim: IDTHNO3 is defined, so use it
         HNO3_ss = HNO3_SSC * 0.063 * TCVV(IDTHNO3) /
     &             State_Met%AD(I,J,L)
         STT(I,J,L,IDTHNO3) = MAX( HNO3_vv - HNO3_ss, MINDAT )

      ELSE

         ! Offline aerosol sim: IDTHNO3 isn't defined, use TCVV_HNO3
         HNO3_ss = TITR_HNO3 * 0.063 * TCVV_HNO3 / State_Met%AD(I,J,L)

      ENDIF

      ! NITS produced converted from [eq/timestep] to [v/v/timestep] 
      PNITs(I,J,L) = HNO3_SSC * 0.063 * TCVV(IDTNITS) /
     &               State_Met%AD(I,J,L)
	 
      ! Modified accum alkalinity 
      ALKA         = EQ1 - (SO4E + HNO3_SSA)
      ALKA         = MAX( ALKA, MINDAT )

      !------------------------------------------------------------------------
      ! Uncomment this if you want to transport alkalinity (bec, bmy, 4/13/05)
      ![eq] --> [kg] --> [v/v] use this only if transporting alkalinity
      !ALKAvv = (ALKA * TCVV(IDTSAL1))/(7.0d-2 * State_Met%AD(I,J,L))
      !ALKAvv = MAX( ALKAvv, MINDAT )
      !------------------------------------------------------------------------

      ! Modified accum alkalinity 
      ALKC         = EQ2 - (SO4F + HNO3_SSC)
      ALKC         = MAX( ALKC, MINDAT )
      
      !------------------------------------------------------------------------
      ! Uncomment this if you want to transport alkalinity (bec, bmy, 4/13/05)
      !! [eq] --> [kg] --> [v/v] use this only if transporting alkalinity
      !ALKCvv = (ALKC * TCVV(IDTSAL2))/(7.0d-2 * State_Met%AD(I,J,L))
      !ALKCvv = MAX(ALKCvv, MINDAT)
      !------------------------------------------------------------------------

      !------------------------------------------------------------------------
      ! DIAGNOSTIC -- leave commented out for now (bec, bmy, 4/13/05)
      !! write out ending alkalinity
      !END_ALK = ALKA + ALKC
      !IF ( ND09 > 0 ) AD09(I,J,L,4) = AD09(I,J,L,4) + END_ALK
      !------------------------------------------------------------------------

      ! Free pointer
      NULLIFY( STT )

      END SUBROUTINE SEASALT_CHEM
!EOC
!------------------------------------------------------------------------------
!          Harvard University Atmospheric Chemistry Modeling Group            !
!------------------------------------------------------------------------------
!BOP
!
! !IROUTINE: aqchem_so2
!
! !DESCRIPTION: Subroutine AQCHEM\_SO2 computes the reaction rates for aqueous
! SO2 chemistry. (rjp, bmy, 10/31/02, 12/12/02)  
!\\
!\\
! !INTERFACE:
!
      SUBROUTINE AQCHEM_SO2( LWC, T,     P,       SO2, H2O2, 
     &                       O3,  Hplus, KaqH2O2, KaqO3 ) 
!
! !INPUT PARAMETERS: 
!
      REAL*8, INTENT(IN)  :: LWC     ! Liq water content [m3/m3]=1.E-6*L [g/m3]
      REAL*8, INTENT(IN)  :: T       ! Temperature [K]
      REAL*8, INTENT(IN)  :: P       ! Pressure [atm]
      REAL*8, INTENT(IN)  :: SO2     ! SO2  mixing ratio [v/v]
      REAL*8, INTENT(IN)  :: H2O2    ! H2O2 mixing ratio [v/v]
      REAL*8, INTENT(IN)  :: O3      ! O3   mixing ratio [v/v]
      REAL*8, INTENT(IN)  :: HPLUS   ! Concentration of H+ ion (i.e. pH) [v/v]
!
! !OUTPUT PARAMETERS: 
!
      REAL*8, INTENT(OUT) :: KaqH2O2 ! Reaction rate for H2O2
      REAL*8, INTENT(OUT) :: KaqO3   ! Reaction rate for O3
!
! !REMARKS:
!  Chemical Reactions:
!  ============================================================================
!  (R1) HSO3- + H2O2(aq) + H+ => SO4-- + 2H+ + H2O [Jacob, 1986]   
!                                                                             .
!      d[S(VI)]/dt = k[H+][H2O2(aq)][HSO3-]/(1 + K[H+]) 
!      [Seinfeld and Pandis, 1998, page 366]
!                                                                             .
!  (R2) SO2(aq) + O3(aq) =>                                        
!       HSO3-   + O3(aq) =>  
!       SO3--   + O3(aq) =>
!       [Jacob, 1986; Jacobson, 1999]
!                                                                             .
!       d[S(VI)]/dt = (k0[SO2(aq)] + k1[HSO3-] + K2[SO3--])[O3(aq)]
!       [Seinfeld and Pandis, 1998, page 363]
!                                                                             .
!  Reaction rates can be given as
!       Ra     = k [H2O2(ag)] [S(IV)]  [mole/liter*s]  OR
!       Krate  = Ra LWC R T / P        [1/s]
!                                                                             .
!  Where:
!       LWC = Liquid water content(g/m3)*10-6 [m3(water)/m3(gas)]
!       R   = 0.08205  (atm L / mol-K), Universal gas const.
!       T   = Temperature (K)
!       P   = Pressure (atm)
!                                                                             .
!  Procedure:
!  ============================================================================
!  (a ) Given [SO2] which is assumed to be total SO2 (gas+liquid) in 
!        equilibrium between gas and liquid phase. 
!                                                                             .
!  (b ) We can compute SO2(g) using Henry's law
!          P(so2(g)) = Xg * [SO2]
!          Xg = 1/(1 + Faq), Fraction of SO2 in gas
!       where: 
!          Faq   = Kheff * R * T * LWC, 
!          KHeff = Effective Henry's constant
!                                                                             .
!  (c ) Then Calculate Aquous phase, S[IV] concentrations
!        S[IV] = Kheff * P(so2(g) in atm) [M]
!                                                                             .
!  (d ) The exact same procedure is applied to calculate H2O2(aq)
!
! !REVISION HISTORY:
!  (1 ) Updated by Rokjin Park (rjp, bmy, 12/12/02)
!  22 Dec 2011 - M. Payer    - Added ProTeX headers
!EOP
!------------------------------------------------------------------------------
!BOC
!
! !DEFINED PARAMETERS:
!
      REAL*8, PARAMETER   :: R = 0.08205d0 
!
! !LOCAL VARIABLES:
!
      REAL*8              :: KH2O2,  RA,     KS1, KS2,    HCSO2
      REAL*8              :: FHCSO2, XSO2G,  SIV, HSO3,   XSO2AQ
      REAL*8              :: XHSO3,  XSO3,   KH1, HCH2O2, FHCH2O2
      REAL*8              :: XH2O2G, H2O2aq, KO0, KO1,    KO2
      REAL*8              :: HCO3,   XO3g,   O3aq

      !=================================================================
      ! AQCHEM_SO2 begins here!
      !
      ! Aqueous reaction rate
      ! HSO3- + H2O2 + H+ => SO4-- + 2H+ + H2O [Jacob, 1986]
      !=================================================================

      ! [Jacob, 1986]
      KH2O2 = 6.31d14 * EXP( -4.76d3 / T )  

!      ! [Jacobson, 1999]
!      KH2O2 = 7.45d07 * EXP( -15.96d0 * ( (298.15/T) - 1.) ) / 
!     &                  ( 1.d0 + 13.d0 * Hplus)

      !=================================================================
      ! Equilibrium reaction of SO2-H2O
      !    SO2 + H2O = SO2(aq)        (s0)
      !    SO2(ag)   = HSO3- + H+     (s1)
      !    HSO3-     = SO3-- + H+     (s2)
      !
      ! Reaction constant for Aqueous chemistry -- No big difference 
      ! between Jacob and Jacobson, choose one of them.
      !
      ! Reaction rate dependent on Temperature is given
      !   H = A exp ( B (T./T - 1) ) 
      !
      ! For equilibrium reactions of SO2:
      !            As1      Bs1   As2      Bs2  
      !  Seinfeld  1.30d-2  7.02  6.60d-8  3.76   [1998]
      !  Jacob     1.30d-2  6.75  6.31d-8  5.05   [1986]
      !  Jacobson  1.71d-2  7.04  5.99d-8  3.74   [1996]
      !=================================================================
      Ks1    = 1.30d-2 * EXP( 6.75d0 * ( 298.15d0 / T - 1.d0 ) )
      Ks2    = 6.31d-8 * EXP( 5.05d0 * ( 298.15d0 / T - 1.d0 ) )

      ! SIV Fraction
      XSO2aq = 1.d0/(1.d0 + Ks1/Hplus + Ks1*Ks2/(Hplus*Hplus))
      XHSO3  = 1.d0/(1.d0 + Hplus/Ks1 + Ks2/Hplus)
      XSO3   = 1.d0/(1.d0 + Hplus/Ks2 + Hplus*Hplus/(Ks1*Ks2))

      ! Henry's constant [mol/l-atm] and Effective Henry's constant for SO2
      HCSO2  = 1.22d0 * EXP( 10.55d0 * ( 298.15d0 / T - 1.d0) )         
      FHCSO2 = HCSO2 * (1.d0 + (Ks1/Hplus) + (Ks1*Ks2 / (Hplus*Hplus)))
      
      XSO2g  = 1.d0 / ( 1.d0 + ( FHCSO2 * R * T * LWC ) )
      SIV    = FHCSO2 * XSO2g * SO2 * P
!      HSO3   = Ks1 * HCSO2 * XSO2g * SO2 * P

      !=================================================================
      ! H2O2 equilibrium reaction
      ! H2O2 + H2O = H2O2.H2O
      ! H2O2.H2O   = HO2- + H+   1)
      !
      ! Reaction rate dependent on Temperature is given
      !   H = A exp ( B (T./T - 1) ) 
      !
      ! For equilibrium reactions of SO2
      !            Ah1       Bh1
      !  Jacob     1.58E-12  -12.49  [1986]
      !  Jacobson  2.20E-12  -12.52  [1996]
      !=================================================================
      Kh1 = 2.20d-12 * EXP( -12.52d0 * ( 298.15d0 / T - 1.d0 ) )

      ! Henry's constant [mol/l-atm] and Effective Henry's constant for H2O2
      ! [Seinfeld and Pandis, 1998]
      ! HCH2O2  = 7.45D4 * EXP( 24.48d0 * ( 298.15d0 / T - 1.d0) ) 

      ! [Jacobson,1999]
      HCH2O2  = 7.45D4 * EXP( 22.21d0 * (298.15d0 / T - 1.d0) )
      FHCH2O2 = HCH2O2 * (1.d0 + (Kh1 / Hplus))

      XH2O2g  = 1.d0 / ( 1.d0 + ( FHCH2O2 * R * T * LWC ) )
!      H2O2aq  = FHCH2O2 * XH2O2g * H2O2 * P

      ! Conversion rate from SO2 to SO4 via reaction with H2O2
      KaqH2O2  = kh2o2 * Ks1 * FHCH2O2 * HCSO2 * XH2O2g * XSO2g
     &         * P * LWC * R * T            ! [v/v/s]

      !=================================================================
      !  Aqueous reactions of SO2 with O3
      !  SO2(aq) + O3 =>                       (0)
      !  HSO3-   + O3 => SO4-- + H+ + O2       (1)
      !  SO3--   + O3 => SO4-- + O2            (2)
      !
      ! NOTE
      ! [Jacob, 1986]
      !    KO1  = 3.49E12 * EXP( -4.83E3 / T )  
      !    KO2  = 7.32E14 * EXP( -4.03E3 / T )
      !
      ! [Jacobson, 1999]
      !    KO0  = 2.40E+4
      !    KO1  = 3.70E+5 * EXP( -18.56 * ((298.15/T) - 1.))
      !    KO2  = 1.50E+9 * EXP( -17.72 * ((298.15/T) - 1.))
      !
      ! Rate constants from Jacobson is larger than those of Jacob
      ! and results in faster conversion from S(IV) to S(VI)
      ! We choose Jacob 1) 2) and Jacobson 0) here
      !=================================================================
      KO0 = 2.40d+4
      KO1 = 3.49d12 * EXP( -4.83d3 / T )  
      KO2 = 7.32d14 * EXP( -4.03d3 / T )

      !=================================================================
      ! H2O2 equilibrium reaction
      ! O3 + H2O = O3.H2O
      !  HCO3  = 1.13E-2 * EXP( 8.51 * (298.15/T -1.) ), S & P
      !  HCO3  = 1.13E-2 * EXP( 7.72 * (298.15/T -1.) ), Jacobson
      !=================================================================

      ! Calculate Henry's Law constant for atmospheric temperature
      HCO3  = 1.13d-2 * EXP( 8.51d0 * ( 298.15d0 / T - 1.d0 ) )

      XO3g  = 1.d0 / ( 1.d0 + ( HCO3 * R * T * LWC ) )
!      O3aq  = HCO3 * XO3g * O3 * P
      
      ! Conversion rate from SO2 to SO4 via reaction with O3
      KaqO3 = (KO0*XSO2AQ + KO1*XHSO3 + KO2*XSO3) * FHCSO2 * XSO2g
     &      * P * HCO3 * XO3g * LWC * R * T   ! [v/v/s]

      END SUBROUTINE AQCHEM_SO2
!EOC
!------------------------------------------------------------------------------
!          Harvard University Atmospheric Chemistry Modeling Group            !
!------------------------------------------------------------------------------
!BOP
!
! !IROUTINE: chem_so4
!
! !DESCRIPTION: Subroutine CHEM\_SO4 is the SO4 chemistry subroutine from Mian
!  Chin's GOCART model, modified for the GEOS-CHEM model.  Now also modified to
!  account for production of crystalline and aqueous sulfur tracers. 
!  (rjp, bdf, cas, bmy, 5/31/00, 5/23/06) 
!\\
!\\
! !INTERFACE:
!
      SUBROUTINE CHEM_SO4( am_I_Root, Input_Opt, 
     &                     State_Met, State_Chm, RC )
!
! !USES:
!
      USE CMN_SIZE_MOD
      USE CMN_DIAG_MOD
      USE DIAG_MOD,           ONLY : AD44
      USE DRYDEP_MOD,         ONLY : DEPSAV
      USE GIGC_ErrCode_Mod
      USE GIGC_Input_Opt_Mod, ONLY : OptInput
      USE GIGC_State_Chm_Mod, ONLY : ChmState
      USE GIGC_State_Met_Mod, ONLY : MetState
      USE GRID_MOD,           ONLY : GET_AREA_CM2
      USE PBL_MIX_MOD,        ONLY : GET_FRAC_UNDER_PBLTOP
      USE TIME_MOD,           ONLY : GET_TS_CHEM
      USE TRACERID_MOD,       ONLY : IDTSO4
      USE TRACERID_MOD,       ONLY : IDTSO4s
      USE TRACERID_MOD,       ONLY : IDTAS
      USE TRACERID_MOD,       ONLY : IDTAHS 
      USE TRACERID_MOD,       ONLY : IDTLET
      USE TRACERID_MOD,       ONLY : IDTSO4aq
      USE TRACERID_MOD,       ONLY : IDTNH4aq
      USE TROPOPAUSE_MOD,     ONLY : ITS_IN_THE_STRAT
!
! !INPUT PARAMETERS:
!
      LOGICAL,        INTENT(IN)    :: am_I_Root   ! Is this the root CPU?
      TYPE(OptInput), INTENT(IN)    :: Input_Opt   ! Input Options object
      TYPE(MetState), INTENT(IN)    :: State_Met   ! Meteorology State object
!
! !INPUT/OUTPUT PARAMETERS: 
!
      TYPE(ChmState), INTENT(INOUT) :: State_Chm   ! Chemistry State object
!
! !OUTPUT PARAMETERS:
!
      INTEGER,        INTENT(OUT)   :: RC          ! Success or failure?
!                                                                           
! !REMARKS:
!  Reaction List (by Mian Chin, chin@rondo.gsfc.nasa.gov)                  
!  ============================================================================
!  The Only production is from SO2 oxidation (save in CHEM_SO2), and the only  
!  loss is dry depsition here.  Wet deposition will be treated in "wetdep.f".
!                                                                             .
!  SO4 = SO4_0 * exp(-kt) + PSO4_SO2/kt * (1.-exp(-kt))                    
!    where k = dry deposition.                                             
!                                                                             .
! !REVISION HISTORY:
!  (1 ) Now reference AD from "dao_mod.f".  Added parallel DO-loops.  
!        Updated comments, cosmetic changes. (rjp, bdf, bmy, 9/16/02)
!  (2 ) Now replace DXYP(JREF)*1d4 with routine GET_AREA_CM2 of "grid_mod.f"
!        Now use function GET_TS_CHEM from "time_mod.f" (bmy, 3/27/03)
!  (3 ) Now reference PBLFRAC from "drydep_mod.f".  Now apply dry deposition
!        to the entire PBL. (rjp, bmy, 8/1/03)
!  (4 ) Now use ND44_TMP array to store vertical levels of drydep flux, then 
!        sum into AD44 array.  This preents numerical differences when using
!        multiple processors. (bmy, 3/24/04)
!  (5 ) Now use parallel DO-loop to zero ND44_TMP (bmy, 4/14/04)
!  (6 ) Now reference STT & TCVV from "tracer_mod.f" (bmy, 7/20/04)
!  (7 ) Now references LCRYST from "logical_mod.f".  Modified for crystalline
!        and aqueous sulfate2 tracers: AS, AHS, LET, SO4aq.  Also changed name
!        of ND44_TMP to T44 to save space. (cas, bmy, 12/21/04)
!  (8 ) Replace PBLFRAC from "drydep_mod.f" with GET_FRAC_UNDER_PBLTOP from 
!        "pbl_mix_mod.f" (bmy, 2/22/05)
!  (9 )  Now remove reference to CMN, it's obsolete.  Now reference 
!         ITS_IN_THE_STRAT from "tropopause_mod.f" (bmy, 8/22/05)
!  (10) Now references XNUMOL from "tracer_mod.f" (bmy, 10/25/05)
!  (11) Rearrange error check to avoid SEG FAULTS (bmy, 5/23/06)
!  22 Dec 2011 - M. Payer    - Added ProTeX headers
!  01 Mar 2012 - R. Yantosca - Now use GET_AREA_CM2(I,J,L) from grid_mod.F90
!  30 Jul 2012 - R. Yantosca - Now accept am_I_Root as an argument when
!                              running with the traditional driver main.F
!  31 Jul 2012 - R. Yantosca - Now loop from 1..LLPAR for GIGC compatibility
!  31 Jul 2012 - R. Yantosca - Declare temp drydep arrays w/ LLPAR (not LLTROP)
!  14 Nov 2012 - R. Yantosca - Add am_I_Root, Input_Opt, RC as arguments
!  15 Nov 2012 - M. Payer    - Replaced all met field arrays with State_Met
!                              derived type object
!  05 Mar 2013 - R. Yantosca - Now use Input_Opt%LNLPBL
!  19 Mar 2013 - R. Yantosca - Now copy Input_Opt%TCVV(1:N_TRACERS) and
!                              Input_Opt%XNUMOL(1:N_TRACERS) -- avoid OOB errs
!  25 Mar 2013 - M. Payer    - Now pass State_Chm object via the arg list
!EOP
!------------------------------------------------------------------------------
!BOC
!
! !LOCAL VARIABLES:
!
      LOGICAL               :: LNLPBL, LCRYST, LSSALT
      INTEGER               :: N_TRACERS
      INTEGER               :: I,      J,      L,        N,     N_ND44
      REAL*8                :: AS,     AS0,    AHS,      AHS0,  LET   
      REAL*8                :: LET0,   SO4,    SO40,     SO4aq, SO4aq0
      REAL*8                :: SO4s,   SO40s,  RKT,      RKTs,  E_RKT
      REAL*8                :: E_RKTs, DTCHEM, AREA_CM2, FLUX

      ! Arrays
      REAL*8                :: TCVV  (Input_Opt%N_TRACERS)
      REAL*8                :: XNUMOL(Input_Opt%N_TRACERS)
      REAL*8                :: T44(IIPAR,JJPAR,LLPAR,6) 

      ! Pointers
      ! We need to define local arrays to hold corresponding values 
      ! from the Chemistry State (State_Chm) object. (mpayer, 12/6/12)
      REAL*8, POINTER :: STT(:,:,:,:)

      !=================================================================
      ! CHEM_SO4 begins here!
      !=================================================================

      ! Return if tracers are not defined
      IF ( IDTSO4 == 0 .or. IDTSO4s == 0 ) RETURN
      IF ( DRYSO4 == 0 .or. DRYSO4s == 0 ) RETURN

      ! Assume success
      RC        = GIGC_SUCCESS

      ! Copy fields from INPUT_OPT to local variables for use below
      LCRYST    = Input_Opt%LCRYST
      LNLPBL    = Input_Opt%LNLPBL
      LSSALT    = Input_Opt%LSSALT
      N_TRACERS = Input_Opt%N_TRACERS
      TCVV      = Input_Opt%TCVV  (1:N_TRACERS) 
      XNUMOL    = Input_Opt%XNUMOL(1:N_TRACERS)

      ! Initialize GEOS-Chem tracer array [kg] from Chemistry State object
      ! (mpayer, 12/6/12)
      STT => State_Chm%Tracers

      ! DTCHEM is the chemistry timestep in seconds
      DTCHEM    = GET_TS_CHEM() * 60d0

      ! Number of drydep tracers to save
      N_ND44    = 2

!------------------------------------------------------------------------------
!%%% Currently under development (rjp, bmy, 4/13/05)
!%%%       ! Number of drydep tracers to save
!%%%       IF ( LCRYST ) THEN 
!%%%          N_ND44 = 6
!%%%       ELSE
!%%%          N_ND44 = 2
!%%%       ENDIF
!------------------------------------------------------------------------------

      ! Zero T44 array
      IF ( ND44 > 0 ) THEN
         T44 = 0d0
      ENDIF

      ! Loop over tropospheric grid boxes
!------------------------------------------------------------------------------
!%%% Currently under development (rjp, bmy, 3/15/05)
!%%% $OMP PARALLEL DO
!%%% $OMP+DEFAULT( SHARED )
!%%% $OMP+PRIVATE( I,     J,      L,    AREA_CM2, RKT,   RKTs   )
!%%% $OMP+PRIVATE( E_RKT, E_RKTs, FLUX, SO4,      SO4s,  SO4aq  )
!%%% $OMP+PRIVATE( AS,    AHS,    LET,  SO40,     SO40s, SO4aq0 )
!%%% $OMP+PRIVATE( AS0,   AHS0,   LET0                          )
!%%% $OMP+SCHEDULE( DYNAMIC ) 
!------------------------------------------------------------------------------
!$OMP PARALLEL DO
!$OMP+DEFAULT( SHARED )
!$OMP+PRIVATE( I,      J,    L,   AREA_CM2, RKT,   RKTs, E_RKT )
!$OMP+PRIVATE( E_RKTs, FLUX, SO4, SO4s,     SO40,  SO40s       )
!$OMP+SCHEDULE( DYNAMIC ) 
      DO L = 1, LLPAR
      DO J = 1, JJPAR
      DO I = 1, IIPAR

         ! Initialize for safety's sake
         AREA_CM2 = 0d0
         RKT      = 0d0
         RKTs     = 0d0
         E_RKT    = 0d0
         E_RKTs   = 0d0
         FLUX     = 0d0
         SO4      = 0d0
         SO4s     = 0d0
!------------------------------------------------------------------------------
!%%% Currently under development (rjp, bmy, 3/15/05)
!%%%         SO4aq    = 0d0
!%%%         AS       = 0d0
!%%%         AHS      = 0d0
!%%%         LET      = 0d0
!------------------------------------------------------------------------------

         ! Skip stratospheric boxes
         IF ( ITS_IN_THE_STRAT( I, J, L, State_Met ) ) CYCLE

         !==============================================================
         ! Initial concentrations before chemistry
         !==============================================================

         ! SO4 [v/v]
         SO40  = STT(I,J,L,IDTSO4)
         
         ! SO4 within coarse seasalt aerosol [v/v]
         SO40s = STT(I,J,L,IDTSO4s)

!------------------------------------------------------------------------------
!%%% Currently under development (rjp, bmy, 3/15/05)
!%%%          ! SO4aq, AS, LET, AHS (if necessary) [v/v]
!%%%          IF ( LCRYST ) THEN
!%%%             SO4aq0 = STT(I,J,L,IDTSO4aq)
!%%%             AS0    = STT(I,J,L,IDTAS)
!%%%             AHS0   = STT(I,J,L,IDTAHS)
!%%%             LET0   = STT(I,J,L,IDTLET)          
!%%%          ENDIF
!------------------------------------------------------------------------------

         !==============================================================
         ! SO4 chemistry: 
         !
         ! (CASE 1) SO4 production from SO2 and loss by drydep
         !          --> see equation in header notes above
         !
         ! (CASE 2) SO4 production from SO2 with no SO4 loss by drydep
         !==============================================================

         ! SO4 drydep frequency [1/s].  Also accounts for the fraction
         ! of each vertical level that is located below the PBL top
         RKT  = DEPSAV(I,J,DRYSO4)  * GET_FRAC_UNDER_PBLTOP( I, J, L )

         ! Add option for non-local PBL (Lin, 03/31/09) 
         IF ( LNLPBL ) RKT = 0.D0

         ! RKT > 0 denotes that we have SO4 drydep occurring
         IF ( RKT > 0d0 ) THEN
            
            !-----------------------------------------------------------
            ! CASE 1: SO4 production from SO2 and SO4 loss by drydep
            !-----------------------------------------------------------

            ! Fraction of SO4 lost to drydep [unitless]
            RKT   = RKT * DTCHEM
            
            ! Pre-compute exponential term for use below
            E_RKT = EXP( -RKT ) 

            ! Updated SO4 (gas phase) [v/v]
            SO4   = ( SO40                *          E_RKT ) + 
     &              ( PSO4_SO2(I,J,L)/RKT * ( 1.d0 - E_RKT ) )

!------------------------------------------------------------------------------
!%%% Currently under development (rjp, bmy, 3/15/05)
!%%%             IF ( LCRYST ) THEN
!%%% 
!%%%                ! Updated SO4 (aqueous phase) [v/v]
!%%%                SO4aq = ( SO4aq0              *          E_RKT   ) + 
!%%%      &                 ( PSO4_SO2(I,J,L)/RKT * ( 1.d0 - E_RKT ) ) 
!%%% 
!%%%                ! Updated AS, AHS, LET [v/v] 
!%%%                AS    = AS0  * E_RKT
!%%%                AHS   = AHS0 * E_RKT
!%%%                LET   = LET0 * E_RKT
!%%% 
!%%%             ENDIF
!------------------------------------------------------------------------------

         ELSE

            !-----------------------------------------------------------
            ! CASE 2: Production of SO4 from SO2; no SO4 drydep loss
            !-----------------------------------------------------------

!-----------------------------------------------------------------------------
!%%% Currently under development (rjp, bmy, 3/15/05)
!%%%            IF ( LCRYST ) THEN
!%%%
!%%%               ! SO4 production from SO2 (both gas-phase & aqueous)
!%%%               SO4   = SO40   + ( 2d0 * PSO4_SO2(I,J,L) )
!%%%               SO4aq = SO4aq0 + ( 2d0 * PSO4_SO2(I,J,L) )
!%%%
!%%%               ! No production from AS, AHS, LET
!%%%               AS    = AS0
!%%%               AHS   = AHS0
!%%%               LET   = LET0
!%%%
!%%%            ELSE
!%%%
!%%%               ! SO4 production from SO2 [v/v/timestep]
!%%%               SO4 = SO40 + PSO4_SO2(I,J,L)
!%%%
!%%%            ENDIF
!-----------------------------------------------------------------------------

               ! SO4 production from SO2 [v/v/timestep]
               SO4 = SO40 + PSO4_SO2(I,J,L)

         ENDIF

         !==============================================================
         ! SO4s (SO4 w/in seasalt aerosol) chemistry: 
         !
         ! (CASE 3) SO4s production from seasalt and loss by drydep
         !          --> see equation in header notes above
         !
         ! (CASE 4) SO4s prod from seasalt w/ no SO4s loss by drydep
         !==============================================================

         ! SO4s drydep frequency [1/s].   Also accounts for the fraction
         ! of each vertical level that is located below the PBL top
         RKTs = DEPSAV(I,J,DRYSO4s) * GET_FRAC_UNDER_PBLTOP( I, J, L )

         ! Add option for non-local PBL (Lin, 03/31/09)
         IF ( LNLPBL ) RKTs = 0.D0
        
         ! RKTs > 0 indicates that SO4s drydep occurs
         IF ( RKTs > 0d0 ) THEN
            
            !-----------------------------------------------------------
            ! CASE 3: SO4s prod from seasalt SO4s loss by drydep
            !-----------------------------------------------------------

            ! Fraction of SO4s lost to drydep [unitless]
            RKTs   = RKTs * DTCHEM
            
            ! Pre-compute exponential term for use below
            E_RKTs = EXP( -RKTs ) 
               
            ! Updated SO4 (gas phase) [v/v]
            SO4s   = ( SO40s               *          E_RKTs ) + 
     &               ( PSO4_ss(I,J,L)/RKTs * ( 1.d0 - E_RKTs ) )

         ELSE

            !--------------------------------------------------------
            ! CASE 4: Prod of SO4s from seasalt; no SO4s drydep loss
            !--------------------------------------------------------

            ! SO4 production from SO2 [v/v/timestep]
            SO4s = SO40s + PSO4_ss(I,J,L)

         ENDIF

         !==============================================================
         ! Final concentrations after chemistry
         !==============================================================

         ! Error check
         IF ( SO4  < SMALLNUM ) SO4  = 0d0
         IF ( SO4s < SMALLNUM ) SO4s = 0d0

         ! Final concentrations [v/v]
         STT(I,J,L,IDTSO4)  = SO4
         STT(I,J,L,IDTSO4s) = SO4s

!-----------------------------------------------------------------------------
!%%% Currently under development (bmy, 3/15/05)
!%%%          ! SO4aq, AS, AHS, LET (if necessary)
!%%%          IF ( LCRYST ) THEN
!%%% 
!%%%             ! Error check
!%%%             IF ( SO4aq < SMALLNUM ) SO4aq = 0d0
!%%%             IF ( AS    < SMALLNUM ) AS    = 0d0
!%%%             IF ( AHS   < SMALLNUM ) AHS   = 0d0
!%%%             IF ( LET   < SMALLNUM ) LET   = 0d0
!%%% 
!%%%             ! Final SO4aq, AS, AHS, LET [v/v]
!%%%             STT(I,J,L,IDTSO4aq) = SO4aq
!%%%             STT(I,J,L,IDTAS)    = AS
!%%%             STT(I,J,L,IDTAHS)   = AHS
!%%%             STT(I,J,L,IDTLET)   = LET
!%%% 
!%%%          ENDIF
!-----------------------------------------------------------------------------

         !==============================================================
         ! ND44 Diagnostic: Drydep flux of SO4 and the crystalline & 
         ! aqueous tracers (AS, AHS, LET, SO4aq) in [molec/cm2/s]
         !==============================================================
         IF ( ND44 > 0 ) THEN

            ! Surface area [cm2]
            AREA_CM2 = GET_AREA_CM2( I, J, L )

            ! SO4 drydep flux [molec/cm2/s]
            FLUX = SO40  - SO4 + PSO4_SO2(I,J,L) 
            FLUX = FLUX  * State_Met%AD(I,J,L) / TCVV(IDTSO4)
            FLUX = FLUX  * XNUMOL(IDTSO4)      / AREA_CM2 / DTCHEM
            T44(I,J,L,1) = T44(I,J,L,1) + FLUX

            ! SO4s drydep flux [molec/cm2/s]
            FLUX = SO40s - SO4s + PSO4_ss(I,J,L) 
            FLUX = FLUX  * State_Met%AD(I,J,L) / TCVV(IDTSO4s)
            FLUX = FLUX  * XNUMOL(IDTSO4s)     / AREA_CM2 / DTCHEM
            T44(I,J,L,2) = T44(I,J,L,2) + FLUX

!------------------------------------------------------------------------------
!%%% Currently under development (rjp, bmy, 3/15/05)
!%%%             ! SO4aq, AS, AHS, LET drydep fluxes (if necessary)
!%%%             IF ( LCRYST ) THEN
!%%% 
!%%%                ! SO4aq drydep flux [molec/cm2/s]
!%%%                FLUX = SO4aq0 - SO4aq + PSO4_SO2(I,J,L)     
!%%%                FLUX = FLUX  * State_Met%AD(I,J,L) / TCVV(IDTSO4aq)
!%%%                FLUX = FLUX  * XNUMOL(IDTSO4aq)    / AREA_CM2 / DTCHEM
!%%%                T44(I,J,L,3) = T44(I,J,L,3) + FLUX
!%%% 
!%%%                ! AS drydep flux [molec/cm2/s]
!%%%                FLUX = AS0   - AS
!%%%                FLUX = FLUX  * State_Met%AD(I,J,L) / TCVV(IDTAS)
!%%%                FLUX = FLUX  * XNUMOL(IDTAS)       / AREA_CM2 / DTCHEM
!%%%                T44(I,J,L,4) = T44(I,J,L,4) + FLUX
!%%% 
!%%%                ! AHS drydep flux [molec/cm2/s]
!%%%                FLUX = AHS0  - AHS
!%%%                FLUX = FLUX  * State_Met%AD(I,J,L) / TCVV(IDTAHS)
!%%%                FLUX = FLUX  * XNUMOL(IDTAHS)      / AREA_CM2 / DTCHEM
!%%%                T44(I,J,L,5) = T44(I,J,L,5) + FLUX
!%%% 
!%%%                ! LET drydep flux [molec/cm2/s]
!%%%                FLUX = LET0  - LET
!%%%                FLUX = FLUX  * State_Met%AD(I,J,L) / TCVV(IDTLET)
!%%%                FLUX = FLUX  * XNUMOL(IDTLET)      / AREA_CM2 / DTCHEM
!%%%                T44(I,J,L,6) = T44(I,J,L,6) + FLUX
!%%% 
!%%%             ENDIF
!------------------------------------------------------------------------------
         ENDIF
      ENDDO
      ENDDO
      ENDDO
!$OMP END PARALLEL DO

      !===============================================================
      ! ND44: Sum drydep fluxes by level into the AD44 array in
      ! order to ensure that we get the same results w/ sp or mp 
      !===============================================================
      IF ( ND44 > 0 ) THEN 
!$OMP PARALLEL DO
!$OMP+DEFAULT( SHARED )
!$OMP+PRIVATE( I, J, L )
         DO J = 1, JJPAR
         DO I = 1, IIPAR
         DO L = 1, LLPAR

            ! Sum SO4, SO4s drydep fluxes in the vertical [molec/cm2/s]
            AD44(I,J,DRYSO4, 1) = AD44(I,J,DRYSO4, 1) + T44(I,J,L,1)
            AD44(I,J,DRYSO4s,1) = AD44(I,J,DRYSO4s,1) + T44(I,J,L,2)

!------------------------------------------------------------------------------
!%%% Currently under development (rjp, bmy, 3/15/05)
!%%%             ! Sum SO4aq, AS, AHS, LET drydep fluxes (if necessary)
!%%%             IF ( LCRYST ) THEN
!%%%                AD44(I,J,DRYSO4aq,1) = AD44(I,J,DRYSO4aq,1)+T44(I,J,L,3)
!%%%                AD44(I,J,DRYAS,   1) = AD44(I,J,DRYAS,   1)+T44(I,J,L,4)
!%%%                AD44(I,J,DRYAHS,  1) = AD44(I,J,DRYAHS,  1)+T44(I,J,L,5)
!%%%                AD44(I,J,DRYLET,  1) = AD44(I,J,DRYLET,  1)+T44(I,J,L,6)
!%%%             ENDIF
!------------------------------------------------------------------------------

         ENDDO
         ENDDO
         ENDDO
!$OMP END PARALLEL DO
      ENDIF

      ! Free pointer
      NULLIFY( STT )

      END SUBROUTINE CHEM_SO4
!EOC
#if   defined( TOMAS )
!------------------------------------------------------------------------------
!          Harvard University Atmospheric Chemistry Modeling Group            !
!------------------------------------------------------------------------------
!BOP
!
! !IROUTINE: chem_so4_aq
!
! !DESCRIPTION: Subroutine CHEM\_SO4\_AQ takes the SO4 produced via aqueous 
!  chemistry of SO2 and distribute onto the size-resolved aerosol number and 
!  sulfate mass as a part of the TOMAS aerosol microphysics module 
!  (win, 1/25/10)
!\\
!\\
! !INTERFACE:
!
      SUBROUTINE CHEM_SO4_AQ( am_I_Root, Input_Opt, 
     &                        State_Met, State_Chm, RC )
!
! !USES:
!
      USE CMN_SIZE_MOD
      USE DAO_MOD,            ONLY : CONVERT_UNITS 
      USE GIGC_Input_Opt_Mod, ONLY : OptINput 
      USE GIGC_State_Chm_Mod, ONLY : ChmState
      USE GIGC_State_Met_Mod, ONLY : MetState
      USE PBL_MIX_MOD,        ONLY : GET_FRAC_UNDER_PBLTOP
      USE TOMAS_MOD,          ONLY : AQOXID, GETACTBIN
      USE TRACERID_MOD,       ONLY : IDTSO4, IDTNK10
      USE TROPOPAUSE_MOD,     ONLY : ITS_IN_THE_STRAT
!
! !INPUT PARAMETERS:
!
      LOGICAL,        INTENT(IN)    :: am_I_Root   ! Are we on the root CPU?
      TYPE(OptInput), INTENT(IN)    :: Input_Opt   ! Input Options object
      TYPE(MetState), INTENT(IN)    :: State_Met   ! Meteorology State object
!
! !INPUT/OUTPUT PARAMETERS:
!
      TYPE(ChmState), INTENT(INOUT) :: State_Chm   ! Chemistry State object
!
! !OUTPUT PARAMETERS:
!
      INTEGER,        INTENT(OUT)   :: RC          ! Success or failure?
!
! !REMARKS:
!  NOTE: This subroutine is ignored unless we compile for TOMAS microphysics.
!
! !REVISION HISTORY:
!  (1 ) As of now the SO4 produced via heterogeneous reaction on the 2-mode
!        seasalt is not include in this treatment (win, 7/23/07)
!  (2 ) Change a fixed kmin = 8 (corresponding to the assumed activation dia. 
!        of 55nm to be varying with current chemical composition.  Take average
!        of the activating bin for LS and CONV rains. (win, 9/25/07)
!  16 Feb 2012 - R. Yantosca - Added ProTeX headers
!  09 Nov 2012 - M. Payer    - Replaced all met field arrays with State_Met
!                              derived type object
!  31 May 2013 - R. Yantosca - Now accept am_I_Root, Input_Opt, State_Chm
!                              and RC arguments
!  31 May 2013 - R. Yantosca - Now pass State_Chm to TOMAS routines
!EOP
!------------------------------------------------------------------------------
!BOC
!
! !LOCAL VARIABLES:
!
      INTEGER :: I, J, L
      integer :: k, binact1, binact2
      INTEGER :: KMIN
      REAL*8  :: SO4OXID

      ! For values from Input_Opt
      INTEGER :: N_TRACERS
      REAL*8  :: TCVV(Input_Opt%N_TRACERS)
      REAL*8  :: XNUMOL(Input_Opt%N_TRACERS)

      !=================================================================
      ! CHEM_SO4_AQ begins here!
      !=================================================================
 
      ! Copy values from Input_Opt
      N_TRACERS = Input_Opt%N_TRACERS
      TCVV      = Input_Opt%TCVV  (1:N_TRACERS)
      XNUMOL    = Input_Opt%XNUMOL(1:N_TRACERS)

      ! Convert STT from [v/v] -> [kg] 
      CALL CONVERT_UNITS( 2, 
     &                    N_TRACERS, 
     &                    TCVV, 
     &                    State_Met%AD, 
     &                    State_Chm%Tracers )

!$OMP PARALLEL DO
!$OMP+DEFAULT( SHARED )
!$OMP+PRIVATE( I, J, L )
!$OMP+PRIVATE( KMIN, SO4OXID, BINACT1, BINACT2 )
!$OMP+SCHEDULE( DYNAMIC )
      DO L = 1, LLTROP
      DO J = 1, JJPAR
      DO I = 1, IIPAR
                  
         ! Skip stratospheric boxes
         IF (ITS_IN_THE_STRAT( I, J, L, State_Met ) ) CYCLE

         SO4OXID = PSO4_SO2AQ(I,J,L) * State_Met%AD(I,J,L)/ TCVV(IDTSO4)

         IF ( SO4OXID > 0d0 ) THEN

            ! The activating bin of the composition of BIN10
            ! is, in most any case, the same as activating bin of other bins.
            CALL GETACTBIN
     &         ( I, J, L, IDTNK10, .TRUE. , BINACT1, State_Chm )

            CALL GETACTBIN
     &         ( I, J, L, IDTNK10, .FALSE., BINACT2, State_Chm )

            KMIN = ( BINACT1 + BINACT2 )/ 2.

            CALL AQOXID( SO4OXID, KMIN, I, J, L, State_Met, State_Chm )
         ENDIF
      ENDDO
      ENDDO
      ENDDO
!$OMP END PARALLEL DO

       ! Convert STT from [kg] -> [v/v] 
      CALL CONVERT_UNITS( 1, 
     &                    N_TRACERS, 
     &                    TCVV,
     &                    State_Met%AD, 
     &                    State_Chm%Tracers )
      
      END SUBROUTINE CHEM_SO4_AQ
!EOC
#endif
!------------------------------------------------------------------------------
!          Harvard University Atmospheric Chemistry Modeling Group            !
!------------------------------------------------------------------------------
!BOP
!
! !IROUTINE: chem_msa
!
! !DESCRIPTION: Subroutine CHEM\_MSA is the SO4 chemistry subroutine from Mian
!  Chin's GOCART model, modified for the GEOS-CHEM model. (rjp, bdf, bmy,
!  5/31/00, 10/25/05)
!\\
!\\
! !INTERFACE:
!
      SUBROUTINE CHEM_MSA( am_I_Root, Input_Opt, 
     &                     State_Met, State_Chm, RC )
!
! !USES:
!
      USE CMN_GCTM_MOD
      USE CMN_DIAG_MOD
      USE CMN_SIZE_MOD
      USE DIAG_MOD,           ONLY : AD44
      USE DRYDEP_MOD,         ONLY : DEPSAV
      USE GIGC_ErrCode_Mod
      USE GIGC_Input_Opt_Mod, ONLY : OptInput
      USE GIGC_State_Chm_Mod, ONLY : ChmState
      USE GIGC_State_Met_Mod, ONLY : MetState
      USE GRID_MOD,           ONLY : GET_AREA_CM2
      USE PBL_MIX_MOD,        ONLY : GET_FRAC_UNDER_PBLTOP
      USE PBL_MIX_MOD,        ONLY : GET_PBL_MAX_L
      USE TIME_MOD,           ONLY : GET_TS_CHEM
      USE TRACERID_MOD,       ONLY : IDTMSA
      USE TROPOPAUSE_MOD,     ONLY : ITS_IN_THE_STRAT
!
! !INPUT PARAMETERS:
!
      LOGICAL,        INTENT(IN)    :: am_I_Root   ! Are we on the root CPU?
      TYPE(OptInput), INTENT(IN)    :: Input_Opt   ! Input Options object
      TYPE(MetState), INTENT(IN)    :: State_Met   ! Meteorology State object
!
! !INPUT/OUTPUT PARAMETERS: 
!
      TYPE(ChmState), INTENT(INOUT) :: State_Chm   ! Chemistry State object
!
! !OUTPUT PARAMETERS:
!
      INTEGER,        INTENT(OUT)   :: RC          ! Success or failure?
!
! !REMARKS:
!  Reaction List (by Mian Chin, chin@rondo.gsfc.nasa.gov)                  
!  ============================================================================
!  The Only production is from DMS oxidation (saved in CHEM_DMS), and the only
!  loss is dry depsition here.  Wet deposition will be treated in "wetdep.f".
!                                                                             .
!  MSA = MSA_0 * exp(-dt) + PMSA_DMS/kt * (1.-exp(-kt))                    
!    where k = dry deposition.                                             
!        
! !REVISION HISTORY:
!  (1 ) Now reference AD from "dao_mod.f".  Added parallel DO-loops.  
!        Updated comments, cosmetic changes. (rjp, bmy, bdf, 9/16/02)
!  (2 ) Now replace DXYP(JREF)*1d4 with routine GET_AREA_CM2 of "grid_mod.f"
!        Now use function GET_TS_CHEM from "time_mod.f" (bmy, 3/27/03)
!  (3 ) Now reference PBLFRAC from "drydep_mod.f".  Now apply dry deposition
!        to the entire PBL. (rjp, bmy, 8/1/03) 
!  (4 ) Now use ND44_TMP array to store vertical levels of drydep flux, then 
!        sum into AD44 array.  This preents numerical differences when using
!        multiple processors. (bmy, 3/24/04) 
!  (5 ) Now use parallel DO-loop to zero ND44_TMP (bmy, 4/14/04)
!  (6 ) Now references STT & TCVV from "tracer_mod.f" (bmy, 7/20/04)
!  (7 ) Replace PBLFRAC from "drydep_mod.f" with GET_FRAC_UNDER_PBLTOP from 
!        "pbl_mix_mod.f".  Also reference GET_PBL_MAX_L from "pbl_mix_mod.f"
!        Vertical DO-loops can run up to PBL_MAX and not LLTROP.   Also
!        remove reference to header file CMN. (bmy, 2/22/05)
!  (8 ) Now references XNUMOL from "tracer_mod.f" (bmy, 10/25/05)
!  (9 ) Change loop back to over entire troposphere to correctly add production
!        of MSA (PMSA_dms) to the MSA tracer array.
!       Added reference USE_TROPOPAUSE_MOD, ONLY : ITS_IN_THE_STRAT
!        as a precaution.  (pjh, 8/19/2009)
!  22 Dec 2011 - M. Payer    - Added ProTeX headers
!  01 Mar 2012 - R. Yantosca - Now use GET_AREA_CM2(I,J,L) from grid_mod.F90
!  31 Jul 2012 - R. Yantosca - Now loop from 1..LLPAR for GIGC compatibility
!  31 Jul 2012 - R. Yantosca - Declare temp drydep arrays w/ LLPAR (not LLTROP)
!  14 Nov 2012 - R. Yantosca - Add am_I_Root, Input_Opt, RC as arguments
!  15 Nov 2012 - M. Payer    - Replaced all met field arrays with State_Met
!                              derived type object
!  05 Mar 2013 - R. Yantosca - Now use Input_Opt%LNLPBL
!  19 Mar 2013 - R. Yantosca - Now copy Input_Opt%TCVV(1:N_TRACERS) and
!                              Input_Opt%XNUMOL(1:N_TRACERS) -- avoid OOB errs
!  25 Mar 2013 - M. Payer    - Now pass State_Chm object via the arg list
!EOP
!------------------------------------------------------------------------------
!BOC
!
! !LOCAL VARIABLES:
!
      ! Scalars
      LOGICAL               :: LNLPBL
      INTEGER               :: N_TRACERS
      INTEGER               :: I,      J,    L,        PBL_MAX
      REAL*8                :: DTCHEM, MSA0, MSA,      RK       
      REAL*8                :: RKT,    FLUX, AREA_CM2, F_UNDER_TOP

      ! Arrays
      REAL*8                :: ND44_TMP(IIPAR,JJPAR,LLPAR)
      REAL*8                :: TCVV  (Input_Opt%N_TRACERS)
      REAL*8                :: XNUMOL(Input_Opt%N_TRACERS)

      ! Pointers
      ! We need to define local arrays to hold corresponding values 
      ! from the Chemistry State (State_Chm) object. (mpayer, 12/6/12)
      REAL*8, POINTER :: STT(:,:,:,:)

      !=================================================================
      ! CHEM_MSA begins here!
      !=================================================================
      IF ( IDTMSA == 0 .or. DRYMSA == 0 ) RETURN

      ! Assume success
      RC        = GIGC_SUCCESS

      ! Copy fields from INPUT_OPT to local variables for use below
      N_TRACERS = Input_Opt%N_TRACERS
      TCVV      = Input_Opt%TCVV  (1:N_TRACERS)
      XNUMOL    = Input_Opt%XNUMOL(1:N_TRACERS)
      LNLPBL    = Input_Opt%LNLPBL

      ! Initialize GEOS-Chem tracer array [kg] from Chemistry State object
      ! (mpayer, 12/6/12)
      STT => State_Chm%Tracers

      ! DTCHEM is the chemistry interval in seconds
      DTCHEM  = GET_TS_CHEM() * 60d0 

      ! Zero ND44_TMP array
      IF ( ND44 > 0 ) THEN
         ND44_TMP = 0d0
      ENDIF

      ! Loop over tropospheric grid boxes
!$OMP PARALLEL DO
!$OMP+DEFAULT( SHARED )
!$OMP+PRIVATE( I, J, L, F_UNDER_TOP, MSA0, RKT, MSA, AREA_CM2, FLUX )
!$OMP+SCHEDULE( DYNAMIC )
      DO L = 1, LLPAR
      DO J = 1, JJPAR
      DO I = 1, IIPAR

         ! Skip stratospheric boxes
         IF ( ITS_IN_THE_STRAT( I, J, L, State_Met ) ) CYCLE      

         ! Fraction of box (I,J,L) underneath the PBL top [unitless]
         F_UNDER_TOP = GET_FRAC_UNDER_PBLTOP( I, J, L )

         ! Initial MSA [v/v]
         MSA0 = STT(I,J,L,IDTMSA) 

         ! MSA drydep frequency [1/s].  Also accounts for the fraction
         ! of each grid box (I,J,L) that is located beneath the PBL top
         RKT = DEPSAV(I,J,DRYMSA) * F_UNDER_TOP

         ! Add option for non-local PBL (Lin, 03/31/09)
         IF ( LNLPBL ) RKT = 0.D0
         
         ! RKT > 0 denotes that we have drydep occurring
         IF ( RKT > 0.d0 ) THEN

            ! Fraction of MSA lost to drydep [unitless]
            RKT = RKT * DTCHEM
            
            ! Modified MSA concentration 
            MSA = ( MSA0 * EXP( -RKT )                        ) +
     &            ( PMSA_DMS(I,J,L)/RKT * ( 1d0 - EXP( -RKT ) ) )

         ELSE
            
            ! MSA production from DMS [v/v/timestep]
            MSA = MSA0 + PMSA_DMS(I,J,L)

         ENDIF

         ! Final MSA [v/v]
         IF ( MSA < SMALLNUM ) MSA = 0d0
         STT(I,J,L,IDTMSA) = MSA

         !===========================================================
         ! ND44 Diagnostic: Drydep flux of MSA [molec/cm2/s]
         !===========================================================
         IF ( ND44 > 0 .and. RKT > 0d0 ) THEN
                     
            ! Surface area [cm2]
            AREA_CM2 = GET_AREA_CM2( I, J, L )

            ! Convert [v/v/timestep] to [molec/cm2/s]
            FLUX = MSA0 - MSA + PMSA_DMS(I,J,L)                    
            FLUX = FLUX * State_Met%AD(I,J,L) / TCVV(IDTMSA)            
            FLUX = FLUX * XNUMOL(IDTMSA) / AREA_CM2 / DTCHEM    

            ! Store dryd flux in ND44_TMP as a placeholder
            ND44_TMP(I,J,L) = ND44_TMP(I,J,L) + FLUX
         ENDIF
      
      ENDDO
      ENDDO
      ENDDO
!$OMP END PARALLEL DO
      
      !===============================================================
      ! ND44: Sum drydep fluxes by level into the AD44 array in
      ! order to ensure that  we get the same results w/ sp or mp 
      !===============================================================
      IF ( ND44 > 0 ) THEN 
!$OMP PARALLEL DO
!$OMP+DEFAULT( SHARED )
!$OMP+PRIVATE( I, J, L )
         DO J = 1, JJPAR
         DO I = 1, IIPAR
         DO L = 1, LLPAR
            AD44(I,J,DRYMSA,1) = AD44(I,J,DRYMSA,1) + ND44_TMP(I,J,L)
         ENDDO
         ENDDO
         ENDDO
!$OMP END PARALLEL DO
      ENDIF

      ! Free pointer
      NULLIFY( STT )

      END SUBROUTINE CHEM_MSA
!EOC
!------------------------------------------------------------------------------
!          Harvard University Atmospheric Chemistry Modeling Group            !
!------------------------------------------------------------------------------
!BOP
!
! !IROUTINE: chem_nh3
!
! !DESCRIPTION:  Subroutine CHEM\_NH3 removes NH3 from the surface via dry
!  deposition. (rjp, bdf, bmy, 1/2/02, 10/25/05)
!\\
!\\
! !INTERFACE:
!
      SUBROUTINE CHEM_NH3( am_I_Root, Input_Opt, 
     &                     State_Met, State_Chm, RC )
!
! !USES:
!
      USE CMN_DIAG_MOD
      USE CMN_SIZE_MOD
      USE DIAG_MOD,           ONLY : AD44
      USE DRYDEP_MOD,         ONLY : DEPSAV
      USE GET_NDEP_MOD,       ONLY : SOIL_DRYDEP
      USE GIGC_ErrCode_Mod
      USE GIGC_Input_Opt_Mod, ONLY : OptInput
      USE GIGC_State_Chm_Mod, ONLY : ChmState
      USE GIGC_State_Met_Mod, ONLY : MetState
      USE GRID_MOD,           ONLY : GET_AREA_CM2
      USE PBL_MIX_MOD,        ONLY : GET_FRAC_UNDER_PBLTOP
      USE PBL_MIX_MOD,        ONLY : GET_PBL_MAX_L
      USE TIME_MOD,           ONLY : GET_TS_CHEM
      USE TRACERID_MOD,       ONLY : IDTNH3
!
! !INPUT PARAMETERS:
!
      LOGICAL,        INTENT(IN)    :: am_I_Root   ! Are we on the root CPU?
      TYPE(OptInput), INTENT(IN)    :: Input_Opt   ! Input Options object
      TYPE(MetState), INTENT(IN)    :: State_Met   ! Meteorology State object
!
! !INPUT/OUTPUT PARAMETERS: 
!
      TYPE(ChmState), INTENT(INOUT) :: State_Chm   ! Chemistry State object
!
! !OUTPUT PARAMETERS:
!
      INTEGER,        INTENT(OUT)   :: RC          ! Success or failure?
!                                                                          
! !REMARKS:
!  If you are using the non-local PBL mixing scheme (VDIFF), then routine
!  SOIL_DRYDEP and the ND44 diagnostic updating will be done there.  
!                                                                             .
!  If you are using the full TURBDAY PBL mixing scheme, then we have to 
!  call the SOIL_DRYDEP and archive the ND44 diagnostics here.
!                                                                             .
!  Reaction List:
!  ============================================================================
!  (1 ) NH3 = NH3_0 * EXP( -dt )  where d = dry deposition rate [s-1]
!        
! !REVISION HISTORY:
!  (1 ) Now reference AD from "dao_mod.f".  Added parallel DO-loops.  
!        Updated comments, cosmetic changes. (rjp, bmy, bdf, 9/16/02)
!  (2 ) Now replace DXYP(J+J0)*1d4 with routine GET_AREA_CM2 from "grid_mod.f"
!        Now use function GET_TS_CHEM from "time_mod.f" (bmy, 3/27/03)
!  (3 ) Now reference PBLFRAC from "drydep_mod.f".  Now apply dry deposition
!        to the entire PBL.  Added L and FREQ variables.  Recode to avoid 
!        underflow from the EXP() function. (rjp, bmy, 8/1/03) 
!  (4 ) Now use ND44_TMP array to store vertical levels of drydep flux, then 
!        sum into AD44 array.  This preents numerical differences when using
!        multiple processors. (bmy, 3/24/04)    
!  (5 ) Now use parallel DO-loop to zero ND44_TMP (bmy, 4/14/04)
!  (6 ) Now references STT & TCVV from "tracer_mod.f" Also remove reference to
!        CMN, it's not needed(bmy, 7/20/04)
!  (7 ) Replace PBLFRAC from "drydep_mod.f" with GET_FRAC_UNDER_PBLTOP from 
!        "pbl_mix_mod.f".  Also reference GET_PBL_MAX_L from "pbl_mix_mod.f"
!        Vertical DO-loops can run up to PBL_MAX and not LLTROP. (bmy, 2/22/05)
!  (8 ) Now references XNUMOL from "tracer_mod.f" (bmy, 10/25/05)
!  22 Dec 2011 - M. Payer    - Added ProTeX headers
!  01 Mar 2012 - R. Yantosca - Now use GET_AREA_CM2(I,J,L) from grid_mod.F90
!  31 Jul 2012 - R. Yantosca - Now loop from 1..LLPAR for GIGC compatibility
!  31 Jul 2012 - R. Yantosca - Declare temp drydep arrays w/ LLPAR (not LLTROP)
!  14 Nov 2012 - R. Yantosca - Add am_I_Root, Input_Opt, RC as arguments
!  15 Nov 2012 - M. Payer    - Replaced all met field arrays with State_Met
!                              derived type object
!  05 Mar 2013 - R. Yantosca - Now use Input_Opt%LNLPBL
!  13 Mar 2013 - R. Yantosca - Bug fix: make sure we pass values to the
!                              SOIL_DRYDEP routine even when ND44 is off
!                              (this happens when LNLPBL = F)
!  19 Mar 2013 - R. Yantosca - Now copy Input_Opt%TCVV(1:N_TRACERS) and
!                              Input_Opt%XNUMOL(1:N_TRACERS) -- avoid OOB errs
!  25 Mar 2013 - M. Payer    - Now pass State_Chm object via the arg list
!EOP
!------------------------------------------------------------------------------
!BOC
!
! !LOCAL VARIABLES:
!
      ! Scalars
      LOGICAL :: LNLPBL, LSOILNOX
      INTEGER :: I,      J,        L,    N_TRACERS
      REAL*8  :: DTCHEM, NH30,     NH3
      REAL*8  :: FREQ,   AREA_CM2, FLUX, F_UNDER_TOP

      ! Arrays
      REAL*8  :: DRYD_FLX(IIPAR,JJPAR,LLPAR)
      REAL*8  :: TCVV  (Input_Opt%N_TRACERS)
      REAL*8  :: XNUMOL(Input_Opt%N_TRACERS)

      ! Pointers
      ! We need to define local arrays to hold corresponding values 
      ! from the Chemistry State (State_Chm) object. (mpayer, 12/6/12)
      REAL*8, POINTER :: STT(:,:,:,:)

      !=================================================================
      ! CHEM_NH3 begins here!
      !=================================================================
      IF ( IDTNH3 == 0 .or. DRYNH3 == 0 ) RETURN

      ! Assume success
      RC        = GIGC_SUCCESS

      ! Copy fields from INPUT_OPT to local variables for use below
      LNLPBL    = Input_Opt%LNLPBL
      LSOILNOX  = Input_Opt%LSOILNOX
      N_TRACERS = Input_Opt%N_TRACERS
      TCVV      = Input_Opt%TCVV  (1:N_TRACERS)
      XNUMOL    = Input_Opt%XNUMOL(1:N_TRACERS)

      ! Initialize GEOS-Chem tracer array [kg] from Chemistry State object
      ! (mpayer, 12/6/12)
      STT => State_Chm%Tracers

      ! DTCHEM is the chemistry interval in seconds
      DTCHEM    = GET_TS_CHEM() * 60d0

      ! Zero DRYD_FLX array.  This will store drydep values even if 
      ! the ND44 diagnostic has been turned off (bmy, 3/13/13)
      DRYD_FLX  = 0d0

!$OMP PARALLEL DO
!$OMP+DEFAULT( SHARED )
!$OMP+PRIVATE( I, J, L, F_UNDER_TOP, FREQ, NH30, NH3, AREA_CM2, FLUX )
!$OMP+SCHEDULE( DYNAMIC )
      DO L = 1, LLPAR
      DO J = 1, JJPAR
      DO I = 1, IIPAR

         ! Fraction of box (I,J,L) underneath the PBL top [unitless]
         F_UNDER_TOP = GET_FRAC_UNDER_PBLTOP( I, J, L )
         
         ! Only apply drydep to boxes w/in the PBL
         IF ( F_UNDER_TOP > 0d0 ) THEN

            ! NH3 drydep frequency [1/s].  Also accounts for the fraction
            ! of each grid box (I,J,L) that is located beneath the PBL top
            FREQ = DEPSAV(I,J,DRYNH3) * F_UNDER_TOP

            ! Add option for non-local PBL (Lin, 03/31/09)
            IF ( LNLPBL ) FREQ = 0.D0

            ! Only compute drydep loss if FREQ is nonzero
            IF ( FREQ > 0d0 ) THEN

               ! Initial NH3 [v/v]
               NH30 = STT(I,J,L,IDTNH3)
            
               ! Amount of NH3 lost to drydep [v/v]
               NH3 = NH30 * ( 1d0 - EXP( -FREQ * DTCHEM ) )

               ! Prevent underflow condition
               IF ( NH3 < SMALLNUM ) NH3 = 0d0

               ! Subtract NH3 lost to drydep from initial NH3 [v/v]
               STT(I,J,L,IDTNH3) = NH30 - NH3

               !========================================================
               ! Archive drydep flux of NH3 [molec/cm2/s]
               ! This is needed for SOIL_DRYDEP and the ND44 diagnostic
               !========================================================
               IF ( NH3 > 0d0 ) THEN

                  ! Surface area [cm2]
                  AREA_CM2 = GET_AREA_CM2( I, J, L )
                  
                  ! Convert drydep loss from [v/v/timestep] to [molec/cm2/s]
                  FLUX = NH3  * State_Met%AD(I,J,L) / TCVV(IDTNH3)
                  FLUX = FLUX * XNUMOL(IDTNH3) / AREA_CM2 / DTCHEM

                  ! Store dryd flx in DRYD_TMP for use below                  
                  DRYD_FLX(I,J,L) = DRYD_FLX(I,J,L) + FLUX
               ENDIF
            ENDIF
         ENDIF
      ENDDO
      ENDDO
      ENDDO
!$OMP END PARALLEL DO

      !===============================================================
      ! If we are not using the non-local PBL scheme, then:
      !===============================================================
      IF ( .not. LNLPBL ) THEN 

         !------------------------------------------------------------
         ! (1) Call SOIL_DRYDEP to archive the NH3 drydep fluxes.
         !------------------------------------------------------------
         IF ( LSOILNOX ) THEN
!$OMP PARALLEL DO
!$OMP+DEFAULT( SHARED )
!$OMP+PRIVATE( I, J, L )
            DO L = 1, LLPAR
            DO J = 1, JJPAR
            DO I = 1, IIPAR
               CALL SOIL_DRYDEP( I, J, L, IDTNH3, DRYD_FLX(I,J,L) )
            ENDDO
            ENDDO
            ENDDO
!$OMP END PARALLEL DO
         ENDIF

         !------------------------------------------------------------
         ! (2) Save archived NH3 drydep fluxes into the AD44 array
         !------------------------------------------------------------
         IF ( ND44 > 0 ) THEN 
!$OMP PARALLEL DO
!$OMP+DEFAULT( SHARED )
!$OMP+PRIVATE( I, J, L )
            DO J = 1, JJPAR
            DO I = 1, IIPAR
            DO L = 1, LLPAR
               AD44(I,J,DRYNH3,1) = AD44(I,J,DRYNH3,1) + DRYD_FLX(I,J,L)
            ENDDO
            ENDDO
            ENDDO
!$OMP END PARALLEL DO
         ENDIF
      ENDIF

      ! Free pointer
      NULLIFY( STT )

      END SUBROUTINE CHEM_NH3
!EOC
!------------------------------------------------------------------------------
!          Harvard University Atmospheric Chemistry Modeling Group            !
!------------------------------------------------------------------------------
!BOP
!
! !IROUTINE: chem_nh4
!
! !DESCRIPTION: Subroutine CHEM\_NH4 removes NH4 from the surface via dry
!  deposition. (rjp, bdf, bmy, 1/2/02, 10/25/05) 
!\\
!\\
! !INTERFACE:
!
      SUBROUTINE CHEM_NH4( am_I_Root, Input_Opt, 
     &                     State_Met, State_Chm, RC )
!
! !USES:
!
      USE CMN_DIAG_MOD
      USE CMN_SIZE_MOD
      USE DIAG_MOD,           ONLY : AD44
      USE DRYDEP_MOD,         ONLY : DEPSAV
      USE GIGC_ErrCode_Mod
      USE GIGC_Input_Opt_Mod, ONLY : OptInput
      USE GIGC_State_Chm_Mod, ONLY : ChmState
      USE GIGC_State_Met_Mod, ONLY : MetState
      USE GRID_MOD,           ONLY : GET_AREA_CM2
      USE PBL_MIX_MOD,        ONLY : GET_FRAC_UNDER_PBLTOP
      USE PBL_MIX_MOD,        ONLY : GET_PBL_MAX_L
      USE TIME_MOD,           ONLY : GET_TS_CHEM
      USE TRACERID_MOD,       ONLY : IDTNH4
      USE GET_NDEP_MOD,       ONLY : SOIL_DRYDEP
!
! !INPUT PARAMETERS:
!
      LOGICAL,        INTENT(IN)    :: am_I_Root   ! Are we on the root CPU?
      TYPE(OptInput), INTENT(IN)    :: Input_Opt   ! Input Options object
      TYPE(MetState), INTENT(IN)    :: State_Met   ! Meteorology State object
!
! !INPUT/OUTPUT PARAMETERS: 
!
      TYPE(ChmState), INTENT(INOUT) :: State_Chm   ! Chemistry State object
!
! !OUTPUT PARAMETERS:
!
      INTEGER,        INTENT(OUT)   :: RC          ! Success or failure?
!   
! !REMARKS:
!  If you are using the non-local PBL mixing scheme (VDIFF), then routine
!  SOIL_DRYDEP and the ND44 diagnostic updating will be done there.  
!                                                                             .
!  If you are using the full TURBDAY PBL mixing scheme, then we have to 
!  call the SOIL_DRYDEP and archive the ND44 diagnostics here.
!                                                                             .
!  Reaction List:
!  ============================================================================
!  (1 ) NH4 = NH4_0 * EXP( -dt )  where d = dry deposition rate [s-1]
!        
! !REVISION HISTORY:
!  (1 ) Now reference AD from "dao_mod.f".  Added parallel DO-loops.  
!        Updated comments, cosmetic changes. (rjp, bmy, bdf, 9/16/02)
!  (2 ) Now replace DXYP(JREF)*1d4 with routine GET_AREA_CM2 of "grid_mod.f".
!        Now use function GET_TS_CHEM from "time_mod.f" (bmy, 3/27/03)
!  (3 ) Now reference PBLFRAC from "drydep_mod.f".  Now apply dry deposition
!        to the entire PBL.  Added L and FREQ variables.  Recode to avoid 
!        underflow from EXP(). (rjp, bmy, 8/1/03) 
!  (4 ) Now use ND44_TMP array to store vertical levels of drydep flux, then 
!        sum into AD44 array.  This preents numerical differences when using
!        multiple processors. (bmy, 3/24/04)    
!  (5 ) Now use parallel DO-loop to zero ND44_TMP (bmy, 4/14/04)
!  (6 ) Now reference STT & TCVV from "tracer_mod.f".   Also remove reference 
!        to CMN, it's not needed (bmy, 7/20/04)
!  (7 ) Replace PBLFRAC from "drydep_mod.f" with GET_FRAC_UNDER_PBLTOP from 
!        "pbl_mix_mod.f".  Also reference GET_PBL_MAX_L from "pbl_mix_mod.f"
!        Vertical DO-loops can run up to PBL_MAX and not LLTROP. (bmy, 2/22/05)
!  (8 ) Now references XNUMOL from "tracer_mod.f" (bmy, 10/25/05)
!  22 Dec 2011 - M. Payer    - Added ProTeX headers
!  01 Mar 2012 - R. Yantosca - Now use GET_AREA_CM2(I,J,L) from grid_mod.F90
!  31 Jul 2012 - R. Yantosca - Now loop from 1..LLPAR for GIGC compatibility
!  31 Jul 2012 - R. Yantosca - Declare temp drydep arrays w/ LLPAR (not LLTROP)
!  14 Nov 2012 - R. Yantosca - Add am_I_Root, Input_Opt, RC as arguments
!  15 Nov 2012 - M. Payer    - Replaced all met field arrays with State_Met
!                              derived type object
!  05 Mar 2013 - R. Yantosca - Now use Input_Opt%LNLPBL
!  13 Mar 2013 - R. Yantosca - Bug fix: make sure we pass values to the
!                              SOIL_DRYDEP routine even when ND44 is off
!                              (this happens when LNLPBL = F)
!  19 Mar 2013 - R. Yantosca - Now copy Input_Opt%TCVV(1:N_TRACERS) and
!                              Input_Opt%XNUMOL(1:N_TRACERS) -- avoid OOB errs
!  25 Mar 2013 - M. Payer    - Now pass State_Chm object via the arg list
!EOP
!------------------------------------------------------------------------------
!BOC
!
! !LOCAL VARIABLES:
!
      ! Scalars
      LOGICAL :: LNLPBL, LSOILNOX
      INTEGER :: I,      J,    L,        N_TRACERS
      REAL*8  :: DTCHEM, NH4,  NH40
      REAL*8  :: FREQ,   FLUX, AREA_CM2, F_UNDER_TOP

      ! Arrays
      REAL*8  :: DRYD_FLX(IIPAR,JJPAR,LLPAR)
      REAL*8  :: TCVV  (Input_Opt%N_TRACERS)
      REAL*8  :: XNUMOL(Input_Opt%N_TRACERS)

      ! Pointers
      ! We need to define local arrays to hold corresponding values 
      ! from the Chemistry State (State_Chm) object. (mpayer, 12/6/12)
      REAL*8, POINTER :: STT(:,:,:,:)

      !=================================================================
      ! CHEM_NH4 begins here!
      !=================================================================
      IF ( IDTNH4 == 0 .or. DRYNH4 == 0 ) RETURN

      ! Assume success
      RC        = GIGC_SUCCESS

      ! Copy fields from INPUT_OPT to local variables for use below
      LNLPBL    = Input_Opt%LNLPBL
      LSOILNOX  = Input_Opt%LSOILNOX
      N_TRACERS = Input_Opt%N_TRACERS
      TCVV      = Input_Opt%TCVV  (1:N_TRACERS)
      XNUMOL    = Input_Opt%XNUMOL(1:N_TRACERS)

      ! Initialize GEOS-Chem tracer array [kg] from Chemistry State object
      ! (mpayer, 12/6/12)
      STT => State_Chm%Tracers

      ! DTCHEM is the chemistry interval in seconds
      DTCHEM    = GET_TS_CHEM() * 60d0 

      ! Zero DRYD_FLX array.  This will store drydep values even if 
      ! the ND44 diagnostic has been turned off (bmy, 3/13/13)
      DRYD_FLX = 0d0

!$OMP PARALLEL DO
!$OMP+DEFAULT( SHARED )
!$OMP+PRIVATE( I, J, L, F_UNDER_TOP, FREQ, NH40, NH4, AREA_CM2, FLUX )
!$OMP+SCHEDULE( DYNAMIC )
      DO L = 1, LLPAR
      DO J = 1, JJPAR
      DO I = 1, IIPAR

         ! Fraction of box (I,J,L) underneath the PBL top [unitless]
         F_UNDER_TOP = GET_FRAC_UNDER_PBLTOP( I, J, L )       

         ! Only apply drydep to boxes w/in the PBL
         IF ( F_UNDER_TOP > 0d0 ) THEN

            ! NH4 drydep frequency [1/s].  Also accounts for the fraction
            ! of each grid box (I,J,L) that is located beneath the PBL top
            FREQ = DEPSAV(I,J,DRYNH4) * F_UNDER_TOP

            ! Add option for non-local PBL (Lin, 03/31/09)
            IF ( LNLPBL ) FREQ = 0.D0

            ! Only apply drydep loss if FREQ is nonzero
            IF ( FREQ > 0d0 ) THEN

               ! Initial NH4 [v/v]
               NH40 = STT(I,J,L,IDTNH4)
         
               ! Amount of NH4 lost to drydep [v/v]
               NH4 = NH40 * ( 1d0 - EXP( -FREQ * DTCHEM ) )

               ! Prevent underflow condition
               IF ( NH4 < SMALLNUM ) NH4 = 0d0

               ! Subtract NH4 lost to drydep from initial NH4 [v/v]
               STT(I,J,L,IDTNH4) = NH40 - NH4

               !========================================================
               ! Archive drydep flux of NH4 [molec/cm2/s]
               !========================================================
               IF ( NH4 > 0d0 ) THEN
         
                  ! Surface area [cm2]
                  AREA_CM2 = GET_AREA_CM2( I, J, L )
                  
                  ! Convert drydep loss from [v/v/timestep] to [molec/cm2/s]
                  FLUX = NH4  * State_Met%AD(I,J,L) / TCVV(IDTNH4)
                  FLUX = FLUX * XNUMOL(IDTNH4) / AREA_CM2 / DTCHEM

                  ! Store dryd flx in DRYD_FLX as a placeholder
                  DRYD_FLX(I,J,L) = DRYD_FLX(I,J,L) + FLUX
               ENDIF
            ENDIF
         ENDIF
      ENDDO
      ENDDO
      ENDDO
!$OMP END PARALLEL DO

      !===============================================================
      ! If we are not using the non-local PBL scheme, then:
      !===============================================================
      IF ( .not. LNLPBL ) THEN 

         !------------------------------------------------------------
         ! (1) Call SOIL_DRYDEP to archive the NH4 drydep fluxes.
         !------------------------------------------------------------
         IF ( LSOILNOX ) THEN
!$OMP PARALLEL DO
!$OMP+DEFAULT( SHARED )
!$OMP+PRIVATE( I, J, L )
            DO L = 1, LLPAR
            DO J = 1, JJPAR
            DO I = 1, IIPAR
               CALL SOIL_DRYDEP( I, J, L, IDTNH4, DRYD_FLX(I,J,L) )
            ENDDO
            ENDDO
            ENDDO
!$OMP END PARALLEL DO
         ENDIF

         !------------------------------------------------------------
         ! (2) Save archived NH4 drydep fluxes into the AD44 array
         !------------------------------------------------------------
         IF ( ND44 > 0 ) THEN 
!$OMP PARALLEL DO
!$OMP+DEFAULT( SHARED )
!$OMP+PRIVATE( I, J, L )
            DO J = 1, JJPAR
            DO I = 1, IIPAR
            DO L = 1, LLPAR
               AD44(I,J,DRYNH4,1) = 
     &         AD44(I,J,DRYNH4,1) + DRYD_FLX(I,J,L)
            ENDDO
            ENDDO
            ENDDO
!$OMP END PARALLEL DO
         ENDIF
      ENDIF

      ! Free pointer
      NULLIFY( STT )

      END SUBROUTINE CHEM_NH4
!EOC
!------------------------------------------------------------------------------
!          Harvard University Atmospheric Chemistry Modeling Group            !
!------------------------------------------------------------------------------
!BOP
!
! !IROUTINE: chem_nit
!
! !DESCRIPTION: Subroutine CHEM\_NIT removes SULFUR NITRATES (NIT) from the
!  surface via dry deposition. (rjp, bdf, bmy, 1/2/02, 5/23/06)  
!\\
!\\
! !INTERFACE:
!
      SUBROUTINE CHEM_NIT( am_I_Root, Input_Opt, 
     &                     State_Met, State_Chm, RC )
!
! !USES:
!
      USE CMN_DIAG_MOD
      USE CMN_SIZE_MOD
      USE DIAG_MOD,           ONLY : AD44
      USE DRYDEP_MOD,         ONLY : DEPSAV
      USE GET_NDEP_MOD,       ONLY : SOIL_DRYDEP
      USE GIGC_ErrCode_Mod
      USE GIGC_Input_Opt_Mod, ONLY : OptInput
      USE GIGC_State_Chm_Mod, ONLY : ChmState
      USE GIGC_State_Met_Mod, ONLY : MetState
      USE GRID_MOD,           ONLY : GET_AREA_CM2
      USE PBL_MIX_MOD,        ONLY : GET_FRAC_UNDER_PBLTOP
      USE PBL_MIX_MOD,        ONLY : GET_PBL_MAX_L
      USE TIME_MOD,           ONLY : GET_TS_CHEM
      USE TRACERID_MOD,       ONLY : IDTNIT
      USE TRACERID_MOD,       ONLY : IDTNITs
!
! !INPUT PARAMETERS:
!
      LOGICAL,        INTENT(IN)    :: am_I_Root   ! Are we on the root CPU?
      TYPE(OptInput), INTENT(IN)    :: Input_Opt   ! Input Options object
      TYPE(MetState), INTENT(IN)    :: State_Met   ! Meteorology State object
!
! !INPUT/OUTPUT PARAMETERS: 
!
      TYPE(ChmState), INTENT(INOUT) :: State_Chm   ! Chemistry State object
!
! !OUTPUT PARAMETERS:
!
      INTEGER,        INTENT(OUT)   :: RC          ! Success or failure?
!#endif
!  
!  If you are using the non-local PBL mixing scheme (VDIFF), then routine
!  SOIL_DRYDEP and the ND44 diagnostic updating will be done there.  
!                                                                             .
!  If you are using the full TURBDAY PBL mixing scheme, then we have to 
!  call the SOIL_DRYDEP and archive the ND44 diagnostics here.
!                                                                             .
! !REMARKS:
!  Reaction List:
!  ============================================================================
!  (1 ) NIT = NIT_0 * EXP( -dt )  where d = dry deposition rate [s-1]
!        
! !REVISION HISTORY:
!  (1 ) Now reference AD from "dao_mod.f".  Added parallel DO-loops.  
!        Updated comments, cosmetic changes. (rjp, bmy, bdf, 9/20/02)
!  (2 ) Now replace DXYP(J+J0)*1d4 with routine GET_AREA_CM2 from "grid_mod.f".
!        Now use function GET_TS_CHEM from "time_mod.f" (bmy, 3/27/03)
!  (3 ) Now reference PBLFRAC from "drydep_mod.f".  Now apply dry deposition
!        to the entire PBL.  Added L and FREQ variables.  Recode to avoid
!        underflow from EXP(). (rjp, bmy, 8/1/03) 
!  (4 ) Now use ND44_TMP array to store vertical levels of drydep flux, then 
!        sum into AD44 array.  This preents numerical differences when using
!        multiple processors. (bmy, 3/24/04)    
!  (5 ) Now use parallel DO-loop to zero ND44_TMP (bmy, 4/14/04)
!  (6 ) Now reference STT & TCVV from "tracer_mod.f".  Also remove reference
!        to CMN, it's not needed anymore. (bmy, 7/20/04)
!  (7 ) Replace PBLFRAC from "drydep_mod.f" with GET_FRAC_UNDER_PBLTOP from 
!        "pbl_mix_mod.f".  Also reference GET_PBL_MAX_L from "pbl_mix_mod.f"
!        Vertical DO-loops can run up to PBL_MAX and not LLTROP. (bmy, 2/22/05)
!  (8 ) Now references XNUMOL from "tracer_mod.f" (bmy, 10/25/05)
!  (9 ) Rearrange error check to avoid SEG FAULTS (bmy, 5/23/06)
!  22 Dec 2011 - M. Payer    - Added ProTeX headers
!  01 Mar 2012 - R. Yantosca - Now use GET_AREA_CM2(I,J,L) from grid_mod.F90
!  31 Jul 2012 - R. Yantosca - Now loop from 1..LLPAR for GIGC compatibility
!  31 Jul 2012 - R. Yantosca - Declare temp drydep arrays w/ LLPAR (not LLTROP)
!  09 Nov 2012 - M. Payer    - Replaced all met field arrays with State_Met
!                              derived type object
!  05 Mar 2013 - R. Yantosca - Now use Input_Opt%LNLPBL
!  13 Mar 2013 - R. Yantosca - Bug fix: make sure we pass values to the
!                              SOIL_DRYDEP routine even when ND44 is off
!                              (this happens when LNLPBL = F)
!  19 Mar 2013 - R. Yantosca - Now copy Input_Opt%TCVV(1:N_TRACERS) and
!                              Input_Opt%XNUMOL(1:N_TRACERS) -- avoid OOB errs
!  25 Mar 2013 - M. Payer    - Now pass State_Chm object via the arg list
!EOP
!------------------------------------------------------------------------------
!BOC
!
! !LOCAL VARIABLES:
!
      ! Scalars
      LOGICAL :: LNLPBL,   LSOILNOX,     LSSALT
      INTEGER :: I,        J,      L,    N,     N_TRACERS
      REAL*8  :: DTCHEM,   NIT,    NITs, NIT0,  NIT0s,  E_RKT
      REAL*8  :: E_RKTs,   FLUX,   FREQ, FREQs, RKT,    RKTs   
      REAL*8  :: AREA_CM2, F_UNDER_TOP

      ! Arrays
      REAL*8  :: DRYD_FLX(IIPAR,JJPAR,LLPAR,2)
      REAL*8  :: TCVV  (Input_Opt%N_TRACERS)
      REAL*8  :: XNUMOL(Input_Opt%N_TRACERS)

      ! Pointers
      ! We need to define local arrays to hold corresponding values 
      ! from the Chemistry State (State_Chm) object. (mpayer, 12/6/12)
      REAL*8, POINTER :: STT(:,:,:,:)

      !=================================================================
      ! CHEM_NIT begins here!
      !=================================================================

      ! Return if tracers are not defined
      IF ( IDTNIT == 0 .or. IDTNITs == 0 ) RETURN
      IF ( DRYNIT == 0 .or. DRYNITs == 0 ) RETURN

      ! Assume success
      RC        = GIGC_SUCCESS

      ! Copy fields from INPUT_OPT to local variables for use below
      LNLPBL    = Input_Opt%LNLPBL
      LSOILNOX  = Input_Opt%LSOILNOX
      LSSALT    = Input_Opt%LSSALT
      N_TRACERS = Input_Opt%N_TRACERS
      TCVV      = Input_Opt%TCVV  (1:N_TRACERS)
      XNUMOL    = Input_Opt%XNUMOL(1:N_TRACERS)

      ! Initialize GEOS-Chem tracer array [kg] from Chemistry State object
      ! (mpayer, 12/6/12)
      STT => State_Chm%Tracers

      ! DTCHEM is the chemistry interval in seconds
      DTCHEM    = GET_TS_CHEM() * 60d0 

      ! Zero DRYD_FLX array.  This will store drydep values even if 
      ! the ND44 diagnostic has been turned off (bmy, 3/13/13)
      DRYD_FLX  = 0d0

!$OMP PARALLEL DO
!$OMP+DEFAULT( SHARED )
!$OMP+PRIVATE( I,    J,      L,        NIT0,        NIT0s, NIT   )
!$OMP+PRIVATE( NITs, FREQ,   FREQs,    F_UNDER_TOP, RKT,   E_RKT ) 
!$OMP+PRIVATE( RKTs, E_RKTs, AREA_CM2, FLUX                      )
!$OMP+SCHEDULE( DYNAMIC )
      DO L = 1, LLPAR
      DO J = 1, JJPAR
      DO I = 1, IIPAR

         ! Initial NITRATE [v/v]
         NIT0  = STT(I,J,L,IDTNIT)

         ! Initial NITRATE w/in seasalt [v/v]
         NIT0s = STT(I,J,L,IDTNITs)

         ! Initialize variables
         NIT   = 0d0
         NITs  = 0d0
         FREQ  = 0d0
         FREQs = 0d0

         ! Fraction of box (I,J,L) underneath the PBL top [unitless]
         F_UNDER_TOP = GET_FRAC_UNDER_PBLTOP( I, J, L )     

         ! Only apply drydep to boxes w/in the PBL
         IF ( F_UNDER_TOP > 0d0 ) THEN 

            !===========================================================
            ! NIT chemistry
            !===========================================================

            ! NIT drydep frequency [1/s].  Also accounts for the fraction
            ! of each vertical level that is located below the PBL top
            FREQ  = DEPSAV(I,J,DRYNIT)  * F_UNDER_TOP

            ! Add option for non-local PBL (Lin, 03/31/09)
            IF ( LNLPBL ) FREQ = 0.D0

            ! If there is drydep ...
            IF ( FREQ > 0d0 ) THEN

               ! Fraction of NIT lost to drydep [unitless] (bec, 12/15/04)
               RKT  = FREQ  * DTCHEM

               ! Pre-compute the exponential term
               E_RKT = EXP( -RKT )

               ! Amount of NITRATE lost to drydep [v/v]
               NIT = NIT0 * ( 1d0 - E_RKT )

               ! Prevent underflow condition
               IF ( NIT < SMALLNUM ) NIT = 0d0

               ! Subtract NITRATE lost to drydep from initial NITRATE [v/v]
               STT(I,J,L,IDTNIT) = NIT0 - NIT

            ELSE
	
               ! No deposition occurs
               NIT = 0d0

            ENDIF

            !===========================================================
            ! NITs chemistry
            !===========================================================

            ! NITs drydep frequency [1/s].  Also accounts for the fraction
            ! of each vertical level that is located below the PBL top
            FREQs = DEPSAV(I,J,DRYNITs) * F_UNDER_TOP
               
            ! Add option for non-local PBL (Lin, 03/31/09)
            IF ( LNLPBL ) FREQs = 0.D0

            ! If there is drydep ...
            IF ( FREQs > 0d0 ) THEN

               ! Fraction of NIT lost to drydep [unitless] (bec, 12/15/04)
               RKTs   = FREQs * DTCHEM

               ! Pre-compute the exponential term
               E_RKTs = EXP( -RKTs )

               ! Compute new NIT concentration [v/v],
               ! updated for seasalt chemistry
               NITs   = ( NIT0s             *          E_RKTs ) + 
     &                  ( PNITs(I,J,L)/RKTs * ( 1.d0 - E_RKTs ) )

            ELSE

               ! NIT prod from HNO3 uptake on fine sea-salt [v/v/timestep]
               NITs = NIT0s + PNITs(I,J,L)

            ENDIF
            
            ! Store final concentration in STT [v/v]
            STT(I,J,L,IDTNITs) = NITs
            
            !========================================================
            ! Archive drydep flux of NIT and NITs [molec/cm2/s]
            !========================================================
         
            ! Surface area [cm2]
            AREA_CM2 = GET_AREA_CM2( I, J, L )
            
            !-------------------
            ! NIT drydep flux
            !-------------------
             
            ! If NIT drydep occurs ...
            IF ( FREQ > 0d0 ) THEN

               ! Convert from [v/v/timestep] to [molec/cm2/s]
               FLUX = NIT * State_Met%AD(I,J,L) / TCVV(IDTNIT)
               FLUX = FLUX * XNUMOL(IDTNIT) / AREA_CM2 / DTCHEM
 
               ! Store NITs drydep flx [molec/cm2/s] for use below
               DRYD_FLX(I,J,L,1) = DRYD_FLX(I,J,L,1) + FLUX

            ENDIF
                  
            !-------------------
            ! NITs drydep flux
            !-------------------
            
            ! NOTE: if drydep doesn't occur then we still have
            ! production from seasalt (bec, bmy, 4/13/05)

            ! Convert from [v/v/timestep] to [molec/cm2/s]
            FLUX = NIT0s - NITs + PNITs(I,J,L) 
            FLUX = FLUX * State_Met%AD(I,J,L) / TCVV(IDTNITs)
            FLUX = FLUX * XNUMOL(IDTNITs) / AREA_CM2 / DTCHEM

            ! Store NITs drydep flx [molec/cm2/s] for use below
            DRYD_FLX(I,J,L,2) = DRYD_FLX(I,J,L,2) + FLUX

         ENDIF
      ENDDO
      ENDDO
      ENDDO
!$OMP END PARALLEL DO

      !===============================================================
      ! If we are not using the non-local PBL scheme, then:
      !===============================================================
      IF ( .not. LNLPBL ) THEN 

         !------------------------------------------------------------
         ! (1) Call SOIL_DRYDEP to archive NIT & NITs drydep fluxes
         !------------------------------------------------------------
         IF ( LSOILNOX ) THEN
!$OMP PARALLEL DO
!$OMP+DEFAULT( SHARED )
!$OMP+PRIVATE( I, J, L )
            DO L = 1, LLPAR
            DO J = 1, JJPAR
            DO I = 1, IIPAR
               CALL SOIL_DRYDEP( I, J, L, IDTNIT,  DRYD_FLX(I,J,L,1) )
               CALL SOIL_DRYDEP( I, J, L, IDTNITs, DRYD_FLX(I,J,L,2) )
            ENDDO
            ENDDO
            ENDDO
!$OMP END PARALLEL DO
         ENDIF

         !------------------------------------------------------------
         ! (2) Save archived NIT & NITs drydep fluxes into AD44 array
         !------------------------------------------------------------
         IF ( ND44 > 0 ) THEN 
!$OMP PARALLEL DO
!$OMP+DEFAULT( SHARED )
!$OMP+PRIVATE( I, J, L )
            DO J = 1, JJPAR
            DO I = 1, IIPAR
            DO L = 1, LLPAR
               AD44(I,J,DRYNIT, 1) = 
     &         AD44(I,J,DRYNIT, 1) + DRYD_FLX(I,J,L,1)

               AD44(I,J,DRYNITs,1) = 
     &         AD44(I,J,DRYNITs,1) + DRYD_FLX(I,J,L,2)
            ENDDO
            ENDDO
            ENDDO
!$OMP END PARALLEL DO
         ENDIF         
      ENDIF

      ! Free pointer
      NULLIFY( STT )

      END SUBROUTINE CHEM_NIT
!EOC
!------------------------------------------------------------------------------
!          Harvard University Atmospheric Chemistry Modeling Group            !
!------------------------------------------------------------------------------
!BOP
!
! !IROUTINE: emisssulfate
!
! !DESCRIPTION: Subroutine EMISSSULFATE is the interface between the GEOS-CHEM
!  model and the sulfate emissions routines in "sulfate\_mod.f" (bmy, 6/7/00,
!  10/15/09)
!\\
!\\
! !INTERFACE:
!
      SUBROUTINE EMISSSULFATE( am_I_Root, Input_Opt, 
     &                         State_Met, State_Chm, RC ) 
!
! !USES:
!
      USE CMN_SIZE_MOD
      USE ERROR_MOD,          ONLY : DEBUG_MSG
      USE GFED2_BIOMASS_MOD,  ONLY : GFED2_IS_NEW
      USE GFED3_BIOMASS_MOD,  ONLY : GFED3_IS_NEW
      USE GIGC_ErrCode_Mod
      USE GIGC_Input_Opt_Mod, ONLY : OptInput
      USE GIGC_State_Chm_Mod, ONLY : ChmState
      USE GIGC_State_Met_Mod, ONLY : MetState
      USE TIME_MOD,           ONLY : GET_SEASON, GET_MONTH
      USE TIME_MOD,           ONLY : GET_YEAR,   ITS_A_NEW_MONTH
      USE TIME_MOD,           ONLY : GET_DAY,    ITS_A_NEW_DAY
      USE TRACERID_MOD,       ONLY : IDTNITs,    IDTSO4s
      USE TRACERID_MOD,       ONLY : IDTDMS,     IDTSO2 
      USE TRACERID_MOD,       ONLY : IDTSO4,     IDTNH3
#if   defined( TOMAS )
      USE TRACERID_MOD,       ONLY : IDTSF1,     IDTAW1,  IDTNH4
      USE TRACERID_MOD,       ONLY : IDTNK1
      USE TOMAS_MOD,          ONLY : IBINS,      ICOMP,   IDIAG
      USE TOMAS_MOD,          ONLY : NH4BULKTOBIN
      USE TOMAS_MOD,          ONLY : SRTNH4
#endif
!
! !INPUT PARAMETERS:
!
      LOGICAL,        INTENT(IN)    :: am_I_Root   ! Are we on the root CPU?
      TYPE(OptInput), INTENT(IN)    :: Input_Opt   ! Input Options object
!
! !INPUT/OUTPUT PARAMETERS:
!
      TYPE(MetState), INTENT(INOUT) :: State_Met   ! Meteorology State object
      TYPE(ChmState), INTENT(INOUT) :: State_Chm   ! Chemistry State object
!
! !OUTPUT PARAMETERS:
!
      INTEGER,        INTENT(OUT)   :: RC          ! Success or failure?
! 
! !REVISION HISTORY:
!  (1 ) BXHEIGHT is now dimensioned IIPAR,JJPAR,LLPAR (bmy, 9/26/01)
!  (2 ) Removed obsolete commented out code from 9/01 (bmy, 10/24/01)
!  (3 ) Now reference all arguments except FIRSTEMISS, LENV, LEEV from 
!        header files or F90 modules.  Removed NSRCE,  MONTH, JDAY, 
!        LWI, BXHEIGHT, DXYP, AD, PTOP, SIGE, PS, PBL, XTRA2, STT, DATA_DIR, 
!        JYEAR from the arg list.  Now reference GET_PEDGE from F90 module
!        "pressure_mod.f" to compute grid box edge pressures.  Now uses
!        GET_SEASON from "time_mod.f" to get the season.  Now references
!        IDTDMS, IDTSO2, etc from "tracerid_mod.f".  Now make FIRSTEMISS
!        a local SAVEd variable.  Now call READ_BIOMASS_NH3 to read NH3
!        biomass and biofuel emissions. (bmy, 12/13/02)
!  (4 ) Now call READ_NATURAL_NH3 to read the NH3 source from natural
!        emissions. (rjp, bmy, 3/23/03)
!  (5 ) Now use functions GET_SEASON and GET_MONTH from the new "time_mod.f"
!        (bmy, 3/27/03)
!  (6 ) Added first-time printout message (bmy, 4/6/04)
!  (7 ) Now references CMN_SETUP.  Now read ship SO2 if LSHIPSO2=T.  Also
!        references ITS_A_NEW_MONTH from "time_mod.f". (bec, bmy, 5/20/04)
!  (8 ) Now references STT and ITS_AN_AEROSOL_SIM from "tracer_mod.f".  
!        Now references LSHIPSO2 from "logical_mod.f" (bmy, 7/20/04)
!  (9 ) Now references GET_YEAR from "time_mod.f". (bmy, 8/1/05)
!  (10) Now make sure all USE statements are USE, ONLY (bmy, 10/3/05)
!  (11) Now check if GFED2 has been updated (yc, phs, 12/23/08)
!  (12) Add LANTHRO switch to properly turn off the anthropogenic emissions,
!        READ_AIRCRAFT_SO2, READ_ANTHRO_SOx, READ_ANTHRO_NH3 (ccc, 4/15/09)
!  (13) Now read new volcanic SO2 emissions daily (jaf, bmy, 10/15/09)
!  (14) Add LBIOFUEL switch to properly turn off the biofuel emissions,
!       READ_BIOFUEL_SO2, READ_BIOFUEL_NH3. (ccc, 7/16/10)
!  (14a) Now call SRCSF30 to emit sulfate mass and aerosol number into the 
!        size-resolved TOMAS aerosol tracers. Reference to tracer IDs of 
!        the TOMAS aerosol from tracerid_mod  (win, 1/25/10)
!  22 Dec 2011 - M. Payer    - Added ProTeX headers
!  04 Mar 2013 - R. Yantosca - Remove call to INIT_SULFATE
!EOP
!------------------------------------------------------------------------------
!BOC
!
! !LOCAL VARIABLES:
!
      LOGICAL, SAVE :: FIRSTEMISS = .TRUE. 
      INTEGER       :: NSEASON, DAY, MONTH, YEAR   

#if   defined( TOMAS )
      ! Fields for TOMAS simulation
      REAL*8        :: BINMASS(IIPAR,JJPAR,LLPAR,IBINS*ICOMP)
      REAL*8        :: tempnh4(ibins)
      INTEGER       :: TID, I, J, L
#endif

      ! For fields from Input_Opt
      LOGICAL       :: LANTHRO
      LOGICAL       :: LBIOFUEL
      LOGICAL       :: LBIOMASS
      LOGICAL       :: LPRT
      LOGICAL       :: LSHIPSO2
      LOGICAL       :: ITS_AN_AEROSOL_SIM
      INTEGER       :: N_TRACERS

      ! Pointers
      ! We need to define local arrays to hold corresponding values 
      ! from the Chemistry State (State_Chm) object. (mpayer, 12/6/12)
      REAL*8, POINTER :: STT(:,:,:,:)

      !=================================================================
      ! EMISSSULFATE begins here!
      !=================================================================

      ! Assume success
      RC                 = GIGC_SUCCESS

      ! Copy values from Input_Opt
      LANTHRO            = Input_Opt%LANTHRO
      LBIOFUEL           = Input_Opt%LBIOFUEL
      LBIOMASS           = Input_Opt%LBIOMASS
      LPRT               = Input_Opt%LPRT
      LSHIPSO2           = Input_Opt%LSHIPSO2
      ITS_AN_AEROSOL_SIM = Input_Opt%ITS_AN_AEROSOL_SIM
      N_TRACERS          = Input_Opt%N_TRACERS

      ! Initialize GEOS-Chem tracer array [kg] from Chemistry State object
      ! (mpayer, 12/6/12)
      STT => State_Chm%Tracers

      ! Do only on the first timestep
      IF ( FIRSTEMISS ) THEN

         ! Echo info
         WRITE( 6, '(a)' ) REPEAT( '=', 79 )
         WRITE( 6, 100   )
         WRITE( 6, 110   )
         WRITE( 6, 120   )
         WRITE( 6, 130   ) 
         WRITE( 6, '(a)' ) REPEAT( '=', 79 )
       
         ! FORMAT strings
 100     FORMAT( 'S U L F A T E   A E R O S O L   E M I S S I O N S'   )
 110     FORMAT( 'Routines originally by Mian Chin''s GOCART model'    )
 120     FORMAT( 'Modified for GEOS-CHEM by R. Park and R. Yantosca'   ) 
 130     FORMAT( 'Last Modification Date: 4/6/04'                      )

         ! We have now gone thru the first timestep
         FIRSTEMISS  = .FALSE.
      ENDIF

      ! Get the season and month
      NSEASON = GET_SEASON()
      DAY     = GET_DAY()
      MONTH   = GET_MONTH()
      YEAR    = GET_YEAR()

      !=================================================================
      ! If this is a new day, read in the volcanic emissions 
      ! (jaf, bmy, 10/15/09)
      !=================================================================
      IF ( ITS_A_NEW_DAY() ) THEN 

         ! Read volcanic data
         CALL READ_NONERUP_VOLC( DAY, MONTH, YEAR )
         CALL READ_ERUP_VOLC(    DAY, MONTH, YEAR )

      ENDIF

      !=================================================================
      ! If this is a new month, read in the monthly mean quantities
      !=================================================================
      IF ( ITS_A_NEW_MONTH() ) THEN 

         ! Read monthly mean data
         CALL READ_SST( MONTH, YEAR, State_Met )
         CALL READ_OCEAN_DMS( MONTH )
         CALL READ_NATURAL_NH3( MONTH )

         ! Add LBIOFUEL szitch to turn off biofuel emissions.
         ! Warning: Streets 2006 inventory combines both anthropogenic
         ! and biofuel emissions, so with this inventory it is not
         ! possible to turn off biofuel emissions.
         !(ccc, 7/16/10)
         IF ( LBIOFUEL ) THEN
            CALL READ_BIOFUEL_SO2( MONTH )
#if defined( TOMAS )
            ! Scale anthro SO2 for TOMAS
            ESO2_bf = ESO2_bf * scaleanthso2
#endif
            CALL READ_BIOFUEL_NH3( MONTH )
         ENDIF

         ! Add LANTHRO switch to turn off anthropogenic emissions.
         ! (ccc, 4/15/09)
         IF ( LANTHRO ) THEN
            CALL READ_AIRCRAFT_SO2( MONTH, State_Met )
#if defined( TOMAS )
            ! Scale anthro SO2 for TOMAS
            ESO2_ac = ESO2_ac * scaleanthso2
#endif
            CALL READ_ANTHRO_SOx( MONTH, NSEASON )
#if defined( TOMAS )
            ! Scale anthro SO2 for TOMAS
            ESO2_an  = ESO2_an * scaleanthso2
            ESO4_an  = ESO4_an * scaleanthso2
#endif
            CALL READ_ANTHRO_NH3( MONTH )
         ENDIF

         ! Also read ship exhaust SO2 if necessary 
         !CALL READ_SHIP_SO2( MONTH )
         CALL READ_SHIP_SO2( Input_Opt, MONTH )
#if defined( TOMAS )
         ! Scale anthro SO2 for TOMAS
         ESO2_sh  = ESO2_sh * scaleanthso2
#endif

         ! Read oxidants for the offline simulation only
         IF ( ITS_AN_AEROSOL_SIM ) CALL READ_OXIDANT( MONTH )

      ENDIF

      IF(  ( GFED2_IS_NEW() .or. GFED3_IS_NEW() .or.
     &       ITS_A_NEW_MONTH() ) .AND. 
     &     ( LBIOMASS )  ) THEN 
         CALL GET_BIOMASS_SO2
         IF ( LPRT ) CALL DEBUG_MSG( '### EMISSSULFATE: GET_BM_SO2')
         
         CALL GET_BIOMASS_NH3
         IF ( LPRT ) CALL DEBUG_MSG( '### EMISSSULFATE: GET_BM_NH3')         
      ENDIF

      !=================================================================
      ! Add emissions into the STT tracer array
      !=================================================================
      IF ( IDTDMS /= 0 ) THEN
         CALL SRCDMS( am_I_Root, Input_Opt, State_Met, State_Chm, RC )
      ENDIF

      IF ( IDTSO2 /= 0 ) THEN
         CALL SRCSO2( am_I_Root, NSEASON, Input_Opt, State_Chm, RC )
      ENDIF

      IF ( IDTSO4 /= 0 ) THEN 
         CALL SRCSO4( am_I_Root, Input_Opt, State_Chm, RC ) 
      ENDIF

      IF ( IDTNH3 /= 0 ) THEN
         CALL SRCNH3( am_I_Root, Input_Opt, State_Chm, RC ) 
      ENDIF

#if   defined( TOMAS )
      !=================================================================
      ! For TOMAS microphysics
      !
      ! To emit size-resolved sulfate, need to bring the NH4 amount
      ! as one of the aerosol mass component (win, 1/25/10)
      !=================================================================
      IF (IDTSF1 > 0 .and. IDTNK1 > 0 ) THEN

      !!!  Get NH4 and aerosol water into the same array 
         BINMASS(:,:,:,1:IBINS*(ICOMP-IDIAG)) = 
     &        STT(:,:,:,IDTSF1:IDTSF1+IBINS*(ICOMP-IDIAG) - 1)

         IF ( SRTNH4 > 0 ) THEN
            TID = IBINS*(ICOMP-IDIAG) + 1

!%%%OMP PARALLEL DO
!%%%OMP+DEFAULT( SHARED )
!%%%OMP+PRIVATE( I, J, L, TMPNH4 )
!%%%OMP+SCHEDULE( DYNAMIC )
            DO L=1,LLPAR
            DO J=1,JJPAR
            DO I=1,IIPAR
         
               CALL NH4BULKTOBIN( STT(I,J,L,IDTSF1:IDTSF1-1+IBINS), 
     &              STT(I,J,L,IDTNH4), TEMPNH4(1:IBINS) )

               BINMASS(I,J,L,TID:TID+IBINS-1) = TEMPNH4(1:IBINS)
            ENDDO
            ENDDO
            ENDDO
!%%%OMP END PARALLEL DO

         ENDIF

         TID = IBINS*(ICOMP-1) +1
         BINMASS(:,:,:,TID:TID+IBINS-1) = 
     &           STT(:,:,:,IDTAW1:IDTAW1+IBINS-1)


      !IF ( IDTSF1 > 0 ) THEN
         CALL SRCSF30(  STT(:,:,:,IDTNK1:IDTNK1+IBINS-1), 
     &                  BINMASS(:,:,:,:), Input_Opt, State_Met )

         ! Return the aerosol mass after emission subroutine to STT
         ! excluding the NH4 aerosol and aerosol water (win, 9/27/08) 
         STT(:,:,:,IDTSF1:IDTSF1+IBINS*(ICOMP-IDIAG)-1) = 
     &        BINMASS(:,:,:,1:IBINS*(ICOMP-IDIAG))
      ENDIF
#endif

      ! Free pointer
      NULLIFY( STT )

      END SUBROUTINE EMISSSULFATE
!EOC
!------------------------------------------------------------------------------
!          Harvard University Atmospheric Chemistry Modeling Group            !
!------------------------------------------------------------------------------
!BOP
!
! !IROUTINE: SULFATE_PBL_MIX
!
! !DESCRIPTION: Subroutine SULFATE\_PBL\_MIX partitions the total
! anthro sulfate emissions thru the entire boundary layer. Emissions
! above the PBL are not used, and left in their level, regardless of
! the mixing scheme. For non-local mixing scheme, all emissions
! within the PBL are put in the first level.
!\\
!\\
! !INTERFACE:
!
      SUBROUTINE SULFATE_PBL_MIX ( EMISS, SULFATE, FRAC_OF_PBL,
     $                             PBL_TOP, IS_LOCAL )
!
! !USES:
!                 
      USE ERROR_MOD,    ONLY : ERROR_STOP
      IMPLICIT NONE
#     include "define.h"
!
! !INPUT PARAMETERS:
!             
      INTEGER, INTENT(IN)    :: PBL_TOP ! Top level of boundary layer
      LOGICAL, INTENT(IN)    :: IS_LOCAL ! mixing scheme
      REAL*8,  INTENT(IN)    :: FRAC_OF_PBL(:) ! 
      REAL*8,  INTENT(IN)    :: EMISS(:)  
!     
! !OUTPUT PARAMETERS:
!             
      REAL*8,  INTENT(INOUT) :: SULFATE(:) ! partitioned emissions
!
! !REVISION HISTORY: 
!  27 Oct 2009 - P. Le Sager - initial
!EOP
!------------------------------------------------------------------------------
!BOC
!
! !LOCAL VARIABLES:
!
      INTEGER                :: TOPMIX, TOPEMISS
      REAL*8                 :: TSULFATE

      ! Zero  at all levels 
      SULFATE  = 0.0

      ! Number of emission levels
      TOPEMISS = SIZE( EMISS )
      
      ! Higher level of emiss to be partitionned
      TOPMIX   = MIN( PBL_TOP, TOPEMISS )        
        
      ! Get total emiss SULFATE in PBL
      TSULFATE = SUM( EMISS(1:TOPMIX) ) 

      
      ! Partition if local scheme
      IF ( IS_LOCAL ) THEN

         ! Fraction of total SULFATE in each layer
         SULFATE( 1:PBL_TOP ) = FRAC_OF_PBL( 1:PBL_TOP ) * TSULFATE
         
      ELSE
         
         SULFATE(1) = TSULFATE

      ENDIF

      ! Do not touch emissions above PBL, regardless of mixing scheme
      IF ( TOPEMISS > TOPMIX )
     $     SULFATE( TOPMIX+1 : TOPEMISS ) = EMISS( TOPMIX+1 : TOPEMISS )
        
!#### DEBUG
!      IF ( ABS( SUM( SULFATE(1:TOPMIX) ) - TSULFATE ) > 1.D-5 ) THEN
!         PRINT*, '### ERROR in SULFATE_PBL_MIX!'
!         PRINT*, '### SUM(SULFATE) : ', SUM( SULFATE(1:TOPMIX) )
!         PRINT*, '### TSULFATE     : ', TSULFATE
!         CALL ERROR_STOP( 'Check SULFATE PBL EMISSIONS MIXING',
!     &                    'SULFATE_PBL_MIX (sulfate_mod.f)' )
!      ENDIF
!#### DEBUG

      END SUBROUTINE SULFATE_PBL_MIX
!EOC    
!------------------------------------------------------------------------------
!          Harvard University Atmospheric Chemistry Modeling Group            !
!------------------------------------------------------------------------------
!BOP
!
! !IROUTINE: srcdms
!
! !DESCRIPTION: Subroutine SRCDMS, from Mian Chin's GOCART model, add DMS
!  emissions to the tracer array.  Modified for use with the GEOS-CHEM model.
!  (bmy, 6/2/00, 8/16/05)
!\\
!\\
! !INTERFACE:
!

      SUBROUTINE SRCDMS( am_I_Root, Input_Opt,
     &                   State_Met, State_Chm, RC )
!
! !USES:
!
      USE DIAG_MOD,           ONLY : AD13_DMS
      USE DAO_MOD,            ONLY : IS_WATER
      USE GIGC_ErrCode_Mod
      USE GIGC_Input_Opt_Mod, ONLY : OptInput
      USE GIGC_State_Chm_Mod, ONLY : ChmState
      USE GIGC_State_Met_Mod, ONLY : MetState
      USE GRID_MOD,           ONLY : GET_AREA_M2
      USE PBL_MIX_MOD,        ONLY : GET_FRAC_OF_PBL, GET_PBL_TOP_L
      USE TIME_MOD,           ONLY : GET_TS_EMIS
      USE TRACERID_MOD,       ONLY : IDTDMS ! (Lin, 03/31/09)

      USE CMN_SIZE_MOD             ! Size parameters
      USE CMN_DIAG_MOD             ! ND13 (for now)
      USE CMN_GCTM_MOD             ! SCALE_HEIGHT
!
! !INPUT PARAMETERS:
!
      LOGICAL,        INTENT(IN)    :: am_I_Root   ! Are we on the root CPU?
      TYPE(OptInput), INTENT(IN)    :: Input_Opt   ! Input Options object
      TYPE(MetState), INTENT(IN)    :: State_Met   ! Meteorology State object
!
! !INPUT/OUTPUT PARAMETERS:
!
      TYPE(ChmState), INTENT(INOUT) :: State_Chm   ! Chemistry State object
!
! !OUTPUT PARAMETERS:
!
      INTEGER,        INTENT(OUT)   :: RC          ! Success or failure?
!
! !REVISION HISTORY:
!  (1 ) Now reference NSRCE, LWI, DXYP, XTRA2 from either header files or
!        F90 modules.  Now use routines from "pressure_mod.f" to compute
!        grid box surface pressures. (bmy, 9/18/02)
!  (2 ) Now replace DXYP(J) with routine GET_AREA_M2 of "grid_mod.f"
!        Now use routine GET_TS_EMIS from the new "time_mod.f". (bmy, 3/27/03)
!  (3 ) For GEOS-4, convert PBL from [m] to [hPa] w/ the hydrostatic law.
!        Now references SCALE_HEIGHT from "CMN_GCTM".  Added BLTHIK variable
!        for PBL thickness in [hPa]. (bmy, 1/15/04)
!  (4 ) Remove reference to "pressure_mod.f".  Now reference GET_FRAC_OF_PBL
!        and GET_PBL_TOP_L from "pbl_mix_mod.f". (bmy, 2/22/05)
!  (5 ) Switch from Liss & Merlivat to Nightingale formulation for DMS
!        emissions. (swu, bmy, 8/16/05)
!  22 Dec 2011 - M. Payer    - Added ProTeX headers
!  09 Nov 2012 - M. Payer    - Replaced all met field arrays with State_Met
!                              derived type object
!  25 Mar 2013 - R. Yantosca - Now accept am_I_Root, Input_Opt, State_Chm, RC
!EOP
!------------------------------------------------------------------------------
!BOC
!
! !DEFINED PARAMETERS:
! 
      ! Molecular weight of DMS, kg/mole
      REAL*8,  PARAMETER     :: DMS_MW = 62d0

      ! Ratio of molecular weights: S/DMS
      REAL*8,  PARAMETER     :: S_DMS = 32d0 / 62d0
!
! !LOCAL VARIABLES:
!
      INTEGER                :: I,      J,    L,     NTOP
      REAL*8                 :: DTSRCE, SST,  Sc,    CONC,   W10 
      REAL*8                 :: ScCO2,  AKw,  ERATE, DMSSRC, FEMIS

      ! For fields from Input_Opt
      LOGICAL                :: LNLPBL

      ! Pointers
      ! We need to define local arrays to hold corresponding values 
      ! from the Chemistry State (State_Chm) object. (mpayer, 12/6/12)
      REAL*8,  POINTER       :: TC(:,:,:)
!
! !EXTERNAL FUNCTIONS:   
!
      REAL*8,  EXTERNAL      :: SFCWINDSQR

      !=================================================================
      ! SRCDMS begins here!
      !=================================================================

      ! Assume success
      RC     =  GIGC_SUCCESS

      ! Copy values from Input_Opt
      LNLPBL = Input_Opt%LNLPBL

      ! Chemistry timestep in seconds
      DTSRCE = GET_TS_EMIS() * 60d0

      ! Point to the DMS tracer slice
      TC     => State_Chm%TRACERS(:,:,:,IDTDMS)

      !=================================================================      
      ! Compute DMS emissions = seawater DMS * transfer velocity
      !=================================================================
!$OMP PARALLEL DO
!$OMP+DEFAULT( SHARED )
!$OMP+PRIVATE( I,   J,     SST,    Sc,   CONC, W10,  ScCO2 )
!$OMP+PRIVATE( AKw, ERATE, DMSSRC, NTOP, L,    FEMIS       )
!$OMP+SCHEDULE( DYNAMIC )
      DO J = 1, JJPAR
      DO I = 1, IIPAR

         ! Sea surface temperature in Celsius
         SST = State_Met%SST(I,J) - 273.15d0

         ! Only do the following for water boxes
         IF ( IS_WATER( I, J, State_Met ) ) THEN

            ! Schmidt number for DMS (Saltzman et al., 1993) 
            Sc = 2674.0d0         - 147.12d0*SST + 
     &           3.726d0*(SST**2) - 0.038d0*(SST**3)
 
            !===========================================================
            ! Calculate transfer velocity in cm/hr  (AKw)  
            !                                      
            ! Tans et al. transfer velocity (1990) for CO2 at 
            ! 25oC (Erickson, 1993)
            !                                                                 
            ! Tans et al. assumed AKW=0 when W10<=3. I modified it 
            ! to let DMS emit at low windseeds too.  Chose 3.6m/s as 
            ! the threshold.        
            !  
            ! Schmidt number for CO2: Sc = 600  (20oC, fresh water)          
            !                         Sc = 660  (20oC, seawater)             
            !                         Sc = 428  (25oC, Erickson 93)   
            !===========================================================
            CONC = DMSo(I,J)    
            W10  = SQRT( SFCWINDSQR( I, J,
     &                               State_Met%U10M,
     &                               State_Met%V10M  ) )

            !-----------------------------------------------------------
            ! Tans et al. (1990) 
            !ScCO2 = 428.d0
            !IF (W10 .LE. 3.6) THEN
            !   AKw = 1.0667d0 * W10
            !ELSE
            !   AKw = 6.4d0 * (W10 - 3.d0)
            !ENDIF
            !-----------------------------------------------------------
            ! Wanninkhof (1992) 
            !ScCO2 = 660.d0
            !AKw = 0.31d0 * W10**2
            !-----------------------------------------------------------
            !! Liss and Merlivat (1986) 
            !ScCO2 = 600.d0
            !IF ( W10 <= 3.6d0 ) then
            !   AKw = 0.17d0 * W10
            !   
            !ELSE IF ( W10 <= 13.d0 ) THEN
            !   AKw = 2.85d0 * W10 - 9.65d0
            !   
            !ELSE
            !   AKw = 5.90d0 * W10 - 49.3d0
            !   
            !ENDIF
            !-----------------------------------------------------------
            ! NOTE: Also need to uncomment this section if using
            !       Tans, Wanninkhof, or Liss & Merlivat
            !IF ( W10 <= 3.6d0 ) THEN
            !   AKw = AKw * ( (ScCO2/Sc)**0.667 )
            !ELSE
            !   AKw = AKw * SQRT(ScCO2/Sc)
            !ENDIF
            !-----------------------------------------------------------
            ! Nightingale [2000] (swu, bmy, 8/16/05)
            !
            ! Note that from Nightingale et al [2000a], 
            ! the best fit formulation should be:
            !
            !   AKw = ( 0.222*W10*W10 + 0.333*W10 ) * sqrt( ScCO2/Sc ) 
            !
            ! But from Nightingale et al [2000b], which reported that 
            ! more measurements were incorported, they claimed that 
            ! the following is the best fit:
            !
            ScCO2 = 600.d0            
            AKw   = ( 0.24d0*W10*W10 + 0.061d0*W10 ) * SQRT( ScCO2/Sc )  
            !-----------------------------------------------------------

            !===========================================================
            ! Calculate emission flux in kg/box/timestep   
            !
            ! AKw    is in cm/hr         : AKw/100/3600    is m/sec.    
            ! CONC   is in nM/L (nM/dm3) : CONC*1E-12*1000 is kmole/m3. 
            ! DMS_MW is in g DMS/mol = kg/kmole                          
            ! ERATE  is in kg DMS/m2/timestep   
            ! DMSSRC is in kg DMS/box/timestep  
            !===========================================================
            ERATE = ( AKw  / 100.d0 / 3600.d0 ) * 
     &              ( CONC * 1.d-12 * 1000.d0 ) * DMS_MW * DTSRCE  

            DMSSRC = ERATE * GET_AREA_M2( I, J, 1 )

#if defined( DEVEL )
            State_Chm%TRAC_TEND(I,J,1,IDTDMS) = 
     &      State_Chm%TRAC_TEND(I,J,1,IDTDMS) + DMSSRC/DTSRCE ! kg DMS/grid/s
#endif
            !===========================================================
            ! Add DMS emissions [kg DMS/box] into the tracer array
            !===========================================================

            ! Top layer of the PBL
            NTOP = CEILING( GET_PBL_TOP_L( I, J ) )
            
            ! Loop thru the boundary layer
            DO L = 1, NTOP

               ! Fraction of PBL spanned by grid box (I,J,L) [unitless]
               FEMIS     = GET_FRAC_OF_PBL( I, J, L )

               ! Add option for non-local PBL (Lin, 03/31/09)
               IF ( LNLPBL ) FEMIS = 0.D0

               ! DMS in box (I,J,L) plus emissions [kg]
               TC(I,J,L) = TC(I,J,L) + ( FEMIS * DMSSRC )

            ENDDO

         ELSE                   

            ! If we are not over water, then there is no DMS source
            DMSSRC = 0.d0

         ENDIF                  
 
         ! Save surface emis for non-local PBL mixing (vdiff_mod.f) (units: kg)
         ! (Lin, 06/09/08)
         if ( LNLPBL ) emis_save(I,J,IDTDMS) = DMSSRC

         !==============================================================
         ! ND13 diagnostic:  DMS emissions [kg S/box/timestep]
         !==============================================================
         IF ( ND13 > 0 ) THEN
            AD13_DMS(I,J) = AD13_DMS(I,J) + ( DMSSRC * S_DMS ) ! / DTSRCE
         ENDIF
      ENDDO
      ENDDO
!$OMP END PARALLEL DO

      ! Free pointer
      NULLIFY( TC )

      END SUBROUTINE SRCDMS 
!EOC
!------------------------------------------------------------------------------
!          Harvard University Atmospheric Chemistry Modeling Group            !
!------------------------------------------------------------------------------
!BOP
!
! !IROUTINE: srcso2
!
! !DESCRIPTION: Subroutine SRCSO2 (originally from Mian Chin) computes SO2
!  emissons from aircraft, biomass, and anthro sources. (rjp, bdf, bmy, 6/2/00,
!  12/3/09)
!\\
!\\
! !INTERFACE:
!
      SUBROUTINE SRCSO2( am_I_Root, NSEASON, Input_Opt, State_Chm, RC )
!
! !USES:
!
      USE BRAVO_MOD,      ONLY     : GET_BRAVO_ANTHRO, GET_BRAVO_MASK
      USE CAC_ANTHRO_MOD, ONLY     : GET_CANADA_MASK,  GET_CAC_ANTHRO
      USE DIAG_MOD,       ONLY     : AD13_SO2_an,      AD13_SO2_ac
      USE DIAG_MOD,       ONLY     : AD13_SO2_bb,      AD13_SO2_nv
      USE DIAG_MOD,       ONLY     : AD13_SO2_ev,      AD13_SO2_bf
      USE DIAG_MOD,       ONLY     : AD13_SO2_sh
      USE EPA_NEI_MOD,    ONLY     : GET_EPA_ANTHRO,   GET_EPA_BIOFUEL
      USE EPA_NEI_MOD,    ONLY     : GET_USA_MASK
      USE ERROR_MOD,      ONLY     : ERROR_STOP,       GEOS_CHEM_STOP
      USE ERROR_MOD,      ONLY     : IS_SAFE_DIV
      USE GIGC_ErrCode_Mod
      USE GIGC_Input_Opt_Mod, ONLY : OptInput
      USE GIGC_State_Chm_Mod, ONLY : ChmState
      USE GRID_MOD,       ONLY     : GET_AREA_CM2
      USE GRID_MOD,       ONLY     : GET_XOFFSET, GET_YOFFSET
      USE NEI2005_ANTHRO_MOD, ONLY : GET_NEI2005_ANTHRO
      USE NEI2005_ANTHRO_MOD, ONLY : NEI05_MASK => USA_MASK
      USE PBL_MIX_MOD,    ONLY     : GET_FRAC_OF_PBL,  GET_PBL_TOP_L
      USE PRESSURE_MOD,   ONLY     : GET_PEDGE
      USE TIME_MOD,       ONLY     : GET_TS_EMIS,      GET_DAY_OF_YEAR 
      USE TIME_MOD,       ONLY     : GET_DAY_OF_WEEK_LT
      USE TRACERID_MOD,   ONLY     : IDTSO2

      USE CMN_SIZE_MOD             ! Size parameters
      USE CMN_DIAG_MOD             ! ND13, LD13 (for now)
      USE CMN_GCTM_MOD             ! SCALE_HEIGHT
!
! !INPUT PARAMETERS:
!
      LOGICAL,        INTENT(IN)    :: am_I_Root   ! Are we on the root CPU?
      INTEGER,        INTENT(IN)    :: NSEASON     ! Season #: 1=DJF; 2=MAM; 
                                                   !           3=JJA; 4=SON
      TYPE(OptInput), INTENT(IN)    :: Input_Opt   ! Input Options object
!
! !INPUT/OUTPUT PARAMETERS:
!
      TYPE(ChmState), INTENT(INOUT) :: State_Chm   ! Chemistry State object
!
! !OUTPUT PARAMETERS:
!
      INTEGER,        INTENT(OUT)   :: RC          ! Success or failure?
! 
! !REVISION HISTORY:
!  (1 ) Now reference NSRCE, JDAY, PBL, XTRA2, BXHEIGHT from either header
!        files or F90 modules.  Also use routines from "pressure_mod.f" to
!        compute grid box pressures. (bmy, 9/18/02)
!  (2 ) Now use routines GET_TS_EMIS and GET_DAY_OF_YEAR from the new 
!        "time_mod.f" (bmy, 3/27/03)
!  (3 ) For GEOS-4, convert PBL from [m] to [hPa] w/ the hydrostatic law.
!        Now references SCALE_HEIGHT from "CMN_GCTM".  Added BLTHIK variable
!        to hold PBL thickness in [hPa]. (bmy, 1/15/04)
!  (4 ) Now references AD13_SO2_sh array from "diag_mod.f".  Also references
!        LSHIPSO2 from "CMN_SETUP" (bec, bmy, 5/20/04) 
!  (5 ) Now references LSHIPSO2 from "logical_mod.f" (bmy, 7/20/04)
!  (6 ) Now references routines GET_EPA_ANTHRO and GET_USA_MASK from 
!        "epa_nei_mod.f".  Now references GET_AREA_CM2 from "grid_mod.f".  
!        Now references GET_DAY_OF_WEEK from "time_mod.f"  Now references 
!        LNEI99 from "logical_mod.f".  Now can overwrite the anthro SOx 
!        emissions over the continental US if LNEI99=T.  Now references IDTSO2
!        from "tracerid_mod.f. (rch, rjp, bmy, 11/16/04)
!  (7 ) Remove reference to "pressure_mod.f".  Now reference GET_FRAC_OF_PBL 
!        and GET_PBL_TOP_L from "pbl_mix_mod.f".  Removed reference to header
!        file CMN. (bmy, 2/22/05)
!  (8 ) Now references XNUMOL from "tracer_mod.f" (bmy, 10/25/05)
!  (9 ) Now references GET_BRAVO_ANTHRO and GET_BRAVO_MASK from "bravo_mod.f" 
!        for BRAVO Mexican emissions. (rjp, kfb, bmy, 6/26/06)
!  (10) Bug fix: EPA emissions were overwritten by regular ones when both BRAVO
!         and EPA were used. (phs, 10/4/07)
!  (11) Now use CAC Canadian emissions, if necessary (amv, 1/10/08)
!  (12) Bug fix: Always fill the diagnostic array AD13_SO2_sh because it 
!        is allocated anyway (phs, 2/27/09) 
!  (13) Changed processing of volcanic SO2 emissions (jaf, bmy, 10/15/09)
!  (14) Read NEI now (amv, 10/07/2009)
!  (15) Now calls SULFATE_PBL_MIX to do the PBL mixing of
!        emissions (phs, 10/27/09)
!  (16) Rewrite Aerocom SO2 emissions section to avoid errors on SunStudio
!        compiler. Also avoid division by zero. (bmy, 12/3/09)
!  22 Dec 2011 - M. Payer    - Added ProTeX headers
!  01 Mar 2012 - R. Yantosca - Now use GET_AREA_CM2(I,J,L) from grid_mod.F90
!  14 Jun 2013 - R. Yantosca - Now determine weekday/weekend with respect to
!                              the local time at each grid box.  (Formerly,
!                              this had been done w/r/t the GMT time.
!EOP
!------------------------------------------------------------------------------
!BOC
!
! !DEFINED PARAMETERS:
!
      ! Ratio of molecular weights: S/SO2
      REAL*8,  PARAMETER     :: S_SO2 = 32d0 / 64d0
!
! !LOCAL VARIABLES:
!
      LOGICAL                :: WEEKDAY, IS_LOCAL
      INTEGER                :: I, J, K, L, NTOP
      INTEGER                :: DOW_LT
      REAL*8                 :: SO2(LLPAR)
      REAL*8                 :: DTSRCE,      SO2SRC
      REAL*8                 :: TSO2,        FEMIS(LLPAR)
      REAL*8                 :: AREA_CM2,    AN,        BF
      REAL*8                 :: SO2an(IIPAR,JJPAR,NOXLEVELS)
      REAL*8                 :: SO2bf(IIPAR,JJPAR)
      REAL*8                 :: TEMPEMISS(NOXLEVELS)
      REAL*8                 :: T_DIFF, T_SUM

      ! New variables for volcanic emissions (jaf, 10/15/09)
      INTEGER                :: IREF, JREF, I0, J0
      REAL*8                 :: PLOW, PHIGH, PVOLCLOW, PVOLCHIGH, FRAC

      ! For fields from Input_Opt
      LOGICAL                :: LHIST,    LNLPBL, LBRAVO, LNEI99  
      LOGICAL                :: LSHIPSO2, LCAC,   LNEI05
      INTEGER                :: N_TRACERS
      REAL*8                 :: XNUMOL(Input_Opt%N_TRACERS)

      ! Pressure edges of volcanic 0.5-km grid. Edges come from
      ! converting 500 m increments to pressure using the U.S. standard
      ! atmosphere since volcanic emissions are provided as meters above
      ! sea level (jaf, 10/15/09)
      REAL*8                 :: VOLCPRESS(LVOLC+1) = (/
     &  1013.25, 954.61, 898.74, 845.56, 794.95, 746.83, 701.08,
     &   657.64, 616.40, 577.28, 540.20, 505.07, 471.81, 440.35,
     &   410.61, 382.52, 356.00, 330.99, 307.42, 285.24, 264.36 /)

      ! Pointers
      ! We need to define local arrays to hold corresponding values 
      ! from the Chemistry State (State_Chm) object. (mpayer, 12/6/12)
      REAL*8, POINTER        :: TC(:,:,:)

      !=================================================================
      ! SRCSO2 begins here!
      !================================================================

      ! Assume success
      RC        =  GIGC_SUCCESS

      ! Copy values from Input_Opt
      LHIST     = Input_Opt%LHIST
      LNLPBL    = Input_Opt%LNLPBL
      LBRAVO    = Input_Opt%LBRAVO
      LNEI99    = Input_Opt%LNEI99
      LSHIPSO2  = Input_Opt%LSHIPSO2
      LCAC      = Input_Opt%LCAC
      LNEI05    = Input_Opt%LNEI05
      N_TRACERS = Input_Opt%N_TRACERS
      XNUMOL    = Input_Opt%XNUMOL(1:N_TRACERS)

      ! Point to the SO2 tracer slice
      TC        => State_Chm%TRACERS(:,:,:,IDTSO2)

      ! DTSRCE is the emission timestep in seconds
      DTSRCE    = GET_TS_EMIS() * 60d0

      ! is it local PBL mixing scheme?
      IS_LOCAL  = ( .NOT. LNLPBL )
      
      !=================================================================
      ! SO2 emissions from volcanoes [kg SO2/box/s].
      ! 
      ! SO2 emissions are saved separately for eruptive and non-eruptive
      ! volcanoes, but in both cases they have been gridded onto a
      ! 1 degree x 1 degree by 0.5 km grid. Horizontal regridding is
      ! done in READ_NONERUP_VOLC and READ_ERUP_VOLC. Here we do the
      ! vertical regridding, with the scheme based on that in AIREMISS
      ! in aircraft_nox_mod.f. Since both types of volcanoes are on the
      ! same grid and have been similarly pre-processed, we can treat
      ! them simultaneously here.
      !
      ! As before, non-eruptive volcanic emissions are injected into the
      ! model layer corresponding to the altitude of the volcanic
      ! crater. Eruptive emissions are injected into the top third of
      ! the volcanic plume. These steps were performed in the pre-
      ! processing and hence are not done here. 
      !
      ! (jaf, bmy, 10/15/09)
      !=================================================================
      ESO2_ev = 0d0
      ESO2_nv = 0d0

      ! Get nested-grid offsets
      I0 = GET_XOFFSET()
      J0 = GET_YOFFSET()
    
      ! Loop over surface grid boxes
      DO J = 1, JJPAR
      DO I = 1, IIPAR
    
         !==============================================================
         ! Loop over tropospheric GEOS-CHEM levels 
         !==============================================================
         DO L = 1, LLTROP

            ! PLOW  is the pressure at the bottom edge of sigma level L
            ! PHIGH is the pressure at the top    edge of sigma level L 
            PLOW  = GET_PEDGE(I,J,L)
            PHIGH = GET_PEDGE(I,J,L+1)

            ! Make sure PLOW is not smaller than VOLCPRESS(1)
            IF ( L == 1 .AND. PLOW < VOLCPRESS(1) ) PLOW = VOLCPRESS(1)

            ! Exit loop if GEOS-Chem level is higher than top of grid
            IF ( PLOW .LE. VOLCPRESS(LVOLC+1) ) EXIT

            !===========================================================
            ! Loop over the native 1-km volcanic SO2 grid layers
            !===========================================================
            DO K = 1, LVOLC

               ! PVOLCLOW  is pressure at the bottom of 1-km grid layer K
               ! PVOLCHIGH is pressure at the top    of 1-km grid layer K
               PVOLCLOW = VOLCPRESS(K)
               PVOLCHIGH = VOLCPRESS(K+1)

               ! Compute the fraction of each 1-km layer K that
               ! lies within the given GEOS-CHEM layer L
               FRAC = 0.0d0

               ! GC grid box is completely below volcanic grid box
               IF ( PHIGH >= PVOLCLOW ) THEN
                  GOTO 10

               ! Bottom of GC grid box is in volcanic grid box
               ELSE IF ( PLOW < PVOLCLOW .AND. PLOW > PVOLCHIGH ) THEN
                  ! Only part of GC box is in volcanic box
                  IF ( PHIGH < PVOLCHIGH ) THEN
                     FRAC = (PLOW-PVOLCHIGH) / (PVOLCLOW-PVOLCHIGH)
                  ! All of GC box is in volcanic box
                  ELSE
                     FRAC =  (PLOW-PHIGH) / (PVOLCLOW-PVOLCHIGH)
                  ENDIF

               ! Top of GC grid box is in volcanic box (bottom isn't)
               ELSE IF ( PHIGH <  PVOLCLOW .AND. 
     &                   PHIGH >  PVOLCHIGH .AND.
     &                   PLOW  >= PVOLCLOW) THEN
                  FRAC = (PVOLCLOW-PHIGH) / (PVOLCLOW-PVOLCHIGH)

               ! All of volcanic box in GC box
               ELSE IF ( PHIGH <= PVOLCHIGH .AND. 
     &                   PLOW >= PVOLCLOW ) THEN
                  FRAC = 1.0d0

               ENDIF

               ! Add contribution from this layer of volcanic grid (K)
               ! to non-eruptive SO2 in model grid layer L.
               ESO2_nv(I,J,L) = ESO2_nv(I,J,L) +
     &                          FRAC * ENV(I,J,K)
  
               ! Add contribution from this layer of volcanic grid (K)
               ! to eruptive SO2 in model grid layer L.
               ESO2_ev(I,J,L) = ESO2_ev(I,J,L) +
     &                          FRAC * EEV(I,J,K)

            ENDDO ! K

10          CONTINUE
         ENDDO    ! L

         !===========================================================
         ! Consistency check: columns before and after regridding 
         ! should be equal.  Be careful not to divide by zero!
         !===========================================================

         ! Non-eruptive volcanoes
         T_SUM  = SUM( ENV(I,J,:) )
         T_DIFF = ABS( SUM( ESO2_nv(I,J,:) ) - T_SUM )         

         IF ( IS_SAFE_DIV( T_DIFF, T_SUM ) ) THEN
            IF ( T_DIFF / T_SUM > 1d-5 ) THEN
               PRINT*, 'Non-eruptive volcanic SO2 emissions before ' //
     &                 'and after regridding are not equivalent!'
               CALL FLUSH(6)
               CALL GEOS_CHEM_STOP
            ENDIF
         ENDIF

         ! Eruptive volcanoes
         T_SUM  = SUM( EEV(I,J,:) )
         T_DIFF = ABS( SUM( ESO2_ev(I,J,:) ) - T_SUM )         

         IF ( IS_SAFE_DIV( T_DIFF, T_SUM ) ) THEN
            IF ( T_DIFF / T_SUM > 1d-5 ) THEN
               PRINT*, 'Eruptive volcanic SO2 emissions before ' //
     &                 'and after regridding are not equivalent!'
               CALL FLUSH(6)
               CALL GEOS_CHEM_STOP
            ENDIF
         ENDIF

      ENDDO       ! I
      ENDDO       ! J

      !=================================================================
      ! Overwrite USA    w/ EPA/NEI99 (anthro+biofuel) SO2 emissions 
      ! Overwrite MEXICO w/ BRAVO     (anthro only   ) SO2 emissions
      ! Overwrite CANADA w/ CAC       (anthro only   ) SO2 emissions
      !-----------------------------------------------------------------
      ! Note that we:
      ! Overwrite ASIA w/ STREETS and EUROPE w/ EMEP 
      !  in READ_ANTHRO_SOx.
      !
      ! In both cases, SO4 is a fraction of provided SO2 (except for
      ! EPA). It is done in READ_ANTHRO_SOX in the 1st case, and in
      ! SRCSO4 for inventories dealt with here. EPA is the only one to
      ! provide direct SO4, which is why we deal with it here, even
      ! though it does not have to be like that. Historical.
      !
      ! So, since we have EPA here, we have to deal with BRAVO and
      ! CAC here to deal with their overlaping mask.
      !
      ! (amv, phs, 3/12/08, 8/24/09)
      !=================================================================
!$OMP PARALLEL DO
!$OMP+DEFAULT( SHARED )
!$OMP+PRIVATE( I, J, L, AREA_CM2, AN, BF, DOW_LT, WEEKDAY )
!$OMP+SCHEDULE( DYNAMIC )
      DO J = 1, JJPAR

         ! Initialize
         AN       = 0d0
         BF       = 0d0

         DO I = 1, IIPAR

            ! Grid box surface area [cm2]
            AREA_CM2 = GET_AREA_CM2( I, J, 1 )

!------- Prior to 3/8/07 (phs)         
            !!-----------------------------------------------------------
            !! If we are using EPA/NEI99 (anthro + biofuel) ...
            !!-----------------------------------------------------------
            !IF ( LNEI99 ) THEN
            !
            !   ! If we are over the USA ...
            !   IF ( GET_USA_MASK( I, J ) > 0d0 ) THEN
            !
            !      ! Determine if we should use weekday or weekend NEI
            !      ! emissions at grid box (I,J,L).  Since NEI is over
            !      ! the US, then weekend is Sat/Sun.
            !      DOW_LT       = GET_DAY_OF_WEEK_LT( I, J, 1 )
            !      WEEKDAY      = ( DOW_LT > 0 .and. DOW_LT < 6 )
            !
            !      ! Read EPA/NEI99 SO2 emissions in [molec/cm2/s]
            !      AN           = GET_EPA_ANTHRO( I, J, IDTSO2, WEEKDAY )
            !      BF           = GET_EPA_BIOFUEL(I, J, IDTSO2, WEEKDAY )
            !   
            !      ! Convert anthro SO2 from [molec/cm2/s] to [kg/box/s] 
            !      ! Place all anthro SO2 into surface layer
            !      SO2an(I,J,1) = AN * AREA_CM2 / XNUMOL(IDTSO2)
            !      SO2an(I,J,2) = 0d0
            !   
            !      ! Convert anthro SO2 from [molec/cm2/s] to [kg/box/s] 
            !      SO2bf(I,J)   = BF * AREA_CM2 / XNUMOL(IDTSO2)
            !
            !   ELSE
            !
            !      ! If we are not over the USA, then just use the regular 
            !      ! emissions from ESO2_an and ESO2_bf (bmy, 11/16/04)
            !      SO2an(I,J,1) = ESO2_an(I,J,1)
            !      SO2an(I,J,2) = ESO2_an(I,J,2)
            !      SO2bf(I,J)   = ESO2_bf(I,J)
            !
            !   ENDIF
            !
            !ELSE
            ! 
            !   ! If we are not using EPA/NEI99 emissions, then just copy 
            !   ! ESO2_an and ESO2_bf into local arrays (bmy, 11/16/04)
            !   SO2an(I,J,1) = ESO2_an(I,J,1)
            !   SO2an(I,J,2) = ESO2_an(I,J,2)
            !   SO2bf(I,J)   = ESO2_bf(I,J)
            !
            !ENDIF
            !
            !!-----------------------------------------------------------
            !! If we are using BRAVO emissions over Mexico ...
            !!-----------------------------------------------------------
            !IF ( LBRAVO ) THEN
            !
            !   ! If we are over Mexico ...
            !   IF ( GET_BRAVO_MASK( I, J ) > 0d0 ) THEN
            !
            !      ! Read BRAVO SO2 emissions in [molec/cm2/s]
            !      AN           = GET_BRAVO_ANTHRO( I, J, IDTSO2 )
            !   
            !      ! Convert anthro SO2 from [molec/cm2/s] to [kg/box/s] 
            !      ! Place all anthro SO2 into surface layer
            !      SO2an(I,J,1) = AN * AREA_CM2 / XNUMOL(IDTSO2)
            !      SO2an(I,J,2) = 0d0
            !
            !   ELSE
            !
            !      ! If we are not over MEXICO, then just use 
            !      ! the regular emissions from ESO2_an
            !      SO2an(I,J,1) = ESO2_an(I,J,1)
            !      SO2an(I,J,2) = ESO2_an(I,J,2)
            !
            !   ENDIF
            !
            !ELSE
            ! 
            !   ! If we are not using BRAVO emissions, then just copy 
            !   ! ESO2_an and ESO2_bf into local arrays
            !   SO2an(I,J,1) = ESO2_an(I,J,1)
            !   SO2an(I,J,2) = ESO2_an(I,J,2)
            !   SO2bf(I,J)   = ESO2_bf(I,J)
            !
            !ENDIF

            !-----------------------------------------------------------
            ! Default SO2 from GEIA or EDGAR (w/ optional STREETS for 
            ! ASIA, and EMEP for Europe)
            !-----------------------------------------------------------
            DO L = 1, NOXLEVELS
               SO2an(I,J,L) = ESO2_an(I,J,L)
            ENDDO
            SO2bf(I,J)   = ESO2_bf(I,J)

            !-----------------------------------------------------------
            ! If we are using EPA/NEI99 over the USA (anthro + biofuel)
            !-----------------------------------------------------------
![eml Don't overwrite US if historical
            IF ( LNEI99 .and. .not. LHIST ) THEN
!eml]
            IF ( GET_USA_MASK( I, J ) > 0d0 ) THEN

               ! Determine if we should use weekday or weekend NEI
               ! emissions at grid box (I,J,L).  Since NEI is over
               ! the US, then weekend is Sat/Sun.
               DOW_LT       = GET_DAY_OF_WEEK_LT( I, J, 1 )
               WEEKDAY      = ( DOW_LT > 0 .and. DOW_LT < 6 )
            
               ! Read EPA/NEI99 SO2 emissions in [molec/cm2/s]
               AN           = GET_EPA_ANTHRO( I, J, IDTSO2, WEEKDAY )
               BF           = GET_EPA_BIOFUEL(I, J, IDTSO2, WEEKDAY )
               
               ! Convert anthro SO2 from [molec/cm2/s] to [kg/box/s] 
               ! Place all anthro SO2 into surface layer
               SO2an(I,J,1) = AN * AREA_CM2 / XNUMOL(IDTSO2)
#if defined( TOMAS )
     &                      * scaleanthso2
#endif

               DO L = 2, NOXLEVELS
                  SO2an(I,J,L) = 0d0
               ENDDO
               
               ! Convert biofuel SO2 from [molec/cm2/s] to [kg/box/s] 
               SO2bf(I,J)   = BF * AREA_CM2 / XNUMOL(IDTSO2)
#if defined( TOMAS )
     &                      * scaleanthso2
#endif

            ENDIF
            ENDIF

            !-----------------------------------------------------------
            ! If we are using BRAVO emissions over Mexico (anthro)
            !-----------------------------------------------------------
![eml
            IF ( LBRAVO .and. .not. LHIST )  THEN 
!eml]
            IF ( GET_BRAVO_MASK( I, J ) > 0d0 )  THEN
            
               ! Read BRAVO SO2 emissions in [molec/cm2/s]
               AN           = GET_BRAVO_ANTHRO( I, J, IDTSO2 )
               
               ! Convert anthro SO2 from [molec/cm2/s] to [kg/box/s] 
               ! Place all anthro SO2 into surface layer.
               ! Add to USA emissions if on the border. 
               IF ( LNEI99 ) then
                  IF ( GET_USA_MASK( I, J) > 0d0 ) THEN

                  SO2an(I,J,1) = SO2an(I,J,1) + 
     &                           AN * AREA_CM2 / XNUMOL(IDTSO2)
#if defined( TOMAS )
     &                           *scaleanthso2
#endif
                 ENDIF 
               ELSE
                  SO2an(I,J,1) = AN * AREA_CM2 / XNUMOL(IDTSO2)
#if defined( TOMAS )
     &                           *scaleanthso2
#endif
               ENDIF

               DO L = 2, NOXLEVELS
                  SO2an(I,J,L) = 0d0
               ENDDO

            ENDIF
            ENDIF


            !-----------------------------------------------------------
            ! If we are using CAC emissions over Canada ...
            !-----------------------------------------------------------
![eml
            IF ( LCAC .and. .not. LHIST ) THEN
!eml]
            IF ( GET_CANADA_MASK( I, J ) > 0d0 ) THEN

               ! Read CAC SO2 emissions in [molec/cm2/s]
               AN           = GET_CAC_ANTHRO( I, J, IDTSO2,
     &                            MOLEC_CM2_s=.TRUE. )

               ! Convert anthro SO2 from [molec/cm2/s] to [kg/box/s] 
               ! Place all anthro SO2 into surface layer.
               ! Add to USA emissions if on the border. 
               IF ( LNEI99 ) then
                  if ( GET_USA_MASK( I, J) > 0d0 ) THEN

                     SO2an(I,J,1) = SO2an(I,J,1) + 
     &                    AN * AREA_CM2 / XNUMOL(IDTSO2)
#if defined( TOMAS )
     &                           *scaleanthso2
#endif
                  endif
               ELSE
                  SO2an(I,J,1) = AN * AREA_CM2 / XNUMOL(IDTSO2)
#if defined( TOMAS )
     &                           *scaleanthso2
#endif
               ENDIF

               DO L = 2, NOXLEVELS
                  SO2an(I,J,L) = 0d0
               ENDDO

            ENDIF
            ENDIF


            !-----------------------------------------------------------
            ! If we are using EPA/NEI 2005 over USA.
            ! Must be called after CAC and BRAVO to simply overwrite
            ! where they overlap
            !-----------------------------------------------------------  
![eml
            IF ( LNEI05 .and. .not. LHIST ) THEN
!eml]
            IF ( NEI05_MASK( I, J ) > 0d0 ) THEN

               ! Determine if we should use weekday or weekend NEI
               ! emissions at grid box (I,J,L).  Since NEI is over
               ! the US, then weekend is Sat/Sun.
               DOW_LT  = GET_DAY_OF_WEEK_LT( I, J, 1 )
               WEEKDAY = ( DOW_LT > 0 .and. DOW_LT < 6 )

               ! Read USA SO2 emissions in [molec/cm2/s]
               DO L = 1, NOXLEVELS

                  AN = GET_NEI2005_ANTHRO( I, J, L, IDTSO2, WEEKDAY,
     &                            MOLEC_CM2_s=.TRUE. )

                  ! Convert anthro SO2 from [molec/cm2/s] to [kg/box/s]
                  SO2an(I,J,L) =  AN * AREA_CM2 / XNUMOL(IDTSO2)
               ENDDO

            ENDIF
            ENDIF

         ENDDO

#if defined( DEVEL )
         ! kg/m2/s
         State_Chm%TRAC_TEND(:,J,1,IDTSO2) = 
     &   State_Chm%TRAC_TEND(:,J,1,IDTSO2) + 
     &       ( SO2an(:,J,1) + Eso2_bb(:,J) +
     &         SO2bf(:,J)   + ESO2_sh(:,J) )

         State_Chm%TRAC_TEND(:,J,2:NOXLEVELS,IDTSO2) = 
     &   State_Chm%TRAC_TEND(:,J,2:NOXLEVELS,IDTSO2) + SO2an(:,J,2:)

#endif
      ENDDO
!$OMP END PARALLEL DO

      !=================================================================
      ! Add SO2 emissions into model levels
      !=================================================================
!$OMP PARALLEL DO
!$OMP+DEFAULT( SHARED )
!$OMP+PRIVATE( I, J, NTOP, L, SO2, FEMIS, SO2SRC, TEMPEMISS )
!$OMP+SCHEDULE( DYNAMIC )
      DO J = 1, JJPAR
      DO I = 1, IIPAR

          ! Top of the boundary layer
          NTOP = CEILING( GET_PBL_TOP_L( I, J ) ) 

          
          ! Fraction of PBL spanned by grid box (I,J,L) [unitless]
          DO L = 1, LLPAR
             FEMIS(L)  = GET_FRAC_OF_PBL( I, J, L )
          ENDDO

         !=============================================================
         ! Do PBL mixing of anthro (multilevel) + biomass + biofuel +
         ! ship exhaust SO2 at (I,J)
         !=============================================================
         TEMPEMISS(1) = SO2an(I,J,1) + Eso2_bb(I,J) +
     $                  SO2bf(I,J)   + ESO2_sh(I,J)

         TEMPEMISS(2:)= SO2an(I,J,2:)
         
         call SULFATE_PBL_MIX( TEMPEMISS, SO2, 
     $                         FEMIS,     NTOP, IS_LOCAL )

         
         !==============================================================
         ! Add anthro SO2, aircraft SO2, volcano SO2, and biomass SO2
         ! Convert from [kg SO2/box/s] -> [kg SO2/box/timestep]
         !==============================================================
         DO L = 1, LLPAR
            
            ! SO2 emissions [kg/box/s]
            SO2SRC = SO2(L)         + ESO2_ac(I,J,L) + 
     &               ESO2_nv(I,J,L) + ESO2_ev(I,J,L) 

            ! Add SO2 to TC array [kg/box/timestep]
            ! Add option for non-local PBL (Lin, 03/31/09)
            IF (.NOT. LNLPBL) THEN
               TC(I,J,L) = TC(I,J,L) + ( SO2SRC * DTSRCE )
            ELSE
               IF (L /= 1) then
                  TC(I,J,L) = TC(I,J,L) + ( SO2SRC * DTSRCE )
               ELSE
                  ! Save surface emis for non-local PBL mixing (vdiff_mod.f) 
                  ! (units: kg) (Lin, 06/09/08)
                  EMIS_SAVE(I,J,IDTSO2) = SO2SRC * DTSRCE
               ENDIF
            ENDIF
         ENDDO

         !==============================================================
         ! ND13 Diagnostic: SO2 emissions in [kg S/box/timestep]
         !==============================================================
         IF ( ND13 > 0 ) THEN 

            ! Anthropogenic SO2 -- Levels 1-NOXLEVELS
            DO L = 1, NOXLEVELS
               AD13_SO2_an(I,J,L) = AD13_SO2_an(I,J,L) +
     &                              ( SO2an(I,J,L) * S_SO2 * DTSRCE )
            ENDDO

            ! SO2 from biomass burning
            AD13_SO2_bb(I,J)      = AD13_SO2_bb(I,J) +
     &                              ( ESO2_bb(I,J) * S_SO2 * DTSRCE )
 
            ! SO2 from biofuel burning
            AD13_SO2_bf(I,J)      = AD13_SO2_bf(I,J) +
     &                              ( SO2bf(I,J)   * S_SO2 * DTSRCE )

            ! SO2 from ship emissions (bec, bmy, 5/20/04)
            ! Always fill the diagnostic array since
            ! it is allocated anyway (phs, 2/27/09) 
            AD13_SO2_sh(I,J)      = AD13_SO2_sh(I,J) +
     &                              ( ESO2_sh(I,J) * S_SO2 * DTSRCE )

            ! Loop thru LD13 levels
            DO L = 1, LD13 

               ! SO2 from aircraft emissions
               AD13_SO2_ac(I,J,L) = AD13_SO2_ac(I,J,L) +
     &                              ( ESO2_ac(I,J,L) * S_SO2 * DTSRCE )

               ! SO2 from non-eruptive volcanoes
               AD13_SO2_nv(I,J,L) = AD13_SO2_nv(I,J,L) +
     &                              ( ESO2_nv(I,J,L) * S_SO2 * DTSRCE )

               ! SO2 from eruptive volcanoes
               AD13_SO2_ev(I,J,L) = AD13_SO2_ev(I,J,L) +
     &                              ( ESO2_ev(I,J,L) * S_SO2 * DTSRCE )
            ENDDO
         ENDIF
      ENDDO
      ENDDO
!$OMP END PARALLEL DO

      ! Free pointer
      NULLIFY( TC )

      END SUBROUTINE SRCSO2
!EOC
!------------------------------------------------------------------------------
!          Harvard University Atmospheric Chemistry Modeling Group            !
!------------------------------------------------------------------------------
!BOP
!
! !IROUTINE: srcso4
!
! !DESCRIPTION: Subroutine SRCSO4 (originally from Mian Chin) computes SO4 
!  emissions from anthropogenic sources (rjp, bdf, bmy, 6/2/00, 5/27/09)
!\\
!\\
! !INTERFACE:
!
      SUBROUTINE SRCSO4( am_I_Root, Input_Opt, State_Chm, RC )
!
! !USES:
!
      USE BRAVO_MOD,          ONLY : GET_BRAVO_ANTHRO, GET_BRAVO_MASK
      USE CAC_ANTHRO_MOD,     ONLY : GET_CANADA_MASK,  GET_CAC_ANTHRO
      USE NEI2005_ANTHRO_MOD, ONLY : GET_NEI2005_ANTHRO
      USE NEI2005_ANTHRO_MOD, ONLY : NEI05_MASK => USA_MASK
      USE DIAG_MOD,           ONLY : AD13_SO4_an,     AD13_SO4_bf
      USE EPA_NEI_MOD,        ONLY : GET_EPA_ANTHRO,  GET_EPA_BIOFUEL
      USE EPA_NEI_MOD,        ONLY : GET_USA_MASK
      USE ERROR_MOD,          ONLY : ERROR_STOP
      USE GIGC_ErrCode_Mod
      USE GIGC_Input_Opt_Mod, ONLY : OptInput
      USE GIGC_State_Chm_Mod, ONLY : ChmState
      USE GRID_MOD,           ONLY : GET_AREA_CM2
      USE PBL_MIX_MOD,        ONLY : GET_FRAC_OF_PBL, GET_PBL_TOP_L
      USE TIME_MOD,           ONLY : GET_TS_EMIS
      USE TIME_MOD,           ONLY : GET_DAY_OF_WEEK_LT
      USE TRACERID_MOD,       ONLY : IDTSO4, IDTSO2

      USE CMN_SIZE_MOD             ! Size parameters
      USE CMN_DIAG_MOD             ! ND13 (for now)
      USE CMN_GCTM_MOD             ! SCALE_HEIGHT
!
! !INPUT PARAMETERS:
!
      LOGICAL,        INTENT(IN)    :: am_I_Root   ! Are we on the root CPU?
      TYPE(OptInput), INTENT(IN)    :: Input_Opt   ! Input Options object
!
! !INPUT/OUTPUT PARAMETERS:
!
      TYPE(ChmState), INTENT(INOUT) :: State_Chm   ! Chemistry State object
!
! !OUTPUT PARAMETERS:
!
      INTEGER,        INTENT(OUT)   :: RC          ! Success or failure?
!
! 
! !REVISION HISTORY:
!  (1 ) Emission of SO4 is read in SULFATE_READYR, in [kg/box/s]. 
!        It is converted to [kg/box/timestep] here.  
!  (2 ) Now use routine GET_TS_EMIS from the new "time_mod.f" (bmy, 3/27/03)
!  (3 ) For GEOS-4, convert PBL from [m] to [hPa] w/ the barometric law.
!        Now references SCALE_HEIGHT from "CMN_GCTM".  Added BLTHIK variable
!        to hold PBL thickness in [hPa]. (bmy, 1/15/04)
!  (4 ) Now references GET_EPA_ANTHRO, GET_EPA_BIOFUEL, and GET_USA_MASK from 
!        "epa_nei_mod.f".  Now references AD13_SO4_bf from "diag_mod.f".  Now 
!        references GET_AREA_CM2 from "grid_mod.f".  Now references 
!        GET_DAY_OF_WEEK from "time_mod.f".  Now references LNEI99 from 
!        "logical_mod.f".  Now can overwrite the anthro SOx emissions over 
!        the continental US if LNEI99=T.  Now references IDTSO4 from 
!        "tracerid_mod.f". (rch, rjp, bmy, 11/16/04)
!  (5 ) Remove reference to "pressure_mod.f".  Now reference GET_FRAC_OF_PBL 
!        and GET_PBL_TOP_L from "pbl_mix_mod.f".  Removed reference to header 
!        file CMN. (bmy, 2/22/05)
!  (6 ) Now references XNUMOL & XNUMOLAIR from "tracer_mod.f" (bmy, 10/25/05)
!  (7 ) Now overwrite CAC emissions over Canada, if necessary (amv,  1/10/08)
!  (8 ) Need to add CAC_AN to the PRIVATE statement (bmy, 5/27/09)
!  (9 ) Now account for BRAVO SO4. Fix typo for CAC (phs, 8/24/09)
!  (10) Now account for NEI 2005 inventory (amv, 10/07/2009)
!  (11) Now calls SULFATE_PBL_MIX to do the PBL mixing of
!        emissions (phs, 10/27/09)
!  22 Dec 2011 - M. Payer    - Added ProTeX headers
!  01 Mar 2012 - R. Yantosca - Now use GET_AREA_CM2(I,J,L) from grid_mod.F90
!  25 Mar 2013 - R. Yantosca - Now accept am_I_Root, Input_Opt, State_Chm, RC
!  14 Jun 2013 - R. Yantosca - Now determine weekday/weekend with respect to
!                              the local time at each grid box.  (Formerly,
!                              this had been done w/r/t the GMT time.
!EOP
!------------------------------------------------------------------------------
!BOC
!
! !DEFINED PARAMETERS:
!
      ! Ratio of molecular weights: S/SO4
      REAL*8,  PARAMETER     :: S_SO4 = 32d0 / 96d0
!
! !LOCAL VARIABLES:
!
      LOGICAL                :: WEEKDAY, IS_LOCAL
      INTEGER                :: I, J, K, L, DOW_LT, NTOP
      REAL*8                 :: SO4(LLPAR), DTSRCE  
      REAL*8                 :: TSO4,       FEMIS(LLPAR)
      REAL*8                 :: AREA_CM2,   EPA_AN,  EPA_BF
      REAL*8                 :: AN
      REAL*8                 :: SO4an(IIPAR,JJPAR,NOXLEVELS)
      REAL*8                 :: SO4bf(IIPAR,JJPAR)
      REAL*8                 :: TEMPEMISS(NOXLEVELS)

      ! For fields from Input_Opt
      LOGICAL                :: LHIST,  LNLPBL, LBRAVO  
      LOGICAL                :: LNEI99, LCAC,   LNEI05
      INTEGER                :: N_TRACERS
      REAL*8                 :: XNUMOL(Input_Opt%N_TRACERS)

      ! Pointers
      ! We need to define local arrays to hold corresponding values 
      ! from the Chemistry State (State_Chm) object. (mpayer, 12/6/12)
      REAL*8, POINTER        :: TC(:,:,:)

      !=================================================================
      ! SRCSO4 begins here!
      !=================================================================

      ! Assume success
      RC        =  GIGC_SUCCESS

      ! Copy values from Input_Opt
      LHIST     = Input_Opt%LHIST
      LNLPBL    = Input_Opt%LNLPBL
      LBRAVO    = Input_Opt%LBRAVO
      LNEI99    = Input_Opt%LNEI99
      LCAC      = Input_Opt%LCAC
      LNEI05    = Input_Opt%LNEI05
      N_TRACERS = Input_Opt%N_TRACERS
      XNUMOL    = Input_Opt%XNUMOL(1:N_TRACERS)

      ! Point to the SO4 tracer slice
      TC        => State_Chm%TRACERS(:,:,:,IDTSO4)

      ! DTSRCE is the emission timestep in seconds
      DTSRCE  = GET_TS_EMIS() * 60d0

      ! Get current day of the week
      ! is it local PBL mixing scheme?
      IS_LOCAL = .NOT. LNLPBL

      !=================================================================
      ! Overwrite USA    w/ EPA/NEI99 SO4 emissions       (if necessary)
      ! Overwrite CANADA w/ CAC       SO2-fraction emiss. (if necessary)
      ! Overwrite MEXICO w/ BRAVO     SO2-fraction emiss. (if necessary)
      ! Store emissions into local arrays SO4an, SO4bf
      !=================================================================
!$OMP PARALLEL DO
!$OMP+DEFAULT( SHARED )
!$OMP+PRIVATE( I, J, L, AREA_CM2, EPA_AN, EPA_BF, AN )
!$OMP+PRIVATE( NTOP, FEMIS, SO4, TEMPEMISS, DOW_LT, WEEKDAY )
      DO J = 1, JJPAR
         
         DO I = 1, IIPAR

            ! Grid box surface area [cm2]
            AREA_CM2 = GET_AREA_CM2( I, J, 1 )

            ! Top level of boundary layer at (I,J)
            NTOP = CEILING( GET_PBL_TOP_L( I, J ) )

            ! Fraction of PBL spanned by grid box (I,J,L) [unitless]
            DO L = 1, LLPAR
               FEMIS(L)  = GET_FRAC_OF_PBL( I, J, L )
            ENDDO

            !-----------------------------------------------------------
            ! Default SO4 from GEIA, or (as a fraction of SO2) from 
            ! EDGAR w/ optional STREETS for S.E.-ASIA, and optional
            ! EMEP for Europe
            !-----------------------------------------------------------
            DO L = 1, NOXLEVELS
               SO4an(I,J,L) = ESO4_an(I,J,L)
            ENDDO
            SO4bf(I,J)   = 0d0

            
            !-----------------------------------------------------------
            ! If we are using EPA/NEI99 emissions and over the USA
![eml don't overwrite if historical
            IF ( LNEI99 .and. .not. LHIST ) THEN
!eml]
            IF ( GET_USA_MASK( I, J ) > 0d0 )  THEN

                  ! Determine if we should use weekday or weekend NEI
                  ! emissions at grid box (I,J,L).  Since NEI is over
                  ! the US, then weekend is Sat/Sun.
                  DOW_LT       = GET_DAY_OF_WEEK_LT( I, J, 1 )
                  WEEKDAY      = ( DOW_LT > 0 .and. DOW_LT < 6 )

                  ! Read SO4 emissions in [molec/cm2/s]
                  EPA_AN       = GET_EPA_ANTHRO( I, J, IDTSO4, WEEKDAY )
                  EPA_BF       = GET_EPA_BIOFUEL(I, J, IDTSO4, WEEKDAY ) 

                  ! Convert anthro SO4 from [molec/cm2/s] to [kg/box/s] 
                  ! Place all EPA/NEI99 anthro SO4 into surface layer
                  SO4an(I,J,1) = EPA_AN * AREA_CM2 / XNUMOL(IDTSO4)
#if defined( TOMAS )
     &                           *scaleanthso2
#endif
                  DO L = 2,NOXLEVELS
                     SO4an(I,J,L) = 0d0
                  ENDDO
               
                  ! Convert biofuel SO4 from [molec/cm2/s] to [kg/box/s]
                  SO4bf(I,J)   = EPA_BF * AREA_CM2 / XNUMOL(IDTSO4)
#if defined( TOMAS )
     &                           *scaleanthso2
#endif
            ENDIF
            ENDIF

            !-----------------------------------------------------------
            ! If we are using CAC emissions and over CANADA ...
![eml
            IF ( LCAC .and. .not. LHIST ) THEN
!eml]
            IF ( GET_CANADA_MASK( I, J) > 0d0 ) THEN

               ! Read SO4 emissions in [molec/cm2/s]
               AN = GET_CAC_ANTHRO( I, J, IDTSO2, MOLEC_CM2_S=.TRUE. )

               ! Convert anthro SO2 to SO4 and from [molec/cm2/s] to 
               ! [kg/box/s]
               ! Place all CAC anthro SO4 into surface layer
               IF ( LNEI99 ) then
                  if (GET_USA_MASK( I, J) > 0d0 ) THEN
                     SO4an(I,J,1) = SO4an(I,J,1) + AN * 0.014/ 0.986 
     &                    * AREA_CM2 / XNUMOL(IDTSO4)
#if defined( TOMAS )
     &                           *scaleanthso2
#endif
                  endif
               ELSE
                  SO4an(I,J,1) = AN * 0.014 / 0.986 * AREA_CM2 
     &                           / XNUMOL(IDTSO4)
#if defined( TOMAS )
     &                           *scaleanthso2
#endif
                  SO4bf(I,J)   = 0d0
               ENDIF

               DO L = 2, NOXLEVELS
                  SO4an(I,J,L) = 0d0
               ENDDO

            ENDIF
            ENDIF

            !-----------------------------------------------------------
            ! If we are using BRAVO emissions and over MEXICO ...
![eml
            IF ( LBRAVO .and. .not. LHIST ) THEN
!eml]
            IF ( GET_BRAVO_MASK( I, J) > 0d0 ) THEN

               ! Read SO4 emissions in [molec/cm2/s]
               AN = GET_BRAVO_ANTHRO( I, J, IDTSO2 )
               
               ! Convert anthro SO2 to SO4 and from [molec/cm2/s] to 
               ! [kg/box/s]
               ! Place all BRAVO anthro SO4 into surface layer
               IF ( LNEI99 ) then
                  if (GET_USA_MASK( I, J) > 0d0 ) THEN
                     SO4an(I,J,1) = SO4an(I,J,1) + AN * 0.014/ 0.986 
     &                    * AREA_CM2 / XNUMOL(IDTSO4)
                  endif
               ELSE
                  SO4an(I,J,1) = AN * 0.014 / 0.986 * AREA_CM2 
     &                           / XNUMOL(IDTSO4)
                  SO4bf(I,J)   = 0d0
               ENDIF

               DO L = 2, NOXLEVELS
                  SO4an(I,J,L) = 0d0
               ENDDO

            ENDIF
            ENDIF

            !-----------------------------------------------------------
            ! If we are using NEI 2005 over the USA ...
            ! Must be called after CAC and BRAVO to simply overwrite
            ! where they overlap
![eml
            IF ( LNEI05 .and. .not. LHIST ) THEN
!eml]
               IF ( NEI05_MASK( I, J) < 0d0 ) THEN

                  ! Determine if we should use weekday or weekend NEI
                  ! emissions at grid box (I,J,L).  Since NEI is over
                  ! the US, then weekend is Sat/Sun.
                  DOW_LT  = GET_DAY_OF_WEEK_LT( I, J, 1 )
                  WEEKDAY = ( DOW_LT > 0 .and. DOW_LT < 6 )

                  ! Read SO4 emissions in [molec/cm2/s]
                  DO L = 1, NOXLEVELS
                     EPA_AN    = GET_NEI2005_ANTHRO( I, J, L, IDTSO4,
     &                                  WEEKDAY,  MOLEC_CM2_S=.TRUE. )
                     SO4an(I,J,L) = EPA_AN * AREA_CM2 / XNUMOL(IDTSO4)

                  ENDDO
                  SO4bf(I,J)   = 0d0
                  
               ENDIF
            ENDIF


            !=============================================================
            ! Do PBL mixing of emissions
            !=============================================================
            TEMPEMISS(1) = SO4an(I,J,1) + SO4bf(I,J)

            TEMPEMISS(2:)= SO4an(I,J,2:)

            call SULFATE_PBL_MIX( TEMPEMISS,   SO4, 
     $                            FEMIS, NTOP, IS_LOCAL )


            
            !=============================================================
            ! Add SO4 emissions to tracer array 
            ! Convert from [kg SO4/box/s] -> [kg SO4/box/timestep]
            !=============================================================
            IF ( IS_LOCAL ) THEN
               TC(I,J,:)  = TC(I,J,:)  + SO4(:)  * DTSRCE
            ELSE
               TC(I,J,2:) = TC(I,J,2:) + SO4(2:) * DTSRCE
               EMIS_SAVE(I,J,IDTSO4) = SO4(1) * DTSRCE
            ENDIF
               

            !==============================================================
            ! ND13 Diagnostic: SO4 emission in [kg S/box/timestep]       
            !==============================================================
            IF ( ND13 > 0 ) THEN 

               ! Anthro SO4
               AD13_SO4_an(I,J,:) = AD13_SO4_an(I,J,:) +
     $                              ( SO4an(I,J,:) * S_SO4 * DTSRCE )

               ! Biofuel SO4
               AD13_SO4_bf(I,J) = AD13_SO4_bf(I,J) + 
     &                            ( SO4bf(I,J) * S_SO4 * DTSRCE ) 
            ENDIF
            
            
         ENDDO
#if defined( DEVEL )
         State_Chm%TRAC_TEND(:,J,1,IDTSO4)           = 
     &   State_Chm%TRAC_TEND(:,J,1,IDTSO4)           + 
     &        ( SO4an(:,J,1) + SO4bf(:,J) )

         State_Chm%TRAC_TEND(:,J,2:NOXLEVELS,IDTSO4) = 
     &   State_Chm%TRAC_TEND(:,J,2:NOXLEVELS,IDTSO4) + SO4an(:,J,2:)
#endif
      ENDDO
!$OMP END PARALLEL DO

      ! Free pointer
      NULLIFY( TC )

      END SUBROUTINE SRCSO4
!EOC

#if   defined( TOMAS )
!------------------------------------------------------------------------------
!          Harvard University Atmospheric Chemistry Modeling Group            !
!------------------------------------------------------------------------------
!BOP
!
! !IROUTINE: srcsf30
!
! !DESCRIPTION: !  Subroutine SRCSF30 handles 30bin sulfate SF1-SF30 and
!  number NK1-NK30 emissions into the GEOS-CHEM tracer array.(win, 1/25/10)
!\\
!\\
! !INTERFACE:
!
      SUBROUTINE SRCSF30( TC1, TC2, Input_Opt, State_Met )
!
! !USES:
!
      USE CAC_ANTHRO_MOD,     ONLY : GET_CANADA_MASK
      USE CAC_ANTHRO_MOD,     ONLY : GET_CAC_ANTHRO
      USE DIAG_MOD,           ONLY : AD59_SULF,     AD59_NUMB
      USE EPA_NEI_MOD,        ONLY : GET_EPA_ANTHRO,  GET_EPA_BIOFUEL
      USE EPA_NEI_MOD,        ONLY : GET_USA_MASK
      USE ERROR_MOD,          ONLY : ERROR_STOP,  IT_IS_NAN
      USE GIGC_Input_Opt_Mod, ONLY : OptInput
      USE GIGC_State_Met_Mod, ONLY : MetState
      USE GRID_MOD,           ONLY : GET_AREA_CM2
      USE PBL_MIX_MOD,        ONLY : GET_FRAC_OF_PBL, GET_PBL_TOP_L
      USE PRESSURE_MOD,       ONLY : GET_PCENTER
      USE TIME_MOD,           ONLY : GET_DAY_OF_WEEK
      USE TIME_MOD,           ONLY : GET_DAY_OF_WEEK_LT
      USE TIME_MOD,           ONLY : GET_TS_EMIS
      USE TOMAS_MOD,          ONLY : IBINS, AVGMASS, ICOMP
      USE TOMAS_MOD,          ONLY : Xk,  SUBGRIDCOAG, MNFIX
      USE TOMAS_MOD,          ONLY : SRTSO4, SRTNH4,  DEBUGPRINT
      USE TRACER_MOD,         ONLY : XNUMOL
      USE TRACERID_MOD        

      USE CMN_SIZE_MOD             ! Size parameters
      USE CMN_DIAG_MOD             ! ND13 (for now)
      USE CMN_GCTM_MOD             ! SCALE_HEIGHT
!
! !INPUT PARAMETERS: 
!
      TYPE(OptInput), INTENT(IN)  :: Input_Opt   ! Input Options object
      TYPE(MetState), INTENT(IN)  :: State_Met   ! Meteorology State object
!
! !INPUT/OUTPUT PARAMETERS:
!
      ! TC1 (REAL*8 ) : Array for 30-bin NK1-NK30 tracer number [no.]
      ! TC2 (REAL*8)  : Array for 30-bin SF1-SF30 tracer mass [kg] 
      REAL*8,  INTENT(INOUT) :: TC1(IIPAR,JJPAR,LLPAR,IBINS)
      REAL*8,  INTENT(INOUT) :: TC2(IIPAR,JJPAR,LLPAR,IBINS*ICOMP)
!
! !REMARKS:
!  NOTE: This subroutine is ignored unless you compile for TOMAS microphysics.
!                                                                             .
!  Variable comments
!  ============================================================================
!  NdistInit(IBINS)    : Initial size dist of emission
!  NdistFinal(IBINS)   : Final size dist of emissions after subgrid coag 
!  Ndist(IBINS)        : Number size dist of grid cell  
!  Mdist(IBINS,ICOMP)  : Mass size dist of grid cell
!  MaddFinal(NBINS)    : madd added to bins due to coagulation
!  tscale              : mixing time (s) currently assumed 10 hr. (win, 10/4/07)
!
! !REVISION HISTORY:
!  (1 ) For now use the call subroutine SRCSO4 as the source of bulk mass
!        emitted (win, 7/17/07) ---> did not work.  I need the SO4an and SO4bf
!  (2 ) Copy the subroutine SRCSO4 to use here. It may seem unwise to have the
!        same code in two subroutine (if have to modify in the future, have to
!        do at both places), but let's have it this way for now in case I can
!        run the microphysics run without needing to have bulk SO4 tracer
!        (win, 7/18/07)
!  (3 ) Overwrite SO4 emission of EPA/NEI99 inventory with a calculation using
!        an assumption that EPA/NEI99 SO2 emission is 99% of total S emission
!        (by mole) then calculate SO4 to be 1% of the total (win, 10/4/07)
!  (4 ) Add subgrid coagulation calculation (win, 10/4/07)
!  (5 ) Import SRCSF30 from geoschem v.7-04-11 to v.8-02-02 and update the code
!        for CAC emissions and Lin's PBL scheme (win, 1/25/10)
!  16 Feb 2012 - R. Yantosca - Added ProTeX headers 
!  01 Mar 2012 - R. Yantosca - Now use GET_AREA_CM2(I,J,L) from grid_mod.F90
!  09 Nov 2012 - M. Payer    - Replaced all met field arrays with State_Met
!                              derived type object
!  14 Jun 2013 - R. Yantosca - Now determine weekday/weekend with respect to
!                              the local time at each grid box.  (Formerly,
!                              this had been done w/r/t the GMT time.
!EOP
!------------------------------------------------------------------------------
!BOC
!
! !LOCAL VARIABLES:
!
      LOGICAL                :: WEEKDAY
      INTEGER                :: I, J, K, L, DOW_LT, NTOP, C
      REAL*8                 :: SO4(LLPAR), DTSRCE  , EFRAC(LLPAR)
      REAL*8                 :: TSO4,       FEMIS
      REAL*8                 :: AREA_CM2,   EPA_AN,  EPA_BF
      REAL*8                 :: CAC_AN
      REAL*8                 :: SO4an(IIPAR,JJPAR,2)
      REAL*8                 :: SO4bf(IIPAR,JJPAR)
      REAL*8                 :: SO4anbf(IIPAR,JJPAR,2)
      REAL*8 BFRAC(IBINS)     ! Mass fraction emitted to each bin

#if  defined( TOMAS12) || defined( TOMAS15)
      DATA BFRAC/
# if  defined( TOMAS15)
     &           0.0d0     , 0.0d0     , 0.0d0, 
# endif
     &           4.3760E-02, 6.2140E-02, 3.6990E-02, 1.8270E-02,
     &           4.2720E-02, 1.1251E-01, 1.9552E-01, 2.2060E-01,
     &           1.6158E-01, 7.6810E-02, 2.8884E-02, 2.0027E-04/

#else
!else we are using 30 or 40 bin model

      DATA BFRAC/
# if  defined( TOMAS40)
     &           0.000d-00, 0.000d-00, 0.000d-00, 0.000d-00, 0.000d-00,
     &           0.000d-00, 0.000d-00, 0.000d-00, 0.000d-00, 0.000d-00,
# endif
     &           1.728d-02, 2.648d-02, 3.190d-02, 3.024d-02, 2.277d-02,
     &           1.422d-02, 9.029d-03, 9.241d-03, 1.531d-02, 2.741d-02,
     &           4.529d-02, 6.722d-02, 8.932d-02, 1.062d-01, 1.130d-01,
     &           1.076d-01, 9.168d-02, 6.990d-02, 4.769d-02, 2.912d-02,
     &           1.591d-02, 7.776d-03, 3.401d-03, 1.331d-03, 4.664d-04,
     &           1.462d-04, 4.100d-05, 1.029d-05, 2.311d-06, 4.645d-07/
#endif

      REAL*8                 :: NDISTINIT(IBINS) 
      REAL*8                 :: NDISTFINAL(IBINS) 
      REAL*8                 :: MADDFINAL(IBINS) 
      REAL*8                 :: NDIST(IBINS),  MDIST(IBINS,ICOMP)
      REAL*8                 :: NDIST2(IBINS), MDIST2(IBINS,ICOMP)
      REAL*4                 :: TSCALE, BOXVOL, TEMP, PRES

      REAL*8                 :: N0(LLPAR,IBINS), M0(LLPAR,IBINS)

      LOGICAL                :: ERRORSWITCH, SGCOAG = .TRUE.
      logical                :: pdbug !(temporary) win, 10/24/07
      integer                :: ii, jj, ll
      data ii, jj, ll / 61, 1, 7 /

      ! Ratio of molecular weights: S/SO4
      REAL*8,  PARAMETER     :: S_SO4 = 32d0 / 96d0

      ! debugging 
      real*8   dummy

      ! For fields from Input_Opt
      LOGICAL :: LNEI99,  LPRT, LCAC, LNLPBL

      !=================================================================
      ! SRCSF30 begins here!
      !=================================================================

      ! COpy values from Input_Opt
      LNEI99  = Input_Opt%LNEI99
      LPRT    = Input_Opt%LPRT
      LCAC    = Input_Opt%LCAC
      LNLPBL  = Input_Opt%LNLPBL

      ! DTSRCE is the emission timestep in seconds
      DTSRCE  = GET_TS_EMIS() * 60d0

      !=================================================================
      ! Overwrite USA w/ EPA/NEI99 SO4 emissions (if necessary)
      ! Overwrite CANADA w/ CAC       SO2-fraction emiss. (if necessary)
      ! Store emissions into local arrays SO4an, SO4bf
      !=================================================================
!$OMP PARALLEL DO
!$OMP+DEFAULT( SHARED )
!$OMP+PRIVATE( I, J, AREA_CM2, EPA_AN, EPA_BF, CAC_AN, DOW_LT, WEEKDAY )
      DO J = 1, JJPAR
         
         DO I = 1, IIPAR

            ! Grid box surface area [cm2]
            AREA_CM2 = GET_AREA_CM2( I, J, 1 )

            !-----------------------------------------------------------
            ! Default SO4 from GEIA, or (as a fraction of SO2) from 
            ! EDGAR w/ optional STREETS for S.E.-ASIA, and optional
            ! EMEP for Europe
            !-----------------------------------------------------------
            SO4an(I,J,1) = ESO4_an(I,J,1)
            SO4an(I,J,2) = ESO4_an(I,J,2)
            SO4bf(I,J)   = 0d0

            ! If we are using EPA/NEI99 emissions
            IF ( LNEI99 ) THEN
            IF ( GET_USA_MASK( I, J ) > 0d0 ) THEN

               ! Determine if we should use weekday or weekend NEI
               ! emissions at grid box (I,J,L).  Since NEI is over
               ! the US, then weekend is Sat/Sun.
               DOW_LT  = GET_DAY_OF_WEEK_LT( I, J, 1 )
               WEEKDAY = ( DOW_LT > 0 .and. DOW_LT < 6 )

               ! Calculate SO4 emissions from assuming the SO2 emitted
               ! is 99% of total mass (win, 10/4/07)
               EPA_AN = GET_EPA_ANTHRO(I,J,IDTSO2, WEEKDAY)/  
     &                  0.99d0*0.01d0
               EPA_BF = GET_EPA_BIOFUEL(I,J,IDTSO2, WEEKDAY)/
     &                  0.990*0.01d0

               ! Convert anthro SO4 from [molec/cm2/s] to [kg/box/s] 
               ! Place all EPA/NEI99 anthro SO4 into surface layer
               SO4an(I,J,1) = EPA_AN * AREA_CM2 / XNUMOL(IDTSO4)
               SO4an(I,J,2) = 0d0
               
               ! Convert biofuel SO4 from [molec/cm2/s] to [kg/box/s]
               SO4bf(I,J)   = EPA_BF * AREA_CM2 / XNUMOL(IDTSO4)

            ENDIF
            ENDIF

            ! If we are using CAC emissions and over CANADA ...
            IF ( LCAC ) THEN
            IF ( GET_CANADA_MASK( I, J) < 0d0 ) THEN

               ! Read SO4 emissions in [molec/cm2/s]
               CAC_AN       = GET_CAC_ANTHRO( I, J, IDTSO2, 
     &                                        MOLEC_CM2_S=.TRUE. )

               ! Calculate SO4 emissions from assuming the SO2 emitted
               ! is 99% of total mass
               CAC_AN  = CAC_AN / 0.99d0*0.01d0

               ! Convert anthro SO2 to SO4 and from [molec/cm2/s] to 
               ! [kg/box/s]
               ! Place all CAC anthro SO4 into surface layer
               IF ( LNEI99 .and. GET_USA_MASK( I, J) > 0d0 ) THEN
                  SO4an(I,J,1) = SO4an(I,J,1) + CAC_AN * 0.014/ 0.986 
     &                           * AREA_CM2 / XNUMOL(IDTSO4)
               ELSE
                  SO4an(I,J,1) = CAC_AN * 0.014 / 0.986 * AREA_CM2 
     &                           / XNUMOL(IDTSO4)
                  SO4bf(I,J)   = 0d0
               ENDIF

               SO4an(I,J,2) = 0d0

            ENDIF
            ENDIF 

         ENDDO
      ENDDO
!$OMP END PARALLEL DO

      !=================================================================
      ! Compute SO4 emissions 
      !=================================================================
!$OMP PARALLEL DO
!$OMP+DEFAULT( SHARED )
!$OMP+PRIVATE( I, J, NTOP, SO4, TSO4, L, FEMIS, EFRAC, N0, M0, K )
!$OMP+PRIVATE( NDISTINIT, NDIST, MDIST, NDISTFINAL, MADDFINAL )
!$OMP+PRIVATE( NDIST2, MDIST2, C )
!$OMP+PRIVATE( BOXVOL, TEMP, PRES, TSCALE, pdbug )
!$OMP+SCHEDULE( DYNAMIC )
      DO J = 1, JJPAR
      DO I = 1, IIPAR

         ! Top level of boundary layer at (I,J)
         NTOP = CEILING( GET_PBL_TOP_L( I, J ) )

         ! Zero SO4 array at all levels 
         DO L = 1, LLPAR
            SO4(L) = 0.0
         ENDDO

         ! Compute total anthro SO4 (surface + 100m) plus biofuel SO4
         TSO4 = 0.d0
         TSO4 = SUM( SO4an(I,J,:) ) + SO4bf(I,J)
         IF ( TSO4 == 0d0 ) CYCLE


!debug         if(i==60.and.j==35) print *,'TSO4',TSO4
         !=============================================================
         ! First calculate emission distribution vertically within PBL
         !=============================================================
         ! EFRAC(30) = fraction of total emission splitted for each
         !             level until reaching PBL top.
         EFRAC = 0d0

         !==============================================================
         ! Partition the total anthro SO4 emissions thru the entire 
         ! boundary layer (if PBL top is higher than level 2)
         !==============================================================
         ! Add option for non-local PBL (Lin, 03/31/09)
         IF (.NOT. LNLPBL) THEN
         IF ( NTOP > 2 ) THEN

            ! Loop thru boundary layer
            DO L = 1, NTOP
                 
               ! Fraction of PBL spanned by grid box (I,J,L) [unitless]
               EFRAC(L)  = GET_FRAC_OF_PBL( I, J, L )
!               print *, 'L, EFRAC(L)',L, EFRAC(L)
            
            ENDDO
         ELSE
            EFRAC(1) = ( SO4an(I,J,1) + SO4bf(I,J) ) / TSO4
            EFRAC(2) = SO4an(I,J,2) / TSO4
         ENDIF

         IF ( ABS( SUM( EFRAC(:)) - 1.d0 ) > 1.D-5 ) THEN
            PRINT*, '### ERROR in SRCSF30!'
            PRINT*, '### I, J : ', I, J
            print*, 'EFRAC',EFRAC(:)
            PRINT*, '### SUM(EFRAC) : ', SUM( EFRAC(:) )
            PRINT*, '### This should exactly 1.00'
            CALL ERROR_STOP( 'Check SO4 redistribution',
     &                       'SRCSF30 (sulfate_mod.f)' )
         ENDIF

         ELSE 
            ! stop the program for now since I don't totally implement
            ! the subgrid coagulation option w/ Lin's new PBL scheme (win, 1/25/10)
            print *,'If the program stops here, that means you are ',
     &           'running TOMAS simulation with the new PBL scheme ',
     &           'implemented since GEOS-Chem v.8-02-01.', 
     &           '-----> Try not using the non-local PBL option'
            CALL ERROR_STOP( 'Code does not support new PBL scheme',
     &                       'SRCSF30 (sulfate_mod.f)')
         
         ENDIF  ! .not. LNLPBL

         !=============================================================
         ! Add the size-resolved SO4 emission to tracer array
         ! Having the options to do sub-grid coagulation or simply 
         ! emit.  
         ! Sub-grid coagulation reduces the number being emitted
         ! and modifies the mass size distribution of existing particle
         ! as well as the size distribution being emitted.
         ! (win, 10/4/07)
         !=============================================================
         IF ( SGCOAG ) THEN

            N0(:,:) = TC1(I,J,:,:)
            M0(:,:) = TC2(I,J,:,1:IBINS)

          DO L = 1, LLPAR
            SO4(L) = TSO4 * EFRAC(L) * DTSRCE
            IF ( SO4(L) == 0.d0 ) CYCLE
            DO K = 1, IBINS
               NDISTINIT(K) = SO4(L) * BFRAC(K) /
     &                                ( SQRT( XK(K)*XK(K+1) ) )
               NDIST(K) = TC1(I,J,L,K)
               DO C = 1, ICOMP
                  MDIST(K,C) = TC2(I,J,L,K+(C-1)*IBINS)
                  IF( IT_IS_NAN( MDIST(K,C) ) ) THEN
                     PRINT *,'+++++++ Found NaN in SRCSF30  +++++++'
                     PRINT *,'Location (I,J,L):',I,J,L,'Bin',K,'comp',C
                     CALL  ERROR_STOP('SRCSF30 SGCCOAG','sulfate_mod.f')
                  ENDIF
               ENDDO
               NDISTFINAL(K) = 0
               MADDFINAL(K)  = 0
            ENDDO  

#if defined ( DEBUG ) 
!      print *, 'mnfix in sulfate_mod:6346'
            CALL MNFIX( NDIST, MDIST, ERRORSWITCH )
            IF( ERRORSWITCH ) PRINT *,'SRCSF30: MNFIX found error ',
     &              'before SUBGRIDCOAG at ',I,J,L
#endif

            ! Overwrite number and mass before emission for diagnostic 
            ! just in case there was any change by MNFIX (win, 10/27/08)
            N0(L,:) = NDIST(:)
            M0(L,:) = MDIST(:,SRTSO4)

!debug            if (I== ii .and. J==jj .and. L==ll)  
!     &           CALL DEBUGPRINT(NDIST,MDIST,I,J,L,
!     &           'SRCSF30 Before SUBGRIDCOAG ')


      ! Define subgrid coagulation timescale (win, 10/28/08)
#if   defined( GRID4x5   ) 
            TSCALE = 10.*3600.  ! 10 hours
#elif defined( GRID2x25  )
            TSCALE = 5.*3600.    
#elif defined( GRID1x125 )
            TSCALE = 2.*3600.    
#elif defined( GRID1x1   ) 
            TSCALE = 2.*3600.    
#elif defined( GRID05x0666 ) 
            TSCALE = 1.*3600.    
#elif defined( GRID025x03125 )
            !%%% KLUDGE, just copied the 0.5 x 0.666 value
            !%%% Someone needs to add the right value (bmy, 2/16/12)
            TSCALE = 1.*3600.    
#endif
            !Prior to 10/28/08 (win)     
            !TSCALE = 10.*3600.
            BOXVOL  = State_Met%AIRVOL(I,J,L) * 1.e6 !convert from m3 -> cm3 
            TEMP    = State_Met%T(I,J,L)
            PRES    = GET_PCENTER(i,j,l)*100.0 ! in Pa

!            print *, 'Now doing subgrid coag with timescale ',
!     &           TSCALE/3600.,'hr'

            pdbug=.false.
!debug            if (I.eq.II.and.J.eq.JJ .and. L==LL) pdbug=.true.
                             
            CALL SUBGRIDCOAG( NDISTINIT, NDIST, MDIST, BOXVOL,TEMP,
     &                        PRES, TSCALE, NDISTFINAL, MADDFINAL,pdbug) 

!debug            if (I== ii .and. J==jj .and. L==ll)then
!               print*,'PS'
!               print*,'SO4 emis',SO4(L)
!               print*,'Mdistnit',SO4(L)*BFRAC(:)
!               print*,'tscale=',tscale
!               print*,'ndistinit=',ndistinit
!               print*,'ndistfinal=',ndistfinal
!               print*,'maddfinal=',maddfinal
!            endif
!debug---
            DO K = 1, IBINS
               NDIST(K) = NDIST(K) + NDISTFINAL(K)
               MDIST(K,SRTSO4) = MDIST(K,SRTSO4) +
     &                           NDISTFINAL(K) * (SQRT(XK(K)*XK(K+1)))+
     &                           MADDFINAL(K)   

!debug               if (I.eq.II.and.J.eq.JJ .and. L==ll) then
!                  print *,(NDISTFINAL(K) * (SQRT(XK(K)*XK(K+1)))+
!     &                 MADDFINAL(K) )
!               endif
!debug---
            ENDDO
            DO K= 1, IBINS
               NDIST2(K) = NDIST(K)
               DO C = 1, ICOMP
                  MDIST2(K,C) = MDIST(K,C)
               ENDDO
            ENDDO
!debug            if(i==ii.and.j==jj.and.l==ll  ) 
!     &          CALL DEBUGPRINT(NDIST2,MDIST2,I,J,L, 
!     &                         'SRCSF30 : After SUBGRIDCOAG')

 
            ERRORSWITCH = .FALSE.
!debug            if(i==ii.and.j==ii.and.l==ll) errorswitch=.true.
#if defined ( DEBUG ) 
!      print *, 'mnfix in sulfate_mod:6430'
            CALL MNFIX( NDIST2, MDIST2, ERRORSWITCH )
#endif

            IF( ERRORSWITCH ) PRINT *,'SRCSF30: MNFIX found error ',
     &           'after SUBGRIDCOAG at ',I,J,L

!debug            if(i==ii .and.j==jj .and.l==ll) 
!     &          CALL DEBUGPRINT(NDIST2,MDIST2,I,J,L, 
!     &                         'SRCSF30 : After MNFIX')

            DO K = 1, IBINS
               TC1(I,J,L,K) = NDIST2(K)
               DO C=1,ICOMP
                  TC2(I,J,L,K+(C-1)*IBINS) = MDIST2(K,C)
               ENDDO
            ENDDO

         ENDDO ! L loop


           !==============================================================
           ! ND59 Diagnostic: Size-resolved primary sulfate emission in 
           !                 [kg S/box/timestep] and the corresponding
           !                  number emission [no./box/timestep]
           !==============================================================
            IF ( ND59 > 0 ) THEN 
               DO L = 1, LLPAR
               DO K = 1, IBINS
                  if(TC2(I,J,L,K)-M0(L,K) < 0d0) 
     &              print *,'Negative SF emis ',TC2(I,J,L,K)-M0(L,K),
     &                 'at',I,J,L,K
                  if(TC1(I,J,L,K)-N0(L,K) < 0d0) 
     &              print *,'Negative NK emis ',TC1(I,J,L,K)-N0(L,K),
     &                 'at',I,J,L,K
                  AD59_SULF(I,J,1,K) = AD59_SULF(I,J,1,K) + 
     &                                  (TC2(I,J,L,K)-M0(L,K))*S_SO4
                  AD59_NUMB(I,J,1,K) = AD59_NUMB(I,J,1,K) + 
     &                                  TC1(I,J,L,K)-N0(L,K)
               ENDDO
               ENDDO
            ENDIF
           
         ELSE

         ! Distributing primary emission without sub-grid coagulation
         !=============================================================
         ! Add SO4 emissions to tracer array 
         ! For SF: Convert from [kg SO4/box/s] -> [kg SO4/box/timestep]
         ! For NK: Convert from [kg SO4/box/s] -> [No.   /box/timestep]
         !=============================================================
            DO L = 1, LLPAR
               SO4(L) = TSO4 * EFRAC(L)
               DO K = 1, IBINS
                  TC1(I,J,L,K) = TC1(I,J,L,K) + 
     &                    ( SO4(L) * DTSRCE * BFRAC(K) / AVGMASS(K) )
                  TC2(I,J,L,K) = TC2(I,J,L,K) + 
     &                    ( SO4(L) * DTSRCE * BFRAC(K)               )
               ENDDO
            ENDDO

           !==============================================================
           ! ND59 Diagnostic: Size-resolved primary sulfate emission in 
           !                 [kg S/box/timestep] and the corresponding
           !                  number emission [no./box/timestep]
           !==============================================================
            IF ( ND59 > 0 ) THEN 
               SO4anbf(:,:,1) = SO4an(:,:,1) + SO4bf(:,:)
               SO4anbf(:,:,2) = SO4an(:,:,2)
            
               DO L = 1, 2
               DO K = 1, IBINS
                  AD59_SULF(I,J,L,K) = AD59_SULF(I,J,L,K) + 
     &                                ( SO4anbf(I,J,L) * BFRAC(K) 
     &                                    * S_SO4 * DTSRCE         )
                  AD59_NUMB(I,J,L,K) = AD59_NUMB(I,J,L,K) + 
     &                                ( SO4anbf(I,J,L) * BFRAC(K) 
     &                                    / AVGMASS(K) * DTSRCE   )
               ENDDO
               ENDDO

            ENDIF

         ENDIF !SGCOAG

      ENDDO
      ENDDO
!$OMP END PARALLEL DO
      IF ( LPRT ) print *,'   ### Finish SRCSF30'

      END SUBROUTINE SRCSF30
!EOC
#endif
!------------------------------------------------------------------------------
!          Harvard University Atmospheric Chemistry Modeling Group            !
!------------------------------------------------------------------------------
!BOP
!
! !IROUTINE: srcnh3
!
! !DESCRIPTION: Subroutine SRCNH3 handles NH3 emissions into the GEOS-CHEM
!  tracer array. (rjp, bmy, 12/17/01, 5/27/09)
!\\
!\\
! !INTERFACE:
!
      SUBROUTINE SRCNH3( am_I_Root, Input_Opt, State_Chm, RC )
!
! !USES:
!
      USE CAC_ANTHRO_MOD,     ONLY : GET_CANADA_MASK
      USE CAC_ANTHRO_MOD,     ONLY : GET_CAC_ANTHRO
      USE NEI2005_ANTHRO_MOD, ONLY : GET_NEI2005_ANTHRO
      USE NEI2005_ANTHRO_MOD, ONLY : NEI05_MASK => USA_MASK
      USE DIAG_MOD,           ONLY : AD13_NH3_an, AD13_NH3_bb
      USE DIAG_MOD,           ONLY : AD13_NH3_bf, AD13_NH3_na
      USE GIGC_ErrCode_Mod
      USE GIGC_Input_Opt_Mod, ONLY : OptInput
      USE GIGC_State_Chm_Mod, ONLY : ChmState
      USE GRID_MOD,           ONLY : GET_AREA_CM2
      USE EPA_NEI_MOD,        ONLY : GET_EPA_ANTHRO, GET_EPA_BIOFUEL
      USE EPA_NEI_MOD,        ONLY : GET_USA_MASK
      USE ERROR_MOD,          ONLY : ERROR_STOP
<<<<<<< HEAD
=======
      USE LOGICAL_MOD,        ONLY : LNEI99, LCAC, LNEI05, LRCP
>>>>>>> 0080c1f1
      USE PBL_MIX_MOD,        ONLY : GET_FRAC_OF_PBL, GET_PBL_TOP_L
      USE TIME_MOD,           ONLY : GET_DAY_OF_WEEK_LT
      USE TIME_MOD,           ONLY : GET_TS_EMIS
      USE TRACERID_MOD,       ONLY : IDTNH3

      USE CMN_SIZE_MOD             ! Size parameters
      USE CMN_DIAG_MOD             ! ND13
      USE CMN_GCTM_MOD             ! SCALE_HEIGHT
!
! !INPUT PARAMETERS:
!
      LOGICAL,        INTENT(IN)    :: am_I_Root   ! Are we on the root CPU?
      TYPE(OptInput), INTENT(IN)    :: Input_Opt   ! Input Options object
!
! !INPUT/OUTPUT PARAMETERS:
!
      TYPE(ChmState), INTENT(INOUT) :: State_Chm   ! Chemistry State object
!
! !OUTPUT PARAMETERS:
!
      INTEGER,        INTENT(OUT)   :: RC          ! Success or failure?
!
! !REVISION HISTORY: 
!  (1 ) Now save NH3 emissions to ND13 diagnostic (bmy, 12/13/02)
!  (2 ) Now reference AD13_NH3_na from "diag_mod.f", and archive natural 
!       source NH3 diagnostics for ND13.  Also consider natural source NH3
!       when partitioning by level into the STT array. (rjp, bmy, 3/23/03)
!  (3 ) Now use routine GET_TS_EMIS from the new "time_mod.f" (bmy, 3/27/03)
!  (4 ) For GEOS-4, convert PBL from [m] to [hPa] w/ the barometric law.
!       Now references SCALE_HEIGHT from "CMN_GCTM".  Added BLTHIK variable
!       to hold PBL thickness in [hPa]. (bmy, 1/15/04)
!  (5 ) Now references GET_EPA_ANTHRO, GET_EPA_BIOFUEL, and GET_USA_MASK from 
!       "epa_nei_mod.f".  Now references GET_DAY_OF_WEEK from "time_mod.f".  
!       Now references LNEI99 from "logical_mod.f".  Now references 
!       GET_AREA_CM2 from "grid_mod.f".  Now references IDTNH3 from 
!       "tracerid_mod.f".  Now references XNUMOL from CMN_O3.  Now can 
!       overwrite the anthro & biofuel NH3 emissions over the continental US 
!       if LNEI99=T.  Now references IDTNH3 from "tracerid_mod.f". 
!       (rjp, rch, bmy, 11/16/04)
!  (6 ) Remove reference to "pressure_mod.f".  Now reference GET_FRAC_OF_PBL 
!       and GET_PBL_TOP_L from "pbl_mix_mod.f".  Removed reference to header 
!       file CMN. (bmy, 2/22/05)
!  (7 ) Now references XNUMOL from "tracer_mod.f" (bmy, 10/25/05)
!  (8 ) Need to add CAC_AN to the PRIVATE loop (bmy, 5/27/09)
!  (9 ) Added NIE 2005 (amv, 10/07/2009) 
!  (10) Made NH3an 3D; Calls SULFATE_PBL_MIX to do the PBL mixing of
!       emissions, and allows for emissions above the PBL (phs, 10/27/09)
!  22 Dec 2011 - M. Payer    - Added ProTeX headers
!  01 Mar 2012 - R. Yantosca - Now use GET_AREA_CM2(I,J,L) from grid_mod.F90
!  25 Mar 2013 - R. Yantosca - Now accept am_I_Root, Input_Opt, State_Chm, RC
!  14 Jun 2013 - R. Yantosca - Now determine weekday/weekend with respect to
!                              the local time at each grid box.  (Formerly,
!                              this had been done w/r/t the GMT time.
!EOP
!------------------------------------------------------------------------------
!BOC
!
! !LOCAL VARIABLES:
!
      LOGICAL                :: WEEKDAY,  IS_LOCAL
      INTEGER                :: I, J, L,  K, NTOP, DOW_LT
      REAL*8                 :: DTSRCE,   AREA_CM2    
      REAL*8                 :: CAC_AN,   EPA_AN,  EPA_BF
      REAL*8                 :: FEMIS(LLPAR), NH3(LLPAR)
      REAL*8                 :: NH3an(IIPAR,JJPAR,NOXLEVELS)
      REAL*8                 :: NEI2005(IIPAR,JJPAR,NOXLEVELS)
      REAL*8                 :: NH3bf(IIPAR,JJPAR)
      REAL*8                 :: TEMPEMISS(NOXLEVELS)
      
      ! For fields from Input_Opt
      LOGICAL                :: LNEI99, LCAC, LNEI05, LNLPBL
      INTEGER                :: N_TRACERS
      REAL*8                 :: XNUMOL(Input_Opt%N_TRACERS)

      ! Pointers
      ! We need to define local arrays to hold corresponding values 
      ! from the Chemistry State (State_Chm) object. (mpayer, 12/6/12)
      REAL*8, POINTER        :: TC(:,:,:)

      !=================================================================
      ! SRCNH3 begins here!
      !=================================================================

      ! Assume success
      RC        =  GIGC_SUCCESS

      ! Copy values from Input_Opt
      LNLPBL    = Input_Opt%LNLPBL
      LNEI99    = Input_Opt%LNEI99
      LCAC      = Input_Opt%LCAC
      LNEI05    = Input_Opt%LNEI05
      N_TRACERS = Input_Opt%N_TRACERS
      XNUMOL    = Input_Opt%XNUMOL(1:N_TRACERS)

      ! Point to the NH3 tracer slice
      TC        => State_Chm%TRACERS(:,:,:,IDTNH3)

      ! Emission timestep [s]
      DTSRCE  = GET_TS_EMIS() * 60d0
 
      ! init
      NH3an = 0D0
      
      ! is it local PBL mixing scheme?
      IS_LOCAL = .NOT. LNLPBL

      !=================================================================
      ! Overwrite USA with EPA/NEI NH3 emissions (if necessary)
      ! Store emissions into local arrays NH3an, NH3bf
      !=================================================================
!$OMP PARALLEL DO
!$OMP+DEFAULT( SHARED )
!$OMP+PRIVATE( I, J, AREA_CM2, EPA_AN, EPA_BF, CAC_AN, L )
!$OMP+PRIVATE( NTOP, FEMIS, NH3, TEMPEMISS, DOW_LT, WEEKDAY )
      DO J = 1, JJPAR

         DO I = 1, IIPAR

            !----------------------------------------------------------------
            ! NOTE: There seems to be some problems with the EPA/NEI NH3 
            ! emissions.  Therefore we will use the existing emissions for NH3 
            ! until further notice.  Comment out the lines below until 
            ! further notice.  (bmy, 11/17/04) 
            !! Grid box surface area [cm2]
            AREA_CM2 = GET_AREA_CM2( I, J, 1 )
            !----------------------------------------------------------------

            ! Top of the boundary layer
            NTOP = CEILING( GET_PBL_TOP_L( I, J ) ) 

            ! Fraction of PBL spanned by grid box (I,J,L) [unitless]
            DO L = 1, LLPAR
               FEMIS(L)  = GET_FRAC_OF_PBL( I, J, L )
            ENDDO

            !-----------------------------------------------------------------
            ! NOTE: There seems to be some problems with the EPA/NEI NH3 
            ! emissions.  Therefore we will use the existing emissions for 
            ! NH3 until further notice.  Comment out the lines below until 
            ! further notice.  (bmy, 11/17/04) 
            !
            !! If we are using EPA/NEI99 emissions ...
            !IF ( LNEI99 ) THEN
            !
            !   ! If we are over the USA ...
            !   IF ( GET_USA_MASK( I, J ) > 0d0 ) THEN
            !
            !      ! Determine if we should use weekday or weekend NEI
            !      ! emissions at grid box (I,J,L).  Since NEI is over
            !      ! the US, then weekend is Sat/Sun.
            !      DOW_LT     = GET_DAY_OF_WEEK_LT( I, J, 1 )
            !      WEEKDAY    = ( DOW_LT > 0 .and. DOW_LT < 6 )
            !
            !      ! Read NH3 anthro emissions in [molec NH3/cm2/s]
            !      EPA_AN     = GET_EPA_ANTHRO(  I, J, IDTNH3, WEEKDAY )
            !      EPA_BF     = GET_EPA_BIOFUEL( I, J, IDTNH3, WEEKDAY )
            !
            !      ! Convert from [molec NH3/cm2/s] to [kg NH3/box/sec]
            !      NH3an(I,J) = EPA_AN * AREA_CM2 / XNUMOL(IDTNH3)
            !      NH3bf(I,J) = EPA_BF * AREA_CM2 / XNUMOL(IDTNH3)
            !
            !   ELSE
            !
            !      ! If we are not over the USA, just use the regular 
            !      ! emissions in NH3_an and NH3bf (bmy, 11/16/04)
            !      NH3an(I,J) = ENH3_an(I,J)
            !      NH3bf(I,J) = ENH3_bf(I,J)
            !
            !   ENDIF
            !
            !ELSE
            !-----------------------------------------------------------------

            ! If we are not using the EPA/NEI emissions, just copy the 
            ! regular ENH3_an and ENH3_bf to local arrays. (bmy, 11/16/04)
            NH3an(I,J,1) = ENH3_an(I,J)
            NH3bf(I,J)   = ENH3_bf(I,J)
            
            ! The RCP anthropogenic emission inventory already includes
            ! biofuel emissions, so we turn off the additional biofuel 
            ! inventory (cdh, 8/31/12)
            IF ( LRCP ) NH3bf(I,J) = 0d0 
            
            !-----------------------------------------------------------------
            ! NOTE: There seems to be some problems with the EPA/NEI NH3 
            ! emissions.  Therefore we will use the existing emissions for 
            ! NH3 until further notice.  Comment out the lines below until 
            ! further notice.  (bmy, 11/17/04) 
            !ENDIF
            !-----------------------------------------------------------------

            ! If we are using CAC emissions and over CANADA
            IF ( LCAC ) THEN
            IF ( GET_CANADA_MASK( I, J ) > 0d0 ) THEN

               ! Read NH3 anthro emissions in [molec NH3/cm2/s]
               CAC_AN = GET_CAC_ANTHRO( I, J, IDTNH3, 
     &                                  MOLEC_CM2_S=.TRUE.)

               ! Convert from [molec NH3/cm2/c] to [kg NH3/box/sec]
               NH3an(I,J,1) = CAC_AN * AREA_CM2 / XNUMOL(IDTNH3)

            ENDIF
            ENDIF

            

            ! If we are using NEI 2005 over North America
            IF ( LNEI05 ) THEN
            IF ( NEI05_MASK( I, J ) > 0d0 ) THEN
             
               ! Determine if we should use weekday or weekend NEI
               ! emissions at grid box (I,J,L).  Since NEI is over
               ! the US, then weekend is Sat/Sun.
               DOW_LT  = GET_DAY_OF_WEEK_LT( I, J, 1 )
               WEEKDAY = ( DOW_LT > 0 .and. DOW_LT < 6 )

               DO L = 1, NOXLEVELS 

                  ! Read NH3 anthro emissions in [molec NH3/cm2/s]                  
                  EPA_AN = GET_NEI2005_ANTHRO( I, J, L, IDTNH3, 
     &                                   WEEKDAY, MOLEC_CM2_S=.TRUE.)
     
                  ! Convert from [molec NH3/cm2/c] to [kg NH3/box/sec]
                  NH3an(I,J,L) = EPA_AN * AREA_CM2 / XNUMOL(IDTNH3)

               ENDDO

            ENDIF
            ENDIF



            !=============================================================
            ! Do PBL mixing of all types of NH3 emission [kg/box/s]
            !=============================================================
            TEMPEMISS(1) = NH3an(I,J,1) + ENH3_bb(I,J) + 
     &                     NH3bf(I,J)   + ENH3_na(I,J)

            TEMPEMISS(2:)= NH3an(I,J,2:)
            
            call SULFATE_PBL_MIX( TEMPEMISS, NH3, 
     $                            FEMIS,     NTOP, IS_LOCAL )


            !=============================================================
            ! Add NH3 emissions to tracer/emission arrays, and
            ! convert from [kg NH3/box/s] -> [kg NH3/box/timestep]
            !=============================================================
            IF ( IS_LOCAL ) THEN
               TC(I,J,:)  = TC(I,J,:)  + NH3(:)  * DTSRCE
            ELSE
               TC(I,J,2:) = TC(I,J,2:) + NH3(2:) * DTSRCE
               EMIS_SAVE(I,J,IDTNH3) = NH3(1) * DTSRCE
            ENDIF
            
            !============================================================
            ! ND13 diagnostics: NH3 emissions [kg NH3/box/timestep]
            !============================================================
            IF ( ND13 > 0 ) THEN

               ! Anthro NH3
               DO L = 1, NOXLEVELS      
                  AD13_NH3_an(I,J,L) = AD13_NH3_an(I,J,L) + 
     &                              ( NH3an(I,J,L)   * DTSRCE )            
               ENDDO

               ! Biomass NH3
               AD13_NH3_bb(I,J) = AD13_NH3_bb(I,J) + 
     &                         ( ENH3_bb(I,J) * DTSRCE )

               ! Biofuel NH3
               AD13_NH3_bf(I,J) = AD13_NH3_bf(I,J) +
     &                         ( NH3bf(I,J)   * DTSRCE )

               ! Natural source NH3
               AD13_NH3_na(I,J) = AD13_NH3_na(I,J) + 
     &                         ( ENH3_na(I,J) * DTSRCE )


            ENDIF
            
         ENDDO
#if defined( DEVEL )
         State_Chm%TRAC_TEND(:,J,1,IDTNH3) = 
     &   State_Chm%TRAC_TEND(:,J,1,IDTNH3) + 
     &        ( NH3an(:,J,1) + ENH3_bb(:,J) + 
     &          NH3bf(:,J)   + ENH3_na(:,J) )

         State_Chm%TRAC_TEND(:,J,2:NOXLEVELS,IDTNH3) = 
     &   State_Chm%TRAC_TEND(:,J,2:NOXLEVELS,IDTNH3) + NH3an(:,J,2:)
#endif
      ENDDO
!$OMP END PARALLEL DO

      ! Free pointer
      NULLIFY( TC )

      END SUBROUTINE SRCNH3
!EOC
!------------------------------------------------------------------------------
!          Harvard University Atmospheric Chemistry Modeling Group            !
!------------------------------------------------------------------------------
!BOP
!
! !IROUTINE: get_oh
!
! !DESCRIPTION: Function GET\_OH returns OH from SMVGEAR's CSPEC array (for
!  coupled runs) or monthly mean OH (for offline runs).  Imposes a diurnal 
!  variation on OH for offline simulations. (bmy, 12/16/02, 7/20/04)
!\\
!\\
! !INTERFACE:
!
      FUNCTION GET_OH( I, J, L, Input_Opt, State_Met ) 
     &         RESULT( OH_MOLEC_CM3 )
!
! !USES:
!
      USE CMN_SIZE_MOD
      USE COMODE_MOD,         ONLY : CSPEC, JLOP
      USE ERROR_MOD,          ONLY : ERROR_STOP
      USE GIGC_Input_Opt_Mod, ONLY : OptInput
      USE GIGC_State_Met_Mod, ONLY : MetState
      USE GLOBAL_OH_MOD,      ONLY : OH
      USE TIME_MOD,           ONLY : GET_TS_CHEM
      USE TRACER_MOD,         ONLY : ITS_A_FULLCHEM_SIM
      USE TRACER_MOD,         ONLY : ITS_AN_AEROSOL_SIM
      USE TRACERID_MOD,       ONLY : IDOH
!
! !INPUT PARAMETERS: 
!
      INTEGER,        INTENT(IN) :: I, J, L     ! Lon, lat, level indices
      TYPE(OptInput), INTENT(IN) :: Input_Opt   ! Input Options object
      TYPE(MetState), INTENT(IN) :: State_Met   ! Meteorology State object
!
! !REVISION HISTORY: 
!  (1 ) We assume SETTRACE has been called to define IDOH (bmy, 11/1/02)
!  (2 ) Now use function GET_TS_CHEM from "time_mod.f" (bmy, 3/27/03)
!  (3 ) Now reference ITS_A_FULLCHEM_SIM, ITS_AN_AEROSOL_SIM from 
!        "tracer_mod.f".  Also replace IJSURF w/ an analytic function. 
!        (bmy, 7/20/04)
!  22 Dec 2011 - M. Payer    - Added ProTeX headers
!  28 Nov 2012 - R. Yantosca - Replace SUNCOS with State_Met%SUNCOS
!  28 Nov 2012 - R. Yantosca - Add State_Met to argument list
!  04 Mar 2013 - R. Yantosca - Now pass Input_Opt%ITS_A_FULLCHEM_SIM and
!                              Input_Opt%ITS_AN_AEROSOL_SIM
!EOP
!------------------------------------------------------------------------------
!BOC
!
! !LOCAL VARIABLES:
!
      INTEGER             :: JLOOP
      REAL*8              :: OH_MOLEC_CM3
 
      !=================================================================
      ! GET_OH begins here!
      !=================================================================

      IF ( Input_Opt%ITS_A_FULLCHEM_SIM ) THEN

         !---------------------
         ! Coupled simulation
         !---------------------

         ! JLOOP = SMVGEAR 1-D grid box index
         JLOOP = JLOP(I,J,L)

         ! Take OH from the SMVGEAR array CSPEC
         ! OH is defined only in the troposphere
         IF ( JLOOP > 0 ) THEN
            OH_MOLEC_CM3 = CSPEC(JLOOP,IDOH)
         ELSE
            OH_MOLEC_CM3 = 0d0
         ENDIF

      ELSE IF ( Input_Opt%ITS_AN_AEROSOL_SIM ) THEN

         !---------------------
         ! Offline simulation
         !---------------------

         ! 1-D grid box index for SUNCOS
         JLOOP = ( (J-1) * IIPAR ) + I

         ! Test for sunlight...
         IF ( State_Met%SUNCOS(I,J) > 0d0 .and. TCOSZ(I,J) > 0d0 ) THEN

            ! Impose a diurnal variation on OH during the day
            OH_MOLEC_CM3 = OH(I,J,L)                              *           
     &                     ( State_Met%SUNCOS(I,J) / TCOSZ(I,J) ) *
     &                     ( 1440d0                / GET_TS_CHEM() )

            ! Make sure OH is not negative
            OH_MOLEC_CM3 = MAX( OH_MOLEC_CM3, 0d0 )
               
         ELSE

            ! At night, OH goes to zero
            OH_MOLEC_CM3 = 0d0

         ENDIF

      ELSE

         !---------------------
         ! Invalid simulation
         !---------------------         
         CALL ERROR_STOP( 'Invalid NSRCX!', 'GET_OH (sulfate_mod.f)')

      ENDIF

      END FUNCTION GET_OH
!EOC
!------------------------------------------------------------------------------
!          Harvard University Atmospheric Chemistry Modeling Group            !
!------------------------------------------------------------------------------
!BOP
!
! !IROUTINE: set_oh
!
! !DESCRIPTION: Subroutine SET\_OH saves the modified OH value back to
!  SMVGEAR's CSPEC array for coupled sulfate/aerosol simulations. (bmy, 
!  12/16/02)
!\\
!\\
! !INTERFACE:
!
      SUBROUTINE SET_OH( I, J, L, OH ) 
!
! !USES:
!
      USE CMN_SIZE_MOD
      USE COMODE_MOD,   ONLY : CSPEC, JLOP
      USE TRACERID_MOD, ONLY : IDOH
!
! !INPUT PARAMETERS: 
!
      INTEGER, INTENT(IN) :: I, J, L ! Indices for lon, lat, vertical level
      REAL*8,  INTENT(IN) :: OH      ! OH at (I,J,L) to be saved into CSPEC
!
! !REVISION HISTORY:
!  (1 ) We assume SETTRACE has been called to define IDOH (bmy, 12/16/02)
!  22 Dec 2011 - M. Payer    - Added ProTeX headers
!EOP
!------------------------------------------------------------------------------
!BOC
!
! !LOCAL VARIABLES:
!
      INTEGER             :: JLOOP

      !=================================================================
      ! SET_OH begins here!
      !=================================================================

      ! JLOOP = SMVGEAR 1-D grid box index
      JLOOP = JLOP(I,J,L) 

      ! Replace OH into CSPEC(troposphere only)
      IF ( JLOOP > 0 ) THEN
         CSPEC(JLOOP,IDOH) = OH
      ENDIF

      END SUBROUTINE SET_OH
!EOC
!------------------------------------------------------------------------------
!          Harvard University Atmospheric Chemistry Modeling Group            !
!------------------------------------------------------------------------------
!BOP
!
! !IROUTINE: get_no3
!
! !DESCRIPTION: Function GET\_NO3 returns NO3 from SMVGEAR's CSPEC array (for
!  coupled runs) or monthly mean OH (for offline runs).  For offline runs, the
!  concentration of NO3 is set to zero during the day. (rjp, bmy, 12/16/02)
!\\
!\\
! !INTERFACE:
!
      FUNCTION GET_NO3( I, J, L, Input_Opt, State_Met ) 
     &         RESULT( NO3_MOLEC_CM3 ) 
!
! !USES:
!

      USE CMN_SIZE_MOD
      USE COMODE_MOD,         ONLY : CSPEC, JLOP
      USE ERROR_MOD,          ONLY : ERROR_STOP
      USE GIGC_Input_Opt_Mod, ONLY : OptInput
      USE GIGC_State_Met_Mod, ONLY : MetState
      USE GLOBAL_NO3_MOD,     ONLY : NO3
      USE TRACERID_MOD,       ONLY : IDNO3
!
! !INPUT PARAMETERS: 
!
      INTEGER,        INTENT(IN)  :: I, J, L     ! Lon, lat, vertical level
      TYPE(OptInput), INTENT(IN)  :: Input_Opt   ! Input Options object
      TYPE(MetState), INTENT(IN)  :: State_Met   ! Meteorology State object
!
! !REVISION HISTORY:
!  (1 ) Now references ERROR_STOP from "error_mod.f".  We also assume that
!        SETTRACE has been called to define IDNO3.  Now also set NO3 to 
!        zero during the day. (rjp, bmy, 12/16/02)
!  (2 ) Now reference ITS_A_FULLCHEM_SIM and ITS_AN_AEROSOL_SIM from 
!        "tracer_mod.f".  Also remove reference to CMN.   Also replace
!        IJSURF with an analytic function. (bmy, 7/20/04)
!  22 Dec 2011 - M. Payer    - Added ProTeX headers
!  09 Nov 2012 - M. Payer    - Replaced all met field arrays with State_Met
!                              derived type object
!  28 Nov 2012 - R. Yantosca - Replace SUNCOS with State_Met%SUNCOS
!  04 Mar 2013 - R. Yantosca - Now pass Input_Opt%ITS_A_FULLCHEM_SIM and
!                              Input_Opt%ITS_AN_AEROSOL_SIM
!EOP
!------------------------------------------------------------------------------
!BOC
!
! !LOCAL VARIABLES:
!
      INTEGER             :: JLOOP
      REAL*8              :: NO3_MOLEC_CM3
!
! !EXTERNAL FUNCTIONS:   
!
      REAL*8,  EXTERNAL   :: BOXVL

      !=================================================================
      ! GET_NO3 begins here!
      !=================================================================

      IF ( Input_Opt%ITS_A_FULLCHEM_SIM ) THEN

         !--------------------
         ! Coupled simulation
         !--------------------
            
         ! 1-D SMVGEAR grid box index
         JLOOP = JLOP(I,J,L)

         ! Take NO3 from the SMVGEAR array CSPEC
         ! NO3 is defined only in the troposphere
         IF ( JLOOP > 0 ) THEN
            NO3_MOLEC_CM3 = CSPEC(JLOOP,IDNO3)
         ELSE
            NO3_MOLEC_CM3 = 0d0
         ENDIF

      ELSE IF ( Input_Opt%ITS_AN_AEROSOL_SIM ) THEN

         !==============================================================  
         ! Offline simulation: Read monthly mean GEOS-CHEM NO3 fields
         ! in [v/v].  Convert these to [molec/cm3] as follows:
         !
         !  vol NO3   moles NO3    kg air     kg NO3/mole NO3
         !  ------- = --------- * -------- * ---------------- =  kg NO3 
         !  vol air   moles air      1        kg air/mole air
         !
         ! And then we convert [kg NO3] to [molec NO3/cm3] by:
         !  
         !  kg NO3   molec NO3   mole NO3     1     molec NO3
         !  ------ * --------- * -------- * ----- = --------- 
         !     1     mole NO3     kg NO3     cm3       cm3
         !          ^                    ^
         !          |____________________|  
         !            this is XNUMOL_NO3
         !
         ! If at nighttime, use the monthly mean NO3 concentration from
         ! the NO3 array of "global_no3_mod.f".  If during the daytime,
         ! set the NO3 concentration to zero.  We don't have to relax to 
         ! the monthly mean concentration every 3 hours (as for HNO3) 
         ! since NO3 has a very short lifetime. (rjp, bmy, 12/16/02) 
         !==============================================================

         ! 1-D grid box index for SUNCOS
         JLOOP = ( (J-1) * IIPAR ) + I

         ! Test if daylight
         IF ( State_Met%SUNCOS(I,J) > 0d0 ) THEN

            ! NO3 goes to zero during the day
            NO3_MOLEC_CM3 = 0d0
              
         ELSE

            ! At night: Get NO3 [v/v] and convert it to [kg]
            NO3_MOLEC_CM3 = NO3(I,J,L)     * State_Met%AD(I,J,L) *
     &                      ( 62d0/28.97d0 ) 

            ! Convert NO3 from [kg] to [molec/cm3]
            NO3_MOLEC_CM3 = NO3_MOLEC_CM3  * XNUMOL_NO3 /
     &                      BOXVL(I,J,L,State_Met)
               
         ENDIF
            
         ! Make sure NO3 is not negative
         NO3_MOLEC_CM3  = MAX( NO3_MOLEC_CM3, 0d0 )

      ELSE

         !--------------------
         ! Invalid simulation
         !--------------------
         CALL ERROR_STOP( 'Invalid NSRCX!','GET_NO3 (sulfate_mod.f)')

      ENDIF

      END FUNCTION GET_NO3
!EOC
!------------------------------------------------------------------------------
!          Harvard University Atmospheric Chemistry Modeling Group            !
!------------------------------------------------------------------------------
!BOP
!
! !IROUTINE: set_no3
!
! !DESCRIPTION: Subroutine SET\_NO3 saves the modified NO3 value back to 
!  SMVGEAR's CSPEC array for coupled lfate/aerosol simulations. (rjp, bmy, 
!  12/16/02, 7/20/04)
!\\
!\\
! !INTERFACE:
!
      SUBROUTINE SET_NO3( I, J, L, NO3 ) 
!
! !USES:
!
      USE CMN_SIZE_MOD
      USE COMODE_MOD,   ONLY : CSPEC, JLOP
      USE TRACERID_MOD, ONLY : IDNO3
!
! !INPUT PARAMETERS: 
!
      INTEGER, INTENT(IN) :: I, J, L ! Indices for lon, lat, vertical level
      REAL*8,  INTENT(IN) :: NO3     ! NO3 at (I,J,L) to be saved into CSPEC
!
! !REVISION HISTORY:
!  (1 ) We assume SETTRACE has been called to define IDNO3. (bmy, 12/16/02)
!  (2 ) Remove references to "error_mod.f" and CMN (bmy, 7/20/04)
!  22 Dec 2011 - M. Payer    - Added ProTeX headers
!EOP
!------------------------------------------------------------------------------
!BOC
!
! !LOCAL VARIABLES:
!
      INTEGER             :: JLOOP

      !=================================================================
      ! SET_NO3 begins here!
      !=================================================================

      ! 1-D grid box index for CSPEC
      JLOOP = JLOP(I,J,L) 

      ! Replace OH into CSPEC (troposphere only)
      IF ( JLOOP > 0 ) THEN
         CSPEC(JLOOP,IDNO3) = NO3
      ENDIF

      END SUBROUTINE SET_NO3
!EOC
!------------------------------------------------------------------------------
!          Harvard University Atmospheric Chemistry Modeling Group            !
!------------------------------------------------------------------------------
!BOP
!
! !IROUTINE: get_o3
!
! !DESCRIPTION: Function GET\_O3 returns monthly mean O3 for offline sulfate
!  aerosol simulations. (bmy, 12/16/02, 10/25/05)
!\\
!\\
! !INTERFACE:
!
      FUNCTION GET_O3( I, J, L, Input_Opt, State_Met ) RESULT( O3_VV )
!
! !USES:
!
      USE CMN_SIZE_MOD
      USE COMODE_MOD,         ONLY : CSPEC, JLOP, VOLUME
      USE ERROR_MOD,          ONLY : ERROR_STOP
      USE GIGC_Input_Opt_MOd, ONLY : OptInput
      USE GIGC_State_Met_Mod, ONLY : MetState
      USE TRACER_MOD,         ONLY : XNUMOLAIR
      USE TRACERID_MOD,       ONLY : IDO3
!
! !INPUT PARAMETERS: 
!
      INTEGER,        INTENT(IN)  :: I, J, L     ! Lon, lat, vertical level
      TYPE(OptInput), INTENT(IN)  :: Input_Opt  
      TYPE(MetState), INTENT(IN)  :: State_Met   ! Meteorology State object
!
! !REVISION HISTORY: 
!  (1 ) We assume SETTRACE has been called to define IDO3. (bmy, 12/16/02)
!  (2 ) Now reference inquiry functions from "tracer_mod.f" (bmy, 7/20/04)
!  (3 ) Now remove reference to CMN, it's obsolete.  (bmy, 8/22/05)
!  (4 ) Now references XNUMOLAIR from "tracer_mod.f" (bmy, 10/25/05)
!  22 Dec 2011 - M. Payer    - Added ProTeX headers
!  09 Nov 2012 - M. Payer    - Replaced all met field arrays with State_Met
!                              derived type object
!  04 Mar 2013 - R. Yantosca - Now pass Input_Opt%ITS_A_FULLCHEM_SIM and
!                              Input_Opt%ITS_AN_AEROSOL_SIM
!EOP
!------------------------------------------------------------------------------
!BOC
!
! !LOCAL VARIABLES:
!
      INTEGER               :: JLOOP
      REAL*8                :: O3_VV
 
      !=================================================================
      ! GET_O3 begins here!
      !=================================================================

      IF ( Input_Opt%ITS_A_FULLCHEM_SIM ) THEN

         !--------------------
         ! Coupled simulation
         !--------------------

         ! JLOOP = SMVGEAR 1-D grid box index
         JLOOP = JLOP(I,J,L)

         ! Get O3 from CSPEC [molec/cm3] and convert it to [v/v]
         ! O3 data will only be defined below the tropopause
         IF ( JLOOP  > 0 ) THEN
            O3_VV = ( CSPEC(JLOOP,IDO3)       * 1d6       ) / 
     &              ( State_Met%AIRDEN(L,I,J) * XNUMOLAIR )
         ELSE
            O3_VV = 0d0
         ENDIF

      ELSE IF ( Input_Opt%ITS_AN_AEROSOL_SIM ) THEN
         
         !--------------------
         ! Offline simulation
         !--------------------

         ! Get O3 [v/v] for this gridbox & month
         ! O3 data will only be defined below the tropopause
         IF ( L <= LLTROP ) THEN
            O3_VV = O3m(I,J,L)
         ELSE
            O3_VV = 0d0
         ENDIF

      ELSE

         !--------------------
         ! Invalid simulation
         !--------------------         
         CALL ERROR_STOP( 'Invalid NSRCX!', 'GET_O3 (sulfate_mod.f)')

      ENDIF

      END FUNCTION GET_O3
!EOC
!------------------------------------------------------------------------------
!          Harvard University Atmospheric Chemistry Modeling Group            !
!------------------------------------------------------------------------------
!BOP
!
! !IROUTINE: read_nonerup_volc
!
! !DESCRIPTION: Subroutine READ\_NONERUP\_VOLC reads SO2 emissions from
!  non-eruptive volcanoes. (rjp, bdf, bmy, jaf, 9/19/02, 10/3/05, 10/15/09)
!\\
!\\
! !INTERFACE:
!
      SUBROUTINE READ_NONERUP_VOLC( INDAY, INMONTH, INYEAR )
!
! !USES:
!
      USE BPCH2_MOD,      ONLY : GET_TAU0, READ_BPCH2
      USE CMN_SIZE_MOD
      USE DIRECTORY_MOD,  ONLY : DATA_DIR_1x1
      USE REGRID_A2A_MOD, ONLY : DO_REGRID_A2A
      USE TIME_MOD,       ONLY : EXPAND_DATE
!
! !INPUT PARAMETERS: 
!
      INTEGER, INTENT(IN)     :: INDAY   ! Current 2-digit day 
      INTEGER, INTENT(IN)     :: INMONTH ! Current month number (1-12)
      INTEGER, INTENT(IN)     :: INYEAR  ! Current 4-digit year
!
! !REVISION HISTORY: 
!  (1 ) Split off from old module routine "sulfate_readyr" (bmy, 9/19/02)
!  (2 ) Now references DATA_DIR from "directory_mod.f" (bmy, 7/20/04)
!  (3 ) Now read files from "sulfate_sim_200508/" (bmy, 7/28/05)
!  (4 ) Now make sure all USE statements are USE, ONLY (bmy, 10/3/05)
!  (5 ) Complete re-write as volcanic emissions are now monthly and
!	stored as BPCH files (jaf, bmy, 10/15/09)
!  (6 ) Now use MNYEAR_VOLC and MXYEAR_VOLC as 1st and last year of emissions.
!       (ccc, 9/30/10)
!  (7 ) Volcanic data have been updated. Use a new directory. (ccc, 9/30/10)
!  22 Dec 2011 - M. Payer    - Added ProTeX headers
!  13 Mar 2012 - M. Cooper   - Changed regrid algorithm to map_a2a
!  24 May 2012 - R. Yantosca - Fixed minor bugs in map_a2a implementation
!  24 Aug 2012 - R. Yantosca - DO_REGRID_A2A now reads netCDF input file
!  03 Jan 2013 - M. Payer    - Renamed PERAREA to IS_MASS in DO_REGRID_A2A
!EOP
!------------------------------------------------------------------------------
!BOC
!
! !LOCAL VARIABLES:
!
      REAL*4               :: ARRAY_GEN(I1x1,J1x1-1,LVOLC)
      REAL*8, TARGET       :: ARRAY_GEN8(I1x1,J1x1-1)
      REAL*8, TARGET       :: ARRAY(IIPAR,JJPAR,LVOLC)
      REAL*8               :: XTAU
      INTEGER              :: THISYEAR, THISDAY, YYYYMMDD, L
      CHARACTER(LEN=255)   :: FILENAME
      CHARACTER(LEN=255)   :: LLFILENAME
      REAL*8, POINTER      :: OUTGRID(:,:) => NULL()
      REAL*8, POINTER      :: INGRID(:,:)  => NULL()

      !=================================================================
      ! READ_NONERUP_VOLC begins here!
      !=================================================================

      ! Set year based on availability of volcanic emission files
      THISYEAR = INYEAR
      THISYEAR = MAX( INYEAR, MNYEAR_VOLC )
      THISYEAR = MIN( INYEAR, MXYEAR_VOLC )

      ! Need to deal with leap years for which there is no data (i.e.
      ! 2008). Assume emissions on Feb. 29th are identical to emissions
      ! on Feb. 28th (jaf, 10/15/09)
      THISDAY = INDAY
      IF ( (INMONTH == 2) .and. (INDAY == 29) ) THISDAY = 28

      ! Set date
      YYYYMMDD = 10000 * THISYEAR + 100 * INMONTH + THISDAY

      ! File name
      FILENAME = TRIM( DATA_DIR_1x1 )  //
     &           'volcano_SO2_201010/' //
     &           'YYYY/SO2_volc.nonerup.YYYYMM.generic.1x1'

      ! Replace YYYY/MM in the file name
      CALL EXPAND_DATE( FILENAME, YYYYMMDD, 000000 )

      ! Echo output
      WRITE( 6, 100 ) TRIM( FILENAME )
 100  FORMAT( '     - READ_NONERUP_VOLC: Reading ', a )

      ! TAU value (use this year)
      XTAU = GET_TAU0( INMONTH, THISDAY, THISYEAR )

      ! Read non-eruptive emissions (kg/box/day)
      CALL READ_BPCH2( FILENAME, 'SO2-NV-$',        26,
     &                 XTAU,      I1x1,             J1x1-1,
     &                 LVOLC,     ARRAY_GEN(:,:,:), QUIET=.TRUE. )

      ! File with lat/lon edges for regridding
      LLFILENAME = TRIM( DATA_DIR_1x1 ) //
     &             'MAP_A2A_Regrid_201203/MAP_A2A_latlon_generic1x1.nc'

      ! Array regridding has to be done level by level since the array
      ! has a different vertical dimension than expected
      DO L = 1, LVOLC

         ! Cast from REAL*4 to REAL*8
         ARRAY_GEN8 = ARRAY_GEN(:,:,L)

         ! Point to input & output arrays
         INGRID  => ARRAY_GEN8                     !Units kg 
         OUTGRID => ARRAY(:,:,L)

         ! Regrid
         CALL DO_REGRID_A2A( LLFILENAME, I1x1,    J1x1-1,
     &                       INGRID,     OUTGRID, IS_MASS=1,
     &                       netCDF=.TRUE.                   )

         ! Free pointers
         NULLIFY( INGRID, OUTGRID )

      ENDDO

      ! Unit conversion: [kg SO2/box/day] -> [kg SO2/box/s]
      ENV = ARRAY / ( 24.d0 * 3600.d0 )

      END SUBROUTINE READ_NONERUP_VOLC
!EOC
!------------------------------------------------------------------------------
!          Harvard University Atmospheric Chemistry Modeling Group            !
!------------------------------------------------------------------------------
!BOP
!
! !IROUTINE: read_erup_volc
!
! !DESCRIPTION: Subroutine READ\_ERUP\_VOLC reads SO2 emissions from eruptive
!  volcanoes. (rjp, bdf, bmy, jaf, 9/19/02, 10/3/05, 10/15/09)
!\\
!\\
! !INTERFACE:
!
      SUBROUTINE READ_ERUP_VOLC( INDAY, INMONTH, INYEAR )
!
! !USES:
!
      USE BPCH2_MOD,      ONLY : GET_TAU0, READ_BPCH2
      USE CMN_SIZE_MOD
      USE DIRECTORY_MOD,  ONLY : DATA_DIR_1x1
      USE REGRID_A2A_MOD, ONLY : DO_REGRID_A2A
      USE TIME_MOD,       ONLY : EXPAND_DATE
!
! !INPUT PARAMETERS: 
!
      INTEGER, INTENT(IN)     :: INDAY   ! Current 2-digit day
      INTEGER, INTENT(IN)     :: INMONTH ! Current month number (1-12)
      INTEGER, INTENT(IN)     :: INYEAR  ! Current 4-digit year
!
! !REVISION HISTORY: 
!  (1 ) Split off from old module routine "sulfate_readyr" (bmy, 9/19/02)
!  (2 ) Now references DATA_DIR from "directory_mod.f" (bmy, 7/20/04)
!  (3 ) Now read files from "sulfate_sim_200508/" (bmy, 7/28/05)
!  (4 ) Now make sure all USE statements are USE, ONLY (bmy, 10/3/05)
!  (5 ) Complete re-write as volcanic emissions are now monthly and
!	stored as BPCH files (jaf, bmy, 10/15/09)
!  (6 ) Now use MNYEAR_VOLC and MXYEAR_VOLC as 1st and last year of emissions.
!       (ccc, 9/30/10)
!  (7 ) Volcanic data have been updated. Use a new directory. (ccc, 9/30/10)
!  22 Dec 2011 - M. Payer    - Added ProTeX headers
!  13 Mar 2012 - M. Cooper   - Changed regrid algorithm to map_a2a
!  24 May 2012 - R. Yantosca - Fixed minor bugs in map_a2a implementation
!  24 Aug 2012 - R. Yantosca - DO_REGRID_A2A now reads netCDF input file
!  03 Jan 2013 - M. Payer    - Renamed PERAREA to IS_MASS in DO_REGRID_A2A
!EOP
!------------------------------------------------------------------------------
!BOC
!
! !LOCAL VARIABLES:
!
      REAL*4               :: ARRAY_GEN(I1x1,J1x1-1,LVOLC)
      REAL*8, TARGET       :: ARRAY_GEN8(I1x1,J1x1-1)
      REAL*8, TARGET       :: ARRAY(IIPAR,JJPAR,LVOLC)
      REAL*8               :: XTAU
      INTEGER              :: YYYYMMDD, L
      CHARACTER(LEN=255)   :: FILENAME
      CHARACTER(LEN=255)   :: LLFILENAME
      REAL*8, POINTER      :: OUTGRID(:,:) => NULL()
      REAL*8, POINTER      :: INGRID (:,:) => NULL()
     
      !==================================================================
      ! READ_ERUP_VOLC begins here
      !==================================================================

      ! If the current year falls within the range of available data,
      ! get eruptive volcanic emissions (jaf, 10/15/09)
      IF ( ( INYEAR .GE. MNYEAR_VOLC )  .AND. 
     &     ( INYEAR .LE. MXYEAR_VOLC ) ) THEN

         ! Set date
         YYYYMMDD = 10000 * INYEAR + 100 * INMONTH + INDAY

         ! File name
         FILENAME = TRIM( DATA_DIR_1x1 )  //
     &              'volcano_SO2_201010/' //
     &              'YYYY/SO2_volc.erup.YYYYMM.generic.1x1'

         ! Replace YYYY/MM in the file name
         CALL EXPAND_DATE( FILENAME, YYYYMMDD, 000000 )

         ! TAU value (use this year)
         XTAU = GET_TAU0( INMONTH, INDAY, INYEAR )

         ! Echo output
         WRITE( 6, 100 ) TRIM( FILENAME )
 100     FORMAT( '     - READ_ERUP_VOLC: Reading ', a )

         ! Read eruptive emissions (kg/box/day)
         CALL READ_BPCH2( FILENAME, 'SO2-EV-$',        26,
     &                    XTAU,      I1x1,             J1x1-1,
     &                    LVOLC,     ARRAY_GEN(:,:,:), QUIET=.TRUE. )

         ! File with lat/lon edges for regridding
         LLFILENAME = TRIM( DATA_DIR_1x1 )           //
     &                'MAP_A2A_Regrid_201203/'       // 
     &                'MAP_A2A_latlon_generic1x1.nc'

         ! Array regridding has to be done level by level since the array
         ! has a different vertical dimension than expected
         DO L = 1, LVOLC

            ! Cast from REAL*4 to REAL*8
            ARRAY_GEN8 = ARRAY_GEN(:,:,L)

            ! Point to input & output arrays
            INGRID  => ARRAY_GEN8                      !Units kg 
            OUTGRID => ARRAY(:,:,L)
            
            ! Regrid
            CALL DO_REGRID_A2A( LLFILENAME, I1x1,    J1x1-1,
     &                          INGRID,     OUTGRID, IS_MASS=1,
     &                          netCDF=.TRUE.                   )

            ! Free pointer
            NULLIFY( INGRID, OUTGRID )

         ENDDO

         ! Unit conversion: [kg SO2/box/day] -> [kg SO2/box/s]
         EEV = ARRAY / ( 24.d0 * 3600.d0 )

      ! If no data are available for current year, set eruptive
      ! emissions to zero and print a warning message.
      ! Current data range is MNYEAR_VOLC - MXYEAR_VOLC (jaf, 10/15/09)
      ! Year parameters are defined at the beginning of the module.
      ! (ccc, 9/30/10)
      ELSE

         WRITE(6, 110) MNYEAR_VOLC, MXYEAR_VOLC
         WRITE(6, *) 'Eruptive SO2 emissions are being set to zero!'

 110     FORMAT( 'WARNING: Eruptive SO2 emissions only available for ', 
     &        i4,'-',i4,'. You are outside the window.')


         EEV = 0d0

      ENDIF

      END SUBROUTINE READ_ERUP_VOLC
!EOC
!------------------------------------------------------------------------------
!          Harvard University Atmospheric Chemistry Modeling Group            !
!------------------------------------------------------------------------------
!BOP
!
! !IROUTINE: read_anthro_sox
!
! !DESCRIPTION: Suborutine READ\_ANTHRO\_SOx reads the anthropogenic SOx from
!  disk,  and partitions it into anthropogenic SO2 and SO4. (rjp, bdf, bmy,
!  9/20/02, 10/31/08)
!\\
!\\
! !INTERFACE:
!
      SUBROUTINE READ_ANTHRO_SOx( THISMONTH, NSEASON )
!
! !USES:
!
      USE BPCH2_MOD,            ONLY : GET_NAME_EXT_2D, GET_RES_EXT
      USE BPCH2_MOD,            ONLY : GET_TAU0,        READ_BPCH2
      USE DIRECTORY_MOD,        ONLY : DATA_DIR
      USE EDGAR_MOD,            ONLY : GET_EDGAR_ANTH_SO2
      USE EMEP_MOD,             ONLY : GET_EMEP_ANTHRO
      USE EMEP_MOD,             ONLY : GET_EUROPE_MASK
      USE FUTURE_EMISSIONS_MOD, ONLY : GET_FUTURE_SCALE_SO2ff
      USE GRID_MOD,             ONLY : GET_XMID,        GET_YMID
      USE GRID_MOD,             ONLY : GET_AREA_CM2
      USE LOGICAL_MOD,          ONLY : LFUTURE,         LEDGARSOx
      USE LOGICAL_MOD,          ONLY : LSTREETS,        LEMEP
      USE LOGICAL_MOD,          ONLY : LRCP
      USE STREETS_ANTHRO_MOD,   ONLY : GET_SE_ASIA_MASK
      USE STREETS_ANTHRO_MOD,   ONLY : GET_STREETS_ANTHRO
      USE TIME_MOD,             ONLY : GET_YEAR
      USE TRACER_MOD,           ONLY : XNUMOL
      USE TRACERID_MOD,         ONLY : IDTSO2, IDTSO4
      USE TRANSFER_MOD,         ONLY : TRANSFER_2D
      USE SCALE_ANTHRO_MOD,     ONLY : GET_ANNUAL_SCALAR
<<<<<<< HEAD
![eml
      USE LOGICAL_MOD,          ONLY : LHIST
!eml]
#if   defined( TOMAS )
      USE TRACERID_MOD,         ONLY : IDTNK1    ! For TOMAS microphysics
#endif
=======
      USE RCP_MOD,              ONLY : GET_RCP_EMISSION
>>>>>>> 0080c1f1

      USE CMN_SIZE_MOD               ! Size parameters
      USE CMN_O3_MOD                 ! FSCALYR
!
! !INPUT PARAMETERS: 
!
      INTEGER, INTENT(IN)           :: THISMONTH ! Current month number (1-12)
      INTEGER, INTENT(IN)           :: NSEASON   ! Season #: 1=DJF; 2=MAM; 
                                                 !           3=JJA; 4=SON

!  
! !REVISION HISTORY:
!  (1 ) Now use functions GET_XMID and GET_YMID to compute lon and lat
!        centers of grid box (I,J).  Now replace DXYP(JREF)*1d4 with routine
!        GET_AREA_CM2 of "grid_mod.f".  Now use functions GET_MONTH and
!        GET_YEAR of time_mod.f".  Now call READ_BPCH2 with QUIET=.TRUE. 
!        (bmy, 3/27/03)
!  (2 ) Now references DATA_DIR from "directory_mod.f".  Also removed
!        reference to CMN, it's not needed. (bmy, 7/20/04)
!  (3 ) Now read files from "sulfate_sim_200508/".  Now read data for both
!        GCAP and GEOS grids (bmy, 8/16/05)
!  (4 ) Now make sure all USE statements are USE, ONLY (bmy, 10/3/05)
!  (5 ) Now references XNUMOL from "tracer_mod.f" (bmy, 10/25/05)
!  (6 ) Now computes future SOx emissions (swu, bmy, 5/30/06)
!  (7 ) Now can read either EDGAR or GEIA emissions (avd, bmy, 7/14/06)
!  (8 ) Now overwrite David Streets' SO2, if necessary (yxw, bmy, 8/14/06)
!  (9 ) Now accounts for FSCLYR (phs, 3/17/08)
!  (9 ) Bug fix: Using tracer #30 in the call to GET_STREETS_ANTHRO can cause
!        problems when adding or removing species.  Replace w/ IDTNH3.
!        (dkh, 10/31/08)
!  (10) Account for multilevels emissions (amv, 10/07/2009)
!  (11 ) Use 1% SO4 fraction (out of total SOx) everywhere when running
!         with TOMAS aerosols. (win, 1/25/10)
!  22 Dec 2011 - M. Payer    - Added ProTeX headers
!  01 Mar 2012 - R. Yantosca - Now use GET_AREA_CM2(I,J,L) from grid_mod.F90
!  01 Mar 2012 - R. Yantosca - Now use GET_XMID(I,J,L) from grid_mod.F90
!  01 Mar 2012 - R. Yantosca - Now use GET_YMID(I,J,L) from grid_mod.F90
!  30 May 2013 - S. Farina   - Merge in TOMAS updates
!EOP
!------------------------------------------------------------------------------
!BOC
!
! !LOCAL VARIABLES:
!
      INTEGER                       :: I, J, L, LL, IX, JX, IOS
      INTEGER, SAVE                 :: LASTYEAR = -99
      INTEGER                       :: SCALEYEAR
      REAL*4                        :: E_SOx(IIPAR,JJPAR,2)
      REAL*4                        :: ARRAY(IIPAR,JJPAR,1)
      REAL*8                        :: XTAU, Fe, X, Y, AREA_CM2
      REAL*8                        :: EDG_SO2
      CHARACTER(LEN=4)              :: SYEAR
      CHARACTER(LEN=255)            :: FILENAME

      !=================================================================
      ! READ_ANTHRO_SOx begins here!
      !=================================================================
         
      IF ( FSCALYR < 0 ) THEN
         SCALEYEAR = GET_YEAR()
      ELSE
         SCALEYEAR = FSCALYR
      ENDIF


      IF ( LEDGARSOx .OR. LRCP ) THEN

         !==============================================================
         ! Use EDGAR SOx emissions

         ! NOTE: When TOMAS is being used, then do this: 
         !   Accoroding to a recent finding from GISS GCM-II', emitting 
         !   3% of SOx as primary SO4 results in overprediction of 
         !   aerosol number even in sulfate-seasalt simulation, which 
         !   should be rather lower estimate in absence of carbonaceous
         !   aerosols.  So try this 1% for now. (win, 1/25/10)
         !
         ! Otherwise, if TOMAS is not used, then partition SOx into 
         ! SO2 and SO4, according to the following fractions
         ! (cf Chin et al, 2000):
         ! 
         ! Europe     [ 36N-78N,  12.5W-60.0E ]:  5.0% of SOx is SO4
         !                                       95.0% of SOx is SO2   
         !
         ! N. America [ 26N-74N, 167.5W-52.5W ]:  1.4% of SOx is SO4
         !                                       98.6% of SOx is SO2
         !
         ! Everywhere else:                       3.0% of SOx is SO4
         !                                       97.0% of SOx is SO2
         !==============================================================

!$OMP PARALLEL DO
!$OMP+DEFAULT( SHARED )
!$OMP+PRIVATE( I, J, X, Y, AREA_CM2, EDG_SO2, Fe, LL ) 

         ! Loop over latitudes
         DO J = 1, JJPAR

<<<<<<< HEAD
=======
            ! Grid box surface area [cm2]
            AREA_CM2 = GET_AREA_CM2( J )

            ! Latitude [degrees]
            Y = GET_YMID( J )

>>>>>>> 0080c1f1
            ! Loop over longitudes
            DO I = 1, IIPAR

               ! Longitude and latitude [degrees]
               X       = GET_XMID( I, J, 1 )
               Y       = GET_YMID( I, J, 1 )

               ! Get EDGAR SO2 emissions [kg/s]
               ! NOTE: Future emissions are already applied!
               EDG_SO2 = GET_EDGAR_ANTH_SO2( I, J, KG_S=.TRUE. ) 

               ! Use RCP SO2 emissions
               IF ( LRCP ) THEN

                  ! Get RCP SO2 emissions, molec/cm2/s
                  ! NOTE: Future emissions assumed to already be included
                  EDG_SO2 = GET_RCP_EMISSION( I, J, IDTSO2, 
     &                 LAND=.TRUE., SHIP=.FALSE. )

                  ! Convert molec/cm2/s -> kg/s
                  EDG_SO2 = EDG_SO2 * AREA_CM2 / XNUMOL(IDTSO2) 

                  ! RCP includes biofuels
                  ! However, if regional inventories without biofuels 
                  ! are used, then there will be no biofuel emissions 
                  ! from that region
                  ESO2_bf(I,J) = 0d0

               ENDIF

               ! If we are using David Streets' emissions ...
![eml Not if historical
               IF ( LSTREETS .and. .not. LHIST ) THEN
!eml]
                  ! If we are over the SE Asia region ...
                  IF ( GET_SE_ASIA_MASK( I, J ) > 0d0 ) THEN

                     ! Overwrite EDGAR SO2 w/ David Streets' [kg SO2/s]
                     EDG_SO2 = GET_STREETS_ANTHRO( I,      J, 
     &                                             IDTSO2, KG_S=.TRUE. )
                     
                     ! Streets 2006 includes biofuels.
                     IF ( SCALEYEAR >= 2006 ) ESO2_bf(I,J) = 0d0

                  ENDIF
               ENDIF

               ! If we are using EMEP over Europe...
![eml
               IF ( LEMEP .and. .not. LHIST ) THEN
!eml]

                  IF (GET_EUROPE_MASK(I,J) > 0d0) THEN

                     EDG_SO2 = GET_EMEP_ANTHRO( I,      J,
     $                                          IDTSO2, KG_S=.TRUE. )

                  ENDIF

               ENDIF

           
#if   defined( TOMAS )
               !--------------------------------------------------------
               ! For TOMAS microphysics: use 1% SO4 fraction
               !--------------------------------------------------------
               Fe = 0.01d0 
#else
               !--------------------------------------------------------
               ! For std GEOS-Chem: preserve existing code
               !--------------------------------------------------------

               ! Compute SO4/SOx fraction for EUROPE
               IF ( ( X >= -12.5 .and. X <= 60.0 )  .and.
     &              ( Y >=  36.0 .and. Y <= 78.0 ) ) THEN
                  Fe = 0.05d0

               ! Compute SO4/SOx fraction for NORTH AMERICA
               ELSE IF ( ( X >= -167.5 .and. X <= -52.5 )  .and.
     &                   ( Y >=   26.0 .and. Y <=  74.0 ) ) THEN
                  Fe = 0.014d0

               ! Compute SO4/SOx fraction for EVERYWHERE ELSE
               ELSE
                  Fe = 0.03d0

               ENDIF
#endif

               ! Store SO2 emission [kg SO2/s]
               ESO2_an(I,J,1) = EDG_SO2
               DO LL = 2,NOXLEVELS
                  ESO2_an(I,J,LL) = 0d0
               ENDDO

               ! Compute SO4 from SO2 [kg SO4/s]
               ESO4_an(I,J,1) = EDG_SO2 * Fe / ( 1.d0 - Fe )
               DO LL = 2, NOXLEVELS
                  ESO4_an(I,J,LL) = 0d0
               ENDDO
            ENDDO
         ENDDO
!$OMP END PARALLEL DO

      ELSE

         !==============================================================
         ! Use GEIA SOx emissions
         !==============================================================

         ! Define filename
         FILENAME = TRIM( DATA_DIR )                          //
     &              'fossil_200104/merge_nobiofuels.'         //
     &              GET_NAME_EXT_2D() // '.' // GET_RES_EXT() 
     
         ! Echo output
         WRITE( 6, 100 ) TRIM( FILENAME )
 100     FORMAT( '     - READ_ANTHRO_SOx: Reading ', a )

         ! Pick the right TAU value for the given season
         ! Seasons: 1=DJF, 2=MAM, 3=JJA, 4=SON
         SELECT CASE ( NSEASON )
            CASE ( 1 )
               XTAU = -744d0
            CASE ( 2 )
               XTAU = 1416d0
            CASE ( 3 )
               XTAU = 3624d0
            CASE ( 4 )
               XTAU = 5832d0
         END SELECT

         ! Read anthropogenic SOx [molec/cm2/s] 
         CALL READ_BPCH2( FILENAME, 'ANTHSRCE', 27, 
     &                    XTAU,      IIPAR,     JJPAR,     
     &                    2,         E_SOx,     QUIET=.TRUE. )

         !=================================================================
         ! Read in yearly SO2 scale factors here
         ! (For now we only have 1998, deal w/ other years later)
         !=================================================================

         ! Get annual scalar factor (amv, 08/24/07)
         CALL GET_ANNUAL_SCALAR( 73, 1985, SCALEYEAR, SOx_SCALE )

         !==============================================================
         ! Partition SOx into SO2 and SO4, according to the following
         ! fractions (cf Chin et al, 2000):
         ! 
         ! Europe     [ 36N-78N,  12.5W-60.0E ]:  5.0% of SOx is SO4
         !                                       95.0% of SOx is SO2   
         !
         ! N. America [ 26N-74N, 167.5W-52.5W ]:  1.4% of SOx is SO4
         !                                       98.6% of SOx is SO2
         !
         ! Everywhere else:                       3.0% of SOx is SO4
         !                                       97.0% of SOx is SO2
         !==============================================================
!$OMP PARALLEL DO
!$OMP+DEFAULT( SHARED )
!$OMP+PRIVATE( I, J, L, AREA_CM2, Y, X, Fe, LL )
         DO L = 1, 2
         DO J = 1, JJPAR
         DO I = 1, IIPAR

            ! Grid box surface area [cm2]
            AREA_CM2 = GET_AREA_CM2( I, J, L )
            
            ! Longitude and latitude [degrees]
            X = GET_XMID( I, J, L )
            Y = GET_YMID( I, J, L )

            ! First scale SOx to the given fossil fuel year
            E_SOx(I,J,L) = E_SOx(I,J,L) * SOx_SCALE(I,J)
            
            ! Compute future SOx emissions (if necessary)
            IF ( LFUTURE ) THEN
               E_SOx(I,J,L) = E_SOx(I,J,L)                  * 
     &                        GET_FUTURE_SCALE_SO2ff( I, J )
            ENDIF

            ! Compute SO4/SOx fraction for EUROPE
            IF ( ( X >= -12.5 .and. X <= 60.0 )  .and. 
     &           ( Y >=  36.0 .and. Y <= 78.0 ) ) THEN
               Fe = 0.05d0

            ! Compute SO4/SOx fraction for NORTH AMERICA
            ELSE IF ( ( X >= -167.5 .and. X <= -52.5 )  .and.   
     &                ( Y >=   26.0 .and. Y <=  74.0 ) ) THEN
               Fe = 0.014d0
 
            ! Compute SO4/SOx fraction for EVERYWHERE ELSE
            ELSE
               Fe = 0.03d0
             
            ENDIF
         
            ! Compute SO2 (tracer #2) from SOx
            ! Convert from [molec SOx/cm2/s] to [kg SO2/box/s]
            ESO2_an(I,J,L) = E_SOx(I,J,L) * ( 1.d0 - Fe ) * 
     &                       AREA_CM2 / XNUMOL(IDTSO2)            

            ! If we are using David Streets' emissions
            ! Remember: those include BF if Year is GE 2006
            IF ( LSTREETS ) THEN

               ! If we are over the SE Asia region
               IF ( GET_SE_ASIA_MASK( I, J ) > 0d0 ) THEN

                  ! Overwrite GEIA SO2 w/ David Streets' SO2 [kg SO2/s]
                  ESO2_an(I,J,1) = GET_STREETS_ANTHRO( I, J, IDTSO2, 
     &                                                 KG_S=.TRUE. )

                  ! Zero 2nd level of emissions
                  ESO2_an(I,J,2) = 0d0

               ENDIF
            ENDIF

            IF ( LEMEP ) THEN

               IF (GET_EUROPE_MASK(I,J) > 0d0 ) THEN

                  ESO2_an(I,J,1) = GET_EMEP_ANTHRO( I, J, IDTSO2,
     &                                              KG_S=.TRUE. ) 

                  ESO2_an(I,J,2) = 0d0
               ENDIF

            ENDIF

            ESO4_an(I,J,L) = ESO2_an(I,J,L) * Fe / (1.d0-Fe)

            IF ( NOXLEVELS > 2 ) THEN
               DO LL = 3,NOXLEVELS
                  ESO2_an(I,J,LL) = 0d0
                  ESO4_an(I,J,LL) = 0d0
               ENDDO
            ENDIF

         ENDDO
         ENDDO
         ENDDO
!$OMP END PARALLEL DO
      ENDIF

      END SUBROUTINE READ_ANTHRO_SOx
!EOC
!------------------------------------------------------------------------------
!          Harvard University Atmospheric Chemistry Modeling Group            !
!------------------------------------------------------------------------------
!BOP
!
! !IROUTINE: read_ocean_dms
!
! !DESCRIPTION: Subroutine READ\_OCEAN\_DMS reads seawater concentrations of
!  DMS (nmol/L). (rjp, bdf, bmy, 9/20/02, 10/3/05)
!\\
!\\
! !INTERFACE:
! 
      SUBROUTINE READ_OCEAN_DMS( THISMONTH )
!
! !USES:
!
      USE CMN_SIZE_MOD
      USE BPCH2_MOD,     ONLY : GET_NAME_EXT_2D, GET_RES_EXT
      USE BPCH2_MOD,     ONLY : GET_TAU0,        READ_BPCH2
      USE DIRECTORY_MOD, ONLY : DATA_DIR
      USE TRANSFER_MOD,  ONLY : TRANSFER_2D
!
! !INPUT PARAMETERS: 
!
      INTEGER, INTENT(IN) :: THISMONTH ! Current month number (1-12)
!
! !REVISION HISTORY:
!  (1 ) Extracted from old module routine SULFATE_READMON (bmy, 9/18/02)
!  (2 ) Now call READ_BPCH2 with QUIET=.TRUE. (bmy, 3/27/03)
!  (3 ) Now references DATA_DIR from "directory_mod.f" (bmy, 7/20/04)
!  (4 ) Now read files from "sulfate_sim_200508/".  Now read data for both
!        GCAP and GEOS grids (bmy, 8/16/05) 
!  (5 ) Now make sure all USE statements are USE, ONLY (bmy, 10/3/05)
!  22 Dec 2011 - M. Payer    - Added ProTeX headers
!EOP
!------------------------------------------------------------------------------
!BOC
!
! !LOCAL VARIABLES:
!
      REAL*4              :: ARRAY(IIPAR,JJPAR,1)
      REAL*8              :: XTAU
      CHARACTER(LEN=255)  :: FILENAME

      !==================================================================
      ! READ_OCEAN_DMS begins here!
      !==================================================================

      ! File name
      FILENAME = TRIM( DATA_DIR )                         // 
     &           'sulfate_sim_200508/DMS_seawater.'       //
     &           GET_NAME_EXT_2D() // '.' // GET_RES_EXT()

      ! Echo output
      WRITE( 6, 100 ) TRIM( FILENAME )  
 100  FORMAT( '     - READ_OCEAN_DMS: Reading ', a ) 

      ! TAU value (use generic year 1985)
      XTAU = GET_TAU0( THISMONTH, 1, 1985 )

      ! Read ocean DMS [nmol/L]
      CALL READ_BPCH2( FILENAME, 'BIOGSRCE',    25, 
     &                 XTAU,      IIPAR,        JJPAR,      
     &                 1,         ARRAY(:,:,1), QUIET=.TRUE. ) 

      ! Cast from REAL*4 to REAL*8 
      CALL TRANSFER_2D( ARRAY(:,:,1), DMSo )
      
      END SUBROUTINE READ_OCEAN_DMS
!EOC
!------------------------------------------------------------------------------
!          Harvard University Atmospheric Chemistry Modeling Group            !
!------------------------------------------------------------------------------
!BOP
!
! !IROUTINE: read_sst
!
! !DESCRIPTION: Subroutine READ\_SST reads monthly mean sea surface
!  temperatures. (rjp, bdf, bmy, 9/18/02, 7/13/09)
!\\
!\\
! !INTERFACE:
!
      SUBROUTINE READ_SST( THISMONTH, THISYEAR, State_Met )
!
! !USES:
!
      USE BPCH2_MOD,          ONLY : GET_NAME_EXT_2D, GET_RES_EXT
      USE BPCH2_MOD,          ONLY : GET_TAU0,        READ_BPCH2
      USE CMN_SIZE_MOD
      USE DIRECTORY_MOD,      ONLY : DATA_DIR,        DATA_DIR_1x1
      USE GIGC_State_Met_Mod, ONLY : MetState
      USE REGRID_A2A_MOD,     ONLY : DO_REGRID_A2A
      USE TRANSFER_MOD,       ONLY : TRANSFER_2D
!
! !INPUT PARAMETERS: 
!
      INTEGER,        INTENT(IN)    :: THISMONTH ! Current month number (1-12)
      INTEGER,        INTENT(IN)    :: THISYEAR  ! Current 4-digit year
!
! !INPUT/OUTPUT PARAMETERS:
!
      TYPE(MetState), INTENT(INOUT) :: State_Met ! Meteorology State object
!
! !REVISION HISTORY:
!  (1 ) Extracted from old module routine SULFATE_READMON (bmy, 9/18/02)
!  (2 ) Now call READ_BPCH2 with QUIET=.TRUE. (bmy, 3/27/03)
!  (3 ) Now references DATA_DIR from "directory_mod.f" (bmy, 7/20/04)
!  (4 ) Now use interannual SST data from NOAA if present; otherwise use
!        climatological SST data.  Now read data for both GCAP and GEOS 
!        grids (bmy, 8/16/05) 
!  (5 ) Now make sure all USE statements are USE, ONLY (bmy, 10/3/05)
!  (6 ) Now read int'annual SST data on the GEOS 1x1 grid (bmy, 11/17/05)
!  (7 ) Last year of data is now 2008 (bmy, 7/13/09)
!  22 Dec 2011 - M. Payer    - Added ProTeX headers
!  13 Mar 2012 - M. Cooper   - Changed regrid algorithm to map_a2a
!  24 May 2012 - R. Yantosca - Fixed minor bugs in map_a2a implementation
!  24 Aug 2012 - R. Yantosca - DO_REGRID_A2A now reads netCDF input file
!  03 Jan 2013 - M. Payer    - Renamed PERAREA to IS_MASS in DO_REGRID_A2A 
!EOP
!------------------------------------------------------------------------------
!BOC
!
! !LOCAL VARIABLES:
!
      REAL*4                  :: ARRAY(IIPAR,JJPAR,1)
      REAL*4                  :: ARRAY1(I1x1,J1x1,1)
      REAL*8                  :: XTAU
      CHARACTER(LEN=4)        :: SYEAR
      CHARACTER(LEN=255)      :: FILENAME
      CHARACTER(LEN=255)      :: LLFILENAME
      REAL*8                  :: INGRID(I1x1,J1x1)

      !==================================================================
      ! READ_SST begins here!
      !==================================================================

      IF ( THISYEAR >= 1985 .and. THISYEAR <= 2008 ) THEN 
         
         !------------------------------------
         ! Use interannual SST data from NOAA
         ! Data exists for 1985 - 2004,
         ! Add other years as necessary
         !------------------------------------

         ! Make a string for THISYEAR
         WRITE( SYEAR, '(i4)' ) THISYEAR

         ! File name
         FILENAME = TRIM( DATA_DIR_1x1 )       // 
     &              'SST_200508/SST.geos.1x1.' // SYEAR

         ! Echo output
         WRITE( 6, 100 ) TRIM( FILENAME )  
 100     FORMAT( '     - READ_SST: Reading ', a ) 

         ! TAU value (use this year)
         XTAU = GET_TAU0( THISMONTH, 1, THISYEAR )

         ! Read sea surface temperature [K]
         CALL READ_BPCH2( FILENAME, 'GMAO-2D',      69, 
     &                    XTAU,      I1x1,          J1x1,     
     &                    1,         ARRAY1(:,:,1), QUIET=.TRUE. ) 

         ! File with lat/lon edges for regridding
         LLFILENAME = TRIM( DATA_DIR_1x1) //
     &                'MAP_A2A_Regrid_201203/MAP_A2A_latlon_geos1x1.nc'

         ! Regrid from 1x1 and cast to REAL*8
         INGRID = ARRAY1(:,:,1)
         CALL DO_REGRID_A2A( LLFILENAME, I1x1,    J1x1,
     &                       INGRID,     SSTEMP,  IS_MASS=0,
     &                       netCDF=.TRUE.                   )

      ELSE

         !-------------------------------
         ! Use climatological SST data 
         !-------------------------------

         ! File name
         FILENAME = TRIM( DATA_DIR )          // 
     &              'sulfate_sim_200508/SST.' // GET_NAME_EXT_2D() //
     &              '.'                       // GET_RES_EXT()

         ! Echo output
         WRITE( 6, 100 ) TRIM( FILENAME )  

         ! TAU value (use generic year 1985)
         XTAU = GET_TAU0( THISMONTH, 1, 1985 )

         ! Read sea surface temperature [K]
         CALL READ_BPCH2( FILENAME, 'DAO-FLDS',    5, 
     &                    XTAU,      IIPAR,        JJPAR,     
     &                    1,         ARRAY(:,:,1), QUIET=.TRUE. ) 

         ! Cast from REAL*4 to REAL*8 
         CALL TRANSFER_2D( ARRAY(:,:,1), SSTEMP )

      ENDIF

      ! Copy met field to State_Met
      State_Met%SST = SSTEMP

      END SUBROUTINE READ_SST
!EOC
!------------------------------------------------------------------------------
!          Harvard University Atmospheric Chemistry Modeling Group            !
!------------------------------------------------------------------------------
!BOP
!
! !IROUTINE: read_biofuel_so2
!
! !DESCRIPTION: Subroutine READ\_BIOFUEL\_SO2 reads monthly mean biomass
!  burning  emissions for SO2.  SOx is read in, and converted to SO2. 
!  (rjp, bdf, bmy, phs, 1/16/03, 12/23/08)
!\\
!\\
! !INTERFACE:
!
      SUBROUTINE READ_BIOFUEL_SO2( THISMONTH )
!
! !USES:
!
      USE BIOMASS_MOD,          ONLY : BIOMASS
      USE BPCH2_MOD,            ONLY : GET_NAME_EXT_2D, GET_RES_EXT
      USE BPCH2_MOD,            ONLY : GET_TAU0,        READ_BPCH2
      USE DIRECTORY_MOD,        ONLY : DATA_DIR,        DATA_DIR_1x1
      USE FUTURE_EMISSIONS_MOD, ONLY : GET_FUTURE_SCALE_SO2bf
      USE LOGICAL_MOD,          ONLY : LBIOMASS,        LFUTURE
      USE TIME_MOD,             ONLY : ITS_A_LEAPYEAR
      USE TRACER_MOD,           ONLY : XNUMOL
      USE TRACERID_MOD,         ONLY : IDTSO2
      USE TRANSFER_MOD,         ONLY : TRANSFER_2D
      USE REGRID_A2A_MOD,       ONLY : DO_REGRID_A2A
![eml
      USE LOGICAL_MOD,          ONLY : LHIST
      USE TIME_MOD,             ONLY : GET_HISTYR
!eml]
      
      USE CMN_SIZE_MOD               ! Size parameters
!
! !INPUT PARAMETERS: 
!
      INTEGER, INTENT(IN)           :: THISMONTH ! Current month number (1-12)

!
! !REVISION HISTORY:
!  (1 ) Extracted from old module routine SULFATE_READMON (bmy, 9/18/02)
!  (2 ) Modified molar ratio of biomass burning SO2 per CO.  Added SO2
!        emission from biofuel burning. (rjp, bmy, 1/16/03)
!  (3 ) Now replace DXYP(J+J0)*1d4 with routine GET_AREA_CM2 of "grid_mod.f"
!        Now replace MONTH with the argument THISMONTH.  Now call READ_BPCH2
!        with QUIET=.TRUE. (bmy, 3/27/03)
!  (4 ) Now references DATA_DIR from "directory_mod.f".  Also removed
!        references to CMN and CMN_SETUP. (bmy, 7/20/04)
!  (5 ) Now can read either seasonal or interannual biomass burning emissions.
!        Now references routines from both "logical_mod.f" and "time_mod.f".
!        Now reads SO2 biomass emissions directly rather than computing
!        it by mole fraction from CO. (rjp, bmy, 1/11/05)
!  (6 ) Now read data for both GCAP and GEOS grids (bmy, 8/16/05) 
!  (7 ) Now make sure all USE statements are USE, ONLY (bmy, 10/3/05)
!  (8 ) Now computes future biomass emissions, if necessary (swu, bmy, 5/30/06)
!  (9 ) Now only read the biofuel, we have moved the biomass-reading code
!        to "gc_biomass_mod.f" for compatibility with GFED2 biomass emissions
!        (bmy, 9/27/06)
!  (10) Now prevent seg fault if BIOMASS emissions are turned off.
!        (bmy, 10/3/06)
!  (11) Renamed READ_BIOFUEL_SO2, and move all biomass code to GET_BIOMASS_SO2
!        to account for several GFED2 products (yc, phs, 12/23/08)
!  (12) IDBSO2 is not used anymore (ccc, 01/29/10)
!  22 Dec 2011 - M. Payer    - Added ProTeX headers
!  01 Mar 2012 - R. Yantosca - Removed reference to GET_AREA_CM2
!  08 Mar 2012 - M. Payer    - Added modifications for historical emissions of
!                              SO2 (E. Leibensperger)
!  06 Apr 2012 - M. Payer    - Changed regrid algorithm to map_a2a (M. Cooper)
!  24 May 2012 - R. Yantosca - Fixed minor bugs in map_a2a implementation
!  24 Aug 2012 - R. Yantosca - DO_REGRID_A2A now reads netCDF input file
!  03 Jan 2013 - M. Payer    - Bug fix for regridding of historical emissions.
!                              Changed to PERAREA=1 since units are kg/yr.
!  03 Jan 2013 - M. Payer    - Renamed PERAREA to IS_MASS in DO_REGRID_A2A
!EOP
!------------------------------------------------------------------------------
!BOC
!
! !LOCAL VARIABLES:
!
      INTEGER                       :: I, J, THISYEAR
      REAL*4                        :: ARRAY(IIPAR,JJPAR,1)
      REAL*8                        :: BIOCO(IIPAR,JJPAR)
      REAL*8                        :: XTAU
      CHARACTER(LEN=4  )            :: CYEAR
      CHARACTER(LEN=255)            :: FILENAME
      CHARACTER(LEN=255)            :: LLFILENAME
      REAL*8, POINTER               :: OUTGRID(:,:) => NULL()
      REAL*8, POINTER               :: INGRID (:,:) => NULL()
![eml
      CHARACTER(LEN=4  )            :: CHISTYR
      REAL*4                        :: ESO2_GEN(I1x1,J1x1-1)
      REAL*8, TARGET                :: ESO2_GEN8(I1x1,J1x1-1)
      REAL*8, TARGET                :: TEMP_ED(IIPAR,JJPAR,1)
!eml]
      ! Days per month              
      REAL*8 :: NMDAY(12) = (/ 31d0, 28d0, 31d0, 30d0, 31d0, 30d0, 
     &                         31d0, 31d0, 30d0, 31d0, 30d0, 31d0/)

      !=================================================================
      ! READ_BIOFUEL_SO2 begins here!
      !=================================================================

      !=================================================================
      ! Compute biofuel SO2 from biofuel CO.  Use a molar 
      ! ratio of 0.0015 moles SO2/mole CO from biofuel burning. 
      ! (Table 2, [Andreae and Merlet, 2001])
      !=================================================================
      
      ! File name for biofuel burning file
![eml
      IF(.not. LHIST) THEN
!eml]
         FILENAME = TRIM( DATA_DIR )          // 
     &              'biofuel_200202/biofuel.' // GET_NAME_EXT_2D() //
     &              '.'                       // GET_RES_EXT()

         ! Echo info
         WRITE( 6, 100 ) TRIM( FILENAME )
 100     FORMAT( '     - READ_BIOFUEL_SO2: Reading ', a )

         ! Get TAU0 value (use generic year 1985)
         XTAU = GET_TAU0( 1, 1, 1985 )

         ! Read Biofuel burning of CO [kg/yr]
         CALL READ_BPCH2( FILENAME, 'BIOFSRCE',    4, 
     &                    XTAU,      IIPAR,        JJPAR,     
     &                    1,         ARRAY(:,:,1), QUIET=.TRUE.  ) 

         ! Cast from REAL*4 to REAL*8
         CALL TRANSFER_2D( ARRAY(:,:,1), BIOCO )

         !=================================================================
         ! Unit conversion to [kg SO2/s]
         !=================================================================
  
!$OMP PARALLEL DO
!$OMP+DEFAULT( SHARED )
!$OMP+PRIVATE( I, J )
         ! Loop over longitudes
         DO J = 1, JJPAR

            ! Loop over latitudes
            DO I = 1, IIPAR

               ! Convert biofuel SO2 from [kg CO/yr] to [kg SO2/s]
               ESO2_bf(I,J) = ( BIOCO(I,J) * 64d-3 * 0.0015d0 /
     &                        ( 28d-3 * 86400.d0 * 365.25d0 ) )

               ! Apply future emissions to biofuel SO2, if necessary
               IF ( LFUTURE ) THEN
                  ESO2_bf(I,J) = ESO2_bf(I,J) * 
     &                           GET_FUTURE_SCALE_SO2bf( I, J )
               ENDIF
            ENDDO
         ENDDO
!$OMP END PARALLEL DO

![eml
      ELSE

         !-----------------------------------------------------------------
         ! Historical emissions of SO2
         !-----------------------------------------------------------------

         WRITE(CHISTYR,'(I4)') GET_HISTYR()

         ! Get TAU0 for this year
         XTAU = GET_TAU0( 1, 1, GET_HISTYR() )

         ! Read biofuel SO2
         FILENAME = TRIM( DATA_DIR_1x1 )                       // 
     &              'historical_emissions_201203/SO2/'         //
     &              'EDGAR.BCSO2.' // CHISTYR // 'generic.1x1'
        
         WRITE( 6, 101 ) TRIM( FILENAME )
 101     FORMAT( '     - READ_EDGAR_NOx: Reading ', a )
         CALL READ_BPCH2( TRIM(FILENAME), 'EDGAR-2D', 26,
     &                    XTAU,           I1x1,       J1x1-1,
     &                    1,              ESO2_GEN,   QUIET=.TRUE. )

         ! Cast from REAL*4 to REAL*8
         ESO2_GEN8 = ESO2_GEN

         ! File with lat/lon edges for regridding
         LLFILENAME = TRIM( DATA_DIR_1x1 )           //
     &                'MAP_A2A_Regrid_201203/'       //
     &                'MAP_A2A_latlon_generic1x1.nc'

         ! Point to input & output arrays
         INGRID  => ESO2_GEN8
         OUTGRID => TEMP_ED(:,:,1)

         ! Regrid to current model resolution [kg/yr]
         CALL DO_REGRID_A2A( LLFILENAME, I1x1,    J1x1-1, 
     &                       INGRID,     OUTGRID, IS_MASS=1,
     &                       netCDF=.TRUE.                   )

         ! Free pointers
         NULLIFY( INGRID, OUTGRID )

         ! Convert from kg SO2/yr to kg SO2/s
         ESO2_bf = TEMP_ED(:,:,1) / (365.25d0 * 86400.d0)

      ENDIF
!eml]

      END SUBROUTINE READ_BIOFUEL_SO2
!EOC
!------------------------------------------------------------------------------
!          Harvard University Atmospheric Chemistry Modeling Group            !
!------------------------------------------------------------------------------
!BOP
!
! !IROUTINE: get_biomass_so2
!
! !DESCRIPTION: Subroutine GET\_BIOMASS\_SO2 retrieve monthly/8-day/3hr biomass
!  burning emissions for SO2.  (yc, phs, 12/23/08)
!\\
!\\
! !INTERFACE:
!
      SUBROUTINE GET_BIOMASS_SO2
!
! !USES:
!
      USE BIOMASS_MOD,          ONLY : BIOMASS
      USE CMN_SIZE_MOD
      USE TRACERID_MOD,         ONLY : IDBSO2
      USE GRID_MOD,             ONLY : GET_AREA_CM2
      USE TRACER_MOD,           ONLY : XNUMOL
      USE TRACERID_MOD,         ONLY : IDTSO2
      USE TRANSFER_MOD,         ONLY : TRANSFER_2D
! 
! !REVISION HISTORY:
!  (1 ) Extracted from old module subroutine READ_BIOMASS_SO2
!        (yc, phs, 12/23/08)
!  (2 ) IDBSO2 is now in tracerid_mod.f (fp, 6/2009)
!  22 Dec 2011 - M. Payer    - Added ProTeX headers
!  01 Mar 2012 - R. Yantosca - Now use GET_AREA_CM2(I,J,L) from grid_mod.F90
!EOP
!------------------------------------------------------------------------------
!BOC
!
! !LOCAL VARIABLES:
!
      INTEGER                       :: I, J
      REAL*8                        :: CONV
                                    
      !=================================================================
      ! GET_BIOMASS_SO2 begins here!
      !=================================================================

      ! Unit conversion to [kg SO2/s]
  
!$OMP PARALLEL DO
!$OMP+DEFAULT( SHARED )
!$OMP+PRIVATE( I, J, CONV )

      ! Loop over surface boxes
      DO J = 1, JJPAR
      DO I = 1, IIPAR

         ! Conversion factor for [cm2 * kg/molec]
         CONV = GET_AREA_CM2( I, J, 1 ) / XNUMOL(IDTSO2)

         ! Convert biomass SO2 from [molec SO2/cm2/s] -> [kg SO2/s] 
         ! NOTE: Future scale has already been applied by this point
         ESO2_bb(I,J) = BIOMASS(I,J,IDBSO2) * CONV
            
      ENDDO
      ENDDO
!$OMP END PARALLEL DO

      END SUBROUTINE GET_BIOMASS_SO2
!EOC
!------------------------------------------------------------------------------
!          Harvard University Atmospheric Chemistry Modeling Group            !
!------------------------------------------------------------------------------
!BOP
!
! !IROUTINE: read_aircraft_so2
!
! !DESCRIPTION: Subroutine READ\_AIRCRAFT\_SO2 reads monthly mean aircraft fuel
!  emissions and converts them to SO2 emissions. (rjp, bdf, bmy, 9/18/02,
!  10/3/05)
!\\
!\\
! !INTERFACE:
!
      SUBROUTINE READ_AIRCRAFT_SO2( THISMONTH, State_Met )
!
! !USES:
!
      USE BPCH2_MOD,          ONLY : GET_RES_EXT, GET_TAU0, READ_BPCH2
      USE CMN_SIZE_MOD
      USE DIRECTORY_MOD,      ONLY : DATA_DIR 
      USE FILE_MOD,           ONLY : IOERROR
      USE GIGC_State_Met_Mod, ONLY : MetState
!
! !INPUT PARAMETERS: 
!
      INTEGER,        INTENT(IN) :: THISMONTH   ! Current month number (1-12)
      TYPE(MetState), INTENT(IN) :: State_Met   ! Meteorology State object
!
! !REVISION HISTORY:
!  (1 ) Extracted from old module routine SULFATE_READMON (bmy, 9/18/02)
!  (2 ) Now references DATA_DIR from "directory_mod.f" (bmy, 7/20/04)
!  (3 ) Now read files from "sulfate_sim_200508/".  Now read data for both 
!        GCAP and GEOS grids (bmy, 8/16/05)
!  (4 ) Now make sure all USE statements are USE, ONLY (bmy, 10/3/05)
!  22 Dec 2011 - M. Payer    - Added ProTeX headers
!  02 Jul 2012 - R. Yantosca - Add simple kludge that prevents OOB error when
!                              reading SO2 aircraft data for NA nested grid
!  01 Aug 2012 - R. Yantosca - Add reference to findFreeLUN from inqure_mod.F90
!  03 Aug 2012 - R. Yantosca - Move calls to findFreeLUN out of DEVEL block
!  09 Nov 2012 - M. Payer    - Replaced all met field arrays with State_Met
!                              derived type object
!EOP
!------------------------------------------------------------------------------
!BOC
!
! !LOCAL VARIABLES:
!
      INTEGER            :: I, IOS, J, K, L
      INTEGER            :: IU_FILE
      REAL*8             :: ACSO2(IIPAR,JJPAR,20)
      REAL*8             :: FAC, FUEL, DZ(LLPAR), ZH(0:LLPAR)
      CHARACTER(LEN=255) :: FILENAME

      ! Month names
      CHARACTER(LEN=3)   :: CMONTH(12) = (/'jan', 'feb', 'mar', 'apr', 
     &                                     'may', 'jun', 'jul', 'aug',
     &                                     'sep', 'oct', 'nov', 'dec'/)

      !=================================================================
      ! READ_AIRCRAFT_SO2 begins here!
      !=================================================================
      
      ! Zero arrays
      ESO2_ac = 0d0
      ACSO2   = 0d0
      
      ! File name
      FILENAME = TRIM( DATA_DIR )               // 
     &           'sulfate_sim_200508/aircraft.' // GET_RES_EXT() //
     &           '.1992.'                       // CMONTH(THISMONTH)

      ! Echo output
      WRITE( 6, 100 ) TRIM( FILENAME )
 100  FORMAT( '     - READ_AIRCRAFT_SO2: Reading ', a )     

      !=================================================================
      ! Read aircraft emissions.  These are fuel burned in [kg/box/day],
      ! from AEAP for 1992.  SO2 emission is calculated by assuming    
      ! an emission index EI of 1.0, i.e., 1g of SO2 emitted per kg    
      ! of fuel burned.  It is also assumed that there is no diurnal   
      ! variation of emission rate. Convert to [kg SO2/box/s]. 
      !=================================================================

      ! Find a free file LUN
      IU_FILE = findFreeLUN()

      ! Open file 
      OPEN( IU_FILE, FILE=FILENAME, STATUS='OLD', IOSTAT=IOS )
      IF ( IOS > 0 ) CALL IOERROR( IOS, IU_FILE, 'read_aircraft_so2:1' )

      ! Read header line
      READ( IU_FILE, '(/)', IOSTAT=IOS )
      IF ( IOS > 0 ) CALL IOERROR( IOS, IU_FILE, 'read_aircraft_so2:2' )
      
      ! Read data values until an EOF is found
      DO 
         READ( IU_FILE, '(3i4,e11.3)', IOSTAT=IOS ) I, J, L, FUEL

         ! EOF encountered
         IF ( IOS < 0 ) EXIT

         ! I/O error condition
         IF ( IOS > 0 ) THEN
            CALL IOERROR( IOS, IU_FILE, 'read_aircraft_so2:3' )
         ENDIF

!%%%%%%%%%%%%%%%%%%%%%%%%%%%%%%%%%%%%%%%%%%%%%%%%%%%%%%%%%%%%%%%%%%%%%%%%%%%%%%
!%%% KLUDGE FOR NORTH AMERICAN NESTED GRID (bmy, 7/2/12)
!%%% For some reason there seems to be bad data within the N. American
!%%% nested grid data files.  Some of the longitude indices are out of bounds
!%%% for the grid.  Put in a simple kludge to just skip over these boxes.
!%%% We are going to be reinventing how emissions get done in GEOS-Chem,
!%%% so it's probably not worth recreating the the file at this time.
!%%%
#if   defined( NESTED_NA )        
         IF ( I > IIPAR ) CYCLE
         IF ( J > JJPAR ) CYCLE
#endif         
!%%%%%%%%%%%%%%%%%%%%%%%%%%%%%%%%%%%%%%%%%%%%%%%%%%%%%%%%%%%%%%%%%%%%%%%%%%%%%%

         ! Unit conversion: [kg Fuel/box/day] -> [kg SO2/box/s]
         ! Assuming an emission index of 1.0, 
         ! 1 g SO2 / kg fuel burned [Weisenstein et al., 1996]
         ACSO2(I,J,L+1) = 1.d-3 * FUEL / ( 24.d0 * 3600d0 )
      ENDDO

      ! Close file
      CLOSE( IU_FILE )

      !=================================================================
      ! Interpolate from the 1-km grid to the given GEOS-CHEM grid
      ! NOTE: we need to account for window grids (bmy, 9/20/02)
      !=================================================================
      DO J = 1, JJPAR
      DO I = 1, IIPAR

         ! ACSO2 is the aircraft SO2 on the 1-km vertical grid
         FUEL = SUM( ACSO2(I,J,:) )
         IF ( FUEL < 1d-20 ) CYCLE

         ! There are 20 1-km levels
         DO K = 1, 20

            ! Initialize
            ZH(0) = 0.d0

            ! Loop over levels
            DO L = 1, LLPAR

               ! Altitude of top edge of level L, from ground [km]
               ZH(L) = ZH(L-1) + ( State_Met%BXHEIGHT(I,J,L) * 1d-3 )
               
               IF ( ZH(L-1) > DBLE(K)   ) EXIT
               IF ( ZH(L  ) < DBLE(K-1) ) CYCLE
               
               IF ( ZH(L) < DBLE(K) ) THEN
                  FAC            = ZH(L) - MAX( ZH(L-1), DBLE(K-1) )
                  ESO2_ac(I,J,L) = ESO2_ac(I,J,L) + ACSO2(I,J,K) * FAC
               ELSE
                  FAC            = DBLE(K) - MAX( ZH(L-1), DBLE(K-1) )
                  ESO2_ac(I,J,L) = ESO2_ac(I,J,L) + ACSO2(I,J,K) * FAC
                  EXIT
               ENDIF		     
            ENDDO
         ENDDO     
      ENDDO
      ENDDO

      END SUBROUTINE READ_AIRCRAFT_SO2
!EOC
!------------------------------------------------------------------------------
!          Harvard University Atmospheric Chemistry Modeling Group            !
!------------------------------------------------------------------------------
!BOP
!
! !IROUTINE: read_ship_so2
!
! !DESCRIPTION: Subroutine READ\_SHIP\_SO2 reads in ship SO2 emissions, from
!  either Corbett et al or EDGAR inventories. (bec, qli, 10/01/03, 7/14/06)
!\\
!\\
! !INTERFACE:
!
      SUBROUTINE READ_SHIP_SO2( Input_Opt, THISMONTH )
!
! !USES:
!
<<<<<<< HEAD
=======
      ! References to F90 modules
      USE RCP_MOD,              ONLY : GET_RCP_EMISSION
>>>>>>> 0080c1f1
      USE ARCTAS_SHIP_EMISS_MOD,ONLY : GET_ARCTAS_SHIP
      USE ICOADS_SHIP_MOD,      ONLY : GET_ICOADS_SHIP   !(cklee, 7/09/09)
      USE BPCH2_MOD,            ONLY : GET_NAME_EXT_2D, GET_RES_EXT
      USE BPCH2_MOD,            ONLY : GET_TAU0,        READ_BPCH2
      USE CMN_SIZE_MOD
      USE EDGAR_MOD,            ONLY : GET_EDGAR_SHIP_SO2
      USE EMEP_MOD,             ONLY : GET_EMEP_ANTHRO, GET_EUROPE_MASK
      USE FUTURE_EMISSIONS_MOD, ONLY : GET_FUTURE_SCALE_SO2ff
      USE GIGC_Input_Opt_Mod,   ONLY : OptInput
      USE GRID_MOD,             ONLY : GET_AREA_CM2
<<<<<<< HEAD
=======
      USE LOGICAL_MOD,          ONLY : LEDGARSHIP,      LFUTURE, 
     &                                 LARCSHIP,        LSHIPSO2,
     $                                 LEMEPSHIP,       LRCPSHIP
      USE LOGICAL_MOD,          ONLY : LICOADSSHIP  !(cklee, 6/30/09)
>>>>>>> 0080c1f1
      USE TRACER_MOD,           ONLY : XNUMOL
      USE TRACERID_MOD,         ONLY : IDTSO2
      USE TRANSFER_MOD,         ONLY : TRANSFER_2D
!
! !INPUT PARAMETERS: 
!
      TYPE(OptInput), INTENT(IN) :: Input_Opt
      INTEGER,        INTENT(IN) :: THISMONTH ! Current month (1-12)
!
! !REVISION HISTORY:
!  (1 ) Now references DATA_DIR from "directory_mod.f" (bmy, 7/20/04)
!  (2 ) Now read files from "sulfate_sim_200508/".  Now read data for both 
!       GCAP and GEOS grids. (bmy, 8/16/05)
!  (3 ) Now make sure all USE statements are USE, ONLY (bmy, 10/3/05)
!  (4 ) Now references XNUMOL from "tracer_mod.f" (bmy, 10/25/05)
!  (5 ) Now get EDGAR ship SO2 emissions if necessary.  Also apply future
!       emissions scale factors to the default Corbett et al ship emissions.
!       (avd, bmy, 7/14/06)
!  (6 ) Now references GET_ARCTAS_HIP from 'arctas_ship_emiss_mod.f" and
!       GET_EMEP_ANTHRO to get ARCTAS and EMEP SO2 ship emissions (phs,12/5/08)
!  (7 ) Now get ICOADS ship SO2 if necessary (phs, cklee, 6/30/09) 
!  22 Dec 2011 - M. Payer    - Added ProTeX headers
!  01 Mar 2012 - R. Yantosca - Now use GET_AREA_CM2(I,J,L) from grid_mod.F90
!  17 Jun 2013 - R. Yantosca - Now take values from Input_Opt
!EOP
!------------------------------------------------------------------------------
!BOC
!
! !LOCAL VARIABLES:
!
      INTEGER                       :: I, J
      REAL*4                        :: ARRAY(IIPAR,JJPAR,1)
      REAL*4                        :: SHIPSO2(IIPAR,JJPAR)
      REAL*8                        :: XTAU, AREA_CM2
      CHARACTER (LEN=255)           :: FILENAME

      ! For fields from Input_Opt
      CHARACTER(LEN=255)            :: DATA_DIR
      LOGICAL                       :: LEDGARSHIP
      LOGICAL                       :: LEMEPSHIP
      LOGICAL                       :: LFUTURE
      LOGICAL                       :: LARCSHIP
      LOGICAL                       :: LSHIPSO2
      LOGICAL                       :: LICOADSSHIP

      !=================================================================
      ! READ_SHIP_SO2 begins here!
      !=================================================================

      ! Copy values from Input_Opt
      DATA_DIR    = Input_Opt%DATA_DIR
      LEDGARSHIP  = Input_Opt%LEDGARSHIP
      LEMEPSHIP   = Input_Opt%LEMEPSHIP
      LFUTURE     = Input_Opt%LFUTURE
      LARCSHIP    = Input_Opt%LARCSHIP
      LSHIPSO2    = Input_Opt%LSHIPSO2
      LICOADSSHIP = Input_Opt%LICOADSSHIP

      ! Reset
      ESO2_sh = 0D0

      ! Test for EDAGR last, since this is default inventory by design.
      ! So we can still use EDGAR SHIP to get ship-NOX and CO, and
      ! overwrite ship-SO2 with ARCTAS or Colbert (phs, 12/5/08)
      ! Does the same with ICOADS (phs, 7/21/09)

      !-----------------------------------------------------------
      ! Use ARCTAS SHIP emissions (EDGAR 2006 update) 
      !-----------------------------------------------------------
      IF ( LARCSHIP ) THEN
            
!$OMP PARALLEL DO
!$OMP+DEFAULT( SHARED )
!$OMP+PRIVATE( I, J )
         DO J = 1, JJPAR
         DO I = 1, IIPAR

         ! Read ARCTAS SO2 emissions in [kg SO2/BOX/s]
         ESO2_sh(I,J) = GET_ARCTAS_SHIP( I, J, IDTSO2,  KG_S=.TRUE. )
               
            IF ( LEMEPSHIP ) THEN
               IF ( GET_EUROPE_MASK(I,J) > 0d0 )
     $           ESO2_sh(I,J) = GET_EMEP_ANTHRO(I, J, IDTSO2, 
     &                                          KG_S=.TRUE.,
     $                                          SHIP=.TRUE.)
            ENDIF

         ENDDO 
         ENDDO
!$OMP END PARALLEL DO

      !-----------------------------------------------------------
      ! Or RCP SHIP emissions 
      ! (cdh, 10/14/11)
      !-----------------------------------------------------------
      ELSE IF ( LRCPSHIP ) THEN
            
!$OMP PARALLEL DO
!$OMP+DEFAULT( SHARED )
!$OMP+PRIVATE( I, J )
         DO J = 1, JJPAR

            ! Grid box surface area [cm2]
            AREA_CM2 = GET_AREA_CM2( J )
            
            DO I = 1, IIPAR

               ! Read RCP SO2 emissions in [molec/cm2/s]
               ESO2_sh(I,J) = GET_RCP_EMISSION( I, J, IDTSO2,  
     &                                          SHIP=.TRUE. )
               
               ! Convert molec/cm2/s -> kg SO2/BOX/s
               ESO2_sh(I,J) = ESO2_sh(I,J) * AREA_CM2 / XNUMOL(IDTSO2)

               IF ( LEMEPSHIP ) THEN
                  IF ( GET_EUROPE_MASK(I,J) > 0d0 )
     $                 ESO2_sh(I,J) = GET_EMEP_ANTHRO(I, J, IDTSO2, 
     &                 KG_S=.TRUE.,
     $                 SHIP=.TRUE.)
               ENDIF

            ENDDO 
         ENDDO
!$OMP END PARALLEL DO

      !----------------------------------------
      ! Or Corbett et al ship SO2 emissions
      !----------------------------------------
      ELSE IF ( LSHIPSO2 ) THEN

         ! Filename
         FILENAME = TRIM( DATA_DIR )           // 
     &           'sulfate_sim_200508/shipSOx.' // GET_NAME_EXT_2D() //
     &           '.'                           // GET_RES_EXT()

         ! Echo some information to the standard output
         WRITE( 6, 110 ) TRIM( FILENAME )
 110     FORMAT( '     - READ_SHIP_SO2 ', a )
      
         ! TAU value at the beginning of this month
         XTAU = GET_TAU0( THISMONTH, 1, 1985 )
      
         ! Read in this month's ship SO2 emissions [molec SO2/cm2/s]
         CALL READ_BPCH2( FILENAME, 'SO2-SHIP',     26,  
     &                    XTAU,      IIPAR,         JJPAR, 
     &                    1,         ARRAY(:,:,1),  QUIET=.TRUE. )

         ! Cast from REAL*4 to REAL*8
         CALL TRANSFER_2D( ARRAY(:,:,1), SHIPSO2 )

         ! Loop over surface boxes
         DO J = 1, JJPAR
         DO I = 1, IIPAR

            ! Grid box surface area [cm2]
            AREA_CM2 = GET_AREA_CM2( I, J, 1 )

            ! Convert [molec SO2/cm2/s] to [kg SO2/box/s]
            ESO2_sh(I,J) = SHIPSO2(I,J) * AREA_CM2 / XNUMOL(IDTSO2)

            ! Apply future emissions (if necessary)
            IF ( LFUTURE ) THEN
               ESO2_sh(I,J) = ESO2_sh(I,J) *
     &                        GET_FUTURE_SCALE_SO2ff( I, J ) 
            ENDIF

            IF ( LEMEPSHIP ) THEN
               IF ( GET_EUROPE_MASK(I,J) > 0d0 )
     &              ESO2_sh(I,J) = GET_EMEP_ANTHRO(I, J, IDTSO2,
     &                                     KG_S=.TRUE., SHIP=.TRUE.)
            ENDIF               
             
         ENDDO 
         ENDDO

      !-----------------------------------------------------------
      ! Test for EDGAR ship emissions
      !-----------------------------------------------------------
      ELSE IF ( LEDGARSHIP ) THEN 

         !----------------------------------------
         ! Use EDGAR ship SO2 emissions
         !----------------------------------------

         ! Get EDGAR ship SO2 [kg SO2/box/s]
         ! NOTE: Future emissions have already been applied! 
!$OMP PARALLEL DO
!$OMP+DEFAULT( SHARED )
!$OMP+PRIVATE( I, J )
         DO J = 1, JJPAR
         DO I = 1, IIPAR

            ESO2_sh(I,J) = GET_EDGAR_SHIP_SO2( I, J, KG_S=.TRUE. )

            IF ( LEMEPSHIP ) THEN
               IF ( GET_EUROPE_MASK(I,J) > 0d0 )
     $           ESO2_sh(I,J) = GET_EMEP_ANTHRO(I, J, IDTSO2, 
     &                                          KG_S=.TRUE.,
     $                                          SHIP=.TRUE.)
            ENDIF
         ENDDO 
         ENDDO
!$OMP END PARALLEL DO
         

      !----------------------------------------
      ! Use ICOADS ship SOx emissions   !(cklee, 6/24/09)
      ! Replace the above ship emissions 
      !----------------------------------------
      ELSE IF ( LICOADSSHIP ) THEN

!$OMP PARALLEL DO
!$OMP+DEFAULT( SHARED )
!$OMP+PRIVATE( I, J )
         DO J = 1, JJPAR
         DO I = 1, IIPAR

         ! Read ICOADS emissions in [kg SO2/box/s]
         ESO2_sh(I,J) = GET_ICOADS_SHIP( I, J, IDTSO2,  KG_S=.TRUE. )
               
            IF ( LEMEPSHIP ) THEN
               IF ( GET_EUROPE_MASK(I,J) > 0d0 )
     $           ESO2_sh(I,J) = GET_EMEP_ANTHRO(I, J, 26, KG_S=.TRUE.,
     $                                          SHIP=.TRUE.)
            ENDIF

         ENDDO 
         ENDDO
!$OMP END PARALLEL DO
         
      ENDIF

      END SUBROUTINE READ_SHIP_SO2
!EOC
!------------------------------------------------------------------------------
!          Harvard University Atmospheric Chemistry Modeling Group            !
!------------------------------------------------------------------------------
!BOP
!
! !IROUTINE: read_anthro_nh3
!
! !DESCRIPTION: Subroutine READ\_ANTHRO\_NH3 reads the monthly mean 
!  anthropogenic NH3 emissions from disk and converts to [kg NH3/box/s]. 
!  (rjp, bdf, bmy, 9/20/02, 3/5/10)
!\\
!\\
! !INTERFACE:
!
      SUBROUTINE READ_ANTHRO_NH3( THISMONTH )
!
! !USES:
!
      USE BPCH2_MOD,            ONLY : GET_NAME_EXT_2D, GET_RES_EXT
      USE BPCH2_MOD,            ONLY : GET_TAU0,        READ_BPCH2
      USE CMN_SIZE_MOD
      USE DIRECTORY_MOD,        ONLY : DATA_DIR
      USE EMEP_MOD,             ONLY : GET_EMEP_ANTHRO
      USE EMEP_MOD,             ONLY : GET_EUROPE_MASK
      USE FUTURE_EMISSIONS_MOD, ONLY : GET_FUTURE_SCALE_NH3an
      USE LOGICAL_MOD,          ONLY : LFUTURE,         LSTREETS
      USE LOGICAL_MOD,          ONLY : LEMEP
      USE STREETS_ANTHRO_MOD,   ONLY : GET_SE_ASIA_MASK
      USE STREETS_ANTHRO_MOD,   ONLY : GET_STREETS_ANTHRO
      USE TRACERID_MOD,         ONLY : IDTNH3
      USE TRANSFER_MOD,         ONLY : TRANSFER_2D
!
! !INPUT PARAMETERS: 
!
      INTEGER, INTENT(IN)           :: THISMONTH ! Current month number (1-12)
!
! !REVISION HISTORY:
!  (1 ) Renamed from NH3_READ to READ_ANTHRO_NH3.  Also updated comments,
!        made cosmetic changes. (bmy, 9/20/02)
!  (2 ) Changed filename to NH3_anthsrce.geos.*.  Also now reads data under
!        category name "NH3-ANTH". (rjp, bmy, 3/23/03)
!  (3 ) Now reads from NH3emis.monthly.geos.* files.  Now call READ_BPCH2
!        with QUIET=.TRUE. (bmy, 3/27/03)
!  (4 ) Now references DATA_DIR from "directory_mod.f" (bmy, 7/20/04)
!  (5 ) Now read files from "sulfate_sim_200508/". Now read data for both 
!        GCAP and GEOS grids. (bmy, 8/16/05)
!  (5 ) Now make sure all USE statements are USE, ONLY (bmy, 10/3/05)
!  (6 ) Now compute future emissions, if necessary (swu, bmy, 5/30/06)
!  (7 ) Now overwrite w/ David Streets' NH3, if necessary (yxw, bmy, 8/17/06)
!  (8 ) Bug fix: Using tracer #30 in the call to GET_STREETS_ANTHRO can cause
!        problems when adding or removing species.  Replace w/ IDTNH3.
!        (dkh, 10/31/08)
!  (9 ) Now check if NH3 Streets is available (phs, 12/10/08)  
!  (10) Bug fix -- STREETS needs to be PRIVATE (dkh, bmy, 3/5/10)
!  22 Dec 2011 - M. Payer    - Added ProTeX headers
!EOP
!------------------------------------------------------------------------------
!BOC
!
! !LOCAL VARIABLES:
!
<<<<<<< HEAD
=======
      ! References to F90 modules
      USE BPCH2_MOD,            ONLY : GET_NAME_EXT_2D, GET_RES_EXT
      USE BPCH2_MOD,            ONLY : GET_TAU0,        READ_BPCH2
      USE DIRECTORY_MOD,        ONLY : DATA_DIR
      USE EMEP_MOD,             ONLY : GET_EMEP_ANTHRO
      USe EMEP_MOD,             ONLY : GET_EUROPE_MASK
      USE FUTURE_EMISSIONS_MOD, ONLY : GET_FUTURE_SCALE_NH3an
      USE LOGICAL_MOD,          ONLY : LFUTURE,         LSTREETS
      USE LOGICAL_MOD,          ONLY : LEMEP,           LRCP
      USE STREETS_ANTHRO_MOD,   ONLY : GET_SE_ASIA_MASK
      USE STREETS_ANTHRO_MOD,   ONLY : GET_STREETS_ANTHRO
      USE TRACERID_MOD,         ONLY : IDTNH3
      USE TRANSFER_MOD,         ONLY : TRANSFER_2D
      USE GRID_MOD,             ONLY : GET_AREA_CM2
      USE RCP_MOD,              ONLY : GET_RCP_EMISSION
      USE TRACER_MOD,           ONLY : XNUMOL

      USE CMN_SIZE_MOD               ! Size parameters

      ! Arguments
      INTEGER, INTENT(IN)           :: THISMONTH

      ! Local variables
      LOGICAL                       :: WEEKDAY
>>>>>>> 0080c1f1
      INTEGER                       :: I, J, DAY_NUM
      REAL*4                        :: ARRAY(IIPAR,JJPAR,1)
      REAL*8                        :: AREA_CM2, EPA_NEI, XTAU

      ! Days per month
      REAL*8              :: NMDAY(12) = (/ 31d0, 28d0, 31d0, 30d0,
     &                                      31d0, 30d0, 31d0, 31d0, 
     &                                      30d0, 31d0, 30d0, 31d0 /)

      CHARACTER(LEN=255)            :: FILENAME
      REAL*8                        :: STREETS

      !=================================================================
      ! READ_ANTHRO_NH3 begins here!
      !=================================================================

      !-----------------------------------------------------------
      ! Use RCP NH3 emissions 
      ! (mpayer, cdh, 6/28/12)
      !-----------------------------------------------------------   
      IF ( LRCP ) THEN

!$OMP PARALLEL DO
!$OMP+DEFAULT( SHARED )
!$OMP+PRIVATE( I, J, AREA_CM2 )
         DO J = 1, JJPAR

            ! Grid box surface area [cm2]
            AREA_CM2 = GET_AREA_CM2( J )
            
            DO I = 1, IIPAR

               ! Read RCP NH3 emissions in [molec/cm2/s]
               ENH3_an(I,J) = GET_RCP_EMISSION( I, J, IDTNH3,  
     &                                          LAND=.TRUE. )
               
               ! Convert molec/cm2/s -> kg NH3/BOX/s
               ENH3_an(I,J) = ENH3_an(I,J) * AREA_CM2 / XNUMOL(IDTNH3)
               
            ENDDO 
         ENDDO
!$OMP END PARALLEL DO

      ELSE

         ! File name
         FILENAME = TRIM( DATA_DIR )                         //
     &              'sulfate_sim_200508/NH3_anthsrce.'       //
     &              GET_NAME_EXT_2D() // '.' // GET_RES_EXT()

         ! Echo output
         WRITE( 6, 100 ) TRIM( FILENAME )
 100     FORMAT( '     - READ_ANTHRO_NH3: Reading ', a )
      
         ! Get TAU value (use year 1990, the year of the data!)
         XTAU = GET_TAU0( THISMONTH, 1, 1990 )
	
         ! Read 1990 NH3 emissions [kg N/box/mon]
         CALL READ_BPCH2( FILENAME, 'NH3-ANTH',    29,  
     &                    XTAU,      IIPAR,        JJPAR,       
     &                    1,         ARRAY(:,:,1), QUIET=.TRUE. )

         ! Cast from REAL*4 to REAL*8
         CALL TRANSFER_2D( ARRAY(:,:,1), ENH3_an )

         ! Convert from [kg N/box/mon] to [kg NH3/box/s]
         ENH3_an = ENH3_an * ( 17.d0 / 14.d0 ) 
     &             / ( NMDAY(THISMONTH) * 86400.d0 )


      ENDIF

!$OMP PARALLEL DO
!$OMP+DEFAULT( SHARED )
!$OMP+PRIVATE( I, J, STREETS )
      DO J = 1, JJPAR
      DO I = 1, IIPAR

         ! Compute future NH3an emissions, if necessary
         ! Moved here since Streets and EMEP should have already
         ! applied FUTURE scale factors if needed 
         IF ( LFUTURE ) THEN
            ENH3_an(I,J) = ENH3_an(I,J) *
     &                     GET_FUTURE_SCALE_NH3an( I, J )
         ENDIF

         ! If we are using David Streets' emissions ...
         IF ( LSTREETS ) THEN

            ! If we are over the SE Asia region ...
            IF ( GET_SE_ASIA_MASK( I, J ) > 0d0  ) THEN

               ! Overwrite with David Streets emissions if available
               ! [kg NH3/s]
               STREETS = GET_STREETS_ANTHRO( I,      J, 
     &                                       IDTNH3, KG_S=.TRUE.)

               IF ( .not. ( STREETS < 0d0 ) )
     $              ENH3_an(I,J) = STREETS
               
            ENDIF
         ENDIF

         IF ( LEMEP ) THEN
            IF ( GET_EUROPE_MASK(I,J) > 0d0) THEN
               ENH3_an(I,J) = GET_EMEP_ANTHRO(I,J,IDTNH3,KG_S=.TRUE.)
            ENDIF
         ENDIF

      ENDDO
      ENDDO
!$OMP END PARALLEL DO

      END SUBROUTINE READ_ANTHRO_NH3
!EOC
!------------------------------------------------------------------------------
!          Harvard University Atmospheric Chemistry Modeling Group            !
!------------------------------------------------------------------------------
!BOP
!
! !IROUTINE: read_natural_nh3
!
! !DESCRIPTION: Subroutine READ\_NATURAL\_NH3 reads the monthly mean natural 
!  NH3 emissions from disk and converts to [kg NH3/box/s]. 
!  (rjp, bdf, bmy, 9/20/02, 10/3/05)
!\\
!\\
! !INTERFACE:
!
      SUBROUTINE READ_NATURAL_NH3( THISMONTH )
!
! !USES:
!
      USE BPCH2_MOD,     ONLY : GET_NAME_EXT_2D, GET_RES_EXT
      USE BPCH2_MOD,     ONLY : GET_TAU0,        READ_BPCH2
      USE CMN_SIZE_MOD
      USE DIRECTORY_MOD, ONLY : DATA_DIR
      USE TRANSFER_MOD,  ONLY : TRANSFER_2D
!
! !INPUT PARAMETERS: 
!
      INTEGER, INTENT(IN) :: THISMONTH ! Current month number (1-12)
!
! !REVISION HISTORY: 
!  (1 ) Updated FORMAT string.  Now also call READ_BPCH2 with QUIET=.TRUE.
!        (bmy, 4/8/03)
!  (2 ) Now references DATA_DIR from "directory_mod.f" (bmy, 7/20/04)
!  (3 ) Now read files from "sulfate_sim_200508/".  Now read data for both 
!        GCAP and GEOS grids. (bmy, 8/16/05)
!  (4 ) Now make sure all USE statements are USE, ONLY (bmy, 10/3/05)
!  22 Dec 2011 - M. Payer    - Added ProTeX headers
!EOP
!------------------------------------------------------------------------------
!BOC
!
! !LOCAL VARIABLES:
!
      REAL*4              :: ARRAY(IIPAR,JJPAR,1)
      REAL*8              :: XTAU
      REAL*8              :: NMDAY(12) = (/ 31d0, 28d0, 31d0, 30d0,
     &                                      31d0, 30d0, 31d0, 31d0, 
     &                                      30d0, 31d0, 30d0, 31d0 /)
      CHARACTER(LEN=255)  :: FILENAME

      !=================================================================
      ! READ_NATURAL_NH3 begins here!
      !=================================================================

      ! File name
      FILENAME = TRIM( DATA_DIR )                         //
     &           'sulfate_sim_200508/NH3_natusrce.'       //
     &           GET_NAME_EXT_2D() // '.' // GET_RES_EXT()

      ! Echo output
      WRITE( 6, 100 ) TRIM( FILENAME )
 100  FORMAT( '     - READ_NATURAL_NH3: Reading ', a )
      
      ! Get TAU value (use year 1990, the year of the data!)
      XTAU = GET_TAU0( THISMONTH, 1, 1990 )
	
      ! Read 1990 NH3 emissions [kg N/box/mon]
      CALL READ_BPCH2( FILENAME, 'NH3-NATU',    29,  
     &                 XTAU,      IIPAR,        JJPAR,       
     &                 1,         ARRAY(:,:,1), QUIET=.TRUE. )

      ! Cast from REAL*4 to REAL*8
      CALL TRANSFER_2D( ARRAY(:,:,1), ENH3_na )

      ! Convert from [kg N/box/mon] to [kg NH3/box/s]
      ENH3_na = ENH3_na * ( 17.d0 / 14.d0 ) /
     &          ( NMDAY(THISMONTH) * 86400.d0 ) 
 
      END SUBROUTINE READ_NATURAL_NH3
!EOC
!------------------------------------------------------------------------------
!          Harvard University Atmospheric Chemistry Modeling Group            !
!------------------------------------------------------------------------------
!BOP
!
! !IROUTINE: read_biofuel_nh3
!
! !DESCRIPTION: Subroutine READ\_BIOFUEL\_NH3 reads the monthly mean biomass
!  NH3 and biofuel emissions from disk and converts to [kg NH3/box/s]. 
!  (rjp, bdf, bmy, phs, 9/20/02, 12/23/08)
!\\
!\\
! !INTERFACE:
!
      SUBROUTINE READ_BIOFUEL_NH3( THISMONTH ) 
!
! !USES:
!
      USE BIOMASS_MOD,          ONLY : BIOMASS
      USE BPCH2_MOD,            ONLY : GET_NAME_EXT_2D, GET_RES_EXT
      USE BPCH2_MOD,            ONLY : GET_TAU0,        READ_BPCH2
      USE CMN_SIZE_MOD
      USE DIRECTORY_MOD,        ONLY : DATA_DIR
      USE FUTURE_EMISSIONS_MOD, ONLY : GET_FUTURE_SCALE_NH3bf
      USE LOGICAL_MOD,          ONLY : LBIOMASS,        LFUTURE
      USE TIME_MOD,             ONLY : ITS_A_LEAPYEAR
      USE TRACER_MOD,           ONLY : XNUMOL
      USE TRACERID_MOD,         ONLY : IDTNH3
      USE TRANSFER_MOD,         ONLY : TRANSFER_2D

!
! !INPUT PARAMETERS: 
!
      INTEGER, INTENT(IN)           :: THISMONTH ! Current month number (1-12)

!
! !REVISION HISTORY: 
!  (1 ) Renamed from NH3_READ to READ_BIOMASS_NH3.  Also updated comments,
!        made cosmetic changes.  Now reads in both biomass and biofuel
!        emissions. (rjp, bmy, 12/13/02)
!  (2 ) Now replace DXYP(J+J0) with routine GET_AREA_M2 of "grid_mod.f"
!        Now use function GET_YEAR from "time_mod.f".  Replace MONTH with 
!        THISMONTH when referencing the NMDAY variable.  Now call READ_BPCH2
!        with QUIET=.TRUE. (bmy, 3/27/03)
!  (3 ) If using interannual biomass emissions, substitute seasonal emissions
!        for years where internannual emissions do not exist.  Now also
!        reference GET_TAU from "time_mod.f" (bmy, 5/15/03)
!  (4 ) Now use ENCODE statement for PGI/F90 on Linux (bmy, 9/29/03)
!  (5 ) Changed cpp switch name from LINUX to LINUX_PGI (bmy, 12/2/03)
!  (6 ) Now references DATA_DIR from "directory_mod.f".  Now references LBBSEA
!        from "logical_mod.f".  Removed references to CMN and CMN_SETUP.
!        (bmy, 7/20/04)
!  (7 ) Now can read either seasonal or interannual biomass burning emissions.
!        Now references routines from both and "time_mod.f".  Now reads SO2 
!        biomass emissions directly rather than computing it by mole fraction 
!        from CO. (rjp, bmy, 1/11/05)
!  (8 ) Now read files from "sulfate_sim_200508/".  Now read data for both 
!        GCAP and GEOS grids. (bmy, 8/16/05)
!  (9 ) Now make sure all USE statements are USE, ONLY (bmy, 10/3/05)
!  (10) Now only read the biofuel, we have moved the biomass-reading code to 
!        "gc_biomass_mod.f" for compatibility with GFED2 biomass emissions
!        (bmy, 9/27/06)
!  (11) Prevent seg fault error when LBIOMASS=F (bmy, 11/3/06)
!  (12) Renamed READ_BIOFUEL_NH3, and move all biomass code to GET_BIOMASS_NH3
!        to account for several GFED2 products (yc, phs, 12/23/08)
!  (13) IDBNH3 is not used anymore (ccc, 01/29/10)   
!  22 Dec 2011 - M. Payer    - Added ProTeX headers
!  01 Mar 2012 - R. Yantosca - Removed reference to GET_AREA_CM2
!EOP
!------------------------------------------------------------------------------
!BOC
!
! !LOCAL VARIABLES:
!
      INTEGER                       :: I, J, THISYEAR
      REAL*4                        :: ARRAY(IIPAR,JJPAR,1)
      REAL*8                        :: XTAU, DMASS!, CONV
      REAL*8                        :: NMDAY(12) = (/31d0, 28d0, 31d0, 
     &                                               30d0, 31d0, 30d0, 
     &                                               31d0, 31d0, 30d0, 
     &                                               31d0, 30d0, 31d0/)
      CHARACTER(LEN=4  )            :: CYEAR
      CHARACTER(LEN=255)            :: FILENAME

      !=================================================================
      ! READ_BIOFUEL_NH3 begins here!
      !=================================================================

      !=================================================================
      ! Read NH3 biofuel emissions
      !=================================================================

      ! File name
      FILENAME = TRIM( DATA_DIR )                         // 
     &           'sulfate_sim_200508/NH3_biofuel.'        // 
     &           GET_NAME_EXT_2D() // '.' // GET_RES_EXT()
   
      ! Echo output
      WRITE( 6, 100 ) TRIM( FILENAME )
 100  FORMAT( '     - READ_BIOFUEL_NH3: Reading ', a )

      ! Get TAU0 value for 1998
      XTAU  = GET_TAU0( THISMONTH, 1, 1998 )

      ! Read NH3 biofuel data [kg NH3/box/month]
      CALL READ_BPCH2( FILENAME, 'BIOFSRCE',    29, 
     &                 XTAU,      IIPAR,        JJPAR,       
     &                 1,         ARRAY(:,:,1), QUIET=.TRUE. )
 
      ! Cast from REAL*4 to REAL*8 and resize if necesary
      CALL TRANSFER_2D( ARRAY(:,:,1), ENH3_bf )

      ! Store NH3 in ENH3_bf array [kg NH3/box/s]
      ENH3_bf = ENH3_bf / ( NMDAY(THISMONTH) * 86400.d0 )

      !=================================================================
      ! Convert units and apply IPCC future emissions (if necessary)
      !=================================================================

!$OMP PARALLEL DO
!$OMP+DEFAULT( SHARED )
!$OMP+PRIVATE( I, J )

      ! Loop over latitudes
      DO J = 1, JJPAR
 
         ! Loop over longitudes
         DO I = 1, IIPAR

            ! Scale biofuel NH3 to IPCC future scenario (if necessary)
            IF ( LFUTURE ) THEN
               ENH3_bf(I,J) = ENH3_bf(I,J) * 
     &                        GET_FUTURE_SCALE_NH3bf( I, J )
            ENDIF
         ENDDO
      ENDDO
!$OMP END PARALLEL DO
      
      END SUBROUTINE READ_BIOFUEL_NH3
!EOC
!------------------------------------------------------------------------------
!          Harvard University Atmospheric Chemistry Modeling Group            !
!------------------------------------------------------------------------------
!BOP
!
! !IROUTINE: get_biomass_nh3
!
! !DESCRIPTION: Subroutine GET\_BIOMASS\_NH3 retrieve the monthly/8days/3hr
!  mean biomass NH3 (yc, phs, 12/23/08)
!\\
!\\
! !INTERFACE:
!
      SUBROUTINE GET_BIOMASS_NH3
!
! !USES:
!
      USE BIOMASS_MOD,          ONLY : BIOMASS
      USE CMN_SIZE_MOD
      USE GRID_MOD,             ONLY : GET_AREA_CM2
      USE TRACER_MOD,           ONLY : XNUMOL
      USE TRACERID_MOD,         ONLY : IDTNH3, IDBNH3
!
! !REVISION HISTORY: 
!  (1 ) Extracted from old module subroutine READ_BIOMASS_NH3
!        (yc, phs, 12/23/08)
!  (2 ) IDBNH3 is in tracerid_mod.f now (fp, 6/2009)
!  22 Dec 2011 - M. Payer    - Added ProTeX headers
!  01 Mar 2012 - R. Yantosca - Now use GET_AREA_CM2(I,J,L) from grid_mod.F90
!EOP
!------------------------------------------------------------------------------
!BOC
!
! !LOCAL VARIABLES:
!
      INTEGER                       :: I, J
      REAL*8                        :: CONV
      
      !=================================================================
      ! READ_BIOMASSBURN_NH3 begins here!
      !=================================================================
!$OMP PARALLEL DO
!$OMP+DEFAULT( SHARED )
!$OMP+PRIVATE( I, J, CONV )

      ! Loop over surface grid boxes
      DO J = 1, JJPAR
      DO I = 1, IIPAR

         ! Conversion factor for [cm2 * kg/molec]
         CONV = GET_AREA_CM2( I, J, 1 ) / XNUMOL(IDTNH3)

         ! Convert biomass NH3 from [molec NH3/cm2/s] -> [kg NH3/s]
         ! NOTE: Future scale is applied by this point (if necessary)
         ENH3_bb(I,J) = BIOMASS(I,J,IDBNH3) * CONV

      ENDDO
      ENDDO
!$OMP END PARALLEL DO
      
      END SUBROUTINE GET_BIOMASS_NH3
!EOC
!------------------------------------------------------------------------------
!          Harvard University Atmospheric Chemistry Modeling Group            !
!------------------------------------------------------------------------------
!BOP
!
! !IROUTINE: read_oxidant
!
! !DESCRIPTION: Subroutine READ\_OXIDANT reads in monthly mean H2O2 and O3
!  fields for the offline sulfate + aerosol simulation. (rjp, bdf, bmy, 
!  11/1/02, 10/3/05)
!\\
!\\
! !INTERFACE:
!
      SUBROUTINE READ_OXIDANT( MONTH )
!
! !USES:
!
      USE BPCH2_MOD,     ONLY : GET_NAME_EXT, GET_RES_EXT
      USE BPCH2_MOD,     ONLY : GET_TAU0,     READ_BPCH2
      USE CMN_SIZE_MOD
      USE DIRECTORY_MOD, ONLY : DATA_DIR
      USE TRANSFER_MOD,  ONLY : TRANSFER_3D_TROP
!
! !INPUT PARAMETERS: 
!
      INTEGER, INTENT(IN)    :: MONTH ! Emission timestep in minutes
!
! !REVISION HISTORY: 
!  (1 ) Now call READ_BPCH2 with QUIET=.TRUE. (bmy, 3/27/03)
!  (2 ) Now references DATA_DIR from "directory_mod.f" (bmy, 7/20/04)
!  (3 ) Now read files from "sulfate_sim_200508/offline/".  Now read data
!        for both GEOS and GCAP grids (bmy, 8/16/05)
!  (4 ) Now make sure all USE statements are USE, ONLY (bmy, 10/3/05)
!  22 Dec 2011 - M. Payer    - Added ProTeX headers
!EOP
!------------------------------------------------------------------------------
!BOC
!
! !LOCAL VARIABLES:
!
      INTEGER             :: I, J, L, K      
      REAL*4              :: ARRAY(IIPAR,JJPAR,LLTROP)
      REAL*8              :: XTAU
      CHARACTER(LEN=255)  :: FILENAME

      !=================================================================
      ! READ_OXIDANT begins here !
      !
      ! Oxidant fields were computed for 1998 using coupled aerosol
      ! and gas chemistry GEOS-CHEM by Brendan Field (bdf, 5/23/02).  
      ! Bob Yantosca has regridded these fields to all GEOS-CHEM grids.  
      ! Data is saved from the surface to the tropopause. 
      !=================================================================

      ! Use generic year 1985
      XTAU = GET_TAU0( MONTH, 1, 1985 )

      !=================================================================
      ! Read monthly mean PH2O2 (from HO2 + HO2 = H2O2) [molec/cm3/s]
      !=================================================================
      FILENAME = TRIM( DATA_DIR )                      // 
     &           'sulfate_sim_200508/offline/PH2O2.'   // 
     &           GET_NAME_EXT() //  '.' // GET_RES_EXT()

      ! Echo filename
      WRITE( 6, 100 ) TRIM( FILENAME )
 100  FORMAT( '     - READ_OXIDANT: Reading ', a ) 

      ! Read data
      CALL READ_BPCH2( FILENAME, 'PORL-L=$', 5,     
      ! limit array 3d dimension to LLTROP_FIX, i.e, case of annual mean
      ! tropopause. This is backward compatibility with 
      ! offline data set.
     &     XTAU,        IIPAR,                    JJPAR,      
     &     LLTROP_FIX,  ARRAY(:,:,1:LLTROP_FIX),  QUIET=.TRUE. )
!     &                 XTAU,      IIPAR,     JJPAR,     
!     &                 LLTROP,    ARRAY,     QUIET=.TRUE. )

      ! Cast to REAL*8 and resize if necessary
      CALL TRANSFER_3D_TROP( ARRAY, PH2O2m )
            
      !=================================================================
      ! Read monthly mean O3 [v/v]
      !=================================================================
      FILENAME = TRIM( DATA_DIR )                      // 
     &           'sulfate_sim_200508/offline/O3.'      //
     &           GET_NAME_EXT() // '.' // GET_RES_EXT()

      ! Echo filename
      WRITE( 6, 100 ) TRIM( FILENAME )

      ! Read data
      ! limit array 3d dimension to LLTROP_FIX, i.e, case of annual mean
      ! tropopause. This is backward compatibility with 
      ! offline data set.
      CALL READ_BPCH2( FILENAME, 'IJ-AVG-$', 51,     
     &     XTAU,        IIPAR,                    JJPAR,      
     &     LLTROP_FIX,  ARRAY(:,:,1:LLTROP_FIX),  QUIET=.TRUE. )
!     &                 XTAU,      IIPAR,     JJPAR,     
!     &                 LLTROP,    ARRAY,     QUIET=.TRUE. )

      ! Cast to REAL*8 and resize if necessary
      CALL TRANSFER_3D_TROP( ARRAY, O3m ) 
      
      END SUBROUTINE READ_OXIDANT
!EOC
!------------------------------------------------------------------------------
!          Harvard University Atmospheric Chemistry Modeling Group            !
!------------------------------------------------------------------------------
!BOP
!
! !IROUTINE: ohno3time
!
! !DESCRIPTION: Subroutine OHNO3TIME computes the sum of cosine of the solar
!  zenith angle over a 24 hour day, as well as the total length of daylight. 
!  This is needed to scale the offline OH and NO3 concentrations.
!  (rjp, bmy, 12/16/02, 3/30/04)
!\\
!\\
! !INTERFACE:
!
      SUBROUTINE OHNO3TIME
!
! !USES:
!
      USE CMN_SIZE_MOD
      USE CMN_GCTM_MOD
      USE GRID_MOD, ONLY : GET_XMID,    GET_YMID_R
      USE TIME_MOD, ONLY : GET_NHMSb,   GET_ELAPSED_SEC
      USE TIME_MOD, ONLY : GET_TS_CHEM, GET_DAY_OF_YEAR, GET_GMT
!
! !REVISION HISTORY: 
!  (1 ) Copy code from COSSZA directly for now, so that we don't get NaN
!        values.  Figure this out later (rjp, bmy, 1/10/03)
!  (2 ) Now replace XMID(I) with routine GET_XMID from "grid_mod.f".  
!        Now replace RLAT(J) with routine GET_YMID_R from "grid_mod.f". 
!        Removed NTIME, NHMSb from the arg list.  Now use GET_NHMSb,
!        GET_ELAPSED_SEC, GET_TS_CHEM, GET_DAY_OF_YEAR, GET_GMT from 
!        "time_mod.f". (bmy, 3/27/03)
!  (3 ) Now store the peak SUNCOS value for each surface grid box (I,J) in 
!        the COSZM array. (rjp, bmy, 3/30/04)
!  22 Dec 2011 - M. Payer    - Added ProTeX headers
!EOP
!------------------------------------------------------------------------------
!BOC
!
! !LOCAL VARIABLES:
!
      LOGICAL, SAVE       :: FIRST = .TRUE.
      INTEGER             :: I, IJLOOP, J, L, N, NT, NDYSTEP
      REAL*8              :: A0, A1, A2, A3, B1, B2, B3
      REAL*8              :: LHR0, R, AHR, DEC, TIMLOC, YMID_R
      REAL*8              :: SUNTMP(MAXIJ)
      
      !=================================================================
      ! OHNO3TIME begins here!
      !=================================================================

      !  Solar declination angle (low precision formula, good enough for us):
      A0 = 0.006918
      A1 = 0.399912
      A2 = 0.006758
      A3 = 0.002697
      B1 = 0.070257
      B2 = 0.000907
      B3 = 0.000148
      R  = 2.* PI * float( GET_DAY_OF_YEAR() - 1 ) / 365.

      DEC = A0 - A1*cos(  R) + B1*sin(  R)
     &         - A2*cos(2*R) + B2*sin(2*R)
     &         - A3*cos(3*R) + B3*sin(3*R)

      LHR0 = int(float( GET_NHMSb() )/10000.)

      ! Only do the following at the start of a new day
      IF ( FIRST .or. GET_GMT() < 1e-5 ) THEN 
      
         ! Zero arrays
         TTDAY(:,:) = 0d0
         TCOSZ(:,:) = 0d0
         COSZM(:,:) = 0d0

         ! NDYSTEP is # of chemistry time steps in this day
         NDYSTEP = ( 24 - INT( GET_GMT() ) ) * 60 / GET_TS_CHEM()         

         ! NT is the elapsed time [s] since the beginning of the run
         NT = GET_ELAPSED_SEC()

         ! Loop forward through NDYSTEP "fake" timesteps for this day 
         DO N = 1, NDYSTEP
            
            ! Zero SUNTMP array
            SUNTMP(:) = 0d0

            ! IJLOOP is the 1-D loop index for SUNCOS
            IJLOOP = 0

            ! Loop over surface grid boxes
            DO J = 1, JJPAR
            DO I = 1, IIPAR

               ! Grid box latitude center [radians]
               YMID_R = GET_YMID_R( I, J, 1 )

               ! Increment IJLOOP
               IJLOOP = IJLOOP + 1
               TIMLOC = real(LHR0) + real(NT)/3600.0 + 
     &                  GET_XMID( I, J, 1 )/15.0
         
               DO WHILE (TIMLOC .lt. 0)
                  TIMLOC = TIMLOC + 24.0
               ENDDO

               DO WHILE (TIMLOC .gt. 24.0)
                  TIMLOC = TIMLOC - 24.0
               ENDDO

               AHR = abs(TIMLOC - 12.) * 15.0 * PI_180

            !===========================================================
            ! The cosine of the solar zenith angle (SZA) is given by:
            !     
            !  cos(SZA) = sin(LAT)*sin(DEC) + cos(LAT)*cos(DEC)*cos(AHR) 
            !                   
            ! where LAT = the latitude angle, 
            !       DEC = the solar declination angle,  
            !       AHR = the hour angle, all in radians. 
            !
            ! If SUNCOS < 0, then the sun is below the horizon, and 
            ! therefore does not contribute to any solar heating.  
            !===========================================================

               ! Compute Cos(SZA)
               SUNTMP(IJLOOP) = sin(YMID_R) * sin(DEC) +
     &                          cos(YMID_R) * cos(DEC) * cos(AHR)

               ! TCOSZ is the sum of SUNTMP at location (I,J)
               ! Do not include negative values of SUNTMP
               TCOSZ(I,J) = TCOSZ(I,J) + MAX( SUNTMP(IJLOOP), 0d0 )

               ! COSZM is the peak value of SUMTMP during a day at (I,J)
               ! (rjp, bmy, 3/30/04)
               COSZM(I,J) = MAX( COSZM(I,J), SUNTMP(IJLOOP) )

               ! TTDAY is the total daylight time at location (I,J)
               IF ( SUNTMP(IJLOOP) > 0d0 ) THEN
                  TTDAY(I,J) = TTDAY(I,J) + DBLE( GET_TS_CHEM() )
               ENDIF
            ENDDO
            ENDDO

            !### Debug
            !PRINT*, '### IN OHNO3TIME'
            !PRINT*, '### N       : ', N
            !PRINT*, '### NDYSTEP : ', NDYSTEP
            !PRINT*, '### NT      : ', NT
            !PRINT*, '### JDAY    : ', JDAY
            !PRINT*, '### RLAT    : ', RLAT
            !PRINT*, '### XMID    : ', XMID
            !PRINT*, '### SUNTMP  : ', SUNTMP
            !PRINT*, '### TCOSZ   : ', MINVAL( TCOSZ ), MAXVAL( TCOSZ )
            !PRINT*, '### TTDAY   : ', MINVAL( TCOSZ ), MAXVAL( TCOSZ )

            ! Increment elapsed time [sec]
            NT = NT + ( GET_TS_CHEM() * 60 )             
         ENDDO

         ! Reset first-time flag
         FIRST = .FALSE.
      ENDIF

      END SUBROUTINE OHNO3TIME
!EOC
!------------------------------------------------------------------------------
!          Harvard University Atmospheric Chemistry Modeling Group            !
!------------------------------------------------------------------------------
!BOP
!
! !IROUTINE: init_sulfate
!
! !DESCRIPTION: Subroutine INIT\_SULFATE initializes and zeros all allocatable
!  arrays declared in "sulfate\_mod.f" (bmy, 6/2/00, 10/15/09)
!\\
!\\
! !INTERFACE:
!
      SUBROUTINE INIT_SULFATE( am_I_Root, Input_Opt, RC )
!
! !USES:
!
      USE CMN_SIZE_MOD
      USE DRYDEP_MOD,         ONLY : DEPNAME, NUMDEP
      USE ERROR_MOD,          ONLY : ALLOC_ERR
      USE GIGC_ErrCode_Mod
      USE GIGC_Input_Opt_Mod, ONLY : OptInput
      USE TRACER_MOD,         ONLY : ITS_AN_AEROSOL_SIM
!
! !INPUT PARAMETERS:
!
      LOGICAL,        INTENT(IN)  :: am_I_Root   ! Are we on the root CPU?
      TYPE(OptInput), INTENT(IN)  :: Input_Opt   ! Input Options object
!
! !INPUT/OUTPUT PARAMETERS:
!
      INTEGER,        INTENT(OUT) :: RC          ! Success or failure?
!
! !REVISION HISTORY: 
!  (1 ) Only allocate some arrays for the standalone simulation (NSRCX==10).
!        Also reference NSRCX from "CMN".  Now eferences routine ALLOC_ERR
!        from "error_mod.f" ((rjp, bdf, bmy, 10/15/02)
!  (2 ) Now also allocate the IJSURF array to keep the 1-D grid box indices
!        for SUNCOS (for both coupled & offline runs).  Now allocate PH2O2m 
!        and O3m for offline runs.  Also allocate ESO2_bf (bmy, 1/16/03)
!  (3 ) Now allocate ENH3_na array (rjp, bmy, 3/23/03)
!  (4 ) Now allocate COSZM for offline runs (bmy, 3/30/04)
!  (5 ) Now allocate ESO2_sh array (bec, bmy, 5/20/04)
!  (6 ) Now allocates ITS_AN_AEROSOL_SIM from "tracer_mod.f".  Now remove 
!        IJSURF (bmy, 7/20/04)
!  (7 ) Now locate species in the DEPSAV array here instead of in CHEMSULFATE.
!        Now reference LDRYD from "logical_mod.f".  Updated for AS, AHS, LET, 
!        SO4aq, NH4aq. (bmy, 1/6/06)
!  (8 ) Now allocates PSO4_ss, PNITs (bec, bmy, 4/13/05)
!  (9 ) Initialize drydep flags outside of IF block (bmy, 5/23/06)
!  (10) Now redimension EEV & NEV arrays for new SO2 volcanic emissions
!        inventory.  Deleted obsolete arrays from older SO2 volcanic
!        emissions inventory. (jaf, bmy, 10/15/09)
!  (11) Now alllocate PSO4_SO2AQ (win, 1/25/10)
!  22 Dec 2011 - M. Payer    - Added ProTeX headers
!  04 Mar 2013 - R. Yantosca - Now accept am_I_Root, Input_Opt, RC arguments
!  05 Mar 2013 - R. Yantosca - Now use Input_Opt%ITS_AN_AEROSOL_SIM
!  30 May 2013 - S. Farina   - Allocate PSO4_SO2AQ for TOMAS
!EOP
!------------------------------------------------------------------------------
!BOC
!
! !LOCAL VARIABLES:
!
      INTEGER            :: AS, I, J, N

      !=================================================================
      ! INIT_SULFATE begins here!
      !=================================================================

      ! Assume success
      RC = GIGC_SUCCESS

      ! Allocate arrays
      ALLOCATE( SSTEMP( IIPAR, JJPAR ), STAT=AS )
      IF ( AS /= 0 ) CALL ALLOC_ERR( 'SSTEMP' )
      SSTEMP = 0d0

      ALLOCATE( DMSo( IIPAR, JJPAR ), STAT=AS )
      IF ( AS /= 0 ) CALL ALLOC_ERR( 'DMSo' )
      DMSo = 0d0

      ALLOCATE( EEV( IIPAR, JJPAR, LVOLC ), STAT=AS )
      IF ( AS /= 0 ) CALL ALLOC_ERR( 'EEV' )
      EEV = 0d0

      ALLOCATE( ENV( IIPAR, JJPAR, LVOLC ), STAT=AS )
      IF ( AS /= 0 ) CALL ALLOC_ERR( 'ENV' )
      ENV = 0d0

      ALLOCATE( ENH3_an( IIPAR, JJPAR ), STAT=AS )
      IF ( AS /= 0 ) CALL ALLOC_ERR( 'ENH3_an' )
      ENH3_an = 0d0

      ALLOCATE( ENH3_bb( IIPAR, JJPAR ), STAT=AS )
      IF ( AS /= 0 ) CALL ALLOC_ERR( 'ENH3_bb' )
      ENH3_bb = 0d0

      ALLOCATE( ENH3_bf( IIPAR, JJPAR ), STAT=AS )
      IF ( AS /= 0 ) CALL ALLOC_ERR( 'ENH3_bf' )
      ENH3_bf = 0d0

      ALLOCATE( ENH3_na( IIPAR, JJPAR ), STAT=AS )
      IF ( AS /= 0 ) CALL ALLOC_ERR( 'ENH3_na' )
      ENH3_na = 0d0

      ALLOCATE( ESO2_ac( IIPAR, JJPAR, LLPAR ), STAT=AS )
      IF ( AS /= 0 ) CALL ALLOC_ERR( 'ESO2_ac' )
      ESO2_ac = 0d0

      ALLOCATE( ESO2_an( IIPAR, JJPAR, NOXLEVELS ), STAT=AS )
      IF ( AS /= 0 ) CALL ALLOC_ERR( 'ESO2_an' )
      ESO2_an = 0d0

      ALLOCATE( ESO2_bb( IIPAR, JJPAR ), STAT=AS )
      IF ( AS /= 0 ) CALL ALLOC_ERR( 'ESO2_bb' )
      ESO2_bb = 0d0

      ALLOCATE( ESO2_bf( IIPAR, JJPAR ), STAT=AS )
      IF ( AS /= 0 ) CALL ALLOC_ERR( 'ESO2_bf' )
      ESO2_bf = 0d0

      ALLOCATE( ESO2_ev( IIPAR, JJPAR, LLPAR ), STAT=AS )
      IF ( AS /= 0 ) CALL ALLOC_ERR( 'ESO2_ev' )
      ESO2_ev = 0d0

      ALLOCATE( ESO2_nv( IIPAR, JJPAR, LLPAR ), STAT=AS )
      IF ( AS /= 0 ) CALL ALLOC_ERR( 'ESO2_nv' )
      ESO2_nv = 0d0

      ALLOCATE( ESO2_sh( IIPAR, JJPAR ), STAT=AS )
      IF ( AS /= 0 ) CALL ALLOC_ERR( 'ESO2_sh' )
      ESO2_sh = 0d0

      ALLOCATE( ESO4_an( IIPAR, JJPAR, NOXLEVELS ), STAT=AS )
      IF ( AS /= 0 ) CALL ALLOC_ERR( 'ESO4_an' )
      ESO4_an = 0d0

      ALLOCATE( PMSA_DMS( IIPAR, JJPAR, LLTROP ), STAT=AS ) 
      IF ( AS /= 0 ) CALL ALLOC_ERR( 'PMSA_DMS' )
      PMSA_DMS = 0d0

      ALLOCATE( PSO2_DMS( IIPAR, JJPAR, LLTROP ), STAT=AS )
      IF ( AS /= 0 ) CALL ALLOC_ERR( 'PSO2_DMS' )
      PSO2_DMS = 0d0

      ALLOCATE( PSO4_SO2( IIPAR, JJPAR, LLTROP ), STAT=AS )
      IF ( AS /= 0 ) CALL ALLOC_ERR( 'PSO4_SO2' )
      PSO4_SO2 = 0d0

      ALLOCATE( PSO4_ss( IIPAR, JJPAR, LLTROP ), STAT=AS )
      IF ( AS /= 0 ) CALL ALLOC_ERR( 'PSO4_ss' )
      PSO4_ss = 0d0

      ALLOCATE( PNITs( IIPAR, JJPAR, LLTROP ), STAT=AS )
      IF ( AS /= 0 ) CALL ALLOC_ERR( 'PNITs' )
      PNITs = 0d0

      ALLOCATE( SOx_SCALE( IIPAR, JJPAR ), STAT=AS )
      IF ( AS /= 0 ) CALL ALLOC_ERR( 'SOx_SCALE' )
      SOx_SCALE = 0d0

#if   !defined( GEOS_5 ) && !defined( MERRA ) && !defined( GEOS_57 )
      ! If we are using GEOS-5 or MERRA met, then get the cloud fraction 
      ! directly from the met fields.  (skim, bmy, 1/14/10)
      ALLOCATE( VCLDF( IIPAR, JJPAR, LLTROP ), STAT=AS )
      IF ( AS /= 0 ) CALL ALLOC_ERR( 'VCLDF' )
      VCLDF = 0d0
#endif

#if   defined( TOMAS )
      ! Allocate for TOMAS microphysics
      ALLOCATE( PSO4_SO2AQ( IIPAR, JJPAR, LLTROP ), STAT=AS )
      IF ( AS /= 0 ) CALL ALLOC_ERR( 'PSO4_SO2AQ' )
      PSO4_SO2AQ = 0d0
#endif

      !=================================================================
      ! Only initialize the following for offline aerosol simulations
      !=================================================================
      IF ( Input_Opt%ITS_AN_AEROSOL_SIM ) THEN

         ALLOCATE( PH2O2m( IIPAR, JJPAR, LLTROP ), STAT=AS )
         IF ( AS /= 0 ) CALL ALLOC_ERR( 'PH2O2m' )
         PH2O2m = 0d0

         ALLOCATE( O3m( IIPAR, JJPAR, LLTROP ), STAT=AS )
         IF ( AS /= 0 ) CALL ALLOC_ERR( 'O3m' )
         O3m = 0d0

         ALLOCATE( JH2O2( IIPAR, JJPAR, LLTROP ), STAT=AS )
         IF ( AS /= 0 ) CALL ALLOC_ERR( 'JH2O' )
         JH2O2 = 0d0

         ALLOCATE( TCOSZ( IIPAR, JJPAR ), STAT=AS )
         IF ( AS /= 0 ) CALL ALLOC_ERR( 'TCOSZ' )
         TCOSZ = 0d0

         ALLOCATE( TTDAY( IIPAR, JJPAR ), STAT=AS )
         IF ( AS /= 0 ) CALL ALLOC_ERR( 'TTDAY' )
         TTDAY = 0d0
 
         ALLOCATE( COSZM( IIPAR, JJPAR ), STAT=AS )
         IF ( AS /= 0 ) CALL ALLOC_ERR( 'COSZM' )
         COSZM = 0d0
      ENDIF

      !================================================================
      ! Find drydep species in the DEPSAV array
      !=================================================================

      ! Initialize flags
      DRYH2O2  = 0
      DRYSO2   = 0
      DRYSO4   = 0
      DRYSO4s  = 0
      DRYMSA   = 0
      DRYNH3   = 0
      DRYNH4   = 0
      DRYNIT   = 0
      DRYSO4s  = 0
      DRYAS    = 0
      DRYAHS   = 0
      DRYLET   = 0
      DRYSO4aq = 0
      DRYNH4aq = 0  

      ! Locate position of each tracer in DEPSAV
      IF ( Input_Opt%LDRYD ) THEN
         DO N = 1, Input_Opt%NUMDEP
            SELECT CASE ( TRIM( Input_Opt%DEPNAME(N) ) )
               CASE ( 'H2O2'   )
                  DRYH2O2  = N
               CASE ( 'SO2'   )
                  DRYSO2   = N
               CASE ( 'SO4'   )
                  DRYSO4   = N
               CASE ( 'SO4S'   )
                  DRYSO4s  = N
               CASE ( 'MSA'   )
                  DRYMSA   = N
               CASE ( 'NH3'   )
                  DRYNH3   = N
               CASE ( 'NH4'   )
                  DRYNH4   = N
               CASE ( 'NIT'   )
                  DRYNIT   = N
               CASE ( 'NITS'   )
                  DRYNITs  = N
               CASE ( 'AS'    )
                  DRYAS    = N
               CASE ( 'AHS'   )
                  DRYAHS   = N
               CASE ( 'LET'   )
                  DRYLET   = N
               CASE ( 'SO4aq' )
                  DRYSO4aq = N
               CASE ( 'NH4aq' )
                  DRYNH4aq = N
               CASE DEFAULT
                  ! Nothing
            END SELECT        
         ENDDO
      ENDIF

      END SUBROUTINE INIT_SULFATE
!EOC
!------------------------------------------------------------------------------
!          Harvard University Atmospheric Chemistry Modeling Group            !
!------------------------------------------------------------------------------
!BOP
!
! !IROUTINE: cleanup_sulfate
!
! !DESCRIPTION: Subroutine CLEANUP\_SULFATE deallocates all previously 
!  allocated arrays for sulfate emissions -- call at the end of the run
!  (bmy, 6/1/00, 10/15/09)
!\\
!\\
! !INTERFACE:
!
      SUBROUTINE CLEANUP_SULFATE  
! 
! !REVISION HISTORY: 
!  (1 ) Now also deallocates IJSURF. (bmy, 11/12/02)
!  (2 ) Now also deallocates ENH3_na (rjp, bmy, 3/23/03)
!  (3 ) Now also deallocates COSZM (rjp, bmy, 3/30/04)
!  (4 ) Now also deallocates ESO4_sh (bec, bmy, 5/20/04)
!  (5 ) Now remove IJSURF (bmy, 7/20/04)
!  (6 ) Bug fix: now deallocate PSO4_ss, PNITs (bmy, 5/3/06)
!  (7 ) Deleted obsolete arrays from older SO2 volcanic emissions 
!        inventory (jaf, bmy, 10/15/09)
!  (8 ) Deallocate PSO4_SO2AQ (win, 1/25/10)
!  22 Dec 2011 - M. Payer    - Added ProTeX headers
!  30 May 2013 - S. Farina   - Deallocate PSO4_SO2AQ for TOMAS
!EOP
!------------------------------------------------------------------------------
!BOC
!

      !=================================================================
      ! CLEANUP_SULFATE begins here!
      !=================================================================
      IF ( ALLOCATED( DMSo       ) ) DEALLOCATE( DMSo       )
      IF ( ALLOCATED( EEV        ) ) DEALLOCATE( EEV        )
      IF ( ALLOCATED( ENV        ) ) DEALLOCATE( ENV        )
      IF ( ALLOCATED( ENH3_an    ) ) DEALLOCATE( ENH3_an    )
      IF ( ALLOCATED( ENH3_bb    ) ) DEALLOCATE( ENH3_bb    )
      IF ( ALLOCATED( ENH3_bf    ) ) DEALLOCATE( ENH3_bf    )
      IF ( ALLOCATED( ENH3_na    ) ) DEALLOCATE( ENH3_na    )
      IF ( ALLOCATED( ESO2_ac    ) ) DEALLOCATE( ESO2_ac    )
      IF ( ALLOCATED( ESO2_an    ) ) DEALLOCATE( ESO2_an    )
      IF ( ALLOCATED( ESO2_nv    ) ) DEALLOCATE( ESO2_nv    )
      IF ( ALLOCATED( ESO2_ev    ) ) DEALLOCATE( ESO2_ev    )
      IF ( ALLOCATED( ESO2_bb    ) ) DEALLOCATE( ESO2_bb    )
      IF ( ALLOCATED( ESO2_bf    ) ) DEALLOCATE( ESO2_bf    )
      IF ( ALLOCATED( ESO2_sh    ) ) DEALLOCATE( ESO2_sh    )
      IF ( ALLOCATED( ESO4_an    ) ) DEALLOCATE( ESO4_an    )
      IF ( ALLOCATED( JH2O2      ) ) DEALLOCATE( JH2O2      )
      IF ( ALLOCATED( O3m        ) ) DEALLOCATE( O3m        )
      IF ( ALLOCATED( PH2O2m     ) ) DEALLOCATE( PH2O2m     )
      IF ( ALLOCATED( PMSA_DMS   ) ) DEALLOCATE( PMSA_DMS   )
      IF ( ALLOCATED( PNITs      ) ) DEALLOCATE( PNITs      )
      IF ( ALLOCATED( PSO2_DMS   ) ) DEALLOCATE( PSO2_DMS   )
      IF ( ALLOCATED( PSO4_SO2   ) ) DEALLOCATE( PSO4_SO2   )
#if   defined( TOMAS )
      IF ( ALLOCATED( PSO4_SO2AQ ) ) DEALLOCATE( PSO4_SO2AQ ) 
#endif
      IF ( ALLOCATED( PSO4_ss    ) ) DEALLOCATE( PSO4_ss    )
      IF ( ALLOCATED( SOx_SCALE  ) ) DEALLOCATE( SOx_SCALE  )
      IF ( ALLOCATED( SSTEMP     ) ) DEALLOCATE( SSTEMP     )
      IF ( ALLOCATED( TCOSZ      ) ) DEALLOCATE( TCOSZ      )
      IF ( ALLOCATED( TTDAY      ) ) DEALLOCATE( TTDAY      )          
      IF ( ALLOCATED( VCLDF      ) ) DEALLOCATE( VCLDF      )
      IF ( ALLOCATED( COSZM      ) ) DEALLOCATE( COSZM      )

      END SUBROUTINE CLEANUP_SULFATE
!EOC
      END MODULE SULFATE_MOD<|MERGE_RESOLUTION|>--- conflicted
+++ resolved
@@ -4812,7 +4812,7 @@
             ESO2_an  = ESO2_an * scaleanthso2
             ESO4_an  = ESO4_an * scaleanthso2
 #endif
-            CALL READ_ANTHRO_NH3( MONTH )
+            CALL READ_ANTHRO_NH3( Input_Opt, MONTH )
          ENDIF
 
          ! Also read ship exhaust SO2 if necessary 
@@ -6904,10 +6904,7 @@
       USE EPA_NEI_MOD,        ONLY : GET_EPA_ANTHRO, GET_EPA_BIOFUEL
       USE EPA_NEI_MOD,        ONLY : GET_USA_MASK
       USE ERROR_MOD,          ONLY : ERROR_STOP
-<<<<<<< HEAD
-=======
-      USE LOGICAL_MOD,        ONLY : LNEI99, LCAC, LNEI05, LRCP
->>>>>>> 0080c1f1
+      USE LOGICAL_MOD,        ONLY : LRCP
       USE PBL_MIX_MOD,        ONLY : GET_FRAC_OF_PBL, GET_PBL_TOP_L
       USE TIME_MOD,           ONLY : GET_DAY_OF_WEEK_LT
       USE TIME_MOD,           ONLY : GET_TS_EMIS
@@ -7966,6 +7963,7 @@
       USE LOGICAL_MOD,          ONLY : LFUTURE,         LEDGARSOx
       USE LOGICAL_MOD,          ONLY : LSTREETS,        LEMEP
       USE LOGICAL_MOD,          ONLY : LRCP
+      USE RCP_MOD,              ONLY : GET_RCP_EMISSION
       USE STREETS_ANTHRO_MOD,   ONLY : GET_SE_ASIA_MASK
       USE STREETS_ANTHRO_MOD,   ONLY : GET_STREETS_ANTHRO
       USE TIME_MOD,             ONLY : GET_YEAR
@@ -7973,16 +7971,12 @@
       USE TRACERID_MOD,         ONLY : IDTSO2, IDTSO4
       USE TRANSFER_MOD,         ONLY : TRANSFER_2D
       USE SCALE_ANTHRO_MOD,     ONLY : GET_ANNUAL_SCALAR
-<<<<<<< HEAD
 ![eml
       USE LOGICAL_MOD,          ONLY : LHIST
 !eml]
 #if   defined( TOMAS )
       USE TRACERID_MOD,         ONLY : IDTNK1    ! For TOMAS microphysics
 #endif
-=======
-      USE RCP_MOD,              ONLY : GET_RCP_EMISSION
->>>>>>> 0080c1f1
 
       USE CMN_SIZE_MOD               ! Size parameters
       USE CMN_O3_MOD                 ! FSCALYR
@@ -8081,15 +8075,6 @@
          ! Loop over latitudes
          DO J = 1, JJPAR
 
-<<<<<<< HEAD
-=======
-            ! Grid box surface area [cm2]
-            AREA_CM2 = GET_AREA_CM2( J )
-
-            ! Latitude [degrees]
-            Y = GET_YMID( J )
-
->>>>>>> 0080c1f1
             ! Loop over longitudes
             DO I = 1, IIPAR
 
@@ -9010,11 +8995,6 @@
 !
 ! !USES:
 !
-<<<<<<< HEAD
-=======
-      ! References to F90 modules
-      USE RCP_MOD,              ONLY : GET_RCP_EMISSION
->>>>>>> 0080c1f1
       USE ARCTAS_SHIP_EMISS_MOD,ONLY : GET_ARCTAS_SHIP
       USE ICOADS_SHIP_MOD,      ONLY : GET_ICOADS_SHIP   !(cklee, 7/09/09)
       USE BPCH2_MOD,            ONLY : GET_NAME_EXT_2D, GET_RES_EXT
@@ -9025,13 +9005,8 @@
       USE FUTURE_EMISSIONS_MOD, ONLY : GET_FUTURE_SCALE_SO2ff
       USE GIGC_Input_Opt_Mod,   ONLY : OptInput
       USE GRID_MOD,             ONLY : GET_AREA_CM2
-<<<<<<< HEAD
-=======
-      USE LOGICAL_MOD,          ONLY : LEDGARSHIP,      LFUTURE, 
-     &                                 LARCSHIP,        LSHIPSO2,
-     $                                 LEMEPSHIP,       LRCPSHIP
-      USE LOGICAL_MOD,          ONLY : LICOADSSHIP  !(cklee, 6/30/09)
->>>>>>> 0080c1f1
+      USE LOGICAL_MOD,          ONLY : LRCPSHIP
+      USE RCP_MOD,              ONLY : GET_RCP_EMISSION
       USE TRACER_MOD,           ONLY : XNUMOL
       USE TRACERID_MOD,         ONLY : IDTSO2
       USE TRANSFER_MOD,         ONLY : TRANSFER_2D
@@ -9133,11 +9108,10 @@
 !$OMP+DEFAULT( SHARED )
 !$OMP+PRIVATE( I, J )
          DO J = 1, JJPAR
-
-            ! Grid box surface area [cm2]
-            AREA_CM2 = GET_AREA_CM2( J )
-            
-            DO I = 1, IIPAR
+         DO I = 1, IIPAR
+
+               ! Grid box surface area [cm2]
+               AREA_CM2 = GET_AREA_CM2( I, J, 1 )
 
                ! Read RCP SO2 emissions in [molec/cm2/s]
                ESO2_sh(I,J) = GET_RCP_EMISSION( I, J, IDTSO2,  
@@ -9280,7 +9254,7 @@
 !\\
 ! !INTERFACE:
 !
-      SUBROUTINE READ_ANTHRO_NH3( THISMONTH )
+      SUBROUTINE READ_ANTHRO_NH3( Input_Opt, THISMONTH )
 !
 ! !USES:
 !
@@ -9291,8 +9265,11 @@
       USE EMEP_MOD,             ONLY : GET_EMEP_ANTHRO
       USE EMEP_MOD,             ONLY : GET_EUROPE_MASK
       USE FUTURE_EMISSIONS_MOD, ONLY : GET_FUTURE_SCALE_NH3an
+      USE GIGC_Input_Opt_Mod,   ONLY : OptInput
+      USE GRID_MOD,             ONLY : GET_AREA_CM2
       USE LOGICAL_MOD,          ONLY : LFUTURE,         LSTREETS
-      USE LOGICAL_MOD,          ONLY : LEMEP
+      USE LOGICAL_MOD,          ONLY : LEMEP,           LRCP
+      USE RCP_MOD,              ONLY : GET_RCP_EMISSION
       USE STREETS_ANTHRO_MOD,   ONLY : GET_SE_ASIA_MASK
       USE STREETS_ANTHRO_MOD,   ONLY : GET_STREETS_ANTHRO
       USE TRACERID_MOD,         ONLY : IDTNH3
@@ -9300,6 +9277,7 @@
 !
 ! !INPUT PARAMETERS: 
 !
+      TYPE(OptInput), INTENT(IN)    :: Input_Opt ! Input Options object
       INTEGER, INTENT(IN)           :: THISMONTH ! Current month number (1-12)
 !
 ! !REVISION HISTORY:
@@ -9327,36 +9305,10 @@
 !
 ! !LOCAL VARIABLES:
 !
-<<<<<<< HEAD
-=======
-      ! References to F90 modules
-      USE BPCH2_MOD,            ONLY : GET_NAME_EXT_2D, GET_RES_EXT
-      USE BPCH2_MOD,            ONLY : GET_TAU0,        READ_BPCH2
-      USE DIRECTORY_MOD,        ONLY : DATA_DIR
-      USE EMEP_MOD,             ONLY : GET_EMEP_ANTHRO
-      USe EMEP_MOD,             ONLY : GET_EUROPE_MASK
-      USE FUTURE_EMISSIONS_MOD, ONLY : GET_FUTURE_SCALE_NH3an
-      USE LOGICAL_MOD,          ONLY : LFUTURE,         LSTREETS
-      USE LOGICAL_MOD,          ONLY : LEMEP,           LRCP
-      USE STREETS_ANTHRO_MOD,   ONLY : GET_SE_ASIA_MASK
-      USE STREETS_ANTHRO_MOD,   ONLY : GET_STREETS_ANTHRO
-      USE TRACERID_MOD,         ONLY : IDTNH3
-      USE TRANSFER_MOD,         ONLY : TRANSFER_2D
-      USE GRID_MOD,             ONLY : GET_AREA_CM2
-      USE RCP_MOD,              ONLY : GET_RCP_EMISSION
-      USE TRACER_MOD,           ONLY : XNUMOL
-
-      USE CMN_SIZE_MOD               ! Size parameters
-
-      ! Arguments
-      INTEGER, INTENT(IN)           :: THISMONTH
-
-      ! Local variables
-      LOGICAL                       :: WEEKDAY
->>>>>>> 0080c1f1
       INTEGER                       :: I, J, DAY_NUM
       REAL*4                        :: ARRAY(IIPAR,JJPAR,1)
       REAL*8                        :: AREA_CM2, EPA_NEI, XTAU
+      REAL*8                        :: XNUMOL(Input_Opt%N_TRACERS)
 
       ! Days per month
       REAL*8              :: NMDAY(12) = (/ 31d0, 28d0, 31d0, 30d0,
@@ -9369,6 +9321,9 @@
       !=================================================================
       ! READ_ANTHRO_NH3 begins here!
       !=================================================================
+
+      ! Copy fields from INPUT_OPT to local variables for use below
+      XNUMOL        = Input_Opt%XNUMOL
 
       !-----------------------------------------------------------
       ! Use RCP NH3 emissions 
@@ -9380,11 +9335,10 @@
 !$OMP+DEFAULT( SHARED )
 !$OMP+PRIVATE( I, J, AREA_CM2 )
          DO J = 1, JJPAR
-
-            ! Grid box surface area [cm2]
-            AREA_CM2 = GET_AREA_CM2( J )
-            
-            DO I = 1, IIPAR
+         DO I = 1, IIPAR
+
+               ! Grid box surface area [cm2]
+               AREA_CM2 = GET_AREA_CM2( I, J, 1 )
 
                ! Read RCP NH3 emissions in [molec/cm2/s]
                ENH3_an(I,J) = GET_RCP_EMISSION( I, J, IDTNH3,  
