!------------------------------------------------------------------------------
!                  Harvard-NASA Emissions Component (HEMCO)                   !
!------------------------------------------------------------------------------
!BOP
!
! !MODULE: hcoi_gc_main_mod.F90 
!
! !DESCRIPTION: Module hcoi\_gc\_main\_mod.F90 is the HEMCO-to-GEOS-Chem
! interface module, providing the link between GEOS-Chem and HEMCO. It 
! contains wrapper routines to initialize, execute and finalize HEMCO from
! within GEOS-Chem. Typically, these routines are called from main.F.
!\\
!\\
! Notes:
! \begin{itemize}
! \item HEMCO is used to calculate all emission fields. The emission tendencies
!  are passed to GEOS-Chem through the Trac\_Tend array of State\_Chm.
! \item Carbon aerosols are treated in HEMCO as black carbon (BC) and organic 
!  carbon (OC). The speciation into hydrophobic and hydrophilic carbon is 
!  done when passing HEMCO emissions to GEOS-Chem (MAP\_HCO2GC). Speciation
!  factors are defined below.
! \item Dust aerosol emissions become directly added to the Tracers array 
!  instead of Trac\_Tend. This is to avoid unrealistic vertical mixing of dust
!  particles.
! \item Most meteorological fields needed by the HEMCO extensions are provided
!  through the GEOS-Chem meteorological state object Met\_State. Few fields 
!  such as the pressure edges or J-values are defined and updated explicitly 
!  within this module.
! \end{itemize}
! !INTERFACE:
!
MODULE HCOI_GC_Main_Mod
!
! !USES:
!
  USE HCO_Error_Mod
  USE HCOX_State_Mod, ONLY : Ext_State 
  USE HCO_State_Mod,  ONLY : HCO_State

  IMPLICIT NONE
  PRIVATE
!
! !PUBLIC MEMBER FUNCTIONS:
!
  PUBLIC  :: HCOI_GC_Init
  PUBLIC  :: HCOI_GC_Run
  PUBLIC  :: HCOI_GC_Final
  PUBLIC  :: GetHcoState
  PUBLIC  :: GetHcoVal
  PUBLIC  :: GetHcoID
  PUBLIC  :: GetHcoDiagn
!
! !PRIVATE MEMBER FUNCTIONS:
!
  PRIVATE :: Set_Current_Time
  PRIVATE :: ExtState_SetPointers
  PRIVATE :: ExtState_UpdtPointers
  PRIVATE :: GridEdge_Set
  PRIVATE :: ModelSpec_Allocate
  PRIVATE :: Model_SetSpecies
  PRIVATE :: Set_Grid
  PRIVATE :: Get_nHcoSpc
  PRIVATE :: Register_Species
!
! !REMARKS:
!  This module is ignored if you are using HEMCO in an ESMF environment.
!
! !REVISION HISTORY:
!  20 Aug 2013 - C. Keller   - Initial version. 
!  01 Jul 2014 - R. Yantosca - Now use F90 free-format indentation
!  01 Jul 2014 - R. Yantosca - Cosmetic changes in ProTeX headers
!  30 Jul 2014 - C. Keller   - Added GetHcoState 
!  01 Aug 2014 - C. Keller   - Now use only OC and BC within HEMCO. 
!  20 Aug 2014 - M. Sulprizio- Modify for POPs simulation
!  21 Aug 2014 - R. Yantosca - Added routine EmissRnPbBe; cosmetic changes
!  06 Oct 2014 - C. Keller   - Removed PCENTER. Now calculate from pressure edges
!  21 Oct 2014 - C. Keller   - Removed obsolete routines MAP_HCO2GC and 
!                              Regrid_Emis2Sim. Added wrapper routine GetHcoID
!EOP
!------------------------------------------------------------------------------
!BOC
!
! !PRIVATE MODULE VARIABLES:
!
  !--------------------------
  ! %%% Pointers %%%
  !--------------------------

  ! HEMCO state 
  TYPE(HCO_State),      POINTER :: HcoState               => NULL()

  ! HEMCO extensions state
  TYPE(Ext_State),      POINTER :: ExtState               => NULL()

  ! Pointers used during initialization (for species matching)
  INTEGER                       :: nHcoSpec
  CHARACTER(LEN= 31),   POINTER :: HcoSpecNames       (:) => NULL()
  INTEGER                       :: nModelSpec
  CHARACTER(LEN= 31),   POINTER :: ModelSpecNames     (:) => NULL()
  INTEGER,              POINTER :: ModelSpecIDs       (:) => NULL()
  REAL(hp),             POINTER :: ModelSpecMW        (:) => NULL()
  REAL(hp),             POINTER :: ModelSpecEmMW      (:) => NULL()
  REAL(hp),             POINTER :: ModelSpecMolecRatio(:) => NULL()
  REAL(hp),             POINTER :: ModelSpecK0        (:) => NULL()
  REAL(hp),             POINTER :: ModelSpecCR        (:) => NULL()
  REAL(hp),             POINTER :: ModelSpecPKA       (:) => NULL()
  INTEGER,              POINTER :: MatchIDx           (:) => NULL()

  !--------------------------
  ! %%% Arrays %%%
  !--------------------------

  ! Internal met fields (will be used by some extensions)
  INTEGER,               TARGET :: HCO_PBL_MAX            ! level
  REAL(hp), ALLOCATABLE, TARGET :: HCO_FRAC_OF_PBL(:,:,:) ! unitless
  REAL(hp), ALLOCATABLE, TARGET :: HCO_SZAFACT(:,:)       ! -

  ! Arrays to store J-values (used by Paranox extension)
  REAL(hp), ALLOCATABLE, TARGET :: JNO2(:,:)
  REAL(hp), ALLOCATABLE, TARGET :: JO1D(:,:)

  ! Sigma coordinate (temporary)
  REAL(hp), ALLOCATABLE, TARGET :: ZSIGMA(:,:,:)

  !--------------------------
  ! %%% Module types %%%
  !--------------------------
  TYPE, PRIVATE  :: Mod2HcoID
     INTEGER                    :: ID
  END TYPE

  TYPE(Mod2HcoID), POINTER      :: M2HID(:) => NULL()
!
! !DEFINED PARAMETERS:
!
  ! Hydrophilic and hydrophobic fraction of black carbon
  REAL(dp),           PARAMETER :: BC2BCPI = 0.2_dp  ! hydrophilic
  REAL(dp),           PARAMETER :: BC2BCPO = 0.8_dp  ! hydrophobic

  ! Hydrophilic and hydrophobic fraction of organic carbon
  REAL(dp),           PARAMETER :: OC2OCPI = 0.5_dp  ! hydrophilic
  REAL(dp),           PARAMETER :: OC2OCPO = 0.5_dp  ! hydrophobic

  ! Temporary toggle for diagnostics
  LOGICAL,            PARAMETER :: DoDiagn = .TRUE.

CONTAINS
!EOC
!------------------------------------------------------------------------------
!                  Harvard-NASA Emissions Component (HEMCO)                   !
!------------------------------------------------------------------------------
!BOP
!
! !IROUTINE: HCOI_GC_Init
!
! !DESCRIPTION: Subroutine HCOI\_GC\_INIT initializes the HEMCO derived
! types and arrays. 
!\\
!\\
! !INTERFACE:
!
  SUBROUTINE HCOI_GC_Init( am_I_Root, Input_Opt, State_Met, State_Chm, RC ) 
!
! !USES:
!
    USE GIGC_ErrCode_Mod
    USE GIGC_Input_Opt_Mod, ONLY : OptInput
    USE GIGC_State_Met_Mod, ONLY : MetState
    USE GIGC_State_Chm_Mod, ONLY : ChmState
    USE TIME_MOD,           ONLY : GET_TS_EMIS, GET_TS_DYN
    USE TIME_MOD,           ONLY : GET_TS_CHEM
    USE ERROR_MOD,          ONLY : ERROR_STOP
#if defined( TOMAS ) 
    USE TOMAS_MOD,          ONLY : IBINS
    USE TOMAS_MOD,          ONLY : Xk
#endif

    ! HEMCO routines 
    USE HCO_Config_Mod,     ONLY : Config_ReadFile
    USE HCO_State_Mod,      ONLY : HcoState_Init
    USE HCO_Driver_Mod,     ONLY : HCO_Init
    USE HCO_LogFile_Mod,    ONLY : HCO_SPEC2LOG
    USE HCOI_GC_Diagn_Mod,  ONLY : HCOI_GC_Diagn_Init
    USE HCOX_Driver_Mod,    ONLY : HCOX_Init
    USE HCOX_State_Mod,     ONLY : ExtStateInit


!
! !INPUT PARAMETERS:
!
    LOGICAL,          INTENT(IN   )  :: am_I_Root  ! root CPU?
    TYPE(MetState),   INTENT(IN   )  :: State_Met  ! Met state
    TYPE(ChmState),   INTENT(IN   )  :: State_Chm  ! Chemistry state 
!
! !INPUT/OUTPUT PARAMETERS:
!
    TYPE(OptInput),   INTENT(INOUT)  :: Input_Opt  ! Input opts
    INTEGER,          INTENT(INOUT)  :: RC         ! Failure or success
!
! !REVISION HISTORY: 
!  12 Sep 2013 - C. Keller    - Initial version 
!  07 Jul 2014 - C. Keller    - Now match species and set species properties
!                               via module variables.
!  30 Sep 2014 - R. Yantosca  - Now pass fields for aerosol and microphysics
!                               options to extensions via HcoState
!EOP
!------------------------------------------------------------------------------
!BOC
!
! !LOCAL VARIABLES:
!
    INTEGER                         :: nHcoSpc, HMRC
    CHARACTER(LEN=255)              :: LOC

    !=================================================================
    ! HCOI_GC_INIT begins here!
    !=================================================================

    ! Error handling 
    LOC = 'HCOI_GC_Init (hcoi_gc_main_mod.F90)'

    ! Set return code flag to HCO success. This value should be
    ! preserved throughout all HCO calls, otherwise an error
    ! will be returned!
    HMRC = HCO_SUCCESS

    !=================================================================
    ! Read HEMCO configuration file and save into buffer. This also
    ! sets the HEMCO error properties (verbose mode? log file name, 
    ! etc.) based upon the specifications in the configuration file.
    !=================================================================
    CALL Config_ReadFile( am_I_Root, Input_Opt%HcoConfigFile, HMRC )
    IF ( HMRC /= HCO_SUCCESS ) CALL ERROR_STOP( 'Config_ReadFile', LOC )

    !=================================================================
    ! Open logfile 
    !=================================================================
    IF ( am_I_Root ) THEN
       CALL HCO_LOGFILE_OPEN( RC=HMRC ) 
       IF ( HMRC /= HCO_SUCCESS ) CALL ERROR_STOP( 'Open Logfile', LOC )
    ELSE
       ! If this is not the root CPU, always disable verbose mode.
       CALL HCO_VERBOSE_SET ( .FALSE. )
    ENDIF

    !=================================================================
    ! Initialize HEMCO state object and populate it 
    !=================================================================

    !-----------------------------------------------------------------
    ! Extract species to use in HEMCO. nHcoSpc denotes the number of
    ! species that shall be used in HEMCO. The species properties are
    ! defined in the Register_Species call below.
    ! Typically, nHcoSpc is just the number of species defined in both 
    ! the HEMCO configuration file and GEOS-Chem. However, additional
    ! species can be defined, e.g. those not transported in GEOS-Chem
    ! (e.g. SESQ) or tagged species (e.g. specialty simulations).
    CALL Get_nHcoSpc( Input_Opt, nHcoSpc, HMRC )
    IF(HMRC/=HCO_SUCCESS) CALL ERROR_STOP ( 'Get_nHcoSpc', LOC )

    !-----------------------------------------------------------------
    ! Now that number of HEMCO species are known, initialize HEMCO
    ! state object.
    CALL HcoState_Init( am_I_Root, HcoState, nHcoSpc, HMRC )
    IF(HMRC/=HCO_SUCCESS) CALL ERROR_STOP ( 'HcoState_Init', LOC )

    !-----------------------------------------------------------------
    ! Set grid. This has to be done before register the species.
    CALL Set_Grid( am_I_Root, State_Met, HcoState, RC )
    IF ( HMRC /= HCO_SUCCESS ) CALL ERROR_STOP( 'Set_Grid', LOC )

    !-----------------------------------------------------------------
    ! Register species. This will define all species properties
    ! (names, molecular weights, etc.) of the HEMCO species.
    ! If the HEMCO grid is the same as the GEOS-Chem grid, each HEMCO
    ! species is connected to the corresponding Trac_Tend array of the
    ! GEOS-Chem chemistry state object, so that HEMCO directly writes
    ! emissions into these arrays.
    CALL Register_Species( am_I_Root, Input_Opt, State_Chm, HcoState, RC )
    IF(HMRC/=HCO_SUCCESS) CALL ERROR_STOP ( 'Register_Species', LOC )

    !=================================================================
    ! Set misc. parameter
    !=================================================================

    ! Emission, chemistry and dynamics timestep in seconds
    HcoState%TS_EMIS = GET_TS_EMIS() * 60.0
    HcoState%TS_CHEM = GET_TS_CHEM() * 60.0
    HcoState%TS_DYN  = GET_TS_DYN()  * 60.0

    ! Is this an ESMF simulation or not?
    ! The ESMF flag must be set before calling HCO_Init because the
    ! source file name is set differently in an ESMF environment
    ! compared to a stand-alone version: in ESMF, the source file name
    ! is set to the container name since this is the identifying name
    ! used by ExtData.
#if defined(ESMF_)
    HcoState%isESMF = .TRUE.
#else 
    HcoState%isESMF = .FALSE.
#endif

    ! HEMCO configuration file
    HcoState%ConfigFile = Input_Opt%HcoConfigFile

    !=================================================================
    ! Initialize HEMCO internal lists and variables. All data
    ! information is written into internal lists (ReadList) and 
    ! the HEMCO configuration file is removed from buffer in this
    ! step. Also initializes the HEMCO clock
    !=================================================================
    CALL HCO_Init( am_I_Root, HcoState, HMRC )
    IF( HMRC /= HCO_SUCCESS ) CALL ERROR_STOP( 'HCO_INIT', LOC )

    ! Save # of defined dust species in HcoState
    HcoState%nDust                     =  Input_Opt%N_DUST_BINS

#if defined( TOMAS )

    ! Save # of TOMAS size bins in HcoState
    HcoState%MicroPhys%nBins           =  IBINS

    ! Point to TOMAS bin boundaries array (Xk) in HcoState
    HcoState%MicroPhys%BinBound        => Xk

    ! Save # of TOMAS active mode bins in HcoState
# if defined( TOMAS40 )
    HcoState%MicroPhys%nActiveModeBins =  10
# elif defined( TOMAS15 )
    HcoState%MicroPhys%nActiveModeBins =  3
# else 
    HcoState%MicroPhys%nActiveModeBins =  0
# endif
#endif

    !=================================================================
    ! Initialize all HEMCO extensions.  
    ! Also selects the required met fields used by each extension.
    !=================================================================
    CALL HCOX_Init( am_I_Root, HcoState, ExtState, HMRC )
    IF( HMRC /= HCO_SUCCESS ) CALL ERROR_STOP( 'HCO_INIT', LOC )

    !-----------------------------------------------------------------
    ! Update logical switches in Input_Opt 
    !-----------------------------------------------------------------

    ! Soil NOx
    Input_Opt%LSOILNOX      = ExtState%SoilNOx

    ! Ginoux dust emissions
    IF ( ExtState%DustGinoux ) THEN
       Input_Opt%LDUST      = .TRUE.
       Input_Opt%LDEAD      = .FALSE.
    ENDIF

    ! DEAD dust emissions
    IF ( ExtState%DustDead ) THEN
       Input_Opt%LDUST      = .TRUE.
       Input_Opt%LDEAD      = .TRUE.
    ENDIF

    !-----------------------------------------------------------------
    ! Set constants for POPs simulation
    !-----------------------------------------------------------------
    IF ( ExtState%GC_POPs ) THEN
       ExtState%POP_DEL_H   = Input_Opt%POP_DEL_H
       ExtState%POP_KOA     = Input_Opt%POP_KOA
       ExtState%POP_KBC     = Input_Opt%POP_KBC
    ENDIF

    !-----------------------------------------------------------------
    ! Set pointers to met fields.
    ! Extensions typically depend on environmental dependent met. 
    ! variables such as wind speed, surface temp., etc. Pointers 
    ! to these (2D or 3D) fields are defined in the extension object. 
    ! Here, we need to make sure that these pointers are properly 
    ! connected.
    !-----------------------------------------------------------------
    CALL ExtState_SetPointers( State_Met, State_Chm, RC )
    IF ( RC /= GIGC_SUCCESS ) RETURN

    !-----------------------------------------------------------------
    ! Define diagnostics
    !-----------------------------------------------------------------
    IF ( DoDiagn .AND. .NOT. HcoState%isESMF ) THEN

       ! Set up traditional GEOS-Chem NDxx diagnostics for emissions
       CALL HCOI_GC_DIAGN_INIT                                &
            ( am_I_Root, Input_Opt, HcoState, ExtState, HMRC )

       ! Exit if any of the diagnostics could not be initialized
       IF ( HMRC /= HCO_SUCCESS ) THEN
          CALL ERROR_STOP( 'HCOI_GC_DIAGN_INIT', LOC )
       ENDIF
    ENDIF

    !=================================================================
    ! Cleanup and quit
    !=================================================================

    ! Deallocate local variables
    IF ( ASSOCIATED( ModelSpecNames      ) ) DEALLOCATE( ModelSpecNames      )
    IF ( ASSOCIATED( ModelSpecIDs        ) ) DEALLOCATE( ModelSpecIDs        )
    IF ( ASSOCIATED( ModelSpecMW         ) ) DEALLOCATE( ModelSpecMW         )
    IF ( ASSOCIATED( ModelSpecEmMW       ) ) DEALLOCATE( ModelSpecEmMW       )
    IF ( ASSOCIATED( ModelSpecMolecRatio ) ) DEALLOCATE( ModelSpecMolecRatio )
    IF ( ASSOCIATED( ModelSpecK0         ) ) DEALLOCATE( ModelSpecK0         )
    IF ( ASSOCIATED( ModelSpecCR         ) ) DEALLOCATE( ModelSpecCR         )
    IF ( ASSOCIATED( ModelSpecPKA        ) ) DEALLOCATE( ModelSpecPKA        )
    IF ( ASSOCIATED( matchIDx            ) ) DEALLOCATE( matchIDx            )
    IF ( ASSOCIATED( HcoSpecNames        ) ) DEALLOCATE( HcoSpecNames        )

    ! Leave w/ success
    RC = GIGC_SUCCESS

    END SUBROUTINE HCOI_GC_INIT 
!EOC
!------------------------------------------------------------------------------
!                  Harvard-NASA Emissions Component (HEMCO)                   !
!------------------------------------------------------------------------------
!BOP
!
! !IROUTINE: HCOI_GC_Run
!
! !DESCRIPTION: Subroutine HCOI\_GC\_Run runs HEMCO from GEOS-Chem. 
!\\
!\\
! !INTERFACE:
!
  SUBROUTINE HCOI_GC_Run( am_I_Root, Input_Opt, State_Met, State_Chm, RC )
!
! !USES:
!
    USE GIGC_ErrCode_Mod
    USE ERROR_MOD,             ONLY : ERROR_STOP
    USE GIGC_Input_Opt_Mod,    ONLY : OptInput
    USE GIGC_State_Met_Mod,    ONLY : MetState
    USE GIGC_State_Chm_Mod,    ONLY : ChmState

    ! HEMCO routines 
    USE HCO_DIAGN_MOD,         ONLY : HCO_DIAGN_AUTOUPDATE
    USE HCO_FLUXARR_MOD,       ONLY : HCO_FluxarrReset 
    USE HCO_DRIVER_MOD,        ONLY : HCO_RUN
    USE HCOX_DRIVER_MOD,       ONLY : HCOX_RUN
    USE HCOIO_DIAGN_MOD,       ONLY : HCOIO_DIAGN_WRITEOUT

    ! For soilnox
    USE GET_NDEP_MOD,          ONLY : RESET_DEP_N
!
! !INPUT PARAMETERS:
!
    LOGICAL,          INTENT(IN   )  :: am_I_Root  ! root CPU?
    TYPE(OptInput),   INTENT(IN   )  :: Input_Opt  ! Input options
    TYPE(MetState),   INTENT(IN   )  :: State_Met  ! Meteo state 
!
! !INPUT/OUTPUT PARAMETERS:
!
    TYPE(ChmState),   INTENT(INOUT)  :: State_Chm  ! Chemistry state
    INTEGER,          INTENT(INOUT)  :: RC         ! Failure or success
!
! !REMARKS:
!  Modifi
!
! !REVISION HISTORY: 
!  12 Sep 2013 - C. Keller   - Initial version 
!  22 Aug 2014 - R. Yantosca - Now pass State_Met to MAP_HCO2GC
!  02 Oct 2014 - C. Keller   - PEDGE is now in HcoState%Grid
!EOP
!------------------------------------------------------------------------------
!BOC
!
! !LOCAL VARIABLES:
!
    INTEGER                        :: HMRC 
    CHARACTER(LEN=255), PARAMETER  :: LOC='HCOI_GC_RUN (hcoi_gc_main_mod.F90)'

    !=======================================================================
    ! HCOI_GC_RUN begins here!
    !=======================================================================

    ! Set return code flag to HCO success. This value should be
    ! preserved throughout all HCO calls, otherwise an error
    ! will be returned!
    HMRC = HCO_SUCCESS

    !=======================================================================
    ! Set HcoClock 
    !=======================================================================
    CALL SET_CURRENT_TIME ( am_I_Root, HcoState, HMRC )
    IF(HMRC/=HCO_SUCCESS) CALL ERROR_STOP ( 'SET_CURRENT_TIME', LOC )

    !=======================================================================
    ! Output diagnostics 
    !=======================================================================
    IF ( DoDiagn ) THEN
    CALL HCOIO_DIAGN_WRITEOUT ( am_I_Root, HcoState, .FALSE., HMRC )
    IF(HMRC/=HCO_SUCCESS) CALL ERROR_STOP ( 'DIAGN_WRITEOUT', LOC )
    ENDIF

    ! ======================================================================
    ! Reset all emission and deposition values
    ! ======================================================================
    CALL HCO_FluxarrReset ( HcoState, HMRC )
    IF ( HMRC /= HCO_SUCCESS ) THEN
       CALL ERROR_STOP('ResetArrays', LOC )
       RETURN 
    ENDIF

    !=======================================================================
    ! Define pressure edges [Pa] on HEMCO grid.
    !=======================================================================
    CALL GridEdge_Set ( State_Met, HMRC )
    IF ( HMRC /= HCO_SUCCESS ) THEN
       CALL ERROR_STOP('GridEdge_Update', LOC )
       RETURN 
    ENDIF
 
    !=======================================================================
    ! Set HCO options 
    !=======================================================================

    ! Range of tracers and emission categories.
    ! Set Extension number ExtNr to 0, indicating that the core
    ! module shall be executed. 
    HcoState%Options%SpcMin = 1 
    HcoState%Options%SpcMax = -1
    HcoState%Options%CatMin = 1 
    HcoState%Options%CatMax = -1 
    HcoState%Options%ExtNr  = 0

    ! Use temporary array?
    HcoState%Options%FillBuffer = .FALSE. 

    !=======================================================================
    ! Run HCO core module
    ! Emissions will be written into the corresponding flux arrays 
    ! in HcoState. 
    !=======================================================================
    CALL HCO_RUN ( am_I_Root, HcoState, HMRC )
    IF ( HMRC /= HCO_SUCCESS ) THEN
       CALL ERROR_STOP('HCO_RUN', LOC )
       RETURN 
    ENDIF

    !=======================================================================
    ! Update shadow variables used in ExtState. Should be done after HCO_RUN
    ! just in case that some ExtState variables are defined using data from
    ! the HEMCO configuration file (which becomes only updated in HCO_RUN).
    !=======================================================================
    CALL ExtState_UpdtPointers ( State_Met, State_Chm, HMRC )
    IF ( HMRC /= HCO_SUCCESS ) THEN
       CALL ERROR_STOP('ExtState_UpdtPointers', LOC )
       RETURN 
    ENDIF

    !=======================================================================
    ! Run HCO extensions. Emissions will be added to corresponding
    ! flux arrays in HcoState.
    !=======================================================================
    CALL HCOX_RUN ( am_I_Root, HcoState, ExtState, HMRC )
    IF ( HMRC/= HCO_SUCCESS ) THEN
       CALL ERROR_STOP('HCOX_RUN', LOC )
       RETURN
    ENDIF 

    !=======================================================================
    ! Update diagnostics 
    !=======================================================================
    IF ( DoDiagn ) THEN
       CALL HCO_DIAGN_AUTOUPDATE ( am_I_Root, HcoState, HMRC )
       IF( HMRC /= HCO_SUCCESS) CALL ERROR_STOP ( 'DIAGN_UPDATE', LOC )
    ENDIF

    !=======================================================================
    ! Reset the accumulated nitrogen dry and wet deposition to zero. Will
    ! be re-filled in drydep and wetdep.
    !=======================================================================
    CALL RESET_DEP_N()

    ! We are now back in GEOS-Chem environment, hence set 
    ! return flag accordingly! 
    !      first = .false.
    RC = GIGC_SUCCESS

  END SUBROUTINE HCOI_GC_Run
!EOC
!------------------------------------------------------------------------------
!                  Harvard-NASA Emissions Component (HEMCO)                   !
!------------------------------------------------------------------------------
!BOP
!
! !IROUTINE: HCOI_GC_Final
!
! !DESCRIPTION: Subroutine HCOI\_GC\_Final cleans up HEMCO. This routine
! should be called before the finalize routines of State\_Chm in order to 
! make sure that the emissions flux pointers are properly removed!
!\\
!\\
! !INTERFACE:
!
  SUBROUTINE HCOI_GC_Final( am_I_Root )
!
! !USES:
!
    USE GIGC_ErrCode_Mod
    USE Error_Mod,           ONLY : Error_Stop
    USE CMN_SIZE_Mod,        ONLY : IIPAR, JJPAR, LLPAR
    USE HCO_Driver_Mod,      ONLY : HCO_Final
    USE HCO_Diagn_Mod,       ONLY : Diagn_Cleanup
    USE HCO_State_Mod,       ONLY : HcoState_Final
    USE HCOIO_Diagn_Mod,     ONLY : HCOIO_Diagn_WriteOut
    USE HCOX_Driver_Mod,     ONLY : HCOX_Final
!
! !INPUT/OUTPUT PARAMETERS:
!
    LOGICAL, INTENT(IN)              :: am_I_Root
!
! !REVISION HISTORY: 
!  12 Sep 2013 - C. Keller    - Initial version 
!EOP
!------------------------------------------------------------------------------
!BOC
!
! !LOCAL VARIABLES:
!
    INTEGER :: I, HMRC
    CHARACTER(LEN=255) :: LOC

    ! File prefix for restart file
    CHARACTER(LEN= 31), PARAMETER :: RST = 'HEMCO_restart'

    !=================================================================
    ! HCOI_GC_FINAL begins here!
    !=================================================================

    ! Init
    LOC = 'HCOI_GC_Final (hcoi_gc_main_mod.F90)'

    ! Set HcoClock to current time. This is to make sure that the 
    ! diagnostics are properly written.
    CALL SET_CURRENT_TIME ( am_I_Root, HcoState, HMRC )
    IF(HMRC/=HCO_SUCCESS) CALL ERROR_STOP ( 'SET_CURRENT_TIME', LOC )

    ! Write out 'standard' diagnostics. Use previous time.
    CALL HCOIO_DIAGN_WRITEOUT ( am_I_Root, HcoState, .FALSE., HMRC, &
                                UsePrevTime=.TRUE. )
    IF(HMRC/=HCO_SUCCESS) CALL ERROR_STOP ( 'HCOI_DIAGN_FINAL A', LOC )
 
    ! Also write all other diagnostics into restart file. Use current time.
    CALL HCOIO_DIAGN_WRITEOUT ( am_I_Root, HcoState, .TRUE., HMRC, &
                                UsePrevTime=.FALSE., PREFIX=RST ) 
    IF(HMRC/=HCO_SUCCESS) CALL ERROR_STOP ( 'HCOI_DIAGN_FINAL B', LOC )
 
    ! Cleanup diagnostics
    CALL Diagn_Cleanup()

    ! Cleanup extensions and ExtState object
    ! This will also nullify all pointer to the met fields. 
    CALL HCOX_FINAL ( ExtState ) 

    ! Cleanup HCO core
    CALL HCO_FINAL()

    ! Cleanup HcoState object 
    CALL HcoState_Final ( HcoState ) 

    ! Module variables
    IF ( ALLOCATED  ( ZSIGMA          ) ) DEALLOCATE ( ZSIGMA          )
    IF ( ALLOCATED  ( HCO_FRAC_OF_PBL ) ) DEALLOCATE ( HCO_FRAC_OF_PBL )
    IF ( ALLOCATED  ( HCO_SZAFACT     ) ) DEALLOCATE ( HCO_SZAFACT     )
    IF ( ALLOCATED  ( JNO2            ) ) DEALLOCATE ( JNO2            )
    IF ( ALLOCATED  ( JO1D            ) ) DEALLOCATE ( JO1D            )
    IF ( ASSOCIATED ( M2HID           ) ) DEALLOCATE ( M2HID           )

  END SUBROUTINE HCOI_GC_Final
!EOC
!------------------------------------------------------------------------------
!                  Harvard-NASA Emissions Component (HEMCO)                   !
!------------------------------------------------------------------------------
!BOP
!
! !IROUTINE: Set_Current_Time 
!
! !DESCRIPTION: SUBROUTINE Set\_Current\_Time sets the current simulation 
! datetime in HcoState. 
!\\
!\\
! !INTERFACE:
!
  SUBROUTINE Set_Current_Time( am_I_Root, HcoState, RC ) 
!
! !USES:
!
    USE HCO_CLOCK_MOD, ONLY : HcoClock_Set
    USE TIME_MOD,      ONLY : GET_YEAR, GET_MONTH,  GET_DAY
    USE TIME_MOD,      ONLY : GET_HOUR, GET_MINUTE, GET_SECOND
    USE TIME_MOD,      ONLY : GET_DAY_OF_YEAR, GET_DAY_OF_WEEK
!
! !INPUT PARAMETERS:
!
    LOGICAL,         INTENT(IN   ) :: am_I_Root
    TYPE(HCO_State), POINTER       :: HcoState
!
! !INPUT/OUTPUT PARAMETERS:
!
    INTEGER,         INTENT(INOUT) :: RC
!
! !REVISION HISTORY:
!  23 Oct 2012 - C. Keller - Initial Version
!  23 Jan 2013 - C. Keller - Now call MAP_A2A instead of DO_REGRID_A2A
!EOP
!------------------------------------------------------------------------------
!BOC
!
! LOCAL VARIABLES:
!
    INTEGER  :: cYr, cMt, cDy, cHr, cMin, cSec, cDOY 

    !=================================================================
    ! SET_CURRENT_TIME begins here
    !=================================================================

    cYr      = GET_YEAR()
    cMt      = GET_MONTH()
    cDy      = GET_DAY()
    cHr      = GET_HOUR()
    cMin     = GET_MINUTE()
    cSec     = GET_SECOND()
    cDOY     = GET_DAY_OF_YEAR()

    CALL HcoClock_Set ( am_I_Root,  HcoState, cYr, cMt, cDy, cHr, &
                        cMin, cSec, cDoy, RC=RC )

  END SUBROUTINE Set_Current_Time
!EOC
!------------------------------------------------------------------------------
!                  Harvard-NASA Emissions Component (HEMCO)                   !
!------------------------------------------------------------------------------
!BOP
!
! !IROUTINE: ExtState_SetPointers
!
! !DESCRIPTION: SUBROUTINE ExtState\_SetPointers sets the extension object data
! pointers. 
!\\
! Note that for now, this explicitly assumes that the HEMCO emissions grid is 
! the same as the GEOS-Chem simulation grid. To support other grids, the met 
! data has to be regridded explicitly at every time step!
!\\
!\\
! !INTERFACE:
!
  SUBROUTINE ExtState_SetPointers( State_Met, State_Chm, RC ) 
!
! !USES:
!
    USE GIGC_ErrCode_Mod
    USE ERROR_MOD,          ONLY : ERROR_STOP
    USE GIGC_State_Met_Mod, ONLY : MetState
    USE GIGC_State_Chm_Mod, ONLY : ChmState

    USE CMN_SIZE_MOD,       ONLY : IIPAR, JJPAR, LLPAR

    ! For ParaNOx
    USE TRACERID_MOD,       ONLY : IDTO3, IDTNO, IDTNO2, IDTHNO3

    ! For SoilNox
    USE Drydep_Mod,         ONLY : DRYCOEFF
    USE Get_Ndep_Mod,       ONLY : DRY_TOTN
    USE Get_Ndep_Mod,       ONLY : WET_TOTN

    ! testing only
    USE HCO_ARR_MOD,        ONLY : HCO_ArrAssert

#if !defined(ESMF_)
    USE MODIS_LAI_MOD,      ONLY : GC_LAI
#endif
!
! !INPUT PARAMETERS:
!
    TYPE(ChmState),   INTENT(IN   )  :: State_Chm  ! Chemistry state 
    TYPE(MetState),   INTENT(IN   )  :: State_Met  ! Met state
!
! !INPUT/OUTPUT PARAMETERS:
!
    INTEGER,          INTENT(INOUT)  :: RC
!
! !REVISION HISTORY:
!  23 Oct 2012 - C. Keller    - Initial Version
!  20 Aug 2014 - M. Sulprizio - Add PBL_MAX and FRAC_OF_PBL for POPs simulation
!  02 Oct 2014 - C. Keller    - PEDGE is now in HcoState%Grid
!  16 Oct 2014 - C. Keller    - Removed SUNCOSmid5. This is now calculated
!                               internally in Paranox.
!EOP
!------------------------------------------------------------------------------
!BOC
!
! LOCAL VARIABLES:
!
    LOGICAL :: DoDryCoeff
    INTEGER :: AS
    CHARACTER(LEN=255) :: LOC

    !=================================================================
    ! ExtState_SetPointers begins here
    !=================================================================

    ! Init
    RC = GIGC_SUCCESS

    LOC = 'ExtState_SetPointers (hcoi_gc_main_mod.F90)'

    ! ----------------------------------------------------------------
    ! HCO_SZAFACT aren't defined as 3D 
    ! arrays in Met_State. Hence need to construct here so that we 
    ! can point to them.
    !
    ! Now include HCO_FRAC_OF_PBL and HCO_PBL_MAX for POPs specialty
    ! simulation (mps, 8/20/14)
    ! ----------------------------------------------------------------

    IF ( ExtState%SZAFACT%DoUse ) THEN 
       ALLOCATE(HCO_SZAFACT(IIPAR,JJPAR      ),STAT=AS)
       IF ( AS/=0 ) CALL ERROR_STOP ( 'HCO_SZAFACT', LOC )
       HCO_SZAFACT = 0d0
       ExtState%SZAFACT%Arr%Val => HCO_SZAFACT
    ENDIF

    IF ( ExtState%FRAC_OF_PBL%DoUse ) THEN 
       ALLOCATE(HCO_FRAC_OF_PBL(IIPAR,JJPAR,LLPAR),STAT=AS)
       IF ( AS/=0 ) CALL ERROR_STOP ( 'HCO_FRAC_OF_PBL', LOC )
       HCO_FRAC_OF_PBL = 0d0
       ExtState%FRAC_OF_PBL%Arr%Val => HCO_FRAC_OF_PBL
    ENDIF

    HCO_PBL_MAX = 0d0
    ExtState%PBL_MAX => HCO_PBL_MAX

    ! ----------------------------------------------------------------
    ! The J-Values for NO2 and O3 are not defined in Met_State. We
    ! need to compute them separately. 
    ! ----------------------------------------------------------------
    IF ( ExtState%JNO2%DoUse ) THEN 
       ALLOCATE( JNO2(IIPAR,JJPAR),STAT=AS)
       IF ( AS/=0 ) CALL ERROR_STOP ( 'JNO2', LOC )
       JNO2 = 0d0
       ExtState%JNO2%Arr%Val => JNO2 
    ENDIF

    IF ( ExtState%JO1D%DoUse ) THEN 
       ALLOCATE( JO1D(IIPAR,JJPAR),STAT=AS)
       IF ( AS/=0 ) CALL ERROR_STOP ( 'JO1D', LOC )
       JO1D = 0d0
       ExtState%JO1D%Arr%Val => JO1D 
    ENDIF

    ! ----------------------------------------------------------------
    ! All other met fields: point to corresponding state-met field
    ! ----------------------------------------------------------------

    ! ----------------------------------------------------------------
    ! 2D fields
    IF ( ExtState%U10M%DoUse ) THEN
       ExtState%U10M%Arr%Val => State_Met%U10M
    ENDIF
    IF ( ExtState%V10M%DoUse ) THEN
       ExtState%V10M%Arr%Val => State_Met%V10M
    ENDIF
    IF ( ExtState%ALBD%DoUse ) THEN
       ExtState%ALBD%Arr%Val => State_Met%ALBD
    ENDIF
    IF ( ExtState%WLI%DoUse ) THEN
       ExtState%WLI%Arr%Val => State_Met%LWI
    ENDIF
    IF ( ExtState%TSURFK%DoUse ) THEN
       ExtState%TSURFK%Arr%Val => State_Met%TS
    ENDIF
    IF ( ExtState%TSKIN%DoUse ) THEN
       ExtState%TSKIN%Arr%Val => State_Met%TSKIN
    ENDIF
    IF ( ExtState%GWETTOP%DoUse ) THEN
       ExtState%GWETTOP%Arr%Val => State_Met%GWETTOP
    ENDIF
    IF ( ExtState%USTAR%DoUse ) THEN
       ExtState%USTAR%Arr%Val => State_Met%USTAR
    ENDIF
    IF ( ExtState%Z0%DoUse ) THEN
       ExtState%Z0%Arr%Val => State_Met%Z0
    ENDIF
    IF ( ExtState%TROPP%DoUse ) THEN
       ExtState%TROPP%Arr%Val => State_Met%TROPP
    ENDIF
    IF ( ExtState%SUNCOSmid%DoUse ) THEN
       ExtState%SUNCOSmid%Arr%Val => State_Met%SUNCOSmid
    ENDIF
    IF ( ExtState%PARDR%DoUse ) THEN
       ExtState%PARDR%Arr%Val => State_Met%PARDR
    ENDIF
    IF ( ExtState%PARDF%DoUse ) THEN
       ExtState%PARDF%Arr%Val => State_Met%PARDF
    ENDIF
    IF ( ExtState%RADSWG%DoUse ) THEN
       ExtState%RADSWG%Arr%Val => State_Met%RADSWG
    ENDIF
    IF ( ExtState%FRCLND%DoUse ) THEN
       ExtState%FRCLND%Arr%Val => State_Met%FRCLND
    ENDIF
    IF ( ExtState%CLDFRC%DoUse ) THEN
       ExtState%CLDFRC%Arr%Val => State_Met%CLDFRC
    ENDIF
    IF ( ExtState%CNV_MFC%DoUse ) THEN
       ExtState%CNV_MFC%Arr%Val => State_Met%CMFMC
    ENDIF
    IF ( ExtState%SNOWHGT%DoUse ) THEN
#if   defined( GEOS_4 ) 
       ExtState%SNOWHGT%Arr%Val => State_Met%SNOW
#else
       ExtState%SNOWHGT%Arr%Val => State_Met%SNOMAS
#endif
    ENDIF
    IF ( ExtState%SNODP%DoUse ) THEN
#if   defined( GEOS_4 ) 
       ExtState%SNODP%Arr%Val => State_Met%SNOW
#else
       ExtState%SNODP%Arr%Val => State_Met%SNODP
#endif
    ENDIF
    IF ( ExtState%FRLAND%DoUse ) THEN
       ExtState%FRLAND%Arr%Val => State_Met%FRLAND
    ENDIF
    IF ( ExtState%FROCEAN%DoUse ) THEN
       ExtState%FROCEAN%Arr%Val => State_Met%FROCEAN
    ENDIF
    IF ( ExtState%FRLAKE%DoUse ) THEN
       ExtState%FRLAKE%Arr%Val => State_Met%FRLAKE
    ENDIF
    IF ( ExtState%FRLANDIC%DoUse ) THEN
       ExtState%FRLANDIC%Arr%Val => State_Met%FRLANDIC
    ENDIF

    ! ----------------------------------------------------------------
    ! Modis LAI parameter
    IF ( ExtState%GC_LAI%DoUse ) THEN
#if defined(ESMF_)
       ExtState%GC_LAI%Arr%Val => State_Met%LAI
#else
       ExtState%GC_LAI%Arr%Val => GC_LAI

       ! testing only
!       ExtState%GC_LAI%Arr%Val => State_Met%LAI
#endif
    ENDIF
    
    ! 3D fields
    IF ( ExtState%SPHU%DoUse ) THEN
       ExtState%SPHU%Arr%Val => State_Met%SPHU
    ENDIF
    IF ( ExtState%TK%DoUse ) THEN
       ExtState%TK%Arr%Val => State_Met%T
    ENDIF
    IF ( ExtState%AIR%DoUse ) THEN
       ExtState%AIR%Arr%Val => State_Met%AD
    ENDIF
    IF ( ExtState%AIRVOL%DoUse ) THEN
       ExtState%AIRVOL%Arr%Val => State_Met%AIRVOL
    ENDIF
    
    ! ----------------------------------------------------------------
    ! Tracer fields
    IF ( ExtState%O3%DoUse ) THEN
       IF ( IDTO3 <= 0 ) THEN
          CALL ERROR_STOP ( 'IDTO3 need to be positive!', LOC )
       ELSE
          ExtState%O3%Arr%Val => State_Chm%Tracers(:,:,:,IDTO3)
       ENDIF
    ENDIF
    IF ( ExtState%NO2%DoUse ) THEN
       IF ( IDTNO2 <= 0 ) THEN
          CALL ERROR_STOP ( 'IDTNO2 need to be positive!', LOC )
       ELSE
          ExtState%NO2%Arr%Val => State_Chm%Tracers(:,:,:,IDTNO2)
       ENDIF
    ENDIF
    IF ( ExtState%NO%DoUse ) THEN
       IF ( IDTNO <= 0 ) THEN
          CALL ERROR_STOP ( 'IDTNO need to be positive!', LOC )
       ELSE
          ExtState%NO%Arr%Val => State_Chm%Tracers(:,:,:,IDTNO)
       ENDIF
    ENDIF
    IF ( ExtState%HNO3%DoUse ) THEN
       IF ( IDTHNO3 <= 0 ) THEN
          CALL ERROR_STOP ( 'IDTHNO3 need to be positive!', LOC )
       ELSE
          ExtState%HNO3%Arr%Val => State_Chm%Tracers(:,:,:,IDTHNO3)
       ENDIF
    ENDIF

    ! ----------------------------------------------------------------
    ! Deposition parameter
    DoDryCoeff = .FALSE.
    IF ( ExtState%DRY_TOTN%DoUse ) THEN
       ExtState%DRY_TOTN%Arr%Val => DRY_TOTN 
       DoDryCoeff = .TRUE.
    ENDIF
    IF ( ExtState%WET_TOTN%DoUse ) THEN
       ExtState%WET_TOTN%Arr%Val => WET_TOTN
       DoDryCoeff = .TRUE.
    ENDIF
    IF ( DoDryCoeff ) ExtState%DRYCOEFF => DRYCOEFF

  END SUBROUTINE ExtState_SetPointers
!EOC
!------------------------------------------------------------------------------
!                  Harvard-NASA Emissions Component (HEMCO)                   !
!------------------------------------------------------------------------------
!BOP
!
! !IROUTINE: ExtState_UpdtPointers
!
! !DESCRIPTION: SUBROUTINE ExtState\_UpdtPointers updates the extension 
! object data pointers. Updates are only required for the shadow arrays
! defined in this module, such as J-values, SZAFACT, etc.
!\\
!\\
! !INTERFACE:
!
  SUBROUTINE ExtState_UpdtPointers( State_Met, State_Chm, RC ) 
!
! !USES:
!
    USE GIGC_ErrCode_Mod
    USE GIGC_State_Met_Mod,    ONLY : MetState
    USE GIGC_State_Chm_Mod,    ONLY : ChmState
    USE CMN_SIZE_MOD,          ONLY : IIPAR, JJPAR, LLPAR

    USE GLOBAL_OH_MOD,         ONLY : GET_SZAFACT
    USE PBL_MIX_MOD,           ONLY : GET_FRAC_OF_PBL, GET_PBL_MAX_L

    USE FAST_JX_MOD,           ONLY : FJXFUNC
    USE COMODE_LOOP_MOD,       ONLY : NCS, JPHOTRAT, NRATES
    USE COMODE_LOOP_MOD,       ONLY : NAMEGAS, IRM
!
! !INPUT PARAMETERS:
!
    TYPE(MetState),   INTENT(IN   )  :: State_Met  ! Met state
    TYPE(ChmState),   INTENT(IN   )  :: State_Chm  ! Chemistry state 
!
! !INPUT/OUTPUT PARAMETERS:
!
    INTEGER,          INTENT(INOUT)  :: RC
!
! !REVISION HISTORY:
!  23 Oct 2012 - C. Keller   - Initial Version
!  20 Aug 2014 - M. Sulprizio- Add PBL_MAX and FRAC_OF_PBL for POPs simulation
!  02 Oct 2014 - C. Keller   - PEDGE is now in HcoState%Grid
!EOP
!------------------------------------------------------------------------------
!BOC
!
! LOCAL VARIABLES:
!
    INTEGER                       :: I, J, L

    ! To calculate J-values
    INTEGER                       :: K, NK, KMAX
    CHARACTER(LEN=  8)            :: SPECNAME

    CHARACTER(LEN=255), PARAMETER :: &
       LOC = 'ExtState_UpdtPointers (hcoi_gc_main_mod.F90)'

    !=================================================================
    ! ExtState_UpdtPointers begins here
    !=================================================================

    ! Init
    RC = GIGC_SUCCESS

!$OMP PARALLEL DO                                                 &
!$OMP DEFAULT( SHARED )                                           &
!$OMP PRIVATE( I, J, L, K, NK, KMAX, SPECNAME )
    ! Loop over all grid boxes
    DO L = 1, LLPAR
    DO J = 1, JJPAR
    DO I = 1, IIPAR

       ! current SZA divided by total daily SZA (2D field only)
       IF ( ExtState%SZAFACT%DoUse .AND. L==1 ) THEN
          HCO_SZAFACT(I,J) = GET_SZAFACT(I,J,State_Met)
       ENDIF

       ! Fraction of PBL for each box [unitless]
       IF ( ExtState%FRAC_OF_PBL%DoUse ) THEN
          HCO_FRAC_OF_PBL(I,J,L) = GET_FRAC_OF_PBL(I,J,L)
       ENDIF

       ! Maximum extent of the PBL [model level]
       HCO_PBL_MAX = GET_PBL_MAX_L()

       ! J-values for NO2 and O3 (2D field only)
       ! This code was moved from hcox_paranox_mod.F90 to break
       ! dependencies to GC specific code (ckeller, 07/28/14).
       IF ( L==1 .AND.                                    &
            (ExtState%JNO2%DoUse .OR. ExtState%JO1D%DoUse) ) THEN

          ! Check if sun is up
          IF ( State_Met%SUNCOSmid(I,J) == 0d0 ) THEN
             IF ( ExtState%JNO2%DoUse ) JNO2 = 0.0_hp
             IF ( ExtState%JO1D%DoUse ) JO1D = 0.0_hp
          ELSE
             ! Loop over photolysis reactions to find NO2, O3
             KMAX = JPHOTRAT(NCS)
             DO K = 1, KMAX 
                ! Reaction number
                NK = NRATES(NCS) + K

                ! Nae of species being photolyzed
                SPECNAME = NAMEGAS(IRM(1,NK,NCS))

                ! Check if this is NO2 or O3, store values, 1/s
                SELECT CASE ( TRIM( SPECNAME ) )
                   CASE ( 'NO2' )
                      IF ( ExtState%JNO2%DoUse ) &
                         JNO2(I,J) = FJXFUNC(I,J,1,K,1,SPECNAME)
                   CASE ( 'O3'  )
                      IF ( ExtState%JO1D%DoUse ) &
#if defined( UCX )
                      ! IMPORTANT: Need branck *2* for O1D
                      ! Branch 1 is O3P!
                      JO1D(I,J) = FJXFUNC(I,J,1,L,2,SPECNAME)
#else
                      JO1D(I,J) = FJXFUNC(I,J,1,L,1,SPECNAME)
#endif
                   CASE DEFAULT
                END SELECT
             ENDDO !K
          ENDIF

       ENDIF
    ENDDO
    ENDDO
    ENDDO
!$OMP END PARALLEL DO

  END SUBROUTINE ExtState_UpdtPointers
!EOC
!------------------------------------------------------------------------------
!                  Harvard-NASA Emissions Component (HEMCO)                   !
!------------------------------------------------------------------------------
!BOP
!
! !IROUTINE: GridEdge_Set 
!
! !DESCRIPTION: SUBROUTINE GridEdge\_Set sets the grid edge pressure values
! on the HEMCO grid.
!\\
!\\
! !INTERFACE:
!
  SUBROUTINE GridEdge_Set ( State_Met, RC )
!
! !USES:
!
    USE GIGC_State_Met_Mod,    ONLY : MetState
    USE CMN_SIZE_MOD,          ONLY : IIPAR, JJPAR, LLPAR
    USE PRESSURE_MOD,          ONLY : GET_PEDGE

! !INPUT PARAMETERS:
!
    TYPE(MetState),   INTENT(IN   )  :: State_Met  ! Met state
!
! !INPUT/OUTPUT PARAMETERS:
!
    INTEGER,          INTENT(INOUT)  :: RC
!
! !REVISION HISTORY:
!  08 Oct 2014 - C. Keller   - Initial version
!EOP
!------------------------------------------------------------------------------
!BOC
!
! LOCAL VARIABLES:
!
    INTEGER  :: I, J, L

    !=================================================================
    ! GridEdge_Set begins here
    !=================================================================

!$OMP PARALLEL DO                                                 &
!$OMP DEFAULT( SHARED )                                           &
!$OMP PRIVATE( I, J, L )
    DO L = 1, LLPAR
    DO J = 1, JJPAR
    DO I = 1, IIPAR

       ! Get pressure edges [Pa] and pass to HEMCO grid. 
       HcoState%Grid%PEDGE%Val(I,J,L) = GET_PEDGE(I,J,L) * 100.0_hp
       IF ( L==LLPAR ) THEN
          HcoState%Grid%PEDGE%Val(I,J,L+1) = GET_PEDGE(I,J,L+1) * 100.0_hp
       ENDIF
    ENDDO
    ENDDO
    ENDDO
!$OMP END PARALLEL DO

    ! Return w/ success
    RC = HCO_SUCCESS

  END SUBROUTINE GridEdge_Set
!EOC
!------------------------------------------------------------------------------
!          Harvard University Atmospheric Chemistry Modeling Group            !
!------------------------------------------------------------------------------
!BOP
!
! !IROUTINE: Model_SetSpecies 
!
! !DESCRIPTION: Subroutine Model\_SetSpecies defines information on the 
! GEOS-Chem species. The names of these species will then be compared against 
! the species names found in the HEMCO configuration file, and only matching
! species will be used by HEMCO (with the properties defined here being copied
! to the HEMCO state object).
!\\
!\\
! Typically, the GEOS-Chem species defined here are nothing else than the
! GEOS-Chem tracers. However, species may be manually added to that list (e.g. 
! SESQ) or be specified entirely manually for specialty simulations.
!\\
!\\
! !INTERFACE:
!
  SUBROUTINE Model_SetSpecies( Input_Opt, nModelSpec, RC )
!
! !USES:
!
    USE GIGC_State_Chm_Mod,    ONLY : Get_Indx
    USE GIGC_Input_Opt_Mod,    ONLY : OptInput
    USE HENRY_COEFFS,          ONLY : Get_Henry_Constant
!
! !INPUT/OUTPUT PARAMETERS:
!
    TYPE(OptInput),   INTENT(INOUT) :: Input_Opt  ! Input Options object
!
! !OUPTUT PARAMETERS:
!
    INTEGER,            INTENT(OUT) :: nModelSpec
    INTEGER,            INTENT(OUT) :: RC
!
! !REVISION HISTORY:
!  13 Sep 2013 - C. Keller   - Initial Version
!  14 Jul 2014 - R. Yantosca - Cosmetic changes in ProTeX headers
!  04 Sep 2014 - R. Yantosca - Include more specialty sims in IF statement
!EOP
!------------------------------------------------------------------------------
!BOC
!
! LOCAL VARIABLES:
!
    INTEGER            :: N,  IDTLIMO, ID_EMIT
    REAL(dp)           :: K0, CR,  pKa
    CHARACTER(LEN= 31) :: ThisName
    CHARACTER(LEN=255) :: MSG
    CHARACTER(LEN=255) :: LOC = 'Model_SetSpecies (hcoi_gc_main_mod.F90)'

    !=================================================================
    ! Model_SetSpecies begins here
    !=================================================================

    !-----------------------------------------------------------------
    ! For most simulations (e.g. full-chem simulation, most of the
    ! specialty sims), just use the GEOS-Chem species definitions.
    !-----------------------------------------------------------------
    IF ( Input_Opt%ITS_A_FULLCHEM_SIM   .or. &
         Input_Opt%ITS_AN_AEROSOL_SIM   .or. &
         Input_OPt%ITS_A_CH4_SIM        .or. &
         Input_Opt%ITS_A_MERCURY_SIM    .or. &
         Input_Opt%ITS_A_POPS_SIM       .or. &
         Input_Opt%ITS_A_RnPbBe_SIM     .or. &
         Input_Opt%ITS_A_TAGOX_SIM      .or. &
         Input_Opt%ITS_A_TAGCO_SIM    ) THEN

       ! # of model species
       nModelSpec = Input_Opt%N_TRACERS
   
       ! Check for SESQ: SESQ is not transported due to its short lifetime,
       ! but emissions are still calculated (in MEGAN). SESQ is only used
       ! in the SOA simulation, i.e. if LIMO is defined. Thus, add one more
       ! species here if LIMO is a model species and calculate SESQ emissions
       ! along with LIMO!
       IDTLIMO = Get_Indx('LIMO', Input_Opt%ID_TRACER, Input_Opt%TRACER_NAME )
       IF ( IDTLIMO > 0 ) THEN
          nModelSpec = nModelSpec + 1
       ENDIF
 
       ! Allocate model species variables
       CALL ModelSpec_Allocate ( nModelSpec, RC )
       IF ( RC /= HCO_SUCCESS ) RETURN
 
       ! Assign variables
       DO N = 1, Input_Opt%N_TRACERS 
   
          ! Get species names
          ! ==> Treat BCPI as BC and OCPI as OC. Will be split into
          !     hydrophobic and hydrophilic fraction lateron!
          IF ( TRIM(Input_Opt%TRACER_NAME(N)) == 'BCPI' ) THEN
             ModelSpecNames(N) = 'BC' 
          ELSEIF ( TRIM(Input_Opt%TRACER_NAME(N)) == 'OCPI' ) THEN
             ModelSpecNames(N) = 'OC' 
          ELSE 
             ModelSpecNames(N) = Input_Opt%TRACER_NAME(N)
          ENDIF
          
          ! Species ID
          ModelSpecIDs(N)   = Input_Opt%ID_TRACER(N)
   
          ! Molecular weights
          ModelSpecMW(N)    = Input_Opt%Tracer_MW_G(N)
          ModelSpecEmMW(N)  = Input_Opt%Tracer_MW_G(N)
   
          ! Emitted molecules per molecule of species
          ID_EMIT = Input_Opt%ID_EMITTED(N)
          IF ( ID_EMIT <= 0 ) THEN
             ModelSpecMolecRatio(N) = 1.0_hp
          ELSE
             ModelSpecMolecRatio(N) = Input_Opt%TRACER_COEFF(N,ID_EMIT)
          ENDIF
   
          ! Henry coefficients
          CALL GET_HENRY_CONSTANT ( TRIM(ModelSpecNames(N)), K0, CR, pKa, RC )
          ModelSpecK0(N)  = K0
          ModelSpecCR(N)  = CR
          ModelSpecPKA(N) = PKA
       ENDDO      
   
       ! Eventually add SESQ
       IF ( IDTLIMO > 0 ) THEN
          N                      = nModelSpec
          ModelSpecIDs(N)        = Input_Opt%N_TRACERS + 1 ! Assign 'fake' model ID
          ModelSpecNames(N)      = 'SESQ'
          ModelSpecEmMW(N)       = 150.0_hp
          ModelSpecMW(N)         = 150.0_hp
          ModelSpecMolecRatio(N) = 1.0_hp
          ModelSpecK0(N)         = 0.0_hp
          ModelSpecCR(N)         = 0.0_hp
          ModelSpecPKA(N)        = 0.0_hp
       ENDIF

    !-----------------------------------------------------------------
    ! CO2 specialty simulation 
    ! For the CO2 specialty simulation, define here all tagged 
    ! tracer. This will let HEMCO calculate emissions for each
    ! tagged tracer individually. The emissions will be passed
    ! to the CO2 arrays in co2_mod.F 
    !-----------------------------------------------------------------
    ELSEIF ( Input_Opt%ITS_A_CO2_SIM ) THEN

       ! There are up to 11 tracers
       nModelSpec = 11 
   
       ! Allocate model species variables
       CALL ModelSpec_Allocate ( nModelSpec, RC )
       IF ( RC /= HCO_SUCCESS ) RETURN
 
       ! Henry constants are the same for all tracers
       CALL GET_HENRY_CONSTANT ( 'CO2', K0, CR, pKa, RC )

       ! Assign variables
       DO N = 1, nModelSpec
   
          ! Define species names. These are the names that must also be 
          ! used in the HEMCO configuration file!
          SELECT CASE ( N )

             CASE ( 1  )
                ThisName = 'CO2'
             CASE ( 2  ) 
                ThisName = 'CO2ff'
             CASE ( 3  ) 
                ThisName = 'CO2oc'
             CASE ( 4  ) 
                ThisName = 'CO2bal'
             CASE ( 5  ) 
                ThisName = 'CO2bb'
             CASE ( 6  ) 
                ThisName = 'CO2bf'
             CASE ( 7  ) 
                ThisName = 'CO2nte'
             CASE ( 8  ) 
                ThisName = 'CO2se'
             CASE ( 9  ) 
                ThisName = 'CO2av'
             CASE ( 10 ) 
                ThisName = 'CO2ch'
             CASE ( 11 ) 
                ThisName = 'CO2corr'

             CASE DEFAULT
                MSG = 'Only 11 species defined for CO2 simulation!'
                CALL HCO_ERROR ( MSG, RC, THISLOC=LOC )
                RETURN

          END SELECT

          ! Species name 
          ModelSpecNames(N)      = ThisName 
          
          ! Species ID.
          ModelSpecIDs(N)        = N
   
          ! Molecular weights and molecule ratio
          ModelSpecMW(N)         = Input_Opt%Tracer_MW_G(N)
          ModelSpecEmMW(N)       = Input_Opt%Tracer_MW_G(N)
          ModelSpecMolecRatio(N) = 1.0_hp
   
          ! Henry coefficients
          ModelSpecK0(N)         = K0
          ModelSpecCR(N)         = CR
          ModelSpecPKA(N)        = PKA

       ENDDO

    !-----------------------------------------------------------------
    ! DEFAULT (RETURN W/ ERROR) 
    !-----------------------------------------------------------------
    ELSE
       MSG = 'Invalid simulation type - cannot define model species' 
       CALL HCO_ERROR ( MSG, RC, THISLOC=LOC )
       RETURN
    ENDIF

    ! Return w/ success
    RC = HCO_SUCCESS

    END SUBROUTINE Model_SetSpecies 
!EOC
!------------------------------------------------------------------------------
!          Harvard University Atmospheric Chemistry Modeling Group            !
!------------------------------------------------------------------------------
!BOP
!
! !IROUTINE: Set_Grid 
!
! !DESCRIPTION: Subroutine Set\_Grid tells HEMCO about the grid that is being
!  used by the GEOS-Chem simulation.
!\\
!\\
! !INTERFACE:
!
  SUBROUTINE Set_Grid( am_I_Root, State_Met, HcoState, RC ) 
!
! !USES:
!
    USE GIGC_State_Met_Mod, ONLY : MetState
    USE CMN_SIZE_MOD,       ONLY : IIPAR, JJPAR, LLPAR
    USE GRID_MOD,           ONLY : XMID,  YMID
    USE GRID_MOD,           ONLY : XEDGE, YEDGE, YSIN
    USE GRID_MOD,           ONLY : AREA_M2
    USE HCO_ARR_MOD,        ONLY : HCO_ArrInit
!
! !INPUT ARGUMENTS:
!
    LOGICAL,          INTENT(IN   )  :: am_I_Root
    TYPE(MetState),   INTENT(IN   )  :: State_Met  ! Met state
!
! !INPUT/OUTPUT ARGUMENTS:
!
    TYPE(Hco_State),  POINTER        :: HcoState   ! HEMCO state
    INTEGER,          INTENT(INOUT)  :: RC
!
! !REVISION HISTORY:
!  13 Sep 2013 - C. Keller - Initial Version
!  14 Jul 2014 - R. Yantosca - Cosmetic changes in ProTeX headers
!EOP
!------------------------------------------------------------------------------
!BOC
!
! LOCAL VARIABLES:
!

    !=================================================================
    ! SET_GRID begins here
    !=================================================================

    ! NOTE: for now, just copy GEOS-Chem grid, i.e. HEMCO calculations 
    ! are performed on the GEOS-Chem simulation grid. 
    ! It is possible to define a different emissions grid below. 
    ! In this case, all arrays have to be regridded when passing 
    ! them between HEMCO and GEOS-Chem (this is also true for the 
    ! met-fields used by the extensions)! 

    ! Grid dimensions
    HcoState%NX = IIPAR
    HcoState%NY = JJPAR
    HcoState%NZ = LLPAR

    ! Set pointers to grid variables
    HcoState%Grid%XMID%Val       => XMID   (:,:,1)
    HcoState%Grid%YMID%Val       => YMID   (:,:,1)
    HcoState%Grid%XEDGE%Val      => XEDGE  (:,:,1)
    HcoState%Grid%YEDGE%Val      => YEDGE  (:,:,1)
    HcoState%Grid%YSIN%Val       => YSIN   (:,:,1)
    HcoState%Grid%AREA_M2%Val    => AREA_M2(:,:,1)
    HcoState%Grid%BXHEIGHT_M%Val => State_Met%BXHEIGHT

    ! Allocate PEDGE. Will be updated every time step!
    CALL HCO_ArrInit( HcoState%Grid%PEDGE, HcoState%NX, HcoState%NY, HcoState%NZ+1, RC )
    IF ( RC /= HCO_SUCCESS ) RETURN

    ! Return w/ success
    RC = HCO_SUCCESS

    END SUBROUTINE Set_Grid
!EOC
!------------------------------------------------------------------------------
!          Harvard University Atmospheric Chemistry Modeling Group            !
!------------------------------------------------------------------------------
!BOP
!
! !IROUTINE: Get_nHcoSpc 
!
! !DESCRIPTION: Subroutine Get\_nHcoSpc returns the number of species that
! shall be used by HEMCO. This number depends on the definitions of the HEMCO
! configuration file (i.e. how many species are defined in there) and the 
! GEOS-Chem species definitions.
!\\
!\\
! !INTERFACE:
!
  SUBROUTINE Get_nHcoSpc( Input_Opt, nHcoSpec, RC ) 
!
! !USES:
!
    USE HCO_CharTools_Mod,  ONLY : HCO_CharMatch
    USE HCO_Config_MOD,     ONLY : Config_GetnSpecies
    USE HCO_Config_MOD,     ONLY : Config_GetSpecNames
    USE GIGC_Input_Opt_Mod, ONLY : OptInput
!
! !INPUT/OUTPUT PARAMETERS
!
    TYPE(OptInput), INTENT(INOUT)  :: Input_Opt  ! Input Options object
    INTEGER,        INTENT(INOUT)  :: RC         ! Success or fialure
!
! !OUTPUT PARAMETERS:
!
    INTEGER,        INTENT(  OUT)  :: nHcoSpec   ! # of species to be 
                                                 ! used by HEMCO 
!
! !REVISION HISTORY:
!  13 Sep 2013 - C. Keller   - Initial Version
!  14 Jul 2014 - R. Yantosca - Cosmetic changes in ProTeX headers
<<<<<<< HEAD
!  27 Oct 2014 - C. Keller   - Now allocate M2HID here to prevent 
!                              out-of-bounds error lateron if there are no
!                              species defined in the HEMCO config. file.
=======
!  27 Oct 2014 - C. Keller   - Now allocate M2HID also if there are no
!                              species in the HEMCO config file (to prevent 
!                              out-of-bounds error lateron).
>>>>>>> 3eeab132
!EOP
!------------------------------------------------------------------------------
!BOC
!
! LOCAL VARIABLES:
!
    INTEGER            :: nConfigSpec, nModelSpec
    INTEGER            :: I, AS
    CHARACTER(LEN=255) :: LOC = 'Get_nHcoSpc (hcoi_gc_main_mod.F90)'
    CHARACTER(LEN=255) :: MSG

    !=================================================================
    ! Get_nHcoSpc begins here
    !=================================================================

    ! Extract number of species found in the HEMCO config. file.
    nConfigSpec = Config_GetnSpecies ( )

<<<<<<< HEAD
    ! Initialize mapping vector. Do this here to make sure that M2HID
    ! is also allocated if there are no species defined in the HEMCO
    ! config file. This is to prevent out-of-bounds error in references
    ! to M2HID lateron.
    ALLOCATE( M2HID(Input_Opt%N_TRACERS), STAT=AS )
    IF ( AS /= 0 ) THEN
       CALL HCO_ERROR ( 'Allocation error: M2HID', RC, THISLOC=LOC )
       RETURN
    ENDIF
    DO I = 1, Input_Opt%N_TRACERS
       M2HID(I)%ID = -1
    ENDDO

=======
>>>>>>> 3eeab132
    ! If there is no species in the HEMCO configuration file, there
    ! are no matching species!
    IF ( nConfigSpec == 0 ) THEN
       nHcoSpec = 0

<<<<<<< HEAD
=======
       ! To prevent out of bounds error
       CALL M2HID_Allocate( Input_Opt%N_TRACERS, RC )
       IF ( RC /= HCO_SUCCESS ) RETURN

>>>>>>> 3eeab132
    ! If at least one species is set in the configuration file, try
    ! to match those species against the GEOS-Chem species.
    ELSE

       ! Get list of all species names found in the HEMCO config file.
       CALL Config_GetSpecNames( HcoSpecNames, nConfigSpec, RC )
       IF( RC /= HCO_SUCCESS) RETURN 

       ! Extract GC species names and properties. Those will be written
       ! into the module arrays ModelSpec*.
       CALL Model_SetSpecies( Input_Opt, nModelSpec, RC )
       IF ( RC /= HCO_SUCCESS) RETURN
   
       ! This returns the matching indeces of the HEMCO species (HcoSpecNames)
       ! in ModelSpecNames. A value of -1 is returned if no matching species
       ! is found.
       ALLOCATE(MatchIDx(nConfigSpec),STAT=AS)
       IF ( AS/=0 ) THEN 
          CALL HCO_ERROR ('Allocation error matchIDx', RC, THISLOC=LOC )
          RETURN
       ENDIF
       MatchIDx(:) = -1
       CALL HCO_CharMatch( HcoSpecNames,   nConfigSpec,   &
                           ModelSpecNames, nModelSpec,    &
                           MatchIDx,       nHcoSpec        )
    ENDIF

    IF ( nHcoSpec == 0 ) THEN
       MSG = 'No matching species between HEMCO and the model!'
       CALL HCO_WARNING ( MSG, RC, THISLOC=LOC )
    ENDIF

    ! Return w/ success
    RC = HCO_SUCCESS

  END SUBROUTINE Get_nHcoSpc 
!EOC
!------------------------------------------------------------------------------
!          Harvard University Atmospheric Chemistry Modeling Group            !
!------------------------------------------------------------------------------
!BOP
!
! !IROUTINE: Register_Species 
!
! !DESCRIPTION: Subroutine Register\_Species registers all emissions
!  species in the HEMCO state object and creates the mapping vector that
!  relates the GEOS-Chem tracer IDs to the HEMCO IDs.
!\\
!\\
! !INTERFACE:
!
  SUBROUTINE Register_Species( am_I_Root, Input_Opt, State_Chm, HcoState, RC )
!
! !USES:
!
    USE GIGC_Input_Opt_Mod, ONLY : OptInput
    USE HCO_LogFile_Mod,    ONLY : HCO_SPEC2LOG
    USE GIGC_State_Chm_Mod, ONLY : ChmState
    USE CMN_SIZE_MOD,       ONLY : IIPAR, JJPAR, LLPAR
!
! !INPUT ARGUMENTS:
!
    TYPE(OptInput),     INTENT(IN   )  :: Input_Opt  ! Input Options object
    LOGICAL,            INTENT(IN   )  :: am_I_Root
    TYPE(ChmState),     INTENT(IN   )  :: State_Chm  ! Chem state
!
! !INPUT/OUTPUT ARGUMENTS:
!
    TYPE(Hco_State),    POINTER        :: HcoState   ! HEMCO state
    INTEGER,            INTENT(INOUT)  :: RC
!
! !REVISION HISTORY:
!  13 Sep 2013 - C. Keller - Initial Version
!  14 Jul 2014 - R. Yantosca - Cosmetic changes in ProTeX headers
!EOP
!------------------------------------------------------------------------------
!BOC
!
! LOCAL VARIABLES:
!
    INTEGER     :: CNT, I, IDX, AS

    !=================================================================
    ! REGISTER_SPECIES begins here
    !=================================================================

    ! Only if # of HEMCO species is not zero
    IF ( HcoState%nSpc > 0 ) THEN

       ! Loop over all possible HEMCO species
       cnt = 0 
       DO I = 1, SIZE(MatchIDx)
   
          ! Skip if this HEMCO species is not used in GEOS-Chem
          IF ( MatchIDx(I) < 0 ) CYCLE
   
          ! increase counter: this is the index in HcoState%Spc!
          cnt = cnt + 1
   
          ! Set species name and GEOS-Chem tracer ID 
          IDX                          = MatchIDx(I)
          HcoState%Spc(cnt)%ModID      = ModelSpecIDs(IDX)
          HcoState%Spc(cnt)%SpcName    = HcoSpecNames(I) 
   
          ! Molecular weights of species & emitted species.
          HcoState%Spc(cnt)%MW_g       = ModelSpecMW(IDX)
          HcoState%Spc(cnt)%EmMW_g     = ModelSpecEmMW(IDX)
   
          ! Emitted molecules per molecule of species.
          HcoState%Spc(cnt)%MolecRatio = ModelSpecMolecRatio(IDX)
   
          ! Set Henry coefficients
          HcoState%Spc(cnt)%HenryK0    = ModelSpecK0(IDX)
          HcoState%Spc(cnt)%HenryCR    = ModelSpecCR(IDX)
          HcoState%Spc(cnt)%HenryPKA   = ModelSpecPKA(IDX)

          ! Set mapping vector. This returns the HEMCO ID of species X at 
          ! position X.
          M2HID(ModelSpecIDs(IDX))%ID  = CNT
   
          ! Write to logfile
          CALL HCO_SPEC2LOG( am_I_Root, HcoState, Cnt )
   
       ENDDO !I
       CALL HCO_MSG(SEP1='-')

    ENDIF 

    ! Return w/ success
    RC = HCO_SUCCESS

  END SUBROUTINE Register_Species
!EOC
!------------------------------------------------------------------------------
!          Harvard University Atmospheric Chemistry Modeling Group            !
!------------------------------------------------------------------------------
!BOP
!
! !IROUTINE: GetHcoState 
!
! !DESCRIPTION: Subroutine GetHcoState is a wrapper routine to connect the 
! passed pointer to the internal HcoState object. This routine can be called
! from outside of HEMCO to obtain the HcoState object (e.g. for diagnostics).
!\\
!\\
! !INTERFACE:
!
  SUBROUTINE GetHcoState ( HcoStatePtr ) 
!
! !INPUT/OUTPUT ARGUMENTS:
!
    TYPE(Hco_State),    POINTER        :: HcoStatePtr  ! HEMCO state pointer
!
! !REVISION HISTORY:
!  01 Aug 2014 - C. Keller - Initial Version
!EOP
!------------------------------------------------------------------------------
!BOC

    !=================================================================
    ! GetHcoState begins here
    !=================================================================

    HcoStatePtr => HcoState

  END SUBROUTINE GetHcoState
!EOC
!------------------------------------------------------------------------------
!          Harvard University Atmospheric Chemistry Modeling Group            !
!------------------------------------------------------------------------------
!BOP
!
! !IROUTINE: GetHcoVal
!
! !DESCRIPTION: Subroutine GetHcoVal is a wrapper routine to return an 
! emission (kg/m2/s) or deposition (1/s) value from the HEMCO state object
! for a given GEOS-Chem tracer at position I, J, L.
! A value of zero is returned if no HEMCO species is defined for the given
! tracer, and the output parameter Found is set to false.
!\\
!\\
! !INTERFACE:
!
  SUBROUTINE GetHcoVal ( TrcID, I, J, L, Found, Emis8, Emis4, Dep8, Dep4 ) 
!
! !USES
!
    USE TRACERID_MOD
!
! !INPUT ARGUMENTS:
!
    INTEGER,            INTENT(IN   )  :: TrcID   ! GEOS-Chem tracer ID
    INTEGER,            INTENT(IN   )  :: I, J, L ! Position 
!
! !OUTPUT ARGUMENTS:
!
    LOGICAL,            INTENT(  OUT)  :: FOUND   ! Was this tracer ID found?
    REAL(dp), OPTIONAL, INTENT(  OUT)  :: Emis8   ! Output in double precision
    REAL(sp), OPTIONAL, INTENT(  OUT)  :: Emis4   ! Output in single precision
    REAL(dp), OPTIONAL, INTENT(  OUT)  :: Dep8    ! Output in double precision
    REAL(sp), OPTIONAL, INTENT(  OUT)  :: Dep4    ! Output in single precision
!
! !REVISION HISTORY:
!  20 Oct 2014 - C. Keller - Initial Version
!EOP
!------------------------------------------------------------------------------
!BOC
    INTEGER   :: HcoID, tID
    REAL(hp)  :: Emis, Dep

    !=================================================================
    ! GetHcoVal begins here
    !=================================================================

    ! Init
    FOUND = .FALSE.
    IF ( PRESENT(Emis8) ) Emis8 = 0.0_dp
    IF ( PRESENT(Emis4) ) Emis4 = 0.0_sp
    IF ( PRESENT(Dep8 ) ) Dep8  = 0.0_dp
    IF ( PRESENT(Dep4 ) ) Dep4  = 0.0_sp

    ! Define tracer ID to be used. This is only different from the
    ! passed tracer ID if some species mapping occurs at this level,
    ! e.g. to fractionate BC into BCPI/BCPO. 
    tID = TrcID

    ! In HEMCO, carbon is stored as BC and OC and model IDs BCPI and 
    ! OCPI, respectively, assigned to them.
    IF ( TrcID == IDTBCPO ) THEN
       tID = IDTBCPI
    ELSEIF ( TrcID == IDTOCPO ) THEN
       tID = IDTOCPI
    ENDIF

    ! HEMCO species ID corresponding to this GEOS-Chem tracer
    IF ( tID > 0 ) HcoID = M2HID(tID)%ID

    ! If HEMCO species exists, get value from HEMCO state
    IF ( HcoID > 0 ) THEN
       IF ( ASSOCIATED(HcoState%Spc(HcoID)%Emis%Val) ) THEN
          Emis = HcoState%Spc(HcoID)%Emis%Val(I,J,L)
          IF ( PRESENT(Emis8) ) THEN
             Emis8 = Emis
             FOUND = .TRUE.
          ENDIF
          IF ( PRESENT(Emis4) ) THEN
             Emis4 = Emis
             FOUND = .TRUE.
          ENDIF
       
       ENDIF
       IF ( ASSOCIATED(HcoState%Spc(HcoID)%Depv%Val) ) THEN
          Dep = HcoState%Spc(HcoID)%Depv%Val(I,J)
          IF ( PRESENT(Dep8) ) THEN
             Dep8  = Dep
             FOUND = .TRUE.
          ENDIF
          IF ( PRESENT(Dep4) ) THEN
             Dep4  = Dep
             FOUND = .TRUE.
          ENDIF
       ENDIF
    ENDIF

    ! Eventually apply correction factor, e.g. to fractionate
    ! BC into BCPI and BCPO.
    IF ( TrcID == IDTBCPI ) THEN
       IF ( PRESENT(Emis8) ) Emis8 = Emis8 * BC2BCPI
       IF ( PRESENT(Emis4) ) Emis4 = Emis4 * BC2BCPI
       IF ( PRESENT(Dep8 ) ) Dep8  = Dep8  * BC2BCPI
       IF ( PRESENT(Dep4 ) ) Dep4  = Dep4  * BC2BCPI

    ELSEIF ( TrcID == IDTBCPO ) THEN
       IF ( PRESENT(Emis8) ) Emis8 = Emis8 * BC2BCPO
       IF ( PRESENT(Emis4) ) Emis4 = Emis4 * BC2BCPO
       IF ( PRESENT(Dep8 ) ) Dep8  = Dep8  * BC2BCPO
       IF ( PRESENT(Dep4 ) ) Dep4  = Dep4  * BC2BCPO

    ELSEIF ( TrcID == IDTOCPI ) THEN
       IF ( PRESENT(Emis8) ) Emis8 = Emis8 * OC2OCPI
       IF ( PRESENT(Emis4) ) Emis4 = Emis4 * OC2OCPI
       IF ( PRESENT(Dep8 ) ) Dep8  = Dep8  * OC2OCPI
       IF ( PRESENT(Dep4 ) ) Dep4  = Dep4  * OC2OCPI

    ELSEIF ( TrcID == IDTOCPO ) THEN
       IF ( PRESENT(Emis8) ) Emis8 = Emis8 * OC2OCPO
       IF ( PRESENT(Emis4) ) Emis4 = Emis4 * OC2OCPO
       IF ( PRESENT(Dep8 ) ) Dep8  = Dep8  * OC2OCPO
       IF ( PRESENT(Dep4 ) ) Dep4  = Dep4  * OC2OCPO
    ENDIF

  END SUBROUTINE GetHcoVal
!EOC
!------------------------------------------------------------------------------
!                  Harvard-NASA Emissions Component (HEMCO)                   !
!------------------------------------------------------------------------------
!BOP
!
! !IROUTINE: GetHcoID
!
! !DESCRIPTION: Function GetHcoID is a convenience wrapper function to
! return the HEMCO ID by name or by GC tracer ID.
!\\
!\\
! !INTERFACE:
!
  FUNCTION GetHcoID( name, TrcID ) RESULT ( HcoID )
!
! !USES:
!
    USE HCO_STATE_MOD, ONLY : HCO_GetHcoID
!
! !INPUT PARAMETERS:
!
    CHARACTER(LEN=*), INTENT(IN   ), OPTIONAL :: Name  ! Tracer name 
    INTEGER,          INTENT(IN   ), OPTIONAL :: TrcID ! Tracer ID 
!
! !OUTPUT PARAMETERS:
!
    INTEGER                                   :: HcoID 
!
! !REMARKS:
!
! !REVISION HISTORY: 
!  21 Oct 2014 - C. Keller   - Initial version
!EOP
!------------------------------------------------------------------------------
!BOC

    ! Init
    HcoID = -1

    ! To get HEMCO ID by tracer ID
    IF ( PRESENT(TrcID) ) THEN
       IF ( TrcID > 0 ) HcoID = M2HID(TrcID)%ID
    ENDIF
    IF ( PRESENT(name) ) THEN
       HcoID = HCO_GetHcoID( name, HcoState )
    ENDIF

  END FUNCTION GetHcoID
!EOC
!------------------------------------------------------------------------------
!                  Harvard-NASA Emissions Component (HEMCO)                   !
!------------------------------------------------------------------------------
!BOP
!
! !IROUTINE: GetHcoDiagn 
!
! !DESCRIPTION: Subroutine GetHcoDiagn is a convenience wrapper routine to 
! get a HEMCO diagnostics from somewhere within GEOS-Chem.
!\\
!\\
! !INTERFACE:
!
  SUBROUTINE GetHcoDiagn ( am_I_Root, DiagnName, Force, RC, Ptr2D, Ptr3D )
!
! !USES:
!
    USE ERROR_MOD,          ONLY : ERROR_STOP
    USE HCO_DIAGN_MOD
!
! !INPUT PARAMETERS:
!
    LOGICAL,          INTENT(IN   )      :: am_I_Root  ! Are we on the root CPU?
    CHARACTER(LEN=*), INTENT(IN   )      :: DiagnName  ! Name of diagnostics
    LOGICAL,          INTENT(IN   )      :: Force      ! Force error if diagn. not found?
!
! !INPUT/OUTPUT PARAMETERS:
!
    INTEGER,          INTENT(INOUT)      :: RC         ! Error return code
!
! !OUTPUT PARAMETERS:
!
    REAL(hp),         POINTER, OPTIONAL  :: Ptr2D(:,:)   ! Pointer to 2D data
    REAL(hp),         POINTER, OPTIONAL  :: Ptr3D(:,:,:) ! Pointer to 3D data
!
! !REMARKS:
!
! !REVISION HISTORY: 
!  24 Sep 2014 - C. Keller   - Initial version
!EOP
!------------------------------------------------------------------------------
!BOC
!
! !LOCAL VARIABLES:
!
    INTEGER                   :: FLAG, ERR, LevIDx
    TYPE(DiagnCont), POINTER  :: DgnCont  => NULL()

    CHARACTER(LEN=255) :: MSG
    CHARACTER(LEN=255) :: LOC = 'GetHcoDiagn (hcoi_gc_diagn_mod.F90)'

    !=======================================================================
    ! GetHcoDiagn begins here 
    !=======================================================================

    ! Check HEMCO state object
    IF ( .NOT. ASSOCIATED(HcoState) ) THEN
       CALL ERROR_STOP ( 'HcoState not defined', LOC )
    ENDIF

    ! Get diagnostics by name. Search all diagnostics, i.e. both AutoFill
    ! and manually filled diagnostics. Also include those with a manual
    ! output interval.
    CALL Diagn_Get( am_I_Root,   HcoState, .FALSE., DgnCont,       &
                    FLAG,        ERR,      cName=TRIM(DiagnName),  &
                    AutoFill=-1, InclManual=.TRUE. )     

    ! Error checks
    IF ( ERR /= HCO_SUCCESS ) THEN
       MSG = 'Error in getting diagnostics: ' // TRIM(DiagnName)
       CALL ERROR_STOP ( MSG, LOC )
    ENDIF
    IF ( (FLAG /= HCO_SUCCESS) .AND. Force ) THEN
       MSG = 'Cannot get diagnostics for this time stamp: ' // TRIM(DiagnName)
       CALL ERROR_STOP ( MSG, LOC )
    ENDIF

    ! Pass data to output pointer (only if diagnostics defined):
    IF ( FLAG == HCO_SUCCESS ) THEN

       ! 2D pointer
       IF ( PRESENT(Ptr2D) ) THEN

          ! Pass 2D data
          IF ( ASSOCIATED(DgnCont%Arr2D%Val) ) THEN
             Ptr2D => DgnCont%Arr2D%Val

          ! Pass 3D data. Get level index from diagnostics (if set)
          ELSEIF ( ASSOCIATED(DgnCont%Arr3D%Val) ) THEN
             LevIDx = DgnCont%LevIdx
             IF ( LevIdx < 1 ) LevIdx = 1
             Ptr2D => DgnCont%Arr3D%Val(:,:,LevIDx)

          ! Error if no 2D or 3D data available
          ELSE
             MSG = 'no data defined: ' // TRIM(DiagnName)
             CALL ERROR_STOP ( MSG, LOC )
          ENDIF 
   
       ! 3D pointer: must point to 3D data
       ELSEIF ( PRESENT(Ptr3D) ) THEN
          IF ( ASSOCIATED(DgnCont%Arr3D%Val) ) THEN
             Ptr3D => DgnCont%Arr3D%Val
          ELSE
             MSG = 'no 3D data defined: ' // TRIM(DiagnName)
             CALL ERROR_STOP ( MSG, LOC )
          ENDIF 
  
       ! Error otherwise 
       ELSE
          MSG = 'Please define output data pointer: ' // TRIM(DiagnName)
          CALL ERROR_STOP ( MSG, LOC )
       ENDIF
    ENDIF

    ! Free pointer
    DgnCont  => NULL()

    ! Leave with success 
    RC = HCO_SUCCESS

  END SUBROUTINE GetHcoDiagn 
!EOC
!------------------------------------------------------------------------------
!          Harvard University Atmospheric Chemistry Modeling Group            !
!------------------------------------------------------------------------------
!BOP
!
! !IROUTINE: ModelSpec_Allocate 
!
! !DESCRIPTION: Subroutine ModelSpec\_Allocate allocates the model species
! arrays. 
!\\
!\\
! !INTERFACE:
!
  SUBROUTINE ModelSpec_Allocate ( N, RC )
!
! !INPUT/OUTPUT ARGUMENTS:
!
    INTEGER, INTENT(IN   ) :: N     ! Array size
    INTEGER, INTENT(INOUT) :: RC    ! Return code 
!
! !REVISION HISTORY:
!  01 Aug 2014 - C. Keller - Initial Version
!EOP
!------------------------------------------------------------------------------
!BOC
    INTEGER            :: I, AS
    CHARACTER(LEN=255) :: LOC = 'ModelSpec_Allocate (hcoi_gc_main_mod.F90)'

    !=================================================================
    ! ModelSpec_Allocate begins here
    !=================================================================

    ALLOCATE(ModelSpecNames     (N), STAT=AS )
    IF ( AS /= 0 ) THEN
       CALL HCO_ERROR ( 'Allocation error: ModelSpecNames', RC, THISLOC=LOC )
       RETURN
    ENDIF

    ALLOCATE(ModelSpecIDs       (N), STAT=AS )
    IF ( AS /= 0 ) THEN
       CALL HCO_ERROR ( 'Allocation error: ModelSpecIDs', RC, THISLOC=LOC )
       RETURN
    ENDIF

    ALLOCATE(ModelSpecMW        (N), STAT=AS )
    IF ( AS /= 0 ) THEN
       CALL HCO_ERROR ( 'Allocation error: ModelSpecMW', RC, THISLOC=LOC )
       RETURN
    ENDIF

    ALLOCATE(ModelSpecEmMW      (N), STAT=AS )
    IF ( AS /= 0 ) THEN
       CALL HCO_ERROR ( 'Allocation error: ModelSpecEmMW', RC, THISLOC=LOC )
       RETURN
    ENDIF

    ALLOCATE(ModelSpecMolecRatio(N), STAT=AS )
    IF ( AS /= 0 ) THEN
       CALL HCO_ERROR ( 'Allocation error: ModelSpecMolecRatio', RC, THISLOC=LOC )
       RETURN
    ENDIF

    ALLOCATE(ModelSpecK0        (N), STAT=AS )
    IF ( AS /= 0 ) THEN
       CALL HCO_ERROR ( 'Allocation error: ModelSpecK0', RC, THISLOC=LOC )
       RETURN
    ENDIF

    ALLOCATE(ModelSpecCR        (N), STAT=AS )
    IF ( AS /= 0 ) THEN
       CALL HCO_ERROR ( 'Allocation error: ModelSpecCR', RC, THISLOC=LOC )
       RETURN
    ENDIF

    ALLOCATE(ModelSpecPKA       (N), STAT=AS )
    IF ( AS /= 0 ) THEN
       CALL HCO_ERROR ( 'Allocation error: ModelSpecPKA', RC, THISLOC=LOC )
       RETURN
    ENDIF

<<<<<<< HEAD
  END SUBROUTINE ModelSpec_Allocate
=======
    ! Also allocate M2HID
    CALL M2HID_Allocate( N, RC )
    IF ( RC /= HCO_SUCCESS ) RETURN

    ! Return w/ success
    RC = HCO_SUCCESS

  END SUBROUTINE ModelSpec_Allocate
!------------------------------------------------------------------------------
!          Harvard University Atmospheric Chemistry Modeling Group            !
!------------------------------------------------------------------------------
!BOP
!
! !IROUTINE: M2HID_Allocate 
!
! !DESCRIPTION: Subroutine M2HID\_Allocate allocates the M2HID derived type.
!\\
!\\
! !INTERFACE:
!
  SUBROUTINE M2HID_Allocate ( N, RC )
!
! !INPUT/OUTPUT ARGUMENTS:
!
    INTEGER, INTENT(IN   ) :: N     ! Array size
    INTEGER, INTENT(INOUT) :: RC    ! Return code 
!
! !REVISION HISTORY:
!  27 Oct 2014 - C. Keller - Initial Version
!EOP
!------------------------------------------------------------------------------
!BOC
    INTEGER            :: I, AS
    CHARACTER(LEN=255) :: LOC = 'M2HID_Allocate (hcoi_gc_main_mod.F90)'

    !=================================================================
    ! M2HID_Allocate begins here
    !=================================================================

    ! Initialize mapping vector. 
    ALLOCATE( M2HID(N), STAT=AS )
    IF ( AS /= 0 ) THEN
       CALL HCO_ERROR ( 'Allocation error: M2HID', RC, THISLOC=LOC )
       RETURN
    ENDIF
    DO I = 1, N
       M2HID(I)%ID = -1
    ENDDO

    ! Return w/ success
    RC = HCO_SUCCESS

  END SUBROUTINE M2HID_Allocate
>>>>>>> 3eeab132
!EOC
END MODULE HCOI_GC_MAIN_MOD<|MERGE_RESOLUTION|>--- conflicted
+++ resolved
@@ -1549,15 +1549,9 @@
 ! !REVISION HISTORY:
 !  13 Sep 2013 - C. Keller   - Initial Version
 !  14 Jul 2014 - R. Yantosca - Cosmetic changes in ProTeX headers
-<<<<<<< HEAD
-!  27 Oct 2014 - C. Keller   - Now allocate M2HID here to prevent 
-!                              out-of-bounds error lateron if there are no
-!                              species defined in the HEMCO config. file.
-=======
 !  27 Oct 2014 - C. Keller   - Now allocate M2HID also if there are no
 !                              species in the HEMCO config file (to prevent 
 !                              out-of-bounds error lateron).
->>>>>>> 3eeab132
 !EOP
 !------------------------------------------------------------------------------
 !BOC
@@ -1576,34 +1570,15 @@
     ! Extract number of species found in the HEMCO config. file.
     nConfigSpec = Config_GetnSpecies ( )
 
-<<<<<<< HEAD
-    ! Initialize mapping vector. Do this here to make sure that M2HID
-    ! is also allocated if there are no species defined in the HEMCO
-    ! config file. This is to prevent out-of-bounds error in references
-    ! to M2HID lateron.
-    ALLOCATE( M2HID(Input_Opt%N_TRACERS), STAT=AS )
-    IF ( AS /= 0 ) THEN
-       CALL HCO_ERROR ( 'Allocation error: M2HID', RC, THISLOC=LOC )
-       RETURN
-    ENDIF
-    DO I = 1, Input_Opt%N_TRACERS
-       M2HID(I)%ID = -1
-    ENDDO
-
-=======
->>>>>>> 3eeab132
     ! If there is no species in the HEMCO configuration file, there
     ! are no matching species!
     IF ( nConfigSpec == 0 ) THEN
        nHcoSpec = 0
 
-<<<<<<< HEAD
-=======
        ! To prevent out of bounds error
        CALL M2HID_Allocate( Input_Opt%N_TRACERS, RC )
        IF ( RC /= HCO_SUCCESS ) RETURN
 
->>>>>>> 3eeab132
     ! If at least one species is set in the configuration file, try
     ! to match those species against the GEOS-Chem species.
     ELSE
@@ -2149,9 +2124,6 @@
        RETURN
     ENDIF
 
-<<<<<<< HEAD
-  END SUBROUTINE ModelSpec_Allocate
-=======
     ! Also allocate M2HID
     CALL M2HID_Allocate( N, RC )
     IF ( RC /= HCO_SUCCESS ) RETURN
@@ -2205,6 +2177,5 @@
     RC = HCO_SUCCESS
 
   END SUBROUTINE M2HID_Allocate
->>>>>>> 3eeab132
 !EOC
 END MODULE HCOI_GC_MAIN_MOD