!------------------------------------------------------------------------------
!                  Harvard-NASA Emissions Component (HEMCO)                   !
!------------------------------------------------------------------------------
!BOP
!
! !MODULE: hcoi_gc_main_mod.F90
!
! !DESCRIPTION: Module hcoi\_gc\_main\_mod.F90 is the HEMCO-to-GEOS-Chem
! interface module, providing the link between GEOS-Chem and HEMCO. It
! contains wrapper routines to initialize, execute and finalize HEMCO from
! within GEOS-Chem. These routines are called from emissions\_mod.F90.
!\\
!\\
! Notes:
! \begin{itemize}
! \item HEMCO is used to calculate all emission fields. The emission tendencies
!  are passed to GEOS-Chem in module mixing\_mod.F90.
! \item Most meteorological fields needed by the HEMCO extensions are provided
!  through the GEOS-Chem meteorological state object Met\_State. Few fields
!  such as the pressure edges or J-values are defined and updated explicitly
!  within this module.
! \End{itemize}
! !INTERFACE:
!
MODULE HCOI_GC_Main_Mod
!
! !USES:
!
  USE Precision_Mod
  USE HCO_Error_Mod
  USE HCO_Interface_Mod
  USE HCOX_State_Mod, ONLY : Ext_State
  USE HCO_State_Mod,  ONLY : HCO_State

  IMPLICIT NONE
  PRIVATE
!
! !PUBLIC MEMBER FUNCTIONS:
!
  PUBLIC  :: HCOI_GC_Init
  PUBLIC  :: HCOI_GC_Run
  PUBLIC  :: HCOI_GC_Final
  PUBLIC  :: HCOI_GC_WriteDiagn
!
! !PRIVATE MEMBER FUNCTIONS:
!
  PRIVATE :: Calc_SumCosZa
  PRIVATE :: ExtState_InitTargets
  PRIVATE :: ExtState_SetFields
  PRIVATE :: ExtState_UpdateFields
  PRIVATE :: Get_SzaFact
  PRIVATE :: GridEdge_Set
  PRIVATE :: CheckSettings
  PRIVATE :: SetHcoGrid
  PRIVATE :: SetHcoSpecies
#if !defined(ESMF_) && !defined( MODEL_WRF )
  !=========================================================================
  ! These are only needed for GEOS-Chem "Classic"
  !=========================================================================
  PRIVATE :: Get_GC_Restart
  PRIVATE :: Get_Met_Fields
  PRIVATE :: Get_Boundary_Conditions
#endif
!
! !REMARKS:
!  This module is ignored if you are using HEMCO in an ESMF environment.
!
! !REVISION HISTORY:
!  20 Aug 2013 - C. Keller   - Initial version.
!  See the Git history with the gitk browser!
!EOP
!------------------------------------------------------------------------------
!BOC
!
! !PRIVATE TYPES:
!
  !------------------------------------
  ! %%% Species ID's %%%
  !------------------------------------
  INTEGER             :: id_HNO3
  INTEGER             :: id_LIMO
  INTEGER             :: id_NO
  INTEGER             :: id_NO2
  INTEGER             :: id_O3
  INTEGER             :: id_POPG

  !------------------------------------
  ! %%% Arrays, Pointers, Targets %%%
  !------------------------------------

  ! Internal met fields (will be used by some extensions)
  INTEGER,  TARGET    :: HCO_PBL_MAX                      ! level
  REAL(hp), POINTER   :: HCO_FRAC_OF_PBL(:,:,:)
  REAL(hp), POINTER   :: HCO_SZAFACT(:,:)

  ! Arrays to store J-values (used by Paranox extension)
  REAL(hp), POINTER   :: JNO2(:,:)
  REAL(hp), POINTER   :: JOH(:,:)

  ! Sigma coordinate (temporary)
  REAL(hp), POINTER   :: ZSIGMA(:,:,:)

  ! Sum of cosine of the solar zenith angle. Used to impose a
  ! diurnal variability on OH concentrations
  REAL(fp), POINTER   :: SUMCOSZA(:,:)
!
! !DEFINED PARAMETERS:
!
  ! Temporary toggle for diagnostics
  LOGICAL,  PARAMETER :: DoDiagn = .TRUE.

CONTAINS
!EOC
!------------------------------------------------------------------------------
!                  Harvard-NASA Emissions Component (HEMCO)                   !
!------------------------------------------------------------------------------
!BOP
!
! !IROUTINE: HCOI_GC_Init
!
! !DESCRIPTION: Subroutine HCOI\_GC\_INIT initializes the HEMCO derived
! types and arrays. The HEMCO configuration is read from the HEMCO
! configuration file (as listed in Input\_Opt%HcoConfigFile) and stored in
! the HEMCO configuration object. The entire HEMCO setup is based upon the
! entries in the HEMCO configuration object. It is possible to explicitly
! provide a (previously read) HEMCO configuration object via input argument
! `HcoConfig`. In this case the HEMCO configuration file will not be read
! any more.
!\\
!\\
! !INTERFACE:
!
  SUBROUTINE HCOI_GC_Init( am_I_Root,  Input_Opt, State_Chm,                  &
                           State_Grid, State_Met, RC,        HcoConfig       )
!
! !USES:
!
    USE CMN_SIZE_Mod,       ONLY : NDSTBIN
    USE ErrCode_Mod
    USE Input_Opt_Mod,      ONLY : OptInput
    USE Species_Mod,        ONLY : Species
    USE State_Chm_Mod,      ONLY : ChmState
    USE State_Chm_Mod,      ONLY : Ind_
    USE State_Grid_Mod,     ONLY : GrdState
    USE State_Met_Mod,      ONLY : MetState
    USE TIME_MOD,           ONLY : GET_TS_EMIS, GET_TS_DYN
    USE TIME_MOD,           ONLY : GET_TS_CHEM
#ifdef TOMAS
    USE TOMAS_MOD,          ONLY : IBINS
    USE TOMAS_MOD,          ONLY : Xk
#endif

    ! HEMCO routines
    USE HCO_Types_Mod,      ONLY : ConfigObj
    USE HCO_Config_Mod,     ONLY : Config_ReadFile, ConfigInit
    USE HCO_State_Mod,      ONLY : HcoState_Init
    USE HCO_Diagn_Mod,      ONLY : DiagnFileOpen
    USE HCO_Driver_Mod,     ONLY : HCO_Init
    USE HCOI_GC_Diagn_Mod,  ONLY : HCOI_GC_Diagn_Init
    USE HCOX_Driver_Mod,    ONLY : HCOX_Init
    USE HCOX_State_Mod,     ONLY : ExtStateInit
!
! !INPUT PARAMETERS:
!
    LOGICAL,          INTENT(IN   )          :: am_I_Root  ! root CPU?
    TYPE(ChmState),   INTENT(IN   )          :: State_Chm  ! Chemistry state
    TYPE(GrdState),   INTENT(IN   )          :: State_Grid ! Grid state
    TYPE(MetState),   INTENT(IN   )          :: State_Met  ! Met state
!
! !INPUT/OUTPUT PARAMETERS:
!
    TYPE(OptInput),   INTENT(INOUT)          :: Input_Opt  ! Input opts
    TYPE(ConfigObj),  POINTER,      OPTIONAL :: HcoConfig  ! HEMCO config object
    INTEGER,          INTENT(INOUT)          :: RC         ! Failure or success
!
! !REVISION HISTORY:
!  12 Sep 2013 - C. Keller   - Initial version
!  See the Git history with the gitk browser!
!EOP
!------------------------------------------------------------------------------
!BOC
!
! !LOCAL VARIABLES:
!
    ! Scalars
    LOGICAL                   :: LSTRAT,  FOUND
    INTEGER                   :: nHcoSpc, HMRC
    INTEGER                   :: N

    ! Strings
    CHARACTER(LEN=255)        :: OptName, ThisLoc, Instr
    CHARACTER(LEN=512)        :: ErrMSg

    ! Pointers
    TYPE(ConfigObj), POINTER  :: iHcoConfig => NULL()
    TYPE(Species),   POINTER  :: SpcInfo

    !=======================================================================
    ! HCOI_GC_INIT begins here!
    !=======================================================================

    ! Initialize
    RC       = GC_SUCCESS
    HMRC     = HCO_SUCCESS
    ErrMsg   = ''
    ThisLoc  = ' -> at HCOI_GC_Init (in module GeosCore/hcoi_gc_main_mod.F90)'
    Instr    = 'THIS ERROR ORIGINATED IN HEMCO!  Please check the '       // &
               'HEMCO log file for additional error messages!'

    ! Define all species ID's here, for use in module routines below
    id_HNO3  = Ind_('HNO3')
    id_LIMO  = Ind_('LIMO')
    id_NO    = Ind_('NO'  )
    id_NO2   = Ind_('NO2' )
    id_O3    = Ind_('O3'  )
    id_POPG  = Ind_('POPG')

    ! Create a splash page
    IF ( am_I_Root ) THEN
       WRITE( 6, '(a)' ) REPEAT( '%', 79 )
       WRITE( 6, 100   ) 'HEMCO: Harvard-NASA Emissions Component'
       WRITE( 6, 101   ) 'You are using HEMCO version ', ADJUSTL(HCO_VERSION)
       WRITE( 6, '(a)' ) REPEAT( '%', 79 )
 100   FORMAT( '%%%%%', 15x, a,      15x, '%%%%%' )
 101   FORMAT( '%%%%%', 15x, a, a12, 14x  '%%%%%' )
    ENDIF

    !=======================================================================
    ! Read HEMCO configuration file and save into buffer. This also
    ! sets the HEMCO error properties (verbose mode? log file name,
    ! etc.) based upon the specifications in the configuration file.
    ! The log file is now read in two phases: phase 1 reads only the
    ! settings and extensions; phase 2 reads all data fields. This
    ! way, settings and extension options can be updated before
    ! reading all the associated fields. For instance, if the LEMIS
    ! toggle is set to false (=no emissions), all extensions can be
    ! deactivated. Similarly, certain brackets can be set explicitly
    ! to make sure that these data is only read by HEMCO if the
    ! corresponding GEOS-Chem switches are turned on.
    ! (ckeller, 2/13/15).
    !=======================================================================

    ! If HcoConfig is provided
    IF ( PRESENT( HcoConfig ) ) iHcoConfig => HcoConfig

    !---------------------------------------
    ! Initialize HEMCO config object
    !---------------------------------------
    CALL ConfigInit ( iHcoConfig, HMRC, State_Chm%nSpecies )

    ! Trap potential errors
    IF ( HMRC /= HCO_SUCCESS ) THEN
       RC     = HMRC
       ErrMsg = 'Error encountered in "ConfigInit"!'
       CALL GC_Error( ErrMsg, RC, ThisLoc, Instr )
    ENDIF

    ! Met and grid parameters
    iHcoConfig%MetField = Input_Opt%MetField
    iHcoConfig%GridRes  = State_Grid%GridRes

    ! Pass GEOS-Chem species information to HEMCO config object to
    ! facilitate reading GEOS-Chem restart file via HEMCO
    iHcoConfig%nModelSpc = State_Chm%nSpecies
    iHcoConfig%nModelAdv = State_Chm%nAdvect
    DO N = 1, State_Chm%nSpecies
       ! Get info for this species from the species database
       SpcInfo => State_Chm%SpcData(N)%Info

       ! Model ID and species name
       iHcoConfig%ModelSpc(N)%ModID      = SpcInfo%ModelID
       iHcoConfig%ModelSpc(N)%SpcName    = TRIM( SpcInfo%Name )
    ENDDO

    !---------------------------------------
    ! Phase 1: read settings and switches
    !---------------------------------------
    CALL Config_ReadFile( am_I_Root,               iHcoConfig,               &
                          Input_Opt%HcoConfigFile, 1,          HMRC,         &
                          IsDryRun=Input_Opt%DryRun                         )

    ! Trap potential errors
    IF ( HMRC /= HCO_SUCCESS ) THEN
       RC     = HMRC
       ErrMsg = 'Error encountered in "Config_Readfile" (Phase 1)!'
       CALL GC_Error( ErrMsg, RC, ThisLoc, Instr )
    ENDIF

    ! Check settings
    CALL CheckSettings( am_I_Root, iHcoConfig, Input_Opt,                    &
                        State_Met, State_Chm,  HMRC                         )

    ! Trap potential errors
    IF ( HMRC /= HCO_SUCCESS ) THEN
       RC     = HMRC
       ErrMsg = 'Error encountered in "CheckSettings"!'
       CALL GC_Error( ErrMsg, RC, ThisLoc, Instr )
       RETURN
    ENDIF

    !---------------------------------------
    ! Open logfile
    !---------------------------------------
    IF ( am_I_Root ) THEN
       CALL HCO_LOGFILE_OPEN( iHcoConfig%Err, RC=HMRC )

       ! Trap potential errors
       IF ( HMRC /= HCO_SUCCESS ) THEN
          RC     = HMRC
          ErrMsg = 'Error encountered in "HCO_LogFile_Open"!'
          CALL GC_Error( ErrMsg, RC, ThisLoc, Instr )
          RETURN
       ENDIF
    ENDIF

    !---------------------------------------
    ! Phase 2: read fields
    !---------------------------------------
    CALL Config_ReadFile( am_I_Root,               iHcoConfig,               &
                          Input_Opt%HcoConfigFile, 2,            HMRC,       &
                          IsDryRun=Input_Opt%DryRun                         )

    ! Trap potential errors
    IF ( HMRC /= HCO_SUCCESS ) THEN
       RC     = HMRC
       ErrMsg = 'Error encountered in "Config_Readfile" (Phase 2)!'
       CALL GC_Error( ErrMsg, RC, ThisLoc, Instr )
       RETURN
    ENDIF

    !=======================================================================
<<<<<<< HEAD
    ! Open HEMCO log file
    !=======================================================================
    IF ( am_I_Root ) THEN
       CALL HCO_LOGFILE_OPEN( iHcoConfig%Err, RC=HMRC )

       ! Trap potential errors
       IF ( HMRC /= HCO_SUCCESS ) THEN
          RC     = HMRC
          ErrMsg = 'Error encountered in "HCO_LogFile_Open"!'
          CALL GC_Error( ErrMsg, RC, ThisLoc, Instr )
          RETURN
       ENDIF
    ENDIF

    !=======================================================================
=======
>>>>>>> a1043cfb
    ! Initialize HEMCO state object and populate it
    !=======================================================================

    !-----------------------------------------------------------------------
    ! Extract species to use in HEMCO. nHcoSpc denotes the number of
    ! species that shall be used in HEMCO. The species properties are
    ! defined in the Register_Species call below.
    ! Typically, nHcoSpc is just the number of species defined in both
    ! the HEMCO configuration file and GEOS-Chem. However, additional
    ! species can be defined, e.g. those not transported in GEOS-Chem
    ! (e.g. SESQ) or tagged species (e.g. specialty simulations).
    !-----------------------------------------------------------------------
    CALL SetHcoSpecies ( am_I_Root, Input_Opt, State_Chm,                    &
                         HcoState,  nHcoSpc,   1,         HMRC              )

    ! Trap potential errors
    IF ( HMRC /= HCO_SUCCESS ) THEN
       RC     = HMRC
       ErrMsg = &
         'Error encountered in ""SetHcoSpecies" (first call, to get species)!'
       CALL GC_Error( ErrMsg, RC, ThisLoc, Instr )
       CALL Flush( HcoState%Config%Err%Lun )
       RETURN
    ENDIF

    !-----------------------------------------------------------------------
    ! Now that number of HEMCO species are known, initialize HEMCO
    ! state object.  Links the HEMCO configuration file object
    ! iHcoConfig to HcoState%Config.
    !-----------------------------------------------------------------------
    CALL HcoState_Init( am_I_Root, HcoState, iHcoConfig, nHcoSpc, HMRC      )

    ! Trap potential errors
    IF ( HMRC /= HCO_SUCCESS ) THEN
       RC     = HMRC
       ErrMsg = 'Error encountered in "HCOState_Init"!'
       CALL GC_Error( ErrMsg, RC, ThisLoc, Instr )
       CALL Flush( HcoState%Config%Err%Lun )
       RETURN
    ENDIF

    !-----------------------------------------------------------------------
    ! Register species. This will define all species properties
    ! (names, molecular weights, etc.) of the HEMCO species.
    !-----------------------------------------------------------------------
    CALL SetHcoSpecies ( am_I_Root, Input_Opt, State_Chm,                    &
                         HcoState,  nHcoSpc,   2,         HMRC              )

    ! Trap potential errors
    IF ( HMRC /= HCO_SUCCESS ) THEN
       RC     = HMRC
       ErrMsg = &
     'Error encountered in "SetHcoSpecies" (second call, to register species)!'
       CALL GC_Error( ErrMsg, RC, ThisLoc, Instr )
       CALL Flush( HcoState%Config%Err%Lun )
       RETURN
    ENDIF

    !-----------------------------------------------------------------------
    ! Set the HEMCO grid
    !-----------------------------------------------------------------------
    CALL SetHcoGrid( am_I_Root, State_Grid, State_Met, HcoState, RC )

    ! Trap potential errors
    IF ( HMRC /= HCO_SUCCESS ) THEN
       RC     = HMRC
       ErrMsg = 'Error encountered in "Set_Grid"!'
       CALL GC_Error( ErrMsg, RC, ThisLoc, Instr )
       CALL Flush( HcoState%Config%Err%Lun )
       RETURN
    ENDIF

    !=======================================================================
    ! Set misc. parameter
    !=======================================================================

    ! Emission, chemistry and dynamics timestep in seconds
    HcoState%TS_EMIS = GET_TS_EMIS()
    HcoState%TS_CHEM = GET_TS_CHEM()
    HcoState%TS_DYN  = GET_TS_DYN()

    ! Is this an ESMF simulation or not?
    ! The ESMF flag must be set before calling HCO_Init because the
    ! source file name is set differently in an ESMF environment
    ! compared to a stand-alone version: in ESMF, the source file name
    ! is set to the container name since this is the identifying name
    ! used by ExtData.
#ifdef ESMF_
<<<<<<< HEAD
    HcoState%Options%isESMF = .TRUE.
#else
    HcoState%Options%isESMF = .FALSE.
=======
    HcoState%isESMF = .TRUE.
#else
    HcoState%isESMF = .FALSE.
>>>>>>> a1043cfb
#endif

    ! Set deposition length scale. This determines if dry deposition
    ! frequencies are calculated over the entire PBL or the first
    ! model layer only.
    HcoState%Options%PBL_DRYDEP = Input_Opt%PBL_DRYDEP

    !----------------------------------------------------------------------
    ! Are we running HEMCO in a dry-run mode?
    ! This is dictated by the GEOS-Chem environment. If GEOS-Chem is in a
    ! dry-run mode, no compute is performed and files are only "checked".
    ! Simulations will NOT stop on missing files. This is intended to be a
    ! quick sanity check to make sure that GEOS-Chem IO are all correctly
    ! set up, which is why most of the runs fail to complete successfully.
    ! (hplin, 11/2/19)
    !
    ! Dry run simulations will send output to the stdout (which usually
    ! gets piped to the GEOS-Chem log file).
    !
    ! NOTE: The dry-run option is only invoked in GEOS-Chem "Classic",
    ! so these values will remain at their defaults (.FALSE. and -1,
    ! respectively) when we use HEMCO in external ESMs (bmy, 11/13/19)
    !----------------------------------------------------------------------
    HcoState%Options%IsDryRun = Input_Opt%DryRun

    !=======================================================================
    ! Initialize HEMCO internal lists and variables. All data
    ! information is written into internal lists (ReadList) and
    ! the HEMCO configuration file is removed from buffer in this
    ! step. This also initializes the HEMCO clock as well as the
    ! HEMCO emissions diagnostics collection.
    !=======================================================================
    CALL HCO_Init( am_I_Root, HcoState, HMRC                                )

    ! Trap potential errors
    IF ( HMRC /= HCO_SUCCESS ) THEN
       RC     = HMRC
       ErrMsg = 'Error encountered in "HCO_Init"!'
       CALL GC_Error( ErrMsg, RC, ThisLoc, Instr )
       CALL Flush( HcoState%Config%Err%Lun )
       RETURN
    ENDIF

    ! Save # of defined dust species in HcoState
    HcoState%nDust                     =  NDSTBIN

    ! Use marine organic aerosols?
    HcoState%MarinePOA                 =  Input_Opt%LMPOA

#ifdef TOMAS

    ! Save # of TOMAS size bins in HcoState
    HcoState%MicroPhys%nBins           =  IBINS

    ! Point to TOMAS bin boundaries array (Xk) in HcoState
    HcoState%MicroPhys%BinBound        => Xk

    ! Save # of TOMAS active mode bins in HcoState
#if defined( TOMAS40 )
    HcoState%MicroPhys%nActiveModeBins =  10
#elif defined( TOMAS15 )
    HcoState%MicroPhys%nActiveModeBins =  3
#else
    HcoState%MicroPhys%nActiveModeBins =  0
#endif
#endif

    !=======================================================================
    ! Initialize all HEMCO extensions. This also selects the required
    ! met fields used by each extension.
    !=======================================================================
    CALL HCOX_Init( am_I_Root, HcoState, ExtState, HMRC )

    ! Trap potential errors
    IF ( HMRC /= HCO_SUCCESS ) THEN
       RC     = HMRC
       ErrMsg = 'Error encountered in "HCOX_Init"!'
       CALL GC_Error( ErrMsg, RC, ThisLoc, Instr )
       CALL Flush( HcoState%Config%Err%Lun )
       RETURN
    ENDIF

    !=======================================================================
    ! For dry-runs only: Print the status of the HEMCO diagnostic
    ! configuration file (e.g. HEMCO_Diagn.rc), and then exit
    !=======================================================================
    IF ( Input_Opt%DryRun ) THEN
       CALL DiagnFileOpen( am_I_Root, HcoState%Config, N,                   &
                           RC,        IsDryRun=.TRUE.                      )

       RETURN
    ENDIF

    !-----------------------------------------------------------------------
    ! Update and check logical switches in Input_Opt
    !-----------------------------------------------------------------------

    ! Soil NOx
    Input_Opt%LSOILNOX      = ( ExtState%SoilNOx > 0 )

    ! Ginoux dust emissions
    IF ( ExtState%DustGinoux > 0 ) THEN
       IF ( .not. Input_Opt%LDUST ) THEN
          ErrMsg = 'DustGinoux is on in HEMCO but LDUST=F in input.geos!'
          CALL GC_Error( ErrMsg, RC, ThisLoc, Instr )
          CALL Flush( HcoState%Config%Err%Lun )
          RETURN
       ENDIF
       Input_Opt%LDEAD = .FALSE.
    ENDIF

    ! DEAD dust emissions
    IF ( ExtState%DustDead > 0 ) THEN
       IF ( .not. Input_Opt%LDUST ) THEN
          ErrMsg = 'DustDead is on in HEMCO but LDUST=F in input.geos!'
          CALL GC_Error( ErrMsg, RC, ThisLoc, Instr )
          CALL Flush( HcoState%Config%Err%Lun )
          RETURN
       ENDIF
       Input_Opt%LDEAD = .TRUE.
    ENDIF

    ! Dust alkalinity
    IF ( ExtState%DustAlk > 0 ) THEN
       IF ( .not. Input_Opt%LDSTUP ) THEN
          ErrMsg = 'DustAlk is on in HEMCO but LDSTUP=F in input.geos'
          CALL GC_Error( ErrMsg, RC, ThisLoc, Instr )
          CALL Flush( HcoState%Config%Err%Lun )
          RETURN
       ENDIF
    ENDIF

    !-----------------------------------------------------------------------
    ! Set constants for POPs simulation
    !-----------------------------------------------------------------------
    IF ( ExtState%GC_POPs > 0 ) THEN
       ExtState%POP_DEL_H   = Input_Opt%POP_DEL_H
       ExtState%POP_KOA     = Input_Opt%POP_KOA
       ExtState%POP_KBC     = Input_Opt%POP_KBC
       ExtState%POP_DEL_Hw  = Input_Opt%POP_DEL_Hw
       ExtState%POP_XMW     = Input_Opt%POP_XMW
       ExtState%POP_HSTAR   = Input_Opt%POP_HSTAR
    ENDIF

    !-----------------------------------------------------------------------
    ! Initialize ExtState target arrays.
    ! Extensions typically depend on environmental dependent met.
    ! variables such as wind speed, surface temp., etc. Pointers
    ! to these (2D or 3D) fields are defined in the extension object.
    ! Here, we need to make sure that these pointers are properly
    ! connected.
    !-----------------------------------------------------------------------
    CALL ExtState_InitTargets( am_I_Root, HcoState, ExtState, State_Grid,    &
                               HMRC )

    ! Trap potential errors
    IF ( HMRC /= HCO_SUCCESS ) THEN
       RC     = HMRC
       ErrMsg = 'Error encountered in "ExtState_InitTargets"!'
       CALL GC_Error( ErrMsg, RC, ThisLoc, Instr )
       CALL Flush( HcoState%Config%Err%Lun )
       RETURN
    ENDIF

    !-----------------------------------------------------------------------
    ! Define diagnostics
    !-----------------------------------------------------------------------
    IF ( DoDiagn ) THEN

       ! Set up traditional GEOS-Chem NDxx diagnostics for emissions
       CALL HCOI_GC_Diagn_Init( am_I_Root, Input_Opt,                        &
                                HcoState,  ExtState,  HMRC                  )

       ! Trap potential errors
       IF ( HMRC /= HCO_SUCCESS ) THEN
          RC     = HMRC
          ErrMsg = 'Error encountered in "HCOI_GC_Diagn_Init"!'
          CALL GC_Error( ErrMsg, RC, ThisLoc, Instr )
          CALL Flush( HcoState%Config%Err%Lun )
          RETURN
       ENDIF
    ENDIF

    !=================================================================
    ! Cleanup and quit
    !=================================================================

    ! Eventually remove pointer
    IF ( PRESENT( HcoConfig ) ) iHcoConfig => NULL()

    ! Leave w/ success
    RC = GC_SUCCESS

    END SUBROUTINE HCOI_GC_INIT
!EOC
!------------------------------------------------------------------------------
!                  Harvard-NASA Emissions Component (HEMCO)                   !
!------------------------------------------------------------------------------
!BOP
!
! !IROUTINE: HCOI_GC_Run
!
! !DESCRIPTION: Subroutine HCOI\_GC\_Run runs HEMCO from GEOS-Chem.
!\\
!\\
! !INTERFACE:
!
  SUBROUTINE HCOI_GC_Run( am_I_Root, Input_Opt, State_Chm, State_Grid,       &
                          State_Met, EmisTime,  Phase,     RC               )
!
! !USES:
!
    USE ErrCode_Mod
    USE Get_Ndep_Mod,    ONLY : Reset_Dep_N   ! For soilnox
    USE Input_Opt_Mod,   ONLY : OptInput
    USE State_Chm_Mod,   ONLY : ChmState
    USE State_Grid_Mod,  ONLY : GrdState
    USE State_Met_Mod,   ONLY : MetState
    USE Time_Mod,        ONLY : Get_Tau

    ! HEMCO routines
    USE HCO_Clock_Mod,   ONLY : HcoClock_Get
    USE HCO_Clock_Mod,   ONLY : HcoClock_EmissionsDone
    USE HCO_Diagn_Mod,   ONLY : HcoDiagn_AutoUpdate
    USE HCO_FluxArr_Mod, ONLY : HCO_FluxarrReset
    USE HCO_Driver_Mod,  ONLY : HCO_Run
    USE HCOX_Driver_Mod, ONLY : HCOX_Run
!
! !INPUT PARAMETERS:
!
    LOGICAL,          INTENT(IN   )  :: am_I_Root  ! root CPU?
    LOGICAL,          INTENT(IN   )  :: EmisTime   ! Is this an emission time step?
    INTEGER,          INTENT(IN   )  :: Phase      ! Run phase (see remarks)
    TYPE(GrdState),   INTENT(IN   )  :: State_Grid ! Grid state
!
! !INPUT/OUTPUT PARAMETERS:
!
    TYPE(OptInput),   INTENT(INOUT)  :: Input_Opt  ! Input options
    TYPE(MetState),   INTENT(INOUT)  :: State_Met  ! Meteo state
    TYPE(ChmState),   INTENT(INOUT)  :: State_Chm  ! Chemistry state
    INTEGER,          INTENT(INOUT)  :: RC         ! Failure or success
!
! !REMARKS:
!  Phase -1 : Used for GCHP
!  Phase  0 : Simplified Phase 1 for reading initial met fields and restart file
!  Phase  1 : Update HEMCO clock and HEMCO data list and get met fields
!  Phase  2 : Perform emissions calculation
!
! !REVISION HISTORY:
!  12 Sep 2013 - C. Keller   - Initial version
!  See the Git history with the gitk browser!
!EOP
!------------------------------------------------------------------------------
!BOC
!
! !LOCAL VARIABLES:
!
    ! SAVEd variables
    REAL(f8), SAVE     :: PrevTAU

    ! Scalars
<<<<<<< HEAD
    LOGICAL            :: notDryRun
=======
>>>>>>> a1043cfb
    INTEGER            :: HMRC
    LOGICAL            :: IsEmisTime
    LOGICAL            :: IsEndStep

    ! Strings
    CHARACTER(LEN=255) :: ThisLoc, Instr
    CHARACTER(LEN=512) :: ErrMsg

    !=======================================================================
    ! HCOI_GC_RUN begins here!
    !=======================================================================

    ! Initialize
    RC        = GC_SUCCESS
    HMRC      = HCO_SUCCESS
    ErrMsg    = ''
    ThisLoc   = &
       ' -> at HCOI_GC_Run (in module GeosCore/hcoi_gc_main_mod.F90)'
    Instr     = 'THIS ERROR ORIGINATED IN HEMCO!  Please check the '      // &
                'HEMCO log file for additional error messages!'
    notDryRun = ( .not. Input_Opt%DryRun )

<<<<<<< HEAD
    ! Create a splash page
    IF ( am_I_Root .and. FIRST ) THEN
       WRITE( 6, '(a)' ) REPEAT( '%', 79 )
       WRITE( 6, 100   ) 'HEMCO: Harvard-NASA Emissions Component'
       WRITE( 6, 101   ) 'You are using HEMCO version ', ADJUSTL(HCO_VERSION)
       WRITE( 6, '(a)' ) REPEAT( '%', 79 )
 100   FORMAT( '%%%%%', 15x, a,      15x, '%%%%%' )
 101   FORMAT( '%%%%%', 15x, a, a12, 14x  '%%%%%' )
       FIRST = .FALSE.
    ENDIF

=======
>>>>>>> a1043cfb
    !=======================================================================
    ! Make sure HEMCO time is in sync with simulation time
    ! This is now done in main.F
    !=======================================================================
    CALL SetHcoTime( am_I_Root, EmisTime, HMRC                             )

    ! Trap potential errors
    IF ( HMRC /= HCO_SUCCESS ) THEN
       RC     = HMRC
       ErrMsg = 'Error encountered in "SetHcoTime"!'
       CALL GC_Error( ErrMsg, RC, ThisLoc, Instr )
       CALL Flush( HcoState%Config%Err%Lun )
       RETURN
    ENDIF

    !=======================================================================
    ! See if it's time for emissions. Don't just use the EmisTime flag in
    ! case that we call this routine multiple times. IsEmisTime will only
    ! be true if this is an emission time step AND emissions have not yet
    ! been calculated for that time step.
    !=======================================================================
    CALL HcoClock_Get( am_I_Root,             HcoState%Clock,                &
                       IsEmisTime=IsEmisTime, RC=HMRC                       )

    ! Trap potential errors
    IF ( HMRC /= HCO_SUCCESS ) THEN
       RC     = HMRC
       ErrMsg = 'Error encountered in "HcoClock_Get"!'
       CALL GC_Error( ErrMsg, RC, ThisLoc, Instr )
       CALL Flush( HcoState%Config%Err%Lun )
       RETURN
    ENDIF

    ! Check if this is the last GEOS-Chem timestep
    IF ((( HcoState%Clock%ThisYear * 10000 + HcoState%Clock%ThisMonth * 100 + &
           HcoState%Clock%ThisDay ) == Input_Opt%NYMDe ) .AND. &
        (( HcoState%Clock%ThisHour * 10000 + HcoState%Clock%ThisMin   * 100 + &
           HcoState%Clock%ThisSec ) == Input_Opt%NHMSe )) THEN
       IsEndStep = .TRUE.
    ELSE
       IsEndStep = .FALSE.
    ENDIF

    !=======================================================================
    ! Reset all emission and deposition values. Do this only if it is time
    ! for emissions, i.e. if those values will be refilled.
    !=======================================================================
    IF ( IsEmisTime .AND. Phase == 2 .and. notDryRun ) THEN
       CALL HCO_FluxArrReset( HcoState, HMRC                                )

       ! Trap potential errors
       IF ( HMRC /= HCO_SUCCESS ) THEN
          RC     = HMRC
          ErrMsg = 'Error encountered in "HCO_FluxArrReset"!'
          CALL GC_Error( ErrMsg, RC, ThisLoc, Instr )
          CALL Flush( HcoState%Config%Err%Lun )
          RETURN
       ENDIF
    ENDIF

    !=======================================================================
    ! Define pressure edges [Pa] on HEMCO grid.
    ! At Phase 0, the pressure field is not known yet.
    !=======================================================================
    IF ( Phase /= 0 .and. notDryRun ) THEN
       CALL GridEdge_Set( am_I_Root, State_Grid, State_Met, HcoState, HMRC  )

       ! Trap potential errors
       IF ( HMRC /= HCO_SUCCESS ) THEN
          RC     = HMRC
          ErrMsg = 'Error encountered in "GridEdge_Set"!'
          CALL GC_Error( ErrMsg, RC, ThisLoc, Instr )
          CALL Flush( HcoState%Config%Err%Lun )
          RETURN
       ENDIF
    ENDIF

<<<<<<< HEAD
=======
    ! Check if HEMCO has already been called for this timestep
    IF ( ( Phase == 1 ) .and. ( GET_TAU() == PrevTAU ) ) THEN
       Print*, 'HEMCO already called for this timestep. Returning.'
       RETURN
    ENDIF

>>>>>>> a1043cfb
    !=======================================================================
    ! Set HCO options
    !=======================================================================

    ! Range of species and emission categories.
    ! Set Extension number ExtNr to 0, indicating that the core
    ! module shall be executed.
    HcoState%Options%SpcMin = 1
    HcoState%Options%SpcMax = -1
    HcoState%Options%CatMin = 1
    HcoState%Options%CatMax = -1
    HcoState%Options%ExtNr  = 0

    ! Use temporary array?
    HcoState%Options%FillBuffer = .FALSE.

    !=======================================================================
    ! Run HCO core module
    ! Pass phase as argument. Phase 1 will update the emissions list,
    ! phase 2 will calculate the emissions. Emissions will be written into
    ! the corresponding flux arrays in HcoState.
    !=======================================================================
    CALL HCO_Run( am_I_Root, HcoState, Phase, HMRC, IsEndStep )

    ! Trap potential errors
    IF ( HMRC /= HCO_SUCCESS ) THEN
       RC     = HMRC
       ErrMsg = 'Error encountered in "HCO_Run"!'
       CALL GC_Error( ErrMsg, RC, ThisLoc, Instr )
       CALL Flush( HcoState%Config%Err%Lun )
       RETURN
    ENDIF

#if !defined(ESMF_) && !defined( MODEL_WRF )
    !=======================================================================
    ! Get met fields from HEMCO (GEOS-Chem "Classic" only)
    !=======================================================================
    IF ( ( Phase == 0 .or. PHASE == 1 ) .and. notDryRun ) THEN
       CALL Get_Met_Fields( am_I_Root,  Input_Opt, State_Chm,               &
                            State_Grid, State_Met, Phase,     RC           )
       IF ( RC /= HCO_SUCCESS ) THEN
          ErrMsg = 'Error encountered in "Get_Met_Fields"!'
          CALL GC_Error( ErrMsg, RC, ThisLoc )
          RETURN
       ENDIF
    ENDIF

    !=======================================================================
    ! Get fields from GEOS-Chem restart file (GEOS-Chem "Classic" only)
    !=======================================================================
    IF ( Phase == 0 .and. notDryRun ) THEN
       CALL Get_GC_Restart( am_I_Root,  Input_Opt, State_Chm,               &
                            State_Grid, State_Met, RC                      )
       IF ( RC /= HCO_SUCCESS ) THEN
          ErrMsg = 'Error encountered in "Get_GC_Restart"!'
          CALL GC_Error( ErrMsg, RC, ThisLoc )
          RETURN
       ENDIF
    ENDIF

    !=======================================================================
    ! Get boundary conditions from HEMCO (GEOS-Chem "Classic" only)
    !=======================================================================
    IF ( State_Grid%NestedGrid        .and.                                 &
         (Phase == 0 .or. PHASE == 1) .and. notDryRun ) THEN
       IF ( Input_Opt%LTRAN ) THEN
          CALL Get_Boundary_Conditions( am_I_Root,  Input_Opt, State_Chm,   &
                                       State_Grid, State_Met, RC           )
          IF ( RC /= HCO_SUCCESS ) THEN
             ErrMsg = 'Error encountered in "Get_Boundary_Conditions"!'
             CALL GC_Error( ErrMsg, RC, ThisLoc )
             RETURN
          ENDIF
       ENDIF
    ENDIF

#endif

    !=======================================================================
    ! Do the following only if it's time to calculate emissions
    !=======================================================================
    IF ( Phase == 2 .AND. IsEmisTime ) THEN

       !--------------------------------------------------------------------
       ! Set / update ExtState fields.
       ! Extensions typically depend on environmental dependent met.
       ! variables such as wind speed, surface temp., etc. Pointers
       ! to these (2D or 3D) fields are defined in the extension object.
       ! Here, we need to make sure that these pointers are properly
       ! connected.
       !--------------------------------------------------------------------
       IF ( notDryRun ) THEN
          CALL ExtState_SetFields( am_I_Root, State_Chm, State_Met,          &
                                   HcoState,  ExtState,  HMRC               )

<<<<<<< HEAD
          ! Trap potential errors
          IF ( HMRC /= HCO_SUCCESS ) THEN
             RC     = HMRC
             ErrMsg = 'Error encountered in "ExtState_SetFields"!'
             CALL GC_Error( ErrMsg, RC, ThisLoc, Instr )
             CALL Flush( HcoState%Config%Err%Lun )
             RETURN
          ENDIF
=======
       ! Trap potential errors
       IF ( HMRC /= HCO_SUCCESS ) THEN
          RC     = HMRC
          ErrMsg = 'Error encountered in "ExtState_SetFields"!'
          CALL GC_Error( ErrMsg, RC, ThisLoc, Instr )
          CALL Flush( HcoState%Config%Err%Lun )
          RETURN
       ENDIF

       CALL ExtState_UpdateFields( am_I_Root,  Input_Opt, State_Chm,         &
                                   State_Grid, State_Met, HcoState,          &
                                   ExtState,   HMRC                         )
>>>>>>> a1043cfb

          CALL ExtState_UpdateFields( am_I_Root,  Input_Opt, State_Chm,      &
                                      State_Grid, State_Met, HcoState,       &
                                      ExtState,   HMRC                      )

          ! Trap potential errors
          IF ( HMRC /= HCO_SUCCESS ) THEN
             RC     = HMRC
             ErrMsg = 'Error encountered in "ExtState_UpdateFields"!'
             CALL GC_Error( ErrMsg, RC, ThisLoc, Instr )
             CALL Flush( HcoState%Config%Err%Lun )
             RETURN
          ENDIF
       ENDIF

       !====================================================================
       ! Run HCO extensions. Emissions will be added to corresponding
       ! flux arrays in HcoState.
       !====================================================================
       CALL HCOX_Run( am_I_Root, HcoState, ExtState, HMRC                   )

       ! Trap potential errors
       IF ( HMRC /= HCO_SUCCESS ) THEN
          RC     = HMRC
          ErrMsg = 'Error encountered in "HCOX_Run"!'
          CALL GC_Error( ErrMsg, RC, ThisLoc, Instr )
          CALL Flush( HcoState%Config%Err%Lun )
          RETURN
       ENDIF

       !====================================================================
       ! Update all 'AutoFill' diagnostics. This makes sure that all
       ! diagnostics fields with the 'AutoFill' flag are up-to-date. The
       ! AutoFill flag is specified when creating a diagnostics container
       ! (Diagn_Create).
       !====================================================================
       IF ( DoDiagn .and. notDryRun ) THEN
          CALL HcoDiagn_AutoUpdate( am_I_Root, HcoState, HMRC               )

          ! Trap potential errors
          IF ( HMRC /= HCO_SUCCESS ) THEN
             RC     = HMRC
             ErrMsg = 'Error encountered in "HcoDiagn_AutoUpdate"!'
             CALL GC_Error( ErrMsg, RC, ThisLoc, Instr )
             CALL Flush( HcoState%Config%Err%Lun )
             RETURN
          ENDIF
       ENDIF

       !====================================================================
       ! Reset the accumulated nitrogen dry and wet deposition to zero.
       ! Will be re-filled in drydep and wetdep.
       !====================================================================
       IF ( ( Input_Opt%ITS_A_FULLCHEM_SIM   .or.                           &
              Input_Opt%ITS_AN_AEROSOL_SIM ) .and. notDryRun ) THEN
          CALL RESET_DEP_N( State_Chm )
       ENDIF

       !====================================================================
       ! Emissions are now done for this time step
       !====================================================================
       CALL HcoClock_EmissionsDone( am_I_Root, HcoState%Clock, HMRC         )

       ! Trap potential errors
       IF ( HMRC /= HCO_SUCCESS ) THEN
          RC     = HMRC
          ErrMsg = 'Error encountered in "HcoClock_EmissionsDone"!'
          CALL GC_Error( ErrMsg, RC, ThisLoc, Instr )
          CALL Flush( HcoState%Config%Err%Lun )
          RETURN
       ENDIF

    ENDIF

<<<<<<< HEAD
=======
    ! Save TAU
    PrevTAU = GET_TAU()

>>>>>>> a1043cfb
    ! We are now back in GEOS-Chem environment, hence set
    ! return flag accordingly!
    RC = GC_SUCCESS

  END SUBROUTINE HCOI_GC_Run
!EOC
!------------------------------------------------------------------------------
!                  Harvard-NASA Emissions Component (HEMCO)                   !
!------------------------------------------------------------------------------
!BOP
!
! !IROUTINE: HCOI_GC_Final
!
! !DESCRIPTION: Subroutine HCOI\_GC\_Final cleans up HEMCO. This routine
! should be called before the finalize routines of State\_Chm in order to
! make sure that the emissions flux pointers are properly removed!
!\\
!\\
! !INTERFACE:
!
  SUBROUTINE HCOI_GC_Final( am_I_Root, Error, RC )
!
! !USES:
!
    USE ErrCode_Mod
    USE HCO_Driver_Mod,   ONLY : HCO_Final
    USE HCO_Diagn_Mod,    ONLY : DiagnBundle_Cleanup
    USE HCO_State_Mod,    ONLY : HcoState_Final
    USE HCOX_Driver_Mod,  ONLY : HCOX_Final
!
! !INPUT PARAMETERS:
!
    LOGICAL, INTENT(IN)  :: am_I_Root   ! Are we on the root CPU
    LOGICAL, INTENT(IN)  :: Error       ! Cleanup after exit?
!
! !OUTPUT PARAMETERS:
!
    INTEGER, INTENT(OUT) :: RC          ! Success or failure
!
! !REVISION HISTORY:
!  12 Sep 2013 - C. Keller   - Initial version
!  See the Git history with the gitk browser!
!EOP
!------------------------------------------------------------------------------
!BOC
!
! !LOCAL VARIABLES:
!
    ! Scalars
    INTEGER            :: HMRC

    ! Strings
    CHARACTER(LEN=255) :: ThisLoc, Instr
    CHARACTER(LEN=512) :: ErrMsg

    !=======================================================================
    ! HCOI_GC_Final begins here!
    !=======================================================================

    ! Initialize
    RC       = GC_SUCCESS
    HMRC     = HCO_SUCCESS
    ErrMsg   = ''
    ThisLoc  = ' -> at HCOI_GC_Final (in module GeosCore/hcoi_gc_main_mod.F90)'
    Instr    = 'THIS ERROR ORIGINATED IN HEMCO!  Please check the '       // &
               'HEMCO log file for additional error messages!'

    !-----------------------------------------------------------------------
    ! Cleanup HEMCO core
    !-----------------------------------------------------------------------
    CALL HCO_Final( am_I_Root, HcoState, Error, HMRC )

    ! Trap potential errors
    IF ( HMRC /= HCO_SUCCESS ) THEN
       RC     = HMRC
       ErrMsg = 'Error encountered in "HCO_Final"!'
       CALL GC_Error( ErrMsg, RC, ThisLoc, Instr )
       CALL Flush( HcoState%Config%Err%Lun )
       RETURN
    ENDIF

    !-----------------------------------------------------------------------
    ! Cleanup extensions and ExtState object
    ! This will also nullify all pointer to the met fields.
    !-----------------------------------------------------------------------
    CALL HCOX_Final( am_I_Root, HcoState, ExtState, HMRC )

    ! Trap potential errors
    IF ( HMRC /= HCO_SUCCESS ) THEN
       RC     = HMRC
       ErrMsg = 'Error encountered in "HCOX_Final"!'
       CALL GC_Error( ErrMsg, RC, ThisLoc, Instr )
       CALL Flush( HcoState%Config%Err%Lun )
       RETURN
    ENDIF

    !-----------------------------------------------------------------------
    ! Cleanup diagnostics
    !-----------------------------------------------------------------------
    CALL DiagnBundle_Cleanup( HcoState%Diagn )

    !-----------------------------------------------------------------------
    ! Cleanup HcoState object
    !-----------------------------------------------------------------------
    CALL HcoState_Final( HcoState )

    !-----------------------------------------------------------------------
    ! Deallocate module variables
    !-----------------------------------------------------------------------
    IF ( ASSOCIATED( ZSIGMA ) ) THEN
       DEALLOCATE( ZSIGMA, STAT=RC )
       CALL GC_CheckVar( 'hcoi_gc_main_mod.F90:ZSIGMA', 2, RC )
       IF ( RC /= GC_SUCCESS ) RETURN
    ENDIF

    IF ( ASSOCIATED( HCO_FRAC_OF_PBL ) ) THEN
       DEALLOCATE( HCO_FRAC_OF_PBL, STAT=RC )
       CALL GC_CheckVar( 'hcoi_gc_main_mod.F90:HCO_FRAC_OF_PBL', 2, RC )
       IF ( RC /= GC_SUCCESS ) RETURN
    ENDIF

    IF ( ASSOCIATED( HCO_SZAFACT ) ) THEN
       DEALLOCATE( HCO_SZAFACT, STAT=RC )
       CALL GC_CheckVar( 'hcoi_gc_main_mod.F90:HCO_SZAFACT', 2, RC )
       IF ( RC /= GC_SUCCESS ) RETURN
    ENDIF

    IF ( ASSOCIATED( JNO2 ) ) THEN
       DEALLOCATE( JNO2, STAT=RC )
       CALL GC_CheckVar( 'hcoi_gc_main_mod.F90:JNO2', 2, RC )
       IF ( RC /= GC_SUCCESS ) RETURN
    ENDIF

    IF ( ASSOCIATED( JOH ) ) THEN
       DEALLOCATE( JOH, STAT=RC )
       CALL GC_CheckVar( 'hcoi_gc_main_mod.F90:JOH', 2, RC )
       IF ( RC /= GC_SUCCESS ) RETURN
    ENDIF

    IF ( ASSOCIATED( SUMCOSZA ) ) THEN
       DEALLOCATE( SUMCOSZA, STAT=RC )
       CALL GC_CheckVar( 'hcoi_gc_main_mod.F90:SUMCOSZA', 2, RC )
       IF ( RC /= GC_SUCCESS ) RETURN
    ENDIF

  END SUBROUTINE HCOI_GC_Final
!EOC
!------------------------------------------------------------------------------
!                  Harvard-NASA Emissions Component (HEMCO)                   !
!------------------------------------------------------------------------------
!BOP
!
! !IROUTINE: HCOI_GC_WriteDiagn
!
! !DESCRIPTION: Subroutine HCOI\_GC\_WriteDiagn is the wrapper routine to
! write the HEMCO diagnostics. This will only write the diagnostics of
! diagnostics collection 1.
!\\
!\\
! !INTERFACE:
!
  SUBROUTINE HCOI_GC_WriteDiagn( am_I_Root, Input_Opt, Restart, RC )
!
! !USES:
!
    USE ErrCode_Mod
    USE HCOIO_Diagn_Mod, ONLY : HcoDiagn_Write
    USE Input_Opt_Mod,   ONLY : OptInput
!
! !INPUT/OUTPUT PARAMETERS:
!
    LOGICAL,        INTENT(IN   ) :: am_I_Root    ! Root CPU?
    TYPE(OptInput), INTENT(IN   ) :: Input_Opt    ! Input options
    LOGICAL,        INTENT(IN   ) :: Restart      ! write restart (enforced)?
!
! !INPUT/OUTPUT PARAMETERS:
!
    INTEGER,        INTENT(INOUT) :: RC           ! Success or failure?
!
! !REVISION HISTORY:
!  01 Apr 2015 - C. Keller   - Initial version
!  See the Git history with the gitk browser!
!EOP
!------------------------------------------------------------------------------
!BOC
!
! !LOCAL VARIABLES:
!
    ! Scalars
    INTEGER             :: HMRC

    ! Strings
    CHARACTER(LEN=255)  :: ThisLoc, Instr
    CHARACTER(LEN=512)  :: ErrMsg

    !=======================================================================
    ! HCOI_GC_WriteDiagn begins here!
    !=======================================================================

    ! Initialize
    RC       = GC_SUCCESS
    HMRC     = HCO_SUCCESS
    ErrMsg   = ''
    ThisLoc  = &
       ' -> at HCOI_GC_WriteDiagn (in module GeosCore/hcoi_gc_main_mod.F90)'
    Instr    = 'THIS ERROR ORIGINATED IN HEMCO!  Please check the '       // &
               'HEMCO log file for additional error messages!'

    !-----------------------------------------------------------------------
    ! Make sure HEMCO time is in sync
    !-----------------------------------------------------------------------
    CALL SetHcoTime ( am_I_Root, .FALSE., HMRC )

    ! Trap potential errors
    IF ( HMRC /= HCO_SUCCESS ) THEN
       RC     = HMRC
       ErrMsg = 'Error encountered in "SetHcoTime"!'
       CALL GC_Error( ErrMsg, RC, ThisLoc, Instr )
       CALL Flush( HcoState%Config%Err%Lun )
       RETURN
    ENDIF

    !-----------------------------------------------------------------------
    ! Write diagnostics
    !-----------------------------------------------------------------------
    CALL HcoDiagn_Write( am_I_Root, HcoState, RESTART, HMRC )

    ! Trap potential errors
    IF ( HMRC /= HCO_SUCCESS ) THEN
       RC     = HMRC
       ErrMsg = 'Error encountered in "HcoDiagn_Write"!'
       CALL GC_Error( ErrMsg, RC, ThisLoc, Instr )
       CALL Flush( HcoState%Config%Err%Lun )
       RETURN
    ENDIF

  END SUBROUTINE HCOI_GC_WriteDiagn
!EOC
!------------------------------------------------------------------------------
!                  Harvard-NASA Emissions Component (HEMCO)                   !
!------------------------------------------------------------------------------
!BOP
!
! !IROUTINE: ExtState_InitTargets
!
! !DESCRIPTION: SUBROUTINE ExtState\_InitTargets allocates some local arrays
! that act as targets for the ExtState object.
!\\
! Note that for now, this explicitly assumes that the HEMCO emissions grid is
! the same as the GEOS-Chem simulation grid. To support other grids, the met
! data has to be regridded explicitly at every time step!
!\\
!\\
! !INTERFACE:
!
  SUBROUTINE ExtState_InitTargets( am_I_Root,  HcoState, ExtState, &
                                   State_Grid, RC )
!
! !USES:
!
    USE ErrCode_Mod
    USE HCO_Arr_Mod,    ONLY : HCO_ArrAssert
    USE State_Grid_Mod, ONLY : GrdState
!
! !INPUT PARAMETERS:
!
    LOGICAL,          INTENT(IN   )  :: am_I_Root  ! Root CPU?
    TYPE(GrdState),   INTENT(IN   )  :: State_Grid ! Grid State object
!
! !INPUT/OUTPUT PARAMETERS:
!
    TYPE(HCO_STATE),  POINTER        :: HcoState
    TYPE(EXT_STATE),  POINTER        :: ExtState
    INTEGER,          INTENT(INOUT)  :: RC
!
! !REVISION HISTORY:
!  23 Oct 2012 - C. Keller    - Initial Version
!  See the Git history with the gitk browser!
!EOP
!------------------------------------------------------------------------------
!BOC
!
! LOCAL VARIABLES:
!
    ! Scalars
    INTEGER            :: HMRC

    ! Strings
    CHARACTER(LEN=255) :: ThisLoc, Instr
    CHARACTER(LEN=512) :: ErrMsg

    !=======================================================================
    ! ExtState_InitTargets begins here
    !=======================================================================

    ! Initialize
    RC       = GC_SUCCESS
    HMRC     = HCO_SUCCESS
    ErrMsg   = ''
    ThisLoc  = &
       ' -> at ExtState_InitTargets (in module GeosCore/hcoi_gc_main_mod.F90)'
    Instr    = 'THIS ERROR ORIGINATED IN HEMCO!  Please check the '       // &
               'HEMCO log file for additional error messages!'

    !-----------------------------------------------------------------------
    ! HCO_SZAFACT is not defined in Met_State.  Hence need to
    ! define here so that we can point to them.
    !
    ! Now include HCO_FRAC_OF_PBL and HCO_PBL_MAX for POPs specialty
    ! simulation (mps, 8/20/14)
    ! ----------------------------------------------------------------------
    IF ( ExtState%SZAFACT%DoUse ) THEN

       ALLOCATE( SUMCOSZA( State_Grid%NX, State_Grid%NY ), STAT=RC )
       CALL GC_CheckVar( 'hcoi_gc_main_mod.F90:SUMCOSZA', 0, RC )
       IF ( RC /= GC_SUCCESS ) RETURN
       SUMCOSZA = 0.0_fp

       ALLOCATE( HCO_SZAFACT( State_Grid%NX, State_Grid%NY ), STAT=RC )
       CALL GC_CheckVar( 'hcoi_gc_main_mod.F90:HCO_SZAFACT', 0, RC )
       IF ( RC /= GC_SUCCESS ) RETURN
       HCO_SZAFACT = 0e0_hp

    ENDIF

    IF ( ExtState%FRAC_OF_PBL%DoUse ) THEN
       ALLOCATE( HCO_FRAC_OF_PBL( State_Grid%NX, State_Grid%NY, &
                                  State_Grid%NZ ), STAT=RC )
       CALL GC_CheckVar( 'hcoi_gc_main_mod.F90:HCO_FRAC_OF_PBL', 0, RC )
       IF ( RC /= GC_SUCCESS ) RETURN
       HCO_FRAC_OF_PBL = 0.0_hp
    ENDIF

    ! Initialize max. PBL
    HCO_PBL_MAX = 0

    ! ----------------------------------------------------------------------
    ! The J-Values for NO2 and O3 are not defined in Met_State. We
    ! need to compute them separately.
    ! ----------------------------------------------------------------------
    IF ( ExtState%JNO2%DoUse ) THEN
       ALLOCATE( JNO2( State_Grid%NX, State_Grid%NY ), STAT=RC )
       CALL GC_CheckVar( 'hcoi_gc_main_mod.F90:JNO2', 0, RC )
       IF ( RC /= GC_SUCCESS ) RETURN
       JNO2 = 0.0e0_hp
    ENDIF

    IF ( ExtState%JOH%DoUse ) THEN
       ALLOCATE( JOH( State_Grid%NX, State_Grid%NY ), STAT=RC )
       CALL GC_CheckVar( 'hcoi_gc_main_mod.F90:JOH', 0, RC )
       JOH = 0.0e0_hp
    ENDIF

    ! ----------------------------------------------------------------------
    ! Arrays to be copied physically because HEMCO units are not the
    ! same as in GEOS-Chem
    ! ----------------------------------------------------------------------

    ! TROPP: GEOS-Chem TROPP is in hPa, while HEMCO uses Pa.
    IF ( ExtState%TROPP%DoUse ) THEN
       CALL HCO_ArrAssert( ExtState%TROPP%Arr, State_Grid%NX, State_Grid%NY, &
                           HMRC )

       ! Trap potential errors
       IF ( HMRC /= HCO_SUCCESS ) THEN
          RC     = HMRC
          ErrMsg = 'Error encountered in "HCO_ArrAssert( TROPP )"!'
          CALL GC_Error( ErrMsg, RC, ThisLoc, Instr )
          CALL Flush( HcoState%Config%Err%Lun )
          RETURN
       ENDIF
    ENDIF

    ! SPHU: GEOS-Chem SPHU is in g/kg, while HEMCO uses kg/kg.
    ! NOTE: HEMCO only uses SPHU surface values.
    IF ( ExtState%SPHU%DoUse ) THEN
       CALL HCO_ArrAssert( ExtState%SPHU%Arr, State_Grid%NX, State_Grid%NY, &
                           1, HMRC )

       ! Trap potential errors
       IF ( HMRC /= HCO_SUCCESS ) THEN
          RC     = HMRC
          ErrMsg = 'Error encountered in "HCO_ArrAssert( SPHU )"!'
          CALL GC_Error( ErrMsg, RC, ThisLoc, Instr )
          CALL Flush( HcoState%Config%Err%Lun )
          RETURN
       ENDIF
    ENDIF

    ! FLASH_DENS
    IF ( ExtState%FLASH_DENS%DoUse ) THEN
       CALL HCO_ArrAssert( ExtState%FLASH_DENS%Arr, State_Grid%NX, &
                           State_Grid%NY, HMRC )

       ! Trap potential errors
       IF ( HMRC /= HCO_SUCCESS ) THEN
          RC     = HMRC
          ErrMsg = 'Error encountered in "HCO_ArrAssert( FLASH_DENS )"!'
          CALL GC_Error( ErrMsg, RC, ThisLoc, Instr )
          CALL Flush( HcoState%Config%Err%Lun )
          RETURN
       ENDIF
    ENDIF

    ! CONV_DEPTH
    IF ( ExtState%CONV_DEPTH%DoUse ) THEN
       CALL HCO_ArrAssert( ExtState%CONV_DEPTH%Arr, State_Grid%NX, &
                           State_Grid%NY, HMRC )

       ! Trap potential errors
       IF ( HMRC /= HCO_SUCCESS ) THEN
          RC     = HMRC
          ErrMsg = 'Error encountered in "HCO_ArrAssert( CONV_DEPTH )"!'
          CALL GC_Error( ErrMsg, RC, ThisLoc, Instr )
          CALL Flush( HcoState%Config%Err%Lun )
          RETURN
       ENDIF
    ENDIF

    ! SUNCOS: HEMCO now calculates SUNCOS values based on its own
    ! subroutine
    IF ( ExtState%SUNCOS%DoUse ) THEN
       CALL HCO_ArrAssert( ExtState%SUNCOS%Arr, State_Grid%NX, State_Grid%NY, &
                           HMRC )

       ! Trap potential errors
       IF ( HMRC /= HCO_SUCCESS ) THEN
          RC     = HMRC
          ErrMsg = 'Error encountered in "HCO_ArrAssert( SUNCOS )"!'
          CALL GC_Error( ErrMsg, RC, ThisLoc, Instr )
          CALL Flush( HcoState%Config%Err%Lun )
          RETURN
       ENDIF
    ENDIF

    ! Leave with success
    RC = GC_SUCCESS

  END SUBROUTINE ExtState_InitTargets
!EOC
!------------------------------------------------------------------------------
!                  Harvard-NASA Emissions Component (HEMCO)                   !
!------------------------------------------------------------------------------
!BOP
!
! !IROUTINE: ExtState_SetFields
!
! !DESCRIPTION: SUBROUTINE ExtState\_SetFields connects the ExtState fields
! of the HEMCO ExtState object to its target data. This can be a field in
! State\_Met, State\_Chm, or any other 2D/3D field defined within GEOS-Chem or
! even explicitly calculated in this module. All these fields are expected
! to be of the same type as the corresponding ExtState object, and a pointer
! link is established between the two fields on the first call.
!\\
!\\
! The ExtState object fields can also be linked to data fields read through
! the HEMCO configuration file. In this case, the data fields will be copied
! from the HEMCO data list into the ExtState object every time this routine
! is called. The field name of the HEMCO field must match the field name
! passed to ExtState\_Set.
!\\
!\\
! Fields from the HEMCO data list are given priority over the target fields from
! State\_Met, State\_Chm, etc. For example, if the HEMCO data list contains
! a field named 'U10M', this field will be used in ExtState%U10M in lieu of
! State\_Met%U10M.
!\\
!\\
! Note that for now, this explicitly assumes that the HEMCO emissions grid is
! the same as the GEOS-Chem simulation grid. To support other grids, the met
! data has to be regridded explicitly at every time step!
!\\
!\\
! !INTERFACE:
!
  SUBROUTINE ExtState_SetFields( am_I_Root, State_Chm, State_Met,            &
                                 HcoState,  ExtState,  RC                   )
!
! !USES:
!
    USE Hcox_State_Mod, ONLY : ExtDat_Set
    USE ErrCode_Mod
    USE State_Met_Mod,  ONLY : MetState
    USE State_Chm_Mod,  ONLY : ChmState
    USE Drydep_Mod,     ONLY : DryCoeff
#ifdef ESMF_
    USE HCOI_Esmf_Mod,  ONLY : HCO_SetExtState_ESMF
#endif
!
! !INPUT PARAMETERS:
!
    LOGICAL,          INTENT(IN   )  :: am_I_Root  ! Root CPU?
!
! !INPUT/OUTPUT PARAMETERS:
!
    TYPE(MetState),   INTENT(INOUT)  :: State_Met  ! Met state
    TYPE(ChmState),   INTENT(INOUT)  :: State_Chm  ! Chemistry state
    TYPE(HCO_STATE),  POINTER        :: HcoState   ! HEMCO state
    TYPE(EXT_STATE),  POINTER        :: ExtState   ! HEMCO ext. state
    INTEGER,          INTENT(INOUT)  :: RC         ! Return code
!
! !REVISION HISTORY:
!  23 Oct 2012 - C. Keller    - Initial Version
!  See the Git history with the gitk browser!
!EOP
!------------------------------------------------------------------------------
!BOC
!
! LOCAL VARIABLES:
!
    ! Pointers
    REAL(hp), POINTER  :: Trgt3D(:,:,:) => NULL()

    ! SAVEd scalars
    LOGICAL, SAVE      :: FIRST = .TRUE.

    ! Scalars
    INTEGER            :: HMRC

    ! Strings
    CHARACTER(LEN=255) :: ThisLoc, Instr
    CHARACTER(LEN=512) :: ErrMsg

    !=======================================================================
    ! ExtState_SetFields begins here
    !=======================================================================

    ! Initialize
    RC       = GC_SUCCESS
    HMRC     = HCO_SUCCESS
    ErrMsg   = ''
    ThisLoc  = &
       ' -> at ExtState_SetFields (in module GeosCore/hcoi_gc_main_mod.F90)'
    Instr    = 'THIS ERROR ORIGINATED IN HEMCO!  Please check the '       // &
               'HEMCO log file for additional error messages!'

    !-----------------------------------------------------------------------
    ! Pointers to local module arrays
    !-----------------------------------------------------------------------

    ! SZAFACT
    CALL ExtDat_Set( am_I_Root,         HcoState, ExtState%SZAFACT,         &
                    'SZAFACT_FOR_EMIS', HMRC,     FIRST,                    &
                     HCO_SZAFACT                                           )

    ! Trap potential errors
    IF ( HMRC /= HCO_SUCCESS ) THEN
       RC     = HMRC
       ErrMsg = 'Error encountered in "ExtDat_Set( SZAFACT_FOR_EMIS )"!'
       CALL GC_Error( ErrMsg, RC, ThisLoc, Instr )
       RETURN
    ENDIF

    ! JNO2
    CALL ExtDat_Set( am_I_Root,         HcoState, ExtState%JNO2,             &
                    'JNO2_FOR_EMIS',    HMRC,     FIRST,                     &
                     JNO2                                                   )

    ! Trap potential errors
    IF ( HMRC /= HCO_SUCCESS ) THEN
       RC     = HMRC
       ErrMsg = 'Error encountered in "ExtDat_Set( JNO2_FOR_EMIS )"!'
       CALL GC_Error( ErrMsg, RC, ThisLoc, Instr )
       RETURN
    ENDIF

    ! JOH
    CALL ExtDat_Set( am_I_Root,         HcoState, ExtState%JOH,              &
                    'JOH_FOR_EMIS',     HMRC,     FIRST,                     &
                     JOH                                                    )

    ! Trap potential errors
    IF ( HMRC /= HCO_SUCCESS ) THEN
       RC     = HMRC
       ErrMsg = 'Error encountered in "ExtDat_Set( JOH_FOR_EMIS )"!'
       CALL GC_Error( ErrMsg, RC, ThisLoc, Instr )
       RETURN
    ENDIF

    ! Frac of PBL
    CALL ExtDat_Set( am_I_Root,             HcoState,                        &
                     ExtState%FRAC_OF_PBL, 'FRAC_OF_PBL_FOR_EMIS',           &
                     HMRC,                  FIRST,                           &
                     HCO_FRAC_OF_PBL                                        )

    ! Trap potential errors
    IF ( HMRC /= HCO_SUCCESS ) THEN
       RC     = HMRC
       ErrMsg = 'Error encountered in "ExtDat_Set( FRAC_OF_PBL_FOR_EMIS)"!'
       CALL GC_Error( ErrMsg, RC, ThisLoc, Instr )
       RETURN
    ENDIF

    ! ----------------------------------------------------------------------
    ! 2D fields
    ! ----------------------------------------------------------------------

    ! U10M
    CALL ExtDat_Set( am_I_Root,      HcoState, ExtState%U10M,                &
                    'U10M_FOR_EMIS',  HMRC   , FIRST,                        &
                     State_Met%U10M                                         )

    ! Trap potential errors
    IF ( HMRC /= HCO_SUCCESS ) THEN
       RC     = HMRC
       ErrMsg = 'Error encountered in "ExtDat_Set( U10M_FOR_EMIS )"!'
       CALL GC_Error( ErrMsg, RC, ThisLoc, Instr )
       RETURN
    ENDIF

    ! V10M
    CALL ExtDat_Set( am_I_Root,      HcoState, ExtState%V10M,                &
                    'V10M_FOR_EMIS', HMRC,     FIRST,                        &
                     State_Met%V10M                                         )

    ! Trap potential errors
    IF ( HMRC /= HCO_SUCCESS ) THEN
       RC     = HMRC
       ErrMsg = 'Error encountered in "ExtDat_Set( V10M_FOR_EMIS)"!'
       CALL GC_Error( ErrMsg, RC, ThisLoc, Instr )
       CALL Flush( HcoState%Config%Err%Lun )
       RETURN
    ENDIF

    ! ALBD
    CALL ExtDat_Set( am_I_Root,      HcoState, ExtState%ALBD,                &
                    'ALBD_FOR_EMIS', HMRC,     FIRST,                        &
                     State_Met%ALBD                                         )

    ! Trap potential errors
    IF ( HMRC /= HCO_SUCCESS ) THEN
       RC     = HMRC
       ErrMsg = 'Error encountered in "ExtDat_Set( ALBD_FOR_EMIS )"!'
       CALL GC_Error( ErrMsg, RC, ThisLoc, Instr )
       RETURN
    ENDIF

    ! WLI
    CALL ExtDat_Set( am_I_Root,     HcoState, ExtState%WLI,                  &
                    'WLI_FOR_EMIS', HMRC,     FIRST,                         &
                     State_Met%LWI                                          )

    ! Trap potential errors
    IF ( HMRC /= HCO_SUCCESS ) THEN
       RC     = HMRC
       ErrMsg = 'Error encountered in "ExtDat_Set( WLI_FOR_EMIS )"!'
       CALL GC_Error( ErrMsg, RC, ThisLoc, Instr )
       RETURN
    ENDIF

    CALL ExtDat_Set( am_I_Root,     HcoState, ExtState%T2M,                  &
                    'T2M_FOR_EMIS', HMRC,     FIRST,                         &
                     State_Met%TS                                           )

    ! Trap potential errors
    IF ( HMRC /= HCO_SUCCESS ) THEN
       RC     = HMRC
       ErrMsg = 'Error encountered in "ExtDat_Set( T2M_FOR_EMIS )"!'
       CALL GC_Error( ErrMsg, RC, ThisLoc, Instr )
       RETURN
    ENDIF

    ! TSKIN
    CALL ExtDat_Set( am_I_Root,       HcoState, ExtState%TSKIN,              &
                    'TSKIN_FOR_EMIS', HMRC,     FIRST,                       &
                     State_Met%TSKIN                                        )

    ! Trap potential errors
    IF ( HMRC /= HCO_SUCCESS ) THEN
       RC     = HMRC
       ErrMsg = 'Error encountered in "ExtDat_Set( TSKIN_FOR_EMIS )"!'
       CALL GC_Error( ErrMsg, RC, ThisLoc, Instr )
       RETURN
    ENDIF

    ! GWETROOT
    CALL ExtDat_Set( am_I_Root,          HcoState, ExtState%GWETROOT,        &
                    'GWETROOT_FOR_EMIS', HMRC,     FIRST,                    &
                     State_Met%GWETROOT                                     )

    ! Trap potential errors
    IF ( HMRC /= HCO_SUCCESS ) THEN
       RC     = HMRC
       ErrMsg = 'Error encountered in "ExtDat_Set( GWETROOT_FOR_EMIS )"!'
       CALL GC_Error( ErrMsg, RC, ThisLoc, Instr )
       RETURN
    ENDIF

    ! GWETTOP
    CALL ExtDat_Set( am_I_Root,         HcoState, ExtState%GWETTOP,          &
                    'GWETTOP_FOR_EMIS', HMRC,     FIRST,                     &
                    State_Met%GWETTOP                                       )

    ! Trap potential errors
    IF ( HMRC /= HCO_SUCCESS ) THEN
       RC     = HMRC
       ErrMsg = 'Error encountered in "ExtDat_Set( GWETTOP_FOR_EMIS )"!'
       CALL GC_Error( ErrMsg, RC, ThisLoc, Instr )
       RETURN
    ENDIF

    CALL ExtDat_Set( am_I_Root,       HcoState, ExtState%USTAR,              &
                    'USTAR_FOR_EMIS', HMRC,     FIRST,                       &
                     State_Met%USTAR                                        )

    ! Trap potential errors
    IF ( HMRC /= HCO_SUCCESS ) THEN
       RC     = HMRC
       ErrMsg = 'Error encountered in "ExtDat_Set( USTAR_FOR_EMIS )"!'
       CALL GC_Error( ErrMsg, RC, ThisLoc, Instr )
       RETURN
    ENDIF

    ! Z0
    CALL ExtDat_Set( am_I_Root,    HcoState, ExtState%Z0,                    &
                    'Z0_FOR_EMIS', HMRC,     FIRST,                          &
                     State_Met%Z0                                           )

    ! Trap potential errors
    IF ( HMRC /= HCO_SUCCESS ) THEN
       RC     = HMRC
       ErrMsg = 'Error encountered in "ExtDat_Set( Z0_FOR_EMIS )"!'
       CALL GC_Error( ErrMsg, RC, ThisLoc, Instr )
       RETURN
    ENDIF

    CALL ExtDat_Set( am_I_Root,       HcoState, ExtState%PARDR,              &
                    'PARDR_FOR_EMIS', HMRC,     FIRST,                       &
                     State_Met%PARDR                                        )

    ! Trap potential errors
    IF ( HMRC /= HCO_SUCCESS ) THEN
       RC     = HMRC
       ErrMsg = 'Error encountered in "ExtDat_Set( PARDR_FOR_EMIS )"!'
       CALL GC_Error( ErrMsg, RC, ThisLoc, Instr )
       RETURN
    ENDIF

    ! PARDF
    CALL ExtDat_Set( am_I_Root,        HcoState, ExtState%PARDF,             &
                    'PARDF_FOR_EMIS',  HMRC, FIRST,                          &
                     State_Met%PARDF                                        )

    ! Trap potential errors
    IF ( HMRC /= HCO_SUCCESS ) THEN
       RC     = HMRC
       ErrMsg = 'Error encountered in "ExtDat_Set( PARDF_FOR_EMIS )"!'
       CALL GC_Error( ErrMsg, RC, ThisLoc, Instr )
       RETURN
    ENDIF

    ! PSC2_WET
    CALL ExtDat_Set( am_I_Root,          HcoState, ExtState%PSC2_WET,        &
                    'PSC2_WET_FOR_EMIS', HMRC,     FIRST,                    &
                     State_Met%PSC2_WET                                     )

    ! Trap potential errors
    IF ( HMRC /= HCO_SUCCESS ) THEN
       RC     = HMRC
       ErrMsg = 'Error encountered in "ExtDat_Set( PSC2_WET_FOR_EMIS )"!'
       CALL GC_Error( ErrMsg, RC, ThisLoc, Instr )
       RETURN
    ENDIF

    ! RADSWG
    CALL ExtDat_Set( am_I_Root,         HcoState, ExtState%RADSWG,           &
                    'RADSWG_FOR_EMIS',  HMRC,     FIRST,                     &
                     State_Met%SWGDN                                        )

    ! Trap potential errors
    IF ( HMRC /= HCO_SUCCESS ) THEN
       RC     = HMRC
       ErrMsg = 'Error encountered in "ExtDat_Set( RADSWG_FOR_EMIS )"!'
       CALL GC_Error( ErrMsg, RC, ThisLoc, Instr )
       RETURN
    ENDIF

    ! FRCLND
    CALL ExtDat_Set( am_I_Root,        HcoState, ExtState%FRCLND,            &
                    'FRCLND_FOR_EMIS', HMRC,     FIRST,                      &
                     State_Met%FRCLND                                       )

    ! Trap potential errors
    IF ( HMRC /= HCO_SUCCESS ) THEN
       RC     = HMRC
       ErrMsg = 'Error encountered in "ExtDat_Set( FRCLND_FOR_EMIS )"!'
       CALL GC_Error( ErrMsg, RC, ThisLoc, Instr )
       RETURN
    ENDIF

    ! CLDFRC
    CALL ExtDat_Set( am_I_Root,          HcoState, ExtState%CLDFRC,          &
                     'CLDFRC_FOR_EMIS',  HMRC,     FIRST,                    &
                     State_Met%CLDFRC                                       )

    ! Trap potential errors
    IF ( HMRC /= HCO_SUCCESS ) THEN
       RC     = HMRC
       ErrMsg = 'Error encountered in "ExtDat_Set( CLDFRC_FOR_EMIS)"!'
       CALL GC_Error( ErrMsg, RC, ThisLoc, Instr )
       RETURN
    ENDIF

    ! SNOWHGT is is mm H2O, which is the same as kg H2O/m2.
    ! This is the unit of SNOMAS.
    CALL ExtDat_Set( am_I_Root,         HcoState, ExtState%SNOWHGT,          &
                    'SNOWHGT_FOR_EMIS', HMRC,     FIRST,                     &
                     State_Met%SNOMAS                                       )

    ! Trap potential errors
    IF ( HMRC /= HCO_SUCCESS ) THEN
       RC     = HMRC
       ErrMsg = 'Error encountered in "ExtDat_Set( SNOWHGT_FOR_EMIS )"!'
       CALL GC_Error( ErrMsg, RC, ThisLoc, Instr )
       RETURN
    ENDIF

    ! SNOWDP is in m
    CALL ExtDat_Set( am_I_Root,        HcoState, ExtState%SNODP,             &
                    'SNODP_FOR_EMIS',  HMRC,    FIRST,                       &
                     State_Met%SNODP                                        )

    ! Trap potential errors
    IF ( HMRC /= HCO_SUCCESS ) THEN
       RC     = HMRC
       ErrMsg = 'Error encountered in "ExtDat_Set( SNOWDP_FOR_EMIS )"!'
       CALL GC_Error( ErrMsg, RC, ThisLoc, Instr )
       RETURN
    ENDIF

    ! FRLAND
    CALL ExtDat_Set( am_I_Root,        HcoState, ExtState%FRLAND,            &
                    'FRLAND_FOR_EMIS', HMRC,     FIRST,                      &
                     State_Met%FRLAND                                       )

    ! Trap potential errors
    IF ( HMRC /= HCO_SUCCESS ) THEN
       RC     = HMRC
       ErrMsg = 'Error encountered in "ExtDat_Set( FRLAND_FOR_EMIS )"!'
       CALL GC_Error( ErrMsg, RC, ThisLoc, Instr )
       RETURN
    ENDIF

    ! FROCEAN
    CALL ExtDat_Set( am_I_Root,         HcoState, ExtState%FROCEAN,          &
                    'FROCEAN_FOR_EMIS', HMRC,     FIRST,                     &
                     State_Met%FROCEAN                                      )

    ! Trap potential errors
    IF ( HMRC /= HCO_SUCCESS ) THEN
       RC     = HMRC
       ErrMsg = 'Error encountered in "ExtDat_Set( FROCEAN_FOR_EMIS )"!'
       CALL GC_Error( ErrMsg, RC, ThisLoc, Instr )
       RETURN
    ENDIF

    ! FRLAKE
    CALL ExtDat_Set( am_I_Root,        HcoState, ExtState%FRLAKE,            &
                    'FRLAKE_FOR_EMIS', HMRC,     FIRST,                      &
                     State_Met%FRLAKE                                       )

    ! Trap potential errors
    IF ( HMRC /= HCO_SUCCESS ) THEN
       RC     = HMRC
       ErrMsg = 'Error encountered in "ExtDat_Set( FRLAKE_FOR_EMIS )"!'
       CALL GC_Error( ErrMsg, RC, ThisLoc, Instr )
       RETURN
    ENDIF

    ! FRLANDIC
    CALL ExtDat_Set( am_I_Root,          HcoState, ExtState%FRLANDIC,        &
                    'FRLANDIC_FOR_EMIS', HMRC,     FIRST,                    &
                     State_Met%FRLANDIC                                     )

    ! Trap potential errors
    IF ( HMRC /= HCO_SUCCESS ) THEN
       RC     = HMRC
       ErrMsg = 'Error encountered in "ExtDat_Set( FRLANDIC_FOR_EMIS )"!'
       CALL GC_Error( ErrMsg, RC, ThisLoc, Instr )
       RETURN
    ENDIF

    ! LAI
    CALL ExtDat_Set( am_I_Root,      HcoState, ExtState%LAI,                 &
                    'LAI_FOR_EMIS',  HMRC,     FIRST,                        &
                     State_Met%MODISLAI  )

    ! Trap potential errors
    IF ( HMRC /= HCO_SUCCESS ) THEN
       RC     = HMRC
       ErrMsg = 'Error encountered in "ExtDat_Set( LAI_FOR_EMIS )"!'
       CALL GC_Error( ErrMsg, RC, ThisLoc, Instr )
       RETURN
    ENDIF

    ! Convective fractions
    CALL ExtDat_Set( am_I_Root,         HcoState,        ExtState%CNV_FRC,   &
                    'CNV_FRC_FOR_EMIS', HMRC,            FIRST,              &
                     State_Met%CNV_FRC, NotFillOk=.TRUE.                    )

    ! Trap potential errors
    IF ( HMRC /= HCO_SUCCESS ) THEN
       RC     = HMRC
       ErrMsg = 'Error encountered in "ExtDat_Set( CNV_FRC_FOR_EMIS )"!'
       CALL GC_Error( ErrMsg, RC, ThisLoc, Instr )
       RETURN
    ENDIF

    !-----------------------------------------------------------------------
    ! 3D fields
    !-----------------------------------------------------------------------

    ! CNV_MFC
    CALL ExtDat_Set( am_I_Root,         HcoState,        ExtState%CNV_MFC,   &
                    'CNV_MFC_FOR_EMIS', HMRC,            FIRST,              &
                     State_Met%CMFMC,   OnLevEdge=.TRUE.                    )

    ! Trap potential errors
    IF ( HMRC /= HCO_SUCCESS ) THEN
       RC     = HMRC
       ErrMsg = 'Error encountered in "ExtDat_Set( CNV_MFC_FOR_EMIS )"!'
       CALL GC_Error( ErrMsg, RC, ThisLoc, Instr )
       RETURN
    ENDIF

    CALL ExtDat_Set( am_I_Root,    HcoState, ExtState%TK,                    &
                    'TK_FOR_EMIS', HMRC,     FIRST,                          &
                     State_Met%T                                            )

    ! Trap potential errors
    IF ( HMRC /= HCO_SUCCESS ) THEN
       RC     = HMRC
       ErrMsg = 'Error encountered in "ExtDat_Set( TK_FOR_EMIS )"!'
       CALL GC_Error( ErrMsg, RC, ThisLoc, Instr )
       RETURN
    ENDIF

    ! Air mass [kg/grid box]
    CALL ExtDat_Set( am_I_Root,     HcoState, ExtState%AIR,                  &
                    'AIR_FOR_EMIS', HMRC,     FIRST,                         &
                     State_Met%AD                                           )

    ! Trap potential errors
    IF ( HMRC /= HCO_SUCCESS ) THEN
       RC     = HMRC
       ErrMsg = 'Error encountered in "ExtDat_Set( AIR_FOR_EMIS )"!'
       CALL GC_Error( ErrMsg, RC, ThisLoc, Instr )
       RETURN
    ENDIF

    ! AIRVOL_FOR_EMIS
    CALL ExtDat_Set( am_I_Root,         HcoState, ExtState%AIRVOL,           &
                    'AIRVOL_FOR_EMIS',  HMRC,     FIRST,                     &
                     State_Met%AIRVOL                                       )

    ! Trap potential errors
    IF ( HMRC /= HCO_SUCCESS ) THEN
       RC     = HMRC
       ErrMsg = 'Error encountered in "ExtDat_Set( AIRVOL_FOR_EMIS )"!'
       CALL GC_Error( ErrMsg, RC, ThisLoc, Instr )
       RETURN
    ENDIF

    ! Dry air density [kg/m3]
    CALL ExtDat_Set( am_I_Root, HcoState, ExtState%AIRDEN,                   &
                    'AIRDEN',   HMRC,     FIRST,                             &
                     State_Met%AIRDEN                                       )

    ! Trap potential errors
    IF ( HMRC /= HCO_SUCCESS ) THEN
       RC     = HMRC
       ErrMsg = 'Error encountered in "ExtDat_Set( AIRDEN )"!'
       CALL GC_Error( ErrMsg, RC, ThisLoc, Instr )
       RETURN
    ENDIF

    ! Tropopause level
    CALL ExtDat_Set( am_I_Root,        HcoState, ExtState%TropLev,          &
                    'TropLev',         HMRC,     FIRST,                     &
                     State_Met%TropLev                                     )

    ! Trap potential errors
    IF ( HMRC /= HCO_SUCCESS ) THEN
       RC     = HMRC
       ErrMsg = 'Error encountered in "ExtDat_Set( TropLev )"!'
       CALL GC_Error( ErrMsg, RC, ThisLoc, Instr )
       RETURN
    ENDIF

    ! ----------------------------------------------------------------
    ! Species concentrations
    ! ----------------------------------------------------------------
    IF ( id_O3 > 0 ) THEN
       Trgt3D => State_Chm%Species(:,:,:,id_O3)
       CALL ExtDat_Set( am_I_Root,          HcoState, ExtState%O3,           &
                       'HEMCO_O3_FOR_EMIS', HMRC,     FIRST,         Trgt3D )

       ! Trap potential errors
       IF ( HMRC /= HCO_SUCCESS ) THEN
          RC     = HMRC
          ErrMsg = 'Error encountered in "ExtDat_Set( HEMCO_O3_FOR_EMIS )"!'
          CALL GC_Error( ErrMsg, RC, ThisLoc, Instr )
          RETURN
       ENDIF

       Trgt3D => NULL()
    ENDIF

    IF ( id_NO2 > 0 ) THEN
       Trgt3D => State_Chm%Species(:,:,:,id_NO2)
       CALL ExtDat_Set( am_I_Root,           HcoState, ExtState%NO2,         &
                       'HEMCO_NO2_FOR_EMIS', HMRC,     FIRST,        Trgt3D )

       ! Trap potential errors
       IF ( HMRC /= HCO_SUCCESS ) THEN
          RC     = HMRC
          ErrMsg = 'Error encountered in "ExtDat_Set( HEMCO_NO2_FOR_EMIS )"!'
          CALL GC_Error( ErrMsg, RC, ThisLoc, Instr )
          RETURN
       ENDIF

       Trgt3D => NULL()
    ENDIF

    IF ( id_NO > 0 ) THEN
       Trgt3D => State_Chm%Species(:,:,:,id_NO)
       CALL ExtDat_Set( am_I_Root,          HcoState, ExtState%NO,           &
                       'HEMCO_NO_FOR_EMIS', HMRC,     FIRST,         Trgt3D )

       ! Trap potential errors
       IF ( HMRC /= HCO_SUCCESS ) THEN
          RC     = HMRC
          ErrMsg = 'Error encountered in "ExtDat_Set( HEMCO_NO_FOR_EMIS )"!'
          CALL GC_Error( ErrMsg, RC, ThisLoc, Instr )
          RETURN
       ENDIF

       Trgt3D => NULL()
    ENDIF

    IF ( id_HNO3 > 0 ) THEN
       Trgt3D => State_Chm%Species(:,:,:,id_HNO3)
       CALL ExtDat_Set( am_I_Root,            HcoState, ExtState%HNO3,       &
                       'HEMCO_HNO3_FOR_EMIS', HMRC,     FIRST,       Trgt3D )

       ! Trap potential errors
       IF ( HMRC /= HCO_SUCCESS ) THEN
          RC     = HMRC
          ErrMsg = 'Error encountered in "ExtDat_Set( HEMCO_HNO3_FOR_EMIS )"!'
          CALL GC_Error( ErrMsg, RC, ThisLoc, Instr )
          RETURN
       ENDIF

       Trgt3D => NULL()
    ENDIF

    IF ( id_POPG > 0 ) THEN
       Trgt3D => State_Chm%Species(:,:,:,id_POPG)
       CALL ExtDat_Set( am_I_Root,            HcoState, ExtState%POPG,       &
                       'HEMCO_POPG_FOR_EMIS', HMRC,     FIRST,       Trgt3D )

       ! Trap potential errors
       IF ( HMRC /= HCO_SUCCESS ) THEN
          RC     = HMRC
          ErrMsg = 'Error encountered in "ExtDat_Set( HEMCO_POPG_FOR_EMIS )"!'
          CALL GC_Error( ErrMsg, RC, ThisLoc, Instr )
          RETURN
       ENDIF

       Trgt3D => NULL()
    ENDIF

    ! ----------------------------------------------------------------------
    ! Deposition parameter
    ! ----------------------------------------------------------------------

    ! DRY_TOTN
    CALL ExtDat_Set( am_I_Root,           HcoState, ExtState%DRY_TOTN,       &
                    'DRY_TOTN_FOR_EMIS',  HMRC,     FIRST,                   &
                     State_Chm%DryDepNitrogen                               )

    ! Trap potential errors
    IF ( HMRC /= HCO_SUCCESS ) THEN
       RC     = HMRC
       ErrMsg = 'Error encountered in "ExtDat_Set( DRY_TOTN )"!'
       CALL GC_Error( ErrMsg, RC, ThisLoc, Instr )
       RETURN
    ENDIF

    ! WET_TOTN
    CALL ExtDat_Set( am_I_Root,           HcoState, ExtState%WET_TOTN,       &
                    'WET_TOTN_FOR_EMIS',  HMRC,     FIRST,                   &
                     State_Chm%WetDepNitrogen                               )

    ! Trap potential errors
    IF ( HMRC /= HCO_SUCCESS ) THEN
       RC     = HMRC
       ErrMsg = 'Error encountered in "ExtDat_Set( WET_TOTN )"!'
       CALL GC_Error( ErrMsg, RC, ThisLoc, Instr )
       RETURN
    ENDIF

    ! ----------------------------------------------------------------
    ! Other pointers to be set on first call
    ! ----------------------------------------------------------------
    IF ( FIRST ) THEN
       IF ( ExtState%WET_TOTN%DoUse .OR. ExtState%DRY_TOTN%DoUse ) THEN
          ExtState%DRYCOEFF => DRYCOEFF
       ENDIF

       ExtState%PBL_MAX => HCO_PBL_MAX
    ENDIF

    ! ----------------------------------------------------------------
    ! ESMF environment: add some additional variables to ExtState.
    ! These values must be defined here and not in the initialization
    ! because it seems like the IMPORT state is not yet properly
    ! defined during initialization.
    ! ckeller, 06/02/17: now call this on every time step. Routine
    ! HCO_SetExtState_ESMF copies the fields to ExtState.
    ! ----------------------------------------------------------------
#ifdef ESMF_
    ! IF ( FIRST ) THEN
    CALL HCO_SetExtState_ESMF ( am_I_Root, HcoState, ExtState, RC )

    ! Trap potential errors
    IF ( HMRC /= HCO_SUCCESS ) THEN
       RC     = HMRC
       ErrMsg = 'Error encountered in "HCO_SetExtState_ESMF"!'
       CALL GC_Error( ErrMsg, RC, ThisLoc, Instr )
       RETURN
    ENDIF
    !ENDIF
#endif

    ! Not first call any more
    FIRST = .FALSE.

    ! Leave with success
    RC = GC_SUCCESS

  END SUBROUTINE ExtState_SetFields
!EOC
!------------------------------------------------------------------------------
!                  Harvard-NASA Emissions Component (HEMCO)                   !
!------------------------------------------------------------------------------
!BOP
!
! !IROUTINE: ExtState_UpdateFields
!
! !DESCRIPTION: SUBROUTINE ExtState\_UpdateFields updates the extension
! object data pointers. Updates are only required for the shadow arrays
! defined in this module, such as J-values, SZAFACT, etc.
!\\
!\\
! !INTERFACE:
!
  SUBROUTINE ExtState_UpdateFields( am_I_Root,  Input_Opt, State_Chm,  &
                                    State_Grid, State_Met, HcoState,   &
                                    ExtState,   RC )
!
! !USES:
!
    USE CMN_FJX_MOD,      ONLY : ZPJ
    USE ErrCode_Mod
    USE FAST_JX_MOD,      ONLY : RXN_NO2, RXN_O3_1, RXN_O3_2a
    USE HCO_GeoTools_Mod, ONLY : HCO_GetSUNCOS
    USE Input_Opt_Mod,    ONLY : OptInput
    USE State_Chm_Mod,    ONLY : ChmState
    USE State_Grid_Mod,   ONLY : GrdState
    USE State_Met_Mod,    ONLY : MetState
#ifdef ESMF_
    USE HCOI_ESMF_MOD,    ONLY : HCO_SetExtState_ESMF
#endif
!
! !INPUT PARAMETERS:
!
    LOGICAL,          INTENT(IN   )  :: am_I_Root  ! Root CPU?
    TYPE(OptInput),   INTENT(IN   )  :: Input_Opt  ! Input options
    TYPE(ChmState),   INTENT(IN   )  :: State_Chm  ! Chemistry state
    TYPE(GrdState),   INTENT(IN   )  :: State_Grid ! Grid state
    TYPE(MetState),   INTENT(IN   )  :: State_Met  ! Meteorology state
!
! !INPUT/OUTPUT PARAMETERS:
!
    TYPE(HCO_STATE),  POINTER        :: HcoState   ! HEMCO state
    TYPE(EXT_STATE),  POINTER        :: ExtState   ! HEMCO ext. state
    INTEGER,          INTENT(INOUT)  :: RC
!
! !REVISION HISTORY:
!  23 Oct 2012 - C. Keller   - Initial Version
!  See the Git history with the gitk browser!
!EOP
!------------------------------------------------------------------------------
!BOC
!
! LOCAL VARIABLES:
!
    ! Scalars
    INTEGER            :: I, J, L
    INTEGER            :: HMRC

    ! Strings
    CHARACTER(LEN=255) :: ThisLoc, Instr
    CHARACTER(LEN=512) :: ErrMsg

    !=======================================================================
    ! ExtState_UpdateFields begins here
    !=======================================================================

    ! Initialize
    RC       = GC_SUCCESS
    HMRC     = HCO_SUCCESS
    ErrMsg   = ''
    ThisLoc  = &
       ' -> at ExtState_UpdateFields (in module GeosCore/hcoi_gc_main_mod.F90)'
    Instr    = 'THIS ERROR ORIGINATED IN HEMCO!  Please check the '       // &
               'HEMCO log file for additional error messages!'

    !=======================================================================
    ! Update fields in the HEMCO Extension state
    !=======================================================================

    ! TROPP: convert from hPa to Pa
    IF ( ExtState%TROPP%DoUse ) THEN
       ExtState%TROPP%Arr%Val = State_Met%TROPP * 100.0_hp
    ENDIF

    ! SPHU: convert from g/kg to kg/kg. Only need surface value.
    IF ( ExtState%SPHU%DoUse ) THEN
       ExtState%SPHU%Arr%Val(:,:,1) = State_Met%SPHU(:,:,1) / 1000.0_hp
    ENDIF

    ! FLASH_DENS: flash density [#/km2/s]
    IF ( ExtState%FLASH_DENS%DoUse ) THEN
       ExtState%FLASH_DENS%Arr%Val = State_Met%FLASH_DENS
    ENDIF

    ! CONV_DEPTH: convective cloud depth [m]
    IF ( ExtState%CONV_DEPTH%DoUse ) THEN
       ExtState%CONV_DEPTH%Arr%Val = State_Met%CONV_DEPTH
    ENDIF

    ! SUNCOS
    IF ( ExtState%SUNCOS%DoUse ) THEN
       CALL HCO_GetSUNCOS( am_I_Root,               HcoState,                &
                           ExtState%SUNCOS%Arr%Val, 0,        HMRC          )

       ! Trap potential errors
       IF ( HMRC /= HCO_SUCCESS ) THEN
          RC     = HMRC
          ErrMsg = 'Error encountered in "HCO_GetSuncos"!'
          CALL GC_Error( ErrMsg, RC, ThisLoc, Instr )
          RETURN
       ENDIF
    ENDIF

    ! If we need to use the SZAFACT scale factor (i.e. to put a diurnal
    ! variation on monthly mean OH concentrations), then call CALC_SUMCOSZA
    ! here.  CALC_SUMCOSZA computes the sum of cosine of the solar zenith
    ! angle over a 24 hour day, as well as the total length of daylight.
    ! This information is required by GET_SZAFACT. (bmy, 3/11/15)
    IF ( ExtState%SZAFACT%DoUse ) THEN
       CALL Calc_SumCosZa( State_Grid )
    ENDIF

!$OMP PARALLEL DO                                                 &
!$OMP DEFAULT( SHARED )                                           &
!$OMP PRIVATE( I, J, L )
    ! Loop over all grid boxes
    DO L = 1, State_Grid%NZ
    DO J = 1, State_Grid%NY
    DO I = 1, State_Grid%NX

       ! Current SZA divided by total daily SZA (2D field only)
       ! (This is mostly needed for offline simulations where a diurnal
       ! scale factor has to be imposed on monthly mean OH concentrations.)
       IF ( ExtState%SZAFACT%DoUse .AND. L==1 ) THEN
          HCO_SZAFACT(I,J) = GET_SZAFACT(I,J,State_Met)
       ENDIF

       ! Fraction of PBL for each box [unitless]
       IF ( ExtState%FRAC_OF_PBL%DoUse ) THEN
          HCO_FRAC_OF_PBL(I,J,L) = State_Met%F_OF_PBL(I,J,L)
       ENDIF

       ! Maximum extent of the PBL [model level]
       HCO_PBL_MAX = State_Met%PBL_MAX_L

       ! J-values for NO2 and O3 (2D field only)
       ! This code was moved from hcox_paranox_mod.F90 to break
       ! dependencies to GC specific code (ckeller, 07/28/14).
       IF ( L==1 .AND.                                    &
            (ExtState%JNO2%DoUse .OR. ExtState%JOH%DoUse) ) THEN

          ! Check if sun is up
          IF ( State_Met%SUNCOS(I,J) == 0d0 ) THEN
             IF ( ExtState%JNO2%DoUse ) JNO2 = 0.0_hp
             IF ( ExtState%JOH%DoUse  ) JOH  = 0.0_hp
          ELSE
             IF ( ExtState%JNO2%DoUse ) THEN
                ! RXN_NO2: NO2 + hv --> NO  + O
                JNO2(I,J) = ZPJ(L,RXN_NO2,I,J)
             ENDIF
             IF ( ExtState%JOH%DoUse ) THEN
                IF ( Input_Opt%LUCX ) THEN
                   ! RXN_O3_1: O3  + hv --> O2  + O
                   JOH(I,J) = ZPJ(L,RXN_O3_1,I,J)
                ELSE
                   ! RXN_O3_2a: O3 + hv --> 2OH
                   JOH(I,J) = ZPJ(L,RXN_O3_2a,I,J)
                ENDIF
             ENDIF
          ENDIF

       ENDIF
    ENDDO
    ENDDO
    ENDDO
!$OMP END PARALLEL DO

  END SUBROUTINE ExtState_UpdateFields
!EOC
!------------------------------------------------------------------------------
!                  Harvard-NASA Emissions Component (HEMCO)                   !
!------------------------------------------------------------------------------
!BOP
!
! !IROUTINE: GridEdge_Set
!
! !DESCRIPTION: SUBROUTINE GridEdge\_Set sets the grid edge pressure values
! on the HEMCO grid.
!\\
!\\
! !INTERFACE:
!
  SUBROUTINE GridEdge_Set( am_I_Root, State_Grid, State_Met, HcoState, RC )
!
! !USES:
!
    USE ErrCode_Mod
    USE HCOX_STATE_MOD,   ONLY : ExtDat_Set
    USE HCO_GeoTools_Mod, ONLY : HCO_CalcVertGrid
    USE HCO_GeoTools_Mod, ONLY : HCO_SetPBLm
    USE State_Grid_Mod,   ONLY : GrdState
    USE State_Met_Mod,    ONLY : MetState
!
! !INPUT PARAMETERS:
!
    LOGICAL,          INTENT(IN   )  :: am_I_Root
    TYPE(GrdState),   INTENT(IN   )  :: State_Grid ! Grid state
    TYPE(MetState),   INTENT(IN   )  :: State_Met  ! Met state
    TYPE(HCO_STATE),  POINTER        :: HcoState   ! HEMCO state
!
! !INPUT/OUTPUT PARAMETERS:
!
    INTEGER,          INTENT(INOUT)  :: RC          ! Success or failure?
!
! !REMARKS:
!  GridEdge_Set defines the HEMCO vertical grid used in GEOS-Chem "classic"
!  simulations.  (GCHP uses its own interface to HEMCO.)
!
! !REVISION HISTORY:
!  08 Oct 2014 - C. Keller   - Initial version
!  See the Git history with the gitk browser!
!EOP
!------------------------------------------------------------------------------
!BOC
!
! LOCAL VARIABLES:
!
    ! Scalars
    INTEGER            :: I, J
    INTEGER            :: HMRC

    ! Strings
    CHARACTER(LEN=255) :: ThisLoc, Instr
    CHARACTER(LEN=512) :: ErrMsg

    ! Pointers
    REAL(hp), POINTER  :: PBLM    (:,:  )    ! PBL height           [m ]
    REAL(hp), POINTER  :: BXHEIGHT(:,:,:)    ! Grid box height      [m ]
    REAL(hp), POINTER  :: PEDGE   (:,:,:)    ! Pressure @ lvl edges [Pa]
    REAL(hp), POINTER  :: PSFC    (:,:  )    ! Surface pressure     [Pa]
    REAL(hp), POINTER  :: TK      (:,:,:)    ! Temperature          [K ]
    REAL(hp), POINTER  :: ZSFC    (:,:  )    ! Surface geopotential [m ]

    !=======================================================================
    ! GridEdge_Set begins here
    !=======================================================================

    ! Initialize
    RC       = GC_SUCCESS
    HMRC     = HCO_SUCCESS
    ErrMsg   = ''
    ThisLoc  = &
       ' -> at GridEdge_Set (in module GeosCore/hcoi_gc_main_mod.F90)'
    Instr    = 'THIS ERROR ORIGINATED IN HEMCO!  Please check the '       // &
               'HEMCO log file for additional error messages!'

    !-----------------------------------------------------------------------
    ! Allocate the PEDGE array, which holds level edge pressures [Pa]
    ! NOTE: Hco_CalcVertGrid expects pointer-based arguments, so we must
    ! make PEDGE be a pointer and allocate/deallocate it on each call.
    !-----------------------------------------------------------------------
    ALLOCATE( PEDGE( State_Grid%NX, State_Grid%NY, State_Grid%NZ+1 ), STAT=RC )
    CALL GC_CheckVar( 'hcoi_gc_main_mod.F90:GridEdge_Set:PEDGE', 0, RC )
    IF ( RC /= HCO_SUCCESS ) RETURN

    ! Edge and surface pressures [Pa]
    PEDGE    =  State_Met%PEDGE * 100.0_hp  ! Convert hPa -> Pa
    PSFC     => PEDGE(:,:,1)

    ! Point to other fields of State_Met
    ZSFC     => State_Met%PHIS
    BXHEIGHT => State_Met%BXHEIGHT
    TK       => State_Met%T

    !-----------------------------------------------------------------------
    ! Calculate vertical grid properties
    !-----------------------------------------------------------------------
    CALL HCO_CalcVertGrid( am_I_Root, HcoState, PSFC,  ZSFC,                &
                           TK,        BXHEIGHT, PEDGE, HMRC                )

    ! Trap potential errors
    IF ( HMRC /= HCO_SUCCESS ) THEN
       RC     = HMRC
       ErrMsg = 'Error encountered in "HCO_CalcVertGrid"!'
       CALL GC_Error( ErrMsg, RC, ThisLoc, Instr )
       RETURN
    ENDIF

    !-----------------------------------------------------------------------
    ! Set PBL heights
    !-----------------------------------------------------------------------
    ALLOCATE( PBLM( State_Grid%NX, State_Grid%NY ), STAT=RC )
    CALL GC_CheckVar( 'hcoi_gc_main_mod.F90:GridEdge_Set:PBLM', 0, RC )
    IF ( RC /= HCO_SUCCESS ) RETURN

!$OMP PARALLEL DO                                                 &
!$OMP DEFAULT( SHARED )                                           &
!$OMP PRIVATE( I, J )
    DO J=1,State_Grid%NY
    DO I=1,State_Grid%NX
       PBLM(I,J) = State_Met%PBL_TOP_m(I,J)
    ENDDO
    ENDDO
!$OMP END PARALLEL DO

    ! Use the met field PBL field to initialize HEMCO
    CALL HCO_SetPBLm( am_I_Root, HcoState,         FldName='PBL_HEIGHT',     &
                      PBLM=PBLM, DefVal=1000.0_hp, RC=HMRC                  )

    ! Trap potential errors
    IF ( HMRC /= HCO_SUCCESS ) THEN
       RC     = HMRC
       ErrMsg = 'Error encountered in "HCO_SetPblM"!'
       CALL GC_Error( ErrMsg, RC, ThisLoc, Instr )
       RETURN
    ENDIF

    !-----------------------------------------------------------------------
    ! Cleanup and quit
    !-----------------------------------------------------------------------

    ! Deallocate and PEDGE
    IF ( ASSOCIATED( PEDGE ) ) THEN
       DEALLOCATE( PEDGE, STAT=RC )
       CALL GC_CheckVar( 'hcoi_gc_main_mod.F90:GridEdge_Set:PEDGE', 2, RC )
       IF ( RC /= GC_SUCCESS ) RETURN
    ENDIF

    ! Deallocate PBLM
    IF ( ASSOCIATED( PBLM ) ) THEN
       DEALLOCATE( PBLM  )
       CALL GC_CheckVar( 'hcoi_gc_main_mod.F90:GridEdge_Set:PBLM', 2, RC )
       IF ( RC /= GC_SUCCESS ) RETURN
    ENDIF

    ! Free pointers
    ZSFC     => NULL()
    BXHEIGHT => NULL()
    TK       => NULL()
    PSFC     => NULL()
    PEDGE    => NULL()
    PBLM     => NULL()

  END SUBROUTINE GridEdge_Set
!EOC
!------------------------------------------------------------------------------
!                  Harvard-NASA Emissions Component (HEMCO)                   !
!------------------------------------------------------------------------------
!BOP
!
! !IROUTINE: SetHcoSpecies
!
! !DESCRIPTION: Subroutine SetHcoSpecies defines the HEMCO species. These
! are typically just the GEOS-Chem species. Some additional species may be
! manually added, e.g. SESQ (which is not a species) or individual CO2 species
! per emission source (for CO2 specialty sim).
!\\
!\\
! This routine has two phases: phase 1 simply returns the number of species
! to be used by HEMCO. This is useful as this number needs to be passed to
! the HEMCO initialization call.
! Phase 2 sets the HEMCO species information in the HEMCO state object. This
! needs to be done after initialization of the HEMCO state object.
! !INTERFACE:
!
  SUBROUTINE SetHcoSpecies( am_I_Root, Input_Opt, State_Chm,                 &
                            HcoState,  nSpec,     Phase,     RC             )
!
! !USES:
!
    USE ErrCode_Mod
    USE HCO_LogFile_Mod, ONLY : HCO_SPEC2LOG
    USE Input_Opt_Mod,   ONLY : OptInput
    USE Species_Mod,     ONLY : Species
    USE HCO_Types_Mod,   ONLY : ConfigObj
    USE State_Chm_Mod,   ONLY : ChmState
!
! !INPUT PARAMETERS:
!
    LOGICAL,          INTENT(IN   )   :: am_I_Root  ! Are we on the root CPU
    INTEGER,          INTENT(IN   )   :: Phase      ! 1=Init, 2=Run
    TYPE(ChmState),   INTENT(IN   )   :: State_Chm  ! Chemistry State object
!
! !INPUT/OUTPUT PARAMETERS:
!
    TYPE(OptInput),   INTENT(INOUT)   :: Input_Opt  ! Input Options object
    TYPE(Hco_State),  POINTER         :: HcoState   ! HEMCO state
    INTEGER,          INTENT(INOUT)   :: nSpec      ! # of species for HEMCO
    INTEGER,          INTENT(INOUT)   :: RC         ! Success or failure?
!
! !REMARKS:
!  (1) We now get physical parameters for species from the species database,
!       which is part of the State_Chm object.
!  (2) In the future, it will be easier to specify non-advected species
!       like SESQ and the CO2 regional species from the species database.
!       The species database flags if a species is advected or not.
!
! !REVISION HISTORY:
!  06 Mar 2015 - C. Keller   - Initial Version
!  See the Git history with the gitk browser!
!EOP
!------------------------------------------------------------------------------
!BOC
!
! LOCAL VARIABLES:
!
    ! Scalars
    INTEGER                :: nSpc, HMRC
    INTEGER                :: N,    L,    M
    REAL(dp)               :: K0,   CR,   pKa

    ! Strings
    CHARACTER(LEN= 31)     :: ThisName
    CHARACTER(LEN=255)     :: ThisLoc, Instr
    CHARACTER(LEN=512)     :: ErrMsg,  Msg

    ! Pointers
    TYPE(Species), POINTER :: SpcInfo

    !=================================================================
    ! SetHcoSpecies begins here
    !=================================================================

    ! Initialize
    RC       = GC_SUCCESS
    HMRC     = HCO_SUCCESS
    ErrMsg   = ''
    ThisLoc  = &
       ' -> at SetHcoSpecies (in module GeosCore/hcoi_gc_main_mod.F90)'
    Instr    = 'THIS ERROR ORIGINATED IN HEMCO!  Please check the '       // &
               'HEMCO log file for additional error messages!'

    !-----------------------------------------------------------------
    ! For most simulations (e.g. full-chem simulation, most of the
    ! specialty sims), just use the GEOS-Chem species definitions.
    !-----------------------------------------------------------------
    IF ( Input_Opt%ITS_A_FULLCHEM_SIM   .or. &
         Input_Opt%ITS_AN_AEROSOL_SIM   .or. &
         Input_OPt%ITS_A_CH4_SIM        .or. &
         Input_Opt%ITS_A_MERCURY_SIM    .or. &
         Input_Opt%ITS_A_POPS_SIM       .or. &
         Input_Opt%ITS_A_RnPbBe_SIM     .or. &
         Input_Opt%ITS_A_TAGO3_SIM      .or. &
         Input_Opt%ITS_A_TAGCO_SIM      .or. &
         Input_Opt%ITS_A_CO2_SIM              ) THEN

       ! Get number of model species
       nSpc = State_Chm%nAdvect

       !%%%%% FOR SOA SIMULATIONS %%%%%
       ! Check for SESQ: SESQ is not transported due to its short lifetime,
       ! but emissions are still calculated (in MEGAN). SESQ is only used
       ! in the SOA simulation, i.e. if LIMO is defined. Thus, add one more
       ! species here if LIMO is a model species and calculate SESQ emissions
       ! along with LIMO!
       IF ( id_LIMO > 0 ) THEN
          nSpc = nSpc + 1
       ENDIF

       !%%%%% FOR THE TAGGED CO SIMULATION %%%%%
       ! Add 5 extra species (ISOP, ACET, MTPA, LIMO, MTPO) for tagged CO
       IF ( Input_Opt%ITS_A_TAGCO_SIM ) THEN
          nSpc = nSpc + 5
       ENDIF

       ! Assign species variables
       IF ( PHASE == 2 ) THEN

          ! Verbose
          IF ( am_I_Root ) THEN
             Msg = 'Registering HEMCO species:'
             CALL HCO_MSG( HcoState%Config%Err, Msg, SEP1='-' )
          ENDIF

          ! Sanity check: number of input species should agree with nSpc
          IF ( nSpec /= nSpc ) THEN
             WRITE(ErrMsg,*) 'Input species /= expected species: ', nSpec, nSpc
             CALL HCO_ERROR( HcoState%Config%Err, ErrMsg, RC, ThisLoc )
             RETURN
          ENDIF

          DO N = 1, State_Chm%nAdvect

             ! Get info for this species from the species database
             SpcInfo => State_Chm%SpcData(N)%Info

             ! Model ID and species name
             HcoState%Spc(N)%ModID      = SpcInfo%ModelID
             HcoState%Spc(N)%SpcName    = TRIM( SpcInfo%Name )

             ! Actual molecular weight of species [g/mol]
             HcoState%Spc(N)%MW_g       = SpcInfo%MW_g

             ! Emitted molecular weight of species [g/mol].
             ! Some hydrocarbon species (like ISOP) are emitted and
             ! transported as a number of equivalent carbon atoms.
             ! For these species, the emitted molecular weight will
             ! be 12.0 (the weight of 1 carbon atom).
             HcoState%Spc(N)%EmMW_g     = SpcInfo%EmMw_g

             ! Emitted molecules per molecules of species [1].
             ! For most species, this will be 1.0.  For hydrocarbon
             ! species (like ISOP) that are emitted and transported
             ! as equivalent carbon atoms, this will be be the number
             ! of moles carbon per mole species.
             HcoState%Spc(N)%MolecRatio = SpcInfo%MolecRatio

             ! Set Henry's law coefficients
             HcoState%Spc(N)%HenryK0    = SpcInfo%Henry_K0   ! [M/atm]
             HcoState%Spc(N)%HenryCR    = SpcInfo%Henry_CR   ! [K    ]
             HcoState%Spc(N)%HenryPKA   = SpcInfo%Henry_pKa  ! [1    ]

             ! Write to logfile
             IF ( am_I_Root ) CALL HCO_SPEC2LOG( am_I_Root, HcoState, N )

             ! Free pointer memory
             SpcInfo => NULL()
          ENDDO

          !------------------------------------------------------------------
          ! %%%%% FOR SOA SIMULATIONS %%%%%
          !
          ! Add the non-advected species SESQ in the last species slot
          !------------------------------------------------------------------
          IF ( id_LIMO > 0 ) THEN
             N                           = nSpec
             HcoState%Spc(N)%ModID       = N
             HcoState%Spc(N)%SpcName     = 'SESQ'
             HcoState%Spc(N)%MW_g        = 150.0_hp
             HcoState%Spc(N)%EmMW_g      = 150.0_hp
             HcoState%Spc(N)%MolecRatio  = 1.0_hp
             HcoState%Spc(N)%HenryK0     = 0.0_hp
             HcoState%Spc(N)%HenryCR     = 0.0_hp
             HcoState%Spc(N)%HenryPKa    = 0.0_hp

             ! Write to logfile
             IF ( am_I_Root ) CALL HCO_SPEC2LOG( am_I_Root, HcoState, N )
          ENDIF

          !------------------------------------------------------------------
          ! %%%%% FOR THE TAGGED CO SIMULATION %%%%%
          !
          ! Add the non-advected species ISOP, ACET, MTPA, LIMO, MTPO
          ! in the last 5 species slots (bmy, ckeller, 6/1/16)
          !------------------------------------------------------------------
          IF ( Input_Opt%ITS_A_TAGCO_SIM ) THEN

             ! Add 5 additional species
             DO L = 1, 5

                ! ISOP, ACET, MONX follow the regular tagged CO species
                M = State_Chm%nAdvect + L

                ! Get the species name
                SELECT CASE( L )
                   CASE( 1 )
                      ThisName = 'ISOP'
                   CASE( 2 )
                      ThisName = 'ACET'
                   CASE( 3 )
                      ThisName = 'MTPA'
                   CASE( 4 )
                      ThisName = 'LIMO'
                   CASE( 5 )
                      ThisName = 'MTPO'
                END SELECT

                ! Add physical properties to the HEMCO state
                HcoState%Spc(M)%ModID      = M
                HcoState%Spc(M)%SpcName    = TRIM( ThisName )
                HcoState%Spc(M)%MW_g       = 12.0_hp
                HcoState%Spc(M)%EmMW_g     = 12.0_hp
                HcoState%Spc(M)%MolecRatio = 1.0_hp
                HcoState%Spc(M)%HenryK0    = 0.0_hp
                HcoState%Spc(M)%HenryCR    = 0.0_hp
                HcoState%Spc(M)%HenryPKa   = 0.0_hp

                ! Write to log file
                IF ( am_I_Root ) CALL HCO_SPEC2LOG( am_I_Root, HcoState, M )
             ENDDO
          ENDIF

          ! Add line to log-file
          IF ( am_I_Root ) CALL HCO_MSG( HcoState%Config%Err, SEP1='-' )
       ENDIF ! Phase = 2

    !-----------------------------------------------------------------
    ! DEFAULT (RETURN W/ ERROR)
    !-----------------------------------------------------------------
    ELSE
       ErrMsg = 'Invalid simulation type - cannot define model species'
       CALL HCO_ERROR( HcoState%Config%Err, ErrMsg, RC, ThisLoc )
       RETURN
    ENDIF

    ! For phase 1, pass species to output
    nSpec = nSpc

    ! Return w/ success
    RC = HCO_SUCCESS

    END SUBROUTINE SetHcoSpecies
!EOC
!------------------------------------------------------------------------------
!                  Harvard-NASA Emissions Component (HEMCO)                   !
!------------------------------------------------------------------------------
!BOP
!
! !IROUTINE: SetHcoGrid
!
! !DESCRIPTION: Subroutine SetHcoGrid tells HEMCO about the grid that is being
!  used by the GEOS-Chem simulation.
!\\
!\\
! !INTERFACE:
!
  SUBROUTINE SetHcoGrid( am_I_Root, State_Grid, State_Met, HcoState, RC )
!
! !USES:
!
    USE ErrCode_Mod
    USE HCO_ARR_MOD,        ONLY : HCO_ArrInit
    USE HCO_VERTGRID_MOD,   ONLY : HCO_VertGrid_Define
    USE PRESSURE_MOD,       ONLY : GET_AP, GET_BP
    USE State_Grid_Mod,     ONLY : GrdState
    USE State_Met_Mod,      ONLY : MetState
!
! !INPUT ARGUMENTS:
!
    LOGICAL,          INTENT(IN   )  :: am_I_Root
    TYPE(GrdState),   INTENT(IN   )  :: State_Grid ! Grid state
    TYPE(MetState),   INTENT(IN   )  :: State_Met  ! Met state
!
! !INPUT/OUTPUT ARGUMENTS:
!
    TYPE(Hco_State),  POINTER        :: HcoState   ! HEMCO state
    INTEGER,          INTENT(INOUT)  :: RC
!
! !REVISION HISTORY:
!  13 Sep 2013 - C. Keller   - Initial Version
!  See the Git history with the gitk browser!
!EOP
!------------------------------------------------------------------------------
!BOC
!
! LOCAL VARIABLES:
!
    ! Scalars
    INTEGER               :: L
    INTEGER               :: HMRC

    ! Arrays
    REAL(hp), ALLOCATABLE :: Ap(:),   Bp(:)

    ! Strings
    CHARACTER(LEN=255)    :: ThisLoc, Instr
    CHARACTER(LEN=512)    :: ErrMsg

    !=======================================================================
    ! SetHcoGrid begins here!
    !=======================================================================

    ! Initialize
    RC       = GC_SUCCESS
    HMRC     = HCO_SUCCESS
    ErrMsg   = ''
    ThisLoc  = &
       ' -> at SetHcoGrid (in module GeosCore/hcoi_gc_main_mod.F90)'
    Instr    = 'THIS ERROR ORIGINATED IN HEMCO!  Please check the '       // &
               'HEMCO log file for additional error messages!'

    !=======================================================================
    ! NOTE: for now, just copy GEOS-Chem grid, i.e. HEMCO calculations
    ! are performed on the GEOS-Chem simulation grid.
    ! It is possible to define a different emissions grid below.
    ! In this case, all arrays have to be regridded when passing
    ! them between HEMCO and GEOS-Chem (this is also true for the
    ! met-fields used by the extensions)!
    !=======================================================================

    ! Grid dimensions
    HcoState%NX = State_Grid%NX
    HcoState%NY = State_Grid%NY
    HcoState%NZ = State_Grid%NZ

    ! Allocate Ap array
    ALLOCATE( Ap( State_Grid%NZ+1 ), STAT=RC )
    CALL GC_CheckVar( 'hcoi_gc_main_mod:SetHcoGrid:Ap', 0, RC )
    IF ( RC /= GC_SUCCESS ) RETURN

    ! Allocate Bp array
    ALLOCATE( Bp( State_Grid%NZ+1 ), STAT=RC )
    CALL GC_CheckVar( 'hcoi_gc_main_mod:SetHcoGrid:Bp', 0, RC )
    IF ( RC /= GC_SUCCESS ) RETURN

    ! Get Ap and Bp values from GEOS-Chem
    DO L = 1, State_Grid%NZ+1
       Ap(L) = GET_AP(L) * 100_hp ! hPa to Pa
       Bp(L) = GET_BP(L)          ! unitless
    ENDDO

    ! Define the vertical grid
    CALL HCO_VertGrid_Define( am_I_Root, HcoState%Config,                    &
                              zGrid      = HcoState%Grid%zGrid,              &
                              nz         = State_Grid%NZ,                    &
                              Ap         = Ap,                               &
                              Bp         = Bp,                               &
                              RC         = HMRC                             )

    ! Trap potential errors
    IF ( HMRC /= HCO_SUCCESS ) THEN
       RC     = HMRC
       ErrMsg = 'Error encountered in "HCO_VertGrid_Define"!'
       CALL GC_Error( ErrMsg, RC, ThisLoc, Instr )
       RETURN
    ENDIF

    ! Set pointers to grid variables
    HcoState%Grid%XMID%Val       => State_Grid%XMid   (:,:)
    HcoState%Grid%YMID%Val       => State_Grid%YMid   (:,:)
    HcoState%Grid%XEDGE%Val      => State_Grid%XEdge  (:,:)
    HcoState%Grid%YEDGE%Val      => State_Grid%YEdge  (:,:)
    HcoState%Grid%YSIN%Val       => State_Grid%YSIN   (:,:)
    HcoState%Grid%AREA_M2%Val    => State_Grid%Area_M2(:,:)
!    HcoState%Grid%ZSFC%Val       => State_Met%PHIS      ! Surface geopotential height
!    HcoState%Grid%BXHEIGHT_M%Val => State_Met%BXHEIGHT  ! Grid box heights

!    ! Allocate PEDGE. Will be updated every time step!
!    CALL HCO_ArrInit( HcoState%Grid%PEDGE, HcoState%NX, HcoState%NY, HcoState%NZ+1, RC )
!    IF ( RC /= HCO_SUCCESS ) RETURN

    ! Return w/ success
    RC = HCO_SUCCESS

    END SUBROUTINE SetHcoGrid
!EOC
!------------------------------------------------------------------------------
!                  Harvard-NASA Emissions Component (HEMCO)                   !
!------------------------------------------------------------------------------
!BOP
!
! !IROUTINE: CheckSettings
!
! !DESCRIPTION: Subroutine CheckSettings performs some sanity checks of the
! switches provided in the HEMCO configuration file (in combination with the
! settings specified in input.geos).
!\\
!\\
! !INTERFACE:
!
  SUBROUTINE CheckSettings( am_I_Root, HcoConfig, Input_Opt,                 &
                            State_Met, State_Chm, RC                        )
!
! !USES:
!
    USE ErrCode_Mod
    USE HCO_Types_Mod,      ONLY : ConfigObj
    USE HCO_ExtList_Mod,    ONLY : GetExtNr,  SetExtNr
    USE HCO_ExtList_Mod,    ONLY : GetExtOpt, AddExtOpt
    USE HCO_ExtList_Mod,    ONLY : CoreNr
    USE Input_Opt_Mod,      ONLY : OptInput
    USE State_Met_Mod,      ONLY : MetState
    USE State_Chm_Mod,      ONLY : ChmState
!
! !INPUT PARAMETERS:
!
    LOGICAL,          INTENT(IN   )  :: am_I_Root  ! root CPU?
    TYPE(ConfigObj),  POINTER        :: HcoConfig  ! HEMCO config obj
    TYPE(MetState),   INTENT(IN   )  :: State_Met  ! Met state
    TYPE(ChmState),   INTENT(IN   )  :: State_Chm  ! Chemistry state
!
! !INPUT/OUTPUT PARAMETERS:
!
    TYPE(OptInput),   INTENT(INOUT)  :: Input_Opt  ! Input opts
    INTEGER,          INTENT(INOUT)  :: RC         ! Failure or success
!
! !REMARKS:
!  Gfortran will choke unless we use the .eqv. operator to compare LOGICAL
!  variables for equality (or .neqv. for inequality).

! !REVISION HISTORY:
!  18 Feb 2015 - C. Keller   - Initial Version
!  See the Git history with the gitk browser!
!EOP
!------------------------------------------------------------------------------
!BOC
!
! !LOCAL VARIABLES:
!
    ! Scalars
    INTEGER            :: ExtNr
    INTEGER            :: HMRC
    LOGICAL            :: LTMP
    LOGICAL            :: FOUND

    ! Strings
    CHARACTER(LEN=31 ) :: OptName
    CHARACTER(LEN=255) :: ThisLoc, Instr
    CHARACTER(LEN=512) :: ErrMsg

    !=======================================================================
    ! CheckSettings begins here
    !=======================================================================

    ! Initialize
    RC       = GC_SUCCESS
    HMRC     = HCO_SUCCESS
    ErrMsg   = ''
    ThisLoc  = &
       ' -> at CheckSettings (in module GeosCore/hcoi_gc_main_mod.F90)'
    Instr    = 'THIS ERROR ORIGINATED IN HEMCO!  Please check the '       // &
               'HEMCO log file for additional error messages!'

    !-----------------------------------------------------------------------
<<<<<<< HEAD
    ! If emissions shall not be used, reset all extension numbers to -999.
    ! This will make sure that none of the extensions will be initialized
    ! and none of the input data related to any of the extensions will be
    ! used.  The only exception is the NON-EMISSIONS DATA.
=======
    ! If emissions are turned off, do not read emissions data
>>>>>>> a1043cfb
    !-----------------------------------------------------------------------
    IF ( .NOT. Input_Opt%LEMIS ) THEN
       OptName = 'EMISSIONS : false'
       CALL AddExtOpt( am_I_Root, HcoConfig, TRIM(OptName), CoreNr, RC=HMRC )

       ! Trap potential errors
       IF ( HMRC /= HCO_SUCCESS ) THEN
          RC     = HMRC
          ErrMsg = 'Error encountered in "AddExtOpt( EMISSIONS )"!'
          CALL GC_Error( ErrMsg, RC, ThisLoc, Instr )
          RETURN
       ENDIF

       ! Reset all extension numbers to -999.
       ! This will make sure that none of the extensions will be initialized
       ! and none of the input data related to any of the extensions will be
       ! used.
       CALL SetExtNr( am_I_Root, HcoConfig, -999, RC=HMRC                   )

       ! Trap potential errors
       IF ( HMRC /= HCO_SUCCESS ) THEN
          RC     = HMRC
          ErrMsg = 'Error encountered in "SetExtNr"!'
          CALL GC_Error( ErrMsg, RC, ThisLoc, Instr )
          RETURN
       ENDIF
    ENDIF

    !-----------------------------------------------------------------------
<<<<<<< HEAD
    ! NON-EMISSIONS DATA #1: UV Albedoes
    !
    ! Set the UV albedo toggle according to options in input.geos.  This
    ! will enable/disable all fields in input.geos that are  bracketed by
    ! '+UValbedo+'.  Check first if this bracket values has been set
    ! explicitly in the HEMCO configuration file, in which case it will
    ! not be changed.
    !
    ! UV albedoes are needed for photolysis.  Photolysis is only used in
    ! fullchem and aerosol-only simulations that have chemistry switched on.
    ! Now search through full list of extensions (ExtNr = -999).
=======
    ! If chemistry is turned off, do not read chemistry input data
>>>>>>> a1043cfb
    !-----------------------------------------------------------------------
    IF ( .NOT. Input_Opt%LCHEM ) THEN
       OptName = 'CHEMISTRY_INPUT : false'
       CALL AddExtOpt( am_I_Root, HcoConfig, TRIM(OptName), CoreNr, RC=HMRC )

       ! Trap potential errors
       IF ( HMRC /= HCO_SUCCESS ) THEN
          RC     = HMRC
          ErrMsg = 'Error encountered in "AddExtOpt( CHEMISTRY_INPUT )"!'
          CALL GC_Error( ErrMsg, RC, ThisLoc, Instr )
          RETURN
       ENDIF
    ENDIF

<<<<<<< HEAD
    ELSE

       ! If this collection is not found in the HEMCO config file, then
       ! activate it for those simulations requiring photolysis (i.e.
       ! fullchem or aerosols), and only if chemistry is turned on.
       IF ( Input_Opt%ITS_A_FULLCHEM_SIM   .or. &
            Input_Opt%ITS_AN_AEROSOL_SIM ) THEN
          IF ( Input_Opt%LCHEM ) THEN
             OptName = '+UValbedo+ : true'
          ELSE
             OptName = '+UValbedo+ : false'
          ENDIF
       ELSE
          OptName = '+UValbedo+ : false'
       ENDIF
=======
    !-----------------------------------------------------------------------
    ! If dry deposition is turned off, do not read drydep input data
    !-----------------------------------------------------------------------
    IF ( .NOT. Input_Opt%LDRYD ) THEN
       OptName = 'DRYDEP_INPUT : false'
>>>>>>> a1043cfb
       CALL AddExtOpt( am_I_Root, HcoConfig, TRIM(OptName), CoreNr, RC=HMRC )

       ! Trap potential errors
       IF ( HMRC /= HCO_SUCCESS ) THEN
          RC     = HMRC
          ErrMsg = 'Error encountered in "AddExtOpt( DRYDEP_INPUT )"!'
          CALL GC_Error( ErrMsg, RC, ThisLoc, Instr )
          RETURN
       ENDIF
<<<<<<< HEAD

    ENDIF

    !-----------------------------------------------------------------------
    ! NON-EMISSIONS DATA #2: PSC STATE (for UCX)
=======
    ENDIF

    !-----------------------------------------------------------------------
    ! UV Albedo
    !
    ! UV albedoes are needed for photolysis.  Photolysis is only used in
    ! fullchem and aerosol-only simulations that have chemistry switched on.
>>>>>>> a1043cfb
    !-----------------------------------------------------------------------
    IF ( Input_Opt%ITS_A_FULLCHEM_SIM .or. Input_Opt%ITS_AN_AEROSOL_SIM ) THEN
       IF ( Input_Opt%LCHEM ) THEN
          OptName = 'UVALBEDO : true'
       ELSE
          OptName = 'UVALBEDO : false'
       ENDIF
    ELSE
       OptName = 'UVALBEDO : false'
    ENDIF
    CALL AddExtOpt( am_I_Root, HcoConfig, TRIM(OptName), CoreNr, RC=HMRC )

    ! Trap potential errors
    IF ( HMRC /= HCO_SUCCESS ) THEN
       RC     = HMRC
       ErrMsg = 'Error encountered in "AddExtOpt( UVALBEDO )"!'
       CALL GC_Error( ErrMsg, RC, ThisLoc, Instr )
       RETURN
    ENDIF

    !-----------------------------------------------------------------------
    ! PSC STATE (for UCX)
    !-----------------------------------------------------------------------
#ifdef ESMF_
    OptName = 'STATE_PSC : false'
#else
    IF ( Input_Opt%LUCX ) THEN
       OptName = 'STATE_PSC : true'
    ELSE
       OptName = 'STATE_PSC : false'
    ENDIF
#endif
<<<<<<< HEAD
       CALL AddExtOpt( am_I_Root, HcoConfig, TRIM(OptName), CoreNr, RC=HMRC )

       ! Trap potential errors
       IF ( HMRC /= HCO_SUCCESS ) THEN
          RC     = HMRC
          ErrMsg = 'Error encountered in "AddExtOpt(  +STATE_PSC+ )"!'
          CALL GC_Error( ErrMsg, RC, ThisLoc, Instr )
          RETURN
       ENDIF
=======

    CALL AddExtOpt( am_I_Root, HcoConfig, TRIM(OptName), CoreNr, RC=HMRC )

    ! Trap potential errors
    IF ( HMRC /= HCO_SUCCESS ) THEN
       RC     = HMRC
       ErrMsg = 'Error encountered in "AddExtOpt(  STATE_PSC )"!'
       CALL GC_Error( ErrMsg, RC, ThisLoc, Instr )
       RETURN
>>>>>>> a1043cfb
    ENDIF

#ifdef ESMF_
    ! Also check that HEMCO_RESTART is not set
    CALL GetExtOpt( HcoConfig,       -999,        'HEMCO_RESTART',           &
                    OptValBool=LTMP, FOUND=FOUND,  RC=HMRC                  )

    ! Trap potential errors
    IF ( HMRC /= HCO_SUCCESS ) THEN
       RC     = HMRC
       ErrMsg = 'Error encountered in "GetExtOpt( HEMCO_RESTART in ESMF)"!'
       CALL GC_Error( ErrMsg, RC, ThisLoc, Instr )
       RETURN
    ENDIF

    If ( FOUND .and. LTMP ) Then
       ErrMsg = 'Error encountered in "ESMF HEMCO_RESTART"!'
       CALL GC_Error( ErrMsg, RC, ThisLoc, Instr )
       RETURN
    End If
#endif

    !-----------------------------------------------------------------------
    ! GMI linear stratospheric chemistry
    !
    ! Set stratospheric chemistry toggle according to options in the
<<<<<<< HEAD
    ! input.geos file.  This will enable/disable all fields in the HEMCO
    ! configuration file that are bracketed by '+LinStratChem+'.  Check
    ! first if +LinStratChem+  has been set explicitly in the HEMCO
    ! configuration file, in which case it will not be changed. Search
    ! through all extensions (--> ExtNr = -999).
=======
    ! input.geos file.
>>>>>>> a1043cfb
    !-----------------------------------------------------------------------
    IF ( Input_Opt%LSCHEM .and. Input_Opt%ITS_A_FULLCHEM_SIM ) THEN
       IF ( Input_Opt%LUCX ) THEN
          OptName = 'GMI_PROD_LOSS : true'
       ELSE
          OptName = 'UCX_PROD_LOSS : true'
       ENDIF
    ELSE
       OptName = 'GMI_PROD_LOSS : false'
       OptName = 'UCX_PROD_LOSS : false'
    ENDIF
    CALL AddExtOpt( am_I_Root, HcoConfig, TRIM(OptName), CoreNr, RC=HMRC )

    ! Trap potential errors
    IF ( HMRC /= HCO_SUCCESS ) THEN
       RC     = HMRC
       ErrMsg = 'Error encountered in "AddExtOpt( PROD_LOSS )"!'
       CALL GC_Error( ErrMsg, RC, ThisLoc, Instr )
       RETURN
    ENDIF

<<<<<<< HEAD
    IF ( FOUND ) THEN

       ! Print a warning if this collection is defined in the HEMCO config
       ! file, but is set to an value inconsistent with input.geos file.
       IF ( Input_Opt%LSCHEM .neqv. LTMP ) THEN
          ErrMsg = 'Setting +LinStratChem+ in the HEMCO configuration'    // &
                   'file does not agree with stratospheric chemistry'     // &
                   'settings in input.geos. This may be inefficient'      // &
                   'and/or may yield wrong results!'
          CALL GC_Warning( ErrMsg, RC, ThisLoc )
       ENDIF

    ELSE

       ! If this collection is not found in the HEMCO config file, then
       ! activate it only if stratospheric chemistry is turned on in
       ! the input.geos file.
       IF ( Input_Opt%LSCHEM ) THEN
          OptName = '+LinStratChem+ : true'
       ELSE
          OptName = '+LinStratChem+ : false'
       ENDIF
       CALL AddExtOpt( am_I_Root, HcoConfig, TRIM(OptName), CoreNr, RC=HMRC )

       ! Trap potential errors
       IF ( HMRC /= HCO_SUCCESS ) THEN
          RC     = HMRC
          ErrMsg = 'Error encountered in "AddExtOpt( +LinStratChem+ )"!'
          CALL GC_Error( ErrMsg, RC, ThisLoc, Instr )
          RETURN
       ENDIF

    ENDIF

=======
>>>>>>> a1043cfb
    !-----------------------------------------------------------------------
    ! TOMS/SBUV overhead O3 columns
    !
<<<<<<< HEAD
    ! If we are using the GEOS-FP met fields, then we will not read in
    ! the TOMS/SBUV O3 columns unless running a mercury simulation.
    ! We will instead use the O3 columns from the GEOS-FP met fields.
    ! In this case, we will toggle the +TOMS_SBUV_O3+ collection OFF.
    !
    ! All other met fields use the TOMS/SBUV data in one way or another,
    ! so we will have to read these data from netCDF files.  In this
    ! case, toggle the +TOMS_SBUV_O3+ collection ON if photolysis is
    ! required (i.e. for fullchem/aerosol simulations w/ chemistry on).
    !-----------------------------------------------------------------------
    CALL GetExtOpt( HcoConfig,       -999,       '+TOMS_SBUV_O3+',           &
                    OptValBool=LTMP, FOUND=FOUND, RC=HMRC                   )

    ! Trap potential errors
    IF ( HMRC /= HCO_SUCCESS ) THEN
       RC     = HMRC
       ErrMsg = 'Error encountered in "GetExtOpt( +TOMS_SBUV_O3+ )"!'
       CALL GC_Error( ErrMsg, RC, ThisLoc, Instr )
       RETURN
    ENDIF

=======
    ! Do not read in the TOMS/SBUV O3 columns unless running a mercury
    ! simulation. We will instead use the O3 columns from the GEOS-FP
    ! or MERRA-2 met fields.
    !-----------------------------------------------------------------------
>>>>>>> a1043cfb
    ! Disable TOMS/SBUV O3 no matter what it is set to in the
    ! HEMCO configuration file unless it is a mercury simulation done
    ! with photo-reducible HgII(aq) to UV-B radiation turned on (jaf)
    IF ( Input_Opt%ITS_A_MERCURY_SIM .and.   &
         Input_Opt%LKRedUV ) THEN
<<<<<<< HEAD
       OptName = '+TOMS_SBUV_O3+ : true'
    ELSE
       OptName = '+TOMS_SBUV_O3+ : false'
=======
       OptName = 'TOMS_SBUV_O3 : true'
    ELSE
       OptName = 'TOMS_SBUV_O3 : false'
>>>>>>> a1043cfb
    ENDIF
    CALL AddExtOpt( am_I_Root, HcoConfig, TRIM(OptName), CoreNr, RC=HMRC    )

    ! Trap potential errors
    IF ( HMRC /= HCO_SUCCESS ) THEN
       RC     = HMRC
       ErrMsg = 'Error encountered in "AddExtOpt( TOMS_SBUV_O )"!'
       CALL GC_Error( ErrMsg, RC, ThisLoc, Instr )
       RETURN
    ENDIF

    !-----------------------------------------------------------------------
    ! Ocean Hg input data (for Hg sims only)
    !
    ! If we have turned on the Ocean Mercury simulation in the
<<<<<<< HEAD
    ! input.geos file, then we will also toggle the +OCEAN_Hg+
=======
    ! input.geos file, then we will also toggle the OCEAN_Hg
>>>>>>> a1043cfb
    ! collection so that HEMCO reads the appropriate data.
    !-----------------------------------------------------------------------
    IF ( Input_Opt%ITS_A_MERCURY_SIM ) THEN
       IF ( Input_Opt%LDYNOCEAN ) THEN
          OptName = 'OCEAN_Hg : true'
       ELSE
          OptName = 'OCEAN_Hg : false'
       ENDIF
    ELSE
       OptName = 'OCEAN_Hg : false'
    ENDIF
    CALL AddExtOpt( am_I_Root, HcoConfig, TRIM(OptName), CoreNr, RC=HMRC  )

    ! Trap potential errors
    IF ( HMRC /= HCO_SUCCESS ) THEN
       RC     = HMRC
       ErrMsg = 'Error encountered in "AddExtOpt( OCEAN_Hg )"!'
       CALL GC_Error( ErrMsg, RC, ThisLoc, Instr )
       RETURN
    ENDIF

<<<<<<< HEAD
    IF ( FOUND ) THEN

       ! Stop the run if this collection is defined in the HEMCO config
       ! file, but is set to an value inconsistent with input.geos file.
       IF ( Input_Opt%LDYNOCEAN .AND. ( .NOT. LTMP ) ) THEN
          ErrMsg = 'Setting +OCEAN_Hg+ in the HEMCO configuration file '  // &
                   'must not be disabled if chemistry is turned on. '     // &
                   'If you don`t set that setting explicitly, it will '   // &
                   'be set automatically during run-time (recommended)'
          CALL GC_Warning( ErrMsg, RC, ThisLoc )
       ENDIF

    ELSE

       ! If this collection is not found in the HEMCO config file, then
       ! activate it for those simulations requiring photolysis (i.e.
       ! fullchem or aerosols), and only if chemistry is turned on.
       IF ( Input_Opt%ITS_A_MERCURY_SIM ) THEN
          IF ( Input_Opt%LDYNOCEAN ) THEN
             OptName = '+OCEAN_Hg+ : true'
          ELSE
             OptName = '+OCEAN_Hg+ : false'
          ENDIF
       ELSE
          OptName = '+OCEAN_Hg+ : false'
       ENDIF
       CALL AddExtOpt( am_I_Root, HcoConfig, TRIM(OptName), CoreNr, RC=HMRC  )

       ! Trap potential errors
       IF ( HMRC /= HCO_SUCCESS ) THEN
          RC     = HMRC
          ErrMsg = 'Error encountered in "AddExtOpt( +OCEAN_Hg+ )"!'
          CALL GC_Error( ErrMsg, RC, ThisLoc, Instr )
          RETURN
       ENDIF

    ENDIF

=======
>>>>>>> a1043cfb
    !-----------------------------------------------------------------------
    ! RRTMG input data
    !
<<<<<<< HEAD
    ! If we have turned on the Ocean Mercury simulation in the
    ! input.geos file, then we will also toggle the +OCEAN_Hg+
=======
    ! If we have turned on the RRTMG simulation in the
    ! input.geos file, then we will also toggle the RRTMG
>>>>>>> a1043cfb
    ! collection so that HEMCO reads the appropriate data.
    !-----------------------------------------------------------------------
    IF ( Input_Opt%LRAD .and. Input_Opt%ITS_A_FULLCHEM_SIM ) THEN
       OptName = 'RRTMG : true'
    ELSE
       OptName = 'RRTMG : false'
    ENDIF
    CALL AddExtOpt( am_I_Root, HcoConfig, TRIM(OptName), CoreNr, RC=HMRC  )

    ! Trap potential errors
    IF ( HMRC /= HCO_SUCCESS ) THEN
       RC     = HMRC
       ErrMsg = 'Error encountered in "AddExtOpt( RRTMG )"!'
       CALL GC_Error( ErrMsg, RC, ThisLoc, Instr )
<<<<<<< HEAD

    ENDIF

    IF ( FOUND ) THEN

       ! If this collection is explicitly found in the HEMCO_Config file,
       ! but RRTMG is turned off, then throw an error and stop the run
       IF ( ( .not. Input_Opt%LRAD               )   .and.                   &
            ( .not. Input_Opt%ITS_A_FULLCHEM_SIM ) ) THEN

          ErrMsg = 'Setting +RRTMG+ explicitly in the HEMCO '             // &
                   'configuration file must only be done if the '         // &
                   'RRTMG radiative transfer model is turned on, and '    // &
                   'GEOS-Chem is using one of the full-chemistry '        // &
                   'simulations.'
          CALL GC_Error( ErrMsg, RC, ThisLoc, Instr )
          RETURN
       ENDIF

    ELSE

       ! If this collection is not explicitly found in the HEMCO Config file,
       ! then turn it on if (1) RRTMG is turned on, and (2) the current
       ! simulation is one of the full-chemistry simulations (bmy, 10/31/18)
       IF ( Input_Opt%LRAD .and. Input_Opt%ITS_A_FULLCHEM_SIM ) THEN
          OptName = '+RRTMG+ : true'
       ELSE
          OptName = '+RRTMG+ : false'
       ENDIF
       CALL AddExtOpt( am_I_Root, HcoConfig, TRIM(OptName), CoreNr, RC=HMRC  )

       ! Trap potential errors
       IF ( HMRC /= HCO_SUCCESS ) THEN
          RC     = HMRC
          ErrMsg = 'Error encountered in "AddExtOpt( +RRTMG+ )"!'
          CALL GC_Error( ErrMsg, RC, ThisLoc, Instr )
          RETURN
       ENDIF

=======
       RETURN
>>>>>>> a1043cfb
    ENDIF

    ! Return w/ success
    RC = HCO_SUCCESS

  END SUBROUTINE CheckSettings
!EOC
!------------------------------------------------------------------------------
!                  GEOS-Chem Global Chemical Transport Model                  !
!------------------------------------------------------------------------------
!BOP
!
! !IROUTINE: get_szafact
!
! !DESCRIPTION:
!  Subroutine GET\_SZAFACT returns diurnal scale factors from dividing
!  the sza by the sum of the total sza per day. These factors are mainly
!  imposed to the monthly OH climatology.
!  However, the same scale factors are dimensionless and can hence be
!  applied to other compounds too (e.g. O3).
!\\
! !INTERFACE:
!
  FUNCTION Get_SzaFact( I, J, State_Met ) RESULT( FACT )
!
! !USES:
!
    USE State_Met_Mod,      ONLY : MetState
    USE Time_Mod,           ONLY : Get_TS_Chem
!
! !INPUT PARAMETERS:
!
    INTEGER,        INTENT(IN) :: I, J
    TYPE(MetState), INTENT(IN) :: State_Met
!
! !RETURN VALUE:
!
    REAL(fp)                   :: FACT
!
! !REMARKS:
!  Moved here from the obsolete global_oh_mod.F.
!
! !REVISION HISTORY:
!  See the Git history with the gitk browser!
!EOP
!------------------------------------------------------------------------------
!BOC

    !=======================================================================
    ! GET_SZAFACT begins here!
    !=======================================================================

    ! Test for sunlight...
    IF ( State_Met%SUNCOS(I,J) > 0e+0_fp  .AND. &
         SUMCOSZA(I,J)         > 0e+0_fp ) THEN

       ! Impose a diurnal variation on OH during the day
       FACT = ( State_Met%SUNCOS(I,J) / SUMCOSZA(I,J) ) &
              * ( 86400e+0_fp / GET_TS_CHEM() )

    ELSE

       ! At night, OH goes to zero
       FACT = 0e+0_fp

    ENDIF

  END FUNCTION Get_SzaFact
!EOC
!------------------------------------------------------------------------------
!                  GEOS-Chem Global Chemical Transport Model                  !
!------------------------------------------------------------------------------
!BOP
!
! !IROUTINE: calc_sumcosza
!
! !DESCRIPTION:
!  Subroutine CALC\_SUMCOSZA computes the sum of cosine of the solar zenith
!  angle over a 24 hour day, as well as the total length of daylight.
!\\
!\\
! !INTERFACE:
!
  SUBROUTINE Calc_SumCosZa( State_Grid )
!
! !USES:
!
    USE PhysConstants
    USE State_Grid_Mod, ONLY : GrdState
    USE TIME_MOD,       ONLY : GET_NHMSb,   GET_ELAPSED_SEC
    USE TIME_MOD,       ONLY : GET_TS_CHEM, GET_DAY_OF_YEAR, GET_GMT
!
! !INPUT PARAMETERS:
!
    TYPE(GrdState), INTENT(IN) :: State_Grid  ! Grid State object
!
! !REMARKS:
!  Moved here from the obsolete global_oh_mod.F.
!
! !REVISION HISTORY:
!  See the Git history with the gitk browser!
!EOP
!------------------------------------------------------------------------------
!BOC
!
! !LOCAL VARIABLES:
!
    INTEGER, SAVE :: SAVEDOY = -1
    INTEGER       :: I, J, L, N, NT, NDYSTEP
    REAL(fp)      :: A0, A1, A2, A3, B1, B2, B3
    REAL(fp)      :: LHR0, R, AHR, DEC, TIMLOC, YMID_R
    REAL(fp)      :: SUNTMP(State_Grid%NX,State_Grid%NY)

    !=======================================================================
    ! CALC_SUMCOSZA begins here!
    !=======================================================================

    !  Solar declination angle (low precision formula, good enough for us):
    A0 = 0.006918
    A1 = 0.399912
    A2 = 0.006758
    A3 = 0.002697
    B1 = 0.070257
    B2 = 0.000907
    B3 = 0.000148
    R  = 2.* PI * float( GET_DAY_OF_YEAR() - 1 ) / 365.

    DEC = A0 - A1*cos(  R) + B1*sin(  R) &
             - A2*cos(2*R) + B2*sin(2*R) &
             - A3*cos(3*R) + B3*sin(3*R)

    LHR0 = int(float( GET_NHMSb() )/10000.)

    ! Only do the following at the start of a new day
    IF ( SAVEDOY /= GET_DAY_OF_YEAR() ) THEN

       ! Zero arrays
       SUMCOSZA(:,:) = 0e+0_fp

       ! NDYSTEP is # of chemistry time steps in this day
       NDYSTEP = ( 24 - INT( GET_GMT() ) ) * 3600 / GET_TS_CHEM()

       ! NT is the elapsed time [s] since the beginning of the run
       NT = GET_ELAPSED_SEC()

       ! Loop forward through NDYSTEP "fake" timesteps for this day
       DO N = 1, NDYSTEP

          ! Zero SUNTMP array
          SUNTMP = 0e+0_fp

          ! Loop over surface grid boxes
!!$OMP PARALLEL DO
!!$OMP DEFAULT( SHARED )
!!$OMP PRIVATE( I, J, YMID_R, TIMLOC, AHR )
          DO J = 1, State_Grid%NY
          DO I = 1, State_Grid%NX

             ! Grid box latitude center [radians]
             YMID_R = State_Grid%YMid_R(I,J)

             TIMLOC = real(LHR0) + real(NT)/3600.0 + &
                      State_Grid%XMid(I,J) / 15.0

             DO WHILE (TIMLOC .lt. 0)
                TIMLOC = TIMLOC + 24.0
             ENDDO

             DO WHILE (TIMLOC .gt. 24.0)
                TIMLOC = TIMLOC - 24.0
             ENDDO

             AHR = abs(TIMLOC - 12.) * 15.0 * PI_180

             !===========================================================
             ! The cosine of the solar zenith angle (SZA) is given by:
             !
             !  cos(SZA) = sin(LAT)*sin(DEC) + cos(LAT)*cos(DEC)*cos(AHR)
             !
             ! where LAT = the latitude angle,
             !       DEC = the solar declination angle,
             !       AHR = the hour angle, all in radians.
             !
             ! If SUNCOS < 0, then the sun is below the horizon, and
             ! therefore does not contribute to any solar heating.
             !===========================================================

             ! Compute Cos(SZA)
             SUNTMP(I,J) = sin(YMID_R) * sin(DEC) +          &
                           cos(YMID_R) * cos(DEC) * cos(AHR)

             ! SUMCOSZA is the sum of SUNTMP at location (I,J)
             ! Do not include negative values of SUNTMP
             SUMCOSZA(I,J) = SUMCOSZA(I,J) +             &
                             MAX(SUNTMP(I,J),0e+0_fp)

         ENDDO
         ENDDO
!!$OMP END PARALLEL DO

         ! Increment elapsed time [sec]
         NT = NT + GET_TS_CHEM()
      ENDDO

      ! Set saved day of year to current day of year
      SAVEDOY = GET_DAY_OF_YEAR()

   ENDIF

   ! Return to calling program
 END SUBROUTINE Calc_SumCosZa
!EOC
#if !defined(ESMF_) && !defined( MODEL_WRF )
!------------------------------------------------------------------------------
!                  GEOS-Chem Global Chemical Transport Model                  !
!------------------------------------------------------------------------------
!BOP
!
! !IROUTINE: get_met_fields
!
! !DESCRIPTION: Subroutine GET\_MET\_FIELDS calls the various routines to get
! met fields from HEMCO.
!\\
!\\
! !INTERFACE:
!
 SUBROUTINE Get_Met_Fields( am_I_Root, Input_Opt, State_Chm, State_Grid, &
                            State_Met, Phase,     RC )
!
! ! USES:
!
   USE DAO_Mod
   USE ErrCode_Mod
   USE FlexGrid_Read_Mod
   USE HCO_INTERFACE_MOD,      ONLY : HcoState
   USE HCO_EMISLIST_MOD,       ONLY : HCO_GetPtr
   USE Input_Opt_Mod,          ONLY : OptInput
   USE Pressure_Mod,           ONLY : Set_Floating_Pressures
   USE State_Chm_Mod,          ONLY : ChmState
   USE State_Grid_Mod,         ONLY : GrdState
   USE State_Met_Mod,          ONLY : MetState
   USE Time_Mod
!
! !INPUT PARAMETERS:
!
   LOGICAL,          INTENT(IN   )          :: am_I_Root  ! root CPU?
   TYPE(OptInput),   INTENT(IN   )          :: Input_Opt  ! Input options
   TYPE(GrdState),   INTENT(IN   )          :: State_Grid ! Grid State
   INTEGER,          INTENT(IN   )          :: Phase      ! Run phase
!
! !INPUT/OUTPUT PARAMETERS:
!
   TYPE(MetState),   INTENT(INOUT)          :: State_Met  ! Meteorology State
   TYPE(ChmState),   INTENT(INOUT)          :: State_Chm  ! Chemistry State
   INTEGER,          INTENT(INOUT)          :: RC         ! Failure or success
!
! !REMARKS:
!
! !REVISION HISTORY:
!  07 Feb 2012 - R. Yantosca - Initial version
!  See the Git history with the gitk browser!
!EOP
!------------------------------------------------------------------------------
!BOC
!
! !LOCAL VARIABLES:
!
   INTEGER              :: N_DYN              ! Dynamic timestep in seconds
   INTEGER              :: D(2)               ! Variable for date and time
   LOGICAL              :: FOUND              ! Found in restart file?
   LOGICAL              :: Update_MR          ! Update species mixing ratio?
   CHARACTER(LEN=255)   :: v_name             ! Variable name

   ! Pointers
   REAL*4,  POINTER     :: Ptr2D(:,:)
   REAL*4,  POINTER     :: Ptr3D(:,:,:)

   !=================================================================
   !    *****  R E A D   M E T   F I E L D S    *****
   !    *****  At the start of the GEOS-Chem simulation  *****
   !=================================================================

   ! Assume success
   RC        = GC_SUCCESS

   ! Initialize pointers
   Ptr2D       => NULL()
   Ptr3D       => NULL()

   !----------------------------------
   ! Read time-invariant data (Phase 0 only)
   !----------------------------------
   IF ( PHASE == 0 ) THEN
      CALL FlexGrid_Read_CN( Input_Opt, State_Grid, State_Met )
   ENDIF

   !----------------------------------
   ! Read 1-hr time-averaged data
   !----------------------------------
   IF ( PHASE == 0 ) THEN
      D = GET_FIRST_A1_TIME()
   ELSE
      D = GET_A1_TIME()
   ENDIF
   IF ( PHASE == 0 .or. ITS_TIME_FOR_A1() .and. &
        .not. ITS_TIME_FOR_EXIT() ) THEN
      CALL FlexGrid_Read_A1  ( D(1), D(2), Input_Opt, State_Grid, State_Met )
   ENDIF

   !----------------------------------
   ! Read 3-hr time averaged data
   !----------------------------------
   IF ( PHASE == 0 ) THEN
      D = GET_FIRST_A3_TIME()
   ELSE
      D = GET_A3_TIME()
   ENDIF
   IF ( PHASE == 0 .or. ITS_TIME_FOR_A3() .and. &
        .not. ITS_TIME_FOR_EXIT() ) THEN
      CALL FlexGrid_Read_A3  ( D(1), D(2), Input_Opt, State_Grid, State_Met )
   ENDIF

   !----------------------------------
   ! Read 3-hr instantanous data
   !----------------------------------
   IF ( PHASE == 0 ) THEN
      D = GET_FIRST_I3_TIME()
      CALL FlexGrid_Read_I3_1( D(1), D(2), Input_Opt, State_Grid, State_Met )

      ! On first call, attempt to get instantaneous met fields for prior
      ! timestep from the GEOS-Chem restart file. Otherwise, initialize
      ! to met fields for this timestep.

      !-------------
      ! TMPU
      !-------------

      ! Define variable name
      v_name = 'TMPU1'

      ! Get variable from HEMCO and store in local array
      CALL HCO_GetPtr( am_I_Root, HcoState, TRIM(v_name), &
                       Ptr3D, RC, FOUND=FOUND )

      ! Check if variable is in file
      IF ( FOUND ) THEN
         State_Met%TMPU1 = Ptr3D
         IF ( am_I_Root ) THEN
            WRITE(6,*) 'Initialize TMPU1    from restart file'
         ENDIF
      ELSE
         IF ( am_I_Root ) THEN
            WRITE(6,*) 'TMPU1    not found in restart, keep as value at t=0'
         ENDIF
      ENDIF

      ! Nullify pointer
      Ptr3D => NULL()

      !-------------
      ! SPHU
      !-------------

      ! Define variable name
      v_name = 'SPHU1'

      ! Get variable from HEMCO and store in local array
      CALL HCO_GetPtr( am_I_Root, HcoState, TRIM(v_name), &
                       Ptr3D, RC, FOUND=FOUND )

      ! Check if variable is in file
      IF ( FOUND ) THEN
         State_Met%SPHU1 = Ptr3D
         IF ( am_I_Root ) THEN
            WRITE(6,*) 'Initialize SPHU1    from restart file'
         ENDIF
      ELSE
         IF ( am_I_Root ) THEN
            WRITE(6,*) 'SPHU1    not found in restart, keep as value at t=0'
         ENDIF
      ENDIF

      ! Nullify pointer
      Ptr3D => NULL()

      !-------------
      ! PS1_WET
      !-------------

      ! Define variable name
      v_name = 'PS1WET'

      ! Get variable from HEMCO and store in local array
      CALL HCO_GetPtr( am_I_Root, HcoState, TRIM(v_name), &
                       Ptr2D, RC, FOUND=FOUND )

      ! Check if variable is in file
      IF ( FOUND ) THEN
         State_Met%PS1_WET = Ptr2D
         IF ( am_I_Root ) THEN
            WRITE(6,*) 'Initialize PS1_WET  from restart file'
         ENDIF
      ELSE
         IF ( am_I_Root ) THEN
            WRITE(6,*) 'PS1_WET  not found in restart, keep as value at t=0'
         ENDIF
      ENDIF

      ! Nullify pointer
      Ptr2D => NULL()

      !-------------
      ! PS1_DRY
      !-------------

      ! Define variable name
      v_name = 'PS1DRY'

      ! Get variable from HEMCO and store in local array
      CALL HCO_GetPtr( am_I_Root, HcoState, TRIM(v_name), &
                       Ptr2D, RC, FOUND=FOUND )

      ! Check if variable is in file
      IF ( FOUND ) THEN
         State_Met%PS1_DRY = Ptr2D
         IF ( am_I_Root ) THEN
            WRITE(6,*) 'Initialize PS1_DRY  from restart file'
         ENDIF
      ELSE
         IF ( am_I_Root ) THEN
            WRITE(6,*) 'PS1_DRY  not found in restart, keep as value at t=0'
         ENDIF
      ENDIF

      ! Nullify pointer
      Ptr2D => NULL()

      !-------------
      ! DELP_DRY
      !-------------

      ! Define variable name
      v_name = 'DELPDRY'

      ! Get variable from HEMCO and store in local array
      CALL HCO_GetPtr( am_I_Root, HcoState, TRIM(v_name), &
                       Ptr3D, RC, FOUND=FOUND )

      ! Check if variable is in file
      IF ( FOUND ) THEN
         State_Met%DELP_DRY = Ptr3D
         IF ( am_I_Root ) THEN
            WRITE(6,*) 'Initialize DELP_DRY from restart file'
         ENDIF
      ELSE
         IF ( am_I_Root ) THEN
            WRITE(6,*) 'DELP_DRY not found in restart, set to zero'
         ENDIF
      ENDIF

      ! Nullify pointer
      Ptr3D => NULL()

      ! Set dry surface pressure (PS1_DRY) from State_Met%PS1_WET
      ! and compute avg dry pressure near polar caps
      CALL Set_Dry_Surface_Pressure( State_Grid, State_Met, 1 )
      CALL AvgPole( State_Grid, State_Met%PS1_DRY )

      ! Compute avg moist pressure near polar caps
      CALL AvgPole( State_Grid, State_Met%PS1_WET )

      ! Initialize surface pressures prior to interpolation
      ! to allow initialization of floating pressures
      State_Met%PSC2_WET = State_Met%PS1_WET
      State_Met%PSC2_DRY = State_Met%PS1_DRY
      CALL Set_Floating_Pressures( am_I_Root, State_Grid, State_Met, RC )

      ! Call AIRQNT to compute initial air mass quantities
      ! Do not update initial tracer concentrations since not read
      ! from restart file yet (ewl, 10/28/15)
      CALL AirQnt( am_I_Root, Input_Opt, State_Chm, State_Grid, State_Met, &
                   RC,        update_mixing_ratio=.FALSE. )

      ! Also read in I3 fields at t+3hours for this timestep
      D = GET_I3_TIME()
      CALL FlexGrid_Read_I3_2( D(1), D(2), Input_Opt, State_Grid, State_Met )

      ! Set dry surface pressure (PS2_DRY) from State_Met%PS2_WET
      ! and compute avg dry pressure near polar caps
      CALL Set_Dry_Surface_Pressure( State_Grid, State_Met, 2 )
      CALL AvgPole( State_Grid, State_Met%PS2_DRY )

      ! Compute avg moist pressure near polar caps
      CALL AvgPole( State_Grid, State_Met%PS2_WET )

   ELSE

      IF ( ITS_TIME_FOR_I3() .and. .not. ITS_TIME_FOR_EXIT() ) THEN

         D = GET_I3_TIME()
         CALL FlexGrid_Read_I3_2( D(1), D(2), Input_Opt, State_Grid, State_Met )

         ! Set dry surface pressure (PS2_DRY) from State_Met%PS2_WET
         ! and compute avg dry pressure near polar caps
         CALL Set_Dry_Surface_Pressure( State_Grid, State_Met, 2 )
         CALL AvgPole( State_Grid, State_Met%PS2_DRY )

         ! Compute avg moist pressure near polar caps
         CALL AvgPole( State_Grid, State_Met%PS2_WET )

      ENDIF

   ENDIF

 END SUBROUTINE Get_Met_Fields
!EOC
!------------------------------------------------------------------------------
!                  GEOS-Chem Global Chemical Transport Model                  !
!------------------------------------------------------------------------------
!BOP
!
! !IROUTINE: get_gc_restart
!
! !DESCRIPTION: Subroutine GET\_GC\_RESTART reads species concentrations
!  [mol/mol] from the GEOS-Chem restart file and uses them to initialize
!  species concentrations in [kg/kg dry]. If species data are missing from
!  the restart file, pre-configured background values are used. If using the
!  mercury simulation, additional restart data are read from file.
!\\
!\\
! !INTERFACE:
!
 SUBROUTINE Get_GC_Restart( am_I_Root, Input_Opt, State_Chm, State_Grid, &
                            State_Met, RC )
!
! !USES:
!
   USE CMN_SIZE_Mod
   USE DAO_Mod,            ONLY : AIRQNT
   USE ErrCode_Mod
   USE Error_Mod
   USE HCO_INTERFACE_MOD,  ONLY : HcoState
   USE HCO_EMISLIST_MOD,   ONLY : HCO_GetPtr
   USE PHYSCONSTANTS,      ONLY : AIRMW
   USE Input_Opt_Mod,      ONLY : OptInput
   USE Species_Mod,        ONLY : Species
   USE State_Chm_Mod,      ONLY : ChmState
   USE State_Grid_Mod,     ONLY : GrdState
   USE State_Met_Mod,      ONLY : MetState
   USE TIME_MOD,           ONLY : EXPAND_DATE
   USE UnitConv_Mod,       ONLY : Convert_Spc_Units
#ifdef APM
   USE APM_INIT_MOD,       ONLY : APMIDS
#endif
#ifdef BPCH_DIAG
   USE OCEAN_MERCURY_MOD,  ONLY : CHECK_OCEAN_MERCURY
#endif
!
! !INPUT PARAMETERS:
!
   LOGICAL,        INTENT(IN)    :: am_I_Root  ! Are we on the root CPU?
   TYPE(OptInput), INTENT(IN)    :: Input_Opt  ! Input Options object
   TYPE(GrdState), INTENT(IN)    :: State_Grid ! Grid State object
!
! !INPUT/OUTPUT PARAMETERS:
!
   TYPE(MetState), INTENT(INOUT) :: State_Met  ! Meteorology State object
   TYPE(ChmState), INTENT(INOUT) :: State_Chm  ! Chemistry State object
!
! !OUTPUT PARAMETERS:
!
   INTEGER,        INTENT(OUT)   :: RC         ! Success or failure?
!
! !REVISION HISTORY:
!
!  09 Feb 2016 - E. Lundgren - Initial version
!  See the Git history with the gitk browser!
!EOP
!------------------------------------------------------------------------------
!BOC
!
! !LOCAL VARIABLES:
!
   INTEGER              :: I, J, L, M, N      ! lon, lat, lev, indexes
   LOGICAL              :: FOUND              ! Found in restart file?
   CHARACTER(LEN=60)    :: Prefix             ! utility string
   CHARACTER(LEN=255)   :: LOC                ! routine location
   CHARACTER(LEN=255)   :: MSG                ! message
   CHARACTER(LEN=255)   :: v_name             ! variable name
   REAL(fp)             :: MW_g               ! species molecular weight
   REAL(fp)             :: SMALL_NUM          ! small number threshold
   CHARACTER(LEN=63)    :: OrigUnit

   ! Temporary arrays and pointers
   REAL*4,  TARGET           :: Temp2D(State_Grid%NX,State_Grid%NY)
   REAL*4,  TARGET           :: Temp3D(State_Grid%NX,State_Grid%NY, &
                                       State_Grid%NZ)
   REAL*4,  POINTER          :: Ptr2D(:,:  )
   REAL*4,  POINTER          :: Ptr3D(:,:,:)

   ! For Hg simulation
   INTEGER                   :: Num_Hg_Categories
   INTEGER                   :: Total_Hg_Id
   CHARACTER(LEN=60)         :: HgSpc
   CHARACTER(LEN=4), POINTER :: Hg_Cat_Name(:)

   ! Default background concentration
   REAL(fp)                  :: Background_VV

   ! Objects
   TYPE(Species),    POINTER :: SpcInfo

   !=================================================================
   ! READ_GC_RESTART begins here!
   !=================================================================

   ! Assume success
   RC        = GC_SUCCESS

   ! Initialize pointers
   Ptr2D       => NULL()
   Ptr3D       => NULL()
   SpcInfo     => NULL()
   Hg_Cat_Name => NULL()

   ! Name of this routine
   LOC = ' -> at Get_GC_Restart (in GeosCore/hcoi_gc_main_mod.F)'

   ! Set minimum value threshold for [mol/mol]
   SMALL_NUM = 1.0e-30_fp

   !=================================================================
   ! If running Hg simulation, set Hg-specific local variables
   !=================================================================
   IF ( Input_Opt%ITS_A_MERCURY_SIM ) THEN

      ! Set the # of tagHg categories from State_Chm
      Num_Hg_Categories   =  State_Chm%N_Hg_CATS

      ! Set variable storing names for each of the Hg categories
      Hg_Cat_Name => State_Chm%Hg_Cat_Name

      ! Set Hg species index corresponding to a given Hg category number;
      ! total is always the first category
      Total_Hg_Id   =  State_Chm%Hg0_Id_List(1)

   ENDIF

   !=================================================================
   ! Open GEOS-Chem restart file
   !=================================================================

   ! Write read message to log
   WRITE( 6, '(a)'   ) REPEAT( '=', 79 )
   WRITE( 6, '(a,/)' ) 'R E S T A R T   F I L E   I N P U T'

   !=================================================================
   ! Read species concentrations from NetCDF or use default
   ! background [mol/mol]; store in State_Chm%Species in [kg/kg dry]
   !=================================================================

   ! IMPORTANT NOTE: the unit conversion from mol/mol to kg/kg uses
   ! the molecular weight stored in the species database which is
   ! a meaningful value for advected species but is a bad value (-1)
   ! for all others. Non-advected species should NOT be used when
   ! State_Chm%Species units are in mass mixing ratio. Current
   ! units can be determined at any point by looking at
   ! State_Chm%Spc_Units. (ewl, 8/11/16)

   ! Print header for min/max concentration to log
   WRITE( 6, 110 )
110 FORMAT( 'Min and Max of each species in restart file [mol/mol]:' )

   ! Initialize species to all zeroes
   State_Chm%Species = 0.e+0_fp

   ! Loop over species
   DO N = 1, State_Chm%nSpecies

      ! Get info about this species from the species database
      SpcInfo => State_Chm%SpcData(N)%Info
      MW_g    =  SpcInfo%emMW_g

      ! Define variable name
      v_name = 'SPC_' // TRIM( SpcInfo%Name )

      ! Initialize temporary array for this species and point to it
      Temp3D = 0.0_fp
      Ptr3D => Temp3D

      ! Get variable from HEMCO and store in local array
      CALL HCO_GetPtr( am_I_Root, HcoState, TRIM(v_name), &
                       Ptr3D,     RC,       FOUND=FOUND )

      ! Check if species data is in file
      IF ( FOUND ) THEN
         SpcInfo%Is_InRestart = .TRUE.
      ELSE
         SpcInfo%Is_InRestart = .FALSE.
      ENDIF

      ! If data is in file, read in as [mol/mol] and convert to
      ! [kg/kg dry]. Otherwise, set to background value [mol/mol]
      ! either stored in species database (advected species all levels and
      ! non-advected species levels in the chemistry grid) or a small number
      ! (non-advected species levels above the chemistry grid) converted to
      ! [kg/kg dry]
      IF ( SpcInfo%Is_InRestart ) THEN

         ! Print the min & max of each species as it is read from
         ! the restart file in mol/mol
         IF ( am_I_Root ) THEN
            WRITE( 6, 120 ) N, TRIM( SpcInfo%Name ), &
                            MINVAL( Ptr3D ), MAXVAL( Ptr3D )
120         FORMAT( 'Species ', i3, ', ', a8, ': Min = ', es15.9, &
                    '  Max = ',es15.9)
         ENDIF

         ! Convert file value [mol/mol] to [kg/kg dry] for storage
!$OMP PARALLEL DO                                                       &
!$OMP DEFAULT( SHARED )                                                 &
!$OMP PRIVATE( I, J, L )
         DO L = 1, State_Grid%NZ
         DO J = 1, State_Grid%NY
         DO I = 1, State_Grid%NX
            ! Apply minimum value threshold where input conc is very low
            IF ( Ptr3D(I,J,L) < SMALL_NUM ) THEN
                 Ptr3D(I,J,L) = SMALL_NUM
            ENDIF
            State_Chm%Species(I,J,L,N) = Ptr3D(I,J,L) * MW_g / AIRMW
         ENDDO
         ENDDO
         ENDDO
!$OMP END PARALLEL DO

      ELSE

         ! Set species to the background value converted to [kg/kg dry]
!$OMP PARALLEL DO                                                       &
!$OMP DEFAULT( SHARED )                                                 &
!$OMP PRIVATE( I, J, L )
         ! Loop over all grid boxes
         DO L = 1, State_Grid%NZ
         DO J = 1, State_Grid%NY
         DO I = 1, State_Grid%NX

            ! Special handling for MOH
            IF ( TRIM( SpcInfo%Name ) == 'MOH' ) THEN

               !----------------------------------------------------
               ! For methanol (MOH), use different initial
               ! background concentrations for different regions of
               ! the atmosphere:
               !
               ! (a) 2.0 ppbv MOH -- continental boundary layer
               ! (b) 0.9 ppbv MOH -- marine boundary layer
               ! (c) 0.6 ppbv MOH -- free troposphere
               !
               ! The concentrations listed above are from Heikes et
               ! al, "Atmospheric methanol budget and ocean
               ! implication", _Global Biogeochem. Cycles_, 2002.
               ! These represent the best estimates for the methanol
               ! conc.'s in the troposphere based on various
               ! measurements.
               !
               ! MOH is an inactive chemical species in GEOS-CHEM,
               ! so these initial concentrations will never change.
               ! However, MOH acts as a sink for OH, and therefore
               ! will affect both the OH concentration and the
               ! methylchloroform lifetime.
               !
               ! We specify the MOH concentration as ppbv, but then
               ! we need to multiply by CONV_FACTOR in order to
               ! convert to [molec/cm3].  (bdf, bmy, 2/22/02)
               !----------------------------------------------------

               ! Test for altitude (L < 9 is always in the trop)
               IF ( L <= 9 ) THEN
                  ! Test for ocean/land boxes
                  IF ( State_Met%FRCLND(I,J) >= 0.5 ) THEN
                     ! Continental boundary layer: 2 ppbv MOH
                     State_Chm%Species(I,J,L,N) = 2.000e-9_fp &
                                                  * MW_g / AIRMW
                  ELSE
                     ! Marine boundary layer: 0.9 ppbv MOH
                     State_Chm%Species(I,J,L,N) = 0.900e-9_fp &
                                                  * MW_g / AIRMW
                  ENDIF
               ELSE
                  ! Test for troposphere
                  IF ( State_Met%InTroposphere(I,J,L) ) THEN
                     ! Free troposphere: 0.6 ppbv MOH
                     State_Chm%Species(I,J,L,N) = 0.600e-9_fp &
                                                  * MW_g / AIRMW
                  ELSE
                     ! Strat/mesosphere:
                     State_Chm%Species(I,J,L,N) =             &
                                        SMALL_NUM * MW_g / AIRMW
                  ENDIF
               ENDIF

               ! Print to log if debugging is on
               IF ( am_I_Root .AND. I == 1 .AND. J == 1 .AND. L == 1 ) THEN
                  WRITE( 6, 130 ) N, TRIM( SpcInfo%Name )
130               FORMAT('Species ', i3, ', ', a9, &
                         ': see READ_GC_RESTART for special MOH values')
               ENDIF

            ! For non-advected species at levels above chemistry grid,
            ! use a small number for background
            ELSEIF ( L > State_Grid%MaxChemLev .and. &
                     .NOT. SpcInfo%Is_Advected ) THEN

               State_Chm%Species(I,J,L,N) = SMALL_NUM * MW_g / AIRMW

            ! For all other cases except MOH, use the background value
            ! stored in the species database
            ELSE

               State_Chm%Species(I,J,L,N) = SpcInfo%BackgroundVV &
                                            * MW_g / AIRMW

               ! Print to log if debugging is on
               IF ( am_I_Root .AND. I == 1 .AND. J == 1 .AND. L == 1 ) THEN
                  WRITE( 6, 140 ) N, TRIM( SpcInfo%Name ), SpcInfo%BackgroundVV
140               FORMAT('Species ', i3, ', ', a9, &
                         ': Use background = ', es15.9)
               ENDIF


            ENDIF

         ENDDO
         ENDDO
         ENDDO
!$OMP END PARALLEL DO

#ifdef APM
         !================================================================
         ! APM MICROPHYSICS
         !================================================================
         WRITE(*,*)'APM run does not find '// TRIM( SpcInfo%Name ),N
         IF(SpcInfo%Name(1:9)=='APMSPBIN2')THEN
!$OMP PARALLEL DO        &
!$OMP DEFAULT( SHARED  ) &
!$OMP PRIVATE( I, J, L )
            DO L = 1, State_Grid%NZ
            DO J = 1, State_Grid%NY
            DO I = 1, State_Grid%NX
               ! Apply minimum value threshold where input conc is very
               ! low
               State_Chm%Species(I,J,L,N) = &
               State_Chm%Species(I,J,L,APMIDS%id_SO4)/20.D0
            ENDDO
            ENDDO
            ENDDO
!$OMP END PARALLEL DO
           ENDIF
           IF(SpcInfo%Name(1:9)=='APMSPBIN3')THEN
!$OMP PARALLEL DO        &
!$OMP DEFAULT( SHARED  ) &
!$OMP PRIVATE( I, J, L )
            DO L = 1, State_Grid%NZ
            DO J = 1, State_Grid%NY
            DO I = 1, State_Grid%NX
               ! Apply minimum value threshold where input conc is very
               ! low
               State_Chm%Species(I,J,L,N) = &
               State_Chm%Species(I,J,L,APMIDS%id_SO4)/20.D0
            ENDDO
            ENDDO
            ENDDO
!$OMP END PARALLEL DO
           ENDIF
!GanLuotest
           IF(SpcInfo%Name(1:10)=='APMSEABIN0')THEN
!$OMP PARALLEL DO        &
!$OMP DEFAULT( SHARED  ) &
!$OMP PRIVATE( I, J, L )
            DO L = 1, State_Grid%NZ
            DO J = 1, State_Grid%NY
            DO I = 1, State_Grid%NX
               ! Apply minimum value threshold where input conc is very
               ! low
               State_Chm%Species(I,J,L,N) = &
               State_Chm%Species(I,J,L,APMIDS%id_SALA)/9.D0
            ENDDO
            ENDDO
            ENDDO
!$OMP END PARALLEL DO
           ENDIF
           IF(SpcInfo%Name(1:10)=='APMSEABIN1')THEN
!$OMP PARALLEL DO        &
!$OMP DEFAULT( SHARED  ) &
!$OMP PRIVATE( I, J, L )
            DO L = 1, State_Grid%NZ
            DO J = 1, State_Grid%NY
            DO I = 1, State_Grid%NX
               ! Apply minimum value threshold where input conc is very
               ! low
               State_Chm%Species(I,J,L,N) = &
               State_Chm%Species(I,J,L,APMIDS%id_SALC)/10.D0
            ENDDO
            ENDDO
            ENDDO
!$OMP END PARALLEL DO
           ENDIF
           IF(SpcInfo%Name(1:10)=='APMDSTBIN1')THEN
!$OMP PARALLEL DO        &
!$OMP DEFAULT( SHARED  ) &
!$OMP PRIVATE( I, J, L )
            DO L = 1, State_Grid%NZ
            DO J = 1, State_Grid%NY
            DO I = 1, State_Grid%NX
               ! Apply minimum value threshold where input conc is very low
               State_Chm%Species(I,J,L,N) = &
               SUM(State_Chm%Species(I,J,L,APMIDS%id_DST1:APMIDS%id_DST4))/6.D0
            ENDDO
            ENDDO
            ENDDO
!$OMP END PARALLEL DO
           ENDIF
           IF(SpcInfo%Name(1:8)=='APMBCBIN')THEN
!$OMP PARALLEL DO        &
!$OMP DEFAULT( SHARED  ) &
!$OMP PRIVATE( I, J, L )
            DO L = 1, State_Grid%NZ
            DO J = 1, State_Grid%NY
            DO I = 1, State_Grid%NX
               ! Apply minimum value threshold where input conc is very low
               State_Chm%Species(I,J,L,N) = 1.D-30
            ENDDO
            ENDDO
            ENDDO
!$OMP END PARALLEL DO
           ENDIF
           IF(SpcInfo%Name(1:8)=='APMOCBIN')THEN
!$OMP PARALLEL DO        &
!$OMP DEFAULT( SHARED  ) &
!$OMP PRIVATE( I, J, L )
            DO L = 1, State_Grid%NZ
            DO J = 1, State_Grid%NY
            DO I = 1, State_Grid%NX
               ! Apply minimum value threshold where input conc is very low
               State_Chm%Species(I,J,L,N) = 1.D-30
            ENDDO
            ENDDO
            ENDDO
!$OMP END PARALLEL DO
           ENDIF
#endif
      ENDIF

      ! Free pointer
      SpcInfo => NULL()

   ENDDO

   ! Set species units
   State_Chm%Spc_Units = 'kg/kg dry'

   ! If in debug mode, print out species min and max in [molec/cm3]
   IF ( am_I_Root .and. Input_Opt%LPRT ) THEN

      ! Convert units
      PRINT *, " "
      PRINT *, "Species min and max in molec/cm3"
      CALL Convert_Spc_Units( am_I_Root,  Input_Opt, State_Chm,   &
                              State_Grid, State_Met, 'molec/cm3', &
                              RC,         OrigUnit=OrigUnit )

      ! Trap error
      IF ( RC /= GC_SUCCESS ) THEN
         Msg = 'Error returned from Convert_Spc_Units, call #1!'
         CALL GC_Error( Msg, RC, Loc )
         RETURN
      ENDIF

      ! Print values
      DO N = 1, State_Chm%nSpecies
         SpcInfo => State_Chm%SpcData(N)%Info
         WRITE(6,150) N, TRIM( SpcInfo%Name ),                 &
                         MINVAL( State_Chm%Species(:,:,:,N) ), &
                         MAXVAL( State_Chm%Species(:,:,:,N) )
150      FORMAT( 'Species ', i3, ', ', a9,                     &
                 ': Min = ', es15.9, ', Max = ', es15.9 )
         SpcInfo => NULL()
      ENDDO

      ! Convert units back
      CALL Convert_Spc_Units( am_I_Root,  Input_Opt, State_Chm, &
                              State_Grid, State_Met, OrigUnit,  RC )

      ! Trap error
      IF ( RC /= GC_SUCCESS ) THEN
         Msg = 'Error returned from Convert_Spc_Units, call #2!'
         CALL GC_Error( Msg, RC, Loc )
         RETURN
      ENDIF

   ENDIF

   !=================================================================
   ! Get variables for FlexChem
   !=================================================================
   IF ( Input_Opt%ITS_A_FULLCHEM_SIM .and. Input_Opt%LCHEM ) THEN

      ! Define variable name
      v_name = 'KPP_HVALUE'

      ! Get variable from HEMCO and store in local array
      CALL HCO_GetPtr( am_I_Root, HcoState, TRIM(v_name), &
                       Ptr3D, RC, FOUND=FOUND )

      ! Check if variable is in file
      IF ( FOUND ) THEN
         State_Chm%KPPHvalue = Ptr3D
         IF ( am_I_Root ) THEN
            WRITE(6,*) 'Initialize KPP H-value from restart file'
            WRITE(6,160) MINVAL( State_Chm%KPPHvalue(:,:,:) ), &
                         MAXVAL( State_Chm%KPPHvalue(:,:,:) )
160         FORMAT( 'KPP_HVALUE: Min = ', es15.9, ', Max = ', es15.9 )
         ENDIF
      ELSE
         State_Chm%KPPHvalue = 0e+0_fp
         IF ( am_I_Root ) THEN
            WRITE(6,*) 'KPP_HVALUE     not found in restart, set to zero'
         ENDIF
      ENDIF

      ! Nullify pointer
      Ptr3D => NULL()

   ENDIF

   !=================================================================
   ! Get variables for Soil NOx emissions
   !=================================================================
   IF ( Input_Opt%ITS_A_FULLCHEM_SIM ) THEN

      ! Define variable name
      v_name = 'WETDEP_N'

      ! Get variable from HEMCO and store in local array
      CALL HCO_GetPtr( am_I_Root, HcoState, TRIM(v_name), &
                       Ptr2D,     RC,       FOUND=FOUND )

      ! Check if variable is in file
      IF ( FOUND ) THEN
         State_Chm%WetDepNitrogen = Ptr2D
         IF ( am_I_Root ) THEN
            WRITE(6,*) 'Initialize wet deposited nitrogen from restart file'
            WRITE(6,170) MINVAL( State_Chm%WetDepNitrogen(:,:) ), &
                         MAXVAL( State_Chm%WetDepNitrogen(:,:) )
170         FORMAT( 12x, '  WETDEP_N: Min = ', es15.9, ', Max = ', es15.9 )
         ENDIF
      ELSE
         State_Chm%WetDepNitrogen = 0e+0_fp
         IF ( am_I_Root ) THEN
            WRITE(6,*) 'WETDEP_N       not found in restart, set to zero'
         ENDIF
      ENDIF

      ! Nullify pointer
      Ptr2D => NULL()

      ! Define variable name
      v_name = 'DRYDEP_N'

      ! Get variable from HEMCO and store in local array
      CALL HCO_GetPtr( am_I_Root, HcoState, TRIM(v_name), &
                       Ptr2D, RC, FOUND=FOUND )

      ! Check if variable is in file
      IF ( FOUND ) THEN
         State_Chm%DryDepNitrogen = Ptr2D
         IF ( am_I_Root ) THEN
            WRITE(6,*) 'Initialize dry deposited nitrogen from restart file'
            WRITE(6,180) MINVAL( State_Chm%DryDepNitrogen(:,:) ), &
                         MAXVAL( State_Chm%DryDepNitrogen(:,:) )
180         FORMAT( 12x, '  DRYDEP_N: Min = ', es15.9, ', Max = ', es15.9 )
         ENDIF
      ELSE
         State_Chm%DryDepNitrogen = 0e+0_fp
         IF ( am_I_Root ) THEN
            WRITE(6,*) 'DRYDEP_N       not found in restart, set to zero'
         ENDIF
      ENDIF

      ! Nullify pointer
      Ptr2D => NULL()

   ENDIF

   !=================================================================
   ! Read variables for sulfate chemistry
   !=================================================================
   IF ( Input_Opt%ITS_A_FULLCHEM_SIM .or. &
        Input_Opt%ITS_AN_AEROSOL_SIM ) THEN

      ! Define variable name
      v_name = 'H2O2_AFTERCHEM'

      ! Get variable from HEMCO and store in local array
      CALL HCO_GetPtr( am_I_Root, HcoState, TRIM(v_name), &
                       Ptr3D, RC, FOUND=FOUND )

      ! Check if variable is in file
      IF ( FOUND ) THEN
         State_Chm%H2O2AfterChem = Ptr3D
         IF ( am_I_Root ) THEN
<<<<<<< HEAD
            WRITE(6,*) 'Initialize H2O2 from restart file'
=======
            WRITE(6,*) 'Initialize H¯2O2 from restart file'
>>>>>>> a1043cfb
            WRITE(6,190) MINVAL( State_Chm%H2O2AfterChem(:,:,:) ), &
                         MAXVAL( State_Chm%H2O2AfterChem(:,:,:) )
190         FORMAT( 12x, 'H2O2_AChem: Min = ', es15.9, ', Max = ', es15.9 )
         ENDIF
      ELSE
         State_Chm%H2O2AfterChem = 0e+0_fp
         IF ( am_I_Root ) THEN
            WRITE(6,*) 'H2O2_AFTERCHEM not found in restart, set to zero'
         ENDIF
      ENDIF

      ! Nullify pointer
      Ptr3D => NULL()

      ! Define variable name
      v_name = 'SO2_AFTERCHEM'

      ! Get variable from HEMCO and store in local array
      CALL HCO_GetPtr( am_I_Root, HcoState, TRIM(v_name), &
                       Ptr3D, RC, FOUND=FOUND )

      ! Check if variable is in file
      IF ( FOUND ) THEN
         State_Chm%SO2AfterChem = Ptr3D
         IF ( am_I_Root ) THEN
            WRITE(6,*) 'Initialize dry deposited nitrogen from restart file'
            WRITE(6,200) MINVAL( State_Chm%SO2AfterChem(:,:,:) ), &
                         MAXVAL( State_Chm%SO2AfterChem(:,:,:) )
200         FORMAT( 12x, ' SO2_AChem: Min = ', es15.9, ', Max = ', es15.9 )
         ENDIF
      ELSE
         State_Chm%SO2AfterChem = 0e+0_fp
         IF ( am_I_Root ) THEN
            WRITE(6,*) 'SO2_AFTERCHEM  not found in restart, set to zero'
         ENDIF
      ENDIF

      ! Nullify pointer
      Ptr3D => NULL()

   ENDIF

   !=================================================================
   ! Read variables for UCX
   !=================================================================
   IF ( Input_Opt%LUCX ) THEN

      ! Define variable name
      v_name = 'STATE_PSC'

      ! Get variable from HEMCO and store in local array
      CALL HCO_GetPtr( am_I_Root, HcoState, TRIM(v_name), &
                       Ptr3D,     RC,       FOUND=FOUND )

      ! Check if variable is in file
      IF ( FOUND ) THEN
         State_Chm%STATE_PSC = Ptr3D
         IF ( am_I_Root ) THEN
            WRITE(6,*) 'Initialize PSC from restart for UCX'
            WRITE(6,210) MINVAL( State_Chm%STATE_PSC(:,:,:) ), &
                         MAXVAL( State_Chm%STATE_PSC(:,:,:) )
210         FORMAT( 12x, ' STATE_PSC: Min = ', es15.9, ', Max = ', es15.9 )
         ENDIF
      ELSE
         IF ( am_I_Root ) THEN
#ifdef ESMF_
            ! ExtData and HEMCO behave ambiguously - if the file was found
            ! but was full of zeros throughout the domain of interest, it
            ! will result in the same output from ExtData as if the field
            ! was missing from the file. As such, HEMCO cannot distinguish
            ! between a missing file and a field of zeros
            WRITE(6,*) 'PSC restart either all zeros in the '
            WRITE(6,*) 'root domain, or the restart file did '
            WRITE(6,*) 'not contain STATE_PSC. Root domain '
            WRITE(6,*) 'will be initialized PSC-free'
         ENDIF
#else
            WRITE(6,*) 'STATE_PSC      not found in restart, initialize PSC-free'
         ENDIF
#endif
      ENDIF

      ! Nullify pointer
      Ptr3D => NULL()

   ENDIF

#ifdef BPCH_DIAG
   !=================================================================
   ! Read ocean mercury variables
   !=================================================================
   IF ( Input_Opt%ITS_A_MERCURY_SIM ) THEN

      ! Print total mass to log
      WRITE( 6, 220 )
220   FORMAT(/, 'Total mass of each ocean and snow Hg species:')

      !--------------------------------------------------------------
      ! Total Hg in ocean
      !--------------------------------------------------------------
      DO M = 1, 3

         ! Define variable name
         SELECT CASE( M )
         CASE ( 1 )
            HgSpc    = 'Hg0'
         CASE ( 2 )
            HgSpc    = 'Hg2'
         CASE ( 3 )
            HgSpc    = 'HgP'
         END SELECT
         v_name = 'OCEAN_' // TRIM( HgSpc )

         ! Get variable from HEMCO and store in local array
         CALL HCO_GetPtr( am_I_Root, HcoState, TRIM(v_name), &
                          Ptr2D, RC, FOUND=FOUND )

         ! Check if variable is in file
         IF ( FOUND ) THEN

            ! Check for negative concentrations (jaf, 7/6/11)
            DO I = 1, State_Grid%NX
            DO J = 1, State_Grid%NY
               IF ( Ptr2D(I,J) < 0.0d4 ) THEN
                  Ptr2D(I,J) = 0.0d4
               ENDIF
            ENDDO
            ENDDO

            ! Assign ocean mercury data and write total mass to log file
            SELECT CASE( M )
            CASE ( 1 )
               State_Chm%OceanHg0(:,:,Total_Hg_Id) = Ptr2D
               WRITE( 6, 240 ) TRIM( v_name ), &
                            SUM( State_Chm%OceanHg0(:,:,Total_Hg_Id) ), 'kg'
            CASE ( 2 )
               State_Chm%OceanHg2(:,:,Total_Hg_Id) = Ptr2D
               WRITE( 6, 240 ) TRIM( v_name ),  &
                            SUM( State_Chm%OceanHg2(:,:,Total_Hg_Id) ), 'kg'
            CASE ( 3 )
               State_Chm%OceanHgP(:,:,Total_Hg_Id) = Ptr2D
               WRITE( 6, 240 ) TRIM( v_name ),  &
                            SUM( State_Chm%OceanHgP(:,:,Total_Hg_Id) ), 'kg'
            END SELECT

         ELSE
            WRITE( 6, 230 ) TRIM( v_name )
         ENDIF

         ! Nullify pointer
         Ptr2D => NULL()

      ENDDO

      !--------------------------------------------------------------
      ! Additional tagged ocean Hg species
      !--------------------------------------------------------------
      IF ( Input_Opt%LSPLIT ) THEN
         DO M = 1, 3
            DO N = 2, Num_Hg_Categories

               ! Define variable name. Include appended region.
               SELECT CASE( M )
               CASE ( 1 )
                  HgSpc = 'Hg0'
               CASE ( 2 )
                  HgSpc = 'Hg2'
               CASE ( 3 )
                  HgSpc = 'HgP'
               END SELECT
               v_name = 'OCEAN_' // TRIM( HgSpc ) //  &
                        '_'      // TRIM( Hg_Cat_Name(N) )

               ! Get variable from HEMCO and store in local array
               CALL HCO_GetPtr( am_I_Root, HcoState, TRIM(v_name), &
                                Ptr2D, RC, FOUND=FOUND )

               ! Check if variable is in file
               IF ( FOUND ) THEN

                  ! Assign ocean mercury data and write total mass to log
                  SELECT CASE( M )
                  CASE ( 1 )
                     State_Chm%OceanHg0(:,:,N) = Ptr2D
                     WRITE( 6, 240 ) TRIM( v_name ),  &
                                     SUM( State_Chm%OceanHg0(:,:,N) ), 'kg'
                  CASE ( 2 )
                     State_Chm%OceanHg2(:,:,N) = Ptr2D
                     WRITE( 6, 240 ) TRIM( v_name ),  &
                                     SUM( State_Chm%OceanHg2(:,:,N) ), 'kg'
                  CASE ( 3 )
                     State_Chm%OceanHgP(:,:,N) = Ptr2D
                     WRITE( 6, 240 ) TRIM( v_name ),  &
                                     SUM( State_Chm%OceanHgP(:,:,N) ), 'kg'
                  END SELECT

               ELSE
                  WRITE( 6, 230 ) TRIM( v_name )
               ENDIF

               ! Nullify pointer
               Ptr2D => NULL()

            ENDDO
         ENDDO

         ! Make sure tagged & total species sum up
         IF ( Input_Opt%USE_CHECKS ) THEN
            CALL CHECK_OCEAN_MERCURY( State_Chm, State_Grid, &
                                      'end of READ_GC_RESTART' )
         ENDIF
      ENDIF

      !--------------------------------------------------------------
      ! Hg snowpack on land and ocean
      !--------------------------------------------------------------
      DO M = 1, 4
         DO N = 1, Num_Hg_Categories

            ! Define variable name prefix
            SELECT CASE( M )
            CASE ( 1 )
               Prefix = 'SNOW_HG_OCEAN'        ! Reducible on ocean
            CASE ( 2 )
               Prefix = 'SNOW_HG_OCEAN_STORED' ! Non-reducible on ocean
            CASE ( 3 )
               Prefix = 'SNOW_HG_LAND'         ! Reducible on land
            CASE ( 4 )
               Prefix = 'SNOW_HG_LAND_STORED'  ! Non-reducible on land
            END SELECT

            IF ( N == 1 ) THEN
               v_name = TRIM( Prefix )
            ELSE
               ! Append category name if tagged
               v_name = TRIM( Prefix         ) // '_' // &
                        TRIM( Hg_Cat_Name(N) )
            ENDIF

            ! Get variable from HEMCO and store in local array
            CALL HCO_GetPtr( am_I_Root, HcoState, TRIM(v_name), &
                             Ptr2D, RC, FOUND=FOUND )

            ! Check if variable is in file
            IF ( FOUND ) THEN

               ! Assign ocean mercury data and write total mass to file
               SELECT CASE( M )
               CASE ( 1 )
                  State_Chm%SnowHgOcean(:,:,N) = Ptr2D
                  WRITE( 6, 240 ) TRIM( v_name ),  &
                                  SUM( State_Chm%SnowHgOcean(:,:,N) ), 'kg'
               CASE ( 2 )
                  State_Chm%SnowHgOceanStored(:,:,N) = Ptr2D
                  WRITE( 6, 240 ) TRIM( v_name ),  &
                                  SUM( State_Chm%SnowHgOceanStored(:,:,N) ),'kg'
               CASE ( 3 )
                  State_Chm%SnowHgLand(:,:,N) = Ptr2D
                  WRITE( 6, 240 ) TRIM( v_name ),  &
                                  SUM( State_Chm%SnowHgLand(:,:,N) ), 'kg'
               CASE ( 4 )
                  State_Chm%SnowHgLandStored(:,:,N) = Ptr2D
                  WRITE( 6, 240 ) TRIM( v_name ),  &
                                  SUM( State_Chm%SnowHgLandStored(:,:,N) ), 'kg'
               END SELECT

            ELSE
               WRITE( 6, 230 ) TRIM( v_name )
            ENDIF

            ! Nullify pointer
            Ptr2D => NULL()

         ENDDO
      ENDDO

      ! Format strings
230   FORMAT( a24, ' not found in restart file, set to zero')
240   FORMAT( a24, ':   ', es15.9, 1x, a4)

      ! Print note that variables are initialized to zero if not
      ! found (currently only happens in tagged Hg simulation)
      IF ( Input_Opt%LSPLIT ) THEN
         WRITE( 6, 250 )
250      FORMAT( /, 'NOTE: all variables not found in restart ', &
                    'are initialized to zero')
      ENDIF

      ! Free pointers for Hg indexing
      Hg_Cat_Name => NULL()

   ENDIF
#endif

   !=================================================================
   ! Clean up
   !=================================================================

   ! Mark end of section in log
   IF ( Input_Opt%LPRT .AND. am_I_Root ) THEN
      CALL DEBUG_MSG('### DONE GET_GC_RESTART')
   ENDIF
   WRITE( 6, '(a)' ) REPEAT( '=', 79 )

 END SUBROUTINE Get_GC_Restart
!EOC
!------------------------------------------------------------------------------
!                  GEOS-Chem Global Chemical Transport Model                  !
!------------------------------------------------------------------------------
!BOP
!
! !IROUTINE: get_boundary_conditions
!
! !DESCRIPTION: Subroutine GET\_BOUNDARY\_CONDITIONS calls the various routines
! to get boundary conditions from HEMCO for nested grid simulations.
!\\
!\\
! !INTERFACE:
!
 SUBROUTINE Get_Boundary_Conditions( am_I_Root,  Input_Opt, State_Chm, &
                                     State_Grid, State_Met, RC )
!
! ! USES:
!
   USE ErrCode_Mod
   USE HCO_INTERFACE_MOD,      ONLY : HcoState
   USE HCO_EMISLIST_MOD,       ONLY : HCO_GetPtr
   USE Input_Opt_Mod,          ONLY : OptInput
   USE PHYSCONSTANTS,          ONLY : AIRMW
   USE Species_Mod,            ONLY : Species
   USE State_Chm_Mod,          ONLY : ChmState
   USE State_Grid_Mod,         ONLY : GrdState
   USE State_Met_Mod,          ONLY : MetState
   USE Time_Mod
!
! !INPUT PARAMETERS:
!
   LOGICAL,          INTENT(IN   )          :: am_I_Root  ! root CPU?
   TYPE(OptInput),   INTENT(IN   )          :: Input_Opt  ! Input options
   TYPE(GrdState),   INTENT(IN   )          :: State_Grid ! Grid State
!
! !INPUT/OUTPUT PARAMETERS:
!
   TYPE(MetState),   INTENT(INOUT)          :: State_Met  ! Meteorology State
   TYPE(ChmState),   INTENT(INOUT)          :: State_Chm  ! Chemistry State
   INTEGER,          INTENT(INOUT)          :: RC         ! Failure or success
!
! !REMARKS:
!
! !REVISION HISTORY:
!  14 Apr 2019 - M. Sulprizio- Initial version
!  See the Git history with the gitk browser!
!EOP
!------------------------------------------------------------------------------
!BOC
!
! !LOCAL VARIABLES:
!
   INTEGER              :: I, J, L, N, NA     ! lon, lat, lev, spc indexes
   LOGICAL              :: FOUND              ! Found in restart file?
   CHARACTER(LEN=60)    :: Prefix             ! utility string
   CHARACTER(LEN=255)   :: LOC                ! routine location
   CHARACTER(LEN=255)   :: MSG                ! message
   CHARACTER(LEN=255)   :: v_name             ! variable name
   REAL(fp)             :: MW_g               ! species molecular weight
   REAL(fp)             :: SMALL_NUM          ! small number threshold
   CHARACTER(LEN=16)    :: STAMP

   ! Temporary arrays and pointers
   REAL*4,  TARGET      :: Temp3D(State_Grid%NX,State_Grid%NY,State_Grid%NZ)
   REAL*4,  POINTER     :: Ptr3D(:,:,:)
   REAL(fp), POINTER    :: Spc(:,:,:,:)

   ! Objects
   TYPE(Species), POINTER :: SpcInfo

   !=================================================================
   ! READ_BOUNDARY_CONDITIONS begins here!
   !=================================================================

   ! Assume success
   RC        = GC_SUCCESS

   ! Initialize pointers
   Ptr3D     => NULL()
   SpcInfo   => NULL()

   ! Point to species array [kg/kg]
   Spc       => State_Chm%Species

   ! Name of this routine
   LOC = ' -> at Get_Boundary_Conditions (in GeosCore/hcoi_gc_main_mod.F)'

   ! Set minimum value threshold for [mol/mol]
   SMALL_NUM = 1.0e-30_fp

   !=================================================================
   ! Read species concentrations from NetCDF [mol/mol] and
   ! store in State_Chm%BoundaryCond in [kg/kg dry]
   !=================================================================

   ! IMPORTANT NOTE: the unit conversion from mol/mol to kg/kg uses
   ! the molecular weight stored in the species database which is
   ! a meaningful value for advected species but is a bad value (-1)
   ! for all others. Non-advected species should NOT be used when
   ! State_Chm%Species units are in mass mixing ratio. Current
   ! units can be determined at any point by looking at
   ! State_Chm%Spc_Units. (ewl, 8/11/16)

   ! Initialize BCs to all zeroes
   State_Chm%BoundaryCond = 0.e+0_fp

   ! Loop over advected species
   DO NA = 1, State_Chm%nAdvect

      ! Get the species ID from the advected species ID
      N = State_Chm%Map_Advect(NA)

      ! Get info about this species from the species database
      SpcInfo => State_Chm%SpcData(N)%Info
      MW_g    =  SpcInfo%emMW_g

      ! Define variable name
      v_name = 'BC_' // TRIM( SpcInfo%Name )

      ! Initialize temporary array for this species and point to it
      Temp3D = 0.0_fp
      Ptr3D => Temp3D

      ! Get variable from HEMCO and store in local array
      CALL HCO_GetPtr( am_I_Root, HcoState, TRIM(v_name), &
                       Ptr3D,     RC,       FOUND=FOUND )

      ! Check if BCs are found
      IF ( FOUND ) THEN

         ! Copy data from file to State_Chm%BoundaryCond
         ! and convert from [mol/mol] to [kg/kg dry]
         State_Chm%BoundaryCond(:,:,:,N) = Ptr3D(:,:,:) * MW_g / AIRMW

         ! Debug
!         Print*, 'BCs found for ', TRIM( SpcInfo%Name ), &
!                 MINVAL(State_Chm%BoundaryCond(:,:,:,N)), &
!                 MAXVAL(State_Chm%BoundaryCond(:,:,:,N))

         ! Loop over grid boxes and apply BCs to the specified buffer zone
!$OMP PARALLEL DO                                                       &
!$OMP DEFAULT( SHARED )                                                 &
!$OMP PRIVATE( I, J, L )
         DO L = 1, State_Grid%NZ

            ! First loop over all latitudes of the nested domain
            DO J = 1, State_Grid%NY

               ! West BC
               DO I = 1, State_Grid%WestBuffer
                  State_Chm%Species(I,J,L,N) = State_Chm%BoundaryCond(I,J,L,N)
               ENDDO

               ! East BC
               DO I = (State_Grid%NX-State_Grid%EastBuffer)+1, State_Grid%NX
                  State_Chm%Species(I,J,L,N) = State_Chm%BoundaryCond(I,J,L,N)
               ENDDO

            ENDDO

            ! Then loop over the longitudes of the nested domain
            DO I = 1+State_Grid%WestBuffer,(State_Grid%NX-State_Grid%EastBuffer)

               ! South BC
               DO J = 1, State_Grid%SouthBuffer
                  Spc(I,J,L,N) = State_Chm%BoundaryCond(I,J,L,N)
               ENDDO

               ! North BC
               DO J = (State_Grid%NY-State_Grid%NorthBuffer)+1, State_Grid%NY
                  Spc(I,J,L,N) = State_Chm%BoundaryCond(I,J,L,N)
               ENDDO
            ENDDO

         ENDDO
!OMP END PARALLEL DO

      ELSE

         MSG = 'No boundary condition found for '// TRIM( SpcInfo%Name )
         CALL GC_Error( MSG, RC, LOC)
         RETURN

      ENDIF

      ! Free pointer
      SpcInfo => NULL()

   ENDDO

   ! Echo output
   STAMP = TIMESTAMP_STRING()
   WRITE( 6, 110 ) STAMP
110 FORMAT( 'GET_BOUNDARY_CONDITIONS: Found All BCs at ', a )


 END SUBROUTINE Get_Boundary_Conditions
!EOC
#endif
END MODULE Hcoi_GC_Main_Mod<|MERGE_RESOLUTION|>--- conflicted
+++ resolved
@@ -329,24 +329,6 @@
     ENDIF
 
     !=======================================================================
-<<<<<<< HEAD
-    ! Open HEMCO log file
-    !=======================================================================
-    IF ( am_I_Root ) THEN
-       CALL HCO_LOGFILE_OPEN( iHcoConfig%Err, RC=HMRC )
-
-       ! Trap potential errors
-       IF ( HMRC /= HCO_SUCCESS ) THEN
-          RC     = HMRC
-          ErrMsg = 'Error encountered in "HCO_LogFile_Open"!'
-          CALL GC_Error( ErrMsg, RC, ThisLoc, Instr )
-          RETURN
-       ENDIF
-    ENDIF
-
-    !=======================================================================
-=======
->>>>>>> a1043cfb
     ! Initialize HEMCO state object and populate it
     !=======================================================================
 
@@ -435,15 +417,9 @@
     ! is set to the container name since this is the identifying name
     ! used by ExtData.
 #ifdef ESMF_
-<<<<<<< HEAD
     HcoState%Options%isESMF = .TRUE.
 #else
     HcoState%Options%isESMF = .FALSE.
-=======
-    HcoState%isESMF = .TRUE.
-#else
-    HcoState%isESMF = .FALSE.
->>>>>>> a1043cfb
 #endif
 
     ! Set deposition length scale. This determines if dry deposition
@@ -705,10 +681,7 @@
     REAL(f8), SAVE     :: PrevTAU
 
     ! Scalars
-<<<<<<< HEAD
     LOGICAL            :: notDryRun
-=======
->>>>>>> a1043cfb
     INTEGER            :: HMRC
     LOGICAL            :: IsEmisTime
     LOGICAL            :: IsEndStep
@@ -731,20 +704,6 @@
                 'HEMCO log file for additional error messages!'
     notDryRun = ( .not. Input_Opt%DryRun )
 
-<<<<<<< HEAD
-    ! Create a splash page
-    IF ( am_I_Root .and. FIRST ) THEN
-       WRITE( 6, '(a)' ) REPEAT( '%', 79 )
-       WRITE( 6, 100   ) 'HEMCO: Harvard-NASA Emissions Component'
-       WRITE( 6, 101   ) 'You are using HEMCO version ', ADJUSTL(HCO_VERSION)
-       WRITE( 6, '(a)' ) REPEAT( '%', 79 )
- 100   FORMAT( '%%%%%', 15x, a,      15x, '%%%%%' )
- 101   FORMAT( '%%%%%', 15x, a, a12, 14x  '%%%%%' )
-       FIRST = .FALSE.
-    ENDIF
-
-=======
->>>>>>> a1043cfb
     !=======================================================================
     ! Make sure HEMCO time is in sync with simulation time
     ! This is now done in main.F
@@ -822,15 +781,12 @@
        ENDIF
     ENDIF
 
-<<<<<<< HEAD
-=======
     ! Check if HEMCO has already been called for this timestep
     IF ( ( Phase == 1 ) .and. ( GET_TAU() == PrevTAU ) ) THEN
        Print*, 'HEMCO already called for this timestep. Returning.'
        RETURN
     ENDIF
 
->>>>>>> a1043cfb
     !=======================================================================
     ! Set HCO options
     !=======================================================================
@@ -926,7 +882,6 @@
           CALL ExtState_SetFields( am_I_Root, State_Chm, State_Met,          &
                                    HcoState,  ExtState,  HMRC               )
 
-<<<<<<< HEAD
           ! Trap potential errors
           IF ( HMRC /= HCO_SUCCESS ) THEN
              RC     = HMRC
@@ -935,20 +890,6 @@
              CALL Flush( HcoState%Config%Err%Lun )
              RETURN
           ENDIF
-=======
-       ! Trap potential errors
-       IF ( HMRC /= HCO_SUCCESS ) THEN
-          RC     = HMRC
-          ErrMsg = 'Error encountered in "ExtState_SetFields"!'
-          CALL GC_Error( ErrMsg, RC, ThisLoc, Instr )
-          CALL Flush( HcoState%Config%Err%Lun )
-          RETURN
-       ENDIF
-
-       CALL ExtState_UpdateFields( am_I_Root,  Input_Opt, State_Chm,         &
-                                   State_Grid, State_Met, HcoState,          &
-                                   ExtState,   HMRC                         )
->>>>>>> a1043cfb
 
           CALL ExtState_UpdateFields( am_I_Root,  Input_Opt, State_Chm,      &
                                       State_Grid, State_Met, HcoState,       &
@@ -1023,12 +964,9 @@
 
     ENDIF
 
-<<<<<<< HEAD
-=======
     ! Save TAU
     PrevTAU = GET_TAU()
 
->>>>>>> a1043cfb
     ! We are now back in GEOS-Chem environment, hence set
     ! return flag accordingly!
     RC = GC_SUCCESS
@@ -2987,14 +2925,7 @@
                'HEMCO log file for additional error messages!'
 
     !-----------------------------------------------------------------------
-<<<<<<< HEAD
-    ! If emissions shall not be used, reset all extension numbers to -999.
-    ! This will make sure that none of the extensions will be initialized
-    ! and none of the input data related to any of the extensions will be
-    ! used.  The only exception is the NON-EMISSIONS DATA.
-=======
     ! If emissions are turned off, do not read emissions data
->>>>>>> a1043cfb
     !-----------------------------------------------------------------------
     IF ( .NOT. Input_Opt%LEMIS ) THEN
        OptName = 'EMISSIONS : false'
@@ -3024,21 +2955,7 @@
     ENDIF
 
     !-----------------------------------------------------------------------
-<<<<<<< HEAD
-    ! NON-EMISSIONS DATA #1: UV Albedoes
-    !
-    ! Set the UV albedo toggle according to options in input.geos.  This
-    ! will enable/disable all fields in input.geos that are  bracketed by
-    ! '+UValbedo+'.  Check first if this bracket values has been set
-    ! explicitly in the HEMCO configuration file, in which case it will
-    ! not be changed.
-    !
-    ! UV albedoes are needed for photolysis.  Photolysis is only used in
-    ! fullchem and aerosol-only simulations that have chemistry switched on.
-    ! Now search through full list of extensions (ExtNr = -999).
-=======
     ! If chemistry is turned off, do not read chemistry input data
->>>>>>> a1043cfb
     !-----------------------------------------------------------------------
     IF ( .NOT. Input_Opt%LCHEM ) THEN
        OptName = 'CHEMISTRY_INPUT : false'
@@ -3053,53 +2970,11 @@
        ENDIF
     ENDIF
 
-<<<<<<< HEAD
-    ELSE
-
-       ! If this collection is not found in the HEMCO config file, then
-       ! activate it for those simulations requiring photolysis (i.e.
-       ! fullchem or aerosols), and only if chemistry is turned on.
-       IF ( Input_Opt%ITS_A_FULLCHEM_SIM   .or. &
-            Input_Opt%ITS_AN_AEROSOL_SIM ) THEN
-          IF ( Input_Opt%LCHEM ) THEN
-             OptName = '+UValbedo+ : true'
-          ELSE
-             OptName = '+UValbedo+ : false'
-          ENDIF
-       ELSE
-          OptName = '+UValbedo+ : false'
-       ENDIF
-=======
-    !-----------------------------------------------------------------------
-    ! If dry deposition is turned off, do not read drydep input data
-    !-----------------------------------------------------------------------
-    IF ( .NOT. Input_Opt%LDRYD ) THEN
-       OptName = 'DRYDEP_INPUT : false'
->>>>>>> a1043cfb
-       CALL AddExtOpt( am_I_Root, HcoConfig, TRIM(OptName), CoreNr, RC=HMRC )
-
-       ! Trap potential errors
-       IF ( HMRC /= HCO_SUCCESS ) THEN
-          RC     = HMRC
-          ErrMsg = 'Error encountered in "AddExtOpt( DRYDEP_INPUT )"!'
-          CALL GC_Error( ErrMsg, RC, ThisLoc, Instr )
-          RETURN
-       ENDIF
-<<<<<<< HEAD
-
-    ENDIF
-
-    !-----------------------------------------------------------------------
-    ! NON-EMISSIONS DATA #2: PSC STATE (for UCX)
-=======
-    ENDIF
-
     !-----------------------------------------------------------------------
     ! UV Albedo
     !
     ! UV albedoes are needed for photolysis.  Photolysis is only used in
     ! fullchem and aerosol-only simulations that have chemistry switched on.
->>>>>>> a1043cfb
     !-----------------------------------------------------------------------
     IF ( Input_Opt%ITS_A_FULLCHEM_SIM .or. Input_Opt%ITS_AN_AEROSOL_SIM ) THEN
        IF ( Input_Opt%LCHEM ) THEN
@@ -3132,18 +3007,6 @@
        OptName = 'STATE_PSC : false'
     ENDIF
 #endif
-<<<<<<< HEAD
-       CALL AddExtOpt( am_I_Root, HcoConfig, TRIM(OptName), CoreNr, RC=HMRC )
-
-       ! Trap potential errors
-       IF ( HMRC /= HCO_SUCCESS ) THEN
-          RC     = HMRC
-          ErrMsg = 'Error encountered in "AddExtOpt(  +STATE_PSC+ )"!'
-          CALL GC_Error( ErrMsg, RC, ThisLoc, Instr )
-          RETURN
-       ENDIF
-=======
-
     CALL AddExtOpt( am_I_Root, HcoConfig, TRIM(OptName), CoreNr, RC=HMRC )
 
     ! Trap potential errors
@@ -3152,7 +3015,6 @@
        ErrMsg = 'Error encountered in "AddExtOpt(  STATE_PSC )"!'
        CALL GC_Error( ErrMsg, RC, ThisLoc, Instr )
        RETURN
->>>>>>> a1043cfb
     ENDIF
 
 #ifdef ESMF_
@@ -3179,15 +3041,7 @@
     ! GMI linear stratospheric chemistry
     !
     ! Set stratospheric chemistry toggle according to options in the
-<<<<<<< HEAD
-    ! input.geos file.  This will enable/disable all fields in the HEMCO
-    ! configuration file that are bracketed by '+LinStratChem+'.  Check
-    ! first if +LinStratChem+  has been set explicitly in the HEMCO
-    ! configuration file, in which case it will not be changed. Search
-    ! through all extensions (--> ExtNr = -999).
-=======
     ! input.geos file.
->>>>>>> a1043cfb
     !-----------------------------------------------------------------------
     IF ( Input_Opt%LSCHEM .and. Input_Opt%ITS_A_FULLCHEM_SIM ) THEN
        IF ( Input_Opt%LUCX ) THEN
@@ -3209,88 +3063,21 @@
        RETURN
     ENDIF
 
-<<<<<<< HEAD
-    IF ( FOUND ) THEN
-
-       ! Print a warning if this collection is defined in the HEMCO config
-       ! file, but is set to an value inconsistent with input.geos file.
-       IF ( Input_Opt%LSCHEM .neqv. LTMP ) THEN
-          ErrMsg = 'Setting +LinStratChem+ in the HEMCO configuration'    // &
-                   'file does not agree with stratospheric chemistry'     // &
-                   'settings in input.geos. This may be inefficient'      // &
-                   'and/or may yield wrong results!'
-          CALL GC_Warning( ErrMsg, RC, ThisLoc )
-       ENDIF
-
-    ELSE
-
-       ! If this collection is not found in the HEMCO config file, then
-       ! activate it only if stratospheric chemistry is turned on in
-       ! the input.geos file.
-       IF ( Input_Opt%LSCHEM ) THEN
-          OptName = '+LinStratChem+ : true'
-       ELSE
-          OptName = '+LinStratChem+ : false'
-       ENDIF
-       CALL AddExtOpt( am_I_Root, HcoConfig, TRIM(OptName), CoreNr, RC=HMRC )
-
-       ! Trap potential errors
-       IF ( HMRC /= HCO_SUCCESS ) THEN
-          RC     = HMRC
-          ErrMsg = 'Error encountered in "AddExtOpt( +LinStratChem+ )"!'
-          CALL GC_Error( ErrMsg, RC, ThisLoc, Instr )
-          RETURN
-       ENDIF
-
-    ENDIF
-
-=======
->>>>>>> a1043cfb
     !-----------------------------------------------------------------------
     ! TOMS/SBUV overhead O3 columns
     !
-<<<<<<< HEAD
-    ! If we are using the GEOS-FP met fields, then we will not read in
-    ! the TOMS/SBUV O3 columns unless running a mercury simulation.
-    ! We will instead use the O3 columns from the GEOS-FP met fields.
-    ! In this case, we will toggle the +TOMS_SBUV_O3+ collection OFF.
-    !
-    ! All other met fields use the TOMS/SBUV data in one way or another,
-    ! so we will have to read these data from netCDF files.  In this
-    ! case, toggle the +TOMS_SBUV_O3+ collection ON if photolysis is
-    ! required (i.e. for fullchem/aerosol simulations w/ chemistry on).
-    !-----------------------------------------------------------------------
-    CALL GetExtOpt( HcoConfig,       -999,       '+TOMS_SBUV_O3+',           &
-                    OptValBool=LTMP, FOUND=FOUND, RC=HMRC                   )
-
-    ! Trap potential errors
-    IF ( HMRC /= HCO_SUCCESS ) THEN
-       RC     = HMRC
-       ErrMsg = 'Error encountered in "GetExtOpt( +TOMS_SBUV_O3+ )"!'
-       CALL GC_Error( ErrMsg, RC, ThisLoc, Instr )
-       RETURN
-    ENDIF
-
-=======
     ! Do not read in the TOMS/SBUV O3 columns unless running a mercury
     ! simulation. We will instead use the O3 columns from the GEOS-FP
     ! or MERRA-2 met fields.
     !-----------------------------------------------------------------------
->>>>>>> a1043cfb
     ! Disable TOMS/SBUV O3 no matter what it is set to in the
     ! HEMCO configuration file unless it is a mercury simulation done
     ! with photo-reducible HgII(aq) to UV-B radiation turned on (jaf)
     IF ( Input_Opt%ITS_A_MERCURY_SIM .and.   &
          Input_Opt%LKRedUV ) THEN
-<<<<<<< HEAD
-       OptName = '+TOMS_SBUV_O3+ : true'
-    ELSE
-       OptName = '+TOMS_SBUV_O3+ : false'
-=======
        OptName = 'TOMS_SBUV_O3 : true'
     ELSE
        OptName = 'TOMS_SBUV_O3 : false'
->>>>>>> a1043cfb
     ENDIF
     CALL AddExtOpt( am_I_Root, HcoConfig, TRIM(OptName), CoreNr, RC=HMRC    )
 
@@ -3306,11 +3093,7 @@
     ! Ocean Hg input data (for Hg sims only)
     !
     ! If we have turned on the Ocean Mercury simulation in the
-<<<<<<< HEAD
-    ! input.geos file, then we will also toggle the +OCEAN_Hg+
-=======
     ! input.geos file, then we will also toggle the OCEAN_Hg
->>>>>>> a1043cfb
     ! collection so that HEMCO reads the appropriate data.
     !-----------------------------------------------------------------------
     IF ( Input_Opt%ITS_A_MERCURY_SIM ) THEN
@@ -3332,57 +3115,11 @@
        RETURN
     ENDIF
 
-<<<<<<< HEAD
-    IF ( FOUND ) THEN
-
-       ! Stop the run if this collection is defined in the HEMCO config
-       ! file, but is set to an value inconsistent with input.geos file.
-       IF ( Input_Opt%LDYNOCEAN .AND. ( .NOT. LTMP ) ) THEN
-          ErrMsg = 'Setting +OCEAN_Hg+ in the HEMCO configuration file '  // &
-                   'must not be disabled if chemistry is turned on. '     // &
-                   'If you don`t set that setting explicitly, it will '   // &
-                   'be set automatically during run-time (recommended)'
-          CALL GC_Warning( ErrMsg, RC, ThisLoc )
-       ENDIF
-
-    ELSE
-
-       ! If this collection is not found in the HEMCO config file, then
-       ! activate it for those simulations requiring photolysis (i.e.
-       ! fullchem or aerosols), and only if chemistry is turned on.
-       IF ( Input_Opt%ITS_A_MERCURY_SIM ) THEN
-          IF ( Input_Opt%LDYNOCEAN ) THEN
-             OptName = '+OCEAN_Hg+ : true'
-          ELSE
-             OptName = '+OCEAN_Hg+ : false'
-          ENDIF
-       ELSE
-          OptName = '+OCEAN_Hg+ : false'
-       ENDIF
-       CALL AddExtOpt( am_I_Root, HcoConfig, TRIM(OptName), CoreNr, RC=HMRC  )
-
-       ! Trap potential errors
-       IF ( HMRC /= HCO_SUCCESS ) THEN
-          RC     = HMRC
-          ErrMsg = 'Error encountered in "AddExtOpt( +OCEAN_Hg+ )"!'
-          CALL GC_Error( ErrMsg, RC, ThisLoc, Instr )
-          RETURN
-       ENDIF
-
-    ENDIF
-
-=======
->>>>>>> a1043cfb
     !-----------------------------------------------------------------------
     ! RRTMG input data
     !
-<<<<<<< HEAD
-    ! If we have turned on the Ocean Mercury simulation in the
-    ! input.geos file, then we will also toggle the +OCEAN_Hg+
-=======
     ! If we have turned on the RRTMG simulation in the
     ! input.geos file, then we will also toggle the RRTMG
->>>>>>> a1043cfb
     ! collection so that HEMCO reads the appropriate data.
     !-----------------------------------------------------------------------
     IF ( Input_Opt%LRAD .and. Input_Opt%ITS_A_FULLCHEM_SIM ) THEN
@@ -3397,49 +3134,7 @@
        RC     = HMRC
        ErrMsg = 'Error encountered in "AddExtOpt( RRTMG )"!'
        CALL GC_Error( ErrMsg, RC, ThisLoc, Instr )
-<<<<<<< HEAD
-
-    ENDIF
-
-    IF ( FOUND ) THEN
-
-       ! If this collection is explicitly found in the HEMCO_Config file,
-       ! but RRTMG is turned off, then throw an error and stop the run
-       IF ( ( .not. Input_Opt%LRAD               )   .and.                   &
-            ( .not. Input_Opt%ITS_A_FULLCHEM_SIM ) ) THEN
-
-          ErrMsg = 'Setting +RRTMG+ explicitly in the HEMCO '             // &
-                   'configuration file must only be done if the '         // &
-                   'RRTMG radiative transfer model is turned on, and '    // &
-                   'GEOS-Chem is using one of the full-chemistry '        // &
-                   'simulations.'
-          CALL GC_Error( ErrMsg, RC, ThisLoc, Instr )
-          RETURN
-       ENDIF
-
-    ELSE
-
-       ! If this collection is not explicitly found in the HEMCO Config file,
-       ! then turn it on if (1) RRTMG is turned on, and (2) the current
-       ! simulation is one of the full-chemistry simulations (bmy, 10/31/18)
-       IF ( Input_Opt%LRAD .and. Input_Opt%ITS_A_FULLCHEM_SIM ) THEN
-          OptName = '+RRTMG+ : true'
-       ELSE
-          OptName = '+RRTMG+ : false'
-       ENDIF
-       CALL AddExtOpt( am_I_Root, HcoConfig, TRIM(OptName), CoreNr, RC=HMRC  )
-
-       ! Trap potential errors
-       IF ( HMRC /= HCO_SUCCESS ) THEN
-          RC     = HMRC
-          ErrMsg = 'Error encountered in "AddExtOpt( +RRTMG+ )"!'
-          CALL GC_Error( ErrMsg, RC, ThisLoc, Instr )
-          RETURN
-       ENDIF
-
-=======
-       RETURN
->>>>>>> a1043cfb
+       RETURN
     ENDIF
 
     ! Return w/ success
@@ -4551,11 +4246,7 @@
       IF ( FOUND ) THEN
          State_Chm%H2O2AfterChem = Ptr3D
          IF ( am_I_Root ) THEN
-<<<<<<< HEAD
             WRITE(6,*) 'Initialize H2O2 from restart file'
-=======
-            WRITE(6,*) 'Initialize H¯2O2 from restart file'
->>>>>>> a1043cfb
             WRITE(6,190) MINVAL( State_Chm%H2O2AfterChem(:,:,:) ), &
                          MAXVAL( State_Chm%H2O2AfterChem(:,:,:) )
 190         FORMAT( 12x, 'H2O2_AChem: Min = ', es15.9, ', Max = ', es15.9 )
