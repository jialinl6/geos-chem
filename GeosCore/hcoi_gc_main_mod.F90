--- conflicted
+++ resolved
@@ -1931,12 +1931,9 @@
 !  18 Feb 2015 - C. Keller   - Initial Version
 !  04 Mar 2015 - R. Yantosca - Now determine if we need to read UV albedo
 !                              data from the settings in input.geos
-<<<<<<< HEAD
 !  16 Mar 2015 - R. Yantosca - Now also toggle TOMS_SBUV_O3 based on
 !                              met field type and input.geos settings
-=======
 !  25 Mar 2015 - C. Keller   - Added switch for STATE_PSC (for UCX)
->>>>>>> a43d3481
 !EOP
 !------------------------------------------------------------------------------
 
