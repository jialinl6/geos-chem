--- conflicted
+++ resolved
@@ -215,18 +215,10 @@
        RETURN
     ENDIF
 
-<<<<<<< HEAD
-
-    !=======================================================================
-    ! If LCHEM=T then call the chemistry subroutines
-    !=======================================================================
-    IF ( LCHEM ) THEN
-=======
     !========================================================================
     ! If Input_Opt%LCHEM=T then call the chemistry subroutines
     !========================================================================
     IF ( Input_Opt%LCHEM ) THEN
->>>>>>> 59f3407e
 
        !=====================================================================
        ! Full-chemistry simulations:
@@ -236,22 +228,15 @@
        !=====================================================================
        IF ( Input_Opt%ITS_A_FULLCHEM_SIM ) THEN
 
-<<<<<<< HEAD
           IF ( Input_Opt%useTimers ) THEN
              CALL Timer_Start  ( "=> Aerosol chem", RC )
           ENDIF
 
-          !----------------------------------------
-          ! Get concentrations of aerosols in [kg/m3]
-          !----------------------------------------
-          IF ( Input_Opt%LSULF .or. Input_Opt%LCARB    .or.              &
-               Input_Opt%LDUST .or. Input_Opt%LSSALT ) THEN
-=======
+
           !------------------------------------------------------------------
           ! Dry-run sulfate chem to get cloud pH
           !------------------------------------------------------------------
           IF ( Input_Opt%LSULF ) THEN
->>>>>>> 59f3407e
 
              ! Calculate stratospheric aerosol properties (SDE 04/18/13)
              CALL CALC_STRAT_AER( Input_Opt, State_Chm, State_Grid,      &
@@ -335,16 +320,20 @@
                 RETURN
              ENDIF
 
-             !-----------------------------------------
+
+             !---------------------------------------------------------------
              ! Do aerosol thermodynamic equilibrium
-             !-----------------------------------------
-             IF ( LSSALT ) THEN
+             !---------------------------------------------------------------
+             IF ( Input_Opt%LSSALT ) THEN
 
 #ifndef APM
                 ! ISORROPIA takes Na+, Cl- into account
-
-                CALL Do_IsorropiaII( Input_Opt,  State_Chm, State_Diag, &
-                                     State_Grid, State_Met, RC )
+                CALL Do_IsorropiaII( Input_Opt  = Input_Opt,                 &
+                                     State_Chm  = State_Chm,                 &
+                                     State_Diag = State_Diag,                &
+                                     State_Grid = State_Grid,                &
+                                     State_Met  = State_Met,                 &
+                                     RC         = RC                        )
 
                 ! Trap potential errors
                 IF ( RC /= GC_SUCCESS ) THEN
@@ -364,8 +353,11 @@
 #endif
 
                 ! RPMARES does not take Na+, Cl- into account
-                CALL Do_RPMARES( Input_Opt, State_Chm, State_Grid, &
-                                 State_Met, RC )
+                CALL Do_RPMARES( Input_Opt  = Input_Opt,                     &
+                                 State_Chm  = State_Chm,                     &
+                                 State_Grid = State_Grid,                    &
+                                 State_Met  = State_Met,                     &
+                                 RC         = RC                            )
              ENDIF
 
           ENDIF
@@ -390,15 +382,11 @@
           ENDIF
 #endif
 
-<<<<<<< HEAD
           IF ( Input_Opt%useTimers ) THEN
              CALL Timer_End( "=> Aerosol chem", RC )
           ENDIF
 
-          !---------------------------
-=======
-          !------------------------------------------------------------------
->>>>>>> 59f3407e
+          !------------------------------------------------------------------
           ! Call gas-phase chemistry
           !------------------------------------------------------------------
           IF ( Input_Opt%useTimers ) THEN
@@ -554,48 +542,6 @@
                 CALL GC_Error( ErrMsg, RC, ThisLoc )
                 RETURN
              ENDIF
-
-<<<<<<< HEAD
-=======
-             !---------------------------------------------------------------
-             ! Do aerosol thermodynamic equilibrium
-             !---------------------------------------------------------------
-             IF ( Input_Opt%LSSALT ) THEN
-
-#ifndef APM
-                ! ISORROPIA takes Na+, Cl- into account
-                CALL Do_IsorropiaII( Input_Opt  = Input_Opt,                 &
-                                     State_Chm  = State_Chm,                 &
-                                     State_Diag = State_Diag,                &
-                                     State_Grid = State_Grid,                &
-                                     State_Met  = State_Met,                 &
-                                     RC         = RC                        )
-
-                ! Trap potential errors
-                IF ( RC /= GC_SUCCESS ) THEN
-                   ErrMsg = 'Error encountered in "Do_ISORROPIAII"!'
-                   CALL GC_Error( ErrMsg, RC, ThisLoc )
-                   RETURN
-                ENDIF
-#endif
-
-             ELSE
-
-#ifdef APM
-                ! Exit with error if RPMARES + APM is selected
-                ErrMsg = 'Warning: APM does not want to use DO_RPMARES'
-                CALL GC_Error( ErrMsg, RC, ThisLoc )
-                RETURN
-#endif
-
-                ! RPMARES does not take Na+, Cl- into account
-                CALL Do_RPMARES( Input_Opt  = Input_Opt,                     &
-                                 State_Chm  = State_Chm,                     &
-                                 State_Grid = State_Grid,                    &
-                                 State_Met  = State_Met,                     &
-                                 RC         = RC                            )
-             ENDIF
->>>>>>> 59f3407e
 
           ENDIF
 
