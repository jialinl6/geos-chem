!------------------------------------------------------------------------------
!                  GEOS-Chem Global Chemical Transport Model                  !
!------------------------------------------------------------------------------
!BOP
!
! !MODULE: diag49_mod
!
! !DESCRIPTION: Module DIAG49\_MOD contains variables and routines to save 
!  out 3-D instantaneous timeseries output to disk.
!\\
!\\
! !INTERFACE: 
!
      MODULE DIAG49_MOD
!
! !USES:
!
      USE PRECISION_MOD    ! For GEOS-Chem Precision (fp)

      IMPLICIT NONE
      PRIVATE
!
! !PUBLIC DATA MEMBERS:
!
      LOGICAL, PUBLIC :: DO_SAVE_DIAG49
!
! !PUBLIC MEMBER FUNCTIONS:
! 
      PUBLIC  :: DIAG49
      PUBLIC  :: ITS_TIME_FOR_DIAG49
      PUBLIC  :: INIT_DIAG49
!
! !PRIVATE MEMBER FUNCTIONS:
! 
      PRIVATE :: ITS_TIME_TO_CLOSE_FILE
      PRIVATE :: GET_I
!
! !REMARKS:
!  ND49 tracer numbers:
!  ============================================================================
!  1 - N_TRACERS : GEOS-CHEM transported tracers            [v/v        ]
!  151           : OH concentration                         [molec/cm3  ]
!  152           : NOy concentration                        [v/v        ]
!  153           : Relative Humidity                        [%          ]
!  154           : 3-D Cloud fractions                      [unitless   ]
!  155           : Column optical depths                    [unitless   ]
!  156           : Cloud top heights                        [hPa        ]
!  157           : Air density                              [molec/cm3  ]
!  158           : Total seasalt tracer concentration       [unitless   ]
!  159           : PBL heights                              [m          ]
!  160           : PBL heights                              [levels     ]
!  161           : Grid box heights                         [m          ]
!  162           : PEDGE-$ (Pressure @ level edges          [hPa        ]
!  163           : Sea level pressure                       [hPa        ]
!  164           : Zonal wind (a.k.a. U-wind)               [m/s        ]
!  165           : Meridional wind (a.k.a. V-wind)          [m/s        ]
!  166           : Temperature                              [K          ]
!  167           : Sulfate aerosol optical depth            [unitless   ]
!  168           : Black carbon aerosol optical depth       [unitless   ]
!  169           : Organic carbon aerosol optical depth     [unitless   ]
!  170           : Accumulation mode seasalt optical depth  [unitless   ]
!  171           : Coarse mode seasalt optical depth        [unitless   ]
!  172           : Total dust optical depth                 [unitless   ]
!  173-179       : Size resolved dust optical depth         [unitless   ]
!  180           : PAR direct                               [hPa        ]
!  181           : PAR diffuse                              [hPa        ]
!  182           : Daily LAI                                [hPa        ]
!  183           : Temperature at 2m                        [K          ]
!  184           : Isoprene emissions                       [atomC/cm2/s]
!  185           : Total Monoterpene emissions              [atomC/cm2/s]
!  186           : Methyl Butanol emissions                 [atomC/cm2/s]
!  187           : Alpha-Pinene emissions                   [atomC/cm2/s]
!  188           : Beta-Pinene emissions                    [atomC/cm2/s]
!  189           : Limonene emissions                       [atomC/cm2/s]
!  190           : Sabinene emissions                       [atomC/cm2/s]
!  191           : Myrcene emissions                        [atomC/cm2/s]
!  192           : 3-Carene emissions                       [atomC/cm2/s]
!  193           : Ocimene emissions                        [atomC/cm2/s]
!  194           : Farnesene emissions                      [atomC/cm2/s]
!  195           : Accumulated precip.                      [mm/day     ]
!  196           : Soil NOx                                 [molec/cm2/s]
!  197           : Fertilizer NOx                           [molec/cm2/s]
!  198           : Dry Period                               [hours      ]
!  199           : PFactor                                  [unitless   ]
!  200           : Soil Moisture                            [unitless   ]
!
! !REVISION HISTORY:
!  20 Jul 2004 - R. Yantosca - Initial version
!  (1 ) Bug fix: get I0, J0 properly for nested grids (bmy, 11/9/04)
!  (2 ) Now references "pbl_mix_mod.f" (bmy, 2/16/05)
!  (3 ) Now saves 3-D cld frac & grid box height (bmy, 4/20/05)
!  (4 ) Remove TRCOFFSET since it's always zero  Also now get HALFPOLAR for
!        both GCAP and GEOS grids.  (bmy, 6/28/05)
!  (5 ) Bug fix: do not save SLP if it's not allocated (bmy, 8/2/05)
!  (6 ) Now make sure all USE statements are USE, ONLY (bmy, 10/3/05)
!  (7 ) Now references XNUMOLAIR from "tracer_mod.f" (bmy, 10/25/05)
!  (8 ) Modified INIT_DIAG49 to save out transects (cdh, bmy, 11/30/06)
!  (9 ) Bug fix: accumulate into Q(X,Y,K) for dust OD (qli, bmy, 4/30/07)
!  (10) Minor bug fixes in DIAG49 (cdh, bmy, 2/11/08)
!  (11) Bug fix: replace "PS-PTOP" with "PEDGE-$"
!  (12) Modified to archive O3, NO, NOy as tracers 89, 90, 91  (tmf, 9/26/07)
!  (13) Bug fix DIAG49 for diagnostic output of SLP (tai, bmy, 10/13/09)
!  (14) Modify AOD output to wavelength specified in jv_spec_aod.dat 
!       (clh, 05/07/10)
!  (15) Bug fix in ITS_TIME_TO_CLOSE: compare HR1 to 00 not 24. (ccc, 11/11/10)
!  (16) Now do not scale AOD output (recalculated in RDAER AND DUST_MOD)
!       (skim, 02/02/11)
!  12 Nov 2010 - R. Yantosca - Changed tracer 99 to be PEDGE-$ (pressure at
!                              level edges) instead of Psurface-PTOP.
!  02 Dec 2010 - R. Yantosca - Added ProTeX headers
!  13 Aug 2013 - M. Sulprizio- Add farnesene emissions for updated SOA (H. Pye)
!  20 Aug 2013 - R. Yantosca - Removed "define.h", this is now obsolete
!  19 Mar 2014 - M. Sulprizio- Updated to allow for more than 75 tracers
!  10 Nov 2014 - M. Yannetti - Added PRECISION_MOD
!EOP
!------------------------------------------------------------------------------
!BOC
!
! !PRIVATE TYPES:
!
      !=================================================================
      ! MODULE VARIABLES
      !
      ! I0               : Offset between global & nested grid
      ! J0               : Offset between global & nested grid
      ! IOFF             : Longitude offset
      ! JOFF             : Latitude offset
      ! LOFF             : Altitude offset
      ! ND49_IMIN        : Minimum latitude  index for DIAG51 region
      ! ND49_IMAX        : Maximum latitude  index for DIAG51 region
      ! ND49_JMIN        : Minimum longitude index for DIAG51 region
      ! ND49_JMAX        : Maximum longitude index for DIAG51 region
      ! ND49_LMIN        : Minimum altitude  index for DIAG51 region
      ! ND49_LMAX        : Minimum latitude  index for DIAG51 region
      ! ND49_NI          : Number of longitudes in DIAG51 region 
      ! ND49_NJ          : Number of latitudes  in DIAG51 region
      ! ND49_NL          : Number of levels     in DIAG51 region
      ! ND49_N_TRACERS   : Number of tracers for DIAG51
      ! ND49_OUTPUT_FILE : Name of bpch file w  timeseries data
      ! ND49_TRACERS     : Array of DIAG51 tracer numbers
      ! HALFPOLAR        : Used for bpch file output
      ! CENTER180        : Used for bpch file output
      ! LONRES           : Used for bpch file output
      ! LATRES           : Used for bpch file output
      ! MODELNAME        : Used for bpch file output
      ! RESERVED         : Used for bpch file output
      !=================================================================

      INTEGER            :: IOFF,           JOFF,   LOFF
      INTEGER            :: I0,             J0
      INTEGER            :: ND49_N_TRACERS, ND49_TRACERS(120)
      INTEGER            :: ND49_IMIN,      ND49_IMAX
      INTEGER            :: ND49_JMIN,      ND49_JMAX
      INTEGER            :: ND49_LMIN,      ND49_LMAX
      INTEGER            :: ND49_FREQ,      ND49_NI
      INTEGER            :: ND49_NJ,        ND49_NL
      INTEGER            :: HALFPOLAR
      INTEGER, PARAMETER :: CENTER180=1 
      REAL*4             :: LONRES,         LATRES
      CHARACTER(LEN=20)  :: MODELNAME
      CHARACTER(LEN=40)  :: RESERVED = ''
      CHARACTER(LEN=80)  :: TITLE
      CHARACTER(LEN=255) :: ND49_OUTPUT_FILE

      ! Logical file unit for ND49 diagnostic
      INTEGER            :: IU_ND49

      CONTAINS
!EOC
!------------------------------------------------------------------------------
!                  GEOS-Chem Global Chemical Transport Model                  !
!------------------------------------------------------------------------------
!BOP
!
! !IROUTINE: diag49 
!
! !DESCRIPTION: Subroutine DIAG49 produces time series (instantaneous fields) 
!  for a geographical domain from the information read in timeseries.dat.  
!  Output will be in binary punch (BPCH) format.
!\\
!\\
! !INTERFACE:
!
      SUBROUTINE DIAG49( am_I_Root, Input_Opt, 
     &                   State_Met, State_Chm, RC )
!
! !USES:
!
      USE BPCH2_MOD,          ONLY : BPCH2,   OPEN_BPCH2_FOR_WRITE
      USE MODIS_LAI_MOD,      ONLY : ISOLAI => GC_LAI
      USE GIGC_ErrCode_Mod
      USE GIGC_Input_Opt_Mod, ONLY : OptInput
      USE GIGC_State_Chm_Mod, ONLY : ChmState
      USE GIGC_State_Met_Mod, ONLY : MetState
      USE GRID_MOD,           ONLY : GET_XOFFSET,        GET_YOFFSET
      USE inquireMod,         ONLY : findFreeLun
      USE TIME_MOD,           ONLY : EXPAND_DATE
      USE TIME_MOD,           ONLY : GET_NYMD,           GET_NHMS
      USE TIME_MOD,           ONLY : GET_NYMD_DIAG,      GET_TS_DIAG
      USE TIME_MOD,           ONLY : GET_TAU,            GET_HOUR
      USE TIME_MOD,           ONLY : ITS_A_NEW_DAY
      USE TIME_MOD,           ONLY : TIMESTAMP_STRING
      USE PBL_MIX_MOD,        ONLY : GET_PBL_TOP_L,      GET_PBL_TOP_m
<<<<<<< HEAD
      USE TRACER_MOD,         ONLY : XNUMOLAIR
=======
      USE PRESSURE_MOD,       ONLY : GET_PEDGE
>>>>>>> b67d3877
      USE TRACERID_MOD,       ONLY : IDTHNO3, IDTHNO4, IDTN2O5, IDTNO
      USE TRACERID_MOD,       ONLY : IDTPAN,  IDTPMN,  IDTPPN,  IDTO3
      USE TRACERID_MOD,       ONLY : IDTR4N2, IDTSALA, IDTSALC, IDTNO2

      USE CMN_FJX_MOD,        ONLY : ODAER, ODMDUST, NRH, NDUST
      USE CMN_O3_MOD	           ! SAVEOH
      USE CMN_GCTM_MOD             ! XTRA2, XNUMOLAIR
!
! !INPUT PARAMETERS:
!
      LOGICAL,        INTENT(IN)    :: am_I_Root   ! Are we on the root CPU?
      TYPE(OptInput), INTENT(IN)    :: Input_Opt   ! Input Options object
      TYPE(MetState), INTENT(IN)    :: State_Met   ! Meteorology State object
!
! !INPUT/OUTPUT PARAMETERS:
!
      TYPE(ChmState), INTENT(INOUT) :: State_Chm   ! Chemistry State object
!
! !OUTPUT PARAMETERS:
!
      INTEGER,        INTENT(OUT)   :: RC          ! Success or failure?
!
! !REVISION HISTORY: 
!  09 Apr 1999 - I. Bey, R. Martin, R. Yantosca - Initial version
!  (1 ) Now bundled into "diag49_mod.f".  Now reference STT from 
!        "tracer_mod.f".  Now scale aerosol & dust OD's to 400 nm.  
!        (bmy, rvm, aad, 7/9/04)
!  (2 ) Updated tracer # for NO2 (bmy, 10/25/04)
!  (3 ) Remove reference to "CMN".  Also now get PBL heights in meters and 
!        model layers from GET_PBL_TOP_m and GET_PBL_TOP_L of "pbl_mix_mod.f".
!        (bmy, 2/16/05)
!  (4 ) Now reference CLDF and BXHEIGHT from "dao_mod.f".  Now save 3-D cloud 
!        fraction as tracer #79 and box height as tracer #93.  Now remove 
!        reference to PBL from "dao_mod.f"(bmy, 4/20/05)
!  (5 ) Remove references to TRCOFFSET because it is always zero (bmy, 6/24/05)
!  (6 ) Now do not save SLP data if it is not allocated (bmy, 8/2/05)
!  (7 ) Now make sure all USE statements are USE, ONLY (bmy, 10/3/05)
!  (8 ) Now references XNUMOLAIR from "tracer_mod.f".  Bug fix: now must sum
!        aerosol OD's over all RH bins.  Also zero Q array. (bmy, 11/1/05)
!  (9 ) Bug fix: accumulate into Q(X,Y,K) for dust OD (qli, bmy, 4/30/07)
!  (10) Bug fix: UNIT should be "levels" for tracer 77.  Also RH should be
!        tracer #17 under "TIME-SER" category. (cdh, bmy, 2/11/08)
!  (11) Bug fix: replace "PS-PTOP" with "PEDGE-$" (bmy, phs, 10/7/08)
!  (12) Change the new day condition to open a new file. (ccc, 8/12/09)
!  (13) Change the timestamp for the filename when closing (ccc, 8/12/09)
!  (14) Add outputs for EMISS_BVOC (10 tracers), TS, PARDR, PARDF and ISOLAI
!        (mpb, 11/19/09)
!  02 Dec 2010 - R. Yantosca - Added ProTeX headers
!  11 Apr 2012 - R. Yantosca - Replace lai_mod.F with modis_lai_mod.F90
!  03 Aug 2012 - R. Yantosca - Move calls to findFreeLUN out of DEVEL block
!  07 Aug 2012 - R. Yantosca - Now print LUN used to open file
!  09 Nov 2012 - M. Payer    - Replaced all met field arrays with State_Met
!                              derived type object
!  14 Mar 2013 - M. Payer    - Replace NOx and Ox with NO, NO2, and O3 as part
!                              of removal of NOx-Ox partitioning
!  13 Aug 2013 - M. Sulprizio- Add farnesene emissions for updated SOA (H. Pye)
!  25 Jul 2014 - R. Yantosca - Remove reference to commsoil_mod.F90
!  06 Nov 2014 - R. Yantosca - Now use State_Met%AIRDEN(I,J,L)
!  06 Nov 2014 - R. Yantosca - Now use State_Met%CLDF(I,J,L)
!  06 Nov 2014 - R. Yantosca - Now use State_Met%OPTD(I,J,L)
!  17 Dec 2014 - R. Yantosca - Leave time/date variables as 8-byte
<<<<<<< HEAD
!  26 Feb 2015 - E. Lundgren - Replace GET_PEDGE with State_Met%PEDGE.
!                              Remove dependency on pressure_mod.
=======
!  24 Mar 2015 - E. Lundgren - Remove dependency on tracer_mod since
!                              XNUMOLAIR now defined in CMN_GTCM_MOD
>>>>>>> b67d3877
!EOP
!------------------------------------------------------------------------------
!BOC
!
! !LOCAL VARIABLES:
!
      LOGICAL, SAVE            :: FIRST  = .TRUE.
      LOGICAL, SAVE            :: IS_FULLCHEM
      LOGICAL, SAVE            :: IS_NOy,      IS_CLDTOPS, IS_OPTD
      LOGICAL, SAVE            :: IS_SEASALT,  IS_SLP
      INTEGER                  :: IOS,  GMTRC, GMNL, I, J, K, L 
      INTEGER                  :: N,    R,     H,    W, X, Y
      INTEGER                  :: NHMS, TS_DIAG
      REAL(f8)                 :: TAU
      REAL(fp)                 :: TMP, SCALEAODnm
      REAL(fp)                 :: Q( ND49_NI, ND49_NJ, ND49_NL )
      CHARACTER(LEN=16)        :: STAMP
      CHARACTER(LEN=40)        :: CATEGORY
      CHARACTER(LEN=40)        :: UNIT
      CHARACTER(LEN=255)       :: FILENAME

      ! Aerosol types (rvm, aad, bmy, 7/20/04)
      INTEGER                  :: IND(6) = (/ 22, 29, 36, 43, 50, 15 /)

      ! For fields from Input_Opt
      LOGICAL                  :: LSOILNOX
      LOGICAL                  :: DO_DIAG_WRITE
      INTEGER                  :: N_TRACERS
      REAL(fp)                   :: TCVV(Input_Opt%N_TRACERS)
 
      ! Pointers
      REAL(fp), POINTER          :: STT(:,:,:,:)
      REAL(fp), POINTER          :: AD(:,:,:)

      !=================================================================
      ! DIAG49 begins here!
      !=================================================================

      ! Assume success
      RC            =  GIGC_SUCCESS

      ! Copy values from Input_Opt
      LSOILNOX      = Input_Opt%LSOILNOX
      DO_DIAG_WRITE = Input_Opt%DO_DIAG_WRITE
      N_TRACERS     = Input_Opt%N_TRACERS
      TCVV          = Input_Opt%TCVV(1:N_TRACERS)

      ! Initialize pointers
      STT          => State_Chm%Tracers
      AD           => State_Met%AD

      ! Set logical flags on first timestep
      IF ( FIRST ) THEN
         IS_CLDTOPS  = ASSOCIATED( State_Met%CLDTOPS )
         IS_SLP      = ASSOCIATED( State_Met%SLP     )
         IS_OPTD     = ASSOCIATED( State_Met%OPTD    )
         IS_FULLCHEM = Input_Opt%ITS_A_FULLCHEM_SIM
         IS_SEASALT  = ( IDTSALA > 0 .and. IDTSALC > 0 )
         IS_NOy      = ( IS_FULLCHEM .and. IDTNO   > 0 .and.
     &                   IDTNO2  > 0 .and. IDTPAN  > 0 .and.
     &                   IDTHNO3 > 0 .and. IDTPMN  > 0 .and.
     &                   IDTPPN  > 0 .and. IDTR4N2 > 0 .and.
     &                   IDTN2O5 > 0 .and. IDTHNO4 > 0 ) 
         FIRST       = .FALSE.
      ENDIF

      !=================================================================
      ! If it's a new day, open a new BPCH file and write file header
      ! We need to check if it's a new day + 1 ND49 time step (ccc, 8/12/09)
      !=================================================================
!--- Previous to (ccc, 8/12/09)
!      IF ( ITS_A_NEW_DAY() ) THEN
      NHMS    = GET_NHMS()
      TS_DIAG = ND49_FREQ

      ! To change TS_DIAG to NHMS format
      TS_DIAG = TS_DIAG/60 * 10000 + (TS_DIAG - (TS_DIAG/60)*60) * 100  

      IF ( NHMS == TS_DIAG ) THEN     ! It's a new day for diagnostics.

         ! Find a free file LUN
         IU_ND49 = findFreeLUN()

         ! Expand date tokens in the file name
         FILENAME = TRIM( ND49_OUTPUT_FILE )
         CALL EXPAND_DATE( FILENAME, GET_NYMD(), GET_NHMS() )

         ! Echo info
         WRITE( 6, 100 ) TRIM( FILENAME ), IU_ND49
 100     FORMAT( '     - DIAG49: Opening file ', a, ' on unit ', i4 )
        
         IF ( DO_DIAG_WRITE ) THEN

            ! Open bpch file and write top-of-file header
            CALL OPEN_BPCH2_FOR_WRITE( IU_ND49, FILENAME, TITLE )

         ENDIF

      ENDIF

      !=================================================================
      ! Save tracers to timeseries file
      !=================================================================

      ! Echo info
      STAMP = TIMESTAMP_STRING()
      WRITE( 6, 110 ) STAMP
 110  FORMAT( '     - DIAG49: Saving timeseries at ', a )

      ! Time for BPCH file
      TAU  = GET_TAU()

      ! Loop over tracers
      DO W = 1, ND49_N_TRACERS

         ! ND49 tracer number
         N = ND49_TRACERS(W)

         ! Zero summing array
         Q = 0e+0_fp

         ! Test by tracer number
         IF ( N <= N_TRACERS ) THEN

            !-------------------------------------
            ! GEOS-CHEM tracers [v/v]
            !-------------------------------------
            CATEGORY = 'IJ-AVG-$'
            UNIT     = ''           ! Let GAMAP pick the unit
            GMNL     = ND49_NL
            GMTRC    = N
      
!$OMP PARALLEL DO
!$OMP+DEFAULT( SHARED )
!$OMP+PRIVATE( I, J, L, X, Y, K )
            DO K = 1, ND49_NL
               L = LOFF + K
            DO Y = 1, ND49_NJ
               J = JOFF + Y
            DO X = 1, ND49_NI
               I = GET_I( X )
               Q(X,Y,K) = STT(I,J,L,N) * TCVV(N) / AD(I,J,L)
            ENDDO
            ENDDO
            ENDDO
!$OMP END PARALLEL DO

         ELSE IF ( N == 151 .and. IS_FULLCHEM ) THEN

            !--------------------------------------
            ! OH CONCENTRATION [molec/cm3]
            !--------------------------------------
            CATEGORY = 'TIME-SER'
            UNIT     = 'molec/cm3'
            GMNL     = ND49_NL
            GMTRC    = 1

!$OMP PARALLEL DO
!$OMP+DEFAULT( SHARED )
!$OMP+PRIVATE( I, J, L, X, Y, K )
            DO K = 1, ND49_NL
               L = LOFF + K
            DO Y = 1, ND49_NJ
               J = JOFF + Y
            DO X = 1, ND49_NI
               I = GET_I( X )
               Q(X,Y,K) = SAVEOH(I,J,L)
            ENDDO
            ENDDO
            ENDDO
!$OMP END PARALLEL DO

         ELSE IF ( N == 152 .and. IS_NOy ) THEN

            !--------------------------------------
            ! NOy CONCENTRATION [v/v]
            !--------------------------------------
            CATEGORY = 'TIME-SER'
            UNIT     = ''              ! Let GAMAP pick unit
            GMNL     = ND49_NL
            GMTRC    = 2

!$OMP PARALLEL DO
!$OMP+DEFAULT( SHARED )
!$OMP+PRIVATE( I, J, L, X, Y, K, TMP )
            DO K = 1, ND49_NL
               L = LOFF + K
            DO Y = 1, ND49_NJ
               J = JOFF + Y
            DO X = 1, ND49_NI
               I = GET_I( X )  

               ! Temp variable for accumulation
               TMP = 0e0_fp
            
               ! NO
               TMP = TMP + ( TCVV(IDTNO)         *
     &                       STT(I,J,L,IDTNO)    /
     &                       AD(I,J,L) )

               ! NO2
               TMP = TMP + ( TCVV(IDTNO2)        *
     &                       STT(I,J,L,IDTNO2)   /
     &                       AD(I,J,L) )

               ! PAN
               TMP = TMP + ( TCVV(IDTPAN)        * 
     &                       STT(I,J,L,IDTPAN)   / 
     &                       AD(I,J,L) )

               ! HNO3
               TMP = TMP + ( TCVV(IDTHNO3)       *
     &                       STT(I,J,L,IDTHNO3)  / 
     &                       AD(I,J,L) )
            
               ! PMN
               TMP = TMP + ( TCVV(IDTPMN)        *
     &                       STT(I,J,L,IDTPMN)   / 
     &                       AD(I,J,L) )

               ! PPN
               TMP = TMP + ( TCVV(IDTPPN)        * 
     &                       STT(I,J,L,IDTPPN)   / 
     &                       AD(I,J,L) )
 
               ! R4N2
               TMP = TMP + ( TCVV(IDTR4N2)       *
     &                       STT(I,J,L,IDTR4N2)  / 
     &                       AD(I,J,L) )
            
               ! N2O5
               TMP = TMP + ( 2e+0_fp * TCVV(IDTN2O5) *
     &                       STT(I,J,L,IDTN2O5)  / 
     &                       AD(I,J,L) )
                        
               ! HNO4
               TMP = TMP + ( TCVV(IDTHNO4)       *
     &                       STT(I,J,L,IDTHNO4)  / 
     &                       AD(I,J,L) )

               ! Save afternoon points
               Q(X,Y,K) = Q(X,Y,K) + TMP

            ENDDO
            ENDDO
            ENDDO
!$OMP END PARALLEL DO

         ELSE IF ( N == 153 ) THEN

            !--------------------------------------
            ! RELATIVE HUMIDITY [%]
            !--------------------------------------
            CATEGORY = 'TIME-SER'
            UNIT     = '%'
            GMNL     = ND49_NL
            GMTRC    = 3

!$OMP PARALLEL DO
!$OMP+DEFAULT( SHARED )
!$OMP+PRIVATE( I, J, L, X, Y, K )
            DO K = 1, ND49_NL
               L = LOFF + K
            DO Y = 1, ND49_NJ
               J = JOFF + Y
            DO X = 1, ND49_NI
               I = GET_I( X )
               Q(X,Y,K) = State_Met%RH(I,J,L)
            ENDDO
            ENDDO
            ENDDO
!$OMP END PARALLEL DO

         ELSE IF ( N == 154 ) THEN 

            !--------------------------------------
            ! 3-D CLOUD FRACTIONS [unitless]
            !--------------------------------------
            CATEGORY = 'TIME-SER'
            UNIT     = 'unitless'
            GMNL     = ND49_NL
            GMTRC    = 4

!$OMP PARALLEL DO
!$OMP+DEFAULT( SHARED )
!$OMP+PRIVATE( I, J, L, X, Y, K )
            DO K = 1, ND49_NL
               L = LOFF + K
            DO Y = 1, ND49_NJ
               J = JOFF + Y
            DO X = 1, ND49_NI
               I = GET_I( X )
               Q(X,Y,K) = State_Met%CLDF(I,J,K)
            ENDDO
            ENDDO
            ENDDO
!$OMP END PARALLEL DO

         ELSE IF ( N == 155 .and. IS_OPTD ) THEN 

            !--------------------------------------
            ! COLUMN OPTICAL DEPTHS [unitless]
            !--------------------------------------
            CATEGORY = 'TIME-SER'
            UNIT     = 'unitless'
            GMNL     = 1
            GMTRC    = 5

!$OMP PARALLEL DO
!$OMP+DEFAULT( SHARED )
!$OMP+PRIVATE( I, J, X, Y )
            DO Y = 1, ND49_NJ
               J = JOFF + Y
            DO X = 1, ND49_NI
               I = GET_I( X )
               Q(X,Y,1) = SUM( State_Met%OPTD(I,J,:) )
            ENDDO
            ENDDO
!$OMP END PARALLEL DO

         ELSE IF ( N == 156 .and. IS_CLDTOPS ) THEN 

            !--------------------------------------
            ! CLOUD TOP HEIGHTS [hPa]
            !--------------------------------------
            CATEGORY = 'TIME-SER'
            UNIT     = 'hPa'
            GMNL     = ND49_NL
            GMTRC    = 6

!$OMP PARALLEL DO
!$OMP+DEFAULT( SHARED )
!$OMP+PRIVATE( I, J, L, X, Y, K )
            DO K = 1, ND49_NL
               L = LOFF + K
            DO Y = 1, ND49_NJ
               J = JOFF + Y
            DO X = 1, ND49_NI
               I = GET_I( X )
               Q(X,Y,K) = State_Met%PEDGE(I,J,State_Met%CLDTOPS(I,J))
            ENDDO
            ENDDO
            ENDDO
!$OMP END PARALLEL DO

         ELSE IF ( N == 157 ) THEN

            !--------------------------------------
            ! AIR DENSITY [molec/cm3]
            !--------------------------------------
            CATEGORY = 'TIME-SER'
            UNIT     = 'molec/cm3'
            GMNL     = ND49_NL
            GMTRC    = 7

!$OMP PARALLEL DO
!$OMP+DEFAULT( SHARED )
!$OMP+PRIVATE( I, J, L, X, Y, K )
            DO K = 1, ND49_NL
               L = LOFF + K
            DO Y = 1, ND49_NJ
               J = JOFF + Y
            DO X = 1, ND49_NI
               I = GET_I( X )
               Q(X,Y,K) = State_Met%AIRDEN(I,J,L) * XNUMOLAIR * 1d-6
            ENDDO
            ENDDO
            ENDDO
!$OMP END PARALLEL DO

         ELSE IF ( N == 158 .and. IS_SEASALT ) THEN
            
            !--------------------------------------
            ! TOTAL SEASALT TRACER [v/v]
            !--------------------------------------
            CATEGORY = 'TIME-SER'
            UNIT     = ''        ! Let GAMAP pick unit
            GMNL     = ND49_NL
            GMTRC    = 8

!$OMP PARALLEL DO
!$OMP+DEFAULT( SHARED )
!$OMP+PRIVATE( I, J, L, X, Y, K )
            DO K = 1, ND49_NL
               L = LOFF + K
            DO Y = 1, ND49_NJ
               J = JOFF + Y
            DO X = 1, ND49_NI
               I = GET_I( X )
               Q(X,Y,K) = ( STT(I,J,L,IDTSALA) + STT(I,J,L,IDTSALC) ) *
     &                      TCVV(IDTSALA)      / AD(I,J,L) 
            ENDDO
            ENDDO
            ENDDO
!$OMP END PARALLEL DO

         ELSE IF ( N == 159 ) THEN

            !--------------------------------------
            ! PBL HEIGHTS [m] 
            !--------------------------------------
            CATEGORY = 'PBLDEPTH'
            UNIT     = 'm'  
            GMNL     = 1
            GMTRC    = 1

!$OMP PARALLEL DO
!$OMP+DEFAULT( SHARED )
!$OMP+PRIVATE( I, J, X, Y, TMP )
            DO Y = 1, ND49_NJ
               J = JOFF + Y
            DO X = 1, ND49_NI
               I = GET_I( X )
               Q(X,Y,1) = GET_PBL_TOP_m( I, J )
            ENDDO
            ENDDO
!$OMP END PARALLEL DO

         ELSE IF ( N == 160 ) THEN

            !--------------------------------------
            ! PBL HEIGHTS [levels] 
            !--------------------------------------
            CATEGORY = 'PBLDEPTH'
            UNIT     = 'levels'  
            GMNL     = 1
            GMTRC    = 2

!$OMP PARALLEL DO
!$OMP+DEFAULT( SHARED )
!$OMP+PRIVATE( I, J, X, Y )
            DO Y = 1, ND49_NJ
               J = JOFF + Y
            DO X = 1, ND49_NI
               I = GET_I( X )
               Q(X,Y,1) = GET_PBL_TOP_L( I, J )
            ENDDO
            ENDDO
!$OMP END PARALLEL DO

         ELSE IF ( N == 161 ) THEN

            !--------------------------------------
            ! GRID BOX HEIGHT [m]
            !--------------------------------------
            CATEGORY = 'BXHGHT-$'
            UNIT     = 'm'
            GMNL     = ND49_NL
            GMTRC    = 1

!$OMP PARALLEL DO
!$OMP+DEFAULT( SHARED )
!$OMP+PRIVATE( I, J, L, X, Y, K )
            DO K = 1, ND49_NL
               L = LOFF + K
            DO Y = 1, ND49_NJ
               J = JOFF + Y
            DO X = 1, ND49_NI
               I = GET_I( X )
               Q(X,Y,K) = State_Met%BXHEIGHT(I,J,L)
            ENDDO
            ENDDO
            ENDDO
!$OMP END PARALLEL DO

         ELSE IF ( N == 162) THEN 

            !--------------------------------------
            ! PEDGE-$ (Prs @ level edges) [hPa]
            !--------------------------------------
            CATEGORY = 'PEDGE-$'
            UNIT     = 'hPa'
            GMNL     = ND49_NL
            GMTRC    = 1
                  
!$OMP PARALLEL DO
!$OMP+DEFAULT( SHARED )
!$OMP+PRIVATE( I, J, L, X, Y, K )
            DO K = 1, ND49_NL
               L = LOFF + K
            DO Y = 1, ND49_NJ
               J = JOFF + Y
            DO X = 1, ND49_NI
               I = GET_I( X )
               Q(X,Y,K) = State_Met%PEDGE(I,J,K)
            ENDDO
            ENDDO
            ENDDO
!$OMP END PARALLEL DO

         ELSE IF ( N == 163 .and. IS_SLP ) THEN

            !--------------------------------------
            ! SEA LEVEL PRESSURE [hPa]
            !--------------------------------------
            CATEGORY = 'DAO-FLDS'
            UNIT     = 'hPa'
            GMNL     = 1
            GMTRC    = 18

!$OMP PARALLEL DO
!$OMP+DEFAULT( SHARED )
!$OMP+PRIVATE( I, J, X, Y )
            DO Y = 1, ND49_NJ
               J = JOFF + Y
            DO X = 1, ND49_NI
               I = GET_I( X )
               Q(X,Y,1) = State_Met%SLP(I,J)
            ENDDO
            ENDDO
!$OMP END PARALLEL DO

         ELSE IF ( N == 164 ) THEN

            !--------------------------------------
            ! ZONAL (U) WIND [m/s]
            !--------------------------------------
            CATEGORY = 'DAO-3D-$'
            UNIT     = 'm/s'
            GMNL     = ND49_NL
            GMTRC    = 1

!$OMP PARALLEL DO
!$OMP+DEFAULT( SHARED )
!$OMP+PRIVATE( I, J, L, X, Y, K )
            DO K = 1, ND49_NL
               L = LOFF + K
            DO Y = 1, ND49_NJ
               J = JOFF + Y
            DO X = 1, ND49_NI
               I = GET_I( X )
               Q(X,Y,K) = State_Met%U(I,J,L)
            ENDDO
            ENDDO
            ENDDO
!$OMP END PARALLEL DO

         ELSE IF ( N == 165 ) THEN 

            !--------------------------------------
            ! MERIDIONAL (V) WIND [m/s]
            !--------------------------------------
            CATEGORY = 'DAO-3D-$'
            UNIT     = 'm/s'
            GMNL     = ND49_NL
            GMTRC    = 2

!$OMP PARALLEL DO
!$OMP+DEFAULT( SHARED )
!$OMP+PRIVATE( I, J, L, X, Y, K )
            DO K = 1, ND49_NL
               L = LOFF + K
            DO Y = 1, ND49_NJ
               J = JOFF + Y
            DO X = 1, ND49_NI
               I = GET_I( X )
               Q(X,Y,K) = State_Met%V(I,J,L)
            ENDDO
            ENDDO
            ENDDO
!$OMP END PARALLEL DO

        ELSE IF ( N == 166 ) THEN

            !--------------------------------------
            ! TEMPERATURE [K]
            !--------------------------------------
            CATEGORY = 'DAO-3D-$'
            UNIT     = 'K'
            GMNL     = ND49_NL
            GMTRC    = 3

!$OMP PARALLEL DO
!$OMP+DEFAULT( SHARED )
!$OMP+PRIVATE( I, J, L, X, Y, K )
            DO K = 1, ND49_NL
               L = LOFF + K
            DO Y = 1, ND49_NJ
               J = JOFF + Y
            DO X = 1, ND49_NI
               I = GET_I( X )
               Q(X,Y,K) = State_Met%T(I,J,L)
            ENDDO
            ENDDO
            ENDDO
!$OMP END PARALLEL DO

         ELSE IF ( N == 167 ) THEN

            !--------------------------------------
            ! SULFATE AOD @ jv_spec_aod.dat wavelength [unitless]
            !--------------------------------------
            CATEGORY = 'OD-MAP-$'
            UNIT     = 'unitless'
            GMNL     = ND49_NL
            GMTRC    = 6

            DO R = 1, NRH

               ! Scaling factor for AOD wavelength (clh, 05/09)
               ! SCALEAODnm = QAA_AOD(IND(1)+R-1) / QAA(IND999,IND(1)+R-1)
               ! We no longer need to scale by wavelength (skim, 02/03/11)
               SCALEAODnm = 1.0
               
!$OMP PARALLEL DO
!$OMP+DEFAULT( SHARED )
!$OMP+PRIVATE( I, J, L, X, Y, K )
               DO K = 1, ND49_NL
                  L = LOFF + K
               DO Y = 1, ND49_NJ
                  J = JOFF + Y
               DO X = 1, ND49_NI
                  I = GET_I( X )
                  Q(X,Y,K) = Q(X,Y,K) + ( ODAER(I,J,L,R) * SCALEAODnm )
               ENDDO
               ENDDO
               ENDDO
!$OMP END PARALLEL DO

            ENDDO

         ELSE IF ( N == 168 ) THEN

            !--------------------------------------
            ! BLACK CARBON AOD @ jv_spec_aod.dat wavelength [unitless]
            !--------------------------------------
            CATEGORY = 'OD-MAP-$'
            UNIT     = 'unitless'
            GMNL     = ND49_NL
            GMTRC    = 9

            DO R = 1, NRH
               
               ! Index for ODAER
               H          = NRH + R

               ! Scaling factor for AOD wavelength (clh, 05/09)
               ! SCALEAODnm = QAA_AOD(IND(2)+R-1) / QAA(IND999,IND(2)+R-1)
               ! We no longer need to scale by wavelength (skim, 02/03/11)
               SCALEAODnm = 1.0 

!$OMP PARALLEL DO
!$OMP+DEFAULT( SHARED )
!$OMP+PRIVATE( I, J, L, X, Y, K )
               DO K = 1, ND49_NL
                  L = LOFF + K
               DO Y = 1, ND49_NJ
                  J = JOFF + Y
               DO X = 1, ND49_NI
                  I = GET_I( X )
                  Q(X,Y,K) = Q(X,Y,K) + ( ODAER(I,J,L,H) * SCALEAODnm )
               ENDDO
               ENDDO
               ENDDO
!$OMP END PARALLEL DO
            ENDDO

         ELSE IF ( N == 169 ) THEN

            !--------------------------------------
            ! ORGANIC CARBON AOD @ jv_spec_aod.dat wavelength [unitless]
            !--------------------------------------
            CATEGORY = 'OD-MAP-$'
            UNIT     = 'unitless'
            GMNL     = ND49_NL
            GMTRC    = 12

            DO R = 1, NRH

               ! Index for ODAER
               H          = 2*NRH + R

               ! Scaling factor for AOD wavelength (clh, 05/09)
               ! SCALEAODnm = QAA_AOD(IND(3)+R-1) / QAA(IND999,IND(3)+R-1)
               ! We no longer need to scale by wavelength (skim, 02/03/11)
               SCALEAODnm = 1.0

!$OMP PARALLEL DO
!$OMP+DEFAULT( SHARED )
!$OMP+PRIVATE( I, J, L, X, Y, K )
               DO K = 1, ND49_NL
                  L = LOFF + K
               DO Y = 1, ND49_NJ
                  J = JOFF + Y
               DO X = 1, ND49_NI
                  I = GET_I( X )
                  Q(X,Y,K) = Q(X,Y,K) + ( ODAER(I,J,L,H) * SCALEAODnm )
               ENDDO
               ENDDO
               ENDDO
!$OMP END PARALLEL DO
            ENDDO

         ELSE IF ( N == 170 ) THEN
            
            !--------------------------------------
            ! ACCUM SEASALT AOD @ jv_spec_aod.dat wavelength [unitless]
            !--------------------------------------
            CATEGORY = 'OD-MAP-$'
            UNIT     = 'unitless'
            GMNL     = ND49_NL
            GMTRC    = 15

            DO R = 1, NRH

               ! Index for ODAER
               H          = 3*NRH + R
  
               ! Scaling factor for AOD wavelength (clh, 05/09)
               ! SCALEAODnm = QAA_AOD(IND(4)+R-1) / QAA(IND999,IND(4)+R-1)
               ! We no longer need to scale by wavelength (skim, 02/03/11)
               SCALEAODnm = 1.0
    
!$OMP PARALLEL DO
!$OMP+DEFAULT( SHARED )
!$OMP+PRIVATE( I, J, L, X, Y, K )
               DO K = 1, ND49_NL
                  L = LOFF + K
               DO Y = 1, ND49_NJ
                  J = JOFF + Y
               DO X = 1, ND49_NI
                  I = GET_I( X )
                  Q(X,Y,K) = Q(X,Y,K) + ( ODAER(I,J,L,H) * SCALEAODnm )
               ENDDO
               ENDDO
               ENDDO
!$OMP END PARALLEL DO
            ENDDO

         ELSE IF ( N == 171 ) THEN

            !--------------------------------------
            ! COARSE SEASALT AOD @ jv_spec_aod.dat wavelength [unitless]
            !--------------------------------------
            CATEGORY = 'OD-MAP-$'
            UNIT     = 'unitless'
            GMNL     = ND49_NL
            GMTRC    = 18

            DO R = 1, NRH

               ! Index for ODAER
               H          = 4*NRH + R

               ! Scaling factor for AOD wavelength (clh, 05/09)
               ! SCALEAODnm = QAA_AOD(IND(5)+R-1) / QAA(IND999,IND(5)+R-1)
               ! We no longer need to scale by wavelength (skim, 02/03/11)
               SCALEAODnm = 1.0

!$OMP PARALLEL DO
!$OMP+DEFAULT( SHARED )
!$OMP+PRIVATE( I, J, L, R, X, Y, K )
               DO K = 1, ND49_NL
                  L = LOFF + K
               DO Y = 1, ND49_NJ
                  J = JOFF + Y
               DO X = 1, ND49_NI
                  I = GET_I( X )
                  Q(X,Y,K) = Q(X,Y,K) + ( ODAER(I,J,L,H) * SCALEAODnm )
               ENDDO
               ENDDO
               ENDDO
!$OMP END PARALLEL DO
            ENDDO

         ELSE IF ( N == 172 ) THEN

            !--------------------------------------
            ! TOTAL DUST OPT DEPTH [unitless]
            !--------------------------------------
            CATEGORY  = 'OD-MAP-$'
            UNIT      = 'unitless'
            GMNL      = ND49_NL
            GMTRC     = 4

            DO R = 1, NDUST

               ! Scaling factor for AOD wavelength (clh, 05/09)
               ! SCALEAODnm = QAA_AOD(IND(6)+R-1) / QAA(IND999,IND(6)+R-1)    
               ! We no longer need to scale by wavelength (skim, 02/03/11)
               SCALEAODnm = 1.0  

!$OMP PARALLEL DO
!$OMP+DEFAULT( SHARED )
!$OMP+PRIVATE( I, J, L, X, Y, K )
               DO K = 1, ND49_NL
                  L = LOFF + K
               DO Y = 1, ND49_NJ
                  J = JOFF + Y
               DO X = 1, ND49_NI
                  I = GET_I( X )
                  Q(X,Y,K) = Q(X,Y,K) + ODMDUST(I,J,L,R) * SCALEAODnm
               ENDDO
               ENDDO
               ENDDO
!$OMP END PARALLEL DO
            ENDDO

         ELSE IF ( ( N >= 173 ) .and. ( N <= 179) ) THEN

            !--------------------------------------
            ! DUST OPTD BINS1-7 @ jv_spec_aod.dat wavelength[unitless]
            ! NOTE: Only archive at chem timestep
            !--------------------------------------
            CATEGORY  = 'OD-MAP-$'
            UNIT      = 'unitless'
            GMNL      = ND49_NL
            GMTRC     = 21+(N-173)

            R = N - 172

            ! Scaling factor for AOD wavelength (clh, 05/09)
            ! SCALEAODnm = QAA_AOD(IND(6)+R-1) / QAA(IND999,IND(6)+R-1)
            ! We no longer need to scale by wavelength (skim, 02/03/11)
            SCALEAODnm = 1.0

!$OMP PARALLEL DO
!$OMP+DEFAULT( SHARED )
!$OMP+PRIVATE( I, J, L, X, Y, K )
               DO K = 1, ND49_NL
                  L = LOFF + K
               DO Y = 1, ND49_NJ
                  J = JOFF + Y
               DO X = 1, ND49_NI
                  I = GET_I( X )
                  Q(X,Y,K) = Q(X,Y,K) + ODMDUST(I,J,L,R) * SCALEAODnm
               ENDDO
               ENDDO
               ENDDO
!$OMP END PARALLEL DO

         ELSE IF ( N == 180 ) THEN

            !--------------------------------------
            ! PAR Diffuse [hPa]
            !--------------------------------------
            CATEGORY = 'DAO-FLDS'
            UNIT     = 'W/m2'
            GMNL     = ND49_NL
            GMTRC    = 20

!$OMP PARALLEL DO
!$OMP+DEFAULT( SHARED )
!$OMP+PRIVATE( I, J, X, Y )
            DO Y = 1, ND49_NJ
               J = JOFF + Y
            DO X = 1, ND49_NI
               I = GET_I( X )
               Q(X,Y,1) = State_Met%PARDF(I,J)
            ENDDO
            ENDDO
!$OMP END PARALLEL DO

         ELSE IF ( N == 181 ) THEN

            !--------------------------------------
            ! PAR Direct [hPa]
            !--------------------------------------
            CATEGORY = 'DAO-FLDS'
            UNIT     = 'W/m2'
            GMNL     = ND49_NL
            GMTRC    = 21

!$OMP PARALLEL DO
!$OMP+DEFAULT( SHARED )
!$OMP+PRIVATE( I, J, X, Y )
            DO Y = 1, ND49_NJ
               J = JOFF + Y
            DO X = 1, ND49_NI
               I = GET_I( X )
               Q(X,Y,1) = State_Met%PARDR(I,J)
            ENDDO
            ENDDO
!$OMP END PARALLEL DO

         ELSE IF ( N == 182 ) THEN

            !--------------------------------------
            ! Daily LAI [hPa]
            !--------------------------------------
            CATEGORY = 'TIME-SER'
            UNIT     = 'm2/m2'
            GMNL     = ND49_NL
            GMTRC    = 9
           
!$OMP PARALLEL DO
!$OMP+DEFAULT( SHARED )
!$OMP+PRIVATE( I, J, X, Y )
            DO Y = 1, ND49_NJ
               J = JOFF + Y
            DO X = 1, ND49_NI
               I = GET_I( X )
               Q(X,Y,1) = ISOLAI(I,J) 
            ENDDO
            ENDDO
!$OMP END PARALLEL DO

         ELSE IF ( N == 183 ) THEN
            
            !--------------------------------------
            ! T @ 2m (mpb,2008)
            ! [K]
            !--------------------------------------
            CATEGORY = 'DAO-FLDS'
            UNIT     = 'K'     
            GMNL     = ND49_NL
            GMTRC    = 5

!$OMP PARALLEL DO
!$OMP+DEFAULT( SHARED )
!$OMP+PRIVATE( I, J, X, Y )
            DO Y = 1, ND49_NJ
               J = JOFF + Y
            DO X = 1, ND49_NI
               I = GET_I( X )
               Q(X,Y,1) = State_Met%TS( I , J )
            ENDDO
            ENDDO
!$OMP END PARALLEL DO

         ELSE IF ( N == 184 ) THEN
            
            !--------------------------------------
            ! ISOPRENE EMISSIONS (mpb,2008)
            ! [atom C/cm2/s]
            !--------------------------------------
            CATEGORY = 'BIOGSRCE'
            UNIT     = 'atomC/cm2/s'    
            GMNL     = ND49_NL
            GMTRC    = 1

!$OMP PARALLEL DO
!$OMP+DEFAULT( SHARED )
!$OMP+PRIVATE( I, J, X, Y )
            DO Y = 1, ND49_NJ
               J = JOFF + Y
            DO X = 1, ND49_NI
               I = GET_I( X )
               Q(X,Y,1) = EMISS_BVOC( I , J , 1 )
            ENDDO
            ENDDO
!$OMP END PARALLEL DO

         ELSE IF ( N == 185 ) THEN
            
            !--------------------------------------
            ! TOTAL MONTERPENE EMISSIONS (mpb,2008)
            ! [atom C/cm2/s]
            !--------------------------------------
            CATEGORY = 'BIOGSRCE'
            UNIT     = 'atomC/cm2/s'       
            GMNL     = ND49_NL
            GMTRC    = 4

!$OMP PARALLEL DO
!$OMP+DEFAULT( SHARED )
!$OMP+PRIVATE( I, J, X, Y )
            DO Y = 1, ND49_NJ
               J = JOFF + Y
            DO X = 1, ND49_NI
               I = GET_I( X )
               Q(X,Y,1) = EMISS_BVOC( I , J , 2 )
            ENDDO
            ENDDO
!$OMP END PARALLEL DO

         ELSE IF ( N == 186 ) THEN
            
            !--------------------------------------
            ! MBO EMISSIONS  (mpb,2008)
            ! [atom C/cm2/s]
            !--------------------------------------
            CATEGORY = 'BIOGSRCE'
            UNIT     = 'atomC/cm2/s'     
            GMNL     = ND49_NL
            GMTRC    = 5

!$OMP PARALLEL DO
!$OMP+DEFAULT( SHARED )
!$OMP+PRIVATE( I, J, X, Y )
            DO Y = 1, ND49_NJ
               J = JOFF + Y
            DO X = 1, ND49_NI
               I = GET_I( X )
               Q(X,Y,1) = EMISS_BVOC( I , J , 3 )
            ENDDO
            ENDDO
!$OMP END PARALLEL DO

         ELSE IF ( N == 187 ) THEN
            
            !--------------------------------------
            ! Alpha-Pinene EMISSIONS  (mpb,2008)
            ! [atom C/cm2/s]
            !--------------------------------------
            CATEGORY = 'BIOGSRCE'
            UNIT     = 'atomC/cm2/s'     
            GMNL     = ND49_NL
            GMTRC    = 7

!$OMP PARALLEL DO
!$OMP+DEFAULT( SHARED )
!$OMP+PRIVATE( I, J, X, Y )
            DO Y = 1, ND49_NJ
               J = JOFF + Y
            DO X = 1, ND49_NI
               I = GET_I( X )
               Q(X,Y,1) = EMISS_BVOC( I , J , 4 )
            ENDDO
            ENDDO
!$OMP END PARALLEL DO

         ELSE IF ( N == 188 ) THEN
            
            !--------------------------------------
            ! Beta-Pinene EMISSIONS  (mpb,2008)
            ! [atom C/cm2/s]
            !--------------------------------------
            CATEGORY = 'BIOGSRCE'
            UNIT     = 'atomC/cm2/s'     
            GMNL     = ND49_NL
            GMTRC    = 8

!$OMP PARALLEL DO
!$OMP+DEFAULT( SHARED )
!$OMP+PRIVATE( I, J, X, Y )
            DO Y = 1, ND49_NJ
               J = JOFF + Y
            DO X = 1, ND49_NI
               I = GET_I( X )
               Q(X,Y,1) = EMISS_BVOC( I , J , 5 )
            ENDDO
            ENDDO
!$OMP END PARALLEL DO

         ELSE IF ( N == 189 ) THEN
            
            !--------------------------------------
            ! Limonene EMISSIONS  (mpb,2008)
            ! [atom C/cm2/s]
            !--------------------------------------
            CATEGORY = 'BIOGSRCE'
            UNIT     = 'atomC/cm2/s'     
            GMNL     = ND49_NL
            GMTRC    = 9

!$OMP PARALLEL DO
!$OMP+DEFAULT( SHARED )
!$OMP+PRIVATE( I, J, X, Y )
            DO Y = 1, ND49_NJ
               J = JOFF + Y
            DO X = 1, ND49_NI
               I = GET_I( X )
               Q(X,Y,1) = EMISS_BVOC( I , J , 6 )
            ENDDO
            ENDDO
!$OMP END PARALLEL DO

         ELSE IF ( N == 190 ) THEN
            
            !--------------------------------------
            ! Sabinene EMISSIONS  (mpb,2008)
            ! [atom C/cm2/s]
            !--------------------------------------
            CATEGORY = 'BIOGSRCE'
            UNIT     = 'atomC/cm2/s'     
            GMNL     = ND49_NL
            GMTRC    = 10

!$OMP PARALLEL DO
!$OMP+DEFAULT( SHARED )
!$OMP+PRIVATE( I, J, X, Y )
            DO Y = 1, ND49_NJ
               J = JOFF + Y
            DO X = 1, ND49_NI
               I = GET_I( X )
               Q(X,Y,1) = EMISS_BVOC( I , J , 7 )
            ENDDO
            ENDDO
!$OMP END PARALLEL DO

         ELSE IF ( N == 191 ) THEN
            
            !--------------------------------------
            ! Myrcene EMISSIONS  (mpb,2008)
            ! [atom C/cm2/s]
            !--------------------------------------
            CATEGORY = 'BIOGSRCE'
            UNIT     = 'atomC/cm2/s'     
            GMNL     = ND49_NL
            GMTRC    = 11

!$OMP PARALLEL DO
!$OMP+DEFAULT( SHARED )
!$OMP+PRIVATE( I, J, X, Y )
            DO Y = 1, ND49_NJ
               J = JOFF + Y
            DO X = 1, ND49_NI
               I = GET_I( X )
               Q(X,Y,1) = EMISS_BVOC( I , J , 8 )
            ENDDO
            ENDDO
!$OMP END PARALLEL DO

         ELSE IF ( N == 192 ) THEN
            
            !--------------------------------------
            ! 3-Carene EMISSIONS  (mpb,2008)
            ! [atom C/cm2/s]
            !--------------------------------------
            CATEGORY = 'BIOGSRCE'
            UNIT     = 'atomC/cm2/s'     
            GMNL     = ND49_NL
            GMTRC    = 12

!$OMP PARALLEL DO
!$OMP+DEFAULT( SHARED )
!$OMP+PRIVATE( I, J, X, Y )
            DO Y = 1, ND49_NJ
               J = JOFF + Y
            DO X = 1, ND49_NI
               I = GET_I( X )
               Q(X,Y,1) = EMISS_BVOC( I , J , 9 )
            ENDDO
            ENDDO
!$OMP END PARALLEL DO

         ELSE IF ( N == 193 ) THEN
            
            !--------------------------------------
            ! Ocimene EMISSIONS  (mpb,2008)
            ! [atom C/cm2/s]
            !--------------------------------------
            CATEGORY = 'BIOGSRCE'
            UNIT     = 'atomC/cm2/s'     
            GMNL     = ND49_NL
            GMTRC    = 13

!$OMP PARALLEL DO
!$OMP+DEFAULT( SHARED )
!$OMP+PRIVATE( I, J, X, Y )
            DO Y = 1, ND49_NJ
               J = JOFF + Y
            DO X = 1, ND49_NI
               I = GET_I( X )
               Q(X,Y,1) = EMISS_BVOC( I , J , 10 )
            ENDDO
            ENDDO
!$OMP END PARALLEL DO

         ELSE IF ( N == 194 ) THEN ! SOAupdate
            
            !--------------------------------------
            ! Farnesene EMISSIONS  (hotp 3/5/10)
            ! [atom C/cm2/s]
            !--------------------------------------
            CATEGORY = 'BIOGSRCE'
            UNIT     = 'atomC/cm2/s'     
            GMNL     = ND49_NL
            GMTRC    = 14

!$OMP PARALLEL DO
!$OMP+DEFAULT( SHARED )
!$OMP+PRIVATE( I, J, X, Y )
            DO Y = 1, ND49_NJ
               J = JOFF + Y
            DO X = 1, ND49_NI
               I = GET_I( X )
               Q(X,Y,1) = EMISS_BVOC( I , J , 11 )
            ENDDO
            ENDDO
!$OMP END PARALLEL DO

         !%%%%%%%%%%%%%%%%%%%%%%%%%%%%%%%%%%%%%%%%%%%%%%%%%%%%%%%%%%%%%%%%%%%
         !% SOAupdate: Can add BCARYO, OSQT, OMTP if desired (hotp 7/25/10) %
         !%%%%%%%%%%%%%%%%%%%%%%%%%%%%%%%%%%%%%%%%%%%%%%%%%%%%%%%%%%%%%%%%%%%

         ELSE IF ( N == 195 ) THEN

            !--------------------------------------
            ! Accumulated Precip [mm/day]
            !--------------------------------------
            CATEGORY = 'DAO-FLDS'
            UNIT     = 'mm/day'
            GMNL     = 1
            GMTRC    = 3
!$OMP PARALLEL DO
!$OMP+DEFAULT( SHARED )
!$OMP+PRIVATE( I, J, X, Y )
            DO Y = 1, ND49_NJ
               J = JOFF + Y
            DO X = 1, ND49_NI
               I = GET_I( X )
               Q(X,Y,1) =  State_Met%PRECTOT(I,J)
            ENDDO
            ENDDO
!$OMP END PARALLEL DO

!-----------------------------------------------------------------------------
! Prior to 7/25/14:
! The soil NOx diagnostics are now archived in HEMCO.  Comment out temporarily
! until we can restore these. (bmy, 7/25/14)
!         ELSE IF ( N == 196 .and. LSOILNOX ) THEN
!
!            !--------------------------------------
!            ! SOIL NOX EMISSIONS [molec/cm2/s]
!            !--------------------------------------
!            CATEGORY = 'TIME-SER'
!            UNIT     = 'molec/cm2/s'
!            GMNL     = 1
!            GMTRC    = 10
!
!!$OMP PARALLEL DO
!!$OMP+DEFAULT( SHARED )
!!$OMP+PRIVATE( I, J, X, Y )
!            DO Y = 1, ND49_NJ
!               J = JOFF + Y
!            DO X = 1, ND49_NI
!               I = GET_I( X )
!               Q(X,Y,1) =  INST_SOIL(I,J)
!            ENDDO
!            ENDDO
!!$OMP END PARALLEL DO
!
!         ELSE IF ( N == 197 .and. LSOILNOX ) THEN
!
!            !--------------------------------------
!            ! FERTILIZER SOIL NOX EMISSIONS [molec/cm2/s]
!            !--------------------------------------
!            CATEGORY = 'TIME-SER'
!            UNIT     = 'molec/cm2/s'
!            GMNL     = 1
!            GMTRC    = 11
!
!!$OMP PARALLEL DO!
!!$OMP+DEFAULT( SHARED )
!!$OMP+PRIVATE( I, J, X, Y )
!            DO Y = 1, ND49_NJ
!               J = JOFF + Y
!            DO X = 1, ND49_NI
!               I = GET_I( X )
!               Q(X,Y,1) =  INST_FERT(I,J)
!            ENDDO
!            ENDDO
!!$OMP END PARALLEL DO
!
!         ELSE IF ( N == 198 .and. LSOILNOX ) THEN
!
!            !--------------------------------------
!            ! DRY PERIOD [hours]
!            !--------------------------------------
!            CATEGORY = 'TIME-SER'
!            UNIT     = 'hours'
!            GMNL     = 1
!            GMTRC    = 12
!
!!$OMP PARALLEL DO
!!$OMP+DEFAULT( SHARED )
!!$OMP+PRIVATE( I, J, X, Y )
!            DO Y = 1, ND49_NJ
!               J = JOFF + Y
!            DO X = 1, ND49_NI
!               I = GET_I( X )
!               Q(X,Y,1) =  DRYPERIOD(I,J)
!            ENDDO
!            ENDDO
!!$OMP END PARALLEL DO
!
!         ELSE IF ( N == 199 .and. LSOILNOX ) THEN
!
!            !--------------------------------------
!            ! PFACTOR [unitless]
!            !--------------------------------------
!            CATEGORY = 'TIME-SER'
!            UNIT     = 'unitless'
!            GMNL     = 1
!            GMTRC    = 13
!
!!$OMP PARALLEL DO
!!$OMP+DEFAULT( SHARED )
!!$OMP+PRIVATE( I, J, X, Y )
!            DO Y = 1, ND49_NJ
!               J = JOFF + Y
!            DO X = 1, ND49_NI
!               I = GET_I( X )
!               Q(X,Y,1) = PFACTOR(I,J)
!            ENDDO
!            ENDDO
!!$OMP END PARALLEL DO
!
!         ELSE IF ( N == 200 .and. LSOILNOX ) THEN
!
!            !--------------------------------------
!            ! GWET_PREV [unitless]
!            !--------------------------------------
!            CATEGORY = 'TIME-SER'
!            UNIT     = 'unitless'
!            GMNL     = 1
!            GMTRC    = 14
!!$OMP PARALLEL DO
!!$OMP+DEFAULT( SHARED )
!!$OMP+PRIVATE( I, J, X, Y )
!            DO Y = 1, ND49_NJ
!               J = JOFF + Y
!            DO X = 1, ND49_NI
!               I = GET_I( X )
!               Q(X,Y,1) =  GWET_PREV(I,J)
!            ENDDO
!            ENDDO
!!$OMP END PARALLEL DO

         ELSE

            ! Skip other tracers
            CYCLE

         ENDIF

         IF ( DO_DIAG_WRITE ) THEN

         !==============================================================
         ! Save this data block to the ND49 timeseries file
         !==============================================================
            CALL BPCH2( IU_ND49,      MODELNAME,    LONRES,   
     &        LATRES,       HALFPOLAR,    CENTER180, 
     &           CATEGORY,     GMTRC,        UNIT,      
     &           TAU,          TAU,          RESERVED,  
     &           ND49_NI,      ND49_NJ,      GMNL,  
     &           ND49_IMIN+I0, ND49_JMIN+J0, ND49_LMIN, 
     &           REAL( Q(1:ND49_NI, 1:ND49_NJ, 1:GMNL),4 ) )

         ENDIF

      ENDDO
            
      !=================================================================
      ! Close the file at the proper time
      !=================================================================
      IF ( ITS_TIME_TO_CLOSE_FILE() .and. DO_DIAG_WRITE ) THEN

         ! Expand date tokens in the file name
         FILENAME = TRIM( ND49_OUTPUT_FILE )
!--- Previous to (ccc, 8/12/09)
!         CALL EXPAND_DATE( FILENAME, GET_NYMD(), GET_NHMS() )
         CALL EXPAND_DATE( FILENAME, GET_NYMD_DIAG(), GET_NHMS() )

         ! Echo info
         WRITE( 6, 120 ) TRIM( FILENAME )
 120     FORMAT( '     - DIAG49: Closing file : ', a )

         ! Close file
         CLOSE( IU_ND49 ) 
      ENDIF

      ! Free pointers
      NULLIFY( STT )
      NULLIFY( AD  )

      END SUBROUTINE DIAG49
!EOC
!------------------------------------------------------------------------------
!                  GEOS-Chem Global Chemical Transport Model                  !
!------------------------------------------------------------------------------
!BOP
!
! !IROUTINE: its_time_to_close_file
!
! !DESCRIPTION: Function ITS\_TIME\_TO\_CLOSE\_FILE returns TRUE if it's 
!  time to close the ND49 bpch file before the end of the day.
!\\
!\\
! !INTERFACE:
!
      FUNCTION ITS_TIME_TO_CLOSE_FILE() RESULT( ITS_TIME )
!
! !USES:
!
      USE TIME_MOD, ONLY : GET_HOUR
      USE TIME_MOD, ONLY : GET_MINUTE
!
! !RETURN VALUE:
!
      LOGICAL :: ITS_TIME
! 
! !REVISION HISTORY: 
!  20 Jul 2004 - R. Yantosca - Initial version
!  (1 ) The time is already updated to the next time step (ccc, 8/12/09)
!  02 Dec 2010 - R. Yantosca - Added ProTeX headers
!  13 Mar 2015 - M. Sulprizio- Bug fix: Allow for temporal resolution finer
!                              than 60 min (E. Marais)
!EOP
!------------------------------------------------------------------------------
!BOC
!
! !LOCAL VARIABLES:
!
      REAL(fp) :: HR1

      !=================================================================
      ! ITS_TIME_TO_CLOSE_FILE begins here!
      !=================================================================

      ! Current hour
      HR1      = GET_HOUR() + ( GET_MINUTE() / 60e+0_fp )

      ! Allow for temporal resolution finer than 60 min
      HR1      = HR1 * 1e+2_fp

      ITS_TIME = ( INT( HR1 ) == 00 )

      END FUNCTION ITS_TIME_TO_CLOSE_FILE
!EOC
!------------------------------------------------------------------------------
!                  GEOS-Chem Global Chemical Transport Model                  !
!------------------------------------------------------------------------------
!BOP
!
! !IROUTINE: its_time_for_diag49
!
! !DESCRIPTION: Function ITS\_TIME\_FOR\_DIAG49 returns TRUE if ND49 is 
!  turned on and it is time to call DIAG49 -- or FALSE otherwise.
!\\
!\\
! !INTERFACE:
!
      FUNCTION ITS_TIME_FOR_DIAG49() RESULT( ITS_TIME )
!
! !USES:
!
      USE TIME_MOD,  ONLY : GET_ELAPSED_MIN
      USE TIME_MOD,  ONLY : GET_TS_DIAG
      USE ERROR_MOD, ONLY : GEOS_CHEM_STOP
!
! !RETURN VALUE:
!
      LOGICAL :: ITS_TIME
! 
! !REVISION HISTORY: 
!  20 Jul 2004 - R. Yantosca - Initial version
!  (1 ) Add a check on the output frequency for validity compared to time 
!        steps used. (ccc, 5/21/09)
!  02 Dec 2010 - R. Yantosca - Added ProTeX headers
!EOP
!------------------------------------------------------------------------------
!BOC
!
! !LOCAL VARIABLES:
!
      INTEGER       :: XMIN, TS_DIAG
      LOGICAL, SAVE :: FIRST = .TRUE.

      !=================================================================
      ! ITS_TIME_FOR_DIAG49 begins here!
      !=================================================================

      IF ( DO_SAVE_DIAG49 ) THEN
         IF ( FIRST ) THEN
            TS_DIAG = GET_TS_DIAG()
            
            ! Check if ND49_FREQ is a multiple of TS_DIAG
            IF ( MOD( ND49_FREQ, TS_DIAG ) /= 0 ) THEN
               WRITE( 6, 100 ) 'ND49', ND49_FREQ, TS_DIAG
 100           FORMAT( 'The ',a,' output frequency must be a multiple '
     &              'of the largest time step:', i5, i5 )
               CALL GEOS_CHEM_STOP
            ENDIF
            FIRST = .FALSE.
         ENDIF
         
         ! Time already elapsed in this run
         XMIN     = GET_ELAPSED_MIN()
         
         ! Is the elapsed time a multiple of ND49_FREQ?
         ITS_TIME = ( DO_SAVE_DIAG49 .and. MOD( XMIN, ND49_FREQ ) == 0 )
      ELSE
         ITS_TIME = DO_SAVE_DIAG49
      ENDIF
            
      END FUNCTION ITS_TIME_FOR_DIAG49
!EOC
!------------------------------------------------------------------------------
!                  GEOS-Chem Global Chemical Transport Model                  !
!------------------------------------------------------------------------------
!BOP
!
! !IROUTINE: get_i
!
! !DESCRIPTION: Function GET\_I returns the absolute longitude index (I), 
!  given the relative longitude index (X).
!\\
!\\
! !INTERFACE:
!
      FUNCTION GET_I( X ) RESULT( I )
!
! !USES:
!
      USE CMN_SIZE_MOD         ! Size parameters
!
! !INPUT PARAMETERS: 
!
      INTEGER, INTENT(IN) :: X   ! Relative longitude index (used by Q array)
!
! !RETURN VALUE:
!
      INTEGER             :: I   ! Absolute longitude index
! 
! !REVISION HISTORY: 
!  20 Jul 2004 - R. Yantosca - Initial version
!  02 Dec 2010 - R. Yantosca - Added ProTeX headers
!EOP
!------------------------------------------------------------------------------
!BOC
      !=================================================================
      ! GET_I begins here!
      !=================================================================

      ! Add the offset to X to get I  
      I = IOFF + X

      ! Handle wrapping around the date line, if necessary
      IF ( I > IIPAR ) I = I - IIPAR

      END FUNCTION GET_I
!EOC
!------------------------------------------------------------------------------
!                  GEOS-Chem Global Chemical Transport Model                  !
!------------------------------------------------------------------------------
!BOP
!
! !IROUTINE: init_diag49
!
! !DESCRIPTION: Subroutine INIT\_DIAG49 allocates and zeroes all module 
!  arrays.  It also gets values for module variables from "input\_mod.f". 
!\\
!\\
! !INTERFACE:
!
      SUBROUTINE INIT_DIAG49( DO_ND49, N_ND49, TRACERS, IMIN,    
     &                        IMAX,    JMIN,   JMAX,    LMIN,    
     &                        LMAX,    FREQ,   FILE )
!
! !USES:
!
      USE BPCH2_MOD, ONLY : GET_MODELNAME
      USE BPCH2_MOD, ONLY : GET_HALFPOLAR
      USE GRID_MOD,  ONLY : GET_XOFFSET
      USE GRID_MOD,  ONLY : GET_YOFFSET
      USE GRID_MOD,  ONLY : ITS_A_NESTED_GRID
      USE ERROR_MOD, ONLY : ERROR_STOP

      USE CMN_SIZE_MOD ! Size parameters
!
! !INPUT PARAMETERS: 
!
      ! DO_ND49 : Switch to turn on ND49 timeseries diagnostic
      ! N_ND50  : Number of ND49 read by "input_mod.f"
      ! TRACERS : Array w/ ND49 tracer #'s read by "input_mod.f"
      ! IMIN    : Min longitude index read by "input_mod.f"
      ! IMAX    : Max longitude index read by "input_mod.f" 
      ! JMIN    : Min latitude index read by "input_mod.f" 
      ! JMAX    : Min latitude index read by "input_mod.f" 
      ! LMIN    : Min level index read by "input_mod.f" 
      ! LMAX    : Min level index read by "input_mod.f" 
      ! FREQ    : Frequency for saving to disk [min]
      ! FILE    : ND49 output file name read by "input_mod.f"
      LOGICAL,            INTENT(IN) :: DO_ND49
      INTEGER,            INTENT(IN) :: N_ND49, TRACERS(100)
      INTEGER,            INTENT(IN) :: IMIN,   IMAX 
      INTEGER,            INTENT(IN) :: JMIN,   JMAX      
      INTEGER,            INTENT(IN) :: LMIN,   LMAX 
      INTEGER,            INTENT(IN) :: FREQ
      CHARACTER(LEN=255), INTENT(IN) :: FILE
! 
! !REVISION HISTORY: 
!  20 Jul 2004 - R. Yantosca - Initial version
!  (1 ) Now get I0 and J0 correctly for nested grid simulations (bmy, 11/9/04)
!  (2 ) Now call GET_HALFPOLAR from "bpch2_mod.f" to get the HALFPOLAR flag 
!        value for GEOS or GCAP grids. (bmy, 6/28/05)
!  (3 ) Now allow ND49_IMIN to be equal to ND49_IMAX and ND49_JMIN to be
!        equal to ND49_JMAX.  This will allow us to save out longitude
!        or latitude transects.  (cdh, bmy, 11/30/06)
!  02 Dec 2010 - R. Yantosca - Added ProTeX headers
!EOP
!------------------------------------------------------------------------------
!BOC
!
! !LOCAL VARIABLES:
!
      CHARACTER(LEN=255) :: LOCATION
      
      !=================================================================
      ! INIT_DIAG49 begins here!
      !=================================================================

      ! Initialize
      LOCATION               = 'INIT_DIAG49 ("diag49_mod.f")'
      ND49_TRACERS(:)        = 0

      ! Get values from "input_mod.f"
      DO_SAVE_DIAG49         = DO_ND49 
      ND49_N_TRACERS         = N_ND49
      ND49_TRACERS(1:N_ND49) = TRACERS(1:N_ND49)
      ND49_IMIN              = IMIN
      ND49_IMAX              = IMAX
      ND49_JMIN              = JMIN
      ND49_JMAX              = JMAX
      ND49_LMIN              = LMIN
      ND49_LMAX              = LMAX
      ND49_FREQ              = FREQ
      ND49_OUTPUT_FILE       = FILE
     
      ! Return if we are not saving ND49 diagnostics
      IF ( .not. DO_SAVE_DIAG49 ) RETURN

      !=================================================================
      ! Compute lon, lat, alt extents and check for errors
      !=================================================================

      ! Get grid offsets for error checking
      IF ( ITS_A_NESTED_GRID() ) THEN
         I0 = GET_XOFFSET()
         J0 = GET_YOFFSET()
      ELSE
         I0 = GET_XOFFSET( GLOBAL=.TRUE. )
         J0 = GET_YOFFSET( GLOBAL=.TRUE. )
      ENDIF

      !-----------
      ! Longitude
      !-----------

      ! Error check ND49_IMIN
      IF ( ND49_IMIN+I0 < 1 .or. ND49_IMIN+I0 > IIPAR ) THEN
         CALL ERROR_STOP( 'Bad ND49_IMIN value!', LOCATION )
      ENDIF

      ! Error check ND49_IMAX
      IF ( ND49_IMAX+I0 < 1 .or. ND49_IMAX+I0 > IIPAR ) THEN
         CALL ERROR_STOP( 'Bad ND49_IMAX value!', LOCATION )
      ENDIF

      ! Compute longitude limits to write to disk 
      ! Also handle wrapping around the date line
      IF ( ND49_IMAX >= ND49_IMIN ) THEN
         ND49_NI = ( ND49_IMAX - ND49_IMIN ) + 1
      ELSE 
         ND49_NI = ( IIPAR - ND49_IMIN ) + 1 + ND49_IMAX
         WRITE( 6, '(a)' ) 'We are wrapping over the date line!'
      ENDIF

      ! Make sure that ND49_NI <= IIPAR
      IF ( ND49_NI > IIPAR ) THEN
         CALL ERROR_STOP( 'Too many longitudes!', LOCATION )
      ENDIF

      !-----------
      ! Latitude
      !-----------
      
      ! Error check JMIN_AREA
      IF ( ND49_JMIN+J0 < 1 .or. ND49_JMIN+J0 > JJPAR ) THEN
         CALL ERROR_STOP( 'Bad ND49_JMIN value!', LOCATION)
      ENDIF
     
      ! Error check JMAX_AREA
      IF ( ND49_JMAX+J0 < 1 .or.ND49_JMAX+J0 > JJPAR ) THEN
         CALL ERROR_STOP( 'Bad ND49_JMAX value!', LOCATION)
      ENDIF

      ! Compute latitude limits to write to disk (bey, bmy, 3/16/99)
      IF ( ND49_JMAX >= ND49_JMIN ) THEN      
         ND49_NJ = ( ND49_JMAX - ND49_JMIN ) + 1
      ELSE
         CALL ERROR_STOP( 'ND49_JMAX < ND49_JMIN!', LOCATION )
      ENDIF     
  
      !-----------
      ! Altitude
      !-----------

      ! Error check ND49_LMIN, ND49_LMAX
      IF ( ND49_LMIN < 1 .or. ND49_LMAX > LLPAR ) THEN 
         CALL ERROR_STOP( 'Bad ND49 altitude values!', LOCATION )
      ENDIF

      ! # of levels to save in ND49 timeseries
      IF ( ND49_LMAX >= ND49_LMIN ) THEN  
         ND49_NL = ( ND49_LMAX - ND49_LMIN ) + 1
      ELSE
         CALL ERROR_STOP( 'ND49_LMAX < ND49_LMIN!', LOCATION )
      ENDIF

      !-----------
      ! Offsets
      !-----------
      IOFF      = ND49_IMIN - 1
      JOFF      = ND49_JMIN - 1
      LOFF      = ND49_LMIN - 1

      !-----------
      ! For bpch
      !-----------
      TITLE     = 'GEOS-CHEM DIAG49 instantaneous timeseries'
      LONRES    = DISIZE
      LATRES    = DJSIZE
      MODELNAME = GET_MODELNAME()
      HALFPOLAR = GET_HALFPOLAR()
      
      ! Reset grid offsets to global values for bpch write
      I0        = GET_XOFFSET( GLOBAL=.TRUE. )
      J0        = GET_YOFFSET( GLOBAL=.TRUE. )      

      END SUBROUTINE INIT_DIAG49
!EOC
      END MODULE DIAG49_MOD<|MERGE_RESOLUTION|>--- conflicted
+++ resolved
@@ -201,11 +201,6 @@
       USE TIME_MOD,           ONLY : ITS_A_NEW_DAY
       USE TIME_MOD,           ONLY : TIMESTAMP_STRING
       USE PBL_MIX_MOD,        ONLY : GET_PBL_TOP_L,      GET_PBL_TOP_m
-<<<<<<< HEAD
-      USE TRACER_MOD,         ONLY : XNUMOLAIR
-=======
-      USE PRESSURE_MOD,       ONLY : GET_PEDGE
->>>>>>> b67d3877
       USE TRACERID_MOD,       ONLY : IDTHNO3, IDTHNO4, IDTN2O5, IDTNO
       USE TRACERID_MOD,       ONLY : IDTPAN,  IDTPMN,  IDTPPN,  IDTO3
       USE TRACERID_MOD,       ONLY : IDTR4N2, IDTSALA, IDTSALC, IDTNO2
@@ -267,13 +262,8 @@
 !  06 Nov 2014 - R. Yantosca - Now use State_Met%CLDF(I,J,L)
 !  06 Nov 2014 - R. Yantosca - Now use State_Met%OPTD(I,J,L)
 !  17 Dec 2014 - R. Yantosca - Leave time/date variables as 8-byte
-<<<<<<< HEAD
 !  26 Feb 2015 - E. Lundgren - Replace GET_PEDGE with State_Met%PEDGE.
-!                              Remove dependency on pressure_mod.
-=======
 !  24 Mar 2015 - E. Lundgren - Remove dependency on tracer_mod since
-!                              XNUMOLAIR now defined in CMN_GTCM_MOD
->>>>>>> b67d3877
 !EOP
 !------------------------------------------------------------------------------
 !BOC
