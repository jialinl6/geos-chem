--- conflicted
+++ resolved
@@ -134,7 +134,7 @@
 !  20 Aug 2013 - R. Yantosca - Removed "define.h", this is now obsolete
 !  19 Mar 2014 - M. Sulprizio- Updated to allow for more than 75 tracers
 !  10 Nov 2014 - M. Yannetti - Added PRECISION_MOD
-!  22 Jun 2016 - M. Yannetti - Replaced references to TCVV.
+!  22 Jun 2016 - M. Yannetti - Replace TCVV with spec db and physical const
 !EOP
 !------------------------------------------------------------------------------
 !BOC
@@ -184,7 +184,6 @@
       CHARACTER(LEN=40)  :: RESERVED = ''
       CHARACTER(LEN=80)  :: TITLE
       CHARACTER(LEN=255) :: ND49_OUTPUT_FILE
-      TYPE(Species), POINTER :: ThisSpc
 
       ! Logical file unit for ND49 diagnostic
       INTEGER            :: IU_ND49
@@ -354,7 +353,6 @@
       LOGICAL                  :: LSOILNOX
       LOGICAL                  :: DO_DIAG_WRITE
       INTEGER                  :: N_TRACERS
-!      REAL(fp)                 :: TCVV(Input_Opt%N_TRACERS)
  
       ! Pointers
       REAL(fp), POINTER        :: Spc(:,:,:,:)
@@ -383,14 +381,10 @@
       ! Assume success
       RC            =  GIGC_SUCCESS
 
-      ! Initialize Pointers
-      ThisSpc => NULL()
-
       ! Copy values from Input_Opt
       LSOILNOX      = Input_Opt%LSOILNOX
       DO_DIAG_WRITE = Input_Opt%DO_DIAG_WRITE
       N_TRACERS     = Input_Opt%N_TRACERS
-!      TCVV          = Input_Opt%TCVV(1:N_TRACERS)
 
 #if defined( MASSCONS )
       DO_MASSCONS   = .TRUE.
@@ -526,12 +520,9 @@
                TOTALMASS = 0.0e+0_fp
             ENDIF
 
-            ! Get info about this tracer from the Database
-            ThisSpc => State_Chm%SpcData(N)%Info
-
-!$OMP PARALLEL DO
-!$OMP+DEFAULT( SHARED )
-!$OMP+PRIVATE( I, J, L, X, Y, K, ThisSpc )
+!$OMP PARALLEL DO
+!$OMP+DEFAULT( SHARED )
+!$OMP+PRIVATE( I, J, L, X, Y, K )
             DO K = 1, ND49_NL
                L = LOFF + K
             DO Y = 1, ND49_NJ
@@ -547,20 +538,14 @@
                   Q(X,Y,K) = SPC(I,J,L,N) * State_Met%AD(I,J,L)
                ELSE
                   ! Normal ND49 output, archive in v/v
-<<<<<<< HEAD
-                  Q(X,Y,K) = SPC(I,J,L,N) * TCVV(N)
-=======
-                  Q(X,Y,K) = STT(I,J,L,N) * ( AIRMW / ThisSpc%emMW_g )
->>>>>>> 66ff3da3
+                  Q(X,Y,K) = SPC(I,J,L,N) * ( AIRMW 
+     &                       / State_Chm%SpcData(N)%Info%emMW_g )
                ENDIF
                
             ENDDO
             ENDDO
             ENDDO
 !$OMP END PARALLEL DO
-
-            ! Free Pointer
-            ThisSpc => NULL()
 
             !%%%%%%%%%%%%%%%%%%%%%%%%%%%%%%%%%%%%%%%%%%%%%%%%%%%%%%%%%%%
             !%%%  MASS CONSERVATION TEST (ewl, 6/16/15)              %%%
@@ -655,113 +640,49 @@
                TMP = 0e0_fp
             
                ! NO
-<<<<<<< HEAD
-               TMP = TMP + ( TCVV(id_NO)         *
-     &                       SPC(I,J,L,id_NO) )
+               TMP = TMP + ( ( AIRMW 
+     &               / State_Chm%SpcData(id_NO)%Info%emMW_g )      
+     &               * SPC(I,J,L,id_NO) )
 
                ! NO2
-               TMP = TMP + ( TCVV(id_NO2)        *
-     &                       SPC(I,J,L,id_NO2) )  
+               TMP = TMP + ( ( AIRMW 
+     &               / State_Chm%SpcData(id_NO2)%Info%emMW_g )      
+     &               * SPC(I,J,L,id_NO2) )  
 
                ! PAN
-               TMP = TMP + ( TCVV(id_PAN)        * 
-     &                       SPC(I,J,L,id_PAN) )
+               TMP = TMP + ( ( AIRMW 
+     &               / State_Chm%SpcData(id_PAN)%Info%emMW_g )       
+     &               * SPC(I,J,L,id_PAN) )
 
                ! HNO3
-               TMP = TMP + ( TCVV(id_HNO3)       *
-     &                       SPC(I,J,L,id_HNO3) )
+               TMP = TMP + ( ( AIRMW
+     &               / State_Chm%SpcData(id_HNO3)%Info%emMW_g )     
+     &               * SPC(I,J,L,id_HNO3) )
             
                ! PMN
-               TMP = TMP + ( TCVV(id_PMN)        *
-     &                       SPC(I,J,L,id_PMN) )
+               TMP = TMP + ( ( AIRMW 
+     &               / State_Chm%SpcData(id_PMN)%Info%emMW_g )      
+     &               * SPC(I,J,L,id_PMN) )
 
                ! PPN
-               TMP = TMP + ( TCVV(id_PPN)        * 
-     &                       SPC(I,J,L,id_PPN) )
+               TMP = TMP + ( ( AIRMW 
+     &               / State_Chm%SpcData(id_PPN)%Info%emMW_g )      
+     &               * SPC(I,J,L,id_PPN) )
  
                ! R4N2
-               TMP = TMP + ( TCVV(id_R4N2)       *
-     &                       SPC(I,J,L,id_R4N2) )
+               TMP = TMP + ( ( AIRMW 
+     &               / State_Chm%SpcData(id_R4N2)%Info%emMW_g )     
+     &               * SPC(I,J,L,id_R4N2) )
             
                ! N2O5
-               TMP = TMP + ( 2e+0_fp * TCVV(id_N2O5) *
-     &                       SPC(I,J,L,id_N2O5) )
+               TMP = TMP + ( ( 2e+0_fp * AIRMW 
+     &               / State_Chm%SpcData(id_N2O5)%Info%emMW_g ) 
+     &               * SPC(I,J,L,id_N2O5) )
                         
                ! HNO4
-               TMP = TMP + ( TCVV(id_HNO4)       *
-     &                       SPC(I,J,L,id_HNO4) )
-=======
-               ! Get info about this tracer from the Database
-               ThisSpc => State_Chm%SpcData(id_NO)%Info
-               TMP = TMP + ( ( AIRMW / ThisSpc%emMW_g )  *
-     &                       STT(I,J,L,id_NO) )
-               ! Free Pointer
-               ThisSpc => NULL()
-
-               ! NO2
-               ! Get info about this tracer from the Database
-               ThisSpc => State_Chm%SpcData(id_NO2)%Info
-               TMP = TMP + ( ( AIRMW / ThisSpc%emMW_g )  *
-     &                       STT(I,J,L,id_NO2) )  
-               ! Free Pointer
-               ThisSpc => NULL()
-
-               ! PAN
-               ! Get info about this tracer from the Database
-               ThisSpc => State_Chm%SpcData(id_PAN)%Info
-               TMP = TMP + ( ( AIRMW / ThisSpc%emMW_g ) * 
-     &                       STT(I,J,L,id_PAN) )
-               ! Free Pointer
-               ThisSpc => NULL()
-
-               ! HNO3
-               ! Get info about this tracer from the Database
-               ThisSpc => State_Chm%SpcData(id_HNO3)%Info
-               TMP = TMP + ( ( AIRMW / ThisSpc%emMW_g ) *
-     &                       STT(I,J,L,id_HNO3) )
-               ! Free Pointer
-               ThisSpc => NULL()
-            
-               ! PMN
-               ! Get info about this tracer from the Database
-               ThisSpc => State_Chm%SpcData(id_PMN)%Info
-               TMP = TMP + ( ( AIRMW / ThisSpc%emMW_g ) *
-     &                       STT(I,J,L,id_PMN) )
-               ! Free Pointer
-               ThisSpc => NULL()
-
-               ! PPN
-               ! Get info about this tracer from the Database
-               ThisSpc => State_Chm%SpcData(id_PPN)%Info
-               TMP = TMP + ( ( AIRMW / ThisSpc%emMW_g ) * 
-     &                       STT(I,J,L,id_PPN) )
-               ! Free Pointer
-               ThisSpc => NULL()
- 
-               ! R4N2
-               ! Get info about this tracer from the Database
-               ThisSpc => State_Chm%SpcData(id_R4N2)%Info
-               TMP = TMP + ( ( AIRMW / ThisSpc%emMW_g ) *
-     &                       STT(I,J,L,id_R4N2) )
-               ! Free Pointer
-               ThisSpc => NULL()
-            
-               ! N2O5
-               ! Get info about this tracer from the Database
-               ThisSpc => State_Chm%SpcData(id_N2O5)%Info
-               TMP = TMP + ( 2e+0_fp * ( AIRMW / ThisSpc%emMW_g ) *
-     &                       STT(I,J,L,id_N2O5) )
-               ! Free Pointer
-               ThisSpc => NULL()
-                        
-               ! HNO4
-               ! Get info about this tracer from the Database
-               ThisSpc => State_Chm%SpcData(id_HNO4)%Info
-               TMP = TMP + ( ( AIRMW / ThisSpc%emMW_g ) *
-     &                       STT(I,J,L,id_HNO4) )
-               ! Free Pointer
-               ThisSpc => NULL()
->>>>>>> 66ff3da3
+               TMP = TMP + ( ( AIRMW 
+     &               / State_Chm%SpcData(id_HNO4)%Info%emMW_g )     
+     &               * SPC(I,J,L,id_HNO4) )
 
                ! Save afternoon points
                Q(X,Y,K) = Q(X,Y,K) + TMP
@@ -903,12 +824,9 @@
             GMNL     = ND49_NL
             GMTRC    = 8
 
-            ! Get info about this tracer from the Database
-            ThisSpc => State_Chm%SpcData(id_SALA)%Info
-
-!$OMP PARALLEL DO
-!$OMP+DEFAULT( SHARED )
-!$OMP+PRIVATE( I, J, L, X, Y, K, ThisSpc )
+!$OMP PARALLEL DO
+!$OMP+DEFAULT( SHARED )
+!$OMP+PRIVATE( I, J, L, X, Y, K )
             DO K = 1, ND49_NL
                L = LOFF + K
             DO Y = 1, ND49_NJ
@@ -917,20 +835,13 @@
                I = GET_I( X )
 !               Q(X,Y,K) = ( SPC(I,J,L,id_SALA) + SPC(I,J,L,id_SALC) ) *
 !     &                      TCVV(id_SALA)      / AD(I,J,L) 
-<<<<<<< HEAD
               Q(X,Y,K) = ( SPC(I,J,L,id_SALA) + SPC(I,J,L,id_SALC) ) *
-     &                      TCVV(id_SALA)     
-=======
-               Q(X,Y,K) = ( STT(I,J,L,id_SALA) + STT(I,J,L,id_SALC) ) *
-     &                      ( AIRMW / ThisSpc%emMW_g )
->>>>>>> 66ff3da3
-            ENDDO
-            ENDDO
-            ENDDO
-!$OMP END PARALLEL DO
-
-            ! Free Pointer
-            ThisSpc => NULL()
+     &                     ( AIRMW
+     &                       / State_Chm%SpcData(id_SALA)%Info%emMW_g )     
+            ENDDO
+            ENDDO
+            ENDDO
+!$OMP END PARALLEL DO
 
          ELSE IF ( N == 159 ) THEN
 
