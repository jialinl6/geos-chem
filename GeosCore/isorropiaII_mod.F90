!------------------------------------------------------------------------------
!                  GEOS-Chem Global Chemical Transport Model                  !
!------------------------------------------------------------------------------
!BOP
!
! !MODULE: isorropiaii_mod.F90
!
! !DESCRIPTION: Module ISORROPIAII\_MOD contains the routines that provide
!  the interface between ISORROPIA II and GEOS-Chem.
!\\
!\\
!  The actual ISORROPIA II code which performs Na-SO4-NH3-NO3-Cl-(Ca-K-Mg)
!  aerosol thermodynamic equilibrium is in \texttt{isorropiaIIcode.f}.
!\\
!\\
! !INTERFACE:
!
MODULE ISORROPIAII_MOD
!
! !USES:
!
  USE PRECISION_MOD    ! For GEOS-Chem Precision (fp)

  IMPLICIT NONE
  PRIVATE
!
! !PUBLIC MEMBER FUNCTIONS:
!
  PUBLIC  :: CLEANUP_ISORROPIAII
  PUBLIC  :: DO_ISORROPIAII
  PUBLIC  :: GET_GNO3
!
! !PRIVATE MEMBER FUNCTIONS:
!
  PRIVATE :: INIT_ISORROPIAII
  PRIVATE :: SAFELOG10
  PRIVATE :: SET_HNO3
!
! !REMARKS:
!  Original Author:
!  *** COPYRIGHT 1996-2006, UNIVERSITY OF MIAMI, CARNEGIE MELLON UNIVERSITY,
!  *** GEORGIA INSTITUTE OF TECHNOLOGY
!  *** WRITTEN BY ATHANASIOS NENES
!  *** UPDATED BY CHRISTOS FOUNTOUKIS
!                                                                             .
!  Original v1.3 isorropia implementation into GEOS-Chem by
!  Becky Alexander and Bob Yantosca (bec, bmy, 4/12/05, 11/2/05)
!                                                                             .
!  For Ca,K,Mg = 0, ISORROPIA II performs exactly like ISORROPIAv1.7
!  Ca, K, Mg, Na from dust is not currently considered
!                                                                             .
!  To implement ISORROPIA II into GEOS-Chem:
!    * cleanup_isorropiaII needs to be called from cleanup.f
!    * DO_ISORROPIA needs to be replaced with DO_ISORROPIAII in chemistry_mod.f
!    * Change ISORROPIA to ISORROPIAII in sulfate_mod.f
!    * add isorropiaII_mod.f, isorropiaIIcode.f, and irspia.inc to Makefile
!                                                                             .
!  ISORROPIA II implementation notes by Havala O.T. Pye:
!  (1) The original isorropia code from T.Nenes is left as unmodified as
!       possible. Original isorropia code can be found in isorropiaIIcode.f
!       and common blocks can be found in isrpia.inc. For future upgrades
!       to isorropia, replace isrpia.inc and isorropiaIIcode.f with the new
!       version of isorropia and modify the call to ISORROPIA in this module.
!       Please let the original author know of any changes made to ISORROPIA.
!  (2) As of Nov 2007, routines using non-zero Ca, K, and Mg do not always
!       conserve mass. Ca, K, and Mg are set to zero.
!                                                                             .
!  NOTE: ISORROPIA is Greek for "equilibrium", in case you were wondering.
!
! !REVISION HISTORY:
!  06 Jul 2007 - H. O. T. Pye - Initial version
!  See https://github.com/geoschem/geos-chem for complete history
!EOP
!------------------------------------------------------------------------------
!BOC
  ! Array for offline HNO3 (for relaxation of M.M.)
  REAL(fp), ALLOCATABLE :: HNO3_sav(:,:,:)

  ! Array for offline use in sulfate_mod (SEASALT_CHEM)
  REAL(fp), ALLOCATABLE :: GAS_HNO3(:,:,:)

!%%%%%%%%%%%%%%%%%%%%%%%%%%%%%%%%%%%%%%%%%%%%%%%%%%%%%%%%%%%%%%%%%%%%%%%%%%%%%%
!%%% Add a C-preprocessor switch to skip calling ISORROPIA if the pressure
!%%% and/or temperature lie outside of the range that will produce a stable
!%%% solution.  This will eliminate the random noise observed in the
!%%% ISORROPIA output.
!%%%
!%%% Leaving this feature deactivated will replicate the prior behavior in
!%%% v11-01 and earlier GEOS-Chem versions.  This will become the default
!%%% setting in a future version, but give the user the choice to activate
!%%% or deactivate this for now.
!%%%
!%%%  -- Seb Eastham and Bob Yantosca (1/25/17)
!%%%
!#define SKIP_IF_P_AND_T_ARE_OUT_OF_RANGE 1
!%%%%%%%%%%%%%%%%%%%%%%%%%%%%%%%%%%%%%%%%%%%%%%%%%%%%%%%%%%%%%%%%%%%%%%%%%%%%%%

CONTAINS
!EOC
!------------------------------------------------------------------------------
!                  GEOS-Chem Global Chemical Transport Model                  !
!------------------------------------------------------------------------------
!BOP
!
! !IROUTINE: do_isorropiaii
!
! !DESCRIPTION: Subroutine DO\_ISORROPIAII is the interface between the
!  GEOS-Chem model and the aerosol thermodynamical equilibrium routine
!  ISORROPIA II.
!\\
!\\
! !INTERFACE:
!
  SUBROUTINE DO_ISORROPIAII( Input_Opt,  State_Chm, State_Diag, &
                             State_Grid, State_Met, RC )
!
! !USES:
!
    USE CMN_SIZE_Mod,         ONLY : NDUST
    USE ErrCode_Mod
    USE ERROR_MOD,            ONLY : DEBUG_MSG
    USE ERROR_MOD,            ONLY : ERROR_STOP
    USE ERROR_MOD,            ONLY : SAFE_DIV
    USE HCO_State_GC_Mod,     ONLY : HcoState
    USE HCO_Calc_Mod,         ONLY : HCO_EvalFld
    USE Input_Opt_Mod,        ONLY : OptInput
    USE PhysConstants,        ONLY : AIRMW, PI
    USE PhysConstants,        ONLY : PI
    USE State_Chm_Mod,        ONLY : ChmState
    USE State_Diag_Mod,       ONLY : DgnState
    USE State_Chm_Mod,        ONLY : Ind_
    USE State_Grid_Mod,       ONLY : GrdState
    USE State_Met_Mod,        ONLY : MetState
    USE TIME_MOD,             ONLY : GET_MONTH
    USE TIME_MOD,             ONLY : ITS_A_NEW_MONTH
    USE TIME_MOD,             ONLY : GET_ELAPSED_SEC
    USE IsorropiaII_Main_Mod, ONLY : Isorropia
!
! !INPUT PARAMETERS:
!
    TYPE(OptInput), INTENT(IN)    :: Input_Opt   ! Input Options object
    TYPE(GrdState), INTENT(IN)    :: State_Grid  ! Grid State object
    TYPE(MetState), INTENT(IN)    :: State_Met   ! Meteorology State object
!
! !INPUT/OUTPUT PARAMETERS:
!
    TYPE(ChmState), INTENT(INOUT) :: State_Chm   ! Chemistry State object
    TYPE(DgnState), INTENT(INOUT) :: State_Diag  ! Diagnostics State object
!
! !OUTPUT PARAMETERS:
!
    INTEGER,        INTENT(OUT)   :: RC          ! Success or failure?
!
! !REMARKS:
!  Original isorropia v1.3 implmentation: (rjp, bec, bmy, 12/17/01, 8/22/05)
!
! !REVISION HISTORY:
!  24 Aug 2007 - H. O. T. Pye - Initial version
!  See https://github.com/geoschem/geos-chem for complete history
!EOP
!------------------------------------------------------------------------------
!BOC
!
! !DEFINED PARAMETERS:
!
    ! Array dimensions
    INTEGER, PARAMETER       :: NOTHERA  =  9
    INTEGER, PARAMETER       :: NCTRLA   =  2
    INTEGER, PARAMETER       :: NCOMPA   =  8
    INTEGER, PARAMETER       :: NIONSA   = 10
    INTEGER, PARAMETER       :: NGASAQA  =  3
    INTEGER, PARAMETER       :: NSLDSA   = 19

    ! Concentration lower limit [mole/m3]
    REAL(fp),  PARAMETER       :: CONMIN = 1.0e-30_fp
!
! !LOCAL VARIABLES:
!
    ! SAVEd scalars
    LOGICAL, SAVE            :: FIRST = .TRUE.
    INTEGER, SAVE            :: id_HNO3, id_NH3,  id_NH4
    INTEGER, SAVE            :: id_NIT,  id_SALA, id_SO4
    INTEGER, SAVE            :: id_SALACL, id_HCL, id_SALCCL
    INTEGER, SAVE            :: id_SO4s, id_NITs, id_SALC
    INTEGER, SAVE            :: id_SALAAL, id_SALCAL

    ! Scalars
    INTEGER                  :: I,    J,    L,    N,  NM
    REAL(fp)                 :: ANO3, GNO3, ACL, GCL
    REAL(f8)                 :: RHI,  TEMPI, P_Pa
    REAL(fp)                 :: TCA,  TMG,  TK,   HNO3_DEN
    REAL(fp)                 :: TNA,  TCL,  TNH3, TNH4
    REAL(fp)                 :: TNIT, TNO3, TSO4, VOL
    REAL(fp)                 :: HNO3_UGM3
    REAL(f8)                 :: AERLIQ(NIONSA+NGASAQA+2)
    REAL(f8)                 :: AERSLD(NSLDSA)
    REAL(f8)                 :: GAS(NGASAQA)
    REAL(f8)                 :: OTHER(NOTHERA)
    REAL(f8)                 :: WI(NCOMPA)
    REAL(f8)                 :: WT(NCOMPA)
    REAL(f8)                 :: CNTRL(NCTRLA)
    REAL(f8)                 :: AlkR !Alkalinity % depleted
    REAL(f8)                 :: Qk, PHCl, F_HCl, F_HNO3
    REAL(f8)                 :: Hplus !H+ in SALC,mol/m3
    REAL(f8)                 :: Dcs !SALC diameter, m
    REAL(f8)                 :: n_air !air density, molec/cm3
    REAL(f8)                 :: n_ssc !SALC number concentration, molec/m3

    ! Strings
    CHARACTER(LEN=15)        :: SCASI
    CHARACTER(LEN=255)       :: ErrMsg
    CHARACTER(LEN=255)       :: ThisLoc
    CHARACTER(LEN=255)       :: X
    !Temporary variables to check if division is safe
    REAL(fp)                 :: NUM_SAV, DEN_SAV

    ! AEROPH: Temporary variable for pH (hotp 8/11/09)
    REAL(fp)                 :: HPLUSTEMP
    ! Temporary variable for SO4--
    REAL(fp)                 :: SULFTEMP
    ! Temporary variable for HSO4-
    REAL(fp)                 :: BISULTEMP
    ! Temporary variable for NO3-
    REAL(fp)                 :: NITRTEMP
    ! Temporary variable for Cl-
    REAL(fp)                 :: CLTEMP

    ! debug variables
    INTEGER                  :: Itemp, Jtemp, Ltemp
    LOGICAL, SAVE            :: FIRSTCHECK = .TRUE.

    LOGICAL                  :: IT_IS_AN_AEROSOL_SIM
    LOGICAL                  :: IT_IS_A_FULLCHEM_SIM
    LOGICAL, SAVE            :: USE_HNO3_FROM_HEMCO = .FALSE.
    LOGICAL, SAVE            :: USE_HCl_FROM_HEMCO  = .FALSE.
    LOGICAL                  :: prtDebug

    ! Pointers
    REAL(fp), POINTER        :: Spc(:,:,:,:)

    ! Are we out of the range of valid inputs?
    Logical                  :: OutOfBounds

    ! Local array for HNO3, HCl from HEMCO
    REAL(fp) :: OFFLINE_HNO3(State_Grid%NX,State_Grid%NY,State_Grid%NZ)
    REAL(fp) :: OFFLINE_HCl (State_Grid%NX,State_Grid%NY,State_Grid%NZ)

    !=================================================================
    ! DO_ISORROPIAII begins here!
    !=================================================================

    ! Initialize
    RC      = GC_SUCCESS
    ErrMsg  = ''
    ThisLoc = ' -> at DO_ISORROPIAII (in module GeosCore/isorropiaII_mod.F90)'

    ! Copy fields from INPUT_OPT to local variables for use below
    IT_IS_AN_AEROSOL_SIM = Input_Opt%ITS_AN_AEROSOL_SIM
    IT_IS_A_FULLCHEM_SIM = Input_Opt%ITS_A_FULLCHEM_SIM
    prtDebug             = ( Input_Opt%LPRT .and. Input_Opt%amIRoot )

    ! Zero State_Chm arrays to avoid leftover values from hanging
    ! around between calls -- especially up near the tropopause
    State_Chm%IsorropAeropH    = 0.0_fp
    State_Chm%IsorropHplus     = 0.0_fp
    State_Chm%IsorropAeroH2O   = 0.0_fp
    State_Chm%IsorropSulfate   = 0.0_fp
    State_Chm%IsorropNitrate   = 0.0_fp
    State_Chm%IsorropBisulfate = 0.0_fp

    ! First-time initialization
    IF ( FIRST ) THEN

       ! Make sure certain tracers are defined
       id_HNO3   = Ind_('HNO3'  )
       id_NH3    = Ind_('NH3'   )
       id_NH4    = Ind_('NH4'   )
       id_NIT    = Ind_('NIT'   )
       id_SALA   = Ind_('SALA'  )
       id_SO4    = Ind_('SO4'   )
       id_SALACL = Ind_('SALACL')
       id_HCL    = Ind_('HCl'   )
       id_SALC   = Ind_('SALC'  )
       id_SALCCL = Ind_('SALCCL')
       !id_NH4s  = Ind_('NH4s'  )
       id_NITs   = Ind_('NITs'  )
       id_SO4s   = Ind_('SO4s'  )
       id_SALAAL = Ind_('SALAAL')
       id_SALCAL = Ind_('SALCAL')

       ! Make sure certain tracers are defined
       IF ( id_SO4 <= 0 ) THEN
          ErrMsg = 'SO4 is an undefined species!'
          CALL GC_Error( ErrMsg, RC, ThisLoc )
          RETURN
       ENDIF
       IF ( id_NH3 <= 0 ) THEN
          ErrMsg = 'NH3 is an undefined species!'
          CALL GC_Error( ErrMsg, RC, ThisLoc )
          RETURN
       ENDIF
       IF ( id_NH4 <= 0 ) THEN
          ErrMsg = 'NH4 is an undefined species!'
          CALL GC_Error( ErrMsg, RC, ThisLoc )
          RETURN
       ENDIF
       IF ( id_NIT <= 0 ) THEN
          ErrMsg = 'NIT is an undefined species!'
          CALL GC_Error( ErrMsg, RC, ThisLoc )
          RETURN
       ENDIF
       IF ( id_SALA <= 0 ) THEN
          ErrMsg = 'SALA is an undefined species!'
          CALL GC_Error( ErrMsg, RC, ThisLoc )
          RETURN
       ENDIF
       IF ( id_SALACL <= 0 ) THEN
          CALL ERROR_STOP( 'SALACL is an undefined species!', X )
       ENDIF
       IF ( id_SALC <= 0 ) THEN
          CALL ERROR_STOP( 'SALC is an undefined species!', X )
       ENDIF
       IF ( id_SALCCL <= 0 ) THEN
          CALL ERROR_STOP( 'SALCCL is an undefined species!', X )
       ENDIF
       !IF ( id_NH4s <= 0 ) THEN
       !   CALL ERROR_STOP( 'NH4s is an undefined species!',  X )
       !ENDIF
       IF ( id_NITs <= 0 ) THEN
          CALL ERROR_STOP( 'NITs is an undefined species!',  X )
       ENDIF
       IF ( id_SO4s <= 0 ) THEN
          CALL ERROR_STOP( 'SO4s is an undefined species!',  X )
       ENDIF
       IF ( id_SALAAL <= 0 ) THEN
          CALL ERROR_STOP( 'SALAAL is an undefined species!', X )
       ENDIF
       IF ( id_SALCAL <= 0 ) THEN
          CALL ERROR_STOP( 'SALCAL is an undefined species!', X )
       ENDIF

       ! Initialize arrays
       CALL INIT_ISORROPIAII( State_Grid )

       ! Check to see if we need to get HNO3 from HEMCO
       IF ( id_HNO3 <= 0 ) THEN

          IF ( IT_IS_A_FULLCHEM_SIM ) THEN

             ! Coupled simulation: stop w/ error since we need HNO3
             ErrMsg = 'HNO3 is an undefined species!'
             CALL GC_Error( ErrMsg, RC, ThisLoc )
             RETURN

          ELSE IF ( IT_IS_AN_AEROSOL_SIM ) THEN

             ! Offline simulation: get HNO3 from HEMCO (mps, 9/23/14)
             USE_HNO3_FROM_HEMCO = .TRUE.
 
          ELSE

             ! ISORROPIA is only valid for full-chem or aerosol-only sims
             ErrMsg = 'Invalid simulation type!'
             CALL GC_Error( ErrMsg, RC, ThisLoc )
             RETURN

          ENDIF
       ENDIF

       ! Check to see if we need to get HCl from HEMCO
       IF ( id_HCL <= 0 ) THEN

          IF ( IT_IS_A_FULLCHEM_SIM ) THEN

             ! Coupled simulation: stop w/ error since we need HCl
             ErrMsg = 'HCl is an undefined species!'
             CALL GC_Error( ErrMsg, RC, ThisLoc )
             RETURN

          ELSE IF ( IT_IS_AN_AEROSOL_SIM ) THEN

             ! Offline simulation: get HCl from HEMCO (mps, 6/11/2020)
             USE_HCl_FROM_HEMCO = .TRUE.
 
          ELSE

             ! ISORROPIA is only valid for full-chem or aerosol-only sims
             ErrMsg = 'Invalid simulation type!'
             CALL GC_Error( ErrMsg, RC, ThisLoc )
             RETURN

          ENDIF
       ENDIF

       ! Print out
       IF ( Input_Opt%amIRoot ) THEN
          WRITE( 6, 100 ) REPEAT( '=', 79 )
          WRITE( 6, 110 )
          WRITE( 6, 100 ) REPEAT( '=', 79 )
       ENDIF

100    FORMAT( a                                            )
110    FORMAT( 'Successfully initialized ISORROPIA code II' )

       ! Reset first-time flag
       FIRST = .FALSE.
    ENDIF

    ! Initialize for each timestep (bec, bmy, 4/15/05)
    IF ( IT_IS_AN_AEROSOL_SIM ) THEN
       GAS_HNO3 = 0e+0_fp
    ENDIF

    ! Evaluate offline global HNO3 from HEMCO is using. Doing this every
    ! timestep allows usage of HEMCO's scaling and masking functionality
    IF ( USE_HNO3_FROM_HEMCO ) THEN
       CALL HCO_EvalFld( HcoState, 'GLOBAL_HNO3', OFFLINE_HNO3, RC )
       IF ( RC /= GC_SUCCESS ) THEN
          ErrMsg = 'GLOBAL_HNO3 not found in HEMCO data list!'
          CALL GC_Error( ErrMsg, RC, ThisLoc )
          RETURN
       ENDIF
    ENDIF

    ! Evaluate offline global HCl from HEMCO is using. Doing this every
    ! timestep allows usage of HEMCO's scaling and masking functionality
    IF ( USE_HCl_FROM_HEMCO ) THEN
       CALL HCO_EvalFld( HcoState, 'GLOBAL_HCl', OFFLINE_HCl, RC )
       IF ( RC /= GC_SUCCESS ) THEN
          ErrMsg = 'GLOBAL_HCl not found in HEMCO data list!'
          CALL GC_Error( ErrMsg, RC, ThisLoc )
          RETURN
       ENDIF
    ENDIF

    ! Point to chemical species array [kg]
    Spc => State_Chm%Species

    !========================================================================
    ! Loop over grid boxes and call ISORROPIA (see comments in the
    ! ISORROPIA routine ISORROPIAIICODE.f which describes
    ! the input/output args)
<<<<<<< HEAD
    !========================================================================
    !$OMP PARALLEL DO                                                        &
    !$OMP DEFAULT( SHARED                                                  ) &
    !$OMP PRIVATE( I,        J,         L,           N,         WI         ) &
    !$OMP PRIVATE( WT,       GAS,       TEMPI,       RHI,       VOL        ) &
    !$OMP PRIVATE( TSO4,     TNH3,      TNA,         TCL,       ANO3       ) &
    !$OMP PRIVATE( GNO3,     TCA,       TMG,         TK,        CNTRL      ) &
    !$OMP PRIVATE( SCASI,    P_Pa,      TNO3,        AERLIQ,    AERSLD     ) &
    !$OMP PRIVATE( OTHER,    TNH4,      TNIT,        HPLUSTEMP, NUM_SAV    ) &
    !$OMP PRIVATE( GCL,      ACL,       AlkR,        NM,        PHCl       ) &
    !$OMP PRIVATE( Qk,       n_air,     n_ssc,       Hplus,     Dcs        ) &
    !$OMP PRIVATE( DEN_SAV,  HNO3_DEN,  OutOfBounds, F_HCL,     F_HNO3     ) &
    !$OMP PRIVATE( SULFTEMP, BISULTEMP, NITRTEMP,    HNO3_UGM3, CLTEMP     ) &
    !$OMP SCHEDULE( DYNAMIC, 1                                             )
=======
    !=================================================================
    !$OMP PARALLEL DO                                                  &
    !$OMP DEFAULT( SHARED )                                            &
    !$OMP PRIVATE( I,       J,        L,          N,         WI      ) &
    !$OMP PRIVATE( WT,      GAS,      TEMPI,      RHI,       VOL     ) &
    !$OMP PRIVATE( TSO4,    TNH3,     TNA,        TCL,       ANO3    ) &
    !$OMP PRIVATE( GNO3,    TCA,      TMG,        TK,        CNTRL   ) &
    !$OMP PRIVATE( SCASI,   P_PA,     TNO3,       AERLIQ,    AERSLD  ) &
    !$OMP PRIVATE( OTHER,   TNH4,     TNIT,       HPLUSTEMP, NUM_SAV ) &
    !$OMP PRIVATE( GCL,     ACL,      AlkR,       NM,        PHCl    ) &
    !$OMP PRIVATE( Qk,      n_air,    n_ssc,      Hplus,     Dcs     ) &
    !$OMP PRIVATE( DEN_SAV, HNO3_DEN, OutOfBounds, F_HCL, F_HNO3     ) &
    !$OMP PRIVATE( SULFTEMP, BISULTEMP, NITRTEMP, CLTEMP             ) &
    !$OMP SCHEDULE( DYNAMIC, 1 )
>>>>>>> 2b128960
    DO L = 1, State_Grid%NZ
    DO J = 1, State_Grid%NY
    DO I = 1, State_Grid%NX

       ! Only applying ISORROPIA II in troposphere
       IF ( State_Met%InStratMeso(I,J,L) ) CYCLE

       ! Initialize WI, WT
       DO N = 1, NCOMPA
          WI(N) = 0e+0_fp
          WT(N) = 0e+0_fp
       ENDDO

       ! Initialize GAS
       DO N = 1, NGASAQA
          GAS(N) = 0e+0_fp
       ENDDO

       ! Temperature [K]
       TEMPI    = State_Met%T(I,J,L)

       ! Pressure [Pa]
       P_Pa    = State_Met%PMid(I,J,L)*100.0e+0_f8

       ! Relative humidity [unitless]
       RHI      = State_Met%RH(I,J,L) * 1.e-2_fp

       ! Force RH in the range 0.01 - 0.98
       RHI      = MAX( 0.01e+0_fp, RHI )
       RHI      = MIN( 0.98e+0_fp, RHI )

       ! Volume of grid box [m3]
       VOL      = State_Met%AIRVOL(I,J,L)

       !-----------------------------------------------------------
       ! Now include full themodynamics for SSA, xnw 11/20/17
       ! Assume coarse SSA is externally mixed with fine aerosols,
       ! fine mode aerosols first reach equilibrium then coarse SSA
       !-----------------------------------------------------------

       ! This is for saving PHCl
       IF ( id_HCl > 0 ) THEN
          PHCl = Spc(I,J,L,id_HCL) !initial HCl, kg
       ENDIF

       ! Only do coarse mode cacluation when SALC exists
       ! SET NM = 1 to skip coarse SSA thermodynamic
       IF (Spc(I,J,L,id_SALC) .GT. 1.e-20) THEN
          NM = 2
          ! Calculate parameters for mass transfer
          Dcs = State_Chm%AeroRadi(I,J,L,12) * 2.e-2_fp !(cm->m)
          n_air = State_Met%AIRNUMDEN(I,J,L) !(molec/cm3)
          n_ssc = Spc(I,J,L,id_SALC) / 2.2e+3_fp / &
                  ((1.e+0_fp/6.e+0_fp) * Pi * Dcs**3 ) / VOL !(kg->#/m3)
       ELSE
          NM = 1
       ENDIF

       DO N = 1, NM
          !1 for fine, 2 for coarse
          !The coarse SSA thermodynamic does not work for offline simulation

          !-----------------------------------------------
          ! Compute Alkalinity % consumed in the grid box
          !-----------------------------------------------

          IF (N == 1) THEN
             IF (Spc(I,J,L,id_SALAAL) .GT. CONMIN) THEN
                AlkR = Spc(I,J,L,id_SALAAL) / Spc(I,J,L,id_SALA)
                AlkR = MAX( (1.e+0_fp-AlkR), CONMIN)
             ELSE
                AlkR = 1.e+0_fp
             ENDIF
          ELSE
             IF (Spc(I,J,L,id_SALCAL) .GT. CONMIN) THEN
                AlkR = Spc(I,J,L,id_SALCAL) / Spc(I,J,L,id_SALC)
                AlkR = MAX( (1.e+0_fp-AlkR), CONMIN)
             ELSE
                AlkR = 1.e+0_fp
             ENDIF
          ENDIF

          !--------------------------------
          ! Compute quantities for ISORROPIA
          !---------------------------------

          IF ( N == 1) THEN

             ! Total SO4 [mole/m3], also consider SO4s in SALA
             TSO4 = (Spc(I,J,L,id_SO4)+Spc(I,J,L,id_SALA)*0.08*AlkR) * &
                    1.e+3_fp / ( 96.e+0_fp * VOL)

             ! Total NH3 [mole/m3]
             TNH3 = Spc(I,J,L,id_NH4)*1.e+3_fp/(18.e+0_fp*VOL) +     &
                    Spc(I,J,L,id_NH3)* 1.e+3_fp / (17.e+0_fp * VOL)

          ELSE

             ! Total SO4 [mole/m3], also consider SO4s in SALC
             TSO4 = Spc(I,J,L,id_SO4s) * &
                    1.e+3_fp * AlkR / (31.4e+0_fp * VOL) + &
                    Spc(I,J,L,id_SALC) * 0.08_fp *         & 
                    1.e+3_fp * AlkR / (96.e+0_fp * VOL)    

             ! Total NH3 [mole/m3]
             !TNH3 = Spc(I,J,L,id_NH4s)*1.e+3_fp*AlkR/(31.4e+0_fp*VOL)+ &
             !       Spc(I,J,L,id_NH3) * 1.e+3_fp / (17.e+0_fp * VOL)
             TNH3  = 0e+0_fp

          ENDIF

          IF (N == 1) THEN
             ! Total Na+ (30.61% by weight of seasalt) [mole/m3]
             !TNA = Spc(I,J,L,id_SALA) * 0.3061e+0_fp * 1.e+3_fp / &
             !      ( 22.99e+0_fp  * VOL  )

             ! Total Na+ (30.61% by weight of seasalt) [mole/m3]
             ! increase to account for all cations, xnw 11/26/17
             TNA = Spc(I,J,L,id_SALA) * 0.397e+0_fp * 1.e+3_fp &
                   * AlkR / ( 23.e+0_fp  * VOL  )

             ! Total Cl- (55.04% by weight of seasalt) [mole/m3]
             !TCL = Spc(I,J,L,id_SALA) * 0.5504e+0_fp * 1.e+3_fp / &
             !      ( 35.45e+0_fp  * VOL  )

             ! track chloride in sea salt correctly, xnw 10/12/17
             ! Aerosol phase Cl-, [mole/m3]
             ACL = Spc(I,J,L,id_SALACL) * 1.e+3_fp * AlkR / &
                   ( 35.45e+0_fp  * VOL  )
          ELSE

             TNA = Spc(I,J,L,id_SALC) * 0.378e+0_fp * 1.e+3_fp &
                   * AlkR / ( 23.e+0_fp  * VOL  )
             ACL = Spc(I,J,L,id_SALCCL) * 1.e+3_fp * AlkR / &
                   ( 35.45e+0_fp  * VOL  )

          ENDIF

          ! Gas phase Cl-, [mole/m3]
          IF ( id_HCl > 0 ) THEN
             GCL = Spc(I,J,L,id_HCL) * 1.e+3_fp /(36.45e+0_fp * VOL)
          ELSE
             ! HCl is in v/v (from HEMCO)
             GCL = OFFLINE_HCl(I,J,L) / VOL
          ENDIF

          ! Total Cl- [mole/m3]
          TCL = ACL + GCL

          !====================================================================
          ! NOTE: As of 11/2007, ISORROPIAII does not conserve mass when Ca,K,Mg
          ! are non-zero. If you would like to consider Ca, K, Mg from seasalt
          ! and dust, isorropiaIIcode.f ISRP4F routines must be debugged.
          ! (hotp, bmy, 2/1/10)
          !
          ! ! Total Ca2+ (1.16% by weight of seasalt) [mole/m3]
          ! TCA      = Spc(I,J,L,id_SALA) * 0.0116e+0_fp * 1.d3 /
          !                            ( 40.08e+0_fp  * VOL  )
          !
          ! ! Total K+   (1.1% by weight of seasalt)  [mole/m3]
          ! TK       = Spc(I,J,L,id_SALA) * 0.0110e+0_fp * 1.d3 /
          !                            ( 39.102e+0_fp * VOL  )
          !
          ! ! Total Mg+  (3.69% by weight of seasalt) [mole/m3]
          ! TMG      = Spc(I,J,L,id_SALA) * 0.0369e+0_fp * 1.d3 /
          !                            ( 24.312e+0_fp * VOL  )
          !====================================================================
          ! Set Ca, K, Mg to zero for time being (hotp, bmy, 2/1/10)
          TCA      = 0e+0_fp
          TK       = 0e+0_fp
          TMG      = 0e+0_fp

          ! Compute gas-phase NO3
          IF ( id_HNO3 > 0 ) THEN

             !---------------------
             ! COUPLED SIMULATION
             !---------------------

             ! Compute gas-phase HNO3 [mole/m3] from HNO3 tracer
             GNO3 = Spc(I,J,L,id_HNO3)
             GNO3 = MAX( GNO3 * 1.e+3_fp / ( 63.e+0_fp * VOL ), CONMIN )

             ! Aerosol-phase NO3 [mole/m3]
             IF (N == 1) THEN
                ANO3 = Spc(I,J,L,id_NIT) * 1.e+3_fp / (62.e+0_fp * VOL)
             ELSE
                ANO3 = Spc(I,J,L,id_NITs) * 1.e+3_fp * AlkR / (31.4e+0_fp * VOL)
             ENDIF

             ! Total NO3 [mole/m3]
             TNO3    = GNO3 + ANO3

          ELSE

             !---------------------
             ! OFFLINE SIMULATION
             !---------------------

             ! Relax to monthly mean HNO3 concentrations every 3 hours
             ! Otherwise just use the concentration in HNO3_sav
             IF ( MOD( GET_ELAPSED_SEC(), 10800 ) == 0 ) THEN
                ! HNO3 is in v/v (from HEMCO), convert to ug/m3
                HNO3_UGM3 = OFFLINE_HNO3(I,J,L) * State_Met%AIRDEN(I,J,L) &
                            * 1.e+9_fp / ( AIRMW / 63.e+0_fp )
             ELSE
                HNO3_UGM3 = HNO3_sav(I,J,L)
             ENDIF

             ! Convert total inorganic NO3 from [ug/m3] to [mole/m3].
             TNO3  = HNO3_UGM3 * 1.e-6_fp / 63.e+0_fp

             ANO3 = 0.0e+0_fp
             GNO3 = TNO3

          ENDIF

          !---------------------------------
          ! Call ISORROPIA
          !---------------------------------

          ! set type of ISORROPIA call
          ! Forward problem, do not change this value
          ! 0e+0_fp represents forward problem
          CNTRL(1) = 0.0e+0_fp

          ! Metastable for now
          ! 1e+0_fp represents metastable problem
          CNTRL(2) = 1.0e+0_fp

          ! Insert concentrations [mole/m3] into WI & prevent underflow
          WI(1)    = MAX( TNA,  CONMIN )
          WI(2)    = MAX( TSO4, CONMIN )
          WI(3)    = MAX( TNH3, CONMIN )
          WI(4)    = MAX( TNO3, CONMIN )
          WI(5)    = MAX( TCL,  CONMIN )
          WI(6)    = MAX( TCA,  CONMIN )
          WI(7)    = MAX( TK,   CONMIN )
          WI(8)    = MAX( TMG,  CONMIN )

#if defined( SKIP_IF_P_AND_T_ARE_OUT_OF_RANGE )

          !%%%%%%%%%%%%%%%%%%%%%%%%%%%%%%%%%%%%%%%%%%%%%%%%%%%%%%%%%%%%%%%%%%
          !%%% If the C-preprocessor switch is activated then check if
          !%%% pressure and temperature are in the range that will result
          !%%% in a stable solution.  If not, then we will skip calling
          !%%% ISORROPIA to avoid random noise in the output.
          !%%%
          !%%% NOTE: Turning this feature on will result in differences
          !%%% with respect to prior GEOS-Chem versions.  So we'll give
          !%%% the user the option to activate it or not.  At some point
          !%%% in the future this will become the default setting.
          !%%%
          !%%%  -- Seb Eastham and Bob Yantosca (1/25/17)
          !%%%%%%%%%%%%%%%%%%%%%%%%%%%%%%%%%%%%%%%%%%%%%%%%%%%%%%%%%%%%%%%%%

          ! SDE 2017-01-18: Recommendation from Shannon Capps
          ! Skip equilibrium if T < 250 K or P < 200 hPa
          OutOfBounds = ((P_Pa.lt.200.0e+2_f8).or.(TEMPI.lt.250.0e+0_f8))

#else

          !%%%%%%%%%%%%%%%%%%%%%%%%%%%%%%%%%%%%%%%%%%%%%%%%%%%%%%%%%%%%%%%%%%
          !%%% Always call ISORROPIA, regardless of the values of pressure
          !%%% and temperature.  This will match the prior behavior of
          !%%% when comparing to v11-01 and earlier versions.
          !%%%
          !%%%  -- Seb Eastham and Bob Yantosca (1/25/17)
          !%%%%%%%%%%%%%%%%%%%%%%%%%%%%%%%%%%%%%%%%%%%%%%%%%%%%%%%%%%%%%%%%%%

          ! Never skip calling ISORROPIA
          OutOfBounds = .FALSE.

#endif

          IF ( OutOfBounds ) THEN

             ! %%% Skip equilibrium %%%
             ! Just keep things the way they are
             ! and spoof the other outputs
             WT(:)     = WI(:)
             AERLIQ(:) = 0.0e+0_f8
             AERSLD(:) = 0.0e+0_f8
             GAS(:)    = 0.0e+0_f8
             OTHER(:)  = 0.0e+0_f8
          
             IF (N == 1) THEN
                ANO3 = Spc(I,J,L,id_NIT)  * 1.e+3_fp  / (62.e+0_fp * VOL)
             ELSE
                ANO3 = Spc(I,J,L,id_NITs) * 1.e+3_fp * AlkR / (31.4e+0_fp * VOL)
             ENDIF

          ELSE

             ! %%% Perform aerosol thermodynamic equilibrium %%%
             ! ISORROPIA can be found in ISORROPIAIICODE.F
             ! inputs are WI, RHI, TEMPI, CNTRL
             CALL ISORROPIA( WI,    RHI,  TEMPI,  CNTRL, &
                             WT,    GAS,  AERLIQ, AERSLD, &
                             SCASI, OTHER                 )

             ! Consider mass transfer and acid limitation for coarse
             ! mode calculation
             IF (N == 2) THEN
                !Hplus = AERLIQ(1) !H+ in aerosol, mol/m3
                Hplus = 1.e-5_fp*18.e-3_fp*AERLIQ(8)
                CALL GET_QK(GNO3, GCL, GAS(2), GAS(3), Hplus, Dcs, TEMPI, &
                            n_air, n_ssc, Qk, F_HNO3, F_HCl)
                GAS(2) = GAS(2) * Qk
                GAS(3) = GAS(3) * Qk
                GAS(2) = GNO3 - (GNO3 - GAS(2)) * ( 1.e0_fp - exp(-F_HNO3))
                GAS(3) = GCL - (GCL - GAS(3)) * ( 1.e0_fp - exp(-F_HCl))
             ENDIF

             ! Retrieve concentrations in mol/m3
             TSO4 = WT(2)
             TNH3 = GAS(1)
             TNH4 = WT(3) - GAS(1)
             GNO3 = GAS(2)
             TNO3 = WT(4)
             ANO3 = TNO3 - GNO3
             GCL  = GAS(3)
             TCL  = WT(5)
             ACL  = TCL - GCL

          ENDIF

          !---------------------------------
          ! Save back into tracer array
          !---------------------------------
          ! Convert ISORROPIA output from [mole/m3] to [kg]
          IF (N == 1) THEN
             TSO4 = MAX( 96.e-3_fp * VOL * TSO4, CONMIN )
             TNH4 = MAX( 18.e-3_fp * VOL * TNH4, CONMIN )
             TNIT = MAX( 62.e-3_fp * VOL * ANO3, CONMIN )
             ACL  = MAX( 35.45e-3_fp * VOL * ACL, CONMIN )
             TNH3 = MAX( 17.e-3_fp * VOL * TNH3, CONMIN )
          ELSE
             TSO4 = MAX( 31.4e-3_fp * VOL * TSO4, CONMIN )
             !TNH4 = MAX( 31.4e-3_fp * VOL * TNH4, CONMIN )
             TNIT = MAX( 31.4e-3_fp * VOL * ANO3, CONMIN )
             ACL  = MAX( 35.45e-3_fp * VOL * ACL, CONMIN )
          ENDIF
          !TNH3 = MAX( 17.e-3_fp * VOL * TNH3, CONMIN )
          GCL  = MAX( 36.45e-3_fp * VOL * GCL, CONMIN )
       
          ! Save tracers back into Spc array [kg]
          ! no longer save TSO4 back into Spc. SO4 is all aerosol phase
          ! (hotp 11/7/07)
          ! Spc(I,J,L,id_SO4) = TSO4
          !Spc(I,J,L,id_NH3) = TNH3
          IF ( id_HCl > 0 ) THEN
             Spc(I,J,L,id_HCL) = GCL
          ENDIF

          IF (N == 1) THEN
             Spc(I,J,L,id_NH3) = TNH3
             Spc(I,J,L,id_NH4) = TNH4
             Spc(I,J,L,id_NIT) = TNIT
             Spc(I,J,L,id_SALACL) = Spc(I,J,L,id_SALACL)*(1-AlkR)+ ACL
          ELSE
             !Spc(I,J,L,id_NH4s) = Spc(I,J,L,id_NH4s) * (1-AlkR) + TNH4
             Spc(I,J,L,id_NITs) = Spc(I,J,L,id_NITs) * (1-AlkR) + TNIT
             Spc(I,J,L,id_SALCCL) = Spc(I,J,L,id_SALCCL)*(1-AlkR)+ ACL
          ENDIF
       
          ! Special handling for HNO3 [kg]
          IF ( id_HNO3 > 0 ) THEN

             !---------------------
             ! COUPLED SIMULATION
             !---------------------

             ! HNO3 [mole/m3] is in GAS(2); convert & store in Spc [kg]
             Spc(I,J,L,id_HNO3) = MAX( 63.e-3_fp * VOL * GNO3, CONMIN )

             ! Save for use in DEN_SAV expression below (sofen, 4/21/10)
             HNO3_DEN = Spc(I,J,L,id_HNO3)

          ELSE

             !---------------------
             ! OFFLINE SIMULATION:
             !---------------------

             ! Convert total inorganic nitrate from [mole/m3] to [ug/m3]
             ! and save for next time
             ! WT(4) is in [mole/m3] -- unit conv is necessary!
             CALL SET_HNO3( I, J, L, 63.e+6_f8 * TNO3 )

             ! Save for use in sulfate_mod (SEASALT_CHEM) for offline
             ! aerosol simulations (bec, 4/15/05)
             GAS_HNO3(I,J,L) = GNO3

             ! Save for use in DEN_SAV expression below (sofen, 4/21/10)
             HNO3_DEN        = GNO3 * VOL * 63e-3_fp

          ENDIF

          !-------------------------
          ! ND42 diagnostic arrays
          !-------------------------

          ! AEROPH: get pH related info to SAV arrays (hotp 8/11/09)
          ! HPLUSTEMP is H+ in mol/L water, AERLIQ1 is H, AERLIQ8 is H2O
          ! in mol/m3 air --> convert to mol/L water
          IF ( AERLIQ(8) < 1e-18_fp ) THEN
             ! Aerosol is dry so HPLUSTEMP and PH_SAV are undefined
             ! We force HPLUSTEMP to 1d20 (hotp, ccc, 12/18/09)
             ! Force IsorropAeropH to 20e0 (X. Wang, 6/27/19)
             !HPLUSTEMP       = 1e+20_fp
             HPLUSTEMP       = 1e-30_fp
             SULFTEMP        = 1e-30_fp
             BISULTEMP       = 1e-30_fp
             NITRTEMP        = 1e-30_fp
             CLTEMP          = 1e-30_fp
             !State_Chm%IsorropAeropH(I,J,L,N) = -999e+0_fp
             State_Chm%IsorropAeropH(I,J,L,N) = 20e+0_fp
          ELSE
             HPLUSTEMP    = AERLIQ(1) / AERLIQ(8) *1e+3_fp/18e+0_fp
             SULFTEMP     = AERLIQ(5) / AERLIQ(8) *1e+3_fp/18e+0_fp
             BISULTEMP    = AERLIQ(6) / AERLIQ(8) *1e+3_fp/18e+0_fp
             NITRTEMP     = AERLIQ(7) / AERLIQ(8) *1e+3_fp/18e+0_fp
             CLTEMP       = AERLIQ(4) / AERLIQ(8) *1e+3_fp/18e+0_fp
          
             ! Use SAFELOG10 to prevent NAN
             State_Chm%IsorropAeropH(I,J,L,N)=-1e+0_fp*SAFELOG10(HPLUSTEMP)
          ENDIF
       
          ! Additional Info
          State_Chm%IsorropHplus(I,J,L,N)   = MAX(HPLUSTEMP, 1e-30_fp)
          State_Chm%IsorropAeroH2O(I,J,L,N) = MAX((AERLIQ(8)*18e+6_fp),1e-30_fp) ! mol/m3 -> ug/m3
          State_Chm%IsorropNitrate(I,J,L,N) = MAX(NITRTEMP, 1e-30_fp)
          State_Chm%IsorropChloride(I,J,L,N)= MAX(CLTEMP, 1e-30_fp)
          IF (N==1) THEN
             State_Chm%IsorropSulfate(I,J,L)  = MAX(SULFTEMP, 1e-30_fp)
             State_Chm%IsorropBisulfate(I,J,L)= MAX(BISULTEMP, 1e-30_fp)
             State_Chm%AeroH2O(I,J,L,1+NDUST) = AERLIQ(8) * 18e+0_fp ! mol/m3 -> g/m3
          
<<<<<<< HEAD
          NUM_SAV    = ( Spc(I,J,L,id_NH3)  / 17.0_fp                        &
                     +   Spc(I,J,L,id_NH4)  / 18.0_fp                        &
                     +   Spc(I,J,L,id_SALA) * 0.3061_fp / 23.0_fp           )

          DEN_SAV    = ( Spc(I,J,L,id_SO4)  / 96.0_fp   * 2.0_fp             &
                     +   Spc(I,J,L,id_NIT)  / 62.0_fp                        &
                     +   HNO3_DEN           / 63.0_fp                        &
                     +   Spc(I,J,L,id_SALA) * 0.55_fp   / 35.45_fp          )
       ENDIF

=======
             NUM_SAV    = ( Spc(I,J,L,id_NH3) /17e+0_fp         + &
                            Spc(I,J,L,id_NH4) /18e+0_fp         + &
                            Spc(I,J,L,id_SALA)*0.3061e+0_fp/23.0e+0_fp )

             DEN_SAV    = ( Spc(I,J,L,id_SO4)  / 96e+0_fp*2e+0_fp + &    
                            Spc(I,J,L,id_NIT)  / 62e+0_fp         + &
                            HNO3_DEN           / 63e+0_fp         + &
                            Spc(I,J,L,id_SALA) *0.55e+0_fp / 35.45e+0_fp)
          ENDIF
>>>>>>> 2b128960

       ENDDO

<<<<<<< HEAD
    PHCl = ( Spc(I,J,L,id_HCL) - PHCl ) * 35.45_fp / 36.45_fp
=======
       IF ( id_HCl > 0 ) THEN
          PHCl = (Spc(I,J,L,id_HCL) - PHCl)*35.45/36.45
       ENDIF
>>>>>>> 2b128960

    ENDDO
    ENDDO
    ENDDO
    !$OMP END PARALLEL DO

    ! Free pointer
    Spc => NULL()

    !### Debug
    IF ( prtDebug ) CALL DEBUG_MSG( '### ISORROPIAII: a DO_ISORROPIAII' )

  END SUBROUTINE DO_ISORROPIAII
!EOC
!------------------------------------------------------------------------------
!                  GEOS-Chem Global Chemical Transport Model                  !
!------------------------------------------------------------------------------
!BOP
!
! !IROUTINE: safelog10
!
! !DESCRIPTION: Calculates the LOG (base 10) of a number X.  Returns a minimum
!  value if X is too small, in order to avoid NaN or Infinity problems.
!\\
!\\
! !INTERFACE:
!
  FUNCTION SAFELOG10( X ) RESULT ( SAFLOG )
!
! !INPUT PARAMETERS:
!
    REAL(fp), INTENT(IN) :: X        ! Argument for LOG10 function
!
! !RETURN VALUE:
!
    REAL(fp)             :: SAFLOG   ! LOG10 output --
!
! !REVISION HISTORY:
!  11 Aug 2009 - H. O. T. Pye - Initial version
!  See https://github.com/geoschem/geos-chem for complete history
!EOP
!------------------------------------------------------------------------------
!BOC

    IF ( X <= 1e-20_fp ) THEN
       SAFLOG = -1e+0_fp*20e+0_fp   ! if X<0, make pH 20
    ELSE
       SAFLOG = LOG10(X)
    ENDIF

  END FUNCTION SAFELOG10
!EOC
!------------------------------------------------------------------------------
!                  GEOS-Chem Global Chemical Transport Model                  !
!------------------------------------------------------------------------------
!BOP
!
! !IROUTINE: set_hno3
!
! !DESCRIPTION: Subroutine SET\_HNO3 stores the modified HNO3 value back
!  into the HNO3\_sav array for the next timestep.
!\\
!\\
! !INTERFACE:
!
  SUBROUTINE SET_HNO3( I, J, L, HNO3_UGM3 )
!
! !INPUT PARAMETERS:
!
    INTEGER,  INTENT(IN) :: I           ! GEOS-Chem longitude index
    INTEGER,  INTENT(IN) :: J           ! GEOS-Chem longitude index
    INTEGER,  INTENT(IN) :: L           ! GEOS-Chem longitude index
    REAL(f8), INTENT(IN) :: HNO3_UGM3   ! HNO3 concentration [ug/m3]
!
! !REVISION HISTORY:
!  16 Dec 2002 - R. Yantosca - Initial version
!  See https://github.com/geoschem/geos-chem for complete history
!EOP
!------------------------------------------------------------------------------
!BOC
#if !defined( USE_REAL_8 )
    HNO3_sav(I,J,L) = SNGL(HNO3_UGM3) ! if we are not using real*8
#else
    HNO3_sav(I,J,L) = HNO3_UGM3       ! if we are using real*8
#endif

  END SUBROUTINE SET_HNO3
!EOC
!------------------------------------------------------------------------------
!                  GEOS-Chem Global Chemical Transport Model                  !
!------------------------------------------------------------------------------
!BOP
!
! !IROUTINE: get_gno3
!
! !DESCRIPTION: Function GET\_GNO3 returns the gas-phase HNO3 [v/v] for
!  calculation of sea-salt chemistry in sulfate\_mod (SEASALT\_CHEM).
!\\
!\\
! !INTERFACE:
!
  SUBROUTINE GET_GNO3( I, J, L, HNO3_kg, State_Met )
!
! !USES:
!
    USE State_Met_Mod,      ONLY : MetState
!
! !INPUT PARAMETERS:
!
    INTEGER,        INTENT(IN)    :: I          ! GEOS-Chem longitude index
    INTEGER,        INTENT(IN)    :: J          ! GEOS-Chem latitude index
    INTEGER,        INTENT(IN)    :: L          ! GEOS-Chem level index
!
! !INPUT/OUTPUT PARAMETERS:
!
    TYPE(MetState), INTENT(INOUT) :: State_Met  ! Meteorology State object
!
! !OUTPUT PARAMETERS:
!
    REAL(fp),          INTENT(OUT)  :: HNO3_kg    ! Gas-phase HNO3 [kg]
!
! !REVISION HISTORY:
!  15 Apr 2005 - B. Alexander - Initial version
!  See https://github.com/geoschem/geos-chem for complete history
!EOP
!------------------------------------------------------------------------------
!BOC
    ! Zero variables
    HNO3_kg  = 0.e+0_fp

    ! convert from [mole/m3] to [kg]
    HNO3_kg = GAS_HNO3(I,J,L) * 63.e-3_fp * State_Met%AIRVOL(I,J,L)

  END SUBROUTINE GET_GNO3
!EOC
!------------------------------------------------------------------------------
!                  GEOS-Chem Global Chemical Transport Model                  !
!------------------------------------------------------------------------------
!BOP
!
! !IROUTINE: GET_Qk
!
! !DESCRIPTION: Function GET\_Qk returns the mass transfer correction
!  factor Qk for the thermodynamic equilibrium of coarse SSA. A dynamic
!  method of Pillinis et al. (2000) is used here.
!\\
!\\
! !INTERFACE:
!
      Subroutine GET_QK(GNO3, GCL, GNO3eq, GCLeq, Hplus, d, temp, &
           denair, n_x, Qk, F_HNO3, F_HCl )

      USE PhysConstants,      ONLY : pi
      USE TIME_MOD,           ONLY : GET_TS_CHEM
!
! !INPUT PARAMETERS:
!
      ! Gas concentration (mole m-3) before equilibrium
      REAL(fp),  INTENT(IN) :: GNO3, GCL
      ! Gas concentration (mole m-3) after ISORROPIA equilibrium
      REAL(fp),  INTENT(IN) :: GNO3eq, GCLeq
      ! Aerosol H+ concentration (mole m-3)
      REAL(fp),  INTENT(IN) :: Hplus
      ! Aerosol (coarse seas salt) diameter (m)
      REAL(fp),  INTENT(IN) :: d
      ! Temprature (K)
      REAL(fp),  INTENT(IN) :: temp
      ! Air density (molec cm-3)
      REAL(fp),  INTENT(IN) :: denair
      ! Aerosol (coarse sea salt) number density (m-3)
      REAL(fp),  INTENT(IN) :: n_x
!
! !Return value:
!
      REAL(fp),  INTENT(OUT)  :: Qk, F_HNO3, F_HCl
!
! !REVISION HISTORY:
!  14 Feb 2018 - X. Wang - Initial version
!EOP
!------------------------------------------------------------------------------
!BOC
!
!  !LOCAL VARIABLES:
      REAL(fp) :: aa1, aa2, bb1, bb2, bb3
      REAL(fp) :: D_g, f, Kn, H_flux_NO3, H_flux_Cl
      REAL(fp) :: alpha, Hlim, ab


      ! Initialize
      aa1        = 0.0_fp
      aa2        = 0.0_fp
      bb1        = 0.0_fp
      bb2        = 0.0_fp
      bb3        = 0.0_fp
      D_g        = 0.0_fp
      f          = 0.0_fp
      Kn         = 0.0_fp
      H_flux_NO3 = 0.0_fp
      H_flux_Cl  = 0.0_fp
      Hlim       = 0.0_fp
      alpha      = 0.0_fp
      ab         = 0.0_fp

      ! Based on (Pilinis et al.AST,2000), for  HNO3+HCl case,
      ! Qx = -bb / aa, first calculate bb:
      ! bb = -D_g*f*C(HNO3) - D_g*f*C(HCl) + alpha/(2*pi*d*N)
      ! aa = D_g*f*Ceq(HNO3) + D_g*f*Ceq(HCl)

      ! In the 1st term for HNO3, D_g is the gas diffusion coefficient (m2 s-1)
      D_g = 9.45E+17_fp/denair * SQRT(temp) * 1.e-4_fp * &
            SQRT(3.472E-2_fp + 1.E+0_fp/63.e+0_fp)
      ! f is the the correction for noncontinuum effects and imperfect
      ! accommodation, based on Kn number and accommodation coefficient
      Kn = 0.068e-6_fp / (d / 2.)
      ! Use S&P eq12.42 (Dahneke 1983) to calculate f
      ab = 7.5e-5 * exp(2.1e3 / temp)
      f = (1+Kn) / (1 + 2.*Kn*(1+Kn)/ab)
      ! C is the gas concentration before equilibrium (mol m-3)
      bb1 = -D_g * f * GNO3 !(mole m-1 s-1)
      ! Also calulate availabe H+ flux for later calculation (mol m-3 s-1)
      H_flux_NO3 = 2*pi*D_g*d*n_x*f*(GNO3-GNO3eq)
      F_HNO3 = 2*pi*D_g*d*n_x*f * GET_TS_CHEM()! * 60e+0_fp !save for flux calc
      aa1 = D_g*f*GNO3eq !(mole m-1 s-1)

      ! Do similar for the 2nd term, for HCl
      D_g = 9.45E+17_fp/denair * SQRT(temp) * 1.e-4_fp * &
            SQRT(3.472E-2_fp + 1.E+0_fp/36.45e+0_fp)
      ab = 4.4e-6 * exp(2.898e3 / temp)
      f = (1+Kn) / (1 + 2.*Kn*(1+Kn)/ab)
      bb2 = -D_g * f * GCL !(mole m-1 s-1)
      H_flux_Cl = 2*pi*D_g*d*n_x*f*(GCL-GCLeq)
      F_HCl = 2*pi*D_g*d*n_x*f * GET_TS_CHEM()! * 60e+0_fp !save for flux calc
      aa2 = D_g*f*GCLeq !(mole m-1 s-1)

      ! In the third term, alpha is the limited changes in the acidity
      ! of the particle. The limitation is set to 0.1s-1 following Pilinis, 2000
      alpha = H_flux_Cl+H_flux_NO3 !(mole m-3 s-1)
      Hlim = 1.e-1_fp * Hplus !(mole m-3 s-1)
      IF (abs(alpha) .GT. Hlim) THEN
         alpha = sign(Hlim, alpha) !(mole m-3 s-1)
         bb3 = alpha/(2*pi*d*n_x) !(mole m-1 s-1)
         IF ((aa1+aa2) .LE. 0) THEN
            Qk = 1e+0_fp
         ELSEIF ((bb1 + bb2 + bb3) .GE. 0 ) THEN
            Qk = 1e+0_fp
         ELSE
            Qk = - (bb1 + bb2 + bb3) / (aa1 + aa2)
         ENDIF
      ELSE
         Qk = 1e+0_fp
      ENDIF

      END SUBROUTINE GET_Qk
!EOC

!------------------------------------------------------------------------------
!                  GEOS-Chem Global Chemical Transport Model                  !
!------------------------------------------------------------------------------
!BOP
!
! !IROUTINE: init_isorropiaII
!
! !DESCRIPTION: Subroutine INIT\_ISORROPIAII initializes all module arrays.
!\\
!\\
! !INTERFACE:
!
  SUBROUTINE INIT_ISORROPIAII( State_Grid )
!
! !USES:
!
    USE ERROR_MOD,      ONLY : ALLOC_ERR
    USE State_Grid_Mod, ONLY : GrdState
!
! !INPUT PARAMETERS:
!
    TYPE(GrdState), INTENT(IN) :: State_Grid  ! Grid State object
!
! !REVISION HISTORY:
!  06 Jul 2007 - H. O. T. Pye - Initial version
!  See https://github.com/geoschem/geos-chem for complete history
!EOP
!------------------------------------------------------------------------------
!BOC
!
! !LOCAL VARIABLES:
!
    INTEGER :: AS

    !=================================================================
    ! INIT_ISORROPIAII begins here!
    !=================================================================

    ALLOCATE( HNO3_sav( State_Grid%NX, State_Grid%NY, State_Grid%NZ ), &
              STAT=AS )
    IF ( AS /= 0 ) CALL ALLOC_ERR( 'HNO3_sav' )
    HNO3_sav = 0e+0_fp

    ALLOCATE( GAS_HNO3( State_Grid%NX, State_Grid%NY, State_Grid%NZ ), &
              STAT=AS )
    IF ( AS /= 0 ) CALL ALLOC_ERR( 'GAS_HNO3' )
    GAS_HNO3 = 0e+0_fp

  END SUBROUTINE INIT_ISORROPIAII
!EOC
!------------------------------------------------------------------------------
!                  GEOS-Chem Global Chemical Transport Model                  !
!------------------------------------------------------------------------------
!BOP
!
! !IROUTINE: cleanup_isorropiaII
!
! !DESCRIPTION: Subroutine CLEANUP\_ISORROPIAII deallocates all module arrays.
!\\
!\\
! !INTERFACE:
!
  SUBROUTINE CLEANUP_ISORROPIAII
!
! !REVISION HISTORY:
!  06 Jul 2007 - H. O. T. Pye - Initial version
!  See https://github.com/geoschem/geos-chem for complete history
!EOP
!------------------------------------------------------------------------------
!BOC

    IF ( ALLOCATED( HNO3_sav    ) ) DEALLOCATE( HNO3_sav )
    IF ( ALLOCATED( GAS_HNO3    ) ) DEALLOCATE( GAS_HNO3 )

  END SUBROUTINE CLEANUP_ISORROPIAII
!EOC
END MODULE ISORROPIAII_MOD<|MERGE_RESOLUTION|>--- conflicted
+++ resolved
@@ -440,7 +440,6 @@
     ! Loop over grid boxes and call ISORROPIA (see comments in the
     ! ISORROPIA routine ISORROPIAIICODE.f which describes
     ! the input/output args)
-<<<<<<< HEAD
     !========================================================================
     !$OMP PARALLEL DO                                                        &
     !$OMP DEFAULT( SHARED                                                  ) &
@@ -455,22 +454,6 @@
     !$OMP PRIVATE( DEN_SAV,  HNO3_DEN,  OutOfBounds, F_HCL,     F_HNO3     ) &
     !$OMP PRIVATE( SULFTEMP, BISULTEMP, NITRTEMP,    HNO3_UGM3, CLTEMP     ) &
     !$OMP SCHEDULE( DYNAMIC, 1                                             )
-=======
-    !=================================================================
-    !$OMP PARALLEL DO                                                  &
-    !$OMP DEFAULT( SHARED )                                            &
-    !$OMP PRIVATE( I,       J,        L,          N,         WI      ) &
-    !$OMP PRIVATE( WT,      GAS,      TEMPI,      RHI,       VOL     ) &
-    !$OMP PRIVATE( TSO4,    TNH3,     TNA,        TCL,       ANO3    ) &
-    !$OMP PRIVATE( GNO3,    TCA,      TMG,        TK,        CNTRL   ) &
-    !$OMP PRIVATE( SCASI,   P_PA,     TNO3,       AERLIQ,    AERSLD  ) &
-    !$OMP PRIVATE( OTHER,   TNH4,     TNIT,       HPLUSTEMP, NUM_SAV ) &
-    !$OMP PRIVATE( GCL,     ACL,      AlkR,       NM,        PHCl    ) &
-    !$OMP PRIVATE( Qk,      n_air,    n_ssc,      Hplus,     Dcs     ) &
-    !$OMP PRIVATE( DEN_SAV, HNO3_DEN, OutOfBounds, F_HCL, F_HNO3     ) &
-    !$OMP PRIVATE( SULFTEMP, BISULTEMP, NITRTEMP, CLTEMP             ) &
-    !$OMP SCHEDULE( DYNAMIC, 1 )
->>>>>>> 2b128960
     DO L = 1, State_Grid%NZ
     DO J = 1, State_Grid%NY
     DO I = 1, State_Grid%NX
@@ -910,38 +893,21 @@
              State_Chm%IsorropBisulfate(I,J,L)= MAX(BISULTEMP, 1e-30_fp)
              State_Chm%AeroH2O(I,J,L,1+NDUST) = AERLIQ(8) * 18e+0_fp ! mol/m3 -> g/m3
           
-<<<<<<< HEAD
-          NUM_SAV    = ( Spc(I,J,L,id_NH3)  / 17.0_fp                        &
+             NUM_SAV = ( Spc(I,J,L,id_NH3)  / 17.0_fp                        &
                      +   Spc(I,J,L,id_NH4)  / 18.0_fp                        &
                      +   Spc(I,J,L,id_SALA) * 0.3061_fp / 23.0_fp           )
 
-          DEN_SAV    = ( Spc(I,J,L,id_SO4)  / 96.0_fp   * 2.0_fp             &
+             DEN_SAV = ( Spc(I,J,L,id_SO4)  / 96.0_fp   * 2.0_fp             &
                      +   Spc(I,J,L,id_NIT)  / 62.0_fp                        &
                      +   HNO3_DEN           / 63.0_fp                        &
                      +   Spc(I,J,L,id_SALA) * 0.55_fp   / 35.45_fp          )
-       ENDIF
-
-=======
-             NUM_SAV    = ( Spc(I,J,L,id_NH3) /17e+0_fp         + &
-                            Spc(I,J,L,id_NH4) /18e+0_fp         + &
-                            Spc(I,J,L,id_SALA)*0.3061e+0_fp/23.0e+0_fp )
-
-             DEN_SAV    = ( Spc(I,J,L,id_SO4)  / 96e+0_fp*2e+0_fp + &    
-                            Spc(I,J,L,id_NIT)  / 62e+0_fp         + &
-                            HNO3_DEN           / 63e+0_fp         + &
-                            Spc(I,J,L,id_SALA) *0.55e+0_fp / 35.45e+0_fp)
-          ENDIF
->>>>>>> 2b128960
-
+          ENDIF
+       
        ENDDO
 
-<<<<<<< HEAD
-    PHCl = ( Spc(I,J,L,id_HCL) - PHCl ) * 35.45_fp / 36.45_fp
-=======
        IF ( id_HCl > 0 ) THEN
-          PHCl = (Spc(I,J,L,id_HCL) - PHCl)*35.45/36.45
-       ENDIF
->>>>>>> 2b128960
+          PHCl = ( Spc(I,J,L,id_HCL) - PHCl ) * 35.45_fp / 36.45_fp
+       ENDIF
 
     ENDDO
     ENDDO
