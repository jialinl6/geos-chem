--- conflicted
+++ resolved
@@ -356,11 +356,8 @@
       CHARACTER(LEN=255)       :: ThisLoc,       ZTYPE
       CHARACTER(LEN=255)       :: historyConfigFile
       CHARACTER(LEN=512)       :: ErrMsg
-<<<<<<< HEAD
-
-=======
       CHARACTER(LEN=512)       :: Instr
->>>>>>> cae66966
+
 #if defined( RRTMG )
       !-----------------------------
       ! Scalars specific to RRTMG
