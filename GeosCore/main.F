!BOC
#if defined( ESMF_ ) || defined( EXTERNAL_GRID ) || defined( MODEL_ )
      !-----------------------------------------------------------------
      !         %%%%%%% GEOS-Chem HP (with ESMF & MPI) %%%%%%%
      !        %%%% GEOS-Chem Coupled with External Models %%%%
      !
      ! When GEOS-Chem is connected to an external model or in GCHP,
      ! the GEOS-Chem classic main.F should not be built.
      !-----------------------------------------------------------------
#else
!EOC
!------------------------------------------------------------------------------
!                  GEOS-Chem Global Chemical Transport Model                  !
!------------------------------------------------------------------------------
!BOP
!
! !MODULE: main.F
!
! !DESCRIPTION: Program GEOS\_CHEM is the main level driver program for the
!  GEOS-Chem model of atmospheric chemistry and composition.
!\\
!\\
! !INTERFACE:
!
      PROGRAM GEOS_Chem
!
! !USES:
!
      !-----------------------------------------------------------------
      ! Parameters to define floating-point variables
      !-----------------------------------------------------------------
      USE PRECISION_MOD,   ONLY : fpp => fp  ! Flexible precision
      USE PRECISION_MOD,   ONLY : f4         ! 4-byte floating point
      USE PRECISION_MOD,   ONLY : f8         ! 8-byte floating point

      !-----------------------------------------------------------------
      ! Basic GEOS-Chem modules
      !-----------------------------------------------------------------
      USE CMN_SIZE_MOD          ! Size parameters
      USE DiagList_Mod          ! Derived type for diagnostics list
      USE Diagnostics_Mod       ! Set select netcdf diagnostics
      USE ErrCode_Mod           ! Error codes for success or failure
      USE ERROR_MOD             ! For error checking
      USE FILE_MOD              ! For file I/O
      USE GEOS_TIMERS_MOD       ! For GEOS-Chem timers (optional)
      USE GC_Environment_Mod    ! For allocating derived type objects
      USE GC_GRID_MOD           ! For defining the lons/lats/areas of the grid
      USE Input_Opt_Mod         ! Derived type for Input Options
      USE INPUT_MOD             ! For reading settings from "input.geos"
      USE OLSON_LANDMAP_MOD     ! Computes IREG, ILAND, IUSE from Olson map
      USE PhysConstants         ! Physical constants
      USE PRESSURE_MOD          ! For computing pressure at grid boxes
      USE Grid_Registry_Mod     ! Registers horizontal/vertical grid metadata
      USE State_Chm_Mod         ! Derived type for Chemistry State object
      USE State_Diag_Mod        ! Derived type for Diagnostics State object
      USE State_Grid_Mod        ! Derived type for Grid State object
      USE State_Met_Mod         ! Derived type for Meteorology State object
      USE TIME_MOD              ! For computing date & time
      USE UnitConv_Mod          ! For species conc unit conversions

      !-----------------------------------------------------------------
      ! GEOS-Chem chemistry modules
      !-----------------------------------------------------------------
      USE AEROSOL_MOD,  ONLY : Set_AerMass_Diagnostic
      USE CARBON_MOD            ! For SOA simulation
      USE CHEMISTRY_MOD         ! Driver routines for chemistry
#ifdef BPCH_DIAG
      USE MERCURY_MOD           ! For offline Hg simulation (driver)
      USE OCEAN_MERCURY_MOD     ! For offline Hg simulation (ocean model)
#endif
      USE STRAT_CHEM_MOD        ! For linearized stratospheric chemistry
      USE TOMS_MOD              ! For overhead O3 columns (for FAST-J)
      USE UCX_MOD               ! For unified trop-strat chemistry (SDE)
      USE UVALBEDO_MOD          ! For reading UV albedoes (for FAST-J)
      USE SET_GLOBAL_CH4_MOD    ! For setting global CH4 concentrations

      !-----------------------------------------------------------------
      ! GEOS-Chem deposition modules
      !-----------------------------------------------------------------
#ifdef BPCH_DIAG
      USE DEPO_MERCURY_MOD      ! Deposition for offline Hg simulation
#endif
      USE DRYDEP_MOD            ! For dry deposition
      USE WETSCAV_MOD           ! For wet deposition (rainout & washout)

      !-----------------------------------------------------------------
      ! GEOS-Chem diagnostics modules
      !-----------------------------------------------------------------
#ifdef BPCH_DIAG
      USE DIAG_MOD              ! G-C diagnostic arrays & counters
      USE CMN_DIAG_MOD          ! Logical switches for G-C diagnostics
      USE DIAG51_MOD            ! For ND51  (satellite timeseries) diag
      USE DIAG51b_MOD           ! For ND51b (satellite timeseries) diag
      USE PLANEFLIGHT_MOD       ! For ND40  (plane flight track  ) diag
#endif
      USE DIAG_OH_MOD           ! For ND43  (OH,HO2,etc. prod    ) diag
      USE HISTORY_MOD           ! Updated netCDF diagnostics
      USE OBSPACK_MOD           ! For ObsPack diagnostics
      USE GOSAT_CH4_MOD         ! For GOSAT observation operator
      USE TCCON_CH4_MOD         ! For TCCON observation operator
      USE HCOI_GC_MAIN_MOD      ! Writes out HEMCO diagnostics (C. Keller)

      !-----------------------------------------------------------------
      ! GEOS-Chem dynamics modules
      !-----------------------------------------------------------------
      USE CONVECTION_MOD        ! For deep cloud convection
      USE LINOZ_MOD             ! For LINOX linear strat chemistry
      USE PBL_MIX_MOD           ! To compute PBL height
      USE TRANSPORT_MOD         ! Driver routines for advection
      USE VDIFF_MOD             ! For non-local PBL mixing (J. Lin)

      !-----------------------------------------------------------------
      ! GEOS-Chem emissions modules
      !-----------------------------------------------------------------
      USE EMISSIONS_MOD         ! For interfacing with HEMCO emissions
      USE MIXING_MOD            ! performs tracer mixing
      USE MODIS_LAI_MOD         ! For MODIS leaf area indices (replacement)

      !-----------------------------------------------------------------
      ! GEOS-Chem met field I/O modules
      !-----------------------------------------------------------------
      USE DAO_MOD               ! Met field definitions
<<<<<<< HEAD
      USE FLEXGRID_READ_MOD     ! For reading FLEXGRID data 
#ifdef EXCHANGE
=======
      USE FLEXGRID_READ_MOD     ! For reading FLEXGRID data
#if defined( EXCHANGE )
>>>>>>> e13ec5c7
      USE EXCHANGE_MOD          ! For two-way coupled simulations
#endif

#ifdef RRTMG
      !-----------------------------------------------------------------
      ! Radiation modules (RRTMG)
      !-----------------------------------------------------------------
      USE RRTMG_RAD_TRANSFER_MOD, ONLY : Do_RRTMG_Rad_Transfer
      USE RRTMG_RAD_TRANSFER_MOD, ONLY : Init_RRTMG_Rad_Transfer
      USE RRTMG_RAD_TRANSFER_MOD, ONLY : Set_SpecMask
      USE RRTMG_LW_Init,          ONLY : RRTMG_LW_Ini
      USE RRTMG_SW_Init,          ONLY : RRTMG_SW_Ini
#endif

#ifdef APM
      !-----------------------------------------------------------------
      ! For APM aerosol microphysics simulation, 
      ! see apm_driv_mod.f for more information
      !-----------------------------------------------------------------
      USE APM_INIT_MOD,      ONLY : APM_NTRACERS
      USE APM_INIT_MOD,      ONLY : APM_INIT
      USE APM_INIT_MOD,      ONLY : CLEANUP_APMARRAYS
      USE APM_DRIV_MOD,      ONLY : INIT_APM3D
      USE APM_DRIV_MOD,      ONLY : CLEANUP_APM3D
#endif

      IMPLICIT NONE
!
! !REMARKS:
!                                                                             .
!     GGGGGG  EEEEEEE  OOOOO  SSSSSSS       CCCCCC H     H EEEEEEE M     M
!    G        E       O     O S            C       H     H E       M M M M
!    G   GGG  EEEEEE  O     O SSSSSSS      C       HHHHHHH EEEEEE  M  M  M
!    G     G  E       O     O       S      C       H     H E       M     M
!     GGGGGG  EEEEEEE  OOOOO  SSSSSSS       CCCCCC H     H EEEEEEE M     M
!                                                                             .
!                                                                             .
!                 (formerly known as the Harvard-GEOS model)
!           for 4 x 5, 2 x 2.5 global grids and hi-res nested grids
!                                                                             .
!       Contact: GEOS-Chem Support Team (geos-chem-support@as.harvard.edu)
!
!                                                                             .
!  See the GEOS-Chem Web Site:
!                                                                             .
!     http://acmg.seas.harvard.edu/geos/
!                                                                             .
!  and the GEOS-Chem User's Guide:
!                                                                             .
!     http://acmg.seas.harvard.edu/geos/doc/man/
!                                                                             .
!  and the GEOS-Chem wiki:
!                                                                             .
!     http://wiki.seas.harvard.edu/geos-chem/
!                                                                             .
!  for the most up-to-date GEOS-Chem documentation on the following topics:
!                                                                             .
!     - installation, compilation, and execution
!     - coding practice and style
!     - input files and met field data files
!     - horizontal and vertical resolution
!     - modification history
!
! !REVISION HISTORY:
<<<<<<< HEAD
!  See the Git history with the gitk browser!
=======
!  13 Aug 2010 - R. Yantosca - Added ProTeX headers
!  13 Aug 2010 - R. Yantosca - Add modifications for MERRA (treat like GEOS-5)
!  19 Aug 2010 - R. Yantosca - Now call MERRA met field reader routines
!  02 Feb 2011 - S. Kim      - Call Compute_OD after wet deposition
!  05 Oct 2011 - R. Yantosca - Now get SUNCOS30 array from routine COSSZA
!  07 Oct 2011 - R. Yantosca - Rename SUNCOS30 to SUNCOS_MID, which is the
!                              cos(SZA) at the midpt of the chemistry timestep
!  02 Feb 2012 - R. Yantosca - Added modifications for GEOS-5.7.x met fields
!  06 Feb 2012 - R. Yantosca - Reorganize USE statements for clarity
!  06 Feb 2012 - R. Yantosca - Renamed NN to NNN to avoid name confusion
!  07 Feb 2012 - R. Yantosca - Split off met field I/O into internal routines
!                              READ_INITIAL_MET_FIELDS and READ_MET_FIELDS
!  07 Feb 2012 - M. Payer    - Replace call to COSSZA with GET_COSINE_SZA
!  28 Feb 2012 - R. Yantosca - Removed support for GEOS-3
!  06 Mar 2012 - R. Yantosca - Now call READ_TOMS every month (this was
!                              formerly done within routine "fast_j.F")
!  06 Mar 2012 - R. Yantosca - Add subroutine GET_OVERHEAD_O3_FOR_FASTJ
!                              which calls COMPUTE_OVERHEAD_O3 (in toms_mod.F)
!                              to pre-compute the overhead O3 columsn for
!                              FAST-J photolysis.  This removes code from
!                              "set_prof.F" to facilitate the GI model.
!  19 Mar 2012 - R. Yantosca - Now call routines from olson_landmap_mod.F90
!                              to read the Olson land map data
!  04 Apr 2012 - R. Yantosca - Now call updated LAI routines from new module
!                              modis_lai_mod.F90.  Retire routine RDLAI.
!  05 Apr 2012 - R. Yantosca - Removed reference to LXTRA, it's obsolete
!  11 Apr 2012 - R. Yantosca - Replace lai_mod.F with modis_lai_mod.F90
!  11 Apr 2012 - R. Yantosca - Now call INIT_MODIS_LAI (in modis_lai_mod.F90)
!                              here so that we don't have to call it from
!                              megan_mod.F and mercury_mod.F separately.
!  17 Apr 2012 - R. Yantosca - Need to set the mapping variable to NULL()
!  10 Jun 2012 - L. Murray   - Remove references to UPBDFLX_MOD.F
!  31 Jul 2012 - R. Yantosca - Now pass am_I_Root variable to lower-level
!                              routines in order to allow PRINT and WRITE
!                              statements to execute on the root CPU.  This
!                              is needed for compatibility w/ the GEOS-5 GCM.
!  13 Aug 2012 - R. Yantosca - Now call FILL_CHEM_STATE_IDs to populate
!                              the CHEM_STATE object ID and name fields
!  18 Oct 2012 - R. Yantosca - Rename LOCAL_MET object to State_Met
!  18 Oct 2012 - R. Yantosca - Rename CHEM_STATE object to State_Chm
!  18 Oct 2012 - R. Yantosca - Now pass am_I_Root, RC arguments to routines
!                              ALLOCATE_ALL, INIT_ALL when using -DDEVEL
!  19 Oct 2012 - R. Yantosca - Now reference gigc_state_chm_mod.F90
!  19 Oct 2012 - R. Yantosca - Now reference gigc_state_met_mod.F90
!  25 Oct 2012 - R. Yantosca - Define logical doDebugPrt for ND70 output
!  25 Oct 2012 - R. Yantosca - Add descriptive comments for DEVEL #ifdefs
!  25 Oct 2012 - R. Yantosca - Now reference gigc_errcode_mod.F90
!  01 Nov 2012 - R. Yantosca - Now read soil NOx restart file
!  01 Nov 2012 - R. Yantosca - Now reference gigc_input_opt_mod.F90
!  08 Nov 2012 - R. Yantosca - Now pass Input_Opt as an arg to DO_CHEMISTRY
!  01 Nov 2012 - R. Yantosca - Now read soil NOx restart file
!  14 Nov 2012 - R. Yantosca - Add am_I_Root, Input_Opt, RC as arguments
!                              to various subroutines
!  15 Nov 2012 - M. Payer    - Replaced all met field arrays with State_Met
!                              derived type object
!  15 Nov 2012 - R. Yantosca - Bring Input_Opt out of the DEVEL tags
!  26 Feb 2013 - R. Yantosca - Add placeholder tag for Input_Opt%MAX_DEP
!  05 Mar 2013 - R. Yantosca - Now pass am_I_Root, Input_Opt, RC to routine
!                              DO_PBL_MIX_2 (for non-local PBL mixing)
!  15 Mar 2013 - R. Yantosca - Now set Input_Opt%LINOZ_N* fields here
!  26 Mar 2013 - S.D. Eastham- Added initialization of rare tracers
!  29 Mar 2013 - R. Yantosca - Bring code out of DEVEL blocks
!  30 May 2013 - R. Yantosca - Now pass Input_Opt object to STDRUN routine
!  03 Jun 2013 - R. Yanosca - Use routines from updated mercury_mod.F
!  20 Aug 2013 - R. Yantosca - Removed "define.h", this is now obsolete
!  23 Oct 2013 - R. Yantosca - Now pass am_I_root, Input_Opt, RC to INIT_DAO
!  13 Dec 2013 - M. Sulprizio- Now set USE_O3_FROM_MET logical flag during
!                              initialization stage
!  11 Apr 2014 - R. Yantosca - Now remove call to INIT_GLOBAL_CH4; this is
!                              now done from routine GIGC_Init_Extra
!  19 May 2014 - C. Keller   - Added INIT_CHEMISTRY
!  19 May 2014 - C. Keller   - Added HEMCO
!  23 Jun 2014 - R. Yantosca - Removed references to unix_cmds_mod.F
!  23 Jun 2014 - R. Yantosca - Removed references to directory_mod.F
!  23 Jun 2014 - R. Yantosca - Removed references to logical_mod.F
!  15 Jul 2014 - R. Yantosca - Now reference grid_mod.F90, regrid_a2a_mod.F90
!  15 Jul 2014 - R. Yantosca - Now call Init_Map_A2A to store shadow variables
!                              within regrid_a2a_mod.F90.  This helps to
!                              break dependencies for the HEMCO implementation.
!  25 Jul 2014 - R. Yantosca - Remove reference to commsoil_mod.F90
!  22 Aug 2014 - R. Yantosca - Now save areas [m2] in State_Met%AREA_M2
!  15 Dec 2014 - M. Yannetti - Added PRECISION_MOD
!  06 Jan 2015 - R. Yantosca - Added two-way coupled simulation options
!  17 Feb 2015 - E. Lundgren - Remove STT and TCVV pointers
!  25 Feb 2015 - E. Lundgren - Remove MAKE-RH call since now in AIRQNT
!  16 Mar 2015 - E. Lundgren - Change tracer main units from kg to kg/kg
!  24 Mar 2015 - E. Lundgren - Now pass Input_Opt to Check_STT
!  31 Mar 2015 - E. Lundgren - Move post-transport AIRQNT call to transport_mod
!  16 Apr 2015 - R. Yantosca - Remove call to INIT_DAO; it's obsolete
!  12 Aug 2015 - R. Yantosca - Add support for MERRA2 meteorology
!  03 Sep 2015 - R. Yantosca - Now call SETUP_WETSCAV instead of INIT_WETSCAV
!  25 Jan 2016 - R. Yantosca - Call LINE_BUFFER to force PGI compiler to flush
!                               STDOUT (unit=6) output to disk during a run
!  03 Feb 2016 - E. Lundgren - Use routine MAKE_RESTART_FILES for all GC rsts
!  29 Apr 2016 - R. Yantosca - Don't initialize pointers in declaration stmts
!  02 May 2016 - R. Yantosca - Now pass Input_Opt to cleanup_gigc_state_chm
!  18 May 2016 - M. Sulprizio- Remove call to INIT_COMODE; it's obsolete
!  06 Jun 2016 - M. Sulprizio- Remove call to FILL_CHEM_STATE_IDs; this routine
!                              was made obsolete by the species database
!  22 Jun 2016 - R. Yantosca - Add error checks to prevent calling UCX routines
!                              when we are running specialty simulations
!  12 Jul 2016 - E. Lundgren - Remove binary punch restart file option
!  29 Nov 2016 - R. Yantosca - grid_mod.F90 is now gc_grid_mod.F90
!  16 Jun 2017 - M. Sulprizio- Add call for GOSAT CH4 observation operator
!  17 Aug 2017 - M. Sulprizio- Add call for TCCON CH4 observation operator
!  23 Aug 2017 - R. Yantosca - Now add at timer for the History component
!  24 Aug 2017 - M. Sulprizio- Remove support for GCAP, GEOS-4, GEOS-5 and MERRA
!  30 Aug 2017 - R. Yantosca - Move the HISTORY UPDATE block before call to
!                               SET_CURRENT_TIME, for clarity
!  13 Sep 2017 - M. Sulprizio- Remove Input_Opt%USE_OLSON_2001. Olson 2001 is
!                              now the default.
!  14 Sep 2017 - M. Sulprizio- Remove setting of USE_O3_FROM_MET. This is now
!                              set in the chemistry menu of input.geos.
!  22 Jan 2018 - R. Yantosca - Attach error traps after every routine w/ RC
!  26 Oct 2018 - M. Sulprizio- Remove routines READ_INITIAL_MET_FIELDS and
!                              READ_MET_FIELDS. Met fields are now obtained from
!                              HEMCO in hcoi_gc_main_mod.F90.
!  08 Nov 2018 - R. Yantosca - Update the initializations for RRTMG
>>>>>>> e13ec5c7
!EOP
!------------------------------------------------------------------------------
!BOC
!
! !LOCAL VARIABLES:
!
      !----------------------------
      ! Scalars
      !-----------------------------

      ! Logicals
      LOGICAL                  :: ITS_A_FULLCHEM_SIM
      LOGICAL                  :: ITS_A_MERCURY_SIM
      LOGICAL                  :: ITS_A_TAGCO_SIM
      LOGICAL                  :: ITS_AN_AEROSOL_SIM
      LOGICAL                  :: DO_DIAG_WRITE
      LOGICAL                  :: LCHEM
      LOGICAL                  :: LCONV
      LOGICAL                  :: LDRYD
      LOGICAL                  :: LDYNOCEAN
      LOGICAL                  :: LEMIS
      LOGICAL                  :: LGTMM
      LOGICAL                  :: LLINOZ
      LOGICAL                  :: LNLPBL
      LOGICAL                  :: LPRT
      LOGICAL                  :: LSTDRUN
      LOGICAL                  :: LSCHEM
      LOGICAL                  :: LSETH2O
      LOGICAL                  :: LTRAN
      LOGICAL                  :: LTURB
      LOGICAL                  :: LUCX
      LOGICAL                  :: LWETD
      LOGICAL                  :: prtDebug
      LOGICAL                  :: TimeForEmis

      ! Integers
      INTEGER                  :: I,             IOS,         J
      INTEGER                  :: K,             L,           N
      INTEGER                  :: JDAY,          N_DYN
      INTEGER                  :: NNN,           N_DYN_STEPS, NSECb
      INTEGER                  :: N_STEP,        YEAR,        MONTH
      INTEGER                  :: DAY,           DAY_OF_YEAR
      INTEGER                  :: NYMD,          NYMDb,       NHMS
      INTEGER                  :: ELAPSED_SEC,   NHMSb,       RC
      INTEGER                  :: ELAPSED_TODAY, HOUR,        MINUTE
      INTEGER                  :: id_H2O,        id_CH4,      SECOND

      ! Reals
      REAL(f8)                 :: TAU,           TAUb
      REAL(fpp)                :: COST_FUNC ! Add here temporarily (mps,6/16/17)

      ! Strings
      CHARACTER(LEN=255)       :: ThisLoc,       ZTYPE
      CHARACTER(LEN=255)       :: historyConfigFile
      CHARACTER(LEN=512)       :: ErrMsg
      CHARACTER(LEN=512)       :: Instr

#ifdef RRTMG
      !-----------------------------
      ! Scalars specific to RRTMG
      !-----------------------------
      INTEGER                  :: iCld
      INTEGER                  :: iSeed
      INTEGER                  :: iSpecMenu
      INTEGER                  :: iNcDiag
      INTEGER                  :: RADSPEC
      LOGICAL, SAVE            :: FIRST_RT = .TRUE.
#endif

      !-----------------------------
      ! Derived type objects
      !-----------------------------
      TYPE(OptInput)           :: Input_Opt   ! Input Options object
      TYPE(ChmState)           :: State_Chm   ! Chemistry State object
      TYPE(DgnState)           :: State_Diag  ! Diagnostics State object
      TYPE(GrdState)           :: State_Grid  ! Grid State object
      TYPE(MetState)           :: State_Met   ! Meteorology State object
      TYPE(DgnList )           :: Diag_List   ! Diagnostics list object
!
! !DEFINED PARAMETERS:
!
      ! When connecting G-C to an external GCM, we need to only write
      ! to stdout if we are on the root CPU.  Otherwise this will slow
      ! down the code.  This is why we introduced the am_I_Root logical
      ! variable.
      !
      ! However, if we are using the "traditional" G-C, then we don't
      ! need to restrict I/O to the root CPU.  (This is because each
      ! GEOS-Chem simulation starts out on a single CPU, with other
      ! CPUs joining only within parallel DO loops).  Therefore, we
      ! can just set am_I_Root = .true. here and then have it propagate
      ! down to all of the lower-level routines.  The main.F routine
      ! is not called when connecting G-C to an external GCM.
      ! (mlong, bmy, 7/30/12)
      LOGICAL, PARAMETER       :: am_I_Root = .TRUE.

      !=================================================================
      ! GEOS-CHEM starts here!
      !=================================================================

<<<<<<< HEAD
#ifdef TOMAS
=======
      ! Tell PGI compiler to line-buffer STDOUT, so that we can pipe the
      ! screen output to a log file and see the results while GC is running.
      CALL LINE_BUFFER( 6 )

#if defined( TOMAS )
>>>>>>> e13ec5c7
      !(sfarina, 6/19/2013) It may seem strange, but this welcome message
      !                     fixes an issue where geoschem crashes with a
      !                     sigsegv immediately after starting.
      !                     This happens on ace-net's glooscap cluster with
      !                     ifort (IFORT) 11.1 20101201
      !                     this issue does not appear when running inside
      !                     a debugger, and is probably related to
      !                     some initialization garbage in memory
      !                     when using -O2 optimization
      !(bmy, 1/27/2014)   - Need to "CALL FLUSH(6).  FLUSH needs
      !                     an argument.  Unit 6 is Unix stdout.
      PRINT*, '%%%%% USING TOMAS MICROPHYSICS PACKAGE %%%%%'
      CALL FLUSH(6)
#endif

      ! Assume a successful return until otherwise
      RC                      = GC_SUCCESS

      ! For error trapping
      ErrMsg                  = ''
      ThisLoc                 = ' -> at GEOS-Chem (in GeosCore/main.F)'

      ! Display model information
      CALL Display_Model_Info()

      !=================================================================
      !            ***** I N I T I A L I Z A T I O N *****
      !=================================================================

#ifdef USE_TIMERS
      !-----------------------------------------------------------------
      ! Initialize GEOS-Chem timers (if compiled with TIMERS=1)
      !-----------------------------------------------------------------

      ! Call timer initilization
      CALL GEOS_Timer_Setup( 1 )

      ! Add timers for various operations
      CALL GEOS_Timer_Add( "GEOS-Chem",                            RC )
      CALL GEOS_Timer_Add( "Initialization",                       RC )
      CALL GEOS_Timer_Add( "Timesteps",                            RC )
      CALL GEOS_Timer_Add( "HEMCO",                                RC )
      CALL GEOS_Timer_Add( "All chemistry",                        RC )
      CALL GEOS_Timer_Add( "=> Gas-phase chem",                    RC )
      CALL GEOS_Timer_Add( "=> FAST-JX photolysis",                RC )
      CALL GEOS_Timer_Add( "=> All aerosol chem",                  RC )
      CALL GEOS_Timer_Add( "=> Strat chem",                        RC )
      CALL GEOS_Timer_Add( "=> Unit conversions",                  RC )
      CALL GEOS_Timer_Add( "Transport",                            RC )
      CALL GEOS_Timer_Add( "Convection",                           RC )
      CALL GEOS_Timer_Add( "Boundary layer mixing",                RC )
      CALL GEOS_Timer_Add( "Dry deposition",                       RC )
      CALL GEOS_Timer_Add( "Wet deposition",                       RC )
#ifdef RRTMG
      CALL GEOS_Timer_Add( "RRTMG",                                RC )
#endif
      CALL GEOS_Timer_Add( "All diagnostics",                      RC )
      CALL GEOS_Timer_Add( "=> HEMCO diagnostics",                 RC )
#ifdef BPCH_DIAG
      CALL GEOS_Timer_Add( "=> Binary punch diagnostics",          RC )
#endif
      CALL GEOS_Timer_Add( "=> ObsPack diagnostics",               RC )
      CALL GEOS_Timer_Add( "=> History (netCDF diags)",            RC )
      CALL GEOS_Timer_Add( "Input",                                RC )
      CALL GEOS_Timer_Add( "Output",                               RC )
      CALL GEOS_Timer_Add( "Finalization",                         RC )

      ! Start running the main and initialization timer
      CALL GEOS_Timer_Start( "GEOS-Chem",                          RC )
      CALL GEOS_Timer_Start( "Initialization",                     RC )
#endif

      !-----------------------------------------------------------------
      ! Read the user-defined options for the simulation, etc.
      !-----------------------------------------------------------------

      ! Initialize fields of the Input Options object
      CALL Set_Input_Opt( am_I_Root, Input_Opt, RC )
      IF ( RC /= GC_SUCCESS ) THEN
         ErrMsg = 'Error encountered within call to "Set_Input_Opt"!'
         CALL Error_Stop( ErrMsg, ThisLoc )
      ENDIF

      ! Initialize fields of the Grid State object
      CALL Init_State_Grid( am_I_Root, State_Grid, RC )
      IF ( RC /= GC_SUCCESS ) THEN
         ErrMsg = 'Error encountered within call to "Set_Grid_State"!'
         CALL Error_Stop( ErrMsg, ThisLoc )
      ENDIF

      ! Read GEOS-Chem input file at very beginning of simulation
      CALL Read_Input_File( am_I_Root, Input_Opt, State_Grid, RC )
      IF ( RC /= GC_SUCCESS ) THEN
         ErrMsg = 'Error encountered in "Read_Input_File"!'
         CALL Error_Stop( ErrMsg, ThisLoc )
      ENDIF

      ! Initialize GEOS-Chem horizontal grid structure
      CALL GC_Init_Grid( am_I_Root, Input_Opt, State_Grid, RC )
      IF ( RC /= GC_SUCCESS ) THEN
         ErrMsg = 'Error in "GC_Init_Grid"!'
         CALL Error_Stop( ErrMsg, ThisLoc )
      ENDIF

      ! Call the routine GC_Allocate_All (located in module file
      ! GeosCore/gc_environment_mod.F90) to allocate all lat/lon
      ! allocatable arrays used by GEOS-Chem.
      CALL GC_Allocate_All( am_I_root, Input_Opt, State_Grid, RC )
      IF ( RC /= GC_SUCCESS ) THEN
         ErrMsg = 'Error encountered in "GC_Allocate_All"!'
         CALL Error_Stop( ErrMsg, ThisLoc )
      ENDIF

      ! Store shadow copies of am_I_Root, Input_Opt in error_mod.F
      CALL Init_Error( am_I_Root, Input_Opt, RC )
      IF ( RC /= GC_SUCCESS ) THEN
         ErrMsg = 'Error encountered in "Init_Error"!'
         CALL Error_Stop( ErrMsg, ThisLoc )
      ENDIF

      ! Copy values from Input_Opt.  These replace the variables
      ! from logical_mod.F and tracer_mod.F. (bmy, 3/29/13)
      ITS_A_FULLCHEM_SIM  =  Input_Opt%ITS_A_FULLCHEM_SIM
      ITS_A_MERCURY_SIM   =  Input_Opt%ITS_A_MERCURY_SIM
      ITS_A_TAGCO_SIM     =  Input_Opt%ITS_A_TAGCO_SIM
      ITS_AN_AEROSOL_SIM  =  Input_Opt%ITS_AN_AEROSOL_SIM
      DO_DIAG_WRITE       =  Input_Opt%DO_DIAG_WRITE
      LCHEM               =  Input_Opt%LCHEM
      LCONV               =  Input_Opt%LCONV
      LDRYD               =  Input_Opt%LDRYD
      LDYNOCEAN           =  Input_Opt%LDYNOCEAN
      LEMIS               =  Input_Opt%LEMIS
      LGTMM               =  Input_Opt%LGTMM
      LLINOZ              =  Input_Opt%LLINOZ
      LNLPBL              =  Input_Opt%LNLPBL
      LPRT                =  Input_Opt%LPRT
      LSCHEM              =  Input_Opt%LSCHEM
      LSETH2O             =  Input_Opt%LSETH2O
      LSTDRUN             =  Input_Opt%LSTDRUN
      LTRAN               =  Input_Opt%LTRAN
      LTURB               =  Input_Opt%LTURB
      LUCX                =  Input_Opt%LUCX
      LWETD               =  Input_Opt%LWETD

      ! Set a flag to denote if we should print ND70 debug output
      prtDebug            = ( LPRT .and. am_I_Root )

      ! Debug output
      IF ( prtDebug ) CALL Debug_Msg( '### MAIN: a READ_INPUT_FILE' )

      !-----------------------------------------------------------------
      ! %%%% REPLICATING GCHP FUNCTIONALITY IN EXISTING GEOS-CHEM %%%%
      !
      ! Initialize the diagnostic list object which contains the
      ! unique entires in the history config file. Note that this is
      ! done in GCHP Set_Services and therefore must be done prior to
      ! initialization of the state objects. Also note that the diag_list
      ! obj may be stored in the HistoryConfig object in GCHP and we may
      ! want to replicate that behavior in GCC in the future.
      ! (ewl, 9/26/17)
      !-----------------------------------------------------------------
#ifdef USE_TIMERS
      CALL GEOS_Timer_Start( "All diagnostics",           RC )
      CALL GEOS_Timer_Start( "=> History (netCDF diags)", RC )
#endif

      historyConfigFile = 'HISTORY.rc' ! InputOpt not yet initialized
      CALL Init_DiagList( am_I_Root, historyConfigFile, Diag_List, RC )
      IF ( RC /= GC_SUCCESS ) THEN
         ErrMsg = 'Error encountered in "Init_DiagList"!'
         CALL Error_Stop( ErrMsg, ThisLoc )
      ENDIF

      !### Print diagnostic list if needed for debugging
      IF ( prtDebug ) CALL Print_DiagList( am_I_Root, Diag_List, RC )

#ifdef USE_TIMERS
      CALL GEOS_Timer_End( "All diagnostics",           RC )
      CALL GEOS_Timer_End( "=> History (netCDF diags)", RC )
#endif

      !-----------------------------------------------------------------
      ! %%%% REPLICATING GCHP FUNCTIONALITY IN EXISTING GEOS-CHEM %%%%
      !
      ! To replicate the functionality of the ESMF interface, we must
      ! initialize the Meteorology State (i.e. State_Met) and the
      ! Chemistry State (i.e. State_Chm) objects.  These objects hold
      ! several individual data fields that need to be passed as
      ! inputs to the chemistry routines.
      !
      ! The Meteorology State has replaced all of the individual
      ! met field arrays contained in module dao_mod.F. Likewise,
      ! the Chemistry State has replaced the STT tracer array
      ! and CSPEC chemical species array.
      !
      ! The Chemistry and Meteorology State objects facilitate using
      ! GEOS-Chem directly from the ESMF interface.  This is the main
      ! reason we are migrating towards used of these objects instead
      ! of the existing ALLOCATABLE module arrays. (bmy, 10/25/12)
      !-----------------------------------------------------------------

      ! Initialize State_Met, State_Chm, and State_Diag objects
      CALL GC_Init_StateObj( am_I_Root, Diag_List,  Input_Opt,
     &                       State_Chm, State_Diag, State_Grid,
     &                       State_Met, RC )
      IF ( RC /= GC_SUCCESS ) THEN
         ErrMsg = 'Error encountered in "GC_Init_All!"!'
         CALL Error_Stop( ErrMsg, ThisLoc )
      ENDIF

      !%%%%%%%%%%%%%%%%%%%%%%%%%%%%%%%%%%%%%%%%%%%%%%%%%%%%%%%%%%%%%%%%%%%%
      ! KLUDGE (mps, 5/23/19):
      ! Copy to State_Met%AREA_M2 to avoid breaking GCHP benchmarks, which
      ! require the AREA_M2 field saved out to the StateMet diagnostic
      ! collection for things like computing emission totals.
      !
      State_Met%Area_M2 = State_Grid%Area_M2
      !%%%%%%%%%%%%%%%%%%%%%%%%%%%%%%%%%%%%%%%%%%%%%%%%%%%%%%%%%%%%%%%%%%%%

      ! Also allocate arrays in GEOS-Chem modules that have not yet
      ! been initialized (i.e. SEASALT_MOD, CARBON_MOD,  DUST_MOD,
      ! SULFATE_MOD).  This removes the init calls from the run stage,
      ! which is required when connecting to the GEOS-5 GCM w/ ESMF.
      ! (bmy, 3/4/13)
      CALL GC_Init_Extra( am_I_Root, Diag_List,  Input_Opt,
     &                    State_Chm, State_Diag, State_Grid, RC )
      IF ( RC /= GC_SUCCESS ) THEN
         ErrMsg = 'Error encountered in "GC_Init_Extra"!'
         CALL Error_Stop( ErrMsg, ThisLoc )
      ENDIF

      ! Initialize the regridding module by storing shadow copies
      CALL GC_Init_Regridding( am_I_Root, Input_Opt, State_Grid, RC )
      IF ( RC /= GC_SUCCESS ) THEN
         ErrMsg = 'Error encountered in "Initialize_Regridding"!'
         CALL Error_Stop( ErrMsg, ThisLoc )
      ENDIF

      ! Define advected species ID flags for use below
      id_H2O   = Ind_('H2O'     ,'A')
      id_CH4   = Ind_('CH4'     ,'A')
      !
      !-----------------------------------------------------------------

      !-----------------------------------------------------------------
      ! OBSPACK Diagnostics: Get information from the species
      ! database for all requested ObsPack output species
      !-----------------------------------------------------------------
      IF ( Input_Opt%Do_ObsPack ) THEN
         CALL ObsPack_SpeciesMap_Init( am_I_Root, Input_Opt,
     &                                 State_Chm, State_Diag, RC )
         IF ( RC /= GC_SUCCESS ) THEN
            ErrMsg = 'Error encountered in "ObsPack_SpeciesMap_Init"!'
            CALL Error_Stop( ErrMsg, ThisLoc )
         ENDIF
      ENDIF
<<<<<<< HEAD
         
#ifdef RRTMG
=======

#if defined( RRTMG )
>>>>>>> e13ec5c7
      !-----------------------------------------------------------------
      ! Initializations for the RRTMG radiative transfer model
      !-----------------------------------------------------------------

      ! Initialize module variables
      CALL Init_RRTMG_Rad_Transfer( am_I_Root,  Input_Opt,
     &                              State_Diag, State_Grid, RC )

      ! Trap potential errors
      IF ( RC /= GC_SUCCESS ) THEN
         ErrMsg = 'Error encountered in "Init_RRTMG_Rad_Transfer"!'
         CALL Error_Stop( ErrMsg, ThisLoc )
      ENDIF

      ! Initialize RRTMG code in the GeosRad folder
      CALL Rrtmg_Lw_Ini()
      CALL Rrtmg_Sw_Ini()

      ! Settings
      iCld  = 0
      iSeed = 10
#endif

#ifdef APM
      !-----------------------------------------------------------------
      ! Initializations for the APM aerosol microphysics package
      !-----------------------------------------------------------------

      ! Initialize APM related variables, arrays
      CALL APM_NTRACERS( State_Chm )

      CALL APM_INIT(Input_Opt%CHEM_INPUTS_DIR)

      CALL Init_APM3D( am_I_Root, Input_Opt, State_Grid, RC )
      IF ( RC /= GC_SUCCESS ) THEN
         ErrMsg = 'Error encountered in routine "Init_APM3D"!'
         CALL Error_Stop( ErrMsg, ThisLoc )
      ENDIF
#endif

#ifdef BPCH_DIAG
      !-----------------------------------------------------------------
      ! Initialize bpch diagnostic arrays and counters
      !-----------------------------------------------------------------
      CALL Initialize( am_I_Root, Input_Opt, State_Grid, 2, RC )
      CALL Initialize( am_I_Root, Input_Opt, State_Grid, 3, RC )
      IF ( prtDebug ) CALL Debug_Msg( '### MAIN: a INITIALIZE' )
#endif

      !-----------------------------------------------------------------
      ! Initialize the hybrid pressure module.  Define Ap and Bp.
      !-----------------------------------------------------------------
      CALL Init_Pressure( am_I_Root, State_Grid, RC )
      IF ( RC /= GC_SUCCESS ) THEN
         ErrMsg = 'Error encountered in "Init_Pressure"!'
         CALL Error_Stop( ErrMsg, ThisLoc )
      ENDIF
      IF ( prtDebug ) CALL Debug_Msg( '### MAIN: a INIT_PRESSURE' )

      !-----------------------------------------------------------------
      ! Register the horizontal and vertical grid information so that
      ! the History component can use it for netCDF metadata
      !-----------------------------------------------------------------
      CALL Init_Grid_Registry( am_I_Root, State_Grid, RC )
      IF ( RC /= GC_SUCCESS ) THEN
         ErrMsg = 'Error encountered in "Init_Grid_Registry"!'
         CALL Error_Stop( ErrMsg, ThisLoc )
      ENDIF

      !-----------------------------------------------------------------
      ! Added to read input file for linoz strat chem
      !-----------------------------------------------------------------
      IF ( LLINOZ ) THEN
         CALL Linoz_Read( am_I_Root, Input_Opt, RC )

          ! Trap potential errors
         IF ( RC /= GC_SUCCESS ) THEN
            ErrMsg = 'Error encountered in "Linoz_Read"!'
            CALL Error_Stop( ErrMsg, ThisLoc )
         ENDIF
      ENDIF

      ! Define time variables for use below
      NHMS  = GET_NHMS()
      NHMSb = GET_NHMSb()
      NYMD  = GET_NYMD()
      NYMDb = GET_NYMDb()
      TAU   = GET_TAU()
      TAUb  = GET_TAUb()

      !-----------------------------------------------------------------
      !    ***** H I S T O R Y   I N I T I A L I Z A T I O N *****
      !-----------------------------------------------------------------
#ifdef USE_TIMERS
      CALL GEOS_Timer_Start( "All diagnostics",           RC )
      CALL GEOS_Timer_Start( "=> History (netCDF diags)", RC )
#endif

      ! For now, just hardwire the input file for the History component
      Input_Opt%HistoryInputFile = './HISTORY.rc'

      ! Initialize the GEOS-Chem history component
      CALL History_Init( am_I_root, Input_Opt,  State_Met,
     &                   State_Chm, State_Diag, RC         )

      ! Trap error
      IF ( RC /= GC_SUCCESS ) THEN
         ErrMsg = 'Error encountered in "History_Init"!'
         CALL Error_Stop( ErrMsg, ThisLoc )
      ENDIF

#ifdef USE_TIMERS
      CALL GEOS_Timer_End( "All diagnostics",           RC )
      CALL GEOS_Timer_End( "=> History (netCDF diags)", RC )
#endif

      !-----------------------------------------------------------------
      !        ***** I N I T I A L I Z A T I O N  continued *****
      !-----------------------------------------------------------------

      ! To enable FlexGrid, need to initialize HEMCO and run phase 1
      ! before reading initial metfields.
      ! (Jiawei Zhuang 2017/6)

      ! Initialize HEMCO. This reads the HEMCO configuration file
      ! and creates entries for all data files needed for emission
      ! calculation. Also sets some logical switches in Input_Opt
      ! (e.g. LSOILNOX).
      ! Note: always call HEMCO, even if LEMIS is set to FALSE. This
      ! is to make sure that HEMCO can still be used to read
      ! non-emission data such as stratospheric Bry fields. If LEMIS
      ! is set to FALSE, the emissions driver routines will make sure
      ! that HEMCO does not calculate any emissions (ckeller, 1/12/15).
      !
      ! This call will also initialize the three built-in HEMCO
      ! diagnostics (default, manual, restart).
#ifdef USE_TIMERS
      CALL GEOS_Timer_Start( "HEMCO", RC )
#endif

      CALL Emissions_Init( am_I_Root,  Input_Opt, State_Chm,
     &                     State_Grid, State_Met, RC )

      ! Trap potential errors
      IF ( RC /= GC_SUCCESS ) THEN
         ErrMsg = 'Error encountered in "Emissions_Init"!'
         CALL Error_Stop( ErrMsg, ThisLoc )
      ENDIF

      ! Run HEMCO phase 0 as simplfied phase 1 to get initial met fields
      ! and restart file fields
      CALL Emissions_Run( am_I_Root,   Input_Opt,  State_Chm,
     &                    State_Diag,  State_Grid, State_Met,
     &                    TimeForEmis, 0,          RC )

      ! Trap potential errors
      IF ( RC /= GC_SUCCESS ) THEN
         ErrMsg = 'Error encountered in "Emissions_Run", Phase 0'
         Instr  =
     &     'This error can indicate a missing file. Please check '//
     &     'the HEMCO log file for additional error messages! '
         CALL Error_Stop( ErrMsg, ThisLoc, Instr )
      ENDIF

#ifdef USE_TIMERS
      CALL GEOS_Timer_End ( "HEMCO", RC )
#endif

      ! Populate the State_Met%LandTypeFrac field with data from HEMCO
      CALL Init_LandTypeFrac( am_I_Root, Input_Opt, State_Met, RC )
      IF ( RC /= GC_SUCCESS ) THEN
         ErrMsg = 'Error encountered in "Init_LandTypeFrac"!'
         CALL Error_Stop( ErrMsg, ThisLoc )
      ENDIF

      ! Compute the Olson landmap fields of State_Met
      ! (e.g. State_Met%IREG, State_Met%ILAND, etc.)
      CALL Compute_Olson_Landmap( am_I_Root, Input_Opt, State_Grid,
     &                            State_Met, RC )
      IF ( RC /= GC_SUCCESS ) THEN
         ErrMsg = 'Error encountered in "Compute_Olson_Landmap"!'
         CALL Error_Stop( ErrMsg, ThisLoc )
      ENDIF

      ! Initialize PBL quantities but do not do mixing
      ! Add option for non-local PBL (Lin, 03/31/09)
      CALL Init_Mixing( am_I_Root,  Input_Opt,  State_Chm,
     &                  State_Diag, State_Grid, State_Met, RC     )

      ! Trap potential errors
      IF ( RC /= GC_SUCCESS ) THEN
         ErrMsg = 'Error encountered in Init_Mixing!'
         CALL Error_Stop( ErrMsg, ThisLoc )
      ENDIF

      ! Initialize chemistry
      ! Moved here because some of the variables are used for non-local
      ! PBL mixing BEFORE the first call of the chemistry routines
      ! (ckeller, 05/19/14).
      IF ( ITS_A_FULLCHEM_SIM .OR. ITS_AN_AEROSOL_SIM ) THEN
         CALL Init_Chemistry( am_I_Root,  Input_Opt,  State_Chm,
     &                        State_Diag, State_Grid, RC )

         ! Trap potential errors
         IF ( RC /= GC_SUCCESS ) THEN
            ErrMsg = 'Error encountered in "Init_Chemistry"!'
            CALL Error_Stop( ErrMsg, ThisLoc )
         ENDIF
      ENDIF

      !=================================================================
      !       *****  I N I T I A L   C O N D I T I O N S *****
      !=================================================================

      ! Initialize the UCX module
      IF ( LUCX ) THEN
         CALL INIT_UCX( am_I_Root, Input_Opt, State_Chm, State_Diag,
     &                  State_Grid )
         IF ( prtDebug ) CALL DEBUG_MSG( '### MAIN: a INIT_UCX' )
      ENDIF

      ! Capture initial state of atmosphere for STE flux calc (ltm, 06/10/12)
      ! NOTE: Species concentrations enter the subroutine in [kg/kg dry air]
      ! and are converted locally to [kg] for chemistry (ewl, 9/18/15)
      IF ( LSCHEM ) THEN
         CALL Init_Strat_Chem( am_I_Root, Input_Opt,  State_Chm,
     &                         State_Met, State_Grid, RC )

         ! Trap potential errors
         IF ( RC /= GC_SUCCESS ) THEN
            ErrMsg = 'Error encountered in "Init_Strat_Chem"!'
            CALL Error_Stop( ErrMsg, ThisLoc )
         ENDIF
      ENDIF

<<<<<<< HEAD
=======
#if defined( BPCH_DIAG )
      !-----------------------------------------------------------------
      ! Write initial conditions for benchmark simulations
      !-----------------------------------------------------------------
#if defined( USE_TIMERS )
      CALL GEOS_Timer_Start( "All diagnostics",             RC )
      CALL GEOS_Timer_Start( "=> Binary punch diagnostics", RC )
      CALL GEOS_Timer_Start( "Output",                      RC )
#endif

      ! Save initial tracer mass [kg] to disk for model benchmarking
      ! for Rn-Pb-Be and full-chem benchmark simulations
      ! NOTE: Species concentrations enter the subroutine in [kg/kg dry air]
      ! and are converted locally to [kg] (mps, 11/29/16)
      IF ( LSTDRUN ) THEN
         CALL StdRun( am_I_Root,  Input_Opt, State_Chm, State_Diag,
     &                State_Grid, State_Met, RC,        LBEGIN=.TRUE. )

         ! Trap potential errors
         IF ( RC /= GC_SUCCESS ) THEN
            ErrMsg = 'Error encountered in "StdRun"!'
            CALL Error_Stop( ErrMsg, ThisLoc )
         ENDIF
      ENDIF

#if defined( USE_TIMERS )
      CALL GEOS_Timer_End( "All diagnostics",             RC )
      CALL GEOS_Timer_End( "=> Binary punch diagnostics", RC )
      CALL GEOS_Timer_End( "Output",                      RC )
#endif

#endif

>>>>>>> e13ec5c7
!-----------------------------------------------------------------------------
! TWO-WAY NESTING OPTION
! This is only invoked when compiling GEOS-Chem with COUPLE=y
!
! %%%%%%%%%%%%%%%%%%%%%%%%%%%%%%%%%%%%%%%%%%%%%%%%%%%%%%%%%%%%%%%%%%%%%%%%%%%%
! %%%%% NOTE: THIS OPTION WAS PROBABLY BROKEN WITH THE ADDITION OF HEMCO %%%%%
! %%%%% (v10-01), FLEXCHEM (v11-01), AND FLEXGRID (12.5.0). BUYER BEWARE.%%%%%
! %%%%%  --  Bob Yantosca (22 Jan 2018)                                  %%%%%
! %%%%%%%%%%%%%%%%%%%%%%%%%%%%%%%%%%%%%%%%%%%%%%%%%%%%%%%%%%%%%%%%%%%%%%%%%%%%
!
#if defined( EXCHANGE )
      ! Initialize the two-way nesting.  This will only get done if you
      ! compile GEOS-Chem with EXCHANGE=yes. (yanyy, 03/28/14)
      CALL INIT_EXCHANGE( am_I_Root, State_Grid )

      IF ( State_Grid%NestedGrid ) THEN

         ! Initialize exchange of nested boundary conditions
         CALL EXCHANGE_NESTED_INIT()

      ELSE

         ! Initialize exchange of global boundary conditions
         CALL EXCHANGE_GLOBAL_INIT()

      ENDIF
#endif
!-----------------------------------------------------------------------------

#ifdef USE_TIMERS
      CALL GEOS_Timer_End( "Initialization", RC )
#endif

      !=================================================================
      !        ***** O U T E R   T I M E S T E P   L O O P  *****
<<<<<<< HEAD
      !=================================================================      
 
#ifdef USE_TIMERS
=======
      !=================================================================

#if defined( USE_TIMERS )
>>>>>>> e13ec5c7
      CALL GEOS_Timer_Start( "Timesteps", RC )
#endif

      ! Echo message before first timestep
      WRITE( 6, '(a)' )
      WRITE( 6, '(a)' ) REPEAT( '*', 44 )
      WRITE( 6, '(a)' ) '* B e g i n   T i m e   S t e p p i n g !! *'
      WRITE( 6, '(a)' ) REPEAT( '*', 44 )
      WRITE( 6, '(a)' )

      ! NSTEP is the number of dynamic timesteps w/in the outer loop
      ! Timesteps are now retrieved in seconds (ewl, 2/6/2018)
      N_DYN_STEPS = 10800 / GET_TS_DYN()     ! 3hr interval

      ! Start a new outer loop
      DO

      ! Compute time parameters at start of 6-h loop
      CALL Set_Current_Time()

      ! NSECb is # of seconds (measured from 00 GMT today)
      ! at the start of this 6-hr timestepping loop.
      ! NOTE: Assume we start at the head of each minute (i.e. SECONDS=0)
      HOUR   = GET_HOUR()
      HOUR   = ( HOUR / 6 ) * 6
      MINUTE = GET_MINUTE()
      SECOND = GET_SECOND()
      NSECb  = ( HOUR * 3600 ) + ( MINUTE * 60 ) + SECOND

      ! Get dynamic timestep in seconds
      N_DYN  = GET_TS_DYN()

      !=================================================================
      !     ***** D Y N A M I C   T I M E S T E P   L O O P *****
      !     *****    a k a   H E A R T B E A T   L O O P    *****
      !=================================================================
      DO N_STEP = 1, N_DYN_STEPS
<<<<<<< HEAD
    
=======

#if defined( LINUX_PGI )
         ! Flush the buffer each timestep so we get output
         CALL Flush( 6 )
#endif

>>>>>>> e13ec5c7
         ! Compute & print time quantities at start of dyn step
         CALL Set_Current_Time()
         CALL Print_Current_Time()

         ! Set time variables for dynamic loop
         DAY_OF_YEAR   = GET_DAY_OF_YEAR()
         DAY           = GET_DAY()
         ELAPSED_SEC   = GET_ELAPSED_SEC()
         MONTH         = GET_MONTH()
         NHMS          = GET_NHMS()
         NYMD          = GET_NYMD()
         HOUR          = GET_HOUR()
         MINUTE        = GET_MINUTE()
         SECOND        = GET_SECOND()
         TAU           = GET_TAU()
         YEAR          = GET_YEAR()
         ELAPSED_TODAY = ( HOUR * 3600 ) + ( MINUTE * 60 ) + SECOND

         !### Debug
         IF ( prtDebug ) THEN
            CALL Debug_Msg( '### MAIN: a SET_CURRENT_TIME' )
         ENDIF

#ifdef BPCH_DIAG
         !--------------------------------------------------------------
         ! %%%%% HISTORY (netCDF diagnostics) %%%%%
         !
         ! Certain Hg simulation diagnostics (e.g. deposition of Hg2
         ! and HgP onto snow and ice) need to be zeroed out at the
         ! start each timestep, before operations like drydep, wetdep,
         ! and convection are executed.  Call a routine to do this.
         ! (bmy, 10/25/18)
         !
         ! NOTE: Mercury_mod.F90 is now only compiled if BPCH_DIAG=y,
         ! as the Hg simulation depends on the bpch diagnostics.
         ! We are awaiting on an update of the Hg simulation so that
         ! the chemistry will be handled by KPP.  For now, block this
         ! out with #ifdef BPCH_DIAG. (bmy, 10/4/19)
         !--------------------------------------------------------------
         IF ( ITS_A_MERCURY_SIM ) THEN
#ifdef USE_TIMERS
            CALL GEOS_Timer_Start( "All diagnostics",           RC )
            CALL GEOS_Timer_Start( "=> History (netCDF diags)", RC )
#endif

            CALL Reset_Hg_Diags( am_I_Root, Input_Opt, State_Diag, RC  )
            IF ( RC /= GC_SUCCESS ) THEN
               ErrMsg = 'Error encountered in "Reset_Hg_Diags!"'
               CALL Error_Stop( ErrMsg, ThisLoc )
            ENDIF

#ifdef USE_TIMERS
            CALL GEOS_Timer_End( "All diagnostics",           RC )
            CALL GEOS_Timer_End( "=> History (netCDF diags)", RC )
#endif
         ENDIF
#endif

         !==============================================================
         !       ***** R U N   H E M C O   P H A S E   1 *****
         !
         !    Phase 1 updates the HEMCO clock and the content of the
         !    HEMCO data list. This should be done before writing the
         !    diagnostics organized in the HEMCO diagnostics structure,
         !    and before using any of the HEMCO data list fields.
         !    (ckeller, 4/1/15)
         !==============================================================
<<<<<<< HEAD
#ifdef USE_TIMERS
        CALL GEOS_Timer_Start( "HEMCO", RC ) 
=======
#if defined( USE_TIMERS )
        CALL GEOS_Timer_Start( "HEMCO", RC )
>>>>>>> e13ec5c7
        CALL GEOS_Timer_Start( "Input", RC )
#endif

         ! Is it time for emissions?
         TimeForEmis = ITS_TIME_FOR_EMIS()

         ! Run HEMCO Phase 1
         CALL Emissions_Run( am_I_Root,   Input_Opt,  State_Chm,
     &                       State_Diag,  State_Grid, State_Met,
     &                       TimeForEmis, 1,          RC )

         ! Trap potential errors
         IF ( RC /= GC_SUCCESS ) THEN
            ErrMsg = 'Error encountered in "Emissions_Run"!'
            CALL Error_Stop( ErrMsg, ThisLoc )
         ENDIF

#ifdef USE_TIMERS
         CALL GEOS_Timer_End( "HEMCO", RC )
         CALL GEOS_Timer_End( "Input", RC )
#endif

         !### Debug
         IF ( prtDebug ) THEN
            CALL Debug_Msg( '### MAIN: a HEMCO PHASE 1' )
         ENDIf

         !==============================================================
         !  ***** W R I T E   H E M C O   D I A G N O S T I C S *****
         !==============================================================
#ifdef USE_TIMERS
         CALL GEOS_Timer_Start( "All diagnostics",       RC )
         CALL GEOS_Timer_Start( "=> HEMCO diagnostics",  RC )
         CALL GEOS_Timer_Start( "Output",                RC )
#endif

         ! Write HEMCO diagnostics (ckeller, 4/1/15)
         CALL HCOI_GC_WriteDiagn( am_I_Root, Input_Opt, .FALSE., RC )

         ! Trap potential errors
         IF ( RC /= GC_SUCCESS ) THEN
            ErrMsg = 'Error encountered in "HCOI_GC_WriteDiagn" ' //
     &               '(writing HEMCO diagnostics)!'
            CALL Error_Stop( ErrMsg, ThisLoc )
         ENDIF

<<<<<<< HEAD
#ifdef USE_TIMERS
         CALL GEOS_Timer_End( "All diagnostics",      RC ) 
=======
#if defined( USE_TIMERS )
         CALL GEOS_Timer_End( "All diagnostics",      RC )
>>>>>>> e13ec5c7
         CALL GEOS_Timer_End( "=> HEMCO diagnostics", RC )
         CALL GEOS_Timer_End( "Output",               RC )
#endif

         !==============================================================
         !      ***** O B S P A C K   D I A G N O S T I C S *****
         !==============================================================
         IF ( Input_Opt%Do_ObsPack .and. ( ELAPSED_TODAY == 0 ) ) THEN

#ifdef USE_TIMERS
            CALL GEOS_Timer_Start( "All diagnostics",        RC )
            CALL GEOS_Timer_Start( "=> ObsPack diagnostics",  RC )
#endif
            ! Initialize Obspack for the new day
            CALL ObsPack_Init( am_I_Root, NYMD,       NHMS,
     &                         Input_Opt, State_Diag, RC    )

            ! Trap potential errors
            IF ( RC /= GC_SUCCESS ) THEN
               ErrMsg = 'Error encountered in "ObsPack_Init"!'
               CALL Error_Stop( ErrMsg, ThisLoc )
            ENDIF

#ifdef USE_TIMERS
            CALL GEOS_Timer_End( "All diagnostics",         RC )
            CALL GEOS_Timer_End( "=> ObsPack diagnostics",  RC )
#endif
         ENDIF

#ifdef BPCH_DIAG
         IF ( ITS_TIME_FOR_BPCH( Input_Opt ) ) THEN

            !===========================================================
            ! *****  W R I T E   B P C H   D I A G N O S T I C S *****
            !===========================================================
<<<<<<< HEAD
#ifdef USE_TIMERS
            CALL GEOS_Timer_Start( "All diagnostics",              RC ) 
=======
#if defined( USE_TIMERS )
            CALL GEOS_Timer_Start( "All diagnostics",              RC )
>>>>>>> e13ec5c7
            CALL GEOS_Timer_Start( "=> Binary punch diagnostics",  RC )
            CALL GEOS_Timer_Start( "Output",                       RC )
#endif

            ! Set time at end of diagnostic timestep
            CALL SET_DIAGe( TAU )

            ! Write bpch file
            IF ( DO_DIAG_WRITE ) THEN

               ! Write data to the "trac_avg." bpch file
               CALL DIAG3( am_I_Root,  Input_Opt, State_Chm,
     &                     State_Grid, State_Met, RC )

               ! Flush file units
               CALL CTM_FLUSH()
            ENDIF

<<<<<<< HEAD
#ifdef USE_TIMERS
            CALL GEOS_Timer_End( "All diagnostics",              RC ) 
=======
#if defined( USE_TIMERS )
            CALL GEOS_Timer_End( "All diagnostics",              RC )
>>>>>>> e13ec5c7
            CALL GEOS_Timer_End( "=> Binary punch diagnostics",  RC )
            CALL GEOS_Timer_End( "Output",                       RC )
#endif

            !===========================================================
            !    ***** W R I T E   H E M C O   R E S T A R T S *****
            !===========================================================
#ifdef USE_TIMERS
            CALL GEOS_Timer_Start( "HEMCO",  RC )
            CALL GEOS_Timer_Start( "Output", RC )
#endif

            ! Force the output of a HEMCO restart file (ckeller, 4/1/15)
            CALL HCOI_GC_WriteDiagn( am_I_Root, Input_Opt, .TRUE., RC )

            ! Trap potential errors
            IF ( RC /= GC_SUCCESS ) THEN
               ErrMsg = 'Error encountered in "HCOI_GC_WriteDiagn"!'
               CALL Error_Stop( ErrMsg, ThisLoc )
            ENDIF

#ifdef USE_TIMERS
            CALL GEOS_Timer_End( "HEMCO",  RC )
            CALL GEOS_Timer_End( "Output", RC )
#endif

            ! Set time at beginning of next diagnostic timestep
            CALL SET_DIAGb( TAU )

            !===========================================================
            !   ***** Z E R O   B P C H   D I A G N O S T I C S *****
            !===========================================================
            CALL INITIALIZE( am_I_Root, Input_Opt, State_Grid, 2, RC )
            CALL INITIALIZE( am_I_Root, Input_Opt, State_Grid, 3, RC )

         ENDIF

#ifdef GTMM_Hg
         !=============================================================
         !   ***** W R I T E   G T M M   R E S T A R T   F I L E *****
         !     ***** MUST be done after call to diag3 ****
         !
         ! %%%%% NOTE: THIS MAY BE BROKEN %%%%
         !=============================================================
         ! Make land restart file: for GTMM runs only, beginning of each
         ! month but not start of the run.
         IF ( LGTMM .AND. ITS_A_NEW_MONTH() .AND. NYMD /= NYMDb ) THEN
            IF (.NOT.( ITS_TIME_FOR_BPCH( Input_Opt ) )) THEN

               ! Get the species ID (NNN) from the wetdep ID (N)
               N   = 1
               NNN = State_Chm%Map_Wetdep(N)

               DO
                  ! Exit once we encounter Hg2
                  If ( State_Chm%SpcData(NNN)%Info%Is_Hg2 ) THEN
                     EXIT
                  ENDIF

                  ! Get the species ID (NNN) from the wetdep ID (N)
                  N   = N + 1
                  NNN = State_Chm%Map_Wetdep(N)
               ENDDO
               CALL UPDATE_DEP( N )
            ENDIF
            CALL MAKE_GTMM_RESTART( am_I_Root, Input_Opt, State_Grid,
     &                              NYMD, NHMS, TAU, RC )
         ENDIF
#endif
#endif

         !==============================================================
         !       ***** T E S T   F O R   E N D   O F   R U N *****
         !==============================================================
         IF ( ITS_TIME_FOR_EXIT() ) GOTO 9999

         !==============================================================
         !        ***** L E A F   A R E A   I N D I C E S *****
         !==============================================================
         IF ( ITS_A_NEW_DAY() ) THEN

            ! Initialize the State_Met%XLAI_NATIVE field from HEMCO
            CALL Get_XlaiNative_from_HEMCO( am_I_Root, Input_Opt,
     &                                      State_Met, RC         )

            ! Trap potential errors
            IF ( RC /= GC_SUCCESS ) THEN
               ErrMsg =
     &           'Error encountered in "Get_XlaiNative_from_HEMCO"!'
               CALL Error_Stop( ErrMsg, ThisLoc )
            ENDIF

            ! Compute State_Met%XLAI (for drydep) and State_Met%MODISLAI,
            ! which is the average LAI per grid box (for soil NOx emissions)
            CALL Compute_Xlai( am_I_Root, Input_Opt, State_Grid,
     &                         State_Met, RC )

            ! Trap potential errors
            IF ( RC /= GC_SUCCESS ) THEN
               ErrMsg = 'Error encountered in "Compute_Xlai"!'
               CALL Error_Stop( ErrMsg, ThisLoc )
            ENDIF
         ENDIF

         !==============================================================
         !   ***** I N T E R P O L A T E   Q U A N T I T I E S *****
         !==============================================================

         ! Interpolate I-3 fields to current dynamic timestep,
         ! based on their values at NSEC and NSEC+N_DYN
         CALL Interp( NSECb,     ELAPSED_TODAY, N_DYN,
     &                Input_Opt, State_Grid,    State_Met )

         ! If we are not doing transport, then make sure that
         ! the floating pressure is set to PSC2_WET (bdf, bmy, 8/22/02)
         ! Now also includes PSC2_DRY (ewl, 5/4/16)
         IF ( .not. LTRAN ) THEN
            CALL Set_Floating_Pressures( am_I_Root, State_Grid,
     &                                   State_Met, RC )

            ! Trap potential errors
            IF ( RC /= GC_SUCCESS ) THEN
               ErrMsg = 'Error encountered in "Set_Floating_Pressures"!'
               CALL Error_Stop( ErrMsg, ThisLoc )
            ENDIF
         ENDIF

         ! Compute updated airmass quantities at each grid box
         ! and update tracer concentration to conserve tracer mass
         ! (ewl, 10/28/15)
         CALL AirQnt( am_I_Root, Input_opt, State_Chm, State_Grid,
     &                State_Met, RC,        Update_Mixing_Ratio=.TRUE. )

         ! Trap potential errors
         IF ( RC /= GC_SUCCESS ) THEN
            ErrMsg = 'Error encountered in "AirQnt (call #2)"!'
            CALL Error_Stop( ErrMsg, ThisLoc )
         ENDIF

         ! SDE 05/28/13: Set H2O to State_Chm tracer if relevant and,
         ! if LUCX=T and LSETH2O=F and LACTIVEH2O=T, update specific humidity
         ! in the stratosphere
         !
         ! NOTE: Specific humidity may change in SET_H2O_TRAC and
         ! therefore this routine may call AIRQNT again to update
         ! air quantities and tracer concentrations (ewl, 10/28/15)
         IF ( ITS_A_FULLCHEM_SIM .and. id_H2O > 0 ) THEN
            CALL Set_H2O_Trac( am_I_Root,
     &                         ( ( .not. LUCX ) .or. LSETH2O ),
     &                         Input_Opt, State_Chm, State_Grid,
     &                         State_Met, RC )

            ! Trap potential errors
            IF ( RC /= GC_SUCCESS ) THEN
               ErrMsg = 'Error encountered in "Set_H2O_Trac" #1!'
               CALL Error_Stop( ErrMsg, ThisLoc )
            ENDIF

            ! Only force strat once if using UCX
            IF (LSETH2O) LSETH2O = .FALSE.
         ENDIF

         ! Compute the cosine of the solar zenith angle array
         ! State_Met%SUNCOS     = at the current time
         ! State_Met%SUNCOSmid  = at the midpt of the chem timestep
         ! State_Met%SUNCOSmid5 = at the midpt of the chem timestep 5hrs ago
         CALL Get_Cosine_SZA( am_I_Root, Input_Opt, State_Grid,
     &                        State_Met, RC )

         ! Trap potential errors
         IF ( RC /= GC_SUCCESS ) THEN
            ErrMsg = 'Error encountered in "Get_Cosine_SZA"!'
            CALL Error_Stop( ErrMsg, ThisLoc )
         ENDIF

<<<<<<< HEAD
=======
#if defined( BPCH_DIAG )
         !--------------------------------------------------------------
         !   ***** B P C H   D I A G N O S T I C   U P D A T E *****
         !--------------------------------------------------------------
#if defined( USE_TIMERS )
         CALL GEOS_Timer_Start( "All diagnostics",              RC )
         CALL GEOS_Timer_Start( "=> Binary punch diagnostics",  RC )
#endif

         !-------------------------------------------------------------
         ! ND55 (bpch) DIAGNOSTIC
         !
         ! Tropopause level, height [km], and pressure [hPa]
         !
         ! NOTE: Attach here because this is where the call to
         ! obsolete routine DIAG_TROPOPAUSE was.  This should
         ! replicate results w/ prior versions. (bmy, 1/17/18)
         !-------------------------------------------------------------
         IF ( ND55 > 0 ) THEN
            AD55(:,:,1) = AD55(:,:,1) + State_Met%TropLev
            AD55(:,:,2) = AD55(:,:,2) + State_Met%TropHt
            AD55(:,:,3) = AD55(:,:,3) + State_Met%TropP
         ENDIF

         ! Update dynamic timestep (for bpch diagnostics
         CALL SET_CT_DYN( INCREMENT=.TRUE. )

         !-------------------------------------------------------------
         ! Get averaging intervals for local-time diagnostics
         ! (NOTE: maybe improve this later on)
         ! Placed after interpolation to get correct value of TROPP.
         ! (ccc, 12/9/08)
         !-------------------------------------------------------------
         CALL DIAG_2PM( State_Grid, State_Met )

#if defined( USE_TIMERS )
         CALL GEOS_Timer_End( "All diagnostics",              RC )
         CALL GEOS_Timer_End( "=> Binary punch diagnostics",  RC )
#endif

#endif

>>>>>>> e13ec5c7
         !### Debug
         IF ( prtDebug ) CALL Debug_Msg( '### MAIN: a INTERP, etc' )

         !----------------------------------------------------------
         ! %%% GET SOME NON-EMISSIONS DATA FIELDS VIA HEMCO %%%
         !
         ! HEMCO can track non-emission data fields for chemistry
         ! simulations.  Put these subroutine calls after the
         ! call to EMISSIONS_RUN, so that the HEMCO data structure
         ! will be initialized. (bmy, 3/20/15)
         !
         ! HEMCO data list is now updated further above, so can
         ! take these calls out of the emissions sequence.
         ! (ckeller, 4/01/15)
         !----------------------------------------------------------
         IF ( LCHEM .and. ITS_A_NEW_MONTH() ) THEN

            ! The following only apply when photolysis is used,
            ! that is for fullchem or aerosol simulations.
            IF ( ITS_A_FULLCHEM_SIM  .or. ITS_AN_AEROSOL_SIM ) THEN

               ! Copy UV Albedo data (for photolysis) into the
               ! State_Met%UVALBEDO field. (bmy, 3/20/15)
               CALL Get_UvAlbedo( am_I_Root, Input_Opt, State_Met, RC )

               ! Trap potential errors
               IF ( RC /= GC_SUCCESS ) THEN
                  ErrMsg = 'Error encountered in "Get_UvAlbedo"!'
                  CALL Error_Stop( ErrMsg, ThisLoc )
               ENDIF

               IF ( Input_Opt%USE_TOMS_O3 ) THEN
                  ! Get TOMS overhead O3 columns for photolysis from
                  ! the HEMCO data structure (bmy, 3/20/15)
                  CALL Read_TOMS( am_I_Root, Input_Opt, RC )

                  ! Trap potential errors
                  IF ( RC /= GC_SUCCESS ) THEN
                     ErrMsg = 'Error encountered in "Read_TOMS"!'
                     CALL Error_Stop( ErrMsg, ThisLoc )
                  ENDIF
               ENDIF

            ENDIF

<<<<<<< HEAD
#ifdef BPCH_DIAG
            ! Read data required for Hg2 gas-particle partitioning 
=======
            ! Read data required for Hg2 gas-particle partitioning
>>>>>>> e13ec5c7
            ! (H Amos, 25 Oct 2011)
            IF ( ITS_A_MERCURY_SIM ) THEN
               CALL Read_Hg2_Partitioning( am_I_Root,  Input_Opt,
     &                                     State_Grid, State_Met,
     &                                     MONTH,      RC )

               ! Trap potential errors
               IF ( RC /= GC_SUCCESS ) THEN
                  ErrMsg =
     &               'Error encountered in "Read_Hg2_Partitioning"!'
                  CALL Error_Stop( ErrMsg, ThisLoc )
               ENDIF

               IF ( prtDebug ) THEN
                 CALL Debug_Msg( '### MAIN: a READ_HG2_PARTITIONING')
               ENDIF
            ENDIF
#endif
         ENDIF

         ! Prescribe methane surface concentrations throughout PBL
         IF ( ITS_A_FULLCHEM_SIM .and. id_CH4 > 0 ) THEN

            ! Debug print
            IF ( prtDebug ) THEN
               CALL DEBUG_MSG( '### MAIN: Setting PBL CH4 conc')
            ENDIF

            ! Set CH4 concentrations
            CALL SET_CH4( am_I_Root,  Input_Opt,  State_Chm,
     &                    State_Diag, State_Grid, State_Met, RC )

            ! Trap potential errors
            IF ( RC /= GC_SUCCESS ) THEN
               ErrMsg = 'Error encountered in call to "SET_CH4"!'
               CALL Error_Stop( ErrMsg, ThisLoc )
            ENDIF
         ENDIF

         !==============================================================
         !              ***** T R A N S P O R T *****
         !==============================================================
         IF ( ITS_TIME_FOR_DYN() ) THEN

#ifdef USE_TIMERS
            CALL GEOS_Timer_Start( "Transport", RC )
#endif

!-----------------------------------------------------------------------------
! TWO-WAY NESTING OPTION
! This is only invoked when compiling GEOS-Chem with COUPLE=y
!
! %%%%%%%%%%%%%%%%%%%%%%%%%%%%%%%%%%%%%%%%%%%%%%%%%%%%%%%%%%%%%%%%%%%%%%%%%%%%
! %%%%% NOTE: THIS OPTION WAS PROBABLY BROKEN WITH THE ADDITION OF HEMCO %%%%%
! %%%%% (v10-01), FLEXCHEM (v11-01), and FLEXGRID (12.5.0). BUYER BEWARE.%%%%%
! %%%%%  --  Bob Yantosca (22 Jan 2018)                                  %%%%%
! %%%%%%%%%%%%%%%%%%%%%%%%%%%%%%%%%%%%%%%%%%%%%%%%%%%%%%%%%%%%%%%%%%%%%%%%%%%%
!
#if defined( EXCHANGE )
            IF ( State_Grid%NestedGrid ) THEN

               ! Exchange the position of POST (nested-grid simulations)
               IF ( ITS_TIME_FOR_EXCHANGE() ) THEN
                  CALL EXCHANGE_NESTED_POST( am_I_Root, Input_Opt,
     &                                       State_Chm, State_Grid,
     &                                       State_Met, RC )
               ENDIF

            ELSE

               ! Exchange the position of POST (global simulations)
               IF ( ITS_TIME_FOR_EXCHANGE() ) THEN
                  CALL EXCHANGE_GLOBAL_POST( am_I_Root, Input_Opt,
     &                                       State_Chm, State_Grid,
     &                                       State_Met, RC )
               ENDIF

            ENDIF
#endif
!-----------------------------------------------------------------------------

            ! Call the appropriate version of TPCORE
            IF ( LTRAN ) THEN
               CALL Do_Transport( am_I_Root,  Input_Opt,  State_Chm,
     &                            State_Diag, State_Grid, State_Met,
     &                            RC )

               ! Trap potential error
               IF ( RC /= GC_SUCCESS ) THEN
                  ErrMsg = 'Error encountered in "Do_Transport"!'
                  CALL Error_Stop( ErrMsg, ThisLoc )
               ENDIF

               !### Debug
               IF ( prtDebug ) THEN
                  CALL Debug_Msg( '### MAIN: a DO_TRANSPORT' )
               ENDIF
            ENDIF


            ! Initialize wet scavenging and wetdep fields after
            ! the airmass quantities are reset after transport
#ifdef TOMAS
            ! ... TOMAS microphysics: Always call SETUP_WETSCAV ...
            CALL Setup_WetScav( am_I_Root, Input_Opt, State_Chm,
     &                          State_Grid, State_Met, RC )

               ! Trap potential error
               IF ( RC /= GC_SUCCESS ) THEN
                  ErrMsg =
     &               'Error encountered in "Setup_WetScav" (TOMAS)!'
                  CALL Error_Stop( ErrMsg, ThisLoc )
               ENDIF

#else

            ! ... Standard GEOS-Chem: Call INIT_WETSCAV if   ...
            ! ... convection or wet scavenging or chemistry are turned on ...
            IF ( LCONV .or. LWETD .or. LCHEM ) THEN
               CALL Setup_WetScav( am_I_Root,  Input_Opt, State_Chm,
     &                             State_Grid, State_Met, RC )

               ! Trap potential error
               IF ( RC /= GC_SUCCESS ) THEN
                  ErrMsg = 'Error encountered in "Setup_WetScav"!'
                  CALL Error_Stop( ErrMsg, ThisLoc )
               ENDIF

               !### Debug
               IF ( prtDebug ) THEN
                  CALL Debug_Msg( '### MAIN: a SETUP_WETSCAV' )
               ENDIF
            ENDIF

#endif

#ifdef USE_TIMERS
            CALL GEOS_Timer_End( "Transport", RC )
#endif

         ENDIF

         ! Update age of air
         CALL Set_Met_AgeOfAir( State_Grid, State_Met )

         !==============================================================
         !     ***** C O M P U T E   P B L   H E I G H T  etc. *****
         !==============================================================
#ifdef USE_TIMERS
         CALL GEOS_Timer_Start( "Boundary layer mixing", RC )
#endif

         ! Move this call from the PBL mixing routines because the PBL
         ! height is used by drydep and some of the emissions routines.
         ! (ckeller, 3/5/15)
         CALL Compute_PBL_Height( am_I_Root, State_Grid, State_Met, RC )

         ! Trap potential errors
         IF ( RC /= GC_SUCCESS ) THEN
            ErrMsg = 'Error encountered in "Compute_PBL_Height"!'
            CALL Error_Stop( ErrMsg, ThisLoc )
         ENDIF

#ifdef USE_TIMERS
         CALL GEOS_Timer_End( "Boundary layer mixing", RC )
#endif

         !### Debug
         IF ( prtDebug ) THEN
            CALL Debug_Msg( '### MAIN: a COMPUTE_PBL_HEIGHT' )
         ENDIF

         !--------------------------------------------------------------
         ! Test for emission timestep
         ! Now always do emissions here, even for full-mixing
         ! (ckeller, 3/5/15)
         !--------------------------------------------------------------
         IF ( ITS_TIME_FOR_EMIS() ) THEN

#ifdef BPCH_DIAG
            ! Increment emission counter
            CALL Set_Ct_Emis( INCREMENT=.TRUE. )
#endif

            !===========================================================
            !         ***** D R Y   D E P O S I T I O N *****
            !===========================================================
            IF ( LDRYD ) THEN

#ifdef USE_TIMERS
               CALL GEOS_Timer_Start( "Dry deposition", RC )
#endif
               ! Compute drydep velocities
               CALL Do_Drydep( am_I_Root,  Input_Opt,  State_Chm,
     &                         State_Diag, State_Grid, State_Met, RC )

               ! Trap potential errors
               IF ( RC /= GC_SUCCESS ) THEN
                  ErrMsg = 'Error encountered in "Do_Drydep!"!'
                  CALL Error_Stop( ErrMsg, ThisLoc )
               ENDIF

#ifdef USE_TIMERS
               CALL GEOS_Timer_End ( "Dry deposition", RC )
#endif

               !### Debug
               IF ( prtDebug ) THEN
                  CALL Debug_Msg( '### MAIN: a DO_DRYDEP' )
               ENDIF
            ENDIF

            !===========================================================
            !             ***** E M I S S I O N S *****
            !
            ! NOTE: For a complete description of how emissions from
            ! HEMCO are added into GEOS-Chem (and how they are mixed
            ! into the boundary layer), please see the wiki page:
            !
            ! http://wiki-geos-chem.org/Distributing_emissions_in_the_PBL
            !===========================================================
#ifdef USE_TIMERS
            CALL GEOS_Timer_Start( "HEMCO", RC )
#endif

            ! Is it time for emissions?
            TimeForEmis = ITS_TIME_FOR_EMIS()

            ! EMISSIONS_RUN will call HEMCO run phase 2. HEMCO run phase
            ! only calculates emissions. All data has been read to disk
            ! in phase 1 at the beginning of the time step.
            ! (ckeller, 4/1/15)
            CALL Emissions_Run( am_I_Root,  Input_Opt,  State_Chm,
     &                          State_Diag, State_Grid, State_Met,
     &                          TimeForEmis, 2,         RC )

            ! Trap potential errors
            IF ( RC /= GC_SUCCESS ) THEN
               ErrMsg =
     &           'Error encountered in "Emissions_Run"! after drydep!'
               CALL Error_Stop( ErrMsg, ThisLoc )
            ENDIF

            !### Debug
            IF ( prtDebug ) THEN
               CALL Debug_Msg( '### MAIN: a HEMCO PHASE 2' )
            ENDIF

#ifdef USE_TIMERS
            CALL GEOS_Timer_End( "HEMCO", RC )
#endif
         ENDIF

         !-------------------------------
         ! Test for convection timestep
         !-------------------------------
         IF ( ITS_TIME_FOR_CONV() ) THEN
<<<<<<< HEAD
            
#ifdef BPCH_DIAG
=======

#if defined( BPCH_DIAG )
>>>>>>> e13ec5c7
            ! Increment the convection timestep
            CALL Set_Ct_Conv( INCREMENT=.TRUE. )
#endif

            !===========================================================
            !      ***** M I X E D   L A Y E R   M I X I N G *****
            !===========================================================
#ifdef USE_TIMERS
            CALL GEOS_Timer_Start( "Boundary layer mixing", RC )
#endif

            ! Note: mixing routine expects tracers in v/v
            ! DO_MIXING applies the tracer tendencies (dry deposition,
            ! emission rates) to the tracer arrays and performs PBL
            ! mixing.
            ! In the non-local PBL scheme, dry deposition and emission
            ! fluxes below the PBL are handled within the PBL mixing
            ! routine. Otherwise, tracer concentrations are first updated
            ! and the full-mixing is then applied.
            ! (ckeller, 3/5/15)
            ! NOTE: Tracer concentration units are converted locally
            ! to [v/v dry air] for mixing. Eventually mixing should
            ! be updated to use [kg/kg total air] (ewl, 9/18/15)
            CALL Do_Mixing( am_I_Root,  Input_Opt,  State_Chm,
     &                      State_Diag, State_Grid, State_Met, RC )

            ! Trap potential errors
            IF ( RC /= GC_SUCCESS ) THEN
               ErrMsg = 'Error encountered in "Do_Mixing"!'
               CALL ERror_Stop( ErrMsg, ThisLoc )
            ENDIF

#ifdef USE_TIMERS
            CALL GEOS_Timer_End( "Boundary layer mixing", RC )
#endif

            IF ( prtDebug ) CALL Debug_Msg( '### MAIN: a TURBDAY:2' )

            !===========================================================
            !        ***** C L O U D   C O N V E C T I O N *****
            !===========================================================
            IF ( LCONV ) THEN
#ifdef USE_TIMERS
               CALL GEOS_Timer_Start( "Convection", RC )
#endif

               ! Call the appropriate convection routine
               ! NOTE: Tracer concentration units are converted locally
               ! to [kg/kg total air] for convection (ewl, 9/18/15)
               CALL Do_Convection( am_I_Root,  Input_Opt,  State_Chm,
     &                             State_Diag, State_Grid, State_Met,
     &                             RC )

               ! Trap potential errors
               IF ( RC /= GC_SUCCESS ) THEN
                  ErrMsg = 'Error encountered in "Do_Convection"!'
                  CALL Error_Stop( ErrMsg, ThisLoc )
               ENDIF

               !### Debug
               IF ( prtDebug ) THEN
                  CALL Debug_Msg( '### MAIN: a CONVECTION' )
               ENDIF

#ifdef USE_TIMERS
               CALL GEOS_Timer_End( "Convection", RC )
#endif
            ENDIF

         ENDIF

         !==============================================================
         !               ***** C H E M I S T R Y *****
<<<<<<< HEAD
         !============================================================== 
#ifdef USE_TIMERS
=======
         !==============================================================
#if defined( USE_TIMERS )
>>>>>>> e13ec5c7
         CALL GEOS_Timer_Start( "All chemistry", RC )
#endif

         ! Get the overhead column O3 for use with FAST-J
         ! NOTE: Move to CHEMISTRY section.  This now has to come after
         ! the call to HEMCO emissions driver EMISSIONS_RUN. (bmy, 3/20/15)
         CALL Get_Overhead_O3_For_FastJ( am_I_Root )

         ! Every chemistry timestep...
         IF ( ITS_TIME_FOR_CHEM() ) THEN

#ifdef BPCH_DIAG
            ! Increment chemistry timestep counter
            CALL Set_Ct_Chem( INCREMENT=.TRUE. )
#endif

            ! SDE 05/28/13: Set H2O to State_Chm tracer if relevant
            IF ( ITS_A_FULLCHEM_SIM .and. id_H2O > 0 ) THEN
               CALL Set_H2O_Trac( am_I_Root, (.not. LUCX), Input_Opt ,
     &                            State_Chm, State_Grid, State_Met, RC )

               ! Trap potential errors
               IF ( RC /= GC_SUCCESS ) THEN
                  ErrMsg = 'Error encountered in "Set_H2O_Trac" #2!'
                  CALL Error_Stop( ErrMsg, ThisLoc )
               ENDIF
            ENDIF

            ! Do GEOS-Chem chemistry
            ! NOTE: Tracer concentration units are converted locally
            ! to [kg] for all of chemistry. We will replace use of [kg]
            ! once FlexChem is implemented (ewl, 9/18/15)
            CALL Do_Chemistry( am_I_Root,  Input_Opt,  State_Chm,
     &                         State_Diag, State_Grid, State_Met, RC )

            ! Trap potential errors
            IF ( RC /= GC_SUCCESS ) THEN
               ErrMsg = 'Error encountered in "Do_Chemistry"!'
               CALL Error_Stop( ErrMsg, ThisLoc )
            ENDIF

         ENDIF

#ifdef USE_TIMERS
         CALL GEOS_Timer_End( "All chemistry", RC )
#endif

         !==============================================================
         ! ***** W E T   D E P O S I T I O N  (rainout + washout) *****
         !==============================================================
         IF ( LWETD .and. ITS_TIME_FOR_DYN() ) THEN

#ifdef USE_TIMERS
            CALL GEOS_Timer_Start( "Wet deposition", RC )
#endif

            ! Do wet deposition
            ! NOTE: Tracer concentration units are converted locally
            ! to [kg/m2] in wet deposition to enable calculations
            ! along the column (ewl, 9/18/15)
            CALL Do_WetDep( am_I_Root,  Input_Opt,  State_Chm,
     &                      State_Diag, State_Grid, State_Met, RC )

            ! Trap potential errors
            IF ( RC /= GC_SUCCESS ) THEN
               ErrMsg = 'Error encountered in "Do_WetDep"!'
               CALL Error_Stop( ErrMsg, ThisLoc )
            ENDIF

#ifdef USE_TIMERS
            CALL GEOS_Timer_End( "Wet deposition", RC )
#endif

         ENDIF

         !==============================================================
         !      ***** U P D A T E   O P T I C A L   D E P T H *****
         !==============================================================
         IF ( ITS_TIME_FOR_CHEM() ) THEN

#ifdef USE_TIMERS
            CALL GEOS_Timer_Start( "All chemistry",       RC )
            CALL GEOS_Timer_Start( "=> All aerosol chem", RC )
#endif

            ! Recalculate the optical depth at the wavelength(s) specified
            ! in the Radiation Menu. This must be done before the call to any
            ! diagnostic and only on a chemistry timestep.
            ! (skim, 02/05/11)
            CALL Recompute_OD( am_I_Root,  Input_Opt,  State_Chm,
     &                         State_Diag, State_Grid, State_Met, RC )

            ! Trap potential errors
            IF ( RC /= GC_SUCCESS ) THEN
               ErrMsg = 'Error encountered in "Recompute_OD"!'
               CALL Error_Stop( ErrMsg, ThisLoc )
            ENDIF

#ifdef USE_TIMERS
            CALL GEOS_Timer_End( "All chemistry",       RC )
            CALL GEOS_Timer_End( "=> All aerosol chem", RC )
#endif
         ENDIF

#ifdef RRTMG
         !==============================================================
         !  ***** R R T M G   R A D I A T I V E   T R A N S F E R *****
         !
         ! NOTE: Tracer concentration units are converted locally to
         ! [kg] in RRTMG. Units should eventually be [kg/kg]
         ! (ewl, 9/18/15)
         !==============================================================
         IF ( Input_opt%LRAD .and. ITS_TIME_FOR_RT() ) THEN

#ifdef USE_TIMERS
            CALL GEOS_Timer_Start( "RRTMG", RC )
#endif

            ! Splash page
            IF ( am_I_Root .and. FIRST_RT ) THEN
               WRITE( 6, '(a)' ) REPEAT( '#', 79 )
               WRITE( 6, 500 )
     &              'R R T M G : Radiative Transfer Model (by AER)'
 500           FORMAT( '#####', 12x, a, 12x, '#####' )
               WRITE( 6, '(a)' ) REPEAT( '#', 79 )
               FIRST_RT = .FALSE.
            ENDIF

            iSeed = iSeed + 15

            !-----------------------------------------------------------
            ! Determine if we are doing clear-sky or all-sky
            !
            ! Clear-sky is output with all-sky, so we just need
            ! to run once regardless of whether both are required
            ! or just one.
            !-----------------------------------------------------------
            IF ( Input_Opt%LSKYRAD(2) ) THEN
               iCld = 1
            ELSE
               iCld = 0         !clouds are on
            ENDIF

            !-----------------------------------------------------------
            ! Calculation for each of the potential output types
            ! See: wiki.geos-chem.org/Coupling_GEOS-Chem_with_RRTMG
            !
            ! Flux outputs (scheduled in HISTORY.rc):
            !  0-BA  1=O3  2=ME  3=SU   4=NI  5=AM
            !  6=BC  7=OA  8=SS  9=DU  10=PM  11=ST (UCX only)
            !-----------------------------------------------------------
            DO N = 1, State_Diag%nRadFlux

               ! Index number for RRTMG (see list above)
               iSpecMenu = State_Diag%RadFluxInd(N)

               ! Slot # of netCDF diagnostic arrays to update
               iNcDiag = N

               ! Echo info
               WRITE( 6, 520 ) State_Diag%RadFluxName(N), iSpecMenu
 520           FORMAT( 5x, '- Calling RRTMG to compute flux: ',
     &                 a2, ' (Index = ', i2.2, ')' )

               ! Generate mask for species in RT
               CALL Set_SpecMask( iSpecMenu )

               ! Compute radiative fluxes for the given output
               CALL Do_RRTMG_Rad_Transfer( am_I_Root  = am_I_Root,
     &                                     ThisDay    = Day,
     &                                     ThisMonth  = Month,
     &                                     iCld       = iCld,
     &                                     iSpecMenu  = iSpecMenu,
     &                                     iNcDiag    = iNcDiag,
     &                                     iSeed      = iSeed,
     &                                     Input_Opt  = Input_Opt,
     &                                     State_Chm  = State_Chm,
     &                                     State_Diag = State_Diag,
     &                                     State_Grid = State_Grid,
     &                                     State_Met  = State_Met,
     &                                     RC         = RC          )

               ! Trap potential errors
               IF ( RC /= GC_SUCCESS ) THEN
                  ErrMsg = 'Error encountered in '      //
     &                     '"Do_RRTMG_Rad_Transfer", '  //
     &                     'for flux output = '         //
     &                 TRIM( State_Diag%RadFluxName(N) )
                  CALL Error_Stop( ErrMsg, ThisLoc )
               ENDIF
            ENDDO

#ifdef BPCH_DIAG
            ! Increment radiation timestep counter
            CALL Set_Ct_Rad( INCREMENT=.TRUE. )
#endif

            !### Debug
            IF ( prtDebug ) THEN
               CALL Debug_Msg( '### MAIN: a DO_RRTMG_RAD_TRANSFER' )
            ENDIF

#ifdef USE_TIMERS
            CALL GEOS_Timer_End( "RRTMG", RC )
#endif
         ENDIF
#endif

#ifdef DIAG_DEVEL
         ! Eventually write dobson columns into diagnostics array
         CALL CalcDobsonColumn ( am_I_Root, Input_Opt,
     &                           State_Met, State_Chm, RC )
#endif

         !==============================================================
         !      ***** D I A G N O S T I C S   A R C H I V A L *****
         !==============================================================

         !--------------------------------------------------------------
         !           ***** H I S T O R Y   U P D A T E  *****
         !--------------------------------------------------------------
<<<<<<< HEAD
#ifdef USE_TIMERS
         CALL GEOS_Timer_Start( "All diagnostics",           RC ) 
=======
#if defined( USE_TIMERS )
         CALL GEOS_Timer_Start( "All diagnostics",           RC )
>>>>>>> e13ec5c7
         CALL GEOS_Timer_Start( "Output",                    RC )
         CALL GEOS_Timer_Start( "=> History (netCDF diags)", RC )
#endif

         ! Set State_Diag arrays that rely on state at end of timestep
         CALL Set_Diagnostics_EndofTimestep( am_I_Root,  Input_Opt,
     &                                       State_Chm,  State_Diag,
     &                                       State_Grid, State_Met, RC )

         ! Trap potential errors
         IF ( RC /= GC_SUCCESS ) THEN
            ErrMsg = 'Error encountered in ' //
     &               '"Set_Diagnostics_EndOfTimestep"!'
            CALL Error_Stop( ErrMsg, ThisLoc )
         ENDIF

         ! Archive aerosol mass and PM2.5 diagnostics
         IF ( State_Diag%Archive_AerMass ) THEN
            CALL Set_AerMass_Diagnostic( am_I_Root,  Input_Opt,
     &                                   State_Chm,  State_Diag,
     &                                   State_Grid, State_Met, RC )
         ENDIF

         ! Trap potential errors
         IF ( RC /= GC_SUCCESS ) THEN
            ErrMsg = 'Error encountered in ' //
     &               '"Set_AerMass_Diagnostic"!'
            CALL Error_Stop( ErrMsg, ThisLoc )
         ENDIF

         ! Increment the timestep values by the heartbeat time
         ! This is because we need to write out data with the timestamp
         ! at the end of the heartbeat timestep (i.e. at end of run)
         !
         ! NOTE: This should now go before HISTORY_UPDATE, so that we
         ! can recompute the update alarm interval properly for monthly
         ! or yearly intervals spanning leap years. (bmy, 3/5/19)
         CALL History_SetTime( am_I_Root, RC )

         ! Trap potential errors
         IF ( RC /= GC_SUCCESS ) THEN
            ErrMsg = 'Error encountered in "History_SetTime"!'
            CALL Error_Stop( ErrMsg, ThisLoc )
         ENDIF

         ! Update each HISTORY ITEM from its data source
         CALL History_Update( am_I_Root, RC )

         ! Trap potential errors
         IF ( RC /= GC_SUCCESS ) THEN
            ErrMsg = 'Error encountered in "History_Update"!'
            CALL Error_Stop( ErrMsg, ThisLoc )
         ENDIF

<<<<<<< HEAD
#ifdef USE_TIMERS
         CALL GEOS_Timer_End( "All diagnostics",           RC ) 
=======
#if defined( USE_TIMERS )
         CALL GEOS_Timer_End( "All diagnostics",           RC )
>>>>>>> e13ec5c7
         CALL GEOS_Timer_End( "Output",                    RC )
         CALL GEOS_Timer_End( "=> History (netCDF diags)", RC )
#endif

         !--------------------------------------------------------------
         !      ***** O B S P A C K   D I A G N O S T I C S *****
         !--------------------------------------------------------------
         IF ( Input_Opt%Do_ObsPack ) THEN

<<<<<<< HEAD
#ifdef USE_TIMERS
            CALL GEOS_Timer_Start( "All diagnostics",        RC ) 
=======
#if defined( USE_TIMERS )
            CALL GEOS_Timer_Start( "All diagnostics",        RC )
>>>>>>> e13ec5c7
            CALL GEOS_Timer_Start( "=> ObsPack diagnostics", RC )
#endif

            ! Sample the observations in today's ObsPack file
            CALL ObsPack_Sample( am_I_Root,  NYMD,      NHMS,
     &                           Input_Opt,  State_Chm, State_Diag,
     &                           State_Grid, State_Met, RC        )

<<<<<<< HEAD
#ifdef USE_TIMERS
            CALL GEOS_Timer_End( "All diagnostics",        RC ) 
=======
#if defined( USE_TIMERS )
            CALL GEOS_Timer_End( "All diagnostics",        RC )
>>>>>>> e13ec5c7
            CALL GEOS_Timer_End( "=> ObsPack diagnostics", RC )
#endif

         ENDIF

#ifdef BPCH_DIAG
         !--------------------------------------------------------------
         !   ***** P L A N E F L I G H T   D I A G   S E T U P  *****
         !
         ! %%%%% NOTE: Works whether BPCH_DIAG=y or n        %%%%%
         ! %%%%% but for timing purposes, count this as bpch %%%%%
         ! %%%%% because it is not computed with History.    %%%%%
         !--------------------------------------------------------------
         IF ( ND40 > 0 .and. DO_DIAG_WRITE ) THEN
            IF ( ITS_A_NEW_DAY() ) THEN

<<<<<<< HEAD
#ifdef USE_TIMERS
               CALL GEOS_Timer_Start( "All diagnostics",             RC) 
=======
#if defined( USE_TIMERS )
               CALL GEOS_Timer_Start( "All diagnostics",             RC)
>>>>>>> e13ec5c7
               CALL GEOS_Timer_Start( "Output",                      RC)
               CALL GEOS_Timer_Start( "=> Binary punch diagnostics", RC)
#endif

               ! Initialize planeflight diagnostic
               CALL Setup_PlaneFlight( am_I_Root,  Input_Opt, State_Chm,
     &                                 State_Grid, State_Met, RC )

               ! Trap potential errors
               IF ( RC /= GC_SUCCESS ) THEN
                  ErrMsg = 'Error encountered in "Setup_Planeflight"!'
                  CALL Error_Stop( ErrMsg, ThisLoc )
               ENDIF

<<<<<<< HEAD
#ifdef USE_TIMERS
               CALL GEOS_Timer_End( "All diagnostics",             RC ) 
=======
#if defined( USE_TIMERS )
               CALL GEOS_Timer_End( "All diagnostics",             RC )
>>>>>>> e13ec5c7
               CALL GEOS_Timer_End( "Output",                      RC )
               CALL GEOS_Timer_End( "=> Binary punch diagnostics", RC )
#endif

            ENDIF
         ENDIF

         !--------------------------------------------------------------
         ! **** C H 4   S I M U L A T I O N   D I A G N O S I C S ****
         !
         ! CH4 columns from the GOSAT instrument (mps, 6/16/17)
         !--------------------------------------------------------------
         IF ( Input_Opt%GOSAT_CH4_OBS ) THEN
            IF ( ITS_A_NEW_HOUR() ) THEN

!------------------------------------------------------------------------------
! For adjoint model only:
!            ! Track cost function contributions
!            CF_PRIOR = COST_FUNC
!------------------------------------------------------------------------------

               CALL CALC_GOSAT_CH4_FORCE( Input_Opt,  State_Chm,
     &                                    State_Grid, State_Met,
     &                                    COST_FUNC )

!------------------------------------------------------------------------------
! For adjoint model only:
!            ! Track cost function contributions
!            CF_GOSCH4 = CF_GOSCH4 + COST_FUNC - CF_PRIOR
!------------------------------------------------------------------------------
            ENDIF
         ENDIF

         !--------------------------------------------------------------
         ! **** C H 4   S I M U L A T I O N   D I A G N O S I C S ****
         !
         ! CH4 columns from the TCCON instrument (mps, 8/17/17)
         !--------------------------------------------------------------
         IF ( Input_Opt%TCCON_CH4_OBS ) THEN
            IF ( ITS_A_NEW_HOUR() ) THEN

!------------------------------------------------------------------------------
! For adjoint model only:
!            ! Track cost function contributions
!            CF_PRIOR = COST_FUNC
!------------------------------------------------------------------------------

               CALL CALC_TCCON_CH4_FORCE( Input_Opt,  State_Chm,
     &                                    State_Grid, State_Met,
     &                                    COST_FUNC )

!------------------------------------------------------------------------------
! For adjoint model only:
!            ! Track cost function contributions
!            CF_GOSCH4 = CF_GOSCH4 + COST_FUNC - CF_PRIOR
!------------------------------------------------------------------------------
            ENDIF
         ENDIF
#endif

         !==============================================================
         !   ***** I N C R E M E N T   E L A P S E D   T I M E *****
         !
         ! Moved before diagnostics to count the last timestep as done.
         ! Need to save timestamps for filenames. (ccc, 5/13/09)
         !==============================================================
         CALL Timestamp_Diag()
         CALL Set_Elapsed_Sec()
         CALL Set_Current_Time()
         IF ( prtDebug ) THEN
            CALL Debug_Msg( '### MAIN: after SET_ELAPSED_SEC' )
         ENDIF

#ifdef BPCH_DIAG
         !==============================================================
         !      ***** D I A G N O S T I C S   A R C H I V A L *****
         !
         !                ***** C O N T I N U E D *****
         !==============================================================
#ifdef USE_TIMERS
         CALL GEOS_Timer_Start( "All diagnostics",              RC )
         CALL GEOS_Timer_Start( "Output",                       RC )
         CALL GEOS_Timer_Start( "=> Binary punch diagnostics",  RC )
#endif

         !--------------------------------------------------------------
         !   ***** P L A N E F L I G H T   D I A G N O S T I C  *****
         !
         ! Plane following diagnostic, moved here to be consistent
         ! with species array and not be biased by emissions, kyu 30
         ! jan 2015
         !
         ! %%%%% NOTE: works whether BPCH_DIAG=y or n %%%%%
         !--------------------------------------------------------------
         IF ( ND40 > 0 ) THEN
            ! Archive data along the flight track
            CALL PLANEFLIGHT( am_I_Root,  Input_Opt,  State_Chm,
     &                        State_Diag, State_Grid, State_Met, RC )

            ! Trap potential errors
            IF ( RC /= GC_SUCCESS ) THEN
               ErrMsg = 'Error encountered in "Planeflight"!'
               CALL Error_Stop( ErrMsg, ThisLoc )
            ENDIF
         ENDIF
         IF ( prtDebug ) CALL Debug_Msg( '### MAIN: after DIAG40' )

         !--------------------------------------------------------------
         !  ***** A R C H I V E   B P C H   D I A G N O S T I C S *****
         !--------------------------------------------------------------
         IF ( ITS_TIME_FOR_DIAG() ) THEN

            !### Debug
            IF ( prtDebug ) CALL Debug_Msg( '### MAIN: b DIAGNOSTICS' )

            ! Accumulate several diagnostic quantities
            CALL Diag1( am_I_Root,  Input_Opt, State_Chm,
     &                  State_Grid, State_Met, RC )

            ! Trap potential errors
            IF ( RC /= GC_SUCCESS ) THEN
               ErrMsg = 'Error encountered in "Diag1"!'
               CALL Error_Stop( ErrMsg, ThisLoc )
            ENDIF
            IF ( prtDebug ) CALL Debug_Msg( '### MAIN: after DIAG1' )

            ! Increment diagnostic timestep counter. (ccc, 5/13/09)
            CALL Set_Ct_Diag( INCREMENT=.TRUE. )

            ! Planeflight diagnostic moved to be after chemistry, kyu
            !### Debug
            IF ( prtDebug ) CALL Debug_Msg( '### MAIN: a DIAGNOSTICS' )
         ENDIF

         !--------------------------------------------------------------
         !   ***** T I M E S E R I E S   D I A G N O S T I C S  *****
         !
         ! NOTE: Since we are saving soluble tracers, we must move
         !       the ND40, ND49, and ND52 timeseries diagnostics
         !       to after the call to DO_WETDEP (bmy, 4/22/04)
         !--------------------------------------------------------------

<<<<<<< HEAD
=======
         ! Station timeseries
         IF ( ITS_TIME_FOR_DIAG48( Input_Opt ) ) THEN
            CALL DIAG48( am_I_Root,  Input_Opt, State_Chm,
     &                   State_Grid, State_Met, RC )

            ! Trap potential errors
            IF ( RC /= GC_SUCCESS ) THEN
               ErrMsg = 'Error encountered in "Diag48"!'
               CALL Error_Stop( ErrMsg, ThisLoc )
            ENDIF
         ENDIF
         IF ( prtDebug ) CALL Debug_Msg( '### MAIN: after DIAG48' )

         ! 3-D timeseries
         IF ( ITS_TIME_FOR_DIAG49( Input_Opt ) ) THEN
            CALL DIAG49( am_I_Root,  Input_Opt,  State_Chm,
     &                   State_Diag, State_Grid, State_Met, RC )

            ! Trap potential errors
            IF ( RC /= GC_SUCCESS ) THEN
               ErrMsg = 'Error encountered in "Diag49"!'
               CALL Error_Stop( ErrMsg, ThisLoc )
            ENDIF
         ENDIF
         IF ( prtDebug ) CALL Debug_Msg( '### MAIN: after DIAG49' )

         ! Ship timeseries
         IF ( ITS_TIME_FOR_DIAG63( Input_Opt ) ) THEN
            CALL DIAG63( am_I_Root, Input_Opt, State_Chm, RC )

            ! Trap potential errors
            IF ( RC /= GC_SUCCESS ) THEN
               ErrMsg = 'Error encountered in "Diag63"!'
               CALL Error_Stop( ErrMsg, ThisLoc )
            ENDIF
         ENDIF
         IF ( prtDebug ) CALL Debug_Msg( '### MAIN: after DIAG63' )

>>>>>>> e13ec5c7
         ! Morning or afternoon timeseries
         IF ( Input_Opt%DO_ND51 ) THEN
            CALL DIAG51( am_I_Root, Input_Opt, State_Chm, State_Grid,
     &                   State_Met, RC )

            ! Trap potential errors
            IF ( RC /= GC_SUCCESS ) THEN
               ErrMsg = 'Error encountered in "Diag51"!'
               CALL Error_Stop( ErrMsg, ThisLoc )
            ENDIF
         ENDIF

         IF ( Input_Opt%DO_ND51b ) THEN
            CALL DIAG51b( am_I_Root, Input_Opt, State_Chm, State_Grid,
     &                    State_Met, RC )

            ! Trap potential errors
            IF ( RC /= GC_SUCCESS ) THEN
               ErrMsg = 'Error encountered in "Diag51b"!'
               CALL Error_Stop( ErrMsg, ThisLoc )
            ENDIF
         ENDIF
         IF ( prtDebug ) CALL Debug_Msg( '### MAIN: after DIAG51' )

<<<<<<< HEAD
=======
         ! Comment out for now
         !! Column timeseries
         !IF ( ND52 > 0 .and. ITS_TIME_FOR_ND52() ) THEN
         !   CALL DIAG52
         !   IF ( prtDebug ) CALL Debug_Msg( '### MAIN: a ND52' )
         !ENDIF

>>>>>>> e13ec5c7
         !### After diagnostics
         IF ( prtDebug ) CALL Debug_Msg( '### MAIN: after TIMESERIES' )

#ifdef USE_TIMERS
         CALL GEOS_Timer_End( "All diagnostics",              RC )
         CALL GEOS_Timer_End( "Output",                       RC )
         CALL GEOS_Timer_End( "=> Binary punch diagnostics",  RC )
#endif

#endif

         !--------------------------------------------------------------
         !            ***** H I S T O R Y   W R I T E *****
         !--------------------------------------------------------------
#ifdef USE_TIMERS
         CALL GEOS_Timer_Start( "All diagnostics",           RC )
         CALL GEOS_Timer_Start( "Output",                    RC )
         CALL GEOS_Timer_Start( "=> History (netCDF diags)", RC )
#endif

         ! Write HISTORY ITEMS in each diagnostic collection to disk
         ! (or skip writing if it is not the proper output time.
         CALL History_Write( am_I_Root, State_Chm%Spc_Units, RC )

         ! Trap potential errors
         IF ( RC /= GC_SUCCESS ) THEN
            ErrMsg = 'Error encountered in "History_Write"!'
            CALL Error_Stop( ErrMsg, ThisLoc )
         ENDIF

#ifdef USE_TIMERS
         CALL GEOS_Timer_End( "All diagnostics",           RC )
         CALL GEOS_Timer_End( "Output",                    RC )
         CALL GEOS_Timer_End( "=> History (netCDF diags)", RC )
#endif

         !==============================================================
         !  ***** E N D   O F   D Y N A M I C   T I M E S T E P *****
         !==============================================================
      ENDDO

      !=================================================================
      !     ***** C O P Y   I - 3   F I E L D S *****
      !
      !     The I-3 fields at the end of this outer timestep
      !     become the fields at the beginning of the next timestep
      !=================================================================
      CALL Copy_I3_Fields( State_Met )
      IF ( prtDebug ) THEN
         CALL Debug_Msg( '### MAIN: after COPY_I3_FIELDS' )
      ENDIF

      ENDDO

      !=================================================================
      !         ***** C L E A N U P   A N D   Q U I T *****
      !=================================================================
 9999 CONTINUE

#ifdef USE_TIMERS
      CALL GEOS_Timer_End ( "Timesteps", RC )
#endif

#ifndef BPCH_DIAG
      !-----------------------------------------------------------------
      !      ***** W R I T E   H E M C O   R E S T A R T S *****
      !
      ! NOTE: If BPCH_DIAG=y, then this is done above whenever
      ! ITS_TIME_FOR_BPCH is TRUE.   If BPCH_DIAG=n, then we have to
      ! add this here to make sure we get HEMCO restart otuput.
      !-----------------------------------------------------------------
#ifdef USE_TIMERS
      CALL GEOS_Timer_Start( "HEMCO",  RC )
      CALL GEOS_Timer_Start( "Output", RC )
#endif

      ! Force the output of a HEMCO restart file (ckeller, 4/1/15)
      CALL HCOI_GC_WriteDiagn( am_I_Root, Input_Opt, .TRUE., RC )

      ! Trap potential errors
      IF ( RC /= GC_SUCCESS ) THEN
         ErrMsg = 'Error encountered in "HCOI_GC_WriteDiagn"!'
         CALL Error_Stop( ErrMsg, ThisLoc )
      ENDIF

#ifdef USE_TIMERS
      CALL GEOS_Timer_End( "HEMCO",  RC )
      CALL GEOS_Timer_End( "Output", RC )
#endif
#endif

      !-----------------------------------------------------------------
      !         ***** O B S P A C K   D I A G N O S T I C S *****
      !
      ! Flush any unwritten ObsPack data to disk and finalize
      !-----------------------------------------------------------------
      IF ( Input_Opt%Do_ObsPack ) THEN

#ifdef USE_TIMERS
         CALL GEOS_Timer_Start( "All diagnostics",        RC )
         CALL GEOS_Timer_Start( "=> ObsPack diagnostics", RC )
#endif

         ! Write any remaining ObsPack data to disk, and immediately
         ! thereafter free the ObsPack pointer fields of State_Diag
         IF ( ASSOCIATED( State_Diag%ObsPack_id ) ) THEN
            CALL ObsPack_Write_Output( am_I_Root,  Input_Opt,
     &                                 State_Diag, RC )
            IF ( RC /= GC_SUCCESS ) THEN
               ErrMsg = 'Error encountered in "ObsPack_Write_Output"!'
               CALL Error_Stop( ErrMsg, ThisLoc )
            ENDIF
         ENDIF

         ! Free the ObsPack species mapping fields of State_Diag
         CALL ObsPack_SpeciesMap_Cleanup( am_I_Root, Input_Opt,
     &                                    State_Diag, RC         )
         IF ( RC /= GC_SUCCESS ) THEN
            ErrMsg =
     &         'Error encountered in "ObsPack_SpeciesMap_Cleanup"!'
            CALL Error_Stop( ErrMsg, ThisLoc )
         ENDIF

<<<<<<< HEAD
#ifdef USE_TIMERS
         CALL GEOS_Timer_End( "All diagnostics",        RC ) 
=======
#if defined( USE_TIMERS )
         CALL GEOS_Timer_End( "All diagnostics",        RC )
>>>>>>> e13ec5c7
         CALL GEOS_Timer_End( "=> ObsPack diagnostics", RC )
#endif
      ENDIF

      !-----------------------------------------------------------------
      ! Print the mass-weighted mean OH concentration (if applicable)
      !-----------------------------------------------------------------
      CALL Print_Diag_OH( am_I_Root, Input_Opt, RC )

      ! Trap potential errors
      IF ( RC /= GC_SUCCESS ) THEN
         ErrMsg = 'Error encountered in "Print_Diag_OH"!'
         CALL Error_Stop( ErrMsg, ThisLoc )
      ENDIF

<<<<<<< HEAD
=======
#if defined( BPCH_DIAG )
      !-----------------------------------------------------------------
      ! Write final conditions for benchmark simulations
      !-----------------------------------------------------------------
#if defined( USE_TIMERS )
      CALL GEOS_Timer_Start( "All diagnostics",             RC )
      CALL GEOS_Timer_Start( "=> Binary punch diagnostics", RC )
      CALL GEOS_Timer_Start( "Output",                      RC )
#endif

      ! Save final tracer mass [kg] to disk for model benchmarking
      ! for Rn-Pb-Be and full-chem benchmark simulations
      ! NOTE: Species concentrations enter the subroutine in [kg/kg dry air]
      ! and are converted locally to [kg] (mps, 11/29/16)
      IF ( LSTDRUN ) THEN
         CALL StdRun( am_I_Root,  Input_Opt, State_Chm, State_Diag,
     &                State_Grid, State_Met, RC,        Lbegin=.FALSE. )

         ! Trap potential errors
         IF ( RC /= GC_SUCCESS ) THEN
            ErrMsg = 'Error encountered in "StdRun"!'
            CALL Error_Stop( ErrMsg, ThisLoc )
         ENDIF
      ENDIF

#if defined( USE_TIMERS )
      CALL GEOS_Timer_End( "All diagnostics",             RC )
      CALL GEOS_Timer_End( "=> Binary punch diagnostics", RC )
      CALL GEOS_Timer_End( "Output",                      RC )
#endif

#endif

>>>>>>> e13ec5c7
      !-----------------------------------------------------------------
      ! Finalize GEOS-Chem
      !-----------------------------------------------------------------
#ifdef USE_TIMERS
      CALL GEOS_Timer_Start( "Finalization", RC )
#endif

      ! Close all files
      CALL CLOSE_FILES()
      IF ( prtDebug ) CALL Debug_Msg( '### MAIN: a CLOSE_FILES' )

      !%%% NOTE: Call HISTORY_CLEANUP from cleanup.F.  This will
      !%%% close all netCDF files upon both normal or abnormal exits.

      ! Deallocate fields of the Input Options object
      CALL Cleanup_Input_Opt( am_I_Root, Input_Opt, RC )
      IF ( RC /= GC_SUCCESS ) THEN
         ErrMsg = 'Error encountered in "Cleanup_Input_Opt"!'
         CALL Error_Stop( ErrMsg, ThisLoc )
      ENDIF
      IF ( prtDebug ) CALL Debug_Msg( '### MAIN: a cleanup Input_Opt' )

      ! Deallocate fields of the Chemistry State object
      CALL Cleanup_State_Chm( am_I_Root, State_Chm, RC )
      IF ( RC /= GC_SUCCESS ) THEN
         ErrMsg = 'Error encountered in "Cleanup_State_Chm"!'
         CALL Error_Stop( ErrMsg, ThisLoc )
      ENDIF
      IF ( prtDebug ) CALL Debug_Msg( '### MAIN: a cleanup State_Chm' )

      ! Deallocate fields of the Diagnostics State object
      CALL Cleanup_State_Diag( am_I_Root, State_Diag, RC )
      IF ( RC /= GC_SUCCESS ) THEN
         ErrMsg = 'Error encountered in "Cleanup_State_Diag"!'
         CALL Error_Stop( ErrMsg, ThisLoc )
      ENDIF
      IF ( prtDebug ) CALL Debug_Msg( '### MAIN: a cleanup State_Diag' )

      ! Deallocate fields of the Grid State object
      CALL Cleanup_State_Grid( am_I_Root, State_Grid, RC )
      IF ( RC /= GC_SUCCESS ) THEN
         ErrMsg = 'Error encountered in "Cleanup_State_grid"!'
         CALL Error_Stop( ErrMsg, ThisLoc )
      ENDIF
      IF ( prtDebug ) CALL Debug_Msg( '### MAIN: a cleanup State_Grid' )

      ! Deallocate fields of the Meteorology State object
      CALL Cleanup_State_Met( am_I_Root, State_Met, RC )
      IF ( RC /= GC_SUCCESS ) THEN
         ErrMsg = 'Error encountered in "Cleanup_State_Met"!'
         CALL Error_Stop( ErrMsg, ThisLoc )
      ENDIF
      IF ( prtDebug ) CALL Debug_Msg( '### MAIN: a cleanup State_Met' )

      ! Deallocate dynamic module arrays
      CALL CleanUp( am_I_Root, State_Grid, .FALSE., RC )
      IF ( RC /= GC_SUCCESS ) THEN
         ErrMsg = 'Error encountered in "Cleanup"!'
         CALL Error_Stop( ErrMsg, ThisLoc )
      ENDIF

      ! Deallocate fields of the diagnostics list object
      CALL Cleanup_DiagList( am_I_Root, Diag_List, RC )
      IF ( RC /= GC_SUCCESS ) THEN
         ErrMsg = 'Error encountered in "Cleanup_DiagList"!'
         CALL Error_Stop( ErrMsg, ThisLoc )
      ENDIF
      IF ( prtDebug ) CALL Debug_Msg( '### MAIN: a cleanup Diag_List' )

#ifdef APM
      ! Clean up arrays for APM microphysics, etc.
      CALL CLEANUP_APMARRAYS()
      CALL CLEANUP_APM3D( am_I_Root, Input_Opt, RC )
#endif

!-----------------------------------------------------------------------------
! TWO-WAY NESTING OPTION
! This is only invoked when compiling GEOS-Chem with COUPLE=y
!
! %%%%%%%%%%%%%%%%%%%%%%%%%%%%%%%%%%%%%%%%%%%%%%%%%%%%%%%%%%%%%%%%%%%%%%%%%%%%
! %%%%% NOTE: THIS OPTION WAS PROBABLY BROKEN WITH THE ADDITION OF HEMCO %%%%%
! %%%%% AND FLEXCHEM INTO GEOS-CHEM V10-01 AND v11-01.  BUYER BEWARE.    %%%%%
! %%%%%  --  Bob Yantosca (22 Jan 2018)                                  %%%%%
! %%%%%%%%%%%%%%%%%%%%%%%%%%%%%%%%%%%%%%%%%%%%%%%%%%%%%%%%%%%%%%%%%%%%%%%%%%%%
!
#ifdef EXCHANGE
      ! Finalize the two-way nesting
      CALL Cleanup_Exchange( am_I_Root )
#endif
!-----------------------------------------------------------------------------

      ! Free the shadow variables in error_mod.F
      CALL Cleanup_Error()

#ifdef GTMM_Hg
      ! Deallocate arrays from GTMM model for mercury simulation
      IF ( LGTMM ) CALL CleanupCASAarrays()
#endif

      IF ( prtDebug ) CALL Debug_Msg( '### MAIN: a CLEANUP' )

#ifdef USE_TIMERS
      ! Stop remaining timers
      CALL GEOS_Timer_End( "Finalization", RC )
      CALL GEOS_Timer_End( "GEOS-Chem",    RC )

      ! Print timer output
      CALL GEOS_Timer_PrintAll( am_I_Root, RC )
#endif

      ! Print ending time of simulation
      CALL Display_End_Time()

      ! Flush the buffer to get output
      CALL Flush( 6 )

      CONTAINS
!EOC
!------------------------------------------------------------------------------
!                  GEOS-Chem Global Chemical Transport Model                  !
!------------------------------------------------------------------------------
!BOP
!
! !IROUTINE: display_model_info
!
! !DESCRIPTION: Internal Subroutine DISPLAY\_MODEL\_INFO displays the
!  appropriate messages for the given model and machine type.  It also
!  prints the starting time and date (local time) of the GEOS-Chem simulation.
!\\
!\\
! !INTERFACE:
!
      SUBROUTINE Display_Model_Info()
<<<<<<< HEAD
! 
! !REVISION HISTORY: 
!  See the Git history with the gitk browser!
=======
!
! !REVISION HISTORY:
!  02 Dec 2003 - R. Yantosca - Initial version
!  13 Aug 2010 - R. Yantosca - Added ProTeX headers
!  13 Aug 2010 - R. Yantosca - Added extra output
!  02 Feb 2012 - R. Yantosca - Added output for GEOS-5.7.x met fields
!  28 Feb 2012 - R. Yantosca - Removed support for GEOS-3
!  19 Mar 2012 - R. Yantosca - Now echo info for 0.25 x 0.3125 runs
!  19 Mar 2012 - R. Yantosca - Now echo info if ISORROPIA is turned off
!  22 Oct 2012 - R. Yantosca - Now echo info if -DDEVEL is used
!  01 Mar 2017 - R. Yantosca - Now echo info if netCDF can do compression
!  16 Mar 2017 - M. Sulprizio- Print model version to log file
!  26 Jul 2018 - R. Yantosca - Now get version # from gc_classic_version.H
!  06 Jan 2019 - M. Sulprizio- Rename from Display_Grid_and_Model to
!                              Display_Model_Info and remove references to grid
!                              options, which are now specified in input.geos
>>>>>>> e13ec5c7
!EOP
!------------------------------------------------------------------------------
!BOC
!
! !LOCAL VARIABLES:
!
      ! For system time stamp
      CHARACTER(LEN=16) :: STAMP

#include "gc_classic_version.H"

      WRITE( 6, '(a)' )
     &    REPEAT( '*', 13 )                                          //
     &    '   S T A R T I N G   G E O S - C H E M   '                //
     &    REPEAT( '*', 13 )

      !-----------------------------------------------------------------
      ! Mode of simulation
      !-----------------------------------------------------------------
      WRITE( 6, 100 ) 'GEOS-Chem "Classic"'

      !-----------------------------------------------------------------
      ! Print model version
      !-----------------------------------------------------------------
      WRITE( 6, 110 ) TRIM( GC_CLASSIC_VERSION )

      !-----------------------------------------------------------------
      ! Print compiler
      !-----------------------------------------------------------------
#if defined( LINUX_IFORT )
      WRITE( 6, 120  ) 'Intel Fortran Compiler (aka ifort)'
#elif defined( LINUX_GFORTRAN )
      WRITE( 6, 120 ) 'GNU Fortran compiler (aka gfortran)'
#endif

      !-----------------------------------------------------------------
<<<<<<< HEAD
=======
      ! Print status of ISORROPIA
      !-----------------------------------------------------------------
#if defined( NO_ISORROPIA )
      WRITE( 6, 140 ) 'TURNED OFF FOR TESTING'
#else
      WRITE( 6, 140 ) 'ON'
#endif

      !-----------------------------------------------------------------
>>>>>>> e13ec5c7
      ! Print status of OpenMP
      !-----------------------------------------------------------------
#if defined( NO_OMP )
      WRITE( 6, 150 ) 'OFF'
#else
      WRITE( 6, 150 ) 'ON'
#endif

      !-----------------------------------------------------------------
      ! Print status of binary punch (bpch) diagnostics
      !-----------------------------------------------------------------
<<<<<<< HEAD
#ifdef BPCH_DIAG 
=======
#if defined( BPCH_DIAG )
>>>>>>> e13ec5c7
      WRITE( 6, 160 ) 'ON'
#else
      WRITE( 6, 160 ) 'OFF'
#endif

      !-----------------------------------------------------------------
      ! Print status of netCDF diagnostics (aka History) - always on
      !-----------------------------------------------------------------
      WRITE( 6, 170 ) 'ON'

      !-----------------------------------------------------------------
      ! Print msg if netCDF compression is supported
      !-----------------------------------------------------------------
#if defined( NC_HAS_COMPRESSION )
      WRITE( 6, 180 ) 'SUPPORTED'
#else
      WRITE( 6, 180 )
     & 'NOT SUPPORTED (or shut off w/ NC_NODEFLATE=y)'
#endif

      !-----------------------------------------------------------------
      ! System time stamp
      !-----------------------------------------------------------------
      STAMP = SYSTEM_TIMESTAMP()
      WRITE( 6, 190 ) STAMP

      !-----------------------------------------------------------------
      ! Format strings
      !-----------------------------------------------------------------
 100  FORMAT( /, '===> Mode of operation         : ', a             )
 110  FORMAT(    '===> GEOS-Chem version         : ', a             )
 120  FORMAT(    '===> Compiler                  : ', a             )
 150  FORMAT(    '===> Parallelization w/ OpenMP : ', a             )
 160  FORMAT(    '===> Binary punch diagnostics  : ', a             )
 170  FORMAT(    '===> netCDF diagnostics        : ', a             )
 180  FORMAT(    '===> netCDF file compression   : ', a             )
 190  FORMAT( /, '===> SIMULATION START TIME: ',      a, ' <===', / )

      END SUBROUTINE Display_Model_Info
#ifdef BPCH_DIAG
!EOC
!------------------------------------------------------------------------------
!                  GEOS-Chem Global Chemical Transport Model                  !
!------------------------------------------------------------------------------
!BOP
!
! !IROUTINE: ctm_flush
!
! !DESCRIPTION: Internal subroutine CTM\_FLUSH flushes certain diagnostic
! file buffers to disk.
!\\
!\\
! CTM\_FLUSH should normally be called after each diagnostic output, so that
! in case the run dies, the output files from the last diagnostic timestep
! will not be lost.
!\\
!\\
! FLUSH is an intrinsic FORTRAN subroutine and takes as input the unit number
! of the file to be flushed to disk.
!\\
!\\
! !INTERFACE:
!
      SUBROUTINE CTM_Flush()
!
! !REVISION HISTORY:
!  31 Aug 2000 - R. Yantosca - Initial version
!  See the Git history with the gitk browser!
!EOP
!------------------------------------------------------------------------------
!BOC

      ! NOTE: Block out with an #ifdef, so that we don't interfere
      ! with file units in GCHP, or when using GEOS-Chem as an
      ! instance in other models like CESM or ECMWF (bmy, 1/12/18)
<<<<<<< HEAD
      CALL FLUSH( IU_BPCH )  
=======
      CALL FLUSH( IU_BPCH )
#endif
>>>>>>> e13ec5c7

      END SUBROUTINE CTM_Flush
#endif
!EOC
!------------------------------------------------------------------------------
!                  GEOS-Chem Global Chemical Transport Model                  !
!------------------------------------------------------------------------------
!BOP
!
! !IROUTINE: display_end_time
!
! !DESCRIPTION: Internal subroutine DISPLAY\_END\_TIME prints the ending
!  time of the GEOS-Chem simulation.
!\\
!\\
! !INTERFACE:
!
      SUBROUTINE Display_End_Time()
!
! !REVISION HISTORY:
!  03 May 2005 - R. Yantosca - Initial version
!  See the Git history with the gitk browser!
!EOP
!------------------------------------------------------------------------------
!BOC
!
! !LOCAL VARIABLES:
!
      CHARACTER(LEN=16) :: STAMP

      ! Print system time stamp
      STAMP = SYSTEM_TIMESTAMP()
      WRITE( 6, 100 ) STAMP
 100  FORMAT( /, '===> SIMULATION END TIME: ', a, ' <===', / )

      ! Echo info
      WRITE ( 6, 3000 )
 3000 FORMAT
     &   ( /, '**************   E N D   O F   G E O S -- C H E M   ',
     &        '**************' )

      END SUBROUTINE Display_End_Time
!EOC
!------------------------------------------------------------------------------
!                  GEOS-Chem Global Chemical Transport Model                  !
!------------------------------------------------------------------------------
!BOP
!
! !IROUTINE: get_overhead_o3_for_fastj
!
! !DESCRIPTION: Internal subroutine GET\_OVERHEAD\_O3\_FOR\_FASTJ
!\\
!\\
! !INTERFACE:
!
      SUBROUTINE Get_Overhead_O3_For_FastJ( am_I_Root )
!
! INPUT ARGUMENTS:
!
      LOGICAL, INTENT(IN   )   :: am_I_Root   ! Root CPU?
!
! !REMARKS:
!  This routine makes use of variables declared in above in the main program
!  (which are visible in all sub-programs below the CONTAINS statement).
!                                                                             .
!  The original code was done in FAST-J routine "set_prof.F", but has been
!  split off to facilitate development of the grid-independent model.
!
! !REVISION HISTORY:
!  07 Mar 2012 - R. Yantosca - Initial version
!  See the Git history with the gitk browser!
!EOP
!------------------------------------------------------------------------------
!BOC
!
! !LOCAL VARIABLES:
!
      ! FAST-J is only used for fullchem and offline aerosol, skip otherwise
      IF ( ITS_A_FULLCHEM_SIM  .or.
     &     ITS_AN_AEROSOL_SIM  ) THEN

         ! Only execute this if we are doing chemistry
         ! and if it we are at a chemistry timestep
         IF ( LCHEM .and. ITS_TIME_FOR_CHEM() ) THEN

            ! Get the overhead O3 column for FAST-J.  Take either the
            ! TOMS O3 data or the column O3 directly from the met fields
            CALL Compute_Overhead_O3( am_I_Root,
     &                                State_Grid,
     &                                DAY,
     &                                Input_Opt%USE_O3_FROM_MET,
     &                                State_Met%TO3 )
         ENDIF
      ENDIF

      END SUBROUTINE Get_Overhead_O3_For_FastJ
!EOC
      END PROGRAM GEOS_Chem
#endif<|MERGE_RESOLUTION|>--- conflicted
+++ resolved
@@ -120,13 +120,8 @@
       ! GEOS-Chem met field I/O modules
       !-----------------------------------------------------------------
       USE DAO_MOD               ! Met field definitions
-<<<<<<< HEAD
-      USE FLEXGRID_READ_MOD     ! For reading FLEXGRID data 
+      USE FLEXGRID_READ_MOD     ! For reading FLEXGRID data
 #ifdef EXCHANGE
-=======
-      USE FLEXGRID_READ_MOD     ! For reading FLEXGRID data
-#if defined( EXCHANGE )
->>>>>>> e13ec5c7
       USE EXCHANGE_MOD          ! For two-way coupled simulations
 #endif
 
@@ -143,7 +138,7 @@
 
 #ifdef APM
       !-----------------------------------------------------------------
-      ! For APM aerosol microphysics simulation, 
+      ! For APM aerosol microphysics simulation,
       ! see apm_driv_mod.f for more information
       !-----------------------------------------------------------------
       USE APM_INIT_MOD,      ONLY : APM_NTRACERS
@@ -191,128 +186,7 @@
 !     - modification history
 !
 ! !REVISION HISTORY:
-<<<<<<< HEAD
 !  See the Git history with the gitk browser!
-=======
-!  13 Aug 2010 - R. Yantosca - Added ProTeX headers
-!  13 Aug 2010 - R. Yantosca - Add modifications for MERRA (treat like GEOS-5)
-!  19 Aug 2010 - R. Yantosca - Now call MERRA met field reader routines
-!  02 Feb 2011 - S. Kim      - Call Compute_OD after wet deposition
-!  05 Oct 2011 - R. Yantosca - Now get SUNCOS30 array from routine COSSZA
-!  07 Oct 2011 - R. Yantosca - Rename SUNCOS30 to SUNCOS_MID, which is the
-!                              cos(SZA) at the midpt of the chemistry timestep
-!  02 Feb 2012 - R. Yantosca - Added modifications for GEOS-5.7.x met fields
-!  06 Feb 2012 - R. Yantosca - Reorganize USE statements for clarity
-!  06 Feb 2012 - R. Yantosca - Renamed NN to NNN to avoid name confusion
-!  07 Feb 2012 - R. Yantosca - Split off met field I/O into internal routines
-!                              READ_INITIAL_MET_FIELDS and READ_MET_FIELDS
-!  07 Feb 2012 - M. Payer    - Replace call to COSSZA with GET_COSINE_SZA
-!  28 Feb 2012 - R. Yantosca - Removed support for GEOS-3
-!  06 Mar 2012 - R. Yantosca - Now call READ_TOMS every month (this was
-!                              formerly done within routine "fast_j.F")
-!  06 Mar 2012 - R. Yantosca - Add subroutine GET_OVERHEAD_O3_FOR_FASTJ
-!                              which calls COMPUTE_OVERHEAD_O3 (in toms_mod.F)
-!                              to pre-compute the overhead O3 columsn for
-!                              FAST-J photolysis.  This removes code from
-!                              "set_prof.F" to facilitate the GI model.
-!  19 Mar 2012 - R. Yantosca - Now call routines from olson_landmap_mod.F90
-!                              to read the Olson land map data
-!  04 Apr 2012 - R. Yantosca - Now call updated LAI routines from new module
-!                              modis_lai_mod.F90.  Retire routine RDLAI.
-!  05 Apr 2012 - R. Yantosca - Removed reference to LXTRA, it's obsolete
-!  11 Apr 2012 - R. Yantosca - Replace lai_mod.F with modis_lai_mod.F90
-!  11 Apr 2012 - R. Yantosca - Now call INIT_MODIS_LAI (in modis_lai_mod.F90)
-!                              here so that we don't have to call it from
-!                              megan_mod.F and mercury_mod.F separately.
-!  17 Apr 2012 - R. Yantosca - Need to set the mapping variable to NULL()
-!  10 Jun 2012 - L. Murray   - Remove references to UPBDFLX_MOD.F
-!  31 Jul 2012 - R. Yantosca - Now pass am_I_Root variable to lower-level
-!                              routines in order to allow PRINT and WRITE
-!                              statements to execute on the root CPU.  This
-!                              is needed for compatibility w/ the GEOS-5 GCM.
-!  13 Aug 2012 - R. Yantosca - Now call FILL_CHEM_STATE_IDs to populate
-!                              the CHEM_STATE object ID and name fields
-!  18 Oct 2012 - R. Yantosca - Rename LOCAL_MET object to State_Met
-!  18 Oct 2012 - R. Yantosca - Rename CHEM_STATE object to State_Chm
-!  18 Oct 2012 - R. Yantosca - Now pass am_I_Root, RC arguments to routines
-!                              ALLOCATE_ALL, INIT_ALL when using -DDEVEL
-!  19 Oct 2012 - R. Yantosca - Now reference gigc_state_chm_mod.F90
-!  19 Oct 2012 - R. Yantosca - Now reference gigc_state_met_mod.F90
-!  25 Oct 2012 - R. Yantosca - Define logical doDebugPrt for ND70 output
-!  25 Oct 2012 - R. Yantosca - Add descriptive comments for DEVEL #ifdefs
-!  25 Oct 2012 - R. Yantosca - Now reference gigc_errcode_mod.F90
-!  01 Nov 2012 - R. Yantosca - Now read soil NOx restart file
-!  01 Nov 2012 - R. Yantosca - Now reference gigc_input_opt_mod.F90
-!  08 Nov 2012 - R. Yantosca - Now pass Input_Opt as an arg to DO_CHEMISTRY
-!  01 Nov 2012 - R. Yantosca - Now read soil NOx restart file
-!  14 Nov 2012 - R. Yantosca - Add am_I_Root, Input_Opt, RC as arguments
-!                              to various subroutines
-!  15 Nov 2012 - M. Payer    - Replaced all met field arrays with State_Met
-!                              derived type object
-!  15 Nov 2012 - R. Yantosca - Bring Input_Opt out of the DEVEL tags
-!  26 Feb 2013 - R. Yantosca - Add placeholder tag for Input_Opt%MAX_DEP
-!  05 Mar 2013 - R. Yantosca - Now pass am_I_Root, Input_Opt, RC to routine
-!                              DO_PBL_MIX_2 (for non-local PBL mixing)
-!  15 Mar 2013 - R. Yantosca - Now set Input_Opt%LINOZ_N* fields here
-!  26 Mar 2013 - S.D. Eastham- Added initialization of rare tracers
-!  29 Mar 2013 - R. Yantosca - Bring code out of DEVEL blocks
-!  30 May 2013 - R. Yantosca - Now pass Input_Opt object to STDRUN routine
-!  03 Jun 2013 - R. Yanosca - Use routines from updated mercury_mod.F
-!  20 Aug 2013 - R. Yantosca - Removed "define.h", this is now obsolete
-!  23 Oct 2013 - R. Yantosca - Now pass am_I_root, Input_Opt, RC to INIT_DAO
-!  13 Dec 2013 - M. Sulprizio- Now set USE_O3_FROM_MET logical flag during
-!                              initialization stage
-!  11 Apr 2014 - R. Yantosca - Now remove call to INIT_GLOBAL_CH4; this is
-!                              now done from routine GIGC_Init_Extra
-!  19 May 2014 - C. Keller   - Added INIT_CHEMISTRY
-!  19 May 2014 - C. Keller   - Added HEMCO
-!  23 Jun 2014 - R. Yantosca - Removed references to unix_cmds_mod.F
-!  23 Jun 2014 - R. Yantosca - Removed references to directory_mod.F
-!  23 Jun 2014 - R. Yantosca - Removed references to logical_mod.F
-!  15 Jul 2014 - R. Yantosca - Now reference grid_mod.F90, regrid_a2a_mod.F90
-!  15 Jul 2014 - R. Yantosca - Now call Init_Map_A2A to store shadow variables
-!                              within regrid_a2a_mod.F90.  This helps to
-!                              break dependencies for the HEMCO implementation.
-!  25 Jul 2014 - R. Yantosca - Remove reference to commsoil_mod.F90
-!  22 Aug 2014 - R. Yantosca - Now save areas [m2] in State_Met%AREA_M2
-!  15 Dec 2014 - M. Yannetti - Added PRECISION_MOD
-!  06 Jan 2015 - R. Yantosca - Added two-way coupled simulation options
-!  17 Feb 2015 - E. Lundgren - Remove STT and TCVV pointers
-!  25 Feb 2015 - E. Lundgren - Remove MAKE-RH call since now in AIRQNT
-!  16 Mar 2015 - E. Lundgren - Change tracer main units from kg to kg/kg
-!  24 Mar 2015 - E. Lundgren - Now pass Input_Opt to Check_STT
-!  31 Mar 2015 - E. Lundgren - Move post-transport AIRQNT call to transport_mod
-!  16 Apr 2015 - R. Yantosca - Remove call to INIT_DAO; it's obsolete
-!  12 Aug 2015 - R. Yantosca - Add support for MERRA2 meteorology
-!  03 Sep 2015 - R. Yantosca - Now call SETUP_WETSCAV instead of INIT_WETSCAV
-!  25 Jan 2016 - R. Yantosca - Call LINE_BUFFER to force PGI compiler to flush
-!                               STDOUT (unit=6) output to disk during a run
-!  03 Feb 2016 - E. Lundgren - Use routine MAKE_RESTART_FILES for all GC rsts
-!  29 Apr 2016 - R. Yantosca - Don't initialize pointers in declaration stmts
-!  02 May 2016 - R. Yantosca - Now pass Input_Opt to cleanup_gigc_state_chm
-!  18 May 2016 - M. Sulprizio- Remove call to INIT_COMODE; it's obsolete
-!  06 Jun 2016 - M. Sulprizio- Remove call to FILL_CHEM_STATE_IDs; this routine
-!                              was made obsolete by the species database
-!  22 Jun 2016 - R. Yantosca - Add error checks to prevent calling UCX routines
-!                              when we are running specialty simulations
-!  12 Jul 2016 - E. Lundgren - Remove binary punch restart file option
-!  29 Nov 2016 - R. Yantosca - grid_mod.F90 is now gc_grid_mod.F90
-!  16 Jun 2017 - M. Sulprizio- Add call for GOSAT CH4 observation operator
-!  17 Aug 2017 - M. Sulprizio- Add call for TCCON CH4 observation operator
-!  23 Aug 2017 - R. Yantosca - Now add at timer for the History component
-!  24 Aug 2017 - M. Sulprizio- Remove support for GCAP, GEOS-4, GEOS-5 and MERRA
-!  30 Aug 2017 - R. Yantosca - Move the HISTORY UPDATE block before call to
-!                               SET_CURRENT_TIME, for clarity
-!  13 Sep 2017 - M. Sulprizio- Remove Input_Opt%USE_OLSON_2001. Olson 2001 is
-!                              now the default.
-!  14 Sep 2017 - M. Sulprizio- Remove setting of USE_O3_FROM_MET. This is now
-!                              set in the chemistry menu of input.geos.
-!  22 Jan 2018 - R. Yantosca - Attach error traps after every routine w/ RC
-!  26 Oct 2018 - M. Sulprizio- Remove routines READ_INITIAL_MET_FIELDS and
-!                              READ_MET_FIELDS. Met fields are now obtained from
-!                              HEMCO in hcoi_gc_main_mod.F90.
-!  08 Nov 2018 - R. Yantosca - Update the initializations for RRTMG
->>>>>>> e13ec5c7
 !EOP
 !------------------------------------------------------------------------------
 !BOC
@@ -413,15 +287,7 @@
       ! GEOS-CHEM starts here!
       !=================================================================
 
-<<<<<<< HEAD
 #ifdef TOMAS
-=======
-      ! Tell PGI compiler to line-buffer STDOUT, so that we can pipe the
-      ! screen output to a log file and see the results while GC is running.
-      CALL LINE_BUFFER( 6 )
-
-#if defined( TOMAS )
->>>>>>> e13ec5c7
       !(sfarina, 6/19/2013) It may seem strange, but this welcome message
       !                     fixes an issue where geoschem crashes with a
       !                     sigsegv immediately after starting.
@@ -678,13 +544,8 @@
             CALL Error_Stop( ErrMsg, ThisLoc )
          ENDIF
       ENDIF
-<<<<<<< HEAD
-         
+
 #ifdef RRTMG
-=======
-
-#if defined( RRTMG )
->>>>>>> e13ec5c7
       !-----------------------------------------------------------------
       ! Initializations for the RRTMG radiative transfer model
       !-----------------------------------------------------------------
@@ -920,42 +781,6 @@
          ENDIF
       ENDIF
 
-<<<<<<< HEAD
-=======
-#if defined( BPCH_DIAG )
-      !-----------------------------------------------------------------
-      ! Write initial conditions for benchmark simulations
-      !-----------------------------------------------------------------
-#if defined( USE_TIMERS )
-      CALL GEOS_Timer_Start( "All diagnostics",             RC )
-      CALL GEOS_Timer_Start( "=> Binary punch diagnostics", RC )
-      CALL GEOS_Timer_Start( "Output",                      RC )
-#endif
-
-      ! Save initial tracer mass [kg] to disk for model benchmarking
-      ! for Rn-Pb-Be and full-chem benchmark simulations
-      ! NOTE: Species concentrations enter the subroutine in [kg/kg dry air]
-      ! and are converted locally to [kg] (mps, 11/29/16)
-      IF ( LSTDRUN ) THEN
-         CALL StdRun( am_I_Root,  Input_Opt, State_Chm, State_Diag,
-     &                State_Grid, State_Met, RC,        LBEGIN=.TRUE. )
-
-         ! Trap potential errors
-         IF ( RC /= GC_SUCCESS ) THEN
-            ErrMsg = 'Error encountered in "StdRun"!'
-            CALL Error_Stop( ErrMsg, ThisLoc )
-         ENDIF
-      ENDIF
-
-#if defined( USE_TIMERS )
-      CALL GEOS_Timer_End( "All diagnostics",             RC )
-      CALL GEOS_Timer_End( "=> Binary punch diagnostics", RC )
-      CALL GEOS_Timer_End( "Output",                      RC )
-#endif
-
-#endif
-
->>>>>>> e13ec5c7
 !-----------------------------------------------------------------------------
 ! TWO-WAY NESTING OPTION
 ! This is only invoked when compiling GEOS-Chem with COUPLE=y
@@ -991,15 +816,9 @@
 
       !=================================================================
       !        ***** O U T E R   T I M E S T E P   L O O P  *****
-<<<<<<< HEAD
-      !=================================================================      
- 
-#ifdef USE_TIMERS
-=======
       !=================================================================
 
-#if defined( USE_TIMERS )
->>>>>>> e13ec5c7
+#ifdef USE_TIMERS
       CALL GEOS_Timer_Start( "Timesteps", RC )
 #endif
 
@@ -1037,16 +856,7 @@
       !     *****    a k a   H E A R T B E A T   L O O P    *****
       !=================================================================
       DO N_STEP = 1, N_DYN_STEPS
-<<<<<<< HEAD
-    
-=======
-
-#if defined( LINUX_PGI )
-         ! Flush the buffer each timestep so we get output
-         CALL Flush( 6 )
-#endif
-
->>>>>>> e13ec5c7
+
          ! Compute & print time quantities at start of dyn step
          CALL Set_Current_Time()
          CALL Print_Current_Time()
@@ -1114,13 +924,8 @@
          !    and before using any of the HEMCO data list fields.
          !    (ckeller, 4/1/15)
          !==============================================================
-<<<<<<< HEAD
-#ifdef USE_TIMERS
-        CALL GEOS_Timer_Start( "HEMCO", RC ) 
-=======
-#if defined( USE_TIMERS )
+#ifdef USE_TIMERS
         CALL GEOS_Timer_Start( "HEMCO", RC )
->>>>>>> e13ec5c7
         CALL GEOS_Timer_Start( "Input", RC )
 #endif
 
@@ -1167,13 +972,8 @@
             CALL Error_Stop( ErrMsg, ThisLoc )
          ENDIF
 
-<<<<<<< HEAD
-#ifdef USE_TIMERS
-         CALL GEOS_Timer_End( "All diagnostics",      RC ) 
-=======
-#if defined( USE_TIMERS )
+#ifdef USE_TIMERS
          CALL GEOS_Timer_End( "All diagnostics",      RC )
->>>>>>> e13ec5c7
          CALL GEOS_Timer_End( "=> HEMCO diagnostics", RC )
          CALL GEOS_Timer_End( "Output",               RC )
 #endif
@@ -1209,13 +1009,8 @@
             !===========================================================
             ! *****  W R I T E   B P C H   D I A G N O S T I C S *****
             !===========================================================
-<<<<<<< HEAD
-#ifdef USE_TIMERS
-            CALL GEOS_Timer_Start( "All diagnostics",              RC ) 
-=======
-#if defined( USE_TIMERS )
+#ifdef USE_TIMERS
             CALL GEOS_Timer_Start( "All diagnostics",              RC )
->>>>>>> e13ec5c7
             CALL GEOS_Timer_Start( "=> Binary punch diagnostics",  RC )
             CALL GEOS_Timer_Start( "Output",                       RC )
 #endif
@@ -1234,13 +1029,8 @@
                CALL CTM_FLUSH()
             ENDIF
 
-<<<<<<< HEAD
-#ifdef USE_TIMERS
-            CALL GEOS_Timer_End( "All diagnostics",              RC ) 
-=======
-#if defined( USE_TIMERS )
+#ifdef USE_TIMERS
             CALL GEOS_Timer_End( "All diagnostics",              RC )
->>>>>>> e13ec5c7
             CALL GEOS_Timer_End( "=> Binary punch diagnostics",  RC )
             CALL GEOS_Timer_End( "Output",                       RC )
 #endif
@@ -1416,51 +1206,6 @@
             CALL Error_Stop( ErrMsg, ThisLoc )
          ENDIF
 
-<<<<<<< HEAD
-=======
-#if defined( BPCH_DIAG )
-         !--------------------------------------------------------------
-         !   ***** B P C H   D I A G N O S T I C   U P D A T E *****
-         !--------------------------------------------------------------
-#if defined( USE_TIMERS )
-         CALL GEOS_Timer_Start( "All diagnostics",              RC )
-         CALL GEOS_Timer_Start( "=> Binary punch diagnostics",  RC )
-#endif
-
-         !-------------------------------------------------------------
-         ! ND55 (bpch) DIAGNOSTIC
-         !
-         ! Tropopause level, height [km], and pressure [hPa]
-         !
-         ! NOTE: Attach here because this is where the call to
-         ! obsolete routine DIAG_TROPOPAUSE was.  This should
-         ! replicate results w/ prior versions. (bmy, 1/17/18)
-         !-------------------------------------------------------------
-         IF ( ND55 > 0 ) THEN
-            AD55(:,:,1) = AD55(:,:,1) + State_Met%TropLev
-            AD55(:,:,2) = AD55(:,:,2) + State_Met%TropHt
-            AD55(:,:,3) = AD55(:,:,3) + State_Met%TropP
-         ENDIF
-
-         ! Update dynamic timestep (for bpch diagnostics
-         CALL SET_CT_DYN( INCREMENT=.TRUE. )
-
-         !-------------------------------------------------------------
-         ! Get averaging intervals for local-time diagnostics
-         ! (NOTE: maybe improve this later on)
-         ! Placed after interpolation to get correct value of TROPP.
-         ! (ccc, 12/9/08)
-         !-------------------------------------------------------------
-         CALL DIAG_2PM( State_Grid, State_Met )
-
-#if defined( USE_TIMERS )
-         CALL GEOS_Timer_End( "All diagnostics",              RC )
-         CALL GEOS_Timer_End( "=> Binary punch diagnostics",  RC )
-#endif
-
-#endif
-
->>>>>>> e13ec5c7
          !### Debug
          IF ( prtDebug ) CALL Debug_Msg( '### MAIN: a INTERP, etc' )
 
@@ -1506,12 +1251,8 @@
 
             ENDIF
 
-<<<<<<< HEAD
 #ifdef BPCH_DIAG
-            ! Read data required for Hg2 gas-particle partitioning 
-=======
             ! Read data required for Hg2 gas-particle partitioning
->>>>>>> e13ec5c7
             ! (H Amos, 25 Oct 2011)
             IF ( ITS_A_MERCURY_SIM ) THEN
                CALL Read_Hg2_Partitioning( am_I_Root,  Input_Opt,
@@ -1769,13 +1510,8 @@
          ! Test for convection timestep
          !-------------------------------
          IF ( ITS_TIME_FOR_CONV() ) THEN
-<<<<<<< HEAD
-            
+
 #ifdef BPCH_DIAG
-=======
-
-#if defined( BPCH_DIAG )
->>>>>>> e13ec5c7
             ! Increment the convection timestep
             CALL Set_Ct_Conv( INCREMENT=.TRUE. )
 #endif
@@ -1849,13 +1585,8 @@
 
          !==============================================================
          !               ***** C H E M I S T R Y *****
-<<<<<<< HEAD
-         !============================================================== 
-#ifdef USE_TIMERS
-=======
-         !==============================================================
-#if defined( USE_TIMERS )
->>>>>>> e13ec5c7
+         !==============================================================
+#ifdef USE_TIMERS
          CALL GEOS_Timer_Start( "All chemistry", RC )
 #endif
 
@@ -2077,13 +1808,8 @@
          !--------------------------------------------------------------
          !           ***** H I S T O R Y   U P D A T E  *****
          !--------------------------------------------------------------
-<<<<<<< HEAD
-#ifdef USE_TIMERS
-         CALL GEOS_Timer_Start( "All diagnostics",           RC ) 
-=======
-#if defined( USE_TIMERS )
+#ifdef USE_TIMERS
          CALL GEOS_Timer_Start( "All diagnostics",           RC )
->>>>>>> e13ec5c7
          CALL GEOS_Timer_Start( "Output",                    RC )
          CALL GEOS_Timer_Start( "=> History (netCDF diags)", RC )
 #endif
@@ -2138,13 +1864,8 @@
             CALL Error_Stop( ErrMsg, ThisLoc )
          ENDIF
 
-<<<<<<< HEAD
-#ifdef USE_TIMERS
-         CALL GEOS_Timer_End( "All diagnostics",           RC ) 
-=======
-#if defined( USE_TIMERS )
+#ifdef USE_TIMERS
          CALL GEOS_Timer_End( "All diagnostics",           RC )
->>>>>>> e13ec5c7
          CALL GEOS_Timer_End( "Output",                    RC )
          CALL GEOS_Timer_End( "=> History (netCDF diags)", RC )
 #endif
@@ -2154,13 +1875,8 @@
          !--------------------------------------------------------------
          IF ( Input_Opt%Do_ObsPack ) THEN
 
-<<<<<<< HEAD
-#ifdef USE_TIMERS
-            CALL GEOS_Timer_Start( "All diagnostics",        RC ) 
-=======
-#if defined( USE_TIMERS )
+#ifdef USE_TIMERS
             CALL GEOS_Timer_Start( "All diagnostics",        RC )
->>>>>>> e13ec5c7
             CALL GEOS_Timer_Start( "=> ObsPack diagnostics", RC )
 #endif
 
@@ -2169,13 +1885,8 @@
      &                           Input_Opt,  State_Chm, State_Diag,
      &                           State_Grid, State_Met, RC        )
 
-<<<<<<< HEAD
-#ifdef USE_TIMERS
-            CALL GEOS_Timer_End( "All diagnostics",        RC ) 
-=======
-#if defined( USE_TIMERS )
+#ifdef USE_TIMERS
             CALL GEOS_Timer_End( "All diagnostics",        RC )
->>>>>>> e13ec5c7
             CALL GEOS_Timer_End( "=> ObsPack diagnostics", RC )
 #endif
 
@@ -2192,13 +1903,8 @@
          IF ( ND40 > 0 .and. DO_DIAG_WRITE ) THEN
             IF ( ITS_A_NEW_DAY() ) THEN
 
-<<<<<<< HEAD
 #ifdef USE_TIMERS
                CALL GEOS_Timer_Start( "All diagnostics",             RC) 
-=======
-#if defined( USE_TIMERS )
-               CALL GEOS_Timer_Start( "All diagnostics",             RC)
->>>>>>> e13ec5c7
                CALL GEOS_Timer_Start( "Output",                      RC)
                CALL GEOS_Timer_Start( "=> Binary punch diagnostics", RC)
 #endif
@@ -2213,13 +1919,8 @@
                   CALL Error_Stop( ErrMsg, ThisLoc )
                ENDIF
 
-<<<<<<< HEAD
-#ifdef USE_TIMERS
-               CALL GEOS_Timer_End( "All diagnostics",             RC ) 
-=======
-#if defined( USE_TIMERS )
+#ifdef USE_TIMERS
                CALL GEOS_Timer_End( "All diagnostics",             RC )
->>>>>>> e13ec5c7
                CALL GEOS_Timer_End( "Output",                      RC )
                CALL GEOS_Timer_End( "=> Binary punch diagnostics", RC )
 #endif
@@ -2362,47 +2063,6 @@
          !       to after the call to DO_WETDEP (bmy, 4/22/04)
          !--------------------------------------------------------------
 
-<<<<<<< HEAD
-=======
-         ! Station timeseries
-         IF ( ITS_TIME_FOR_DIAG48( Input_Opt ) ) THEN
-            CALL DIAG48( am_I_Root,  Input_Opt, State_Chm,
-     &                   State_Grid, State_Met, RC )
-
-            ! Trap potential errors
-            IF ( RC /= GC_SUCCESS ) THEN
-               ErrMsg = 'Error encountered in "Diag48"!'
-               CALL Error_Stop( ErrMsg, ThisLoc )
-            ENDIF
-         ENDIF
-         IF ( prtDebug ) CALL Debug_Msg( '### MAIN: after DIAG48' )
-
-         ! 3-D timeseries
-         IF ( ITS_TIME_FOR_DIAG49( Input_Opt ) ) THEN
-            CALL DIAG49( am_I_Root,  Input_Opt,  State_Chm,
-     &                   State_Diag, State_Grid, State_Met, RC )
-
-            ! Trap potential errors
-            IF ( RC /= GC_SUCCESS ) THEN
-               ErrMsg = 'Error encountered in "Diag49"!'
-               CALL Error_Stop( ErrMsg, ThisLoc )
-            ENDIF
-         ENDIF
-         IF ( prtDebug ) CALL Debug_Msg( '### MAIN: after DIAG49' )
-
-         ! Ship timeseries
-         IF ( ITS_TIME_FOR_DIAG63( Input_Opt ) ) THEN
-            CALL DIAG63( am_I_Root, Input_Opt, State_Chm, RC )
-
-            ! Trap potential errors
-            IF ( RC /= GC_SUCCESS ) THEN
-               ErrMsg = 'Error encountered in "Diag63"!'
-               CALL Error_Stop( ErrMsg, ThisLoc )
-            ENDIF
-         ENDIF
-         IF ( prtDebug ) CALL Debug_Msg( '### MAIN: after DIAG63' )
-
->>>>>>> e13ec5c7
          ! Morning or afternoon timeseries
          IF ( Input_Opt%DO_ND51 ) THEN
             CALL DIAG51( am_I_Root, Input_Opt, State_Chm, State_Grid,
@@ -2427,16 +2087,6 @@
          ENDIF
          IF ( prtDebug ) CALL Debug_Msg( '### MAIN: after DIAG51' )
 
-<<<<<<< HEAD
-=======
-         ! Comment out for now
-         !! Column timeseries
-         !IF ( ND52 > 0 .and. ITS_TIME_FOR_ND52() ) THEN
-         !   CALL DIAG52
-         !   IF ( prtDebug ) CALL Debug_Msg( '### MAIN: a ND52' )
-         !ENDIF
-
->>>>>>> e13ec5c7
          !### After diagnostics
          IF ( prtDebug ) CALL Debug_Msg( '### MAIN: after TIMESERIES' )
 
@@ -2560,13 +2210,8 @@
             CALL Error_Stop( ErrMsg, ThisLoc )
          ENDIF
 
-<<<<<<< HEAD
-#ifdef USE_TIMERS
-         CALL GEOS_Timer_End( "All diagnostics",        RC ) 
-=======
-#if defined( USE_TIMERS )
+#ifdef USE_TIMERS
          CALL GEOS_Timer_End( "All diagnostics",        RC )
->>>>>>> e13ec5c7
          CALL GEOS_Timer_End( "=> ObsPack diagnostics", RC )
 #endif
       ENDIF
@@ -2582,42 +2227,6 @@
          CALL Error_Stop( ErrMsg, ThisLoc )
       ENDIF
 
-<<<<<<< HEAD
-=======
-#if defined( BPCH_DIAG )
-      !-----------------------------------------------------------------
-      ! Write final conditions for benchmark simulations
-      !-----------------------------------------------------------------
-#if defined( USE_TIMERS )
-      CALL GEOS_Timer_Start( "All diagnostics",             RC )
-      CALL GEOS_Timer_Start( "=> Binary punch diagnostics", RC )
-      CALL GEOS_Timer_Start( "Output",                      RC )
-#endif
-
-      ! Save final tracer mass [kg] to disk for model benchmarking
-      ! for Rn-Pb-Be and full-chem benchmark simulations
-      ! NOTE: Species concentrations enter the subroutine in [kg/kg dry air]
-      ! and are converted locally to [kg] (mps, 11/29/16)
-      IF ( LSTDRUN ) THEN
-         CALL StdRun( am_I_Root,  Input_Opt, State_Chm, State_Diag,
-     &                State_Grid, State_Met, RC,        Lbegin=.FALSE. )
-
-         ! Trap potential errors
-         IF ( RC /= GC_SUCCESS ) THEN
-            ErrMsg = 'Error encountered in "StdRun"!'
-            CALL Error_Stop( ErrMsg, ThisLoc )
-         ENDIF
-      ENDIF
-
-#if defined( USE_TIMERS )
-      CALL GEOS_Timer_End( "All diagnostics",             RC )
-      CALL GEOS_Timer_End( "=> Binary punch diagnostics", RC )
-      CALL GEOS_Timer_End( "Output",                      RC )
-#endif
-
-#endif
-
->>>>>>> e13ec5c7
       !-----------------------------------------------------------------
       ! Finalize GEOS-Chem
       !-----------------------------------------------------------------
@@ -2751,28 +2360,9 @@
 ! !INTERFACE:
 !
       SUBROUTINE Display_Model_Info()
-<<<<<<< HEAD
-! 
-! !REVISION HISTORY: 
+!
+! !REVISION HISTORY:
 !  See the Git history with the gitk browser!
-=======
-!
-! !REVISION HISTORY:
-!  02 Dec 2003 - R. Yantosca - Initial version
-!  13 Aug 2010 - R. Yantosca - Added ProTeX headers
-!  13 Aug 2010 - R. Yantosca - Added extra output
-!  02 Feb 2012 - R. Yantosca - Added output for GEOS-5.7.x met fields
-!  28 Feb 2012 - R. Yantosca - Removed support for GEOS-3
-!  19 Mar 2012 - R. Yantosca - Now echo info for 0.25 x 0.3125 runs
-!  19 Mar 2012 - R. Yantosca - Now echo info if ISORROPIA is turned off
-!  22 Oct 2012 - R. Yantosca - Now echo info if -DDEVEL is used
-!  01 Mar 2017 - R. Yantosca - Now echo info if netCDF can do compression
-!  16 Mar 2017 - M. Sulprizio- Print model version to log file
-!  26 Jul 2018 - R. Yantosca - Now get version # from gc_classic_version.H
-!  06 Jan 2019 - M. Sulprizio- Rename from Display_Grid_and_Model to
-!                              Display_Model_Info and remove references to grid
-!                              options, which are now specified in input.geos
->>>>>>> e13ec5c7
 !EOP
 !------------------------------------------------------------------------------
 !BOC
@@ -2809,18 +2399,6 @@
 #endif
 
       !-----------------------------------------------------------------
-<<<<<<< HEAD
-=======
-      ! Print status of ISORROPIA
-      !-----------------------------------------------------------------
-#if defined( NO_ISORROPIA )
-      WRITE( 6, 140 ) 'TURNED OFF FOR TESTING'
-#else
-      WRITE( 6, 140 ) 'ON'
-#endif
-
-      !-----------------------------------------------------------------
->>>>>>> e13ec5c7
       ! Print status of OpenMP
       !-----------------------------------------------------------------
 #if defined( NO_OMP )
@@ -2832,11 +2410,7 @@
       !-----------------------------------------------------------------
       ! Print status of binary punch (bpch) diagnostics
       !-----------------------------------------------------------------
-<<<<<<< HEAD
-#ifdef BPCH_DIAG 
-=======
-#if defined( BPCH_DIAG )
->>>>>>> e13ec5c7
+#ifdef BPCH_DIAG
       WRITE( 6, 160 ) 'ON'
 #else
       WRITE( 6, 160 ) 'OFF'
@@ -2912,12 +2486,7 @@
       ! NOTE: Block out with an #ifdef, so that we don't interfere
       ! with file units in GCHP, or when using GEOS-Chem as an
       ! instance in other models like CESM or ECMWF (bmy, 1/12/18)
-<<<<<<< HEAD
-      CALL FLUSH( IU_BPCH )  
-=======
       CALL FLUSH( IU_BPCH )
-#endif
->>>>>>> e13ec5c7
 
       END SUBROUTINE CTM_Flush
 #endif
