!BOC
#if !defined(ESMF_)
!EOC
!------------------------------------------------------------------------------
!          Harvard University Atmospheric Chemistry Modeling Group            !
!------------------------------------------------------------------------------
!BOP
!
! !MODULE: geos_chem 
!
! !DESCRIPTION: Program GEOS\_CHEM is the main level driver program for the 
!  GEOS-Chem model of atmospheric chemistry and composition.
!\\
!\\
! !INTERFACE:
!
      PROGRAM GEOS_CHEM
!
! !USES:
!
      !-----------------------------------------------------------------
      ! Basic GEOS-Chem modules
      !-----------------------------------------------------------------
      USE CMN_SIZE_MOD          ! Size parameters
      USE CMN_GCTM_MOD          ! Physical constants
      USE COMMSOIL_MOD          ! Soil NOx emissions header file
      USE ERROR_MOD             ! For error checking
      USE FILE_MOD              ! For file I/O
      USE INPUT_MOD             ! For reading settings from "input.geos"
      USE LOGICAL_MOD           ! Logical flags to toggle G-C options
      USE MAPPING_MOD           ! For regridding MODIS LAI
      USE OLSON_LANDMAP_MOD     ! Computes IREG, ILAND, IUSE from Olson map
      USE PRESSURE_MOD          ! For computing pressure at grid boxes
      USE RESTART_MOD           ! For restart file I/O
      USE TIME_MOD              ! For computing date & time 
      USE TRACER_MOD            ! Tracer array (STT) + related functions
      USE TRACERID_MOD          ! Flags for G-C tracers & chemical species

      !-----------------------------------------------------------------
      ! GEOS-Chem chemistry modules
      !-----------------------------------------------------------------
      USE CHEMISTRY_MOD         ! Driver routines for chemistry
      USE COMODE_MOD            ! Allocatable arrays for SMVGEAR solver
      USE COMODE_LOOP_MOD       ! Formerly common-block arrays for SMVGEAR
      USE GCKPP_COMODE_MOD      ! For the KPP chemical solver
      USE GLOBAL_CH4_MOD        ! For offline CH4 simulation
      USE MERCURY_MOD           ! For offline Hg simulation (driver)
      USE OCEAN_MERCURY_MOD     ! For offline Hg simulation (ocean model)
      USE SOAPROD_MOD           ! For SOA simulation
      USE STRAT_CHEM_MOD        ! For linearized stratospheric chemistry
      USE TOMS_MOD              ! For overhead O3 columns (for FAST-J)
      USE UVALBEDO_MOD          ! For reading UV albedoes (for FAST-J)

      !-----------------------------------------------------------------
      ! GEOS-Chem deposition modules
      !-----------------------------------------------------------------
      USE DEPO_MERCURY_MOD      ! Deposition for offline Hg simulation
      USE DRYDEP_MOD            ! For dry deposition
      USE WETSCAV_MOD           ! For wet deposition (rainout & washout)

      !-----------------------------------------------------------------
      ! GEOS-Chem diagnostics modules
      !-----------------------------------------------------------------
      USE BENCHMARK_MOD         ! For the 1-month benchmark simulations
      USE CMN_DIAG_MOD          ! Logical switches for G-C diagnostics
      USE DIAG_MOD              ! G-C diagnostic arrays & counters
      USE DIAG41_MOD            ! For ND41  (afternoon PBL       ) diag
      USE DIAG42_MOD            ! For ND42  (SOA products        ) diag
      USE DIAG48_MOD            ! For ND48  (station timeseries  ) diag
      USE DIAG49_MOD            ! For ND49  (inst. timeseries    ) diag
      USE DIAG50_MOD            ! For ND50  (24h avg timeseries  ) diag
      USE DIAG51_MOD            ! For ND51  (satellite timeseries) diag
      USE DIAG51b_MOD           ! For ND51b (satellite timeseries) diag
      USE DIAG63_MOD            ! For ND63  (PARANOX timeseries  ) diag
      USE DIAG_OH_MOD           ! For ND43  (OH,NO2,etc. prod    ) diag
      USE PLANEFLIGHT_MOD       ! For ND40  (plane flight track  ) diag

      !-----------------------------------------------------------------
      ! GEOS-Chem dynamics modules
      !-----------------------------------------------------------------
      USE CONVECTION_MOD        ! For deep cloud convection
      USE LINOZ_MOD             ! For LINOX linear strat chemistry
      USE PBL_MIX_MOD           ! For full PBL mixing (TURBDAY)
      USE TPCORE_BC_MOD         ! For nested-grid boundary conditions
      USE TRANSPORT_MOD         ! Driver routines for advection
      USE TROPOPAUSE_MOD        ! For the dynamic tropopause
      USE VDIFF_MOD             ! For non-local PBL mixing (J. Lin)

      !-----------------------------------------------------------------
      ! GEOS-Chem emissions modules
      !-----------------------------------------------------------------
      USE EMISSIONS_MOD         ! Driver routines for emissions
      USE MODIS_LAI_MOD         ! For MODIS leaf area indices (replacement)
      USE LIGHTNING_NOX_MOD     ! For lightning NOx emissions  
      USE MEGAN_MOD             ! For biogenic emissions
      USE SOILNOX_RESTART_MOD   ! For reading and writing soil NOx restart
      USE BROMOCARB_MOD         ! For setting CH3Br concentrations in PBL, jpp

      !-----------------------------------------------------------------
      ! GEOS-Chem met field I/O modules
      !-----------------------------------------------------------------
      USE DAO_MOD               ! Met field definitions
      USE GCAP_READ_MOD         ! For reading GCAP met data
      USE GEOS57_READ_MOD       ! For reading GEOS-5.7.x data
      USE MERRA_A1_MOD          ! For reading MERRA A1 data
      USE MERRA_A3_MOD          ! For reading MERRA A3 data
      USE MERRA_CN_MOD          ! For reading MERRA CN data
      USE MERRA_I6_MOD          ! For reading MERRA I6 data
      USE A3_READ_MOD           ! For reading A3 data (all other met)
      USE A6_READ_MOD           ! For reading A6 data (all other met)
      USE I6_READ_MOD           ! For reading I6 data (all other met)

      !-----------------------------------------------------------------
      ! Modules for the Grid-Independent GEOS-Chem (aka "GIGC")
      !-----------------------------------------------------------------
      USE GIGC_ErrCode_Mod      ! Error codes for success or failure
      USE GIGC_Environment_Mod  ! For allocating objects
      USE GIGC_Input_Opt_Mod    ! Derived type for Input Options 
      USE GIGC_State_Chm_Mod    ! Derived type for Chemistry State object    
      USE GIGC_State_Met_Mod    ! Derived type for Meteorology State object

      IMPLICIT NONE

#     include "define.h"
!
! !REMARKS:
!                                                                             .
!     GGGGGG  EEEEEEE  OOOOO  SSSSSSS       CCCCCC H     H EEEEEEE M     M    
!    G        E       O     O S            C       H     H E       M M M M    
!    G   GGG  EEEEEE  O     O SSSSSSS      C       HHHHHHH EEEEEE  M  M  M    
!    G     G  E       O     O       S      C       H     H E       M     M    
!     GGGGGG  EEEEEEE  OOOOO  SSSSSSS       CCCCCC H     H EEEEEEE M     M    
!                                                                             .
!                                                                             .
!                 (formerly known as the Harvard-GEOS model)
!           for 4 x 5, 2 x 2.5 global grids and hi-res nested grids
!                                                                             .
!       Contact: GEOS-Chem Support Team (geos-chem-support@as.harvard.edu)
!                                                                     
!                                                                             .
!  See the GEOS-Chem Web Site:
!                                                                             .
!     http://acmg.seas.harvard.edu/geos/
!                                                                             .
!  and the GEOS-Chem User's Guide:
!                                                                             .
!     http://acmg.seas.harvard.edu/geos/doc/man/
!                                                                             .
!  and the GEOS-Chem wiki:
!                                                                             .
!     http://wiki.seas.harvard.edu/geos-chem/
!                                                                             .
!  for the most up-to-date GEOS-Chem documentation on the following topics:
!                                                                             .
!     - installation, compilation, and execution
!     - coding practice and style
!     - input files and met field data files
!     - horizontal and vertical resolution
!     - modification history
!
! !REVISION HISTORY: 
!  13 Aug 2010 - R. Yantosca - Added ProTeX headers
!  13 Aug 2010 - R. Yantosca - Add modifications for MERRA (treat like GEOS-5)
!  19 Aug 2010 - R. Yantosca - Now call MERRA met field reader routines
!  02 Feb 2011 - S. Kim      - Call Compute_OD after wet deposition
!  05 Oct 2011 - R. Yantosca - Now get SUNCOS30 array from routine COSSZA
!  07 Oct 2011 - R. Yantosca - Rename SUNCOS30 to SUNCOS_MID, which is the
!                              cos(SZA) at the midpt of the chemistry timestep
!  02 Feb 2012 - R. Yantosca - Added modifications for GEOS-5.7.x met fields
!  06 Feb 2012 - R. Yantosca - Reorganize USE statements for clarity
!  06 Feb 2012 - R. Yantosca - Renamed NN to NNN to avoid name confusion
!  07 Feb 2012 - R. Yantosca - Split off met field I/O into internal routines
!                              READ_INITIAL_MET_FIELDS and READ_MET_FIELDS
!  07 Feb 2012 - M. Payer    - Replace call to COSSZA with GET_COSINE_SZA
!  28 Feb 2012 - R. Yantosca - Removed support for GEOS-3
!  06 Mar 2012 - R. Yantosca - Now call READ_TOMS every month (this was
!                              formerly done within routine "fast_j.F")
!  06 Mar 2012 - R. Yantosca - Add subroutine GET_OVERHEAD_O3_FOR_FASTJ
!                              which calls COMPUTE_OVERHEAD_O3 (in toms_mod.F)
!                              to pre-compute the overhead O3 columsn for
!                              FAST-J photolysis.  This removes code from
!                              "set_prof.F" to facilitate the GI model.
!  19 Mar 2012 - R. Yantosca - Now call routines from olson_landmap_mod.F90
!                              to read the Olson land map data
!  04 Apr 2012 - R. Yantosca - Now call updated LAI routines from new module
!                              modis_lai_mod.F90.  Retire routine RDLAI.
!  05 Apr 2012 - R. Yantosca - Removed reference to LXTRA, it's obsolete
!  11 Apr 2012 - R. Yantosca - Replace lai_mod.F with modis_lai_mod.F90
!  11 Apr 2012 - R. Yantosca - Now call INIT_MODIS_LAI (in modis_lai_mod.F90)
!                              here so that we don't have to call it from 
!                              megan_mod.F and mercury_mod.F separately.
!  17 Apr 2012 - R. Yantosca - Need to set the mapping variable to NULL()
!  10 Jun 2012 - L. Murray   - Remove references to UPBDFLX_MOD.F
!  31 Jul 2012 - R. Yantosca - Now pass am_I_Root variable to lower-level
!                              routines in order to allow PRINT and WRITE
!                              statements to execute on the root CPU.  This
!                              is needed for compatibility w/ the GEOS-5 GCM.
!  13 Aug 2012 - R. Yantosca - Now call FILL_CHEM_STATE_IDs to populate
!                              the CHEM_STATE object ID and name fields
!  18 Oct 2012 - R. Yantosca - Rename LOCAL_MET object to State_Met
!  18 Oct 2012 - R. Yantosca - Rename CHEM_STATE object to State_Chm
!  18 Oct 2012 - R. Yantosca - Now pass am_I_Root, RC arguments to routines
!                              ALLOCATE_ALL, INIT_ALL when using -DDEVEL
!  19 Oct 2012 - R. Yantosca - Now reference gigc_state_chm_mod.F90
!  19 Oct 2012 - R. Yantosca - Now reference gigc_state_met_mod.F90
!  25 Oct 2012 - R. Yantosca - Define logical doDebugPrt for ND70 output
!  25 Oct 2012 - R. Yantosca - Add descriptive comments for DEVEL #ifdefs
!  25 Oct 2012 - R. Yantosca - Now reference gigc_errcode_mod.F90
!  01 Nov 2012 - R. Yantosca - Now read soil NOx restart file
!  01 Nov 2012 - R. Yantosca - Now reference gigc_input_opt_mod.F90
!  08 Nov 2012 - R. Yantosca - Now pass Input_Opt as an arg to DO_CHEMISTRY
!  01 Nov 2012 - R. Yantosca - Now read soil NOx restart file
!  14 Nov 2012 - R. Yantosca - Add am_I_Root, Input_Opt, RC as arguments
!                              to various subroutines
!  15 Nov 2012 - M. Payer    - Replaced all met field arrays with State_Met
!                              derived type object
!  15 Nov 2012 - R. Yantosca - Bring Input_Opt out of the DEVEL tags
!EOP
!------------------------------------------------------------------------------
!BOC
!
! !LOCAL VARIABLES:
!
      ! Scalars
      LOGICAL                  :: FIRST = .TRUE.
      LOGICAL                  :: wasModisRead
      LOGICAL                  :: prtDebug
      INTEGER                  :: I,             IOS,         J
      INTEGER                  :: K,             L,           N
      INTEGER                  :: JDAY,          NDIAGTIME,   N_DYN
      INTEGER                  :: NNN,           N_DYN_STEPS, NSECb 
      INTEGER                  :: N_STEP,        YEAR,        MONTH
      INTEGER                  :: DAY,           DAY_OF_YEAR, SEASON
      INTEGER                  :: NYMD,          NYMDb,       NHMS
      INTEGER                  :: ELAPSED_SEC,   NHMSb,       RC
      INTEGER                  :: ELAPSED_TODAY, HOUR,        MINUTE
      INTEGER                  :: laiYYYY,       laiMM
      REAL*8                   :: TAU,           TAUb         
      CHARACTER(LEN=255)       :: ZTYPE

      ! Arrays
      INTEGER                  :: DATE(2)

      ! Derived type objects
      TYPE(MapWeight), POINTER :: mapping(:,:) => NULL()

      !-----------------------------------------------------------------
      ! %%%% REPLICATING GIGC FUNCTIONALITY IN EXISTING GEOS-CHEM %%%%
      !
      ! We must declare the Chemistry State (State_Chm), Meteorology
      ! State (State_Met), and Input Options (Input_Opt) objects
      ! for use with the Grid-Independent GEOS-Chem code. 
      !
      TYPE(OptInput)           :: Input_Opt   ! Input Options object
      TYPE(ChmState)           :: State_Chm   ! Chemistry State object
      TYPE(MetState)           :: State_Met   ! Meteorology State object
      !
      ! Also define NI, NJ, NL for more consistent naming w/r/t the 
      ! ESMF interface.  Initialize these from IIPAR, JJPAR, JJPAR
      ! (bmy, 11/9/12)
      !
      INTEGER                  :: NI          ! # of longitudes 
      INTEGER                  :: NJ          ! # of latitudes
      INTEGER                  :: NL          ! # of levels
      !
      ! When connecting G-C to an external GCM, we need to only write 
      ! to stdout if we are on the root CPU.  Otherwise this will slow
      ! down the code.  This is why we introduced the am_I_Root logical
      ! variable.
      !
      ! However, if we are using the "traditional" G-C, then we don't
      ! need to restrict I/O to the root CPU.  Therefore, we can just
      ! set am_I_Root = .true. here and then have it propagate down to
      ! all of the lower-level routines.  The main.F routine is not
      ! called when connecting G-C to an external GCM. 
      ! (mlong, bmy, 7/30/12)
      !
      LOGICAL, PARAMETER       :: am_I_Root = .TRUE. 
      !-----------------------------------------------------------------

      !=================================================================
      ! GEOS-CHEM starts here!                                            
      !=================================================================

      !-----------------------------------------------------------------
      ! %%%% REPLICATING GIGC FUNCTIONALITY IN EXISTING GEOS-CHEM %%%%
      !
      ! Assume a successful return until otherwise
      !
      RC                 = GIGC_SUCCESS
      !
      ! Define NI, NJ, NL dimensions for use below
      !
      NI                 = IIPAR
      NJ                 = JJPAR
      NL                 = LLPAR
      !
      ! Define dimensions for fields of the Input Options object
      ! NOTE: At this point we have not yet read in the "input.geos"
      ! file so these are just placeholder values (bmy, 11/7/12)
      !
      Input_Opt%MAX_DIAG = MAX_DIAG
      Input_Opt%MAX_TRCS = NNPAR
      Input_Opt%MAX_MEMB = N_MEMBERS
      Input_Opt%MAX_FAMS = MAXFAM
      !
      ! Call the routine GIGC_Allocate_All (located in module file
      ! GeosCore/gigc_environment_mod.F90) to allocate all lat/lon
      ! allocatable arrays used by GEOS-Chem, as well as the Input 
      ! Options object.  The IIPAR and JJPAR dimensions are not 
      ! declared as PARAMETERs, but are module variables that are 
      ! initialized in this call.
      !
      CALL GIGC_Allocate_All( am_I_root, Input_Opt, RC )
      IF ( RC /= GIGC_SUCCESS ) GOTO 9999
      !-----------------------------------------------------------------
      
      ! Display current grid resolution and data set type
      CALL DISPLAY_GRID_AND_MODEL

      !=================================================================
      !            ***** I N I T I A L I Z A T I O N *****
      !=================================================================

      ! Read input file and call init routines from other modules
      CALL READ_INPUT_FILE( am_I_Root, Input_Opt, RC ) 

      ! Set a flag to denote if we should print ND70 debug output
      prtDebug = ( LPRT .and. am_I_Root )
      
      ! Debug output
      IF ( prtDebug ) CALL DEBUG_MSG( '### MAIN: a READ_INPUT_FILE' )

      !-----------------------------------------------------------------
      ! %%%% REPLICATING GIGC FUNCTIONALITY IN EXISTING GEOS-CHEM %%%%
      !
      ! To replicate the functionality of the ESMF interface, we must
      ! initialize the Meteorology State (i.e. State_Met) and the
      ! Chemistry State (i.e. State_Chm) objects.  These objects hold
      ! several individual data fields that need to be passed as 
      ! inputs to the chemistry routines.
      !
      ! Eventually, the Meteorology State will replace all of the 
      ! individual met field arrays contained in module dao_mod.F.
      ! Likewise, the Chemistry State will replace the STT tracer array
      ! and CSPEC chemical species array.  At present (25 Oct 2012),
      ! we have not yet completed this conversion.
      !
      ! The Chemistry and Meteorology State objects facilitate using
      ! GEOS-Chem directly from the ESMF interface.  This is the main
      ! reason we are migrating towards used of these objects instead
      ! of the existing ALLOCATABLE module arrays. (bmy, 10/25/12)
      !
      ! Initialize Input_Opt, State_Chem, State_Met, objects
      !
      CALL GIGC_Init_All( am_I_Root, Input_Opt, 
     &                    State_Chm, State_Met, RC )

      !
      ! Assign values to the TRAC_NAME, TRAC_ID, SMVG_ID fields
      ! of the State_Chm object.  NOTE: This has to be done after
      ! the call to READ_INPUT_FILE, since we need the value of
      ! N_TRACERS, which is obtained by reading the input.geos file.
      !
      CALL Fill_Chem_State_Name_IDs( am_I_Root, State_Chm )
      !-----------------------------------------------------------------

      ! Initialize diagnostic arrays and counters
      CALL INITIALIZE( 2, am_I_Root )
      CALL INITIALIZE( 3, am_I_Root )
      IF ( prtDebug ) CALL DEBUG_MSG( '### MAIN: a INITIALIZE' )

      ! Initialize the new hybrid pressure module.  Define Ap and Bp.
      CALL INIT_PRESSURE( am_I_Root )
      IF ( prtDebug ) CALL DEBUG_MSG( '### MAIN: a INIT_PRESSURE' )

      ! Read annual mean tropopause if not a variable tropopause
      ! read_tropopause is obsolete with variable tropopause
      IF ( .not. LVARTROP ) THEN
         CALL READ_TROPOPAUSE
         IF ( prtDebug ) CALL DEBUG_MSG( '### MAIN: a READ_TROPOPAUSE' )
      ENDIF

      ! Initialize allocatable SMVGEAR/KPP arrays
      IF ( LEMIS .or. LCHEM ) THEN
         IF ( Input_Opt%ITS_A_FULLCHEM_SIM   .or.
     &        Input_Opt%ITS_AN_AEROSOL_SIM ) THEN
            CALL INIT_COMODE( am_I_Root, Input_Opt, RC )
         ENDIF
         IF ( LKPP ) THEN
            CALL INIT_GCKPP_COMODE( am_I_Root, IIPAR,  JJPAR,   
     &                              LLTROP,    ITLOOP, NMTRATE, 
     &                              IGAS,      RC )
         ENDIF
         IF ( RC == 1 )
     $        CALL ERROR_STOP( "Alloc error", "INIT_GCKPP_COMODE" )
         IF ( prtDebug ) CALL DEBUG_MSG( '### MAIN: a INIT_COMODE' )
      ENDIF
         
      ! Added to read input file for linoz strat (dbj, jliu, bmy, 10/16/09)
      IF ( LLINOZ ) CALL LINOZ_READ( am_I_Root )

      ! Allocate arrays from "global_ch4_mod.f" for CH4 run 
      IF ( ITS_A_CH4_SIM() ) CALL INIT_GLOBAL_CH4

      ! Initialize MEGAN arrays, get 15-day avg temperatures
      IF ( LMEGAN ) THEN
         CALL INIT_MEGAN( State_Met )
         CALL INITIALIZE( 2, am_I_Root )
         CALL INITIALIZE( 3, am_I_Root )
         IF ( prtDebug ) CALL DEBUG_MSG( '### MAIN: a INIT_MEGAN' )
      ENDIF

      ! Define time variables for use below
      NHMS  = GET_NHMS()
      NHMSb = GET_NHMSb()
      NYMD  = GET_NYMD()
      NYMDb = GET_NYMDb()
      TAU   = GET_TAU()
      TAUb  = GET_TAUb()

      !=================================================================
      !        ***** I N I T I A L I Z A T I O N  continued *****
      !=================================================================

      ! Read the initial met fields from disk
      CALL READ_INITIAL_MET_FIELDS()

      ! Compute avg surface pressure near polar caps
      CALL AVGPOLE( State_Met%PS1 )
      IF ( prtDebug ) CALL DEBUG_MSG( '### MAIN: a AVGPOLE' )

      ! Call AIRQNT to compute air mass quantities from PS1
      CALL SET_FLOATING_PRESSURE( State_Met%PS1 )
      IF ( prtDebug ) CALL DEBUG_MSG( '### MAIN: a SET_FLT_PRS' )

      CALL AIRQNT( State_Met )
      IF ( prtDebug ) CALL DEBUG_MSG( '### MAIN: a AIRQNT' )

      ! Compute lightning NOx emissions [molec/box/6h]
      IF ( LLIGHTNOX ) THEN
         CALL LIGHTNING( State_Met )
         IF ( prtDebug ) CALL DEBUG_MSG( '### MAIN: a LIGHTNING' )
      ENDIF

      ! Initialize the derived type object containing
      ! mapping information for the MODIS LAI routines
      IF ( USE_OLSON_2001 ) THEN
         CALL Init_Mapping( 1440, 720, IIPAR, JJPAR, mapping )
      ELSE
         CALL Init_Mapping(  720, 360, IIPAR, JJPAR, mapping )
      ENDIF

      ! Compute the Olson land types that occur in each grid box
      ! (i.e. this is a replacement for rdland.F and vegtype.global)
      CALL Init_Olson_Landmap   ( am_I_Root                     )
      CALL Compute_Olson_Landmap( am_I_Root, mapping, State_Met )
      CALL Cleanup_Olson_Landmap( am_I_Root                     )

      ! Initialize PBL quantities but do not do mixing
      ! Add option for non-local PBL (Lin, 03/31/09) 
      IF ( .NOT. LNLPBL ) THEN
         CALL DO_PBL_MIX  ( .FALSE., State_Met )
         IF ( prtDebug ) CALL DEBUG_MSG( '### MAIN: a TURBDAY:1' )
      ELSE
         !### DEBUG
         CALL DO_PBL_MIX_2( .FALSE., State_Met )
         IF ( prtDebug ) CALL DEBUG_MSG( '### MAIN: a NLPBL 1' )
      ENDIF

      !=================================================================
      !       *****  I N I T I A L   C O N D I T I O N S *****
      !=================================================================

      ! Read initial tracer conditions
      CALL READ_RESTART_FILE( NYMDb, NHMSb, State_met )
      IF ( prtDebug ) CALL DEBUG_MSG( '### MAIN: a READ_RESTART_FILE' )

      ! Capture initial state of atmosphere for STE flux calc (ltm, 06/10/12)
      IF ( LSCHEM ) THEN
         CALL INIT_STRAT_CHEM( am_I_Root, Input_Opt, State_Chm, RC )
      ENDIF

      ! Read soil NOx initial conditions
      IF ( LSOILNOX ) THEN
         CALL READ_SOIL_RESTART( NYMDb , NHMSb )
         IF ( prtDebug ) 
     &      CALL DEBUG_MSG( '### MAIN: a READ_SOIL_RESTART' )
      ENDIF

      ! add support for making restart files of APROD and GPROD (dkh, 11/09/06) 
      IF ( LSOA ) THEN

         !! use this to make initial soaprod files  
         !CALL SET_SOAPROD
         !CALL FIRST_APRODGPROD()
         !CALL MAKE_SOAPROD_FILE( GET_NYMDb(), GET_NHMSb() )
         !goto 9999
         !!

         CALL SET_SOAPROD
         CALL READ_SOAPROD_FILE( GET_NYMDb(), GET_NHMSb() )

      ENDIF

      ! Read ocean Hg initial conditions (if necessary)
      IF ( ITS_A_MERCURY_SIM() .and. LDYNOCEAN ) THEN
         CALL READ_OCEAN_Hg_RESTART( NYMDb, NHMSb )
         IF ( prtDebug ) THEN 
            CALL DEBUG_MSG( '### MAIN: a READ_OCEAN_RESTART' )
         ENDIF
      ENDIF

      ! Save initial tracer masses to disk for benchmark runs
      IF ( LSTDRUN ) CALL STDRUN( LBEGIN=.TRUE. )

      !=================================================================
      !      ***** 6 - H O U R   T I M E S T E P   L O O P  *****
      !=================================================================      

      ! Echo message before first timestep
      WRITE( 6, '(a)' )
      WRITE( 6, '(a)' ) REPEAT( '*', 44 )
      WRITE( 6, '(a)' ) '* B e g i n   T i m e   S t e p p i n g !! *'
      WRITE( 6, '(a)' ) REPEAT( '*', 44 )
      WRITE( 6, '(a)' ) 

      ! NSTEP is the number of dynamic timesteps w/in the outer loop
#if   defined( GEOS_57 ) 
      N_DYN_STEPS = 180 / GET_TS_DYN()     ! GEOS-5.7.x has a 3-hr interval
#else
      N_DYN_STEPS = 360 / GET_TS_DYN()     ! All other met has a 6hr interval
#endif

      ! Start a new outer loop
      DO 

      ! Compute time parameters at start of 6-h loop
      CALL SET_CURRENT_TIME

      ! NSECb is # of seconds (measured from 00 GMT today) 
      ! at the start of this 6-hr timestepping loop.
      ! NOTE: Assume we start at the head of each minute (i.e. SECONDS=0)
      HOUR   = GET_HOUR()
      HOUR   = ( HOUR / 6 ) * 6
      MINUTE = GET_MINUTE()
      NSECb  = ( HOUR * 3600 ) + ( MINUTE * 60 )

      ! Get dynamic timestep in seconds
      N_DYN  = 60d0 * GET_TS_DYN()

      !=================================================================
      !     ***** D Y N A M I C   T I M E S T E P   L O O P *****
      !=================================================================
      DO N_STEP = 1, N_DYN_STEPS
    
         ! Compute & print time quantities at start of dyn step
         CALL SET_CURRENT_TIME
         CALL PRINT_CURRENT_TIME

         ! Set time variables for dynamic loop
         DAY_OF_YEAR   = GET_DAY_OF_YEAR()
         DAY           = GET_DAY()
         ELAPSED_SEC   = GET_ELAPSED_SEC()
         MONTH         = GET_MONTH()
         NHMS          = GET_NHMS()
         NYMD          = GET_NYMD()
         HOUR          = GET_HOUR()
         MINUTE        = GET_MINUTE()
         TAU           = GET_TAU()
         YEAR          = GET_YEAR()
         SEASON        = GET_SEASON()
         ELAPSED_TODAY = ( HOUR * 3600 ) + ( MINUTE * 60 )

         !### Debug
         IF ( prtDebug ) THEN
            CALL DEBUG_MSG( '### MAIN: a SET_CURRENT_TIME' )
         ENDIf

         !==============================================================
         !   ***** W R I T E   D I A G N O S T I C   F I L E S *****
         !==============================================================
         IF ( ITS_TIME_FOR_BPCH() ) THEN
            
            ! Set time at end of diagnostic timestep
            CALL SET_DIAGe( TAU )

            ! Write bpch file
            IF ( DO_DIAG_WRITE ) THEN
               CALL DIAG3  

               ! Flush file units
               CALL CTM_FLUSH
            ENDIF
            !===========================================================
            !    *****  W R I T E   R E S T A R T   F I L E S  *****
            !===========================================================
            IF ( LSVGLB ) THEN

               ! Determine and print STE fluxes (ltm, 06/10/12)
               IF ( LSCHEM ) CALL CALC_STE( am_I_Root )

               ! Make atmospheric restart file
               CALL MAKE_RESTART_FILE( NYMD, NHMS, TAU, State_Met )
                  
               ! Make soil restart file
               IF ( LSOILNOX ) THEN
                  CALL MAKE_SOILNOx_RESTART( NYMD, NHMS, TAU )
               ENDIF

               ! Make ocean mercury restart file
               IF ( ITS_A_MERCURY_SIM() .and. LDYNOCEAN ) THEN
                  CALL MAKE_OCEAN_Hg_RESTART( NYMD, NHMS, TAU )
               ENDIF

               ! (dkh, 11/09/06)  
!               ! Save SOA quantities GPROD & APROD
!               IF ( LSOA .and. LCHEM ) THEN 
!                  CALL WRITE_GPROD_APROD( NYMD, NHMS, TAU )
!               ENDIF

               IF ( LSOA .and. LCHEM ) THEN
                  CALL MAKE_SOAPROD_FILE( GET_NYMD(), GET_NHMS() )

                  !### Debug
                  IF ( prtDebug ) THEN
                     CALL DEBUG_MSG( '### MAIN: a MAKE_SOAPROD_FILE' )
                  ENDIF
               ENDIF

               ! Save species concentrations (CSPEC_FULL). (dkh, 02/12/09)
               IF ( LCHEM .and. LSVCSPEC ) THEN 
                  CALL MAKE_CSPEC_FILE( NYMD, NHMS )
               ENDIF 

               !### Debug
               IF ( prtDebug ) THEN
                  CALL DEBUG_MSG( '### MAIN: a MAKE_RESTART_FILE' )
               ENDIF
            ENDIF

            ! Set time at beginning of next diagnostic timestep
            CALL SET_DIAGb( TAU )

            !===========================================================
            !        ***** Z E R O   D I A G N O S T I C S *****
            !===========================================================
            CALL INITIALIZE( 2, am_I_Root ) ! Zero arrays
            CALL INITIALIZE( 3, am_I_Root ) ! Zero counters
         ENDIF

         !=============================================================
         !   ***** W R I T E   MERCURY RESTART  F I L E *****
         !     ***** MUST be done after call to diag3 *****
         !=============================================================
         ! Make land restart file: for GTMM runs only, beginning of each 
         ! month but not start of the run.
         IF ( LGTMM .AND. ITS_A_NEW_MONTH() .AND. NYMD /= NYMDb ) THEN
            IF (.NOT.( ITS_TIME_FOR_BPCH() )) THEN
               N = 1
               NNN = GET_WETDEP_IDWETD( N )
               DO WHILE( .NOT.(IS_Hg2( NNN )) )
               
                  N = N + 1
                  ! Tracer number
                  NNN = GET_WETDEP_IDWETD( N )

               ENDDO

               CALL UPDATE_DEP( N )
            ENDIF
            CALL MAKE_GTMM_RESTART( NYMD, NHMS, TAU )
         ENDIF

         !==============================================================
         !       ***** T E S T   F O R   E N D   O F   R U N *****
         !==============================================================
         IF ( ITS_TIME_FOR_EXIT() ) GOTO 9999

         !==============================================================
         !          ****** R E A D   M E T   F I E L D S ******
         !
         !    For clarity, we have split off the code that reads met 
         !    fields into the internal subroutine READ_MET_FIELDS.
         !    Lightning NOx emissions are also computed at the same
         !    time when A3 or A6 met fields are read from disk.
         !==============================================================
         CALL READ_MET_FIELDS()

         !==============================================================
         ! ***** M O N T H L Y   O R   S E A S O N A L   D A T A *****
         !==============================================================
         IF ( LCHEM .and. ITS_A_NEW_MONTH() ) THEN

            ! Quantities for FAST-J photolysis
            IF ( ITS_A_FULLCHEM_SIM()  .or.
     &           ITS_AN_AEROSOL_SIM()  .or.
     &           ITS_A_CH3I_SIM()     ) THEN

               ! Read UV albedoes for FAST-J
               CALL READ_UVALBEDO( MONTH, State_Met )

               ! Read TOMS overhead O3 columns for FAST-J
               CALL READ_TOMS( MONTH, YEAR )
            ENDIF
         ENDIF

         ! Fossil fuel emissions (SMVGEAR)
         ! NOTE: Only call ANTHROEMS if it's time to do emissions;
         ! this will function properly for the central chemistry time step
         ! (bmy, 10/14/11)
         IF ( ITS_A_FULLCHEM_SIM() .or. ITS_A_TAGCO_SIM() ) THEN
            IF ( ITS_TIME_FOR_EMIS() ) THEN 
               IF ( LEMIS .and. ITS_A_NEW_SEASON() ) THEN
                  CALL ANTHROEMS( SEASON )              
               ENDIF
            ENDIF
         ENDIF

         ! Hg2 gas-particle partitioning (H Amos, 25 Oct 2011)
         IF ( ITS_A_MERCURY_SIM() .and. ITS_A_NEW_MONTH() ) THEN
            CALL PARTITION_Hg2( MONTH, State_Met )
            IF ( prtDebug ) CALL DEBUG_MSG( '### MAIN: a PARTITION_Hg2')
         ENDIF

         !==============================================================
         !              ***** D A I L Y   D A T A *****
         !==============================================================
         IF ( ITS_A_NEW_DAY() ) THEN 

            !-----------------------------------------------------------
            !    %%%%%%% UPDATED LEAF AREA INDEX ALGORITHM %%%%%%%
            ! 
            ! Note that GEOS-Chem uses LAI data from two separate
            ! sources.  The dry deposition and soil NOx modules rely
            ! on the data from lai*.global ASCII files.  These files
            ! (which are pre-processed offline by IDL codes) are 
            ! generated for each specific GEOS-Chem grid configuration
            ! (e.g. 4x5, 2x25, 0.5x0.666 nested grids).  These files
            ! are read from disk by routine RDLAI, which saves
            ! the LAI data into the XLAI and XYLAI arrays.  XLAI and
            ! XYLAI store the leaf area index as a function of Olson 
            ! land type (cf Olson 1992 land map).
            !
            ! However, the MEGAN biogenic emissions code relies on 
            ! LAI data stored at 1x1 resolution stored in bpch format.
            ! These binary files are read by routine RDISOLAI (and
            ! other underlying routines in lai_mod.F), and are
            ! regridded on-the-fly to the current GEOS-Chem grid
            ! resolution.
            !
            ! Therefore, these two sources of LAI data present an
            ! inconsistency that should be resolved.  Also, for the 
            ! Grid-Indpendent GEOS-Chem project, we must move away
            ! from ASCII files (which prevent interfacing with 
            ! external GCMs).  We also cannot assume any particular
            ! horizontal grid, since that is now to be specified at
            ! the start of the simulation.
            !
            ! Also, to facilitate simulations at ultra-fine horizontal
            ! resolution, we will eventually adopt the Olson 2001 land 
            ! map, which has a native resolution of 0.25 x 0.25 
            ! degrees, and likewise use an updated version of the 
            ! MODIS LAI data at 0.25 x 0.25 resolution.
            !
            ! To resolve these issues, we have created a new module
            ! (modis_lai_mod.F90) which reads from the MODIS LAI data
            ! in netCDF format at the native resolution and then
            ! regrids the LAI data to GEOS-Chem resolution on-the-fly.
            ! The XLAI array is are populated for backwards
            ! compatibility with the existing legacy codes.  The LAI
            ! arrays used for MEGAN (ISOLAI, PMISOLAI, MISOLAI, and
            ! NMISOLAI) are now replaced by arrays GC_LAI, GC_LAI_PM, 
            ! GC_LAI_CM, and GC_LAI_NM) from modis_lai_mod.F.
            !
            ! We have validated that the new scheme generates identical 
            ! XLAI arrays w/r/t the old scheme.  The arrays GC_LAI etc. 
            ! differ from the ISOLAI etc. arrays slightly (but generally 
            ! agree to within 0.001).  This is due to the fact that the 
            ! ISOLAI arrays were regridded from 1 x 1 native resolution, 
            ! but now we are regridding from much finer resolution 
            ! (either 0.5 x 0.5 or 0.25 x 0.25).
            !
            ! NOTES:
            ! (1) At the present time, we have removed all references
            !     to the obsolete XYLAI array and its parent module
            !     CMN_VEL_mod.F.
            ! (2) As of Dec 2012, the XLAI and XLAI2 arrays are now
            !     carried in State_Met.  We can remove the obsolete
            !     module Headers/CMN_DEP_mod.F.
            ! 
            !      -- Bob Yantosca (09 Apr 2012)
            !-----------------------------------------------------------

            ! Find the proper month and year for LAI  based on the current 
            ! month & year.  LAI months begin in the middle of the month.
            CALL Find_Lai_Month( day_of_year, month, year, 
     &                                        laiMM, laiYYYY )
            
            ! Read MODIS LAI from disk (if it is a new LAI month)
            ! Logical flag MODISREAD determines if data was just read in
            CALL Read_Modis_Lai( laiYYYY, laiMM, wasModisRead )

            ! Interpolate LAI quantities from native grid to GEOS-Chem grid
            CALL Compute_Modis_Lai( am_I_Root,    State_Met, 
     &                              day_of_year,  laiMM,     
     &                              mapping,      wasModisRead, RC )

            ! For MEGAN biogenics, compute 15-day average temperature
            IF ( LMEGAN ) THEN
               CALL UPDATE_T_15_AVG
            ENDIF

            ! Note: this daily call to rdsoil left for backward compatibility.
            ! To be revised later.
            ! Also read soil-type info for fullchem simulation
            IF ( ITS_A_FULLCHEM_SIM() .or. ITS_A_H2HD_SIM() ) THEN
	       CALL READSOIL
	       CALL READFERT
	       CALL READCLIM
            ENDIF

            !### Debug
            IF ( prtDebug ) CALL DEBUG_MSG ( '### MAIN: a DAILY DATA' )
         ENDIF

         !==============================================================
         !   ***** I N T E R P O L A T E   Q U A N T I T I E S *****   
         !==============================================================
         
         ! Interpolate I-6 fields to current dynamic timestep, 
         ! based on their values at NSEC and NSEC+N_DYN
         CALL INTERP( NSECb, ELAPSED_TODAY, N_DYN, State_Met )

         ! Case of variable tropopause:
         ! Check LLTROP and set LMIN, LMAX, and LPAUSE
         ! since this is not done with READ_TROPOPAUSE anymore.
         ! (Need to double-check that LMIN, Lmax are not used before-phs) 
         IF ( LVARTROP ) CALL CHECK_VAR_TROP( State_Met )

         ! If we are not doing transport, then make sure that
         ! the floating pressure is set to PSC2 (bdf, bmy, 8/22/02)
         IF ( .not. LTRAN ) CALL SET_FLOATING_PRESSURE( State_Met%PSC2 )

         ! Compute airmass quantities at each grid box 
         CALL AIRQNT( State_Met )

         ! Compute the cosine of the solar zenith angle array
         ! State_Met%SUNCOS     = at the current time
         ! State_Met%SUNCOSmid  = at the midpt of the chem timestep
         ! State_Met%SUNCOSmid5 = at the midpt of the chem timestep 5hrs ago
         CALL GET_COSINE_SZA( am_I_Root, Input_Opt, State_Met, RC )

         ! Compute tropopause height for ND55 diagnostic
         IF ( ND55 > 0 ) CALL DIAG_TROPOPAUSE( State_Met )

         ! Update dynamic timestep
         CALL SET_CT_DYN( INCREMENT=.TRUE. )

         !### Debug
         IF ( prtDebug ) CALL DEBUG_MSG( '### MAIN: a INTERP, etc' )

         ! Get averaging intervals for local-time diagnostics
         ! (NOTE: maybe improve this later on)
         ! Placed after interpolation to get correct value of TROPP. 
         ! (ccc, 12/9/08)
         CALL DIAG_2PM( State_Met )

         ! Get the overhead column O3 for use with FAST-J
         CALL GET_OVERHEAD_O3_FOR_FASTJ()

         !==============================================================
         !   ***** U N I T   C O N V E R S I O N  ( kg -> v/v ) *****
         !==============================================================
         IF ( ITS_TIME_FOR_UNIT() ) THEN
            CALL CONVERT_UNITS( 1,  N_TRACERS, TCVV, State_Met%AD, STT )
            !### Debug
            IF ( prtDebug ) THEN 
               CALL DEBUG_MSG( '### MAIN: a CONVERT_UNITS:1' )
            ENDIF
         ENDIF

         !==============================================================
         !              ***** T R A N S P O R T *****
         !==============================================================
         IF ( ITS_TIME_FOR_DYN() ) THEN

            ! Output BC's
            ! Save boundary conditions (global grid) for future nested run
            IF ( LWINDO ) CALL SAVE_GLOBAL_TPCORE_BC

            ! Call the appropritate version of TPCORE
            IF ( LTRAN ) CALL DO_TRANSPORT( State_Met )

            ! Reset air mass quantities
            CALL AIRQNT( State_Met )

#if   !defined( GEOS_5 ) && !defined( MERRA ) && !defined( GEOS_57 )
            ! Get relative humidity (after recomputing pressures)
            ! NOTE: for GEOS-5 we'll read this from disk instead
            CALL MAKE_RH( State_Met )
#endif

            ! Initialize wet scavenging and wetdep fields after
            ! the airmass quantities are reset after transport
            IF ( LCONV .or. LWETD ) CALL INIT_WETSCAV( State_Met )
         ENDIF


         !-------------------------------
         ! Test for emission timestep
         !-------------------------------
         IF ( LNLPBL .AND. ITS_TIME_FOR_EMIS() ) THEN

            IF ( ITS_TIME_FOR_UNIT() )
     &         CALL CONVERT_UNITS( 2, N_TRACERS, TCVV,
     &                             State_Met%AD, STT ) ! v/v -> kg

            ! Increment emission counter
            CALL SET_CT_EMIS( INCREMENT=.TRUE. )

            !===========================================================
            !         ***** D R Y   D E P O S I T I O N *****
            !===========================================================
            IF ( LDRYD .and. ( .not. ITS_A_H2HD_SIM() ) ) THEN
               CALL DO_DRYDEP( am_I_Root, Input_Opt, 
     &                         State_Met, State_Chm, RC )
            ENDIF

            !===========================================================
            !             ***** E M I S S I O N S *****
            !===========================================================
            IF ( LEMIS ) THEN
               CALL DO_EMISSIONS( am_I_Root, Input_Opt, 
     &                            State_Met, State_Chm, RC )
            ENDIF

            IF ( ITS_TIME_FOR_UNIT() )
     &         CALL CONVERT_UNITS( 1, N_TRACERS, TCVV, 
     &                             State_Met%AD, STT ) ! kg -> v/v

            IF ( ITS_A_FULLCHEM_SIM() ) THEN
               !========================================================
               !jpp, 2/12/08: putting a call to SET_CH3Br
               !              which is in bromocarb_mod.f
               !       ***** Fix CH3Br Concentration in PBL *****
               ! Kludge: eventually I want to keep the concentration
               !         entirely fixed! Ask around on how to...
               !========================================================
               IF ( LEMIS .and. ( IDTCH3Br > 0 ) )
     &            CALL SET_CH3Br( N_TRACERS, TCVV,
     &                            STT,       ITS_TIME_FOR_UNIT(),
     &                            State_Met  )

               ! ----------------------------------------------------
               ! If selected in input.geos, then set the MBL
               ! concentration of BrO equal to 1 pptv during daytime.
               ! ----------------------------------------------------
               IF ( LEMIS .and. ( IDTBrO > 0 ) )
     &            CALL SET_BRO( N_TRACERS,           
     &                          TCVV,
     &                          STT,
     &                          ITS_TIME_FOR_UNIT(), 
     &                          State_Met            )
            ENDIF
         ENDIF

         !-------------------------------
         ! Test for convection timestep
         !-------------------------------
         IF ( ITS_TIME_FOR_CONV() ) THEN

            ! Increment the convection timestep
            CALL SET_CT_CONV( INCREMENT=.TRUE. )

            !===========================================================
            !      ***** M I X E D   L A Y E R   M I X I N G *****
            !===========================================================
            ! Add option for non-local PBL. (Lin, 03/31/09)
            IF ( .NOT. LNLPBL ) THEN
               CALL DO_PBL_MIX  ( LTURB, State_Met )
               IF ( prtDebug ) CALL DEBUG_MSG( '### MAIN: a TURBDAY:1' )
            ELSE
               CALL DO_PBL_MIX_2( LTURB, State_Met )
               IF ( prtDebug ) CALL DEBUG_MSG( '### MAIN: a NLPBL 2' )
            ENDIF

            IF ( prtDebug ) CALL DEBUG_MSG( '### MAIN: a TURBDAY:2' )

            !===========================================================
            !        ***** C L O U D   C O N V E C T I O N *****
            !===========================================================
            IF ( LCONV ) THEN
               
               ! Partition Hg(II) between aerosol and gas
               IF ( ITS_A_MERCURY_SIM() ) THEN
                  CALL PARTITIONHG( 1, STT )
               ENDIF
      
               CALL DO_CONVECTION( State_Met )

               ! Return all reactive particulate Hg(II) to total Hg(II) tracer
               IF ( ITS_A_MERCURY_SIM() ) THEN
                  CALL PARTITIONHG( 2, STT )
               ENDIF
      
               !### Debug
               IF ( prtDebug ) THEN
                  CALL DEBUG_MSG( '### MAIN: a CONVECTION' )
               ENDIF
            ENDIF 
         ENDIF 


         !==============================================================
         !    ***** U N I T   C O N V E R S I O N  ( v/v -> kg ) *****
         !==============================================================
         IF ( ITS_TIME_FOR_UNIT() ) THEN 
            CALL CONVERT_UNITS( 2, N_TRACERS, TCVV, State_Met%AD, STT )

            !### Debug
            IF ( prtDebug ) THEN 
               CALL DEBUG_MSG( '### MAIN: a CONVERT_UNITS:2' )
            ENDIF
         ENDIF

         !-------------------------------
         ! Test for emission timestep
         !-------------------------------
         IF ( ( .NOT. LNLPBL ) .AND. ITS_TIME_FOR_EMIS() ) THEN

            ! Increment emission counter
            CALL SET_CT_EMIS( INCREMENT=.TRUE. )

            !===========================================================
            !         ***** D R Y   D E P O S I T I O N *****
            !===========================================================
            IF ( LDRYD .and. ( .not. ITS_A_H2HD_SIM() ) ) THEN
               CALL DO_DRYDEP( am_I_Root, Input_Opt, 
     &                         State_Met, State_Chm, RC )
            ENDIF

            !===========================================================
            !             ***** E M I S S I O N S *****
            !===========================================================
            IF ( LEMIS ) THEN
               CALL DO_EMISSIONS( am_I_Root, Input_Opt, 
     &                            State_Met, State_Chm, RC )
            ENDIF

            IF ( ITS_A_FULLCHEM_SIM() ) THEN
               !========================================================
               !jpp, 2/12/08: putting a call to SET_CH3Br
               !              which is in bromocarb_mod.f
               !       ***** Fix CH3Br Concentration in PBL *****
               ! Kludge: eventually I want to keep the concentration
               !         entirely fixed! Ask around on how to...
               !========================================================
               IF ( LEMIS .and. ( IDTCH3Br > 0 ) )
     &            CALL SET_CH3Br( N_TRACERS, TCVV,
     &                            STT,       ITS_TIME_FOR_UNIT(),
     &                            State_Met  )

               ! ----------------------------------------------------
               ! If selected in input.geos, then set the MBL
               ! concentration of BrO equal to 1 pptv during daytime.
               ! ----------------------------------------------------
               IF ( LEMIS .and. ( IDTBrO > 0 ) )
     &            CALL SET_BRO( N_TRACERS,           
     &                          TCVV,
     &                          STT,
     &                          ITS_TIME_FOR_UNIT(), 
     &                          State_Met            )

            ENDIF
         ENDIF

         !==============================================================
         !               ***** C H E M I S T R Y *****
         !============================================================== 

         ! Also need to compute avg P, T for CH4 chemistry (bmy, 1/16/01)
         IF ( ITS_A_CH4_SIM() ) CALL CH4_AVGTP( State_Met )

         ! Every chemistry timestep...
         IF ( ITS_TIME_FOR_CHEM() ) THEN

            ! Increment chemistry timestep counter
            CALL SET_CT_CHEM( INCREMENT=.TRUE. )

            !-----------------------------------------------------------
            ! %% REPLICATING GIGC FUNCTIONALITY IN EXISTING GEOS-CHEM %%
            !
            ! We must pass the Input Options (Input_Opt), Chemistry 
            ! State (State_Chm) and Meteorology State (i.e. State_Met) 
            ! objects, along with the global dimension sizes, to the 
            ! GEOS-Chem chemistry driver DO_CHEMISTRY.
            !
            ! Eventually, the tracer fields in the Chemistry State 
            ! object (State_Chm%TRACERS) will replace current GEOS-Chem
            ! tracer array STT.  At present (25 Oct 2012), we have yet
            ! to complete this transition.  For now, we shall set the
            ! State_Chm%TRACERS field directly from the STT array.
            !
            ! Also note: State_Chm%TRACERS must enter DO_CHEMISTRY with
            ! units of [kg].  Because STT is already in [kg] at this 
            ! point, no further unit conversion is necessary here.
            ! (bmy, 10/25/12)

            ! Initialize the tracer field in the Chemistry State object
            State_Chm%TRACERS( :, :, :, 1:N_TRACERS ) = 
     &                    STT( :, :, :, 1:N_TRACERS )

            ! Do GEOS-Chem chemistry
            CALL DO_CHEMISTRY( am_I_Root, Input_Opt, 
     &                         State_Chm, State_Met, RC ) 
            !-----------------------------------------------------------

         ENDIF 

         ! Check STT (yxw)   
#if   defined( GEOS_5 ) && defined( GRID05x0666 )
         !CALL CHECK_STT_05x0666( 'after chemistry' )
         CALL CHECK_STT_05x0666( 'end of chem section, before wetdep' )
#endif 

         !==============================================================
         ! ***** W E T   D E P O S I T I O N  (rainout + washout) *****
         !==============================================================
         IF ( LWETD .and. ITS_TIME_FOR_DYN() ) THEN

            ! Add partition Hg(II) between aerosol and gas
            IF ( ITS_A_MERCURY_SIM() ) THEN
               CALL PARTITIONHG( 1, STT )
            ENDIF            
     
            ! Do wet deposition
            CALL DO_WETDEP( State_Met )
            
            ! Return all reactive particulate Hg(II) to total Hg(II) tracer
            IF ( ITS_A_MERCURY_SIM() ) THEN
               CALL PARTITIONHG( 2, STT )
            ENDIF 

         ENDIF

         !==============================================================
         !      ***** U P D A T E  O P T I C A L  D E P T H *****          
         !==============================================================
         ! Recalculate the optical depth at the wavelength specified by
         ! jv_spec_aod.dat This must be done before the call to any
         ! diagnostic and only on a chemistry timestep.
         ! (skim, 02/05/11)
         IF ( ITS_TIME_FOR_CHEM() ) THEN
            CALL RECOMPUTE_OD( am_I_Root, Input_Opt, State_Met, RC )
         ENDIF

         !==============================================================
         !   ***** I N C R E M E N T   E L A P S E D   T I M E *****
         !============================================================== 
         ! Moved before diagnostics to count the last timestep as done.
         ! Need to save timestamps for filenames.
         ! (ccc, 5/13/09)
 
         ! Plane following diagnostic
         IF ( ND40 > 0 .and. DO_DIAG_WRITE ) THEN 
         
            ! Call SETUP_PLANEFLIGHT routine if necessary
            IF ( ITS_A_NEW_DAY() ) THEN
               
               ! If it's a full-chemistry simulation but LCHEM=F,
               ! or if it's an offline simulation, call setup routine 
               IF ( ITS_A_FULLCHEM_SIM() ) THEN
                  IF ( .not. LCHEM ) THEN
                     CALL SETUP_PLANEFLIGHT( am_I_Root )
                  ENDIF
               ELSE
                  CALL SETUP_PLANEFLIGHT( am_I_Root )
               ENDIF
            ENDIF
         ENDIF

         CALL TIMESTAMP_DIAG
         CALL SET_ELAPSED_MIN
         CALL SET_CURRENT_TIME
         IF ( prtDebug ) THEN
            CALL DEBUG_MSG( '### MAIN: after SET_ELAPSED_MIN' )
         ENDIF

         !==============================================================
         !       ***** A R C H I V E   D I A G N O S T I C S *****
         !==============================================================
         IF ( ITS_TIME_FOR_DIAG() ) THEN

            !### Debug
            IF ( prtDebug ) CALL DEBUG_MSG( '### MAIN: b DIAGNOSTICS' )

            ! Accumulate several diagnostic quantities
            CALL DIAG1( State_Met )
            IF ( prtDebug ) CALL DEBUG_MSG( '### MAIN: after DIAG1' )

            ! ND41: save PBL height in 1200-1600 LT (amf)
            ! (for comparison w/ Holzworth, 1967)
            IF ( ND41 > 0 ) CALL DIAG41
            IF ( prtDebug ) CALL DEBUG_MSG( '### MAIN: after DIAG41' )

            ! ND42: SOA concentrations [ug/m3]
            IF ( ND42 > 0 ) CALL DIAG42( State_Met )
            IF ( prtDebug ) CALL DEBUG_MSG( '### MAIN: after DIAG42' )

            ! 24-hr timeseries
            IF ( DO_SAVE_DIAG50 ) CALL DIAG50( State_Met )

            ! Increment diagnostic timestep counter. (ccc, 5/13/09)
            CALL SET_CT_DIAG( INCREMENT=.TRUE. )

            ! Plane following diagnostic
            IF ( ND40 > 0 ) THEN 
               
               print*, 'Call planeflight'
               ! Archive data along the flight track
               CALL PLANEFLIGHT( State_Met )
            ENDIF
            IF ( prtDebug ) CALL DEBUG_MSG( '### MAIN: after DIAG40' )

            !### Debug
            IF ( prtDebug ) CALL DEBUG_MSG( '### MAIN: a DIAGNOSTICS' )
         ENDIF

         !==============================================================
         !   ***** T I M E S E R I E S   D I A G N O S T I C S  *****
         !
         ! NOTE: Since we are saving soluble tracers, we must move
         !       the ND40, ND49, and ND52 timeseries diagnostics
         !       to after the call to DO_WETDEP (bmy, 4/22/04)
         !============================================================== 

         IF ( prtDebug ) CALL DEBUG_MSG( '### MAIN: before TIMESERIES' )

         ! Station timeseries
         IF ( ITS_TIME_FOR_DIAG48() ) CALL DIAG48( State_Met )
         IF ( prtDebug ) CALL DEBUG_MSG( '### MAIN: after DIAG48' )

         ! 3-D timeseries
         IF ( ITS_TIME_FOR_DIAG49() ) CALL DIAG49( State_Met )
         IF ( prtDebug ) CALL DEBUG_MSG( '### MAIN: after DIAG49' )

         ! Ship timeseries
         IF ( ITS_TIME_FOR_DIAG63() ) CALL DIAG63
         IF ( prtDebug ) CALL DEBUG_MSG( '### MAIN: after DIAG63' )

         ! Morning or afternoon timeseries
         IF ( DO_SAVE_DIAG51 ) CALL DIAG51( State_Met )
         IF ( DO_SAVE_DIAG51b ) CALL DIAG51b( State_Met )
         IF ( prtDebug ) CALL DEBUG_MSG( '### MAIN: after DIAG51' )

         ! Comment out for now 
         !! Column timeseries
         !IF ( ND52 > 0 .and. ITS_TIME_FOR_ND52() ) THEN
         !   CALL DIAG52
         !   IF ( prtDebug ) CALL DEBUG_MSG( '### MAIN: a ND52' )
         !ENDIF

         !### After diagnostics
         IF ( prtDebug ) CALL DEBUG_MSG( '### MAIN: after TIMESERIES' )

         !==============================================================
         !  ***** E N D   O F   D Y N A M I C   T I M E S T E P *****
         !==============================================================

         ! Check for NaN, Negatives, Infinities in STT each time diag are
         ! saved. (ccc, 5/13/09)
         IF ( ITS_TIME_FOR_DIAG() ) THEN

         ! Sometimes STT in the stratosphere can be negative at 
         ! the nested-grid domain edges. Force them to be zero before
         ! CHECK_STT (yxw)
#if   defined( GEOS_5 ) && defined( GRID05x0666 )
            CALL CHECK_STT_05x0666( 'after dynamics step' )
#endif

            CALL CHECK_STT( 'End of Dynamic Loop' )
         ENDIF
          
      ENDDO

      !=================================================================
      !     ***** C O P Y   I - 3   O R   I - 6   F I E L D S *****
      !
      !     The I-3 or I-6 fields at the end of this outer timestep 
      !     become the fields at the beginning of the next timestep
      !=================================================================
      CALL COPY_I3_I6_FIELDS( State_Met )
      IF ( prtDebug ) THEN 
         CALL DEBUG_MSG( '### MAIN: after COPY_I3_I6_FIELDS' )
      ENDIF

      ENDDO

      !=================================================================
      !         ***** C L E A N U P   A N D   Q U I T *****
      !=================================================================
 9999 CONTINUE

      ! Remove all files from temporary directory 
      IF ( LUNZIP ) THEN
         
         ! Type of operation
         ZTYPE = 'remove all'

         ! Remove A3, A6, I6 fields
         CALL UNZIP_A3_FIELDS( ZTYPE )
         CALL UNZIP_A6_FIELDS( ZTYPE )
         CALL UNZIP_I6_FIELDS( ZTYPE )

#if   defined( GCAP )
         ! Remove GCAP PHIS field (if necessary)
         CALL UNZIP_GCAP_FIELDS( ZTYPE )
#endif

      ENDIF

      ! Print the mass-weighted mean OH concentration (if applicable)
      CALL PRINT_DIAG_OH

      ! For model benchmarking, save final masses of 
      ! Rn,Pb,Be or Ox to a binary punch file 
      IF ( LSTDRUN ) CALL STDRUN( LBEGIN=.FALSE. )

      ! Close all files
      CALL CLOSE_FILES
      IF ( prtDebug ) CALL DEBUG_MSG( '### MAIN: a CLOSE_FILES' )

      ! Deallocate fields of the Input Options object
      CALL Cleanup_GIGC_Input_Opt( am_I_Root, Input_Opt, RC )
      IF ( prtDebug ) CALL DEBUG_MSG( '### MAIN: a cleanup Input_Opt' )

      ! Deallocate fields of the Chemistry State object
      CALL Cleanup_GIGC_State_Chm( am_I_Root, State_Chm, RC )
      IF ( prtDebug ) CALL DEBUG_MSG( '### MAIN: a cleanup State_Chm' )

      ! Deallocate fields of the Meteorology State object
      CALL Cleanup_GIGC_State_Met( am_I_Root, State_Met, RC )
      IF ( prtDebug ) CALL DEBUG_MSG( '### MAIN: a cleanup State_met' )

      ! Deallocate dynamic module arrays
      CALL CLEANUP( am_I_Root, RC )

      ! Deallocate the derived type object w/ mapping info
      CALL CLEANUP_MAPPING( mapping )

#if defined( GTMM_Hg )
      ! Deallocate arrays from GTMM model for mercury simulation
      IF ( LGTMM ) CALL CleanupCASAarrays
#endif

      IF ( prtDebug ) CALL DEBUG_MSG( '### MAIN: a CLEANUP' )

      ! Print ending time of simulation
      CALL DISPLAY_END_TIME

      CONTAINS
!EOC
!------------------------------------------------------------------------------
!          Harvard University Atmospheric Chemistry Modeling Group            !
!------------------------------------------------------------------------------
!BOP
!
! !IROUTINE: display_grid_and_model
!
! !DESCRIPTION: Internal Subroutine DISPLAY\_GRID\_AND\_MODEL displays the 
!  appropriate messages for the given model grid and machine type.  It also 
!  prints the starting time and date (local time) of the GEOS-Chem simulation.
!\\
!\\
! !INTERFACE:
!
      SUBROUTINE DISPLAY_GRID_AND_MODEL
! 
! !REVISION HISTORY: 
!  02 Dec 2003 - R. Yantosca - Initial version
!  13 Aug 2010 - R. Yantosca - Added ProTeX headers
!  13 Aug 2010 - R. Yantosca - Added extra output
!  02 Feb 2012 - R. Yantosca - Added output for GEOS-5.7.x met fields
!  28 Feb 2012 - R. Yantosca - Removed support for GEOS-3
!  19 Mar 2012 - R. Yantosca - Now echo info for 0.25 x 0.3125 runs
!  19 Mar 2012 - R. Yantosca - Now echo info if ISORROPIA is turned off
!  22 Oct 2012 - R. Yantosca - Now echo info if -DDEVEL is used

!EOP
!------------------------------------------------------------------------------
!BOC
!
! !LOCAL VARIABLES:
!
      ! For system time stamp
      CHARACTER(LEN=16) :: STAMP

      !-------------------------------------------------
      ! Print resolution info
      !-------------------------------------------------
#if   defined( GRID4x5   )
      WRITE( 6, '(a)' )                   
     &    REPEAT( '*', 13 )                                          //
     &    '   S T A R T I N G   4 x 5   G E O S--C H E M   '         //
     &    REPEAT( '*', 13 )

#elif defined( GRID2x25  )
      WRITE( 6, '(a)' ) 
     &    REPEAT( '*', 13 )                                          // 
     &    '   S T A R T I N G   2 x 2.5   G E O S--C H E M   '       //
     &    REPEAT( '*', 13 )

#elif defined( GRID1x125 )
      WRITE( 6, '(a)' ) 
     &    REPEAT( '*', 13 )                                          // 
     &    '   S T A R T I N G   1 x 1.25   G E O S--C H E M   '      //
     &    REPEAT( '*', 13 )

#elif defined( GRID1x1 )
      WRITE( 6, '(a)' ) 
     &    REPEAT( '*', 13 )                                          // 
     &    '   S T A R T I N G   1 x 1   G E O S -- C H E M   '       //
     &    REPEAT( '*', 13 )

#elif defined( GRID05x0666 )
      WRITE( 6, '(a)' ) 
     &    REPEAT( '*', 13 )                                          // 
     &    '   S T A R T I N G   0.5 x 0.666   G E O S -- C H E M   ' //
     &    REPEAT( '*', 13 )

#elif defined( GRID025x03125 )
      WRITE( 6, '(a)' ) 
     &    REPEAT( '*', 13 )                                          // 
     &    '   S T A R T I N G  0.25 x 0.3125  G E O S -- C H E M   ' //
     &    REPEAT( '*', 13 )

#endif

      !-------------------------------------------------
      ! Print machine info
      !-------------------------------------------------

      ! Get the proper FORMAT statement for the model being used
#if   defined( COMPAQ    )
      WRITE( 6, '(a)' ) 'Created w/ HP/COMPAQ Alpha compiler'
#elif defined( IBM_AIX   )
      WRITE( 6, '(a)' ) 'Created w/ IBM-AIX compiler'
#elif defined( LINUX_PGI )
      WRITE( 6, '(a)' ) 'Created w/ LINUX/PGI compiler'
#elif defined( LINUX_IFORT )
      WRITE( 6, '(a)' ) 'Created w/ LINUX/IFORT compiler'
      WRITE( 6, '(a)' ) 'Use ifort -V to print version information'
#elif defined( SGI_MIPS  )
      WRITE( 6, '(a)' ) 'Created w/ SGI MIPSpro compiler'
#elif defined( SPARC     )
      WRITE( 6, '(a)' ) 'Created w/ Sun/SPARC compiler'
#endif

      !-------------------------------------------------
      ! Print met field info
      !-------------------------------------------------
#if   defined( GEOS_4 )
      WRITE( 6, '(a)' ) 'Using GMAO GEOS-4 met fields'
#elif defined( GEOS_5 )
      WRITE( 6, '(a)' ) 'Using GMAO GEOS-5 met fields'
#elif defined( GEOS_57 )
      WRITE( 6, '(a)' ) 'Using GMAO GEOS-5.7.x met fields'
#elif defined( MERRA )
      WRITE( 6, '(a)' ) 'Using GMAO MERRA met fields'
#elif defined( GCAP  )
      WRITE( 6, '(a)' ) 'Using GCAP/GISS met fields'
#endif

      !-------------------------------------------------
      ! Print msg if ISORROPIA is turned off for debug
      !-------------------------------------------------
#if   defined( NO_ISORROPIA ) 
      WRITE( 6, '(a)' ) REPEAT( '#', 39 )
      WRITE( 6, '(a)' ) '# ISORROPIA TURNED OFF FOR TESTING!!! #'
      WRITE( 6, '(a)' ) REPEAT( '#', 39 )
#endif

      !-------------------------------------------------
      ! Print msg if ISORROPIA is turned off for debug
      !-------------------------------------------------
#if   defined( DEVEL ) 
      WRITE( 6, '(a)' ) REPEAT( '#', 39 )
      WRITE( 6, '(a)' ) '# USING -DDEVEL FOR TESTING THE GIGC  #'
      WRITE( 6, '(a)' ) REPEAT( '#', 39 )
#endif

      
      !-------------------------------------------------
      ! System time stamp
      !-------------------------------------------------
      STAMP = SYSTEM_TIMESTAMP()
      WRITE( 6, 100 ) STAMP
 100  FORMAT( /, '===> SIMULATION START TIME: ', a, ' <===', / )

      END SUBROUTINE DISPLAY_GRID_AND_MODEL
!EOC
!------------------------------------------------------------------------------
!          Harvard University Atmospheric Chemistry Modeling Group            !
!------------------------------------------------------------------------------
!BOP
!
! !IROUTINE: ctm_flush
!
! !DESCRIPTION: Internal subroutine CTM\_FLUSH flushes certain diagnostic
! file buffers to disk. 
!\\
!\\
! CTM\_FLUSH should normally be called after each diagnostic output, so that 
! in case the run dies, the output files from the last diagnostic timestep 
! will not be lost.  
!\\
!\\
! FLUSH is an intrinsic FORTRAN subroutine and takes as input the unit number 
! of the file to be flushed to disk.
!\\
!\\
! !INTERFACE:
!
      SUBROUTINE CTM_FLUSH
! 
! !REVISION HISTORY: 
!  31 Aug 2000 - R. Yantosca - Initial version
!  13 Aug 2010 - R. Yantosca - Added ProTeX headers
!  06 Aug 2012 - R. Yantosca - IU_BPCH is only global file LUN still needed
!EOP
!------------------------------------------------------------------------------
!BOC
      CALL FLUSH( IU_BPCH )  

      END SUBROUTINE CTM_FLUSH
!EOC
!------------------------------------------------------------------------------
!          Harvard University Atmospheric Chemistry Modeling Group            !
!------------------------------------------------------------------------------
!BOP
!
! !IROUTINE: display_end_time
!
! !DESCRIPTION: Internal subroutine DISPLAY\_END\_TIME prints the ending 
!  time of the GEOS-Chem simulation.
!\\
!\\
! !INTERFACE:
!
      SUBROUTINE DISPLAY_END_TIME
! 
! !REVISION HISTORY: 
!  03 May 2005 - R. Yantosca - Initial version
!  13 Aug 2010 - R. Yantosca - Added ProTeX headers
!EOP
!------------------------------------------------------------------------------
!BOC
!
! !LOCAL VARIABLES:
!
      CHARACTER(LEN=16) :: STAMP

      ! Print system time stamp
      STAMP = SYSTEM_TIMESTAMP()
      WRITE( 6, 100 ) STAMP
 100  FORMAT( /, '===> SIMULATION END TIME: ', a, ' <===', / )

      ! Echo info
      WRITE ( 6, 3000 ) 
 3000 FORMAT
     &   ( /, '**************   E N D   O F   G E O S -- C H E M   ',
     &        '**************' )

      END SUBROUTINE DISPLAY_END_TIME
!EOC
!------------------------------------------------------------------------------
!          Harvard University Atmospheric Chemistry Modeling Group            !
!------------------------------------------------------------------------------
!BOP
!
! !IROUTINE: read_initial_met_fields
!
! !DESCRIPTION: Internal subroutine READ\_INITIAL\_MET\_FIELDS calls the
!  various routines to read met fields at the beginning of a GEOS-Chem
!  simulation.  This code was moved out of the main routine for clarity,
!  due to the many \#if defined() blocks that are required.
!\\
!\\
! !INTERFACE:
!
      SUBROUTINE READ_INITIAL_MET_FIELDS()
! 
! !REMARKS:
!  All variables used in this routine are declared above in the main 
!  program, and as such, are visible here.
!                                                                             .
!  Also calls the following routines:
!  (1) AVGPOLE   (average pressure @ poles) when I3 or I6 fields are read
!  (2) LIGHTNING (lightning NOx emissions)  when A3 or A6 fields are read
!
! !REVISION HISTORY: 
!  07 Feb 2012 - R. Yantosca - Initial version
!  28 Feb 2012 - R. Yantosca - Removed support for GEOS-3
!EOP
!------------------------------------------------------------------------------
!BOC
      !=================================================================
      !    *****  R E A D   G E O S -- 5 . 7 , x  F I E L D S  *****
      !    *****  At the start of the GEOS-Chem simulation     *****
      !
      !    Handle GEOS-5.7.2 met fields separately from other met 
      !=================================================================
#if   defined( GEOS_57 )

      ! Read time-invariant data
      CALL GEOS57_READ_CN( State_Met )

      ! Read 1-hr time-averaged data
      DATE = GET_FIRST_A1_TIME()
      CALL GEOS57_READ_A1( DATE(1), DATE(2), State_Met )

      ! Read 3-hr time averaged data
      DATE = GET_FIRST_A3_TIME()
      CALL GEOS57_READ_A3( DATE(1), DATE(2), State_Met )

      ! Read 3-hr time averaged data
      DATE = GET_FIRST_I3_TIME()
      CALL GEOS57_READ_I3_1( DATE(1), DATE(2), State_Met )

#elif defined( MERRA )

      !=================================================================
      !    *****  R E A D   M E R R A   M E T   F I E L D S  *****
      !    *****  At the start of the GEOS-Chem simulation   *****
      !
      !    Handle MERRA met fields separately from other met products
      !=================================================================

      ! Open constant fields
      DATE = (/ 20000101, 000000 /)
      CALL OPEN_MERRA_CN_FIELDS( DATE(1), DATE(2) )
      CALL GET_MERRA_CN_FIELDS(  DATE(1), DATE(2), State_Met )
      IF ( LPRT ) CALL DEBUG_MSG( '### MAIN: a 1st MERRA CN TIME' )

      ! Open and read A-1 fields
      DATE = GET_FIRST_A1_TIME()
      CALL OPEN_MERRA_A1_FIELDS( DATE(1), DATE(2), RESET=.TRUE. )
      CALL GET_MERRA_A1_FIELDS(  DATE(1), DATE(2), State_Met )
      IF ( LPRT ) CALL DEBUG_MSG( '### MAIN: a 1st MERRA A1 TIME' )

      ! Open and read A-3 fields
      DATE = GET_FIRST_A3_TIME()
      CALL OPEN_MERRA_A3_FIELDS( DATE(1), DATE(2) )
      CALL GET_MERRA_A3_FIELDS(  DATE(1), DATE(2), State_Met )
      IF ( LPRT ) CALL DEBUG_MSG( '### MAIN: a 1st MERRA A3 TIME' )

      ! Open & read I-6 fields
      DATE = GET_FIRST_I6_TIME()
      CALL OPEN_MERRA_I6_FIELDS(  DATE(1), DATE(2) )
      CALL GET_MERRA_I6_FIELDS_1( DATE(1), DATE(2), State_Met )
      IF ( LPRT ) CALL DEBUG_MSG( '### MAIN: a 1st I6 TIME' )

#else

      !=================================================================
      !    *****      U N Z I P   M E T   F I E L D S        *****
      !    ***** At at the start of the GEOS-Chem simulation *****
      !
      !   Here we unzip the initial GEOS-3, GEOS-4, GEOS-5, GCAP data
      !=================================================================
      IF ( LUNZIP ) THEN

         !---------------------
         ! Remove all files
         !---------------------

         ! Type of unzip operation
         ZTYPE = 'remove all'
         
         ! Remove any leftover A-3, A-6, I-6, in temp dir
         CALL UNZIP_A3_FIELDS( ZTYPE )
         CALL UNZIP_A6_FIELDS( ZTYPE )
         CALL UNZIP_I6_FIELDS( ZTYPE )

#if   defined( GCAP )
         ! Unzip GCAP PHIS field (if necessary)
         CALL UNZIP_GCAP_FIELDS( ZTYPE )
#endif

         !---------------------
         ! Unzip in foreground
         !---------------------

         ! Type of unzip operation
         ZTYPE = 'unzip foreground'

         ! Unzip A-3, A-6, I-6 files for START of run
         CALL UNZIP_A3_FIELDS( ZTYPE, NYMDb )
         CALL UNZIP_A6_FIELDS( ZTYPE, NYMDb )
         CALL UNZIP_I6_FIELDS( ZTYPE, NYMDb )

#if   defined( GCAP )
         ! Unzip GCAP PHIS field (if necessary)
         CALL UNZIP_GCAP_FIELDS( ZTYPE )
#endif

         !### Debug output
         IF ( LPRT ) CALL DEBUG_MSG( '### MAIN: a UNZIP' )
      ENDIF

      !=================================================================
      !      *****      R E A D   M E T   F I E L D S       *****
      !      ***** At the start of the GEOS-Chem simulation *****
      !
      !  Here we read in the initial GEOS-3, GEOS-4, GEOS-5, GCAP data
      !=================================================================

      ! Open and read A-3 fields
      DATE = GET_FIRST_A3_TIME()
      CALL OPEN_A3_FIELDS( DATE(1), DATE(2), RESET=.TRUE. )
      CALL GET_A3_FIELDS(  DATE(1), DATE(2), State_Met )
      IF ( LPRT ) CALL DEBUG_MSG( '### MAIN: a 1st A3 TIME' )

      ! For MEGAN biogenics, update hourly temps w/in 15-day window
      IF ( LMEGAN ) THEN
         CALL UPDATE_T_DAY( State_Met )
         IF ( LPRT ) CALL DEBUG_MSG( '### MAIN: UPDATE T_DAY' )
      ENDIF

      ! Open & read A-6 fields
      DATE = GET_FIRST_A6_TIME()
      CALL OPEN_A6_FIELDS( DATE(1), DATE(2) ) 
      CALL GET_A6_FIELDS(  DATE(1), DATE(2), State_Met )      
      IF ( LPRT ) CALL DEBUG_MSG( '### MAIN: a 1st A6 TIME' )

      ! Open & read I-6 fields
      DATE = GET_FIRST_I6_TIME()
      CALL OPEN_I6_FIELDS(  DATE(1), DATE(2) )
      CALL GET_I6_FIELDS_1( DATE(1), DATE(2), State_Met )
      IF ( LPRT ) CALL DEBUG_MSG( '### MAIN: a 1st I6 TIME' )
    
#if   defined( GCAP )

      !-----------------------------------------------------------------
      ! Read additional fields for GCAP meteorology
      !-----------------------------------------------------------------

      ! Read GCAP PHIS and LWI fields (if necessary)
      CALL OPEN_GCAP_FIELDS
      CALL GET_GCAP_FIELDS( State_Met )

      ! Remove temporary file (if necessary)
      IF ( LUNZIP ) THEN
         CALL UNZIP_GCAP_FIELDS( 'remove date' )
      ENDIF

#endif

#endif

      END SUBROUTINE READ_INITIAL_MET_FIELDS
!EOC
!------------------------------------------------------------------------------
!          Harvard University Atmospheric Chemistry Modeling Group            !
!------------------------------------------------------------------------------
!BOP
!
! !IROUTINE: read_met_fields
!
! !DESCRIPTION: Internal subroutine READ\_MET\_FIELDS calls the
!  various routines to read met fields in the main GEOS-Chem timestepping
!  loop.  This code was moved out of the main routine for clarity, due to
!  the many \#if defined() blocks that are required.
!\\
!\\
! !INTERFACE:
!
      SUBROUTINE READ_MET_FIELDS()
! 
! !REMARKS:
!  All variables used in this routine are declared above in the main 
!  program, and as such, are visible here.
!                                                                             .
!  Also calls the following routines:
!  (1) AVGPOLE   (average pressure @ poles) when I3 or I6 fields are read
!  (2) LIGHTNING (lightning NOx emissions)  when A3 or A6 fields are read
!
! !REVISION HISTORY: 
!  07 Feb 2012 - R. Yantosca - Initial version
!  28 Feb 2012 - R. Yantosca - Removed support for GEOS-3
!  04 Jan 2013 - M. Payer    - Call UPDATE_T_DAY for MERRA and GEOS-5.7.2 (tmf)
!EOP
!------------------------------------------------------------------------------
!BOC

#if   defined( GEOS_57 )

      !==============================================================
      !  ****** R E A D   G E O S -- 5 . 7 . x   F I E L D S  *****
      !==============================================================

      !---------------------------------
      ! A-1 fields (1hr time averaged)
      !---------------------------------
      IF ( ITS_TIME_FOR_A1() ) THEN
         DATE = GET_A1_TIME()
         CALL GEOS57_READ_A1( DATE(1), DATE(2), State_Met )

         ! Update daily mean temperature archive for MEGAN biogenics
         ! (tmf, 1/4/2012) This should be turned on!
         IF ( LMEGAN ) CALL UPDATE_T_DAY( State_Met )
      ENDIF

      !----------------------------------
      ! A-3 fields (3-hr time averaged)
      !----------------------------------
      IF ( ITS_TIME_FOR_A3() ) THEN
         DATE = GET_A3_TIME()
         CALL GEOS57_READ_A3( DATE(1), DATE(2), State_Met )

         ! Since CLDTOPS is an A-3 field, update the
         ! lightning NOx emissions [molec/box/6h]
         IF ( LLIGHTNOX ) CALL LIGHTNING( State_Met )
      ENDIF

      !----------------------------------
      ! I-3 fields (3-hr instantaneous
      !----------------------------------
      IF ( ITS_TIME_ FOR_I3() ) THEN
         DATE = GET_I3_TIME()
         CALL GEOS57_READ_I3_2( DATE(1), DATE(2), State_Met )

         ! Compute avg pressure at polar caps 
         CALL AVGPOLE( State_Met%PS2 )

      ENDIF

#elif defined( MERRA )

      !==============================================================
      !    ***** R E A D   M E R R A   A - 1   F I E L D S *****
      !
      !    The MERRA archive contains hourly surface data fields.
      !==============================================================
      IF ( ITS_TIME_FOR_A1() ) THEN

         ! Get the date/time for the next A-3 data block
         DATE = GET_A1_TIME()

         ! Open & read A-3 fields
         CALL OPEN_MERRA_A1_FIELDS( DATE(1), DATE(2) )
         CALL GET_MERRA_A1_FIELDS ( DATE(1), DATE(2), State_Met )

         !%%% NEED TO UPDATE FOR MERRA %%%
         ! Update daily mean temperature archive for MEGAN biogenics
<<<<<<< HEAD
         ! (tmf, 1/4/2012) This should be turned on!
         IF ( LMEGAN ) CALL UPDATE_T_DAY( State_Met )
=======
! (tmf, 1/4/2012) This should be turned on!
        IF ( LMEGAN ) CALL UPDATE_T_DAY
>>>>>>> 2f1ff414
      ENDIf

      !==============================================================
      !    ***** R E A D   M E R R A   A - 3   F I E L D S *****
      !
      !     The MERRA archive contains 3-hourly 3-D data fields.
      !==============================================================
      IF ( ITS_TIME_FOR_A3() ) THEN
         
         ! Get the date/time for the next A-6 data block
         DATE = GET_A3_TIME()

         ! Open and read A-6 fields
         CALL OPEN_MERRA_A3_FIELDS( DATE(1), DATE(2) )
         CALL GET_MERRA_A3_FIELDS ( DATE(1), DATE(2), State_Met )

         ! Since CLDTOPS is an A-3 field, update the
         ! lightning NOx emissions [molec/box/6h]
         IF ( LLIGHTNOX ) CALL LIGHTNING
      ENDIF

      !==============================================================
      !    ***** R E A D   M E R R A   I - 6   F I E L D S *****
      !
      !    The MERRA archive contains 6-hourly instantaneous data.
      !==============================================================
      IF ( ITS_TIME_FOR_I6() ) THEN

         ! Get the date/time for the next I-6 data block
         DATE = GET_I6_TIME()

         ! Open and read files
         CALL OPEN_MERRA_I6_FIELDS ( DATE(1), DATE(2) )
         CALL GET_MERRA_I6_FIELDS_2( DATE(1), DATE(2), State_Met )

         ! Compute avg pressure at polar caps 
         CALL AVGPOLE( State_Met%PS2 )

      ENDIF

#else

      !===============================================================
      !         ***** U N Z I P   M E T   F I E L D S *****
      !
      !      Some met data (except MERRA) are stored compressed.
      !===============================================================
      IF ( LUNZIP .and. ITS_TIME_FOR_UNZIP() ) THEN
         
         ! Get the date & time for 12h (720 mins) from now
         DATE = GET_TIME_AHEAD( 720 )
      
         ! If LWAIT=T then wait for the met fields to be
         ! fully unzipped before proceeding w/ the run.
         ! Otherwise, unzip fields in the background
         IF ( LWAIT ) THEN
            ZTYPE = 'unzip foreground'
         ELSE
            ZTYPE = 'unzip background'
         ENDIF
         
         ! Unzip A3, A6, I6 fields
         CALL UNZIP_A3_FIELDS( ZTYPE, DATE(1) )
         CALL UNZIP_A6_FIELDS( ZTYPE, DATE(1) )
         CALL UNZIP_I6_FIELDS( ZTYPE, DATE(1) )
      
      ENDIF

      !===============================================================
      !        ***** R E M O V E   M E T   F I E L D S *****  
      !===============================================================
      IF ( LUNZIP .and. ITS_TIME_FOR_DEL() ) THEN

         ! Type of operation
         ZTYPE = 'remove date'

         ! Remove A-3, A-6, and I-6 files only for the current date
         CALL UNZIP_A3_FIELDS( ZTYPE, NYMD )
         CALL UNZIP_A6_FIELDS( ZTYPE, NYMD )
         CALL UNZIP_I6_FIELDS( ZTYPE, NYMD )

      ENDIF  

      !==============================================================
      !          ***** R E A D   A - 3   F I E L D S *****
      !
      !  All met data (except MERRA) contain 3-hourly surface data.
      !==============================================================
      IF ( ITS_TIME_FOR_A3() ) THEN

         ! Get the date/time for the next A-3 data block
         DATE = GET_A3_TIME()

         ! Open & read A-3 fields
         CALL OPEN_A3_FIELDS( DATE(1), DATE(2) )
         CALL GET_A3_FIELDS(  DATE(1), DATE(2), State_Met )

         ! Update daily mean temperature archive for MEGAN biogenics
         IF ( LMEGAN ) CALL UPDATE_T_DAY( State_Met )

      ENDIF

      !==============================================================
      !          ***** R E A D   A - 6   F I E L D S *****  
      !
      !      All other met fields contain 6-hourly 3-D data. 
      !==============================================================
      IF ( ITS_TIME_FOR_A6() ) THEN
         
         ! Get the date/time for the next A-6 data block
         DATE = GET_A6_TIME()

         ! Open and read A-6 fields
         CALL OPEN_A6_FIELDS( DATE(1), DATE(2) )
         CALL GET_A6_FIELDS(  DATE(1), DATE(2), State_Met )      

         ! Since CLDTOPS is an A-6 field, update the
         ! lightning NOx emissions [molec/box/6h]
         IF ( LLIGHTNOX ) CALL LIGHTNING( State_Met )
      ENDIF

      !==============================================================
      !          ***** R E A D   I - 6   F I E L D S *****   
      !==============================================================
      IF ( ITS_TIME_FOR_I6() ) THEN

         ! Get the date/time for the next I-6 data block
         DATE = GET_I6_TIME()

         ! Open and read files
         CALL OPEN_I6_FIELDS(  DATE(1), DATE(2) )
         CALL GET_I6_FIELDS_2( DATE(1), DATE(2), State_Met )

         ! Compute avg pressure at polar caps 
         CALL AVGPOLE( State_Met%PS2 )

      ENDIF

#endif

      END SUBROUTINE READ_MET_FIELDS
!EOC
!------------------------------------------------------------------------------
!          Harvard University Atmospheric Chemistry Modeling Group            !
!------------------------------------------------------------------------------
!BOP
!
! !IROUTINE: get_overhead_o3_for_fastj
!
! !DESCRIPTION: Internal subroutine GET\_OVERHEAD\_O3\_FOR\_FASTJ 
!\\
!\\
! !INTERFACE:
!
      SUBROUTINE GET_OVERHEAD_O3_FOR_FASTJ()
! 
! !REMARKS:
!  This routine makes use of variables declared in above in the main program
!  (which are visible in all sub-programs below the CONTAINS statement).
!                                                                             .
!  The original code was done in FAST-J routine "set_prof.F", but has been
!  split off to facilitate development of the grid-independent model.
!
! !REVISION HISTORY: 
!   7 Mar 2012 - R. Yantosca - Initial version
!EOP
!------------------------------------------------------------------------------
!BOC
!
! !LOCAL VARIABLES:
!
      LOGICAL :: USE_O3_FROM_MET

      ! FAST-J is only used for fullchem, offline aerosol
      ! and CH3I simulations, so skip otherwise
      IF ( ITS_A_FULLCHEM_SIM()  .or.
     &     ITS_AN_AEROSOL_SIM()  .or.
     &     ITS_A_CH3I_SIM()     ) THEN

         ! Only execute this if we are doing chemistry
         ! and if it we are at a chemistry timestep
         IF ( LCHEM .and. ITS_TIME_FOR_CHEM() ) THEN
             
#if   defined( GEOS_5 )

            ! When TOMS data is not available, then we will use
            ! the O3 columns directly from the met fields.  
            ! Currently, this is only done for GEOS-5 met.
            IF ( YEAR > LAST_TOMS_YEAR ) THEN
               USE_O3_FROM_MET = .TRUE.
            ELSE
               USE_O3_FROM_MET = .FALSE.
            ENDIF
#else
               
            ! When TOMS data is not available, then we will use
            ! the TOMS data from the last valid year.  This is
            ! done for all met field products other than GEOS-5.
            USE_O3_FROM_MET = .FALSE.

#endif

            ! Get the overhead O3 column for FAST-J.  Take either the
            ! TOMS O3 data or the column O3 directly from the met fields
            CALL COMPUTE_OVERHEAD_O3( DAY, USE_O3_FROM_MET, 
     &                                State_Met%TO3 )
         ENDIF
      ENDIF

      END SUBROUTINE GET_OVERHEAD_O3_FOR_FASTJ
!EOC
      END PROGRAM GEOS_CHEM
#endif<|MERGE_RESOLUTION|>--- conflicted
+++ resolved
@@ -1854,14 +1854,9 @@
 
          !%%% NEED TO UPDATE FOR MERRA %%%
          ! Update daily mean temperature archive for MEGAN biogenics
-<<<<<<< HEAD
          ! (tmf, 1/4/2012) This should be turned on!
          IF ( LMEGAN ) CALL UPDATE_T_DAY( State_Met )
-=======
-! (tmf, 1/4/2012) This should be turned on!
-        IF ( LMEGAN ) CALL UPDATE_T_DAY
->>>>>>> 2f1ff414
-      ENDIf
+      ENDIF
 
       !==============================================================
       !    ***** R E A D   M E R R A   A - 3   F I E L D S *****
