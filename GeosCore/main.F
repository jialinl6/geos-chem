--- conflicted
+++ resolved
@@ -723,19 +723,13 @@
       !       *****  I N I T I A L   C O N D I T I O N S *****
       !=================================================================
 
-<<<<<<< HEAD
       ! Read initial species conditions
       ! NOTE: Species concentrations are read in as [v/v dry air] 
       ! and converted to [kg/kg dry air] (ewl, 8/4/16)
-=======
 #if defined( USE_TIMERS )
       CALL GEOS_Timer_Start( "Reading restart file",  RC )
 #endif
 
-      ! Read initial tracer conditions
-      ! NOTE: Tracer concentrations are read in as [v/v dry air] and converted
-      ! to kg/kg dry air (ewl, 9/18/15)
->>>>>>> 91096cbc
       CALL READ_GC_RESTART( am_I_Root, NYMDb,     NHMSb, 
      &                      Input_Opt, State_Met, State_Chm, RC )
       IF ( prtDebug ) CALL DEBUG_MSG( '### MAIN: a READ_GC_RESTART' )
@@ -951,7 +945,10 @@
      &                        State_Met, RC )
             ENDIF
 
-<<<<<<< HEAD
+#if defined( USE_TIMERS )
+            CALL GEOS_Timer_Start( "Writing restart file",  RC )
+#endif
+
             ! Make atmospheric restart file
             CALL WRITE_GC_RESTART( am_I_Root, NYMD, NHMS, Input_Opt,
      &                             State_Chm, State_Met, RC )
@@ -960,30 +957,10 @@
             IF ( prtDebug ) THEN
                CALL DEBUG_MSG( '### MAIN: a WRITE_GC_RESTART' )
             ENDIF
-=======
-               ! Determine and print STE fluxes (ltm, 06/10/12)
-               IF ( LSCHEM ) THEN
-                  CALL CALC_STE( am_I_Root, Input_Opt, State_Chm, 
-     &                           State_Met, RC )
-               ENDIF
-               
-#if defined( USE_TIMERS )
-      CALL GEOS_Timer_Start( "Writing restart file",  RC )
-#endif
-               ! Make atmospheric restart file
-               CALL WRITE_GC_RESTART( am_I_Root, Input_Opt, NYMD, 
-     &                                NHMS, TAU, State_Chm, State_Met,
-     &                                RC )
-
-#if defined( USE_TIMERS )
-      CALL GEOS_Timer_End( "Writing restart file",  RC )
-#endif
-
-               !### Debug
-               IF ( prtDebug ) THEN
-                  CALL DEBUG_MSG( '### MAIN: a WRITE_GC_RESTART_FILE' )
-               ENDIF
->>>>>>> 91096cbc
+
+#if defined( USE_TIMERS )
+            CALL GEOS_Timer_End( "Writing restart file",  RC )
+#endif
 
 #if defined( USE_TIMERS )
             CALL GEOS_Timer_Start( "HEMCO", RC )
