!BOC
#if !defined(ESMF_)
!EOC
!------------------------------------------------------------------------------
!                  GEOS-Chem Global Chemical Transport Model                  !
!------------------------------------------------------------------------------
!BOP
!
! !MODULE: geos_chem 
!
! !DESCRIPTION: Program GEOS\_CHEM is the main level driver program for the 
!  GEOS-Chem model of atmospheric chemistry and composition.
!\\
!\\
! !INTERFACE:
!
      PROGRAM GEOS_CHEM
!
! !USES:
!
      !-----------------------------------------------------------------
      ! Parameters to define floating-point variables
      !-----------------------------------------------------------------
      USE PRECISION_MOD, ONLY : fpp => fp  ! Flexible precision
      USE PRECISION_MOD, ONLY : f4         ! 4-byte floating point
      USE PRECISION_MOD, ONLY : f8         ! 8-byte floating point

      !-----------------------------------------------------------------
      ! Basic GEOS-Chem modules
      !-----------------------------------------------------------------
      USE CMN_SIZE_MOD          ! Size parameters
      USE CMN_GCTM_MOD          ! Physical constants
      USE ERROR_MOD             ! For error checking
      USE FILE_MOD              ! For file I/O
      USE GRID_MOD              ! For defining the lons/lats/areas of the grid
      USE INPUT_MOD             ! For reading settings from "input.geos"
      USE MAPPING_MOD           ! For regridding MODIS LAI
      USE OLSON_LANDMAP_MOD     ! Computes IREG, ILAND, IUSE from Olson map
      USE PRESSURE_MOD          ! For computing pressure at grid boxes
      USE RESTART_MOD           ! For restart file I/O
      USE TIME_MOD              ! For computing date & time 
      USE TRACERID_MOD          ! Flags for G-C tracers & chemical species
      USE TRACER_MOD            ! For error-checking the tracer array
      USE REGRID_A2A_MOD        ! For horizontal regridding
      USE UNITCONV_MOD          ! For gas concentration unit conversion
      
      !-----------------------------------------------------------------
      ! GEOS-Chem chemistry modules
      !-----------------------------------------------------------------
      USE CARBON_MOD            ! For SOA simulation
      USE CHEMISTRY_MOD         ! Driver routines for chemistry
      USE COMODE_MOD            ! Allocatable arrays for SMVGEAR solver
      USE COMODE_LOOP_MOD       ! Formerly common-block arrays for SMVGEAR
      USE GCKPP_COMODE_MOD      ! For the KPP chemical solver
      USE GLOBAL_CH4_MOD        ! For offline CH4 simulation
      USE MERCURY_MOD           ! For offline Hg simulation (driver)
      USE OCEAN_MERCURY_MOD     ! For offline Hg simulation (ocean model)
      USE STRAT_CHEM_MOD        ! For linearized stratospheric chemistry
      USE TOMS_MOD              ! For overhead O3 columns (for FAST-J)
      USE UCX_MOD               ! For unified trop-strat chemistry (SDE)
      USE UVALBEDO_MOD          ! For reading UV albedoes (for FAST-J)

      !-----------------------------------------------------------------
      ! GEOS-Chem deposition modules
      !-----------------------------------------------------------------
      USE DEPO_MERCURY_MOD      ! Deposition for offline Hg simulation
      USE DRYDEP_MOD            ! For dry deposition
      USE WETSCAV_MOD           ! For wet deposition (rainout & washout)

      !-----------------------------------------------------------------
      ! GEOS-Chem diagnostics modules
      !-----------------------------------------------------------------
      USE BENCHMARK_MOD         ! For the 1-month benchmark simulations
      USE CMN_DIAG_MOD          ! Logical switches for G-C diagnostics
      USE DIAG_MOD              ! G-C diagnostic arrays & counters
      USE DIAG41_MOD            ! For ND41  (afternoon PBL       ) diag
      USE DIAG42_MOD            ! For ND42  (SOA products        ) diag
      USE DIAG48_MOD            ! For ND48  (station timeseries  ) diag
      USE DIAG49_MOD            ! For ND49  (inst. timeseries    ) diag
      USE DIAG50_MOD            ! For ND50  (24h avg timeseries  ) diag
      USE DIAG51_MOD            ! For ND51  (satellite timeseries) diag
      USE DIAG51b_MOD           ! For ND51b (satellite timeseries) diag
      USE DIAG63_MOD            ! For ND63  (PARANOX timeseries  ) diag
      USE DIAG_OH_MOD           ! For ND43  (OH,HO2,etc. prod    ) diag
      USE PLANEFLIGHT_MOD       ! For ND40  (plane flight track  ) diag
#if defined( DEVEL )
      USE DIAGNOSTICS_MOD       ! New diagnostics module (C. Keller)
#endif

      !-----------------------------------------------------------------
      ! GEOS-Chem dynamics modules
      !-----------------------------------------------------------------
      USE CONVECTION_MOD        ! For deep cloud convection
      USE LINOZ_MOD             ! For LINOX linear strat chemistry
      USE PBL_MIX_MOD           ! To compute PBL height 
      USE TPCORE_BC_MOD         ! For nested-grid boundary conditions
      USE TRANSPORT_MOD         ! Driver routines for advection
      USE CHEMGRID_MOD          ! For the dynamic tropopause
      USE VDIFF_MOD             ! For non-local PBL mixing (J. Lin)

      !-----------------------------------------------------------------
      ! GEOS-Chem emissions modules
      !-----------------------------------------------------------------
      USE MODIS_LAI_MOD         ! For MODIS leaf area indices (replacement)
!      USE BROMOCARB_MOD         ! For setting CH3Br concentrations in PBL, jpp
      USE EMISSIONS_MOD         ! For interfacing with HEMCO emissions
      USE MIXING_MOD            ! performs tracer mixing

      !-----------------------------------------------------------------
      ! GEOS-Chem met field I/O modules
      !-----------------------------------------------------------------
      USE DAO_MOD               ! Met field definitions
      USE GCAP_READ_MOD         ! For reading GCAP met data
      USE GEOSFP_READ_MOD       ! For reading GEOS-FP data
      USE MERRA_A1_MOD          ! For reading MERRA A1 data
      USE MERRA_A3_MOD          ! For reading MERRA A3 data
      USE MERRA_CN_MOD          ! For reading MERRA CN data
      USE MERRA_I6_MOD          ! For reading MERRA I6 data
      USE A3_READ_MOD           ! For reading A3 data (all other met)
      USE A6_READ_MOD           ! For reading A6 data (all other met)
      USE I6_READ_MOD           ! For reading I6 data (all other met)
#if defined( EXCHANGE )
      USE EXCHANGE_MOD          ! For two-way coupled simulations
#endif

      !-----------------------------------------------------------------
      ! Modules for the Grid-Independent GEOS-Chem (aka "GIGC")
      !-----------------------------------------------------------------
      USE GIGC_ErrCode_Mod      ! Error codes for success or failure
      USE GIGC_Environment_Mod  ! For allocating objects
      USE GIGC_Input_Opt_Mod    ! Derived type for Input Options 
      USE GIGC_State_Chm_Mod    ! Derived type for Chemistry State object    
      USE GIGC_State_Met_Mod    ! Derived type for Meteorology State object

      IMPLICIT NONE
!
! !REMARKS:
!                                                                             .
!     GGGGGG  EEEEEEE  OOOOO  SSSSSSS       CCCCCC H     H EEEEEEE M     M    
!    G        E       O     O S            C       H     H E       M M M M    
!    G   GGG  EEEEEE  O     O SSSSSSS      C       HHHHHHH EEEEEE  M  M  M    
!    G     G  E       O     O       S      C       H     H E       M     M    
!     GGGGGG  EEEEEEE  OOOOO  SSSSSSS       CCCCCC H     H EEEEEEE M     M    
!                                                                             .
!                                                                             .
!                 (formerly known as the Harvard-GEOS model)
!           for 4 x 5, 2 x 2.5 global grids and hi-res nested grids
!                                                                             .
!       Contact: GEOS-Chem Support Team (geos-chem-support@as.harvard.edu)
!                                                                     
!                                                                             .
!  See the GEOS-Chem Web Site:
!                                                                             .
!     http://acmg.seas.harvard.edu/geos/
!                                                                             .
!  and the GEOS-Chem User's Guide:
!                                                                             .
!     http://acmg.seas.harvard.edu/geos/doc/man/
!                                                                             .
!  and the GEOS-Chem wiki:
!                                                                             .
!     http://wiki.seas.harvard.edu/geos-chem/
!                                                                             .
!  for the most up-to-date GEOS-Chem documentation on the following topics:
!                                                                             .
!     - installation, compilation, and execution
!     - coding practice and style
!     - input files and met field data files
!     - horizontal and vertical resolution
!     - modification history
!
! !REVISION HISTORY: 
!  13 Aug 2010 - R. Yantosca - Added ProTeX headers
!  13 Aug 2010 - R. Yantosca - Add modifications for MERRA (treat like GEOS-5)
!  19 Aug 2010 - R. Yantosca - Now call MERRA met field reader routines
!  02 Feb 2011 - S. Kim      - Call Compute_OD after wet deposition
!  05 Oct 2011 - R. Yantosca - Now get SUNCOS30 array from routine COSSZA
!  07 Oct 2011 - R. Yantosca - Rename SUNCOS30 to SUNCOS_MID, which is the
!                              cos(SZA) at the midpt of the chemistry timestep
!  02 Feb 2012 - R. Yantosca - Added modifications for GEOS-5.7.x met fields
!  06 Feb 2012 - R. Yantosca - Reorganize USE statements for clarity
!  06 Feb 2012 - R. Yantosca - Renamed NN to NNN to avoid name confusion
!  07 Feb 2012 - R. Yantosca - Split off met field I/O into internal routines
!                              READ_INITIAL_MET_FIELDS and READ_MET_FIELDS
!  07 Feb 2012 - M. Payer    - Replace call to COSSZA with GET_COSINE_SZA
!  28 Feb 2012 - R. Yantosca - Removed support for GEOS-3
!  06 Mar 2012 - R. Yantosca - Now call READ_TOMS every month (this was
!                              formerly done within routine "fast_j.F")
!  06 Mar 2012 - R. Yantosca - Add subroutine GET_OVERHEAD_O3_FOR_FASTJ
!                              which calls COMPUTE_OVERHEAD_O3 (in toms_mod.F)
!                              to pre-compute the overhead O3 columsn for
!                              FAST-J photolysis.  This removes code from
!                              "set_prof.F" to facilitate the GI model.
!  19 Mar 2012 - R. Yantosca - Now call routines from olson_landmap_mod.F90
!                              to read the Olson land map data
!  04 Apr 2012 - R. Yantosca - Now call updated LAI routines from new module
!                              modis_lai_mod.F90.  Retire routine RDLAI.
!  05 Apr 2012 - R. Yantosca - Removed reference to LXTRA, it's obsolete
!  11 Apr 2012 - R. Yantosca - Replace lai_mod.F with modis_lai_mod.F90
!  11 Apr 2012 - R. Yantosca - Now call INIT_MODIS_LAI (in modis_lai_mod.F90)
!                              here so that we don't have to call it from 
!                              megan_mod.F and mercury_mod.F separately.
!  17 Apr 2012 - R. Yantosca - Need to set the mapping variable to NULL()
!  10 Jun 2012 - L. Murray   - Remove references to UPBDFLX_MOD.F
!  31 Jul 2012 - R. Yantosca - Now pass am_I_Root variable to lower-level
!                              routines in order to allow PRINT and WRITE
!                              statements to execute on the root CPU.  This
!                              is needed for compatibility w/ the GEOS-5 GCM.
!  13 Aug 2012 - R. Yantosca - Now call FILL_CHEM_STATE_IDs to populate
!                              the CHEM_STATE object ID and name fields
!  18 Oct 2012 - R. Yantosca - Rename LOCAL_MET object to State_Met
!  18 Oct 2012 - R. Yantosca - Rename CHEM_STATE object to State_Chm
!  18 Oct 2012 - R. Yantosca - Now pass am_I_Root, RC arguments to routines
!                              ALLOCATE_ALL, INIT_ALL when using -DDEVEL
!  19 Oct 2012 - R. Yantosca - Now reference gigc_state_chm_mod.F90
!  19 Oct 2012 - R. Yantosca - Now reference gigc_state_met_mod.F90
!  25 Oct 2012 - R. Yantosca - Define logical doDebugPrt for ND70 output
!  25 Oct 2012 - R. Yantosca - Add descriptive comments for DEVEL #ifdefs
!  25 Oct 2012 - R. Yantosca - Now reference gigc_errcode_mod.F90
!  01 Nov 2012 - R. Yantosca - Now read soil NOx restart file
!  01 Nov 2012 - R. Yantosca - Now reference gigc_input_opt_mod.F90
!  08 Nov 2012 - R. Yantosca - Now pass Input_Opt as an arg to DO_CHEMISTRY
!  01 Nov 2012 - R. Yantosca - Now read soil NOx restart file
!  14 Nov 2012 - R. Yantosca - Add am_I_Root, Input_Opt, RC as arguments
!                              to various subroutines
!  15 Nov 2012 - M. Payer    - Replaced all met field arrays with State_Met
!                              derived type object
!  15 Nov 2012 - R. Yantosca - Bring Input_Opt out of the DEVEL tags
!  26 Feb 2013 - R. Yantosca - Add placeholder tag for Input_Opt%MAX_DEP
!  05 Mar 2013 - R. Yantosca - Now pass am_I_Root, Input_Opt, RC to routine
!                              DO_PBL_MIX_2 (for non-local PBL mixing)
!  15 Mar 2013 - R. Yantosca - Now set Input_Opt%LINOZ_N* fields here
!  26 Mar 2013 - S.D. Eastham- Added initialization of rare tracers
!  29 Mar 2013 - R. Yantosca - Bring code out of DEVEL blocks
!  30 May 2013 - R. Yantosca - Now pass Input_Opt object to STDRUN routine
!  03 Jun 2013 - R. Yantosca - Use routines from updated mercury_mod.F
!  20 Aug 2013 - R. Yantosca - Removed "define.h", this is now obsolete
!  23 Oct 2013 - R. Yantosca - Now pass am_I_root, Input_Opt, RC to INIT_DAO
!  13 Dec 2013 - M. Sulprizio- Now set USE_O3_FROM_MET logical flag during
!                              initialization stage
!  11 Apr 2014 - R. Yantosca - Now remove call to INIT_GLOBAL_CH4; this is
!                              now done from routine GIGC_Init_Extra
!  19 May 2014 - C. Keller   - Added INIT_CHEMISTRY 
!  19 May 2014 - C. Keller   - Added HEMCO
!  23 Jun 2014 - R. Yantosca - Removed references to unix_cmds_mod.F
!  23 Jun 2014 - R. Yantosca - Removed references to directory_mod.F
!  23 Jun 2014 - R. Yantosca - Removed references to logical_mod.F
!  15 Jul 2014 - R. Yantosca - Now reference grid_mod.F90, regrid_a2a_mod.F90
!  15 Jul 2014 - R. Yantosca - Now call Init_Map_A2A to store shadow variables
!                              within regrid_a2a_mod.F90.  This helps to 
!                              break dependencies for the HEMCO implementation.
!  25 Jul 2014 - R. Yantosca - Remove reference to commsoil_mod.F90
!  22 Aug 2014 - R. Yantosca - Now save areas [m2] in State_Met%AREA_M2
!  15 Dec 2014 - M. Yannetti - Added PRECISION_MOD
!  06 Jan 2015 - R. Yantosca - Added two-way coupled simulation options
<<<<<<< HEAD
!  17 Feb 2015 - E. Lundgren - Remove STT and TCVV pointers
!  16 Mar 2015 - E. Lundgren - Change tracer main units from kg to kg/kg
=======
!  17 Feb 2015 - E. Lundgren - Remove STT and TCVV pointers.\
!  25 Feb 2015 - E. Lundgren - Remove MAKE-RH call since now in AIRQNT.
>>>>>>> 63193a48
!EOP
!------------------------------------------------------------------------------
!BOC
!
! !LOCAL VARIABLES:
!
      ! Scalars
      LOGICAL                  :: FIRST = .TRUE.
      LOGICAL                  :: wasModisRead
      LOGICAL                  :: prtDebug
      INTEGER                  :: I,             IOS,         J
      INTEGER                  :: K,             L,           N
      INTEGER                  :: JDAY,          NDIAGTIME,   N_DYN
      INTEGER                  :: NNN,           N_DYN_STEPS, NSECb 
      INTEGER                  :: N_STEP,        YEAR,        MONTH
      INTEGER                  :: DAY,           DAY_OF_YEAR, SEASON
      INTEGER                  :: NYMD,          NYMDb,       NHMS
      INTEGER                  :: ELAPSED_SEC,   NHMSb,       RC
      INTEGER                  :: ELAPSED_TODAY, HOUR,        MINUTE
      INTEGER                  :: laiYYYY,       laiMM
      REAL(f8)                 :: TAU,           TAUb         
      CHARACTER(LEN=255)       :: ZTYPE

      ! Arrays
      INTEGER                  :: DATE(2)

      ! Derived type objects
      TYPE(MapWeight), POINTER :: mapping(:,:) => NULL()

      !-----------------------------------------------------------------
      ! %%%% REPLICATING GIGC FUNCTIONALITY IN EXISTING GEOS-CHEM %%%%
      !
      ! We must declare the Chemistry State (State_Chm), Meteorology
      ! State (State_Met), and Input Options (Input_Opt) objects
      ! for use with the Grid-Independent GEOS-Chem code. 
      !
      TYPE(OptInput)           :: Input_Opt   ! Input Options object
      TYPE(ChmState)           :: State_Chm   ! Chemistry State object
      TYPE(MetState)           :: State_Met   ! Meteorology State object
      !
      ! Also define NI, NJ, NL for more consistent naming w/r/t the 
      ! ESMF interface.  Initialize these from IIPAR, JJPAR, JJPAR
      ! (bmy, 11/9/12)
      !
      INTEGER                  :: NI          ! # of longitudes 
      INTEGER                  :: NJ          ! # of latitudes
      INTEGER                  :: NL          ! # of levels
      !
      ! When connecting G-C to an external GCM, we need to only write 
      ! to stdout if we are on the root CPU.  Otherwise this will slow
      ! down the code.  This is why we introduced the am_I_Root logical
      ! variable.
      !
      ! However, if we are using the "traditional" G-C, then we don't
      ! need to restrict I/O to the root CPU.  (This is because each
      ! GEOS-Chem simulation starts out on a single CPU, with other
      ! CPUs joining only within parallel DO loops).  Therefore, we
      ! can just set am_I_Root = .true. here and then have it propagate
      ! down to all of the lower-level routines.  The main.F routine
      ! is not called when connecting G-C to an external GCM.
      ! (mlong, bmy, 7/30/12)
      !
      LOGICAL, PARAMETER       :: am_I_Root = .TRUE. 
      !
      ! Define shadow variables for fields in Input_Opt (bmy, 6/25/14)
      LOGICAL                  :: ITS_A_FULLCHEM_SIM 
      LOGICAL                  :: ITS_A_CH4_SIM
      LOGICAL                  :: ITS_A_MERCURY_SIM  
      LOGICAL                  :: ITS_A_TAGCO_SIM
      LOGICAL                  :: ITS_AN_AEROSOL_SIM 
      LOGICAL                  :: ITS_A_CH3I_SIM
      LOGICAL                  :: ITS_A_SPECIALTY_SIM
      LOGICAL                  :: DO_DIAG_WRITE
      LOGICAL                  :: LCHEM
      LOGICAL                  :: LCONV
      LOGICAL                  :: LDRYD
      LOGICAL                  :: LDYNOCEAN
      LOGICAL                  :: LEMIS
      LOGICAL                  :: LGTMM
      LOGICAL                  :: LKPP
      LOGICAL                  :: LLINOZ
      LOGICAL                  :: LNLPBL
      LOGICAL                  :: LPRT
      LOGICAL                  :: LSTDRUN
      LOGICAL                  :: LSCHEM
      LOGICAL                  :: LSETH2O
      LOGICAL                  :: LSVCSPEC
      LOGICAL                  :: LSVGLB
      LOGICAL                  :: LTRAN
      LOGICAL                  :: LTURB
      LOGICAL                  :: LUCX
      LOGICAL                  :: LUNZIP
      LOGICAL                  :: LVARTROP
      LOGICAL                  :: LWAIT
      LOGICAL                  :: LWETD
      LOGICAL                  :: LWINDO
      LOGICAL                  :: USE_OLSON_2001
      INTEGER                  :: N_TRACERS 
      !-----------------------------------------------------------------

      !=================================================================
      ! GEOS-CHEM starts here!                                            
      !=================================================================

#if defined( TOMAS )
      !(sfarina, 6/19/2013) It may seem strange, but this welcome message
      !                     fixes an issue where geoschem crashes with a
      !                     sigsegv immediately after starting.
      !                     This happens on ace-net's glooscap cluster with
      !                     ifort (IFORT) 11.1 20101201
      !                     this issue does not appear when running inside
      !                     a debugger, and is probably related to
      !                     some initialization garbage in memory
      !                     when using -O2 optimization
      !(bmy, 1/27/2014)   - Need to "CALL FLUSH(6).  FLUSH needs
      !                     an argument.  Unit 6 is Unix stdout.
      PRINT*, '%%%%% USING TOMAS MICROPHYSICS PACKAGE %%%%%'
      CALL FLUSH(6)
#endif

      !-----------------------------------------------------------------
      ! %%%% REPLICATING GIGC FUNCTIONALITY IN EXISTING GEOS-CHEM %%%%
      !
      ! Assume a successful return until otherwise
      !
      RC                      = GIGC_SUCCESS
      !
      ! Define NI, NJ, NL dimensions for use below
      !
      NI                      = IIPAR
      NJ                      = JJPAR
      NL                      = LLPAR
      !
      ! Define dimensions for fields of the Input Options object
      ! NOTE: At this point we have not yet read in the "input.geos"
      ! file so these are just placeholder values (bmy, 11/7/12)
      !
      Input_Opt%MAX_DIAG      = MAX_DIAG
      Input_Opt%MAX_TRCS      = NNPAR
      Input_Opt%MAX_MEMB      = 15
      Input_Opt%MAX_FAMS      = MAXFAM
      Input_Opt%MAX_DEP       = MAXDEP
      Input_Opt%LINOZ_NLEVELS = 25
      Input_Opt%LINOZ_NLAT    = 18
      Input_Opt%LINOZ_NMONTHS = 12
      Input_Opt%LINOZ_NFIELDS = 7
      !
      ! Call the routine GIGC_Allocate_All (located in module file
      ! GeosCore/gigc_environment_mod.F90) to allocate all lat/lon
      ! allocatable arrays used by GEOS-Chem, as well as the Input 
      ! Options object.  The IIPAR and JJPAR dimensions are not 
      ! declared as PARAMETERs, but are module variables that are 
      ! initialized in this call.
      !
      CALL GIGC_Allocate_All( am_I_root, Input_Opt, RC )
      IF ( RC /= GIGC_SUCCESS ) GOTO 9999
      !-----------------------------------------------------------------
      
      ! Display current grid resolution and data set type
      CALL DISPLAY_GRID_AND_MODEL

      !=================================================================
      !            ***** I N I T I A L I Z A T I O N *****
      !=================================================================

      ! Read input file and call init routines from other modules
      CALL Read_Input_File( am_I_Root, Input_Opt, RC ) 

      ! Initialize the regridding module by storing shadow copies
      CALL Initialize_Regridding( am_I_Root, Input_Opt, RC )

      ! Store shadow copies of am_I_Root, Input_Opt in error_mod.F
      CALL Init_Error( am_I_Root, Input_Opt, RC )

      ! Copy values from Input_Opt.  These replace the variables
      ! from logical_mod.F and tracer_mod.F. (bmy, 3/29/13)
      USE_OLSON_2001      =  Input_Opt%USE_OLSON_2001
      ITS_A_FULLCHEM_SIM  =  Input_Opt%ITS_A_FULLCHEM_SIM
      ITS_A_CH4_SIM       =  Input_Opt%ITS_A_CH4_SIM
      ITS_A_MERCURY_SIM   =  Input_Opt%ITS_A_MERCURY_SIM
      ITS_A_TAGCO_SIM     =  Input_Opt%ITS_A_TAGCO_SIM 
      ITS_AN_AEROSOL_SIM  =  Input_Opt%ITS_AN_AEROSOL_SIM
      ITS_A_CH3I_SIM      =  Input_Opt%ITS_A_CH3I_SIM
      ITS_A_SPECIALTY_SIM =  Input_Opt%ITS_A_SPECIALTY_SIM
      DO_DIAG_WRITE       =  Input_Opt%DO_DIAG_WRITE
      LCHEM               =  Input_Opt%LCHEM
      LCONV               =  Input_Opt%LCONV
      LDRYD               =  Input_Opt%LDRYD
      LDYNOCEAN           =  Input_Opt%LDYNOCEAN
      LEMIS               =  Input_Opt%LEMIS
      LGTMM               =  Input_Opt%LGTMM
      LKPP                =  Input_Opt%LKPP
      LLINOZ              =  Input_Opt%LLINOZ
      LNLPBL              =  Input_Opt%LNLPBL
      LPRT                =  Input_Opt%LPRT
      LSCHEM              =  Input_Opt%LSCHEM
      LSETH2O             =  Input_Opt%LSETH2O
      LSTDRUN             =  Input_Opt%LSTDRUN
      LSVCSPEC            =  Input_Opt%LSVCSPEC
      LSVGLB              =  Input_Opt%LSVGLB
      LTRAN               =  Input_Opt%LTRAN
      LTURB               =  Input_Opt%LTURB
      LUCX                =  Input_Opt%LUCX
      LUNZIP              =  Input_Opt%LUNZIP
      LVARTROP            =  Input_Opt%LVARTROP
      LWAIT               =  Input_Opt%LWAIT
      LWETD               =  Input_Opt%LWETD
      LWINDO              =  Input_Opt%LWINDO
      USE_OLSON_2001      =  Input_Opt%USE_OLSON_2001
      N_TRACERS           =  Input_Opt%N_TRACERS  

      ! Set a flag to denote if we should print ND70 debug output
      prtDebug            = ( LPRT .and. am_I_Root )
      
      ! Debug output
      IF ( prtDebug ) CALL DEBUG_MSG( '### MAIN: a READ_INPUT_FILE' )

      ! For offline simulations that use archived OH: initialize T_FULLGRID
      ! and AIRDEN_FULLGRID arrays for regridding OH fields (bmy, 10/29/13)
      IF ( ITS_A_SPECIALTY_SIM ) THEN
         CALL INIT_DAO( am_I_Root, Input_Opt, RC )
         IF ( prtDebug ) CALL DEBUG_MSG( '### MAIN: a INIT_DAO' )
      ENDIF

      !-----------------------------------------------------------------
      ! %%%% REPLICATING GIGC FUNCTIONALITY IN EXISTING GEOS-CHEM %%%%
      !
      ! To replicate the functionality of the ESMF interface, we must
      ! initialize the Meteorology State (i.e. State_Met) and the
      ! Chemistry State (i.e. State_Chm) objects.  These objects hold
      ! several individual data fields that need to be passed as 
      ! inputs to the chemistry routines.
      !
      ! Eventually, the Meteorology State will replace all of the 
      ! individual met field arrays contained in module dao_mod.F.
      ! Likewise, the Chemistry State will replace the STT tracer array
      ! and CSPEC chemical species array.  At present (25 Oct 2012),
      ! we have not yet completed this conversion.
      !
      ! The Chemistry and Meteorology State objects facilitate using
      ! GEOS-Chem directly from the ESMF interface.  This is the main
      ! reason we are migrating towards used of these objects instead
      ! of the existing ALLOCATABLE module arrays. (bmy, 10/25/12)
      !
      ! Initialize Input_Opt, State_Chem, State_Met, objects. 
      ! (bmy, 3/4/13)
      !
      CALL GIGC_Init_All
     &   ( am_I_Root, Input_Opt, State_Chm, State_Met, RC )
      !
      ! Also allocate arrays in GEOS-Chem modules that have not yet
      ! been initialized (i.e. SEASALT_MOD, CARBON_MOD,  DUST_MOD, 
      ! SULFATE_MOD).  This removes the init calls from the run stage,
      ! which is required when connecting to the GEOS-5 GCM w/ ESMF.
      ! (bmy, 3/4/13)
      CALL GIGC_Init_Extra( am_I_Root, Input_Opt, RC )
      !
      ! Assign values to the TRAC_NAME, TRAC_ID, SMVG_ID fields
      ! of the State_Chm object.  NOTE: This has to be done after
      ! the call to READ_INPUT_FILE, since we need the value of
      ! N_TRACERS, which is obtained by reading the input.geos file.
      !
      CALL Fill_Chem_State_Name_IDs( am_I_Root, Input_Opt, State_Chm )
      ! Copy surface area info from AREA_M2 array of grid_mod.F90
      ! to the State_Met%AREA_M2 field.  This will let us convert
      ! HEMCO emissions [kg/m2/s] to [kg] in various routines 
      ! without the overhead of many function calls. (bmy, 8/22/14)
      State_Met%AREA_M2 =  AREA_M2

      !-----------------------------------------------------------------

      ! Initialize diagnostic arrays and counters
      CALL INITIALIZE( am_I_Root, Input_Opt, 2, RC )
      CALL INITIALIZE( am_I_Root, Input_Opt, 3, RC )
      IF ( prtDebug ) CALL DEBUG_MSG( '### MAIN: a INITIALIZE' )

      ! Initialize the new hybrid pressure module.  Define Ap and Bp.
      CALL INIT_PRESSURE( am_I_Root )
      IF ( prtDebug ) CALL DEBUG_MSG( '### MAIN: a INIT_PRESSURE' )

      ! Read annual mean tropopause if not a variable tropopause
      ! read_tropopause is obsolete with variable tropopause
      IF ( .not. Input_Opt%LVARTROP ) THEN
         CALL READ_TROPOPAUSE( am_I_Root, Input_Opt, RC )
         IF ( prtDebug ) CALL DEBUG_MSG( '### MAIN: a READ_TROPOPAUSE' )
      ENDIF

      ! Initialize allocatable SMVGEAR/KPP arrays
      IF ( LEMIS .or. LCHEM ) THEN
         IF ( ITS_A_FULLCHEM_SIM   .or.
     &        ITS_AN_AEROSOL_SIM ) THEN
            CALL INIT_COMODE( am_I_Root, Input_Opt, RC )
         ENDIF
         IF ( LKPP ) THEN
            CALL INIT_GCKPP_COMODE( am_I_Root, IIPAR,  JJPAR,   
     &                              LLCHEM,    ITLOOP, NMTRATE, 
     &                              IGAS,      RC )
         ENDIF
         IF ( RC == 1 )
     $        CALL ERROR_STOP( "Alloc error", "INIT_GCKPP_COMODE" )
         IF ( prtDebug ) CALL DEBUG_MSG( '### MAIN: a INIT_COMODE' )
      ENDIF
         
      ! Added to read input file for linoz strat (dbj, jliu, bmy, 10/16/09)
      IF ( LLINOZ ) THEN
         CALL LINOZ_READ( am_I_Root, Input_Opt, RC )
      ENDIF

      ! Define time variables for use below
      NHMS  = GET_NHMS()
      NHMSb = GET_NHMSb()
      NYMD  = GET_NYMD()
      NYMDb = GET_NYMDb()
      TAU   = GET_TAU()
      TAUb  = GET_TAUb()

      !=================================================================
      !        ***** I N I T I A L I Z A T I O N  continued *****
      !=================================================================

      ! Read the initial met fields from disk
      CALL READ_INITIAL_MET_FIELDS()

      ! Compute avg surface pressure near polar caps
      CALL AVGPOLE( State_Met%PS1 )
      IF ( prtDebug ) CALL DEBUG_MSG( '### MAIN: a AVGPOLE' )

      CALL SET_FLOATING_PRESSURE( State_Met%PS1 )
      IF ( prtDebug ) CALL DEBUG_MSG( '### MAIN: a SET_FLT_PRS' )

      ! Call AIRQNT to compute air mass quantities
      CALL AIRQNT( am_I_Root, State_Met, RC )
      IF ( prtDebug ) CALL DEBUG_MSG( '### MAIN: a AIRQNT' )

      ! Initialize the derived type object containing
      ! mapping information for the MODIS LAI routines
      IF ( USE_OLSON_2001 ) THEN
         CALL Init_Mapping( am_I_Root, Input_Opt,
     &                      1440, 720, IIPAR, JJPAR, mapping, RC )
      ELSE
         CALL Init_Mapping( am_I_Root, Input_Opt,
     &                       720, 360, IIPAR, JJPAR, mapping, RC )
      ENDIF

      ! Compute the Olson land types that occur in each grid box
      ! (i.e. this is a replacement for rdland.F and vegtype.global)
      CALL Init_Olson_Landmap   ( am_I_Root, Input_Opt, RC        )
      CALL Compute_Olson_Landmap( am_I_Root, mapping,   State_Met )
      CALL Cleanup_Olson_Landmap( am_I_Root                       )

!      ! Initialize PBL quantities but do not do mixing
!      ! Add option for non-local PBL (Lin, 03/31/09) 
       CALL INIT_MIXING ( am_I_Root, Input_Opt, 
     &                    State_Met, State_Chm, RC ) 
!      IF ( .NOT. LNLPBL ) THEN
!         CALL DO_PBL_MIX  ( .FALSE., Input_Opt, State_Met, State_Chm )
!         IF ( prtDebug ) CALL DEBUG_MSG( '### MAIN: a TURBDAY:1' )
!      ELSE
!         CALL DO_PBL_MIX_2( am_I_Root, .FALSE.,   Input_Opt,
!     &                      State_Met, State_Chm, RC )
!         IF ( prtDebug ) CALL DEBUG_MSG( '### MAIN: a NLPBL 1' )
!      ENDIF
 
      ! Initialize chemistry
      ! Moved here (from chemistry_mod.F and chemdr.F) because some
      ! of the variables are used for non-local PBL mixing BEFORE 
      ! the first call of the chemistry routines (ckeller, 05/19/14).
      IF ( ITS_A_FULLCHEM_SIM .OR. ITS_AN_AEROSOL_SIM ) THEN
         CALL INIT_CHEMISTRY ( am_I_Root, Input_Opt, State_Chm, RC )
      ENDIF

      ! Initialize HEMCO. This reads the HEMCO configuration file
      ! and creates entries for all data files needed for emission
      ! calculation. Also sets some logical switches in Input_Opt
      ! (e.g. LSOILNOX).
      ! Note: always call HEMCO, even if LEMIS is set to FALSE. This
      ! is to make sure that HEMCO can still be used to read
      ! non-emission data such as stratospheric Bry fields. If LEMIS
      ! is set to FALSE, the emissions driver routines will make sure
      ! that HEMCO does not calculate any emissions (ckeller, 1/12/15).
      CALL EMISSIONS_INIT( am_I_Root, Input_Opt,
     &                     State_Met, State_Chm, RC )

      ! Stop the run if the HEMCO init sequence dies w/ an error
      IF ( RC /= GIGC_SUCCESS ) THEN
         CALL ERROR_STOP( 'Error in EMISSIONS_INIT!', 'main.F' )
      ENDIF

      !=================================================================
      !       *****  I N I T I A L   C O N D I T I O N S *****
      !=================================================================

      ! Read initial tracer conditions.
      CALL READ_RESTART_FILE( NYMDb,     NHMSb, 
     &                        Input_Opt, State_Met, State_Chm )
      IF ( prtDebug ) CALL DEBUG_MSG( '### MAIN: a READ_RESTART_FILE' )

!%%%%%%%%%%%%%%%%%%%%%%%%%%%%%%%%%%%%%%%%%%%%%%%%%%%%%%%%%%%%%%%%%%%%%%
      ! TEMPORARY - ewl, 2/17/15
      ! Immediately convert from kg/kg to kg for testing purposes
      ! Note: This currently depends on AREA_M2 through AIRQNT.
      CALL Convert_MMR_to_KG( N_TRACERS, State_Met%AD, 
     &                        State_Chm%TRACERS )
!%%%%%%%%%%%%%%%%%%%%%%%%%%%%%%%%%%%%%%%%%%%%%%%%%%%%%%%%%%%%%%%%%%%%%

      ! Initialize stratospheric routines
      IF ( LUCX ) THEN
         !CALL INIT_UCX( am_I_Root, Input_Opt, NYMDb, NHMSb )
         CALL INIT_UCX( am_I_Root, Input_Opt )
         IF ( prtDebug ) CALL DEBUG_MSG( '### MAIN: a INIT_UCX' )
      ENDIF

      ! Set simple initial tracer conditions
      CALL SET_INITIAL_MIXRATIOS( am_I_Root, Input_Opt, State_Met,
     &                            State_Chm )
      IF ( prtDebug ) THEN
         CALL DEBUG_MSG( '### MAIN: a SET_INITIAL_MIXRATIOS' )
      ENDIF

      ! Capture initial state of atmosphere for STE flux calc (ltm, 06/10/12)
      IF ( LSCHEM ) THEN
         CALL INIT_STRAT_CHEM( am_I_Root, Input_Opt, State_Chm, RC )
      ENDIF

      ! Read ocean Hg initial conditions (if necessary)
      IF ( ITS_A_MERCURY_SIM .and. LDYNOCEAN ) THEN
         CALL READ_OCEAN_Hg_RESTART( NYMDb, NHMSb, Input_Opt )
         IF ( prtDebug ) THEN 
            CALL DEBUG_MSG( '### MAIN: a READ_OCEAN_RESTART' )
         ENDIF
      ENDIF

      ! Save initial tracer masses to disk for benchmark runs
      IF ( LSTDRUN ) THEN 
         CALL STDRUN( Input_Opt, State_Chm, LBEGIN=.TRUE. )
      ENDIF

!-----------------------------------------------------------------------------
! TWO-WAY NESTING OPTION
! This is only invoked when compiling GEOS-Chem with COUPLE=y
!
#if defined( EXCHANGE )

      ! Initialize the two-way nesting.  This will only get done if you
      ! compile GEOS-Chem with EXCHANGE=yes. (yanyy, 03/28/14)
      CALL INIT_EXCHANGE( am_I_Root )

# if defined( GRID4x5 ) || defined( GRID2x25 )

      ! Initialize exchange of global boundary conditions
      CALL EXCHANGE_GLOBAL_INIT()

#elif defined( NESTED_CH ) || defined( NESTED_NA ) || defined( NESTED_EU ) || defined( NESTED_SE )
      ! Initialize exchange of nested boundary conditions
      CALL EXCHANGE_NESTED_INIT()

# endif
#endif

!-----------------------------------------------------------------------------

      !=================================================================
      !      ***** INITIALIZE DIAGNOSTICS ***** 
      !=================================================================      

#if defined( DEVEL )
      ! Initialize all diagnostics (ckeller, 1/13/15).
      CALL Diagnostics_Init( am_I_Root, Input_Opt, 
     &                       State_Met, State_Chm, RC )
#endif 

      !=================================================================
      !      ***** 6 - H O U R   T I M E S T E P   L O O P  *****
      !=================================================================      

      ! Echo message before first timestep
      WRITE( 6, '(a)' )
      WRITE( 6, '(a)' ) REPEAT( '*', 44 )
      WRITE( 6, '(a)' ) '* B e g i n   T i m e   S t e p p i n g !! *'
      WRITE( 6, '(a)' ) REPEAT( '*', 44 )
      WRITE( 6, '(a)' ) 

      ! NSTEP is the number of dynamic timesteps w/in the outer loop
#if   defined( GEOS_FP ) 
      N_DYN_STEPS = 180 / GET_TS_DYN()     ! GEOS-5.7.x has a 3-hr interval
#else
      N_DYN_STEPS = 360 / GET_TS_DYN()     ! All other met has a 6hr interval
#endif

      ! Start a new outer loop
      DO 

      ! Compute time parameters at start of 6-h loop
      CALL SET_CURRENT_TIME

      ! NSECb is # of seconds (measured from 00 GMT today) 
      ! at the start of this 6-hr timestepping loop.
      ! NOTE: Assume we start at the head of each minute (i.e. SECONDS=0)
      HOUR   = GET_HOUR()
      HOUR   = ( HOUR / 6 ) * 6
      MINUTE = GET_MINUTE()
      NSECb  = ( HOUR * 3600 ) + ( MINUTE * 60 )

      ! Get dynamic timestep in seconds
      N_DYN  = 60e+0_fpp * GET_TS_DYN()

      !=================================================================
      !     ***** D Y N A M I C   T I M E S T E P   L O O P *****
      !=================================================================
      DO N_STEP = 1, N_DYN_STEPS
    
         ! Compute & print time quantities at start of dyn step
         CALL SET_CURRENT_TIME
         CALL PRINT_CURRENT_TIME

         ! Set time variables for dynamic loop
         DAY_OF_YEAR   = GET_DAY_OF_YEAR()
         DAY           = GET_DAY()
         ELAPSED_SEC   = GET_ELAPSED_SEC()
         MONTH         = GET_MONTH()
         NHMS          = GET_NHMS()
         NYMD          = GET_NYMD()
         HOUR          = GET_HOUR()
         MINUTE        = GET_MINUTE()
         TAU           = GET_TAU()
         YEAR          = GET_YEAR()
         SEASON        = GET_SEASON()
         ELAPSED_TODAY = ( HOUR * 3600 ) + ( MINUTE * 60 )

         !### Debug
         IF ( prtDebug ) THEN
            CALL DEBUG_MSG( '### MAIN: a SET_CURRENT_TIME' )
         ENDIf

         !==============================================================
         !   ***** W R I T E   D I A G N O S T I C   F I L E S *****
         !==============================================================
         IF ( ITS_TIME_FOR_BPCH() ) THEN
            
            ! Set time at end of diagnostic timestep
            CALL SET_DIAGe( TAU )

            ! Write bpch file
            IF ( DO_DIAG_WRITE ) THEN
               CALL DIAG3( am_I_Root, Input_Opt, State_Chm, RC )

               ! Flush file units
               CALL CTM_FLUSH
            ENDIF

            !===========================================================
            !    *****  W R I T E   R E S T A R T   F I L E S  *****
            !===========================================================
            IF ( LSVGLB ) THEN

               ! Determine and print STE fluxes (ltm, 06/10/12)
               IF ( LSCHEM ) THEN
                  CALL CALC_STE( am_I_Root, Input_Opt, State_Chm, RC )
               ENDIF

               ! Make atmospheric restart file
               CALL MAKE_RESTART_FILE
     &            ( am_I_Root, Input_Opt, NYMD,      NHMS,     
     &              TAU,       State_Met, State_Chm, RC    )
                  
               ! Make soil restart file
!               IF ( LSOILNOX ) THEN
!                  CALL MAKE_SOILNOx_RESTART
!     &               ( am_I_Root, Input_Opt, NYMD, 
!     &                 NHMS,      TAU,       RC    )
!               ENDIF

               ! Make ocean mercury restart file
               IF ( ITS_A_MERCURY_SIM .and. LDYNOCEAN ) THEN
                  CALL MAKE_OCEAN_Hg_RESTART
     &               ( NYMD, NHMS, TAU, Input_Opt )
               ENDIF

               ! Save species concentrations (CSPEC_FULL). (dkh, 02/12/09)
               IF ( LCHEM .and. LSVCSPEC ) THEN 
                  CALL MAKE_CSPEC_FILE( am_I_Root, Input_Opt, NYMD, 
     &                                  NHMS,      State_Chm, RC    )
               ENDIF 

! This is now done through HEMCO diagnostics (ckeller, 1/14/2015).
!#if defined( UCX )
!               ! Write PSC data
!               CALL MAKE_PSC_FILE( NYMD, NHMS, Input_Opt )
!#endif

               !### Debug
               IF ( prtDebug ) THEN
                  CALL DEBUG_MSG( '### MAIN: a MAKE_RESTART_FILE' )
               ENDIF

            ENDIF

            ! Set time at beginning of next diagnostic timestep
            CALL SET_DIAGb( TAU )

            !===========================================================
            !        ***** Z E R O   D I A G N O S T I C S *****
            !===========================================================
            CALL INITIALIZE( am_I_Root, Input_Opt, 2, RC )  ! Zero diag arrays

            CALL INITIALIZE( am_I_Root, Input_Opt, 3, RC )  ! Zero counters

         ENDIF

         !=============================================================
         !   ***** W R I T E   MERCURY RESTART  F I L E *****
         !     ***** MUST be done after call to diag3 *****
         !=============================================================
         ! Make land restart file: for GTMM runs only, beginning of each 
         ! month but not start of the run.
         IF ( LGTMM .AND. ITS_A_NEW_MONTH() .AND. NYMD /= NYMDb ) THEN
            IF (.NOT.( ITS_TIME_FOR_BPCH() )) THEN
               N = 1
               NNN = GET_WETDEP_IDWETD( N )
               DO WHILE( .NOT.(IS_Hg2( NNN )) )
               
                  N = N + 1
                  ! Tracer number
                  NNN = GET_WETDEP_IDWETD( N )

               ENDDO

               CALL UPDATE_DEP( N )
            ENDIF
            CALL MAKE_GTMM_RESTART( am_I_Root, Input_Opt, NYMD, 
     &                              NHMS,      TAU,       RC    )
         ENDIF

         !==============================================================
         !       ***** T E S T   F O R   E N D   O F   R U N *****
         !==============================================================
         IF ( ITS_TIME_FOR_EXIT() ) GOTO 9999

         !==============================================================
         !          ****** R E A D   M E T   F I E L D S ******
         !
         !    For clarity, we have split off the code that reads met 
         !    fields into the internal subroutine READ_MET_FIELDS.
         !    Lightning NOx emissions are also computed at the same
         !    time when A3 or A6 met fields are read from disk.
         !==============================================================
         CALL READ_MET_FIELDS()

#if   defined( GEOS_5 )

         ! When TOMS data is not available, then we will use
         ! the O3 columns directly from the met fields.  
         ! Currently, this is only done for GEOS-5 met.
         IF ( YEAR > LAST_TOMS_YEAR ) THEN
            Input_Opt%USE_O3_FROM_MET = .TRUE.
         ELSE
            Input_Opt%USE_O3_FROM_MET = .FALSE.
         ENDIF

#elif defined( GEOS_FP )

         ! For GEOS-FP met, always use the O3 columns
         ! from the A1 met field files (bmy, 11/14/13)
         Input_Opt%USE_O3_FROM_MET = .TRUE.

#else

         ! When TOMS data is not available, then we will use
         ! the TOMS data from the last valid year.  This is
         ! done for all met field products other than GEOS-5.
         Input_Opt%USE_O3_FROM_MET = .FALSE.

#endif

         !==============================================================
         ! ***** M O N T H L Y   O R   S E A S O N A L   D A T A *****
         !==============================================================
         IF ( LCHEM .and. ITS_A_NEW_MONTH() ) THEN

            ! Quantities for FAST-J photolysis
            IF ( ITS_A_FULLCHEM_SIM   .or.
     &           ITS_AN_AEROSOL_SIM   .or.
     &           ITS_A_CH3I_SIM     ) THEN

               ! Read TOMS overhead O3 columns for FAST-J
               CALL READ_TOMS( am_I_Root, Input_Opt, MONTH, YEAR, RC )
            ENDIF
         ENDIF

!-----------------------------------------------------------------------------
! Prior to 3/12/15:
! This has to be moved after the HEMCO run call, so that the Configuration
! file will be read (bmy, 3/12/15)
!         ! Read data required for Hg2 gas-particle partitioning 
!         ! (H Amos, 25 Oct 2011)
!         ! NOTE: Renamed to READ_Hg2_Partitioning (cdh, 6/3/13)
!         IF ( Input_Opt%ITS_A_MERCURY_SIM  .and. 
!     &        ITS_A_NEW_MONTH()           ) THEN
!            CALL READ_Hg2_PARTITIONING
!     &         ( am_I_Root, Input_Opt, State_Met, MONTH, RC )
!            IF ( prtDebug ) THEN
!               CALL DEBUG_MSG( '### MAIN: a READ_HG2_PARTITIONGING')
!            ENDIF
!         ENDIF
!-----------------------------------------------------------------------------

         !==============================================================
         !              ***** D A I L Y   D A T A *****
         !==============================================================
         laiMM = -1
         wasModisRead = .FALSE.
         IF ( ITS_A_NEW_DAY() ) THEN 

            !-----------------------------------------------------------
            !    %%%%%%% UPDATED LEAF AREA INDEX ALGORITHM %%%%%%%
            ! 
            ! Note that GEOS-Chem uses LAI data from two separate
            ! sources.  The dry deposition and soil NOx modules rely
            ! on the data from lai*.global ASCII files.  These files
            ! (which are pre-processed offline by IDL codes) are 
            ! generated for each specific GEOS-Chem grid configuration
            ! (e.g. 4x5, 2x25, 0.5x0.666 nested grids).  These files
            ! are read from disk by routine RDLAI, which saves
            ! the LAI data into the XLAI and XYLAI arrays.  XLAI and
            ! XYLAI store the leaf area index as a function of Olson 
            ! land type (cf Olson 1992 land map).
            !
            ! However, the MEGAN biogenic emissions code relies on 
            ! LAI data stored at 1x1 resolution stored in bpch format.
            ! These binary files are read by routine RDISOLAI (and
            ! other underlying routines in lai_mod.F), and are
            ! regridded on-the-fly to the current GEOS-Chem grid
            ! resolution.
            !
            ! Therefore, these two sources of LAI data present an
            ! inconsistency that should be resolved.  Also, for the 
            ! Grid-Indpendent GEOS-Chem project, we must move away
            ! from ASCII files (which prevent interfacing with 
            ! external GCMs).  We also cannot assume any particular
            ! horizontal grid, since that is now to be specified at
            ! the start of the simulation.
            !
            ! Also, to facilitate simulations at ultra-fine horizontal
            ! resolution, we will eventually adopt the Olson 2001 land 
            ! map, which has a native resolution of 0.25 x 0.25 
            ! degrees, and likewise use an updated version of the 
            ! MODIS LAI data at 0.25 x 0.25 resolution.
            !
            ! To resolve these issues, we have created a new module
            ! (modis_lai_mod.F90) which reads from the MODIS LAI data
            ! in netCDF format at the native resolution and then
            ! regrids the LAI data to GEOS-Chem resolution on-the-fly.
            ! The XLAI array is are populated for backwards
            ! compatibility with the existing legacy codes.  The LAI
            ! arrays used for MEGAN (ISOLAI, PMISOLAI, MISOLAI, and
            ! NMISOLAI) are now replaced by arrays GC_LAI, GC_LAI_PM, 
            ! GC_LAI_CM, and GC_LAI_NM) from modis_lai_mod.F.
            !
            ! We have validated that the new scheme generates identical 
            ! XLAI arrays w/r/t the old scheme.  The arrays GC_LAI etc. 
            ! differ from the ISOLAI etc. arrays slightly (but generally 
            ! agree to within 0.001).  This is due to the fact that the 
            ! ISOLAI arrays were regridded from 1 x 1 native resolution, 
            ! but now we are regridding from much finer resolution 
            ! (either 0.5 x 0.5 or 0.25 x 0.25).
            !
            ! NOTES:
            ! (1) At the present time, we have removed all references
            !     to the obsolete XYLAI array and its parent module
            !     CMN_VEL_mod.F.
            ! (2) As of Dec 2012, the XLAI and XLAI2 arrays are now
            !     carried in State_Met.  We can remove the obsolete
            !     module Headers/CMN_DEP_mod.F.
            ! 
            !      -- Bob Yantosca (09 Apr 2012)
            !-----------------------------------------------------------

            ! Find the proper month and year for LAI  based on the current 
            ! month & year.  LAI months begin in the middle of the month.
            CALL Find_Lai_Month( day_of_year, month, year, 
     &                                        laiMM, laiYYYY )
            
            ! Read MODIS LAI from disk (if it is a new LAI month)
            ! Logical flag MODISREAD determines if data was just read in
            CALL Read_Modis_Lai( am_I_Root, Input_Opt,    laiYYYY, 
     &                           laiMM,     wasModisRead, RC       )

            ! Interpolate LAI quantities from native grid to GEOS-Chem grid
            CALL Compute_Modis_Lai( am_I_Root,    Input_Opt, State_Met, 
     &                              day_of_year,  laiMM,     mapping,
     &                              wasModisRead, RC )

            !### Debug
            IF ( prtDebug ) CALL DEBUG_MSG ( '### MAIN: a DAILY DATA' )
         ENDIF

         !==============================================================
         !   ***** I N T E R P O L A T E   Q U A N T I T I E S *****   
         !==============================================================
         
         ! Interpolate I-6 fields to current dynamic timestep, 
         ! based on their values at NSEC and NSEC+N_DYN
         CALL INTERP( NSECb, ELAPSED_TODAY,
     &                N_DYN, Input_Opt,     State_Met )

         ! Case of variable tropopause:
         ! Check LLTROP and set LMIN, LMAX, and LPAUSE
         ! since this is not done with READ_TROPOPAUSE anymore.
         ! (Need to double-check that LMIN, Lmax are not used before-phs) 
         IF ( LVARTROP ) CALL CHECK_VAR_TROP( State_Met )

         ! If we are not doing transport, then make sure that
         ! the floating pressure is set to PSC2 (bdf, bmy, 8/22/02)
         IF ( .not. LTRAN ) CALL SET_FLOATING_PRESSURE( State_Met%PSC2 )

         ! Compute airmass quantities at each grid box 
         CALL AIRQNT( am_I_Root, State_Met, RC )

         ! SDE 05/28/13: Set H2O to State_Chm tracer if relevant
         IF (IDTH2O.ne.0) THEN
            CALL SET_H2O_TRAC( (( .not. LUCX ) .or. LSETH2O ),
     &                         Input_Opt, State_Met, State_Chm )
            ! Only force strat once if using UCX
            IF (LSETH2O) LSETH2O = .FALSE.
         ENDIF

         ! Compute the cosine of the solar zenith angle array
         ! State_Met%SUNCOS     = at the current time
         ! State_Met%SUNCOSmid  = at the midpt of the chem timestep
         ! State_Met%SUNCOSmid5 = at the midpt of the chem timestep 5hrs ago
         CALL GET_COSINE_SZA( am_I_Root, Input_Opt, State_Met, RC )

         ! Compute tropopause height for ND55 diagnostic
         IF ( ND55 > 0 ) CALL DIAG_TROPOPAUSE( State_Met )

         ! Update dynamic timestep
         CALL SET_CT_DYN( INCREMENT=.TRUE. )

         !### Debug
         IF ( prtDebug ) CALL DEBUG_MSG( '### MAIN: a INTERP, etc' )

         ! Get averaging intervals for local-time diagnostics
         ! (NOTE: maybe improve this later on)
         ! Placed after interpolation to get correct value of TROPP. 
         ! (ccc, 12/9/08)
         CALL DIAG_2PM( State_Met )

         ! Get the overhead column O3 for use with FAST-J
         CALL GET_OVERHEAD_O3_FOR_FASTJ( am_I_Root )
         
         !==============================================================
         !   ***** U N I T   C O N V E R S I O N  ( kg -> v/v ) *****
         !==============================================================
         IF ( ITS_TIME_FOR_UNIT() ) THEN
            CALL CONVERT_UNITS( 1,  N_TRACERS, Input_Opt%TCVV, 
     &                          State_Met%AD, State_Chm%TRACERS )

            !### Debug
            IF ( prtDebug ) THEN 
               CALL DEBUG_MSG( '### MAIN: a CONVERT_UNITS:1' )
            ENDIF
         ENDIF

!%%%%%%%%%%%%%%%%%%%%%%%%%%%%%%%%%%%%%%%%%%%%%%%%%%%%%%%%%%%%%%%%%%%%%%%
! End Legacy Code 
! Expecting vol/vol starts here (ewl/18/2015)
! Before this point, main.F has tracers in kg.
! Goal is to have everything expecting kg/kg.
! Have a moving conversion from kg to kg/kg starting here.
! All calls within the moving block are updated to accept kg/kg.
!%%%%%%%%%%%%%%%%%%%%%%%%%%%%%%%%%%%%%%%%%%%%%%%%%%%%%%%%%%%%%%%%%%%%%%%


!!%%%%%%%%%%%%%%%%%%%%%%%%%%%%%%%%%%%%%%%%%%%%%%%%%%%%%%%%%%%%%%%%%%%%%%%
!! TEMPORARY - ewl, 2/17/15
!! Convert kg to kg/kg
!         CALL CONVERT_KG_to_MMR( N_TRACERS, State_Met%AD, 
!     &                           State_Chm%TRACERS )
!!%%%%%%%%%%%%%%%%%%%%%%%%%%%%%%%%%%%%%%%%%%%%%%%%%%%%%%%%%%%%%%%%%%%%%%%

         !==============================================================
         !              ***** T R A N S P O R T *****
         !==============================================================
         IF ( ITS_TIME_FOR_DYN() ) THEN

            ! Output BC's
            ! Save boundary conditions (global grid) for future nested run
            IF ( LWINDO ) THEN
               CALL SAVE_GLOBAL_TPCORE_BC
     &            ( am_I_Root, Input_Opt, State_Chm, RC )
            ENDIF

!-----------------------------------------------------------------------------
! TWO-WAY NESTING OPTION
! This is only invoked when compiling GEOS-Chem with COUPLE=y
!
#if defined( EXCHANGE )
# if defined( GRID4x5 ) || defined( GRID2x25 )

            ! Exchange the position of POST (global simulations)
            IF ( ITS_TIME_FOR_EXCHANGE() ) THEN 
               CALL EXCHANGE_GLOBAL_POST
     &              ( am_I_Root, Input_Opt, State_Met, State_Chm, RC )
            ENDIF

# elif defined( NESTED_CH ) || defined( NESTED_NA ) || defined( NESTED_EU ) || defined( NESTED_SE )

            ! Exchange the position of POST (nested-grid simulations)
            IF ( ITS_TIME_FOR_EXCHANGE() ) THEN
               CALL EXCHANGE_NESTED_POST
     &              ( am_I_Root, Input_Opt, State_Met, State_Chm, RC )
            ENDIF

# endif
#endif
!-----------------------------------------------------------------------------

            ! Call the appropriate version of TPCORE
            IF ( LTRAN ) THEN 
               CALL DO_TRANSPORT
     &            ( am_I_Root, Input_Opt, State_Met, State_Chm, RC )
            ENDIF

            ! Reset State_Met air mass quantities
            CALL AIRQNT( am_I_root, State_Met, RC )

            ! Initialize wet scavenging and wetdep fields after
            ! the airmass quantities are reset after transport
#if defined ( TOMAS )
            ! ... TOMAS microphysics: Always call INIT_WETSCAV ...
            CALL INIT_WETSCAV
     &         ( am_I_Root, Input_Opt, State_Met, State_Chm, RC )

#else 
            ! ... Standard GEOS-Chem: Call INIT_WETSCAV if   ...
            ! ... convection or wet scavenging or chemistry are turned on ...
            IF ( LCONV .or. LWETD .or. LCHEM ) THEN
               CALL INIT_WETSCAV
     &            ( am_I_Root, Input_Opt, State_Met, State_Chm, RC )
            ENDIF

#endif
         ENDIF

         ! SDE 10/16/13: Set clock tracer if relevant
         IF ( IDTCLOCK .ne. 0 ) THEN
            CALL SET_CLOCK_TRAC( GET_TS_DYN(), State_Chm )
         ENDIF

         !--------------------------------------------------------------
         ! Compute PBL height
         ! Move this call from the PBL mixing routines because the PBL
         ! height is used by drydep and some of the emissions routines.
         ! (ckeller, 3/5/15) 
         !--------------------------------------------------------------
         CALL COMPUTE_PBL_HEIGHT ( State_Met )

         !--------------------------------------------------------------
         ! Test for emission timestep
         ! Now always do emissions here, even for full-mixing
         ! (ckeller, 3/5/15)
         !--------------------------------------------------------------
         IF ( ITS_TIME_FOR_EMIS() ) THEN
!         IF ( LNLPBL .AND. ITS_TIME_FOR_EMIS() ) THEN

            IF ( ITS_TIME_FOR_UNIT() )  ! v/v -> kg
     &         CALL CONVERT_UNITS( 2, N_TRACERS, Input_Opt%TCVV,
     &                             State_Met%AD, State_Chm%TRACERS )

            ! Increment emission counter
            CALL SET_CT_EMIS( INCREMENT=.TRUE. )

            !===========================================================
            !         ***** D R Y   D E P O S I T I O N *****
            !===========================================================
            IF ( LDRYD ) THEN
               CALL DO_DRYDEP( am_I_Root, Input_Opt, 
     &                         State_Met, State_Chm, RC )
            ENDIF

            !===========================================================
            !             ***** E M I S S I O N S *****
            !
            ! NOTE: For a complete description of how emissions from
            ! HEMCO are added into GEOS-Chem (and how they are mixed
            ! into the boundary layer), please see the wiki page:
            !
            ! http://wiki-geos-chem.org/Distributing_emissions_in_the_PBL
            !===========================================================

            ! Always call the HEMCO driver, even if emissions are turned
            ! off in the input.geos file (i.e. LEMIS=F).  This is to make 
            ! sure that HEMCO can still be used to read non-emission data 
            ! such as stratospheric Bry fields. (ckeller, 1/12/15).
            CALL EMISSIONS_RUN( am_I_Root, Input_Opt, 
     &                          State_Met, State_Chm, RC )

            ! Copy UV Albedo data (for photolysis) into State_Met%UVALBEDO
            ! NOTE: This has to be done after the HEMCO run method!
            IF ( LCHEM .and. ITS_A_NEW_MONTH() ) THEN
               CALL GET_UVALBEDO( am_I_Root, Input_Opt, State_Met, RC )
            ENDIF

            ! Read data required for Hg2 gas-particle partitioning 
            ! (H Amos, 25 Oct 2011)
            ! NOTE: This has to be done after the HEMCO run method!
            IF ( Input_Opt%ITS_A_MERCURY_SIM  .and. 
     &           ITS_A_NEW_MONTH()           ) THEN
               CALL READ_Hg2_PARTITIONING
     &              ( am_I_Root, Input_Opt, State_Met, MONTH, RC )
               IF ( prtDebug ) THEN
                  CALL DEBUG_MSG( '### MAIN: a READ_HG2_PARTITIONGING')
               ENDIF
            ENDIF

            ! Stop the run if the HEMCO run sequence dies w/ an error
            IF ( RC /= GIGC_SUCCESS ) THEN
               CALL ERROR_STOP( 'Error in EMISSIONS_RUN!', 'main.F' )
            ENDIF

            IF ( ITS_TIME_FOR_UNIT() )
     &         CALL CONVERT_UNITS( 1, N_TRACERS, Input_Opt%TCVV, 
     &                             State_Met%AD, State_Chm%TRACERS )! kg->v/v
         ENDIF

         !-------------------------------
         ! Test for convection timestep
         !-------------------------------
         IF ( ITS_TIME_FOR_CONV() ) THEN

            ! Increment the convection timestep
            CALL SET_CT_CONV( INCREMENT=.TRUE. )

            !===========================================================
            !      ***** M I X E D   L A Y E R   M I X I N G *****
            !===========================================================

            ! Note: mixing routine expects tracers in v/v
            ! DO_MIXING applies the tracer tendencies (dry deposition,
            ! emission rates) to the tracer arrays and performs PBL
            ! mixing. 
            ! In the non-local PBL scheme, dry deposition and emission
            ! fluxes below the PBL are handled within the PBL mixing
            ! routine. Otherwise, tracer concentrations are first updated
            ! and the full-mixing is then applied.
            ! (ckeller, 3/5/15)
            CALL DO_MIXING ( am_I_Root, Input_Opt, 
     &                       State_Met, State_Chm, RC )
            IF ( RC /= GIGC_SUCCESS ) THEN
               CALL ERROR_STOP( 'Error in MIX_TRACERS!', 'main.F' )
            ENDIF

!            ! Add option for non-local PBL. (Lin, 03/31/09)
!            ! Note that some emission arrays are initialized with chemistry 
!            ! (due to legacy code), so there are *no emissions* on the first
!            ! mixing and convection timestep when using non-local mixing
!            ! scheme (LNLPBL), although this is not reflected in the 
!            ! diagnostics. The instant mixing scheme is unaffected by this
!            ! bug since emissions then occur with chemistry. (cdh, 5/1/2013)
!            IF ( .NOT. LNLPBL ) THEN
!               CALL DO_PBL_MIX( LTURB, Input_Opt, State_Met, State_Chm )
!               IF ( prtDebug ) CALL DEBUG_MSG( '### MAIN: a TURBDAY:1' )
!            ELSE
!               CALL DO_PBL_MIX_2( am_I_Root, LTURB,     Input_Opt,
!     &                            State_Met, State_Chm, RC         )
!               IF ( prtDebug ) CALL DEBUG_MSG( '### MAIN: a NLPBL 2' )
!            ENDIF
 
            IF ( prtDebug ) CALL DEBUG_MSG( '### MAIN: a TURBDAY:2' )

            !===========================================================
            !        ***** C L O U D   C O N V E C T I O N *****
            !===========================================================
            IF ( LCONV ) THEN
            
               ! Call the appropriate convection routine
               CALL DO_CONVECTION
     &            ( am_I_Root, Input_Opt, State_Met, State_Chm, RC )

               !### Debug
               IF ( prtDebug ) THEN
                  CALL DEBUG_MSG( '### MAIN: a CONVECTION' )
               ENDIF
            ENDIF 
         ENDIF 

         !==============================================================
         !    ***** U N I T   C O N V E R S I O N  ( v/v -> kg ) *****
         !==============================================================

         IF ( ITS_TIME_FOR_UNIT() ) THEN 
            CALL CONVERT_UNITS( 2, N_TRACERS, Input_Opt%TCVV, 
     &                          State_Met%AD, State_Chm%TRACERS )

            !### Debug
            IF ( prtDebug ) THEN 
               CALL DEBUG_MSG( '### MAIN: a CONVERT_UNITS:2' )
            ENDIF
         ENDIF

!         !-------------------------------
!         ! Test for emission timestep
!         !-------------------------------
!         IF ( ( .NOT. LNLPBL ) .AND. ITS_TIME_FOR_EMIS() ) THEN
!
!            ! Increment emission counter
!            CALL SET_CT_EMIS( INCREMENT=.TRUE. )
!
!            !===========================================================
!            !         ***** D R Y   D E P O S I T I O N *****
!            !===========================================================
!            IF ( LDRYD ) THEN
!               CALL DO_DRYDEP
!     &            ( am_I_Root, Input_Opt, State_Met, State_Chm, RC )
!            ENDIF
!
!            !===========================================================
!            !             ***** E M I S S I O N S *****
!            !===========================================================
!!            IF ( LEMIS ) THEN
!               
!               ! Call the HEMCO emissions modules
!               ! Always call HEMCO, even if LEMIS is set to FALSE. 
!               ! This is to make sure that HEMCO can still be used to read
!               ! non-emission data such as stratospheric Bry fields. 
!               ! (ckeller, 1/12/15).
!               CALL EMISSIONS_RUN ( am_I_Root, Input_Opt, 
!     &                              State_Met, State_Chm, RC )
!
!               ! Return upon error in HEMCO
!               IF ( RC /= GIGC_SUCCESS ) THEN
!                  CALL ERROR_STOP( 'Error in EMISSIONS_RUN!', 'main.F' )
!               ENDIF
!
!               !### Debug
!               IF ( prtDebug ) THEN 
!                  CALL DEBUG_MSG( '### MAIN: a DO_EMISSIONS' )
!               ENDIF
!!            ENDIF

             ! --> now set in EMISSIONS_RUN (ckeller, 3/4/15)
!            IF ( ITS_A_FULLCHEM_SIM ) THEN
!               !========================================================
!               !jpp, 2/12/08: putting a call to SET_CH3Br
!               !              which is in bromocarb_mod.f
!               !       ***** Fix CH3Br Concentration in PBL *****
!               ! Kludge: eventually I want to keep the concentration
!               !         entirely fixed! Ask around on how to...
!               !========================================================
!               IF ( LEMIS .and. ( IDTCH3Br > 0 ) ) THEN
!                  CALL SET_CH3Br( am_I_Root, Input_Opt, State_Met, 
!     &                            .FALSE.,   State_Chm, RC         )
!
!               ENDIF
!
!               ! ----------------------------------------------------
!               ! If selected in input.geos, then set the MBL
!               ! concentration of BrO equal to 1 pptv during daytime.
!               ! ----------------------------------------------------
!               IF ( LEMIS .and. ( IDTBrO > 0 ) ) THEN
!                  CALL SET_BrO( am_I_Root, Input_Opt, State_Met, 
!     &                          .FALSE.,   State_Chm, RC  )
!               ENDIF
!            ENDIF
!
!         ENDIF

         !==============================================================
         !               ***** C H E M I S T R Y *****
         !============================================================== 

         ! Also need to compute avg P, T for CH4 chemistry (bmy, 1/16/01)
         IF ( ITS_A_CH4_SIM ) CALL CH4_AVGTP( State_Met )

         ! Every chemistry timestep...
         IF ( ITS_TIME_FOR_CHEM() ) THEN

            ! Increment chemistry timestep counter
            CALL SET_CT_CHEM( INCREMENT=.TRUE. )

            ! SDE 05/28/13: Set H2O to State_Chm tracer if relevant
            IF (IDTH2O.ne.0) THEN
               CALL SET_H2O_TRAC( (.not. LUCX), Input_Opt ,
     &                            State_Met,    State_Chm )
            ENDIF

            ! Do GEOS-Chem chemistry
            CALL DO_CHEMISTRY( am_I_Root, Input_Opt, 
     &                         State_Chm, State_Met, RC ) 

         ENDIF 

         ! Check State_Chm tracers (yxw)   
#if   defined( GEOS_5 ) && defined( GRID05x0666 )
         CALL CHECK_STT_05x0666( State_Chm, 
     &                           'end of chem section, before wetdep' )
#endif 
#if   defined( GEOS_FP) && defined( GRID025x03125)
         CALL CHECK_STT_025x03125( State_Chm, 'after chemistry' )
#endif 

         !==============================================================
         ! ***** W E T   D E P O S I T I O N  (rainout + washout) *****
         !==============================================================
         IF ( LWETD .and. ITS_TIME_FOR_DYN() ) THEN

            ! Do wet deposition
            CALL DO_WETDEP
     &         ( am_I_Root, Input_Opt, State_Met, State_Chm, RC )

         ENDIF

         !==============================================================
         !      ***** U P D A T E  O P T I C A L  D E P T H *****          
         !==============================================================
         ! Recalculate the optical depth at the wavelength specified by
         ! jv_spec_aod.dat This must be done before the call to any
         ! diagnostic and only on a chemistry timestep.
         ! (skim, 02/05/11)
         IF ( ITS_TIME_FOR_CHEM() ) THEN
            CALL RECOMPUTE_OD
     &         ( am_I_Root, Input_Opt, State_Met, State_Chm, RC )
         ENDIF

         !==============================================================
         !   ***** I N C R E M E N T   E L A P S E D   T I M E *****
         !============================================================== 
         ! Moved before diagnostics to count the last timestep as done.
         ! Need to save timestamps for filenames.
         ! (ccc, 5/13/09)
 
         ! Plane following diagnostic
         IF ( ND40 > 0 .and. DO_DIAG_WRITE ) THEN 
         
            ! Call SETUP_PLANEFLIGHT routine if necessary
            IF ( ITS_A_NEW_DAY() ) THEN
               
               ! If it's a full-chemistry simulation but LCHEM=F,
               ! or if it's an offline simulation, call setup routine 
               IF ( ITS_A_FULLCHEM_SIM ) THEN
                  IF ( .not. LCHEM ) THEN
                     CALL SETUP_PLANEFLIGHT( am_I_Root, Input_Opt, RC )
                  ENDIF
               ELSE
                  CALL SETUP_PLANEFLIGHT( am_I_Root, Input_Opt, RC )
               ENDIF
            ENDIF
         ENDIF

         CALL TIMESTAMP_DIAG
         CALL SET_ELAPSED_MIN
         CALL SET_CURRENT_TIME
         IF ( prtDebug ) THEN
            CALL DEBUG_MSG( '### MAIN: after SET_ELAPSED_MIN' )
         ENDIF

         !==============================================================
         !       ***** A R C H I V E   D I A G N O S T I C S *****
         !==============================================================
         IF ( ITS_TIME_FOR_DIAG() ) THEN

            !### Debug
            IF ( prtDebug ) CALL DEBUG_MSG( '### MAIN: b DIAGNOSTICS' )

            ! Accumulate several diagnostic quantities
            CALL DIAG1
     &         ( am_I_Root, Input_Opt, State_Met, State_Chm, RC )
            IF ( prtDebug ) CALL DEBUG_MSG( '### MAIN: after DIAG1' )

            ! ND41: save PBL height in 1200-1600 LT (amf)
            ! (for comparison w/ Holzworth, 1967)
            IF ( ND41 > 0 ) CALL DIAG41
            IF ( prtDebug ) CALL DEBUG_MSG( '### MAIN: after DIAG41' )

            ! ND42: SOA concentrations [ug/m3]
            IF ( ND42 > 0 ) THEN
               CALL DIAG42( Input_Opt, State_Met, State_Chm )
            ENDIF
            IF ( prtDebug ) CALL DEBUG_MSG( '### MAIN: after DIAG42' )

            ! 24-hr timeseries
            IF ( DO_SAVE_DIAG50 ) THEN
               CALL DIAG50
     &            ( am_I_Root, Input_Opt, State_Met, State_Chm, RC )
            ENDIF

            ! Increment diagnostic timestep counter. (ccc, 5/13/09)
            CALL SET_CT_DIAG( INCREMENT=.TRUE. )

            ! Plane following diagnostic
            IF ( ND40 > 0 ) THEN 
               
               print*, 'Call planeflight'
               ! Archive data along the flight track
               CALL PLANEFLIGHT
     &            ( am_I_Root, Input_Opt, State_Met, State_Chm, RC )
            ENDIF
            IF ( prtDebug ) CALL DEBUG_MSG( '### MAIN: after DIAG40' )

            !### Debug
            IF ( prtDebug ) CALL DEBUG_MSG( '### MAIN: a DIAGNOSTICS' )
         ENDIF

         !==============================================================
         !   ***** T I M E S E R I E S   D I A G N O S T I C S  *****
         !
         ! NOTE: Since we are saving soluble tracers, we must move
         !       the ND40, ND49, and ND52 timeseries diagnostics
         !       to after the call to DO_WETDEP (bmy, 4/22/04)
         !============================================================== 

         IF ( prtDebug ) CALL DEBUG_MSG( '### MAIN: before TIMESERIES' )

         ! Station timeseries
         IF ( ITS_TIME_FOR_DIAG48() ) THEN
            CALL DIAG48
     &         ( am_I_Root, Input_Opt, State_Met, State_Chm, RC )
         ENDIF
         IF ( prtDebug ) CALL DEBUG_MSG( '### MAIN: after DIAG48' )

         ! 3-D timeseries
         IF ( ITS_TIME_FOR_DIAG49() ) THEN
            CALL DIAG49
     &         ( am_I_Root, Input_Opt, State_Met, State_Chm, RC )
         ENDIF
         IF ( prtDebug ) CALL DEBUG_MSG( '### MAIN: after DIAG49' )

         ! Ship timeseries
         IF ( ITS_TIME_FOR_DIAG63() ) THEN
            CALL DIAG63( am_I_Root, Input_Opt, RC )
         ENDIF
         IF ( prtDebug ) CALL DEBUG_MSG( '### MAIN: after DIAG63' )

         ! Morning or afternoon timeseries
         IF ( DO_SAVE_DIAG51 ) THEN
            CALL DIAG51
     &         ( am_I_Root, Input_Opt, State_Met, State_Chm, RC )
         ENDIF
         IF ( DO_SAVE_DIAG51b ) THEN
            CALL DIAG51b
     &         ( am_I_Root, Input_Opt, State_Met, State_Chm, RC )
         ENDIF
         IF ( prtDebug ) CALL DEBUG_MSG( '### MAIN: after DIAG51' )

         ! Comment out for now 
         !! Column timeseries
         !IF ( ND52 > 0 .and. ITS_TIME_FOR_ND52() ) THEN
         !   CALL DIAG52
         !   IF ( prtDebug ) CALL DEBUG_MSG( '### MAIN: a ND52' )
         !ENDIF

#if defined( DEVEL )
         ! Write diagnostic data to the GEOS-Chem diagnostics netCDF file.
         ! Each diagnostic has a specified averaging period specified 
         ! in Input_Opt. (ckeller, bmy, 1/15/15)
         CALL Diagnostics_Write( am_I_Root, Input_Opt, .FALSE., RC )

#endif

         !### After diagnostics
         IF ( prtDebug ) CALL DEBUG_MSG( '### MAIN: after TIMESERIES' )

         !==============================================================
         !  ***** E N D   O F   D Y N A M I C   T I M E S T E P *****
         !==============================================================

         ! Check for NaN, Negatives, Infinities in tracers each time diag are
         ! saved. (ccc, 5/13/09)
         IF ( ITS_TIME_FOR_DIAG() ) THEN

         ! Sometimes tracers in the stratosphere can be negative at 
         ! the nested-grid domain edges. Force them to be zero before
         ! CHECK_STT (yxw)
#if   defined( GEOS_5 ) && defined( GRID05x0666 )
            CALL CHECK_STT_05x0666( State_Chm, 'after dynamics step' )
#endif
#if   defined( GEOS_FP) && defined( GRID025x03125)
         CALL CHECK_STT_025x03125( State_Chm, 'after dynamics step' )
#endif 


            CALL CHECK_STT( State_Chm, 'End of Dynamic Loop' )
         ENDIF
          
      ENDDO

      !=================================================================
      !     ***** C O P Y   I - 3   O R   I - 6   F I E L D S *****
      !
      !     The I-3 or I-6 fields at the end of this outer timestep 
      !     become the fields at the beginning of the next timestep
      !=================================================================
      CALL COPY_I3_I6_FIELDS( State_Met )
      IF ( prtDebug ) THEN 
         CALL DEBUG_MSG( '### MAIN: after COPY_I3_I6_FIELDS' )
      ENDIF

      ENDDO

      !=================================================================
      !         ***** C L E A N U P   A N D   Q U I T *****
      !=================================================================
 9999 CONTINUE

      ! Remove all files from temporary directory 
      IF ( LUNZIP ) THEN
         
         ! Type of operation
         ZTYPE = 'remove all'

         ! Remove A3, A6, I6 fields
         CALL UNZIP_A3_FIELDS( Input_Opt, ZTYPE )
         CALL UNZIP_A6_FIELDS( Input_Opt, ZTYPE )
         CALL UNZIP_I6_FIELDS( Input_Opt, ZTYPE )

#if   defined( GCAP )
         ! Remove GCAP PHIS field (if necessary)
         CALL UNZIP_GCAP_FIELDS( Input_Opt, ZTYPE )
#endif

      ENDIF

      ! Print the mass-weighted mean OH concentration (if applicable)
      CALL PRINT_DIAG_OH( am_I_Root, Input_Opt, RC )

#if defined( DEVEL )
      ! Write diagnostic data to the GEOS-Chem restart netCDF file.
      ! Each diagnostic has a specified averaging period specified 
      ! in Input_Opt. (ckeller, bmy, 1/15/15)
      CALL Diagnostics_Write( am_I_Root, Input_Opt, .TRUE., RC )
#endif

      ! For model benchmarking, save final masses of 
      ! Rn,Pb,Be or Ox to a binary punch file 
      IF ( LSTDRUN ) THEN 
         CALL STDRUN( Input_Opt, State_Chm, LBEGIN=.FALSE. )
      ENDIF

      ! Close all files
      CALL CLOSE_FILES
      IF ( prtDebug ) CALL DEBUG_MSG( '### MAIN: a CLOSE_FILES' )

      ! Deallocate fields of the Input Options object
      CALL Cleanup_GIGC_Input_Opt( am_I_Root, Input_Opt, RC )
      IF ( prtDebug ) CALL DEBUG_MSG( '### MAIN: a cleanup Input_Opt' )

      ! Deallocate fields of the Chemistry State object
      CALL Cleanup_GIGC_State_Chm( am_I_Root, State_Chm, RC )
      IF ( prtDebug ) CALL DEBUG_MSG( '### MAIN: a cleanup State_Chm' )

      ! Deallocate fields of the Meteorology State object
      CALL Cleanup_GIGC_State_Met( am_I_Root, State_Met, RC )
      IF ( prtDebug ) CALL DEBUG_MSG( '### MAIN: a cleanup State_met' )

      ! Deallocate dynamic module arrays
      CALL CLEANUP( am_I_Root, Input_Opt, RC )

      ! Deallocate the derived type object w/ mapping info
      CALL CLEANUP_MAPPING( mapping )

!-----------------------------------------------------------------------------
! TWO-WAY NESTING OPTION
! This is only invoked when compiling GEOS-Chem with COUPLE=y
!
#if defined( EXCHANGE )
      ! Finalize the two-way nesting
      CALL CLEANUP_EXCHANGE( am_I_Root )
#endif
!-----------------------------------------------------------------------------

      ! Free the shadow variables in error_mod.F
      CALL CLEANUP_ERROR()

#if defined( GTMM_Hg )
      ! Deallocate arrays from GTMM model for mercury simulation
      IF ( LGTMM ) CALL CleanupCASAarrays
#endif

      IF ( prtDebug ) CALL DEBUG_MSG( '### MAIN: a CLEANUP' )

      ! Print ending time of simulation
      CALL DISPLAY_END_TIME

      CONTAINS
!EOC
!------------------------------------------------------------------------------
!                  GEOS-Chem Global Chemical Transport Model                  !
!------------------------------------------------------------------------------
!BOP
!
! !IROUTINE: display_grid_and_model
!
! !DESCRIPTION: Internal Subroutine DISPLAY\_GRID\_AND\_MODEL displays the 
!  appropriate messages for the given model grid and machine type.  It also 
!  prints the starting time and date (local time) of the GEOS-Chem simulation.
!\\
!\\
! !INTERFACE:
!
      SUBROUTINE DISPLAY_GRID_AND_MODEL
! 
! !REVISION HISTORY: 
!  02 Dec 2003 - R. Yantosca - Initial version
!  13 Aug 2010 - R. Yantosca - Added ProTeX headers
!  13 Aug 2010 - R. Yantosca - Added extra output
!  02 Feb 2012 - R. Yantosca - Added output for GEOS-5.7.x met fields
!  28 Feb 2012 - R. Yantosca - Removed support for GEOS-3
!  19 Mar 2012 - R. Yantosca - Now echo info for 0.25 x 0.3125 runs
!  19 Mar 2012 - R. Yantosca - Now echo info if ISORROPIA is turned off
!  22 Oct 2012 - R. Yantosca - Now echo info if -DDEVEL is used

!EOP
!------------------------------------------------------------------------------
!BOC
!
! !LOCAL VARIABLES:
!
      ! For system time stamp
      CHARACTER(LEN=16) :: STAMP

      !-------------------------------------------------
      ! Print resolution info
      !-------------------------------------------------
#if   defined( GRID4x5   )
      WRITE( 6, '(a)' )                   
     &    REPEAT( '*', 13 )                                          //
     &    '   S T A R T I N G   4 x 5   G E O S--C H E M   '         //
     &    REPEAT( '*', 13 )

#elif defined( GRID2x25  )
      WRITE( 6, '(a)' ) 
     &    REPEAT( '*', 13 )                                          // 
     &    '   S T A R T I N G   2 x 2.5   G E O S--C H E M   '       //
     &    REPEAT( '*', 13 )

#elif defined( GRID1x125 )
      WRITE( 6, '(a)' ) 
     &    REPEAT( '*', 13 )                                          // 
     &    '   S T A R T I N G   1 x 1.25   G E O S--C H E M   '      //
     &    REPEAT( '*', 13 )

#elif defined( GRID1x1 )
      WRITE( 6, '(a)' ) 
     &    REPEAT( '*', 13 )                                          // 
     &    '   S T A R T I N G   1 x 1   G E O S -- C H E M   '       //
     &    REPEAT( '*', 13 )

#elif defined( GRID05x0666 )
      WRITE( 6, '(a)' ) 
     &    REPEAT( '*', 13 )                                          // 
     &    '   S T A R T I N G   0.5 x 0.666   G E O S -- C H E M   ' //
     &    REPEAT( '*', 13 )

#elif defined( GRID025x03125 )
      WRITE( 6, '(a)' ) 
     &    REPEAT( '*', 13 )                                          // 
     &    '   S T A R T I N G  0.25 x 0.3125  G E O S -- C H E M   ' //
     &    REPEAT( '*', 13 )

#endif

      !-------------------------------------------------
      ! Print machine info
      !-------------------------------------------------

      ! Get the proper FORMAT statement for the model being used
#if   defined( COMPAQ    )
      WRITE( 6, '(a)' ) 'Created w/ HP/COMPAQ Alpha compiler'
#elif defined( IBM_AIX   )
      WRITE( 6, '(a)' ) 'Created w/ IBM-AIX compiler'
#elif defined( LINUX_PGI )
      WRITE( 6, '(a)' ) 'Created w/ LINUX/PGI compiler'
#elif defined( LINUX_IFORT )
      WRITE( 6, '(a)' ) 'Created w/ LINUX/IFORT compiler'
      WRITE( 6, '(a)' ) 'Use ifort -V to print version information'
#elif defined( SGI_MIPS  )
      WRITE( 6, '(a)' ) 'Created w/ SGI MIPSpro compiler'
#elif defined( SPARC     )
      WRITE( 6, '(a)' ) 'Created w/ Sun/SPARC compiler'
#endif

      !-------------------------------------------------
      ! Print met field info
      !-------------------------------------------------
#if   defined( GEOS_4 )
      WRITE( 6, '(a)' ) 'Using GMAO GEOS-4 met fields'
#elif defined( GEOS_5 )
      WRITE( 6, '(a)' ) 'Using GMAO GEOS-5 met fields'
#elif defined( GEOS_FP )
      WRITE( 6, '(a)' ) 'Using GMAO GEOS-FP met fields'
#elif defined( MERRA )
      WRITE( 6, '(a)' ) 'Using GMAO MERRA met fields'
#elif defined( GCAP  )
      WRITE( 6, '(a)' ) 'Using GCAP/GISS met fields'
#endif

      !-------------------------------------------------
      ! Print msg if ISORROPIA is turned off for debug
      !-------------------------------------------------
#if   defined( NO_ISORROPIA ) 
      WRITE( 6, '(a)' ) REPEAT( '#', 39 )
      WRITE( 6, '(a)' ) '# ISORROPIA TURNED OFF FOR TESTING!!! #'
      WRITE( 6, '(a)' ) REPEAT( '#', 39 )
#endif

      !-------------------------------------------------
      ! Print msg if ISORROPIA is turned off for debug
      !-------------------------------------------------
#if   defined( DEVEL ) 
      WRITE( 6, '(a)' ) REPEAT( '#', 39 )
      WRITE( 6, '(a)' ) '# USING -DDEVEL FOR TESTING THE GIGC  #'
      WRITE( 6, '(a)' ) REPEAT( '#', 39 )
#endif

      
      !-------------------------------------------------
      ! System time stamp
      !-------------------------------------------------
      STAMP = SYSTEM_TIMESTAMP()
      WRITE( 6, 100 ) STAMP
 100  FORMAT( /, '===> SIMULATION START TIME: ', a, ' <===', / )

      END SUBROUTINE DISPLAY_GRID_AND_MODEL
!EOC
!------------------------------------------------------------------------------
!                  GEOS-Chem Global Chemical Transport Model                  !
!------------------------------------------------------------------------------
!BOP
!
! !IROUTINE: ctm_flush
!
! !DESCRIPTION: Internal subroutine CTM\_FLUSH flushes certain diagnostic
! file buffers to disk. 
!\\
!\\
! CTM\_FLUSH should normally be called after each diagnostic output, so that 
! in case the run dies, the output files from the last diagnostic timestep 
! will not be lost.  
!\\
!\\
! FLUSH is an intrinsic FORTRAN subroutine and takes as input the unit number 
! of the file to be flushed to disk.
!\\
!\\
! !INTERFACE:
!
      SUBROUTINE CTM_FLUSH
! 
! !REVISION HISTORY: 
!  31 Aug 2000 - R. Yantosca - Initial version
!  13 Aug 2010 - R. Yantosca - Added ProTeX headers
!  06 Aug 2012 - R. Yantosca - IU_BPCH is only global file LUN still needed
!EOP
!------------------------------------------------------------------------------
!BOC
      CALL FLUSH( IU_BPCH )  

      END SUBROUTINE CTM_FLUSH
!EOC
!------------------------------------------------------------------------------
!                  GEOS-Chem Global Chemical Transport Model                  !
!------------------------------------------------------------------------------
!BOP
!
! !IROUTINE: display_end_time
!
! !DESCRIPTION: Internal subroutine DISPLAY\_END\_TIME prints the ending 
!  time of the GEOS-Chem simulation.
!\\
!\\
! !INTERFACE:
!
      SUBROUTINE DISPLAY_END_TIME
! 
! !REVISION HISTORY: 
!  03 May 2005 - R. Yantosca - Initial version
!  13 Aug 2010 - R. Yantosca - Added ProTeX headers
!EOP
!------------------------------------------------------------------------------
!BOC
!
! !LOCAL VARIABLES:
!
      CHARACTER(LEN=16) :: STAMP

      ! Print system time stamp
      STAMP = SYSTEM_TIMESTAMP()
      WRITE( 6, 100 ) STAMP
 100  FORMAT( /, '===> SIMULATION END TIME: ', a, ' <===', / )

      ! Echo info
      WRITE ( 6, 3000 ) 
 3000 FORMAT
     &   ( /, '**************   E N D   O F   G E O S -- C H E M   ',
     &        '**************' )

      END SUBROUTINE DISPLAY_END_TIME
!EOC
!------------------------------------------------------------------------------
!                  GEOS-Chem Global Chemical Transport Model                  !
!------------------------------------------------------------------------------
!BOP
!
! !IROUTINE: read_initial_met_fields
!
! !DESCRIPTION: Internal subroutine READ\_INITIAL\_MET\_FIELDS calls the
!  various routines to read met fields at the beginning of a GEOS-Chem
!  simulation.  This code was moved out of the main routine for clarity,
!  due to the many \#if defined() blocks that are required.
!\\
!\\
! !INTERFACE:
!
      SUBROUTINE READ_INITIAL_MET_FIELDS()
! 
! !REMARKS:
!  All variables used in this routine are declared above in the main 
!  program, and as such, are visible here.
!                                                                             .
!  Also calls the following routines:
!  (1) AVGPOLE   (average pressure @ poles) when I3 or I6 fields are read
!  (2) LIGHTNING (lightning NOx emissions)  when A3 or A6 fields are read
!
! !REVISION HISTORY: 
!  07 Feb 2012 - R. Yantosca - Initial version
!  28 Feb 2012 - R. Yantosca - Removed support for GEOS-3
!  23 Oct 2013 - R. Yantosca - Now pass Input_Opt to GET_A6_FIELDS
!  23 Oct 2013 - R. Yantosca - Now pass Input_Opt to GET_MERRA_A3_FIELDS
!  24 Jun 2014 - R. Yantosca - Now pass Input_Opt to other routines
!  24 Jun 2014 - R. Yantosca - Cosmetic changes, line up arguments
!EOP
!------------------------------------------------------------------------------
!BOC
!
! !LOCAL VARIABLES:
!
      ! Convenience variable for date & time
      INTEGER :: D(2)

      !=================================================================
      !    *****  R E A D   G E O S -- F P   F I E L D S    *****
      !    *****  At the start of the GEOS-Chem simulation  *****
      !
      !    Handle GEOS-FP met fields separately from other met 
      !=================================================================
#if   defined( GEOS_FP )

      ! Read time-invariant data
      CALL GEOSFP_READ_CN  (             Input_Opt, State_Met )

      ! Read 1-hr time-averaged data
      D = GET_FIRST_A1_TIME()
      CALL GEOSFP_READ_A1  ( D(1), D(2), Input_Opt, State_Met )

      ! Read 3-hr time averaged data
      D = GET_FIRST_A3_TIME()
      CALL GEOSFP_READ_A3  ( D(1), D(2), Input_Opt, State_Met )

      ! Read 3-hr time averaged data
      D = GET_FIRST_I3_TIME()
      CALL GEOSFP_READ_I3_1( D(1), D(2), Input_Opt, State_Met )

#elif defined( MERRA )

      !=================================================================
      !    *****  R E A D   M E R R A   M E T   F I E L D S  *****
      !    *****  At the start of the GEOS-Chem simulation   *****
      !
      !    Handle MERRA met fields separately from other met products
      !=================================================================

      ! Open constant fields
      D = (/ 20000101, 000000 /)
      CALL OPEN_MERRA_CN_FIELDS ( D(1), D(2), Input_Opt               )
      CALL GET_MERRA_CN_FIELDS  ( D(1), D(2), Input_Opt, State_Met    )
      IF ( LPRT ) THEN
         CALL DEBUG_MSG( '### MAIN: a 1st MERRA CN TIME' )
      ENDIF

      ! Open and read A-1 fields
      D = GET_FIRST_A1_TIME()
      CALL OPEN_MERRA_A1_FIELDS ( D(1), D(2), Input_Opt, RESET=.TRUE. )
      CALL GET_MERRA_A1_FIELDS  ( D(1), D(2), Input_Opt, State_Met    )
      IF ( LPRT ) THEN
         CALL DEBUG_MSG( '### MAIN: a 1st MERRA A1 TIME' )
      ENDIF

      ! Open and read A-3 fields
      D = GET_FIRST_A3_TIME()
      CALL OPEN_MERRA_A3_FIELDS ( D(1), D(2), Input_Opt               )
      CALL GET_MERRA_A3_FIELDS  ( D(1), D(2), Input_Opt, State_Met    )
      IF ( LPRT ) THEN
         CALL DEBUG_MSG( '### MAIN: a 1st MERRA A3 TIME' )
      ENDIF

      ! Open & read I-6 fields
      D = GET_FIRST_I6_TIME()
      CALL OPEN_MERRA_I6_FIELDS ( D(1), D(2), Input_Opt               )
      CALL GET_MERRA_I6_FIELDS_1( D(1), D(2), Input_Opt, State_Met    )
      IF ( LPRT ) THEN 
         CALL DEBUG_MSG( '### MAIN: a 1st I6 TIME' )
      ENDIF

#else

      !=================================================================
      !    *****      U N Z I P   M E T   F I E L D S        *****
      !    ***** At at the start of the GEOS-Chem simulation *****
      !
      !   Here we unzip the initial GEOS-3, GEOS-4, GEOS-5, GCAP data
      !=================================================================
      IF ( Input_Opt%LUNZIP ) THEN

         !---------------------
         ! Remove all files
         !---------------------

         ! Type of unzip operation
         ZTYPE = 'remove all'
         
         ! Remove any leftover A-3, A-6, I-6, in temp dir
         CALL UNZIP_A3_FIELDS( Input_Opt, ZTYPE )
         CALL UNZIP_A6_FIELDS( Input_Opt, ZTYPE )
         CALL UNZIP_I6_FIELDS( Input_Opt, ZTYPE )

#if   defined( GCAP )
         ! Unzip GCAP PHIS field (if necessary)
         CALL UNZIP_GCAP_FIELDS( Input_Opt, ZTYPE )
#endif

         !---------------------
         ! Unzip in foreground
         !---------------------

         ! Type of unzip operation
         ZTYPE = 'unzip foreground'

         ! Unzip A-3, A-6, I-6 files for START of run
         CALL UNZIP_A3_FIELDS( Input_Opt, ZTYPE, NYMDb )
         CALL UNZIP_A6_FIELDS( Input_Opt, ZTYPE, NYMDb )
         CALL UNZIP_I6_FIELDS( Input_Opt, ZTYPE, NYMDb )

#if   defined( GCAP )
         ! Unzip GCAP PHIS field (if necessary)
         CALL UNZIP_GCAP_FIELDS( Input_Opt, ZTYPE )
#endif

         !### Debug output
         IF ( LPRT ) CALL DEBUG_MSG( '### MAIN: a UNZIP' )
      ENDIF

      !=================================================================
      !      *****      R E A D   M E T   F I E L D S       *****
      !      ***** At the start of the GEOS-Chem simulation *****
      !
      !  Here we read in the initial GEOS-3, GEOS-4, GEOS-5, GCAP data
      !=================================================================

      ! Open and read A-3 fields
      D = GET_FIRST_A3_TIME()
      CALL OPEN_A3_FIELDS ( D(1), D(2), Input_Opt, RESET=.TRUE. )
      CALL GET_A3_FIELDS  ( D(1), D(2), Input_Opt, State_Met    )
      IF ( LPRT ) THEN
         CALL DEBUG_MSG( '### MAIN: a 1st A3 TIME' )
      ENDIF

      ! Open & read A-6 fields
      D = GET_FIRST_A6_TIME()
      CALL OPEN_A6_FIELDS ( D(1), D(2), Input_Opt               )
      CALL GET_A6_FIELDS  ( D(1), D(2), Input_Opt, State_Met    )      
      IF ( LPRT ) THEN
         CALL DEBUG_MSG( '### MAIN: a 1st A6 TIME' )
      ENDIF

      ! Open & read I-6 fields
      D = GET_FIRST_I6_TIME()
      CALL OPEN_I6_FIELDS ( D(1), D(2), Input_Opt               )
      CALL GET_I6_FIELDS_1( D(1), D(2), Input_Opt, State_Met    )
      IF ( LPRT ) THEN
         CALL DEBUG_MSG( '### MAIN: a 1st I6 TIME' )
      ENDIF

#if   defined( GCAP )

      !-----------------------------------------------------------------
      ! Read additional fields for GCAP meteorology
      !-----------------------------------------------------------------

      ! Read GCAP PHIS and LWI fields (if necessary)
      CALL OPEN_GCAP_FIELDS( Input_Opt            )
      CALL GET_GCAP_FIELDS ( Input_Opt, State_Met )

      ! Remove temporary file (if necessary)
      IF ( LUNZIP ) THEN
         CALL UNZIP_GCAP_FIELDS( Input_Opt, 'remove date' )
      ENDIF

#endif

#endif

      END SUBROUTINE READ_INITIAL_MET_FIELDS
!EOC
!------------------------------------------------------------------------------
!                  GEOS-Chem Global Chemical Transport Model                  !
!------------------------------------------------------------------------------
!BOP
!
! !IROUTINE: read_met_fields
!
! !DESCRIPTION: Internal subroutine READ\_MET\_FIELDS calls the
!  various routines to read met fields in the main GEOS-Chem timestepping
!  loop.  This code was moved out of the main routine for clarity, due to
!  the many \#if defined() blocks that are required.
!\\
!\\
! !INTERFACE:
!
      SUBROUTINE READ_MET_FIELDS()
! 
! !REMARKS:
!  All variables used in this routine are declared above in the main 
!  program, and as such, are visible here.
!                                                                             .
!  Also calls the following routines:
!  (1) AVGPOLE   (average pressure @ poles) when I3 or I6 fields are read
!  (2) LIGHTNING (lightning NOx emissions)  when A3 or A6 fields are read
!
! !REVISION HISTORY: 
!  07 Feb 2012 - R. Yantosca - Initial version
!  28 Feb 2012 - R. Yantosca - Removed support for GEOS-3
!  04 Jan 2013 - M. Payer    - Call UPDATE_T_DAY for MERRA and GEOS-5.7.2 (tmf)
!  23 Oct 2013 - R. Yantosca - Now pass Input_Opt to GET_A6_FIELDS
!  24 Jun 2014 - R. Yantosca - Now pass Input_Opt to other routines
!  24 Jun 2014 - R. Yantosca - Cosmetic changes, line up arguments
!EOP
!------------------------------------------------------------------------------
!BOC
!
! !LOCAL VARIABLES:
!
      ! Convenience variable for date & time
      INTEGER :: D(2)

#if   defined( GEOS_FP )

      !==============================================================
      !  ****** R E A D   G E O S -- F P   F I E L D S  *****
      !==============================================================

      !---------------------------------
      ! A-1 fields (1hr time averaged)
      !---------------------------------
      IF ( ITS_TIME_FOR_A1() ) THEN
         D = GET_A1_TIME()
         CALL GEOSFP_READ_A1  ( D(1), D(2), Input_Opt, State_Met )
      ENDIF

      !----------------------------------
      ! A-3 fields (3-hr time averaged)
      !----------------------------------
      IF ( ITS_TIME_FOR_A3() ) THEN
         D = GET_A3_TIME()
         CALL GEOSFP_READ_A3  ( D(1), D(2), Input_Opt, State_Met )
      ENDIF

      !----------------------------------
      ! I-3 fields (3-hr instantaneous
      !----------------------------------
      IF ( ITS_TIME_ FOR_I3() ) THEN
         D = GET_I3_TIME()
         CALL GEOSFP_READ_I3_2( D(1), D(2), Input_Opt, State_Met )

         ! Compute avg pressure at polar caps 
         CALL AVGPOLE( State_Met%PS2 )

      ENDIF

#elif defined( MERRA )

      !==============================================================
      !    ***** R E A D   M E R R A   A - 1   F I E L D S *****
      !
      !    The MERRA archive contains hourly surface data fields.
      !==============================================================
      IF ( ITS_TIME_FOR_A1() ) THEN

         ! Get the date/time for the next A-3 data block
         D = GET_A1_TIME()

         ! Open & read A-3 fields
         CALL OPEN_MERRA_A1_FIELDS ( D(1), D(2), Input_Opt            )
         CALL GET_MERRA_A1_FIELDS  ( D(1), D(2), Input_Opt, State_Met )
      ENDIf

      !==============================================================
      !    ***** R E A D   M E R R A   A - 3   F I E L D S *****
      !
      !     The MERRA archive contains 3-hourly 3-D data fields.
      !==============================================================
      IF ( ITS_TIME_FOR_A3() ) THEN
         
         ! Get the date/time for the next A-6 data block
         D = GET_A3_TIME()

         ! Open and read A-6 fields
         CALL OPEN_MERRA_A3_FIELDS ( D(1), D(2), Input_Opt            )
         CALL GET_MERRA_A3_FIELDS  ( D(1), D(2), Input_Opt, State_Met )

         ! Since CLDTOPS is an A-3 field, update the
         ! lightning NOx emissions [molec/box/6h]
!         IF ( Input_Opt%LLIGHTNOX ) CALL LIGHTNING( State_Met )
      ENDIF

      !==============================================================
      !    ***** R E A D   M E R R A   I - 6   F I E L D S *****
      !
      !    The MERRA archive contains 6-hourly instantaneous data.
      !==============================================================
      IF ( ITS_TIME_FOR_I6() ) THEN

         ! Get the date/time for the next I-6 data block
         D = GET_I6_TIME()

         ! Open and read files
         CALL OPEN_MERRA_I6_FIELDS ( D(1), D(2), Input_Opt            )
         CALL GET_MERRA_I6_FIELDS_2( D(1), D(2), Input_Opt, State_Met )

         ! Compute avg pressure at polar caps 
         CALL AVGPOLE( State_Met%PS2 )

      ENDIF

#else

      !===============================================================
      !         ***** U N Z I P   M E T   F I E L D S *****
      !
      !      Some met data (except MERRA) are stored compressed.
      !===============================================================
      IF ( LUNZIP .and. ITS_TIME_FOR_UNZIP() ) THEN
         
         ! Get the date & time for 12h (720 mins) from now
         DATE = GET_TIME_AHEAD( 720 )
      
         ! If LWAIT=T then wait for the met fields to be
         ! fully unzipped before proceeding w/ the run.
         ! Otherwise, unzip fields in the background
         IF ( LWAIT ) THEN
            ZTYPE = 'unzip foreground'
         ELSE
            ZTYPE = 'unzip background'
         ENDIF
         
         ! Unzip A3, A6, I6 fields
         CALL UNZIP_A3_FIELDS( Input_Opt, ZTYPE, DATE(1) )
         CALL UNZIP_A6_FIELDS( Input_Opt, ZTYPE, DATE(1) )
         CALL UNZIP_I6_FIELDS( Input_Opt, ZTYPE, DATE(1) )
      
      ENDIF

      !===============================================================
      !        ***** R E M O V E   M E T   F I E L D S *****  
      !===============================================================
      IF ( LUNZIP .and. ITS_TIME_FOR_DEL() ) THEN

         ! Type of operation
         ZTYPE = 'remove date'

         ! Remove A-3, A-6, and I-6 files only for the current date
         CALL UNZIP_A3_FIELDS( Input_Opt, ZTYPE, NYMD )
         CALL UNZIP_A6_FIELDS( Input_Opt, ZTYPE, NYMD )
         CALL UNZIP_I6_FIELDS( Input_Opt, ZTYPE, NYMD )

      ENDIF  

      !==============================================================
      !          ***** R E A D   A - 3   F I E L D S *****
      !
      !  All met data (except MERRA) contain 3-hourly surface data.
      !==============================================================
      IF ( ITS_TIME_FOR_A3() ) THEN

         ! Get the date/time for the next A-3 data block
         D = GET_A3_TIME()

         ! Open & read A-3 fields
         CALL OPEN_A3_FIELDS( D(1), D(2), Input_Opt            ) 
         CALL GET_A3_FIELDS ( D(1), D(2), Input_Opt, State_Met )

      ENDIF

      !==============================================================
      !          ***** R E A D   A - 6   F I E L D S *****  
      !
      !      All other met fields contain 6-hourly 3-D data. 
      !==============================================================
      IF ( ITS_TIME_FOR_A6() ) THEN
         
         ! Get the date/time for the next A-6 data block
         D = GET_A6_TIME()

         ! Open and read A-6 fields
         CALL OPEN_A6_FIELDS( D(1), D(2), Input_Opt            )
         CALL GET_A6_FIELDS(  D(1), D(2), Input_Opt, State_Met )      

      ENDIF

      !==============================================================
      !          ***** R E A D   I - 6   F I E L D S *****   
      !==============================================================
      IF ( ITS_TIME_FOR_I6() ) THEN

         ! Get the date/time for the next I-6 data block
         D = GET_I6_TIME()

         ! Open and read files
         CALL OPEN_I6_FIELDS ( D(1), D(2), Input_Opt            )
         CALL GET_I6_FIELDS_2( D(1), D(2), Input_Opt, State_Met )

         ! Compute avg pressure at polar caps 
         CALL AVGPOLE( State_Met%PS2 )

      ENDIF

#endif

      END SUBROUTINE READ_MET_FIELDS
!EOC
!------------------------------------------------------------------------------
!                  GEOS-Chem Global Chemical Transport Model                  !
!------------------------------------------------------------------------------
!BOP
!
! !IROUTINE: get_overhead_o3_for_fastj
!
! !DESCRIPTION: Internal subroutine GET\_OVERHEAD\_O3\_FOR\_FASTJ 
!\\
!\\
! !INTERFACE:
!
      SUBROUTINE GET_OVERHEAD_O3_FOR_FASTJ( am_I_Root )
!
! INPUT ARGUMENTS:
! 
      LOGICAL, INTENT(IN   )   :: am_I_Root   ! Root CPU?
! 
! !REMARKS:
!  This routine makes use of variables declared in above in the main program
!  (which are visible in all sub-programs below the CONTAINS statement).
!                                                                             .
!  The original code was done in FAST-J routine "set_prof.F", but has been
!  split off to facilitate development of the grid-independent model.
!
! !REVISION HISTORY: 
!  07 Mar 2012 - R. Yantosca - Initial version
!  14 Nov 2013 - R. Yantosca - For GEOS-FP, read O3 from met field files
!  13 Dec 2013 - M. Sulprizio- Moved USE_O3_FROM_MET to the Input_Opt object and
!                              set in initialization stage of GEOS_CHEM
!  22 Oct 2014 - C. Keller   - Added am_I_Root
!EOP
!------------------------------------------------------------------------------
!BOC
!
! !LOCAL VARIABLES:
!
      ! FAST-J is only used for fullchem, offline aerosol
      ! and CH3I simulations, so skip otherwise
      IF ( ITS_A_FULLCHEM_SIM  .or.
     &     ITS_AN_AEROSOL_SIM  .or.
     &     ITS_A_CH3I_SIM     ) THEN

         ! Only execute this if we are doing chemistry
         ! and if it we are at a chemistry timestep
         IF ( LCHEM .and. ITS_TIME_FOR_CHEM() ) THEN
             
            ! Get the overhead O3 column for FAST-J.  Take either the
            ! TOMS O3 data or the column O3 directly from the met fields
            CALL COMPUTE_OVERHEAD_O3( am_I_Root,  
     &                                DAY,
     &                                Input_Opt%USE_O3_FROM_MET, 
     &                                State_Met%TO3 )
         ENDIF
      ENDIF

      END SUBROUTINE GET_OVERHEAD_O3_FOR_FASTJ
!EOC
!------------------------------------------------------------------------------
!                  GEOS-Chem Global Chemical Transport Model                  !
!------------------------------------------------------------------------------
!BOP
!
! !IROUTINE: initialize_regridding
!
! !DESCRIPTION: Internal subroutine Initialize\_Regridding passes several
!  variables to regrid\_a2a\_mod.F90, where they are locally shadowed.
!\\
!\\
! !INTERFACE:
!
      SUBROUTINE Initialize_Regridding( am_I_Root, Input_Opt, RC )
!
! !INPUT PARAMETERS:
!
      LOGICAL,        INTENT(IN)  :: am_I_Root   ! Are we on the root CPU?
      TYPE(OptInput), INTENT(IN)  :: Input_Opt   ! Input Options object
!
! !OUTPUT PARAMETERS:
!
      INTEGER,        INTENT(OUT) :: RC          ! Success or failure?
! 
! !REMARKS:
!  This routine is a wrapper for Init_Map_A2A in regrid_a2a_mod.F90.  
!  Passing variables via Init_Map_A2A helps us to remove dependencies on
!  other GEOS-Chem routines from regrid_a2a_mod.F90.  This in turn 
!  facilitates the implementation of the HEMCO emissions package.
!
! !REVISION HISTORY: 
!  15 Jul 2014 - R. Yantosca - Initial version
!  05 Mar 2015 - R. Yantosca - Now read data w/r/t ExtData/HEMCO
!EOP
!------------------------------------------------------------------------------
!BOC
!
! !LOCAL VARIABLES:
!     
      ! Scalars
      INTEGER            :: I, J
      CHARACTER(LEN=255) :: DIR

      ! Arrays
      REAL(fpp)             :: LONEDG(IIPAR+1       ) ! W longitude edges [deg]
      REAL(fpp)             :: LATSIN(       JJPAR+1) ! SIN(Lat edges)    [1  ]
      REAL(fpp)             :: AREAS (IIPAR, JJPAR  ) ! Surface Areas     [m2 ]

      !================================================================
      ! Initialize_Regridding begins here!
      !================================================================

      ! Assume success
      RC  = GIGC_SUCCESS

      ! Directory where netCDF ifles are found
      DIR = TRIM( Input_Opt%DATA_DIR ) // 'HEMCO/MAP_A2A/v2014-07/'

      ! Initialize longitudes [deg]
      DO I = 1, IIPAR+1
         LONEDG(I) = GET_XEDGE( I, 1, 1 )
      ENDDO

      ! Initialize sines of latitude [1]
      DO J = 1, JJPAR+1
         LATSIN(J) = GET_YSIN( 1, J, 1 )
      ENDDO

      ! Initialize surface areas [m2]
      DO J = 1, JJPAR
      DO I = 1, IIPAR
         AREAS(I,J) = GET_AREA_M2( I, J, 1 )
      ENDDO
      ENDDO

      ! Pass to regrid_a2a_mod.F90, where these will be shadowed locally
      CALL Init_Map_A2A( IIPAR, JJPAR, LONEDG, LATSIN, AREAS, DIR )
      
      END SUBROUTINE Initialize_Regridding
!EOC
      END PROGRAM GEOS_CHEM
#endif<|MERGE_RESOLUTION|>--- conflicted
+++ resolved
@@ -253,13 +253,9 @@
 !  22 Aug 2014 - R. Yantosca - Now save areas [m2] in State_Met%AREA_M2
 !  15 Dec 2014 - M. Yannetti - Added PRECISION_MOD
 !  06 Jan 2015 - R. Yantosca - Added two-way coupled simulation options
-<<<<<<< HEAD
 !  17 Feb 2015 - E. Lundgren - Remove STT and TCVV pointers
+!  25 Feb 2015 - E. Lundgren - Remove MAKE-RH call since now in AIRQNT.
 !  16 Mar 2015 - E. Lundgren - Change tracer main units from kg to kg/kg
-=======
-!  17 Feb 2015 - E. Lundgren - Remove STT and TCVV pointers.\
-!  25 Feb 2015 - E. Lundgren - Remove MAKE-RH call since now in AIRQNT.
->>>>>>> 63193a48
 !EOP
 !------------------------------------------------------------------------------
 !BOC
