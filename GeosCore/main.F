!BOC
#if !defined(ESMF_)
!EOC
!------------------------------------------------------------------------------
!                  GEOS-Chem Global Chemical Transport Model                  !
!------------------------------------------------------------------------------
!BOP
!
! !MODULE: geos_chem 
!
! !DESCRIPTION: Program GEOS\_CHEM is the main level driver program for the 
!  GEOS-Chem model of atmospheric chemistry and composition.
!\\
!\\
! !INTERFACE:
!
      PROGRAM GEOS_CHEM
!
! !USES:
!
      !-----------------------------------------------------------------
      ! Parameters to define floating-point variables
      !-----------------------------------------------------------------
      USE PRECISION_MOD, ONLY : fpp => fp  ! Flexible precision
      USE PRECISION_MOD, ONLY : f4         ! 4-byte floating point
      USE PRECISION_MOD, ONLY : f8         ! 8-byte floating point

      !-----------------------------------------------------------------
      ! Basic GEOS-Chem modules
      !-----------------------------------------------------------------
      USE CMN_SIZE_MOD          ! Size parameters
      USE CMN_GCTM_MOD          ! Physical constants
      USE ERROR_MOD             ! For error checking
      USE FILE_MOD              ! For file I/O
      USE GRID_MOD              ! For defining the lons/lats/areas of the grid
      USE INPUT_MOD             ! For reading settings from "input.geos"
      USE MAPPING_MOD           ! For regridding MODIS LAI
      USE OLSON_LANDMAP_MOD     ! Computes IREG, ILAND, IUSE from Olson map
      USE PRESSURE_MOD          ! For computing pressure at grid boxes
      USE RESTART_MOD           ! For restart file I/O
      USE TIME_MOD              ! For computing date & time 
      USE TRACERID_MOD          ! Flags for G-C tracers & chemical species
      USE TRACER_MOD            ! For error-checking the tracer array
      USE REGRID_A2A_MOD        ! For horizontal regridding
      USE UNITCONV_MOD          ! For gas concentration unit conversion
      USE GEOS_TIMERS_MOD       ! For GEOS-Chem timers (optional)
      
      !-----------------------------------------------------------------
      ! GEOS-Chem chemistry modules
      !-----------------------------------------------------------------
      USE CARBON_MOD            ! For SOA simulation
      USE CHEMISTRY_MOD         ! Driver routines for chemistry
      USE COMODE_MOD            ! Allocatable arrays for SMVGEAR solver
      USE COMODE_LOOP_MOD       ! Formerly common-block arrays for SMVGEAR
      USE GCKPP_COMODE_MOD      ! For the KPP chemical solver
      USE GLOBAL_CH4_MOD        ! For offline CH4 simulation
      USE MERCURY_MOD           ! For offline Hg simulation (driver)
      USE OCEAN_MERCURY_MOD     ! For offline Hg simulation (ocean model)
      USE STRAT_CHEM_MOD        ! For linearized stratospheric chemistry
      USE TOMS_MOD              ! For overhead O3 columns (for FAST-J)
      USE UCX_MOD               ! For unified trop-strat chemistry (SDE)
      USE UVALBEDO_MOD          ! For reading UV albedoes (for FAST-J)

      !-----------------------------------------------------------------
      ! GEOS-Chem deposition modules
      !-----------------------------------------------------------------
      USE DEPO_MERCURY_MOD      ! Deposition for offline Hg simulation
      USE DRYDEP_MOD            ! For dry deposition
      USE WETSCAV_MOD           ! For wet deposition (rainout & washout)

      !-----------------------------------------------------------------
      ! GEOS-Chem diagnostics modules
      !-----------------------------------------------------------------
      USE BENCHMARK_MOD         ! For the 1-month benchmark simulations
      USE CMN_DIAG_MOD          ! Logical switches for G-C diagnostics
      USE DIAG_MOD              ! G-C diagnostic arrays & counters
      USE DIAG41_MOD            ! For ND41  (afternoon PBL       ) diag
      USE DIAG42_MOD            ! For ND42  (SOA products        ) diag
      USE DIAG48_MOD            ! For ND48  (station timeseries  ) diag
      USE DIAG49_MOD            ! For ND49  (inst. timeseries    ) diag
      USE DIAG50_MOD            ! For ND50  (24h avg timeseries  ) diag
      USE DIAG51_MOD            ! For ND51  (satellite timeseries) diag
      USE DIAG51b_MOD           ! For ND51b (satellite timeseries) diag
      USE DIAG63_MOD            ! For ND63  (PARANOX timeseries  ) diag
      USE DIAG_OH_MOD           ! For ND43  (OH,HO2,etc. prod    ) diag
      USE PLANEFLIGHT_MOD       ! For ND40  (plane flight track  ) diag
      USE DIAGNOSTICS_MOD       ! New diagnostics module (C. Keller)

      !-----------------------------------------------------------------
      ! GEOS-Chem dynamics modules
      !-----------------------------------------------------------------
      USE CONVECTION_MOD        ! For deep cloud convection
      USE LINOZ_MOD             ! For LINOX linear strat chemistry
      USE PBL_MIX_MOD           ! To compute PBL height 
      USE TPCORE_BC_MOD         ! For nested-grid boundary conditions
      USE TRANSPORT_MOD         ! Driver routines for advection
      USE CHEMGRID_MOD          ! For the dynamic tropopause
      USE VDIFF_MOD             ! For non-local PBL mixing (J. Lin)

      !-----------------------------------------------------------------
      ! GEOS-Chem emissions modules
      !-----------------------------------------------------------------
      USE MODIS_LAI_MOD         ! For MODIS leaf area indices (replacement)
      USE EMISSIONS_MOD         ! For interfacing with HEMCO emissions
      USE MIXING_MOD            ! performs tracer mixing

      !-----------------------------------------------------------------
      ! GEOS-Chem met field I/O modules
      !-----------------------------------------------------------------
      USE DAO_MOD               ! Met field definitions
      USE GCAP_READ_MOD         ! For reading GCAP met data
      USE GEOSFP_READ_MOD       ! For reading GEOS-FP data
      USE MERRA2_READ_MOD       ! For reading MERRA2 data
      USE MERRA_A1_MOD          ! For reading MERRA A1 data
      USE MERRA_A3_MOD          ! For reading MERRA A3 data
      USE MERRA_CN_MOD          ! For reading MERRA CN data
      USE MERRA_I6_MOD          ! For reading MERRA I6 data
      USE A3_READ_MOD           ! For reading A3 data (all other met)
      USE A6_READ_MOD           ! For reading A6 data (all other met)
      USE I6_READ_MOD           ! For reading I6 data (all other met)
#if defined( EXCHANGE )
      USE EXCHANGE_MOD          ! For two-way coupled simulations
#endif

#if defined( RRTMG )
      !-----------------------------------------------------------------
      ! Radiation modules
      !-----------------------------------------------------------------
      USE RRTMG_RAD_TRANSFER_MOD, ONLY: DO_RRTMG_RAD_TRANSFER,
     &                                  LW_UFLUX, LW_DFLUX,
     &                                  SW_UFLUX, SW_DFLUX,
     &                                  LW_UFLUXC, LW_DFLUXC,
     &                                  SW_UFLUXC, SW_DFLUXC,
     &                                  INIT_SURFACE_RAD,
     &                                  READ_SURFACE_RAD,
     &                                  INIT_STRAT_CLIM,
     &                                  READ_STRAT_CLIM,
     &                                  INIT_MCICA_CLOUDS,
     &                                  SET_SPECMASK
      USE CMN_FJX_MOD,            ONLY: NSPECRADMENU,
     &                                  LSPECRADMENU
      USE rrtmg_lw_init,  ONLY : rrtmg_lw_ini
      USE rrtmg_sw_init,  ONLY : rrtmg_sw_ini

#endif

      !-----------------------------------------------------------------
      ! Modules for the Grid-Independent GEOS-Chem (aka "GIGC")
      !-----------------------------------------------------------------
      USE GIGC_ErrCode_Mod      ! Error codes for success or failure
      USE GIGC_Environment_Mod  ! For allocating objects
      USE GIGC_Input_Opt_Mod    ! Derived type for Input Options 
      USE GIGC_State_Chm_Mod    ! Derived type for Chemistry State object    
      USE GIGC_State_Met_Mod    ! Derived type for Meteorology State object

      IMPLICIT NONE
!
! !REMARKS:
!                                                                             .
!     GGGGGG  EEEEEEE  OOOOO  SSSSSSS       CCCCCC H     H EEEEEEE M     M    
!    G        E       O     O S            C       H     H E       M M M M    
!    G   GGG  EEEEEE  O     O SSSSSSS      C       HHHHHHH EEEEEE  M  M  M    
!    G     G  E       O     O       S      C       H     H E       M     M    
!     GGGGGG  EEEEEEE  OOOOO  SSSSSSS       CCCCCC H     H EEEEEEE M     M    
!                                                                             .
!                                                                             .
!                 (formerly known as the Harvard-GEOS model)
!           for 4 x 5, 2 x 2.5 global grids and hi-res nested grids
!                                                                             .
!       Contact: GEOS-Chem Support Team (geos-chem-support@as.harvard.edu)
!                                                                     
!                                                                             .
!  See the GEOS-Chem Web Site:
!                                                                             .
!     http://acmg.seas.harvard.edu/geos/
!                                                                             .
!  and the GEOS-Chem User's Guide:
!                                                                             .
!     http://acmg.seas.harvard.edu/geos/doc/man/
!                                                                             .
!  and the GEOS-Chem wiki:
!                                                                             .
!     http://wiki.seas.harvard.edu/geos-chem/
!                                                                             .
!  for the most up-to-date GEOS-Chem documentation on the following topics:
!                                                                             .
!     - installation, compilation, and execution
!     - coding practice and style
!     - input files and met field data files
!     - horizontal and vertical resolution
!     - modification history
!
! !REVISION HISTORY: 
!  13 Aug 2010 - R. Yantosca - Added ProTeX headers
!  13 Aug 2010 - R. Yantosca - Add modifications for MERRA (treat like GEOS-5)
!  19 Aug 2010 - R. Yantosca - Now call MERRA met field reader routines
!  02 Feb 2011 - S. Kim      - Call Compute_OD after wet deposition
!  05 Oct 2011 - R. Yantosca - Now get SUNCOS30 array from routine COSSZA
!  07 Oct 2011 - R. Yantosca - Rename SUNCOS30 to SUNCOS_MID, which is the
!                              cos(SZA) at the midpt of the chemistry timestep
!  02 Feb 2012 - R. Yantosca - Added modifications for GEOS-5.7.x met fields
!  06 Feb 2012 - R. Yantosca - Reorganize USE statements for clarity
!  06 Feb 2012 - R. Yantosca - Renamed NN to NNN to avoid name confusion
!  07 Feb 2012 - R. Yantosca - Split off met field I/O into internal routines
!                              READ_INITIAL_MET_FIELDS and READ_MET_FIELDS
!  07 Feb 2012 - M. Payer    - Replace call to COSSZA with GET_COSINE_SZA
!  28 Feb 2012 - R. Yantosca - Removed support for GEOS-3
!  06 Mar 2012 - R. Yantosca - Now call READ_TOMS every month (this was
!                              formerly done within routine "fast_j.F")
!  06 Mar 2012 - R. Yantosca - Add subroutine GET_OVERHEAD_O3_FOR_FASTJ
!                              which calls COMPUTE_OVERHEAD_O3 (in toms_mod.F)
!                              to pre-compute the overhead O3 columsn for
!                              FAST-J photolysis.  This removes code from
!                              "set_prof.F" to facilitate the GI model.
!  19 Mar 2012 - R. Yantosca - Now call routines from olson_landmap_mod.F90
!                              to read the Olson land map data
!  04 Apr 2012 - R. Yantosca - Now call updated LAI routines from new module
!                              modis_lai_mod.F90.  Retire routine RDLAI.
!  05 Apr 2012 - R. Yantosca - Removed reference to LXTRA, it's obsolete
!  11 Apr 2012 - R. Yantosca - Replace lai_mod.F with modis_lai_mod.F90
!  11 Apr 2012 - R. Yantosca - Now call INIT_MODIS_LAI (in modis_lai_mod.F90)
!                              here so that we don't have to call it from 
!                              megan_mod.F and mercury_mod.F separately.
!  17 Apr 2012 - R. Yantosca - Need to set the mapping variable to NULL()
!  10 Jun 2012 - L. Murray   - Remove references to UPBDFLX_MOD.F
!  31 Jul 2012 - R. Yantosca - Now pass am_I_Root variable to lower-level
!                              routines in order to allow PRINT and WRITE
!                              statements to execute on the root CPU.  This
!                              is needed for compatibility w/ the GEOS-5 GCM.
!  13 Aug 2012 - R. Yantosca - Now call FILL_CHEM_STATE_IDs to populate
!                              the CHEM_STATE object ID and name fields
!  18 Oct 2012 - R. Yantosca - Rename LOCAL_MET object to State_Met
!  18 Oct 2012 - R. Yantosca - Rename CHEM_STATE object to State_Chm
!  18 Oct 2012 - R. Yantosca - Now pass am_I_Root, RC arguments to routines
!                              ALLOCATE_ALL, INIT_ALL when using -DDEVEL
!  19 Oct 2012 - R. Yantosca - Now reference gigc_state_chm_mod.F90
!  19 Oct 2012 - R. Yantosca - Now reference gigc_state_met_mod.F90
!  25 Oct 2012 - R. Yantosca - Define logical doDebugPrt for ND70 output
!  25 Oct 2012 - R. Yantosca - Add descriptive comments for DEVEL #ifdefs
!  25 Oct 2012 - R. Yantosca - Now reference gigc_errcode_mod.F90
!  01 Nov 2012 - R. Yantosca - Now read soil NOx restart file
!  01 Nov 2012 - R. Yantosca - Now reference gigc_input_opt_mod.F90
!  08 Nov 2012 - R. Yantosca - Now pass Input_Opt as an arg to DO_CHEMISTRY
!  01 Nov 2012 - R. Yantosca - Now read soil NOx restart file
!  14 Nov 2012 - R. Yantosca - Add am_I_Root, Input_Opt, RC as arguments
!                              to various subroutines
!  15 Nov 2012 - M. Payer    - Replaced all met field arrays with State_Met
!                              derived type object
!  15 Nov 2012 - R. Yantosca - Bring Input_Opt out of the DEVEL tags
!  26 Feb 2013 - R. Yantosca - Add placeholder tag for Input_Opt%MAX_DEP
!  05 Mar 2013 - R. Yantosca - Now pass am_I_Root, Input_Opt, RC to routine
!                              DO_PBL_MIX_2 (for non-local PBL mixing)
!  15 Mar 2013 - R. Yantosca - Now set Input_Opt%LINOZ_N* fields here
!  26 Mar 2013 - S.D. Eastham- Added initialization of rare tracers
!  29 Mar 2013 - R. Yantosca - Bring code out of DEVEL blocks
!  30 May 2013 - R. Yantosca - Now pass Input_Opt object to STDRUN routine
!  03 Jun 2013 - R. Yantosca - Use routines from updated mercury_mod.F
!  20 Aug 2013 - R. Yantosca - Removed "define.h", this is now obsolete
!  23 Oct 2013 - R. Yantosca - Now pass am_I_root, Input_Opt, RC to INIT_DAO
!  13 Dec 2013 - M. Sulprizio- Now set USE_O3_FROM_MET logical flag during
!                              initialization stage
!  11 Apr 2014 - R. Yantosca - Now remove call to INIT_GLOBAL_CH4; this is
!                              now done from routine GIGC_Init_Extra
!  19 May 2014 - C. Keller   - Added INIT_CHEMISTRY 
!  19 May 2014 - C. Keller   - Added HEMCO
!  23 Jun 2014 - R. Yantosca - Removed references to unix_cmds_mod.F
!  23 Jun 2014 - R. Yantosca - Removed references to directory_mod.F
!  23 Jun 2014 - R. Yantosca - Removed references to logical_mod.F
!  15 Jul 2014 - R. Yantosca - Now reference grid_mod.F90, regrid_a2a_mod.F90
!  15 Jul 2014 - R. Yantosca - Now call Init_Map_A2A to store shadow variables
!                              within regrid_a2a_mod.F90.  This helps to 
!                              break dependencies for the HEMCO implementation.
!  25 Jul 2014 - R. Yantosca - Remove reference to commsoil_mod.F90
!  22 Aug 2014 - R. Yantosca - Now save areas [m2] in State_Met%AREA_M2
!  15 Dec 2014 - M. Yannetti - Added PRECISION_MOD
!  06 Jan 2015 - R. Yantosca - Added two-way coupled simulation options
!  17 Feb 2015 - E. Lundgren - Remove STT and TCVV pointers
!  25 Feb 2015 - E. Lundgren - Remove MAKE-RH call since now in AIRQNT
!  16 Mar 2015 - E. Lundgren - Change tracer main units from kg to kg/kg
!  24 Mar 2015 - E. Lundgren - Now pass Input_Opt to Check_STT
!  31 Mar 2015 - E. Lundgren - Move post-transport AIRQNT call to transport_mod 
!  16 Apr 2015 - R. Yantosca - Remove call to INIT_DAO; it's obsolete
!  12 Aug 2015 - R. Yantosca - Add support for MERRA2 meteorology
!  03 Sep 2015 - R. Yantosca - Now call SETUP_WETSCAV instead of INIT_WETSCAV
!EOP
!------------------------------------------------------------------------------
!BOC
!
! !LOCAL VARIABLES:
!
      ! Scalars
      LOGICAL                  :: FIRST_RT = .TRUE.
      LOGICAL                  :: wasModisRead
      LOGICAL                  :: prtDebug
      INTEGER                  :: I,             IOS,         J
      INTEGER                  :: K,             L,           N
      INTEGER                  :: JDAY,          NDIAGTIME,   N_DYN
      INTEGER                  :: NNN,           N_DYN_STEPS, NSECb 
      INTEGER                  :: N_STEP,        YEAR,        MONTH
      INTEGER                  :: DAY,           DAY_OF_YEAR, SEASON
      INTEGER                  :: NYMD,          NYMDb,       NHMS
      INTEGER                  :: ELAPSED_SEC,   NHMSb,       RC
      INTEGER                  :: ELAPSED_TODAY, HOUR,        MINUTE
      INTEGER                  :: laiYYYY,       laiMM
      REAL(f8)                 :: TAU,           TAUb         
      CHARACTER(LEN=255)       :: ZTYPE

      ! Set cloud flag for RRTMG
      INTEGER                   :: ICLD=0,ISEED=10
      INTEGER                   :: RR

      ! Arrays
      INTEGER                  :: DATE(2)

      ! Derived type objects
      TYPE(MapWeight), POINTER :: mapping(:,:) => NULL()

      !-----------------------------------------------------------------
      ! %%%% REPLICATING GIGC FUNCTIONALITY IN EXISTING GEOS-CHEM %%%%
      !
      ! We must declare the Chemistry State (State_Chm), Meteorology
      ! State (State_Met), and Input Options (Input_Opt) objects
      ! for use with the Grid-Independent GEOS-Chem code. 
      !
      TYPE(OptInput)           :: Input_Opt   ! Input Options object
      TYPE(ChmState)           :: State_Chm   ! Chemistry State object
      TYPE(MetState)           :: State_Met   ! Meteorology State object
      !
      ! Also define NI, NJ, NL for more consistent naming w/r/t the 
      ! ESMF interface.  Initialize these from IIPAR, JJPAR, JJPAR
      ! (bmy, 11/9/12)
      !
      INTEGER                  :: NI          ! # of longitudes 
      INTEGER                  :: NJ          ! # of latitudes
      INTEGER                  :: NL          ! # of levels
      !
      ! When connecting G-C to an external GCM, we need to only write 
      ! to stdout if we are on the root CPU.  Otherwise this will slow
      ! down the code.  This is why we introduced the am_I_Root logical
      ! variable.
      !
      ! However, if we are using the "traditional" G-C, then we don't
      ! need to restrict I/O to the root CPU.  (This is because each
      ! GEOS-Chem simulation starts out on a single CPU, with other
      ! CPUs joining only within parallel DO loops).  Therefore, we
      ! can just set am_I_Root = .true. here and then have it propagate
      ! down to all of the lower-level routines.  The main.F routine
      ! is not called when connecting G-C to an external GCM.
      ! (mlong, bmy, 7/30/12)
      !
      LOGICAL, PARAMETER       :: am_I_Root = .TRUE. 
      !
      ! Define shadow variables for fields in Input_Opt (bmy, 6/25/14)
      LOGICAL                  :: ITS_A_FULLCHEM_SIM 
      LOGICAL                  :: ITS_A_CH4_SIM
      LOGICAL                  :: ITS_A_MERCURY_SIM  
      LOGICAL                  :: ITS_A_TAGCO_SIM
      LOGICAL                  :: ITS_AN_AEROSOL_SIM 
      LOGICAL                  :: ITS_A_CH3I_SIM
      LOGICAL                  :: ITS_A_SPECIALTY_SIM
      LOGICAL                  :: DO_DIAG_WRITE
      LOGICAL                  :: LCHEM
      LOGICAL                  :: LCONV
      LOGICAL                  :: LDRYD
      LOGICAL                  :: LDYNOCEAN
      LOGICAL                  :: LEMIS
      LOGICAL                  :: LGTMM
      LOGICAL                  :: LKPP
      LOGICAL                  :: LLINOZ
      LOGICAL                  :: LNLPBL
      LOGICAL                  :: LPRT
      LOGICAL                  :: LSTDRUN
      LOGICAL                  :: LSCHEM
      LOGICAL                  :: LSETH2O
      LOGICAL                  :: LSVCSPEC
      LOGICAL                  :: LSVGLB
      LOGICAL                  :: LTRAN
      LOGICAL                  :: LTURB
      LOGICAL                  :: LUCX
      LOGICAL                  :: LUNZIP
      LOGICAL                  :: LVARTROP
      LOGICAL                  :: LWAIT
      LOGICAL                  :: LWETD
      LOGICAL                  :: LWINDO
      LOGICAL                  :: USE_OLSON_2001
      INTEGER                  :: N_TRACERS 
      !-----------------------------------------------------------------

      !=================================================================
      ! GEOS-CHEM starts here!                                            
      !=================================================================

#if defined( TOMAS )
      !(sfarina, 6/19/2013) It may seem strange, but this welcome message
      !                     fixes an issue where geoschem crashes with a
      !                     sigsegv immediately after starting.
      !                     This happens on ace-net's glooscap cluster with
      !                     ifort (IFORT) 11.1 20101201
      !                     this issue does not appear when running inside
      !                     a debugger, and is probably related to
      !                     some initialization garbage in memory
      !                     when using -O2 optimization
      !(bmy, 1/27/2014)   - Need to "CALL FLUSH(6).  FLUSH needs
      !                     an argument.  Unit 6 is Unix stdout.
      PRINT*, '%%%%% USING TOMAS MICROPHYSICS PACKAGE %%%%%'
      CALL FLUSH(6)
#endif

      !-----------------------------------------------------------------
      ! %%%% REPLICATING GIGC FUNCTIONALITY IN EXISTING GEOS-CHEM %%%%
      !
      ! Assume a successful return until otherwise
      !
      RC                      = GIGC_SUCCESS
      !
      ! Define NI, NJ, NL dimensions for use below
      !
      NI                      = IIPAR
      NJ                      = JJPAR
      NL                      = LLPAR
      !
      ! Define dimensions for fields of the Input Options object
      ! NOTE: At this point we have not yet read in the "input.geos"
      ! file so these are just placeholder values (bmy, 11/7/12)
      !
      Input_Opt%MAX_DIAG      = MAX_DIAG
      Input_Opt%MAX_TRCS      = NNPAR
      Input_Opt%MAX_MEMB      = 15
      Input_Opt%MAX_FAMS      = MAXFAM
!---------------------------------------------------
! Prior to 9/22/15:
! Now use NNPAR as a place holdeer (bmy, 9/22/15)
!      Input_Opt%MAX_DEP       = MAXDEP
!---------------------------------------------------
      Input_Opt%MAX_DEP       = NNPAR
      Input_Opt%LINOZ_NLEVELS = 25
      Input_Opt%LINOZ_NLAT    = 18
      Input_Opt%LINOZ_NMONTHS = 12
      Input_Opt%LINOZ_NFIELDS = 7
      Input_Opt%RootCPU       = .true.
      !
      ! Call the routine GIGC_Allocate_All (located in module file
      ! GeosCore/gigc_environment_mod.F90) to allocate all lat/lon
      ! allocatable arrays used by GEOS-Chem, as well as the Input 
      ! Options object.  The IIPAR and JJPAR dimensions are not 
      ! declared as PARAMETERs, but are module variables that are 
      ! initialized in this call.
      !
      CALL GIGC_Allocate_All( am_I_root, Input_Opt, RC )
      IF ( RC /= GIGC_SUCCESS ) GOTO 9999
      !-----------------------------------------------------------------
      
      ! Display current grid resolution and data set type
      CALL DISPLAY_GRID_AND_MODEL

      !=================================================================
      !            ***** I N I T I A L I Z A T I O N *****
      !=================================================================

#if defined( USE_TIMERS )
      ! Call timer initilization
      CALL GEOS_Timer_Setup( 1 )
      CALL GEOS_Timer_Add( "GEOS-Chem",           RC )
      CALL GEOS_Timer_Add( "Initialization",      RC )
      CALL GEOS_Timer_Add( "Timesteps",           RC )
      CALL GEOS_Timer_Add( "HEMCO",               RC )
      CALL GEOS_Timer_Add( "All chemistry",       RC )
      CALL GEOS_Timer_Add( "=> Strat chem",       RC )
      CALL GEOS_Timer_Add( "=> Gas-phase chem",   RC )
      CALL GEOS_Timer_Add( "=> All aerosol chem", RC )
      CALL GEOS_Timer_Add( "Transport",           RC )
      CALL GEOS_Timer_Add( "Convection",          RC )
      CALL GEOS_Timer_Add( "Dry deposition",      RC )
      CALL GEOS_Timer_Add( "Wet deposition",      RC )
      CALL GEOS_Timer_Add( "RRTMG",               RC )
      CALL GEOS_Timer_Add( "Diagnostics",         RC )
      CALL GEOS_Timer_Start( "GEOS-Chem",         RC )
      CALL GEOS_Timer_Start( "Initialization",    RC )
#endif

      ! Read input file and call init routines from other modules
      CALL Read_Input_File( am_I_Root, Input_Opt, RC ) 

      ! Initialize the regridding module by storing shadow copies
      CALL Initialize_Regridding( am_I_Root, Input_Opt, RC )

      ! Store shadow copies of am_I_Root, Input_Opt in error_mod.F
      CALL Init_Error( am_I_Root, Input_Opt, RC )

      ! Copy values from Input_Opt.  These replace the variables
      ! from logical_mod.F and tracer_mod.F. (bmy, 3/29/13)
      USE_OLSON_2001      =  Input_Opt%USE_OLSON_2001
      ITS_A_FULLCHEM_SIM  =  Input_Opt%ITS_A_FULLCHEM_SIM
      ITS_A_CH4_SIM       =  Input_Opt%ITS_A_CH4_SIM
      ITS_A_MERCURY_SIM   =  Input_Opt%ITS_A_MERCURY_SIM
      ITS_A_TAGCO_SIM     =  Input_Opt%ITS_A_TAGCO_SIM 
      ITS_AN_AEROSOL_SIM  =  Input_Opt%ITS_AN_AEROSOL_SIM
      ITS_A_CH3I_SIM      =  Input_Opt%ITS_A_CH3I_SIM
      ITS_A_SPECIALTY_SIM =  Input_Opt%ITS_A_SPECIALTY_SIM
      DO_DIAG_WRITE       =  Input_Opt%DO_DIAG_WRITE
      LCHEM               =  Input_Opt%LCHEM
      LCONV               =  Input_Opt%LCONV
      LDRYD               =  Input_Opt%LDRYD
      LDYNOCEAN           =  Input_Opt%LDYNOCEAN
      LEMIS               =  Input_Opt%LEMIS
      LGTMM               =  Input_Opt%LGTMM
      LKPP                =  Input_Opt%LKPP
      LLINOZ              =  Input_Opt%LLINOZ
      LNLPBL              =  Input_Opt%LNLPBL
      LPRT                =  Input_Opt%LPRT
      LSCHEM              =  Input_Opt%LSCHEM
      LSETH2O             =  Input_Opt%LSETH2O
      LSTDRUN             =  Input_Opt%LSTDRUN
      LSVCSPEC            =  Input_Opt%LSVCSPEC
      LSVGLB              =  Input_Opt%LSVGLB
      LTRAN               =  Input_Opt%LTRAN
      LTURB               =  Input_Opt%LTURB
      LUCX                =  Input_Opt%LUCX
      LUNZIP              =  Input_Opt%LUNZIP
      LVARTROP            =  Input_Opt%LVARTROP
      LWAIT               =  Input_Opt%LWAIT
      LWETD               =  Input_Opt%LWETD
      LWINDO              =  Input_Opt%LWINDO
      USE_OLSON_2001      =  Input_Opt%USE_OLSON_2001
      N_TRACERS           =  Input_Opt%N_TRACERS  

      ! Set a flag to denote if we should print ND70 debug output
      prtDebug            = ( LPRT .and. am_I_Root )
      
      ! Debug outputg
      IF ( prtDebug ) CALL DEBUG_MSG( '### MAIN: a READ_INPUT_FILE' )

      !-----------------------------------------------------------------
      ! %%%% REPLICATING GCHP FUNCTIONALITY IN EXISTING GEOS-CHEM %%%%
      !
      ! To replicate the functionality of the ESMF interface, we must
      ! initialize the Meteorology State (i.e. State_Met) and the
      ! Chemistry State (i.e. State_Chm) objects.  These objects hold
      ! several individual data fields that need to be passed as 
      ! inputs to the chemistry routines.
      !
      ! Eventually, the Meteorology State will replace all of the 
      ! individual met field arrays contained in module dao_mod.F.
      ! Likewise, the Chemistry State will replace the STT tracer array
      ! and CSPEC chemical species array.  At present (25 Oct 2012),
      ! we have not yet completed this conversion.
      !
      ! The Chemistry and Meteorology State objects facilitate using
      ! GEOS-Chem directly from the ESMF interface.  This is the main
      ! reason we are migrating towards used of these objects instead
      ! of the existing ALLOCATABLE module arrays. (bmy, 10/25/12)
      !
      ! Initialize Input_Opt, State_Chem, State_Met, objects. 
      ! (bmy, 3/4/13)
      !
      CALL GIGC_Init_All
     &   ( am_I_Root, Input_Opt, State_Chm, State_Met, RC )

      !
      ! Also allocate arrays in GEOS-Chem modules that have not yet
      ! been initialized (i.e. SEASALT_MOD, CARBON_MOD,  DUST_MOD, 
      ! SULFATE_MOD).  This removes the init calls from the run stage,
      ! which is required when connecting to the GEOS-5 GCM w/ ESMF.
      ! (bmy, 3/4/13)
      CALL GIGC_Init_Extra( am_I_Root, Input_Opt, State_Chm, RC )
      !
      ! Assign values to the TRAC_NAME, TRAC_ID, SMVG_ID fields
      ! of the State_Chm object.  NOTE: This has to be done after
      ! the call to READ_INPUT_FILE, since we need the value of
      ! N_TRACERS, which is obtained by reading the input.geos file.
      !
      CALL Fill_Chem_State_Name_IDs( am_I_Root, Input_Opt, State_Chm )

      ! Copy surface area info from AREA_M2 array of grid_mod.F90
      ! to the State_Met%AREA_M2 field. (bmy, 8/22/14)
      ! NOTE: Most routines now use either mixing ratio or kg/m2
      ! and are independent of area. Area will eventually be 
      ! completely removed for grid-independence (ewl, 9/10/15)
      State_Met%AREA_M2 =  AREA_M2

      !-----------------------------------------------------------------

#if   defined( RRTMG )
      ! Initialize surface rad fields
      ! from rrtmg_rad_transfer_mod.F
      !WRITE(6,*) 'Calling INIT_SURFACE_RAD'
      CALL INIT_SURFACE_RAD()
      !WRITE(6,*) 'Calling INIT_STRAT_CLIM'
      CALL INIT_STRAT_CLIM()
      CALL READ_STRAT_CLIM( Input_Opt )
      CALL INIT_MCICA_CLOUDS()

      ! Initialization
       CALL RRTMG_LW_INI()
       CALL RRTMG_SW_INI()

#endif

      ! Initialize diagnostic arrays and counters
      CALL INITIALIZE( am_I_Root, Input_Opt, 2, RC )
      CALL INITIALIZE( am_I_Root, Input_Opt, 3, RC )
      IF ( prtDebug ) CALL DEBUG_MSG( '### MAIN: a INITIALIZE' )

      ! Initialize the new hybrid pressure module.  Define Ap and Bp.
      CALL INIT_PRESSURE( am_I_Root )
      IF ( prtDebug ) CALL DEBUG_MSG( '### MAIN: a INIT_PRESSURE' )

      ! Read annual mean tropopause if not a variable tropopause
      ! read_tropopause is obsolete with variable tropopause
      IF ( .not. Input_Opt%LVARTROP ) THEN
         CALL READ_TROPOPAUSE( am_I_Root, Input_Opt, RC )
         IF ( prtDebug ) CALL DEBUG_MSG( '### MAIN: a READ_TROPOPAUSE' )
      ENDIF

      ! Initialize allocatable SMVGEAR/KPP arrays
      IF ( LEMIS .or. LCHEM ) THEN
         IF ( ITS_A_FULLCHEM_SIM   .or.
     &        ITS_AN_AEROSOL_SIM ) THEN
            CALL INIT_COMODE( am_I_Root, Input_Opt, RC )
         ENDIF
         IF ( LKPP ) THEN
            CALL INIT_GCKPP_COMODE( am_I_Root, IIPAR,  JJPAR,   
     &                              LLCHEM,    ITLOOP, NMTRATE, 
     &                              IGAS,      RC )
         ENDIF
         IF ( RC == 1 )
     $        CALL ERROR_STOP( "Alloc error", "INIT_GCKPP_COMODE" )
         IF ( prtDebug ) CALL DEBUG_MSG( '### MAIN: a INIT_COMODE' )
      ENDIF
         
      ! Added to read input file for linoz strat (dbj, jliu, bmy, 10/16/09)
      IF ( LLINOZ ) THEN
         CALL LINOZ_READ( am_I_Root, Input_Opt, RC )
      ENDIF

      ! Define time variables for use below
      NHMS  = GET_NHMS()
      NHMSb = GET_NHMSb()
      NYMD  = GET_NYMD()
      NYMDb = GET_NYMDb()
      TAU   = GET_TAU()
      TAUb  = GET_TAUb()

      !=================================================================
      !        ***** I N I T I A L I Z A T I O N  continued *****
      !=================================================================

      ! Read the initial met fields from disk
      CALL READ_INITIAL_MET_FIELDS()

      ! Compute avg surface pressure near polar caps
      CALL AVGPOLE( State_Met%PS1 )
      IF ( prtDebug ) CALL DEBUG_MSG( '### MAIN: a AVGPOLE' )

      CALL SET_FLOATING_PRESSURE( State_Met%PS1 )
      IF ( prtDebug ) CALL DEBUG_MSG( '### MAIN: a SET_FLT_PRS' )

      ! Call AIRQNT to compute initial air mass quantities
      ! Do not update initial tracer concentrations since not read 
      ! from restart file yet (ewl, 10/28/15)
      CALL AIRQNT( am_I_Root, Input_opt, State_Met, State_Chm, RC, 
     &             update_mixing_ratio=.FALSE. )
      IF ( prtDebug ) CALL DEBUG_MSG( '### MAIN: a AIRQNT' )

      ! Initialize the derived type object containing
      ! mapping information for the MODIS LAI routines
      IF ( USE_OLSON_2001 ) THEN
         CALL Init_Mapping( am_I_Root, Input_Opt,
     &                      1440, 720, IIPAR, JJPAR, mapping, RC )
      ELSE
         CALL Init_Mapping( am_I_Root, Input_Opt,
     &                       720, 360, IIPAR, JJPAR, mapping, RC )
      ENDIF

      ! Compute the Olson land types that occur in each grid box
      ! (i.e. this is a replacement for rdland.F and vegtype.global)
      CALL Init_Olson_Landmap   ( am_I_Root, Input_Opt, RC        )
      CALL Compute_Olson_Landmap( am_I_Root, mapping,   State_Met )
      CALL Cleanup_Olson_Landmap( am_I_Root                       )

       ! Initialize PBL quantities but do not do mixing
       ! Add option for non-local PBL (Lin, 03/31/09) 
       CALL INIT_MIXING ( am_I_Root, Input_Opt, 
     &                    State_Met, State_Chm, RC ) 
 
      ! Initialize chemistry
      ! Moved here (from chemistry_mod.F and chemdr.F) because some
      ! of the variables are used for non-local PBL mixing BEFORE 
      ! the first call of the chemistry routines (ckeller, 05/19/14).
      IF ( ITS_A_FULLCHEM_SIM .OR. ITS_AN_AEROSOL_SIM ) THEN
         CALL INIT_CHEMISTRY ( am_I_Root, Input_Opt, State_Chm, RC )
      ENDIF

      ! Initialize HEMCO. This reads the HEMCO configuration file
      ! and creates entries for all data files needed for emission
      ! calculation. Also sets some logical switches in Input_Opt
      ! (e.g. LSOILNOX).
      ! Note: always call HEMCO, even if LEMIS is set to FALSE. This
      ! is to make sure that HEMCO can still be used to read
      ! non-emission data such as stratospheric Bry fields. If LEMIS
      ! is set to FALSE, the emissions driver routines will make sure
      ! that HEMCO does not calculate any emissions (ckeller, 1/12/15).
      ! 
      ! This call will also initialize the three built-in HEMCO 
      ! diagnostics (default, manual, restart).
#if defined( USE_TIMERS )
      CALL GEOS_Timer_Start( "HEMCO", RC )
#endif

      CALL EMISSIONS_INIT( am_I_Root, Input_Opt,
     &                     State_Met, State_Chm, RC )

      ! Stop the run if the HEMCO init sequence dies w/ an error
      IF ( RC /= GIGC_SUCCESS ) THEN
         CALL ERROR_STOP( 'Error in EMISSIONS_INIT!', 'main.F' )
      ENDIF

#if defined( USE_TIMERS )
      CALL GEOS_Timer_End ( "HEMCO", RC )
#endif

      !=================================================================
      !       *****  I N I T I A L   C O N D I T I O N S *****
      !=================================================================

      ! Read initial tracer conditions
      ! NOTE: Tracer concentrations are read in as [v/v dry air] and converted
      ! to kg/kg dry air (ewl, 9/18/15)
      CALL READ_RESTART_FILE( NYMDb,     NHMSb, 
     &                        Input_Opt, State_Met, State_Chm )
      IF ( prtDebug ) CALL DEBUG_MSG( '### MAIN: a READ_RESTART_FILE' )

      ! Initialize stratospheric routines
      IF ( LUCX ) THEN

         !CALL INIT_UCX( am_I_Root, Input_Opt, NYMDb, NHMSb )
         CALL INIT_UCX( am_I_Root, Input_Opt )
         IF ( prtDebug ) CALL DEBUG_MSG( '### MAIN: a INIT_UCX' )

         ! Set simple initial tracer conditions
         CALL SET_INITIAL_MIXRATIOS( am_I_Root, Input_Opt, State_Met,
     &                               State_Chm )
         IF ( prtDebug ) THEN
            CALL DEBUG_MSG( '### MAIN: a SET_INITIAL_MIXRATIOS' )
         ENDIF

      ENDIF

      ! Capture initial state of atmosphere for STE flux calc (ltm, 06/10/12)
      ! NOTE: Tracer concentration units are converted locally to [v/v dry air]
      ! for chemistry (ewl, 9/18/15)
      IF ( LSCHEM ) THEN
         CALL INIT_STRAT_CHEM( am_I_Root, Input_Opt, State_Chm, 
     &                         State_Met, RC )
      ENDIF

      ! Read ocean Hg initial conditions (if necessary)
      IF ( ITS_A_MERCURY_SIM .and. LDYNOCEAN ) THEN
         CALL READ_OCEAN_Hg_RESTART( NYMDb, NHMSb, Input_Opt )
         IF ( prtDebug ) THEN 
            CALL DEBUG_MSG( '### MAIN: a READ_OCEAN_RESTART' )
         ENDIF
      ENDIF

      ! Save initial tracer mixing ratios to disk for benchmark runs
      IF ( LSTDRUN ) THEN 
         CALL STDRUN( Input_Opt, State_Chm, LBEGIN=.TRUE. )
      ENDIF

!-----------------------------------------------------------------------------
! TWO-WAY NESTING OPTION
! This is only invoked when compiling GEOS-Chem with COUPLE=y
!
#if defined( EXCHANGE )

      ! Initialize the two-way nesting.  This will only get done if you
      ! compile GEOS-Chem with EXCHANGE=yes. (yanyy, 03/28/14)
      CALL INIT_EXCHANGE( am_I_Root )

# if defined( GRID4x5 ) || defined( GRID2x25 )

      ! Initialize exchange of global boundary conditions
      CALL EXCHANGE_GLOBAL_INIT()

#elif defined( NESTED_CH ) || defined( NESTED_NA ) || defined( NESTED_EU ) || defined( NESTED_SE )
      ! Initialize exchange of nested boundary conditions
      CALL EXCHANGE_NESTED_INIT()

# endif
#endif

!-----------------------------------------------------------------------------

      !=================================================================
      !      ***** INITIALIZE DIAGNOSTICS ***** 
      !=================================================================      

#if defined( DEVEL )
      ! Initialize diagnostics other than the default HEMCO diagnostics
      ! initialized above (ckeller, 1/13/15).
      CALL Diagnostics_Init( am_I_Root, Input_Opt, 
     &                       State_Met, State_Chm, RC )
#endif 

#if defined( USE_TIMERS )
      CALL GEOS_Timer_End( "Initialization", RC )
#endif

      !=================================================================
      !      ***** 6 - H O U R   T I M E S T E P   L O O P  *****
      !=================================================================      
 
#if defined( USE_TIMERS )
      CALL GEOS_Timer_Start( "Timesteps", RC )
#endif

      ! Echo message before first timestep
      WRITE( 6, '(a)' )
      WRITE( 6, '(a)' ) REPEAT( '*', 44 )
      WRITE( 6, '(a)' ) '* B e g i n   T i m e   S t e p p i n g !! *'
      WRITE( 6, '(a)' ) REPEAT( '*', 44 )
      WRITE( 6, '(a)' ) 

      ! NSTEP is the number of dynamic timesteps w/in the outer loop
#if   defined( GEOS_FP ) || defined( MERRA2 )
      N_DYN_STEPS = 180 / GET_TS_DYN()     ! GEOS-FP/MERRA2 have a 3hr interval
#else
      N_DYN_STEPS = 360 / GET_TS_DYN()     ! All other met has a 6hr interval
#endif

      ! Start a new outer loop
      DO 

      ! Compute time parameters at start of 6-h loop
      CALL SET_CURRENT_TIME

      ! NSECb is # of seconds (measured from 00 GMT today) 
      ! at the start of this 6-hr timestepping loop.
      ! NOTE: Assume we start at the head of each minute (i.e. SECONDS=0)
      HOUR   = GET_HOUR()
      HOUR   = ( HOUR / 6 ) * 6
      MINUTE = GET_MINUTE()
      NSECb  = ( HOUR * 3600 ) + ( MINUTE * 60 )

      ! Get dynamic timestep in seconds
      N_DYN  = 60e+0_fpp * GET_TS_DYN()

      !=================================================================
      !     ***** D Y N A M I C   T I M E S T E P   L O O P *****
      !=================================================================
      DO N_STEP = 1, N_DYN_STEPS
    
         ! Compute & print time quantities at start of dyn step
         CALL SET_CURRENT_TIME
         CALL PRINT_CURRENT_TIME

         ! Set time variables for dynamic loop
         DAY_OF_YEAR   = GET_DAY_OF_YEAR()
         DAY           = GET_DAY()
         ELAPSED_SEC   = GET_ELAPSED_SEC()
         MONTH         = GET_MONTH()
         NHMS          = GET_NHMS()
         NYMD          = GET_NYMD()
         HOUR          = GET_HOUR()
         MINUTE        = GET_MINUTE()
         TAU           = GET_TAU()
         YEAR          = GET_YEAR()
         SEASON        = GET_SEASON()
         ELAPSED_TODAY = ( HOUR * 3600 ) + ( MINUTE * 60 )

         !### Debug
         IF ( prtDebug ) THEN
            CALL DEBUG_MSG( '### MAIN: a SET_CURRENT_TIME' )
         ENDIf

         !==============================================================
         !       ***** R U N   H E M C O   P H A S E   1 *****
         ! 
         !    Phase 1 updates the HEMCO clock and the content of the 
         !    HEMCO data list. This should be done before writing the
         !    diagnostics organized in the HEMCO diagnostics structure,
         !    and before using any of the HEMCO data list fields.
         !    (ckeller, 4/1/15)
         !==============================================================
#if defined( USE_TIMERS )
         CALL GEOS_Timer_Start( "HEMCO", RC )
#endif

         CALL EMISSIONS_RUN( am_I_Root, Input_Opt, State_Met, 
     &                       State_Chm, ITS_TIME_FOR_EMIS(), 1, RC )

         !==============================================================
         !   ***** W R I T E   D I A G N O S T I C   F I L E S *****
         !==============================================================
#if defined( USE_TIMERS )
         CALL GEOS_Timer_Start( "Diagnostics", RC )
#endif

         ! Write HEMCO diagnostics as well as new GEOS-Chem diagnostics
         ! (the latter is currently only defined in development mode)
         ! (ckeller, 4/1/15). 
         CALL Diagnostics_Write( am_I_Root, Input_Opt, .FALSE., RC)

#if defined( USE_TIMERS )
         CALL GEOS_Timer_End( "HEMCO", RC )
#endif
         ! Original diagnostics
         IF ( ITS_TIME_FOR_BPCH() ) THEN

            ! Set time at end of diagnostic timestep
            CALL SET_DIAGe( TAU )

            ! Write bpch file
            IF ( DO_DIAG_WRITE ) THEN
               CALL DIAG3( am_I_Root, Input_Opt, State_Chm, RC )

               ! Flush file units
               CALL CTM_FLUSH
            ENDIF

            !===========================================================
            !    *****  W R I T E   R E S T A R T   F I L E S  *****
            !===========================================================
            IF ( LSVGLB ) THEN

               ! Determine and print STE fluxes (ltm, 06/10/12)
               IF ( LSCHEM ) THEN
                  CALL CALC_STE( am_I_Root, Input_Opt, State_Chm, 
     &                           State_Met, RC )
               ENDIF
               
               ! Make atmospheric restart file
               CALL MAKE_RESTART_FILE
     &            ( am_I_Root, Input_Opt, NYMD,      NHMS,     
     &              TAU,       State_Met, State_Chm, RC    )
                  
               ! Make ocean mercury restart file
               IF ( ITS_A_MERCURY_SIM .and. LDYNOCEAN ) THEN
                  CALL MAKE_OCEAN_Hg_RESTART
     &               ( NYMD, NHMS, TAU, Input_Opt )
               ENDIF

               ! Save species concentrations (CSPEC_FULL). (dkh, 02/12/09)
               IF ( LCHEM .and. LSVCSPEC ) THEN 
                  CALL MAKE_CSPEC_FILE( am_I_Root, Input_Opt, NYMD, 
     &                                  NHMS,      State_Chm, RC    )
               ENDIF 

#if defined( USE_TIMERS )
               CALL GEOS_Timer_Start( "HEMCO", RC )
#endif

               ! Force the output of a HEMCO restart file. 
               ! (ckeller, 4/1/15)
               CALL Diagnostics_Write( am_I_Root, Input_Opt, .TRUE., RC)

#if defined( USE_TIMERS )
               CALL GEOS_Timer_End( "HEMCO", RC )
#endif

               !### Debug
               IF ( prtDebug ) THEN
                  CALL DEBUG_MSG( '### MAIN: a MAKE_RESTART_FILE' )
               ENDIF

            ENDIF

            ! Set time at beginning of next diagnostic timestep
            CALL SET_DIAGb( TAU )

            !===========================================================
            !        ***** Z E R O   D I A G N O S T I C S *****
            !===========================================================
            CALL INITIALIZE( am_I_Root, Input_Opt, 2, RC )  ! Zero diag arrays

            CALL INITIALIZE( am_I_Root, Input_Opt, 3, RC )  ! Zero counters

         ENDIF

#if defined( USE_TIMERS )
         CALL GEOS_Timer_End( "Diagnostics", RC )
#endif

         !=============================================================
         !   ***** W R I T E   MERCURY RESTART  F I L E *****
         !     ***** MUST be done after call to diag3 *****
         !=============================================================
         ! Make land restart file: for GTMM runs only, beginning of each 
         ! month but not start of the run.
         IF ( LGTMM .AND. ITS_A_NEW_MONTH() .AND. NYMD /= NYMDb ) THEN
            IF (.NOT.( ITS_TIME_FOR_BPCH() )) THEN
               N = 1
               NNN = GET_WETDEP_IDWETD( N )
               DO WHILE( .NOT.(IS_Hg2( NNN )) )
               
                  N = N + 1
                  ! Tracer number
                  NNN = GET_WETDEP_IDWETD( N )

               ENDDO

               CALL UPDATE_DEP( N )
            ENDIF
            CALL MAKE_GTMM_RESTART( am_I_Root, Input_Opt, NYMD, 
     &                              NHMS,      TAU,       RC    )
         ENDIF

         !==============================================================
         !       ***** T E S T   F O R   E N D   O F   R U N *****
         !==============================================================
         IF ( ITS_TIME_FOR_EXIT() ) GOTO 9999

         !==============================================================
         !          ****** R E A D   M E T   F I E L D S ******
         !
         !    For clarity, we have split off the code that reads met 
         !    fields into the internal subroutine READ_MET_FIELDS.
         !    Lightning NOx emissions are also computed at the same
         !    time when A3 or A6 met fields are read from disk.
         !==============================================================
         CALL READ_MET_FIELDS()

#if   defined( GEOS_5 )

         ! When TOMS data is not available, then we will use
         ! the O3 columns directly from the met fields.  
         ! Currently, this is only done for GEOS-5 met.
         IF ( YEAR > LAST_TOMS_YEAR ) THEN
            Input_Opt%USE_O3_FROM_MET = .TRUE.
         ELSE
            Input_Opt%USE_O3_FROM_MET = .FALSE.
         ENDIF

#elif defined( GEOS_FP ) || defined( MERRA2 )

         ! For GEOS-FP met, always use the O3 columns
         ! from the A1 met field files (bmy, 11/14/13)
         Input_Opt%USE_O3_FROM_MET = .TRUE.

#else

         ! When TOMS data is not available, then we will use
         ! the TOMS data from the last valid year.  This is
         ! done for all met field products other than GEOS-5.
         Input_Opt%USE_O3_FROM_MET = .FALSE.

#endif

         !==============================================================
         !              ***** D A I L Y   D A T A *****
         !==============================================================
         laiMM = -1
         wasModisRead = .FALSE.
         IF ( ITS_A_NEW_DAY() ) THEN 

            !-----------------------------------------------------------
            !    %%%%%%% UPDATED LEAF AREA INDEX ALGORITHM %%%%%%%
            ! 
            ! Note that GEOS-Chem uses LAI data from two separate
            ! sources.  The dry deposition and soil NOx modules rely
            ! on the data from lai*.global ASCII files.  These files
            ! (which are pre-processed offline by IDL codes) are 
            ! generated for each specific GEOS-Chem grid configuration
            ! (e.g. 4x5, 2x25, 0.5x0.666 nested grids).  These files
            ! are read from disk by routine RDLAI, which saves
            ! the LAI data into the XLAI and XYLAI arrays.  XLAI and
            ! XYLAI store the leaf area index as a function of Olson 
            ! land type (cf Olson 1992 land map).
            !
            ! However, the MEGAN biogenic emissions code relies on 
            ! LAI data stored at 1x1 resolution stored in bpch format.
            ! These binary files are read by routine RDISOLAI (and
            ! other underlying routines in lai_mod.F), and are
            ! regridded on-the-fly to the current GEOS-Chem grid
            ! resolution.
            !
            ! Therefore, these two sources of LAI data present an
            ! inconsistency that should be resolved.  Also, for the 
            ! Grid-Indpendent GEOS-Chem project, we must move away
            ! from ASCII files (which prevent interfacing with 
            ! external GCMs).  We also cannot assume any particular
            ! horizontal grid, since that is now to be specified at
            ! the start of the simulation.
            !
            ! Also, to facilitate simulations at ultra-fine horizontal
            ! resolution, we will eventually adopt the Olson 2001 land 
            ! map, which has a native resolution of 0.25 x 0.25 
            ! degrees, and likewise use an updated version of the 
            ! MODIS LAI data at 0.25 x 0.25 resolution.
            !
            ! To resolve these issues, we have created a new module
            ! (modis_lai_mod.F90) which reads from the MODIS LAI data
            ! in netCDF format at the native resolution and then
            ! regrids the LAI data to GEOS-Chem resolution on-the-fly.
            ! The XLAI array is are populated for backwards
            ! compatibility with the existing legacy codes.  The LAI
            ! arrays used for MEGAN (ISOLAI, PMISOLAI, MISOLAI, and
            ! NMISOLAI) are now replaced by arrays GC_LAI, GC_LAI_PM, 
            ! GC_LAI_CM, and GC_LAI_NM) from modis_lai_mod.F.
            !
            ! We have validated that the new scheme generates identical 
            ! XLAI arrays w/r/t the old scheme.  The arrays GC_LAI etc. 
            ! differ from the ISOLAI etc. arrays slightly (but generally 
            ! agree to within 0.001).  This is due to the fact that the 
            ! ISOLAI arrays were regridded from 1 x 1 native resolution, 
            ! but now we are regridding from much finer resolution 
            ! (either 0.5 x 0.5 or 0.25 x 0.25).
            !
            ! NOTES:
            ! (1) At the present time, we have removed all references
            !     to the obsolete XYLAI array and its parent module
            !     CMN_VEL_mod.F.
            ! (2) As of Dec 2012, the XLAI and XLAI2 arrays are now
            !     carried in State_Met.  We can remove the obsolete
            !     module Headers/CMN_DEP_mod.F.
            ! 
            !      -- Bob Yantosca (09 Apr 2012)
            !-----------------------------------------------------------

            ! Find the proper month and year for LAI  based on the current 
            ! month & year.  LAI months begin in the middle of the month.
            CALL Find_Lai_Month( day_of_year, month, year, 
     &                                        laiMM, laiYYYY )
            
            ! Read MODIS LAI from disk (if it is a new LAI month)
            ! Logical flag MODISREAD determines if data was just read in
            CALL Read_Modis_Lai( am_I_Root, Input_Opt,    laiYYYY, 
     &                           laiMM,     wasModisRead, RC       )

            ! Interpolate LAI quantities from native grid to GEOS-Chem grid
            CALL Compute_Modis_Lai( am_I_Root,    Input_Opt, State_Met, 
     &                              day_of_year,  laiMM,     mapping,
     &                              wasModisRead, RC )

            !### Debug
            IF ( prtDebug ) CALL DEBUG_MSG ( '### MAIN: a DAILY DATA' )
         ENDIF

         !==============================================================
         !   ***** I N T E R P O L A T E   Q U A N T I T I E S *****   
         !==============================================================

         ! Interpolate I-6 fields to current dynamic timestep, 
         ! based on their values at NSEC and NSEC+N_DYN
         CALL INTERP( NSECb, ELAPSED_TODAY,
     &                N_DYN, Input_Opt,     State_Met )

         ! Case of variable tropopause:
         ! Check LLTROP and set LMIN, LMAX, and LPAUSE
         ! since this is not done with READ_TROPOPAUSE anymore.
         ! (Need to double-check that LMIN, Lmax are not used before-phs) 
         IF ( LVARTROP ) CALL CHECK_VAR_TROP( State_Met )

         ! If we are not doing transport, then make sure that
         ! the floating pressure is set to PSC2 (bdf, bmy, 8/22/02)
         IF ( .not. LTRAN ) CALL SET_FLOATING_PRESSURE( State_Met%PSC2 )

         ! Compute updated airmass quantities at each grid box 
         ! and update tracer concentration to conserve tracer mass
         ! (ewl, 10/28/15)
         CALL AIRQNT( am_I_Root, Input_opt, State_Met, State_Chm, RC, 
     &                update_mixing_ratio=.TRUE. )

         ! SDE 05/28/13: Set H2O to State_Chm tracer if relevant and,
         ! if LUCX=T and LSETH2O=F and LACTIVEH2O=T, update specific humidity 
         ! in the stratosphere
         !
         ! NOTE: Specific humidity may change in SET_H2O_TRAC and
         ! therefore this routine may call AIRQNT again to update
         ! air quantities and tracer concentrations (ewl, 10/28/15)
         IF (IDTH2O.ne.0) THEN
            CALL SET_H2O_TRAC( am_I_Root, 
     &                         ( ( .not. LUCX ) .or. LSETH2O ),
     &                         Input_Opt, State_Met, State_Chm, RC )
            ! Only force strat once if using UCX
            IF (LSETH2O) LSETH2O = .FALSE.
         ENDIF

         ! Compute the cosine of the solar zenith angle array
         ! State_Met%SUNCOS     = at the current time
         ! State_Met%SUNCOSmid  = at the midpt of the chem timestep
         ! State_Met%SUNCOSmid5 = at the midpt of the chem timestep 5hrs ago
         CALL GET_COSINE_SZA( am_I_Root, Input_Opt, State_Met, RC )

         ! Compute tropopause height for ND55 diagnostic
         IF ( ND55 > 0 ) CALL DIAG_TROPOPAUSE( State_Met )

         ! Update dynamic timestep
         CALL SET_CT_DYN( INCREMENT=.TRUE. )

         !### Debug
         IF ( prtDebug ) CALL DEBUG_MSG( '### MAIN: a INTERP, etc' )

         ! Get averaging intervals for local-time diagnostics
         ! (NOTE: maybe improve this later on)
         ! Placed after interpolation to get correct value of TROPP. 
         ! (ccc, 12/9/08)
         CALL DIAG_2PM( State_Met )

         !----------------------------------------------------------
         ! %%% GET SOME NON-EMISSIONS DATA FIELDS VIA HEMCO %%%
         !
         ! HEMCO can track non-emission data fields for chemistry
         ! simulations.  Put these subroutine calls after the 
         ! call to EMISSIONS_RUN, so that the HEMCO data structure
         ! will be initialized. (bmy, 3/20/15)
         !
         ! HEMCO data list is now updated further above, so can
         ! take these calls out of the emissions sequence.
         ! (ckeller, 4/01/15) 
         !----------------------------------------------------------
         IF ( LCHEM .and. ITS_A_NEW_MONTH() ) THEN
 
            ! The following only apply when photolysis is used,
            ! that is for fullchem or aerosol simulations.
            IF ( ITS_A_FULLCHEM_SIM  .or. ITS_AN_AEROSOL_SIM ) THEN

               ! Copy UV Albedo data (for photolysis) into the
               ! State_Met%UVALBEDO field. (bmy, 3/20/15)
               CALL GET_UVALBEDO(am_I_Root, Input_Opt, State_Met, RC)

               ! Get TOMS overhead O3 columns for photolysis from
               ! the HEMCO data structure (bmy, 3/20/15)
               CALL READ_TOMS( am_I_Root, Input_Opt, RC )

            ENDIF

            ! Read data required for Hg2 gas-particle partitioning 
            ! (H Amos, 25 Oct 2011)
            IF ( ITS_A_MERCURY_SIM ) THEN 
               CALL READ_Hg2_PARTITIONING
     &            ( am_I_Root, Input_Opt, State_Met, MONTH, RC )
               IF ( prtDebug ) THEN
                 CALL DEBUG_MSG( '### MAIN: a READ_HG2_PARTITIONING')
               ENDIF
            ENDIF
         ENDIF

         !==============================================================
         !              ***** T R A N S P O R T *****
         !==============================================================
         IF ( ITS_TIME_FOR_DYN() ) THEN

#if defined( USE_TIMERS )
            CALL GEOS_Timer_Start( "Transport", RC )
#endif

            ! Output BC's
            ! Save boundary conditions (global grid) for future nested run
            IF ( LWINDO ) THEN
               CALL SAVE_GLOBAL_TPCORE_BC
     &            ( am_I_Root, Input_Opt, State_Chm, RC )
            ENDIF

!-----------------------------------------------------------------------------
! TWO-WAY NESTING OPTION
! This is only invoked when compiling GEOS-Chem with COUPLE=y
!
#if defined( EXCHANGE )
# if defined( GRID4x5 ) || defined( GRID2x25 )

            ! Exchange the position of POST (global simulations)
            IF ( ITS_TIME_FOR_EXCHANGE() ) THEN 
               CALL EXCHANGE_GLOBAL_POST
     &              ( am_I_Root, Input_Opt, State_Met, State_Chm, RC )
            ENDIF

# elif defined( NESTED_CH ) || defined( NESTED_NA ) || defined( NESTED_EU ) || defined( NESTED_SE )

            ! Exchange the position of POST (nested-grid simulations)
            IF ( ITS_TIME_FOR_EXCHANGE() ) THEN
               CALL EXCHANGE_NESTED_POST
     &              ( am_I_Root, Input_Opt, State_Met, State_Chm, RC )
            ENDIF

# endif
#endif
!-----------------------------------------------------------------------------

            ! Call the appropriate version of TPCORE
            ! NOTE: Tracer concentration units are converted locally
            ! within transport to [kg/kg total air] for advection 
            ! (ewl, 9/18/15)
            IF ( LTRAN ) THEN 
               CALL DO_TRANSPORT
     &            ( am_I_Root, Input_Opt, State_Met, State_Chm, RC )
               IF ( RC /= GIGC_SUCCESS ) THEN
                  CALL ERROR_STOP('Error in DO_TRANSPORT!', 'main.F')
               ENDIF

               !### Debug
               IF ( prtDebug ) THEN 
                  CALL DEBUG_MSG( '### MAIN: a DO_TRANSPORT' )
               ENDIF
            ENDIF

            ! Initialize wet scavenging and wetdep fields after
            ! the airmass quantities are reset after transport
#if defined ( TOMAS )
            ! ... TOMAS microphysics: Always call SETUP_WETSCAV ...
            CALL SETUP_WETSCAV
     &           ( am_I_Root, Input_Opt, State_Met, State_Chm, RC )

#else 

            ! ... Standard GEOS-Chem: Call INIT_WETSCAV if   ...
            ! ... convection or wet scavenging or chemistry are turned on ...
            IF ( LCONV .or. LWETD .or. LCHEM ) THEN
               CALL SETUP_WETSCAV
     &              ( am_I_Root, Input_Opt, State_Met, State_Chm, RC )

               !### Debug
               IF ( prtDebug ) THEN 
                  CALL DEBUG_MSG( '### MAIN: a SETUP_WETSCAV' )
               ENDIF
            ENDIF

#endif

#if defined( USE_TIMERS )
            CALL GEOS_Timer_End( "Transport", RC )
#endif

         ENDIF

         ! SDE 10/16/13: Set clock tracer if relevant
         IF ( IDTCLOCK .ne. 0 ) THEN
            CALL SET_CLOCK_TRAC( GET_TS_DYN(), State_Chm )
         ENDIF

         !--------------------------------------------------------------
         ! Compute PBL height
         ! Move this call from the PBL mixing routines because the PBL
         ! height is used by drydep and some of the emissions routines.
         ! (ckeller, 3/5/15) 
         !--------------------------------------------------------------
         CALL COMPUTE_PBL_HEIGHT ( State_Met )

         !### Debug
         IF ( prtDebug ) THEN 
            CALL DEBUG_MSG( '### MAIN: a COMPUTE_PBL_HEIGHT' )
         ENDIF

         !--------------------------------------------------------------
         ! Test for emission timestep
         ! Now always do emissions here, even for full-mixing
         ! (ckeller, 3/5/15)
         !--------------------------------------------------------------
         IF ( ITS_TIME_FOR_EMIS() ) THEN

            ! Increment emission counter
            CALL SET_CT_EMIS( INCREMENT=.TRUE. )
     
            !===========================================================
            !         ***** D R Y   D E P O S I T I O N *****
            !===========================================================
            IF ( LDRYD ) THEN

#if defined( USE_TIMERS )
               CALL GEOS_Timer_Start( "Dry deposition", RC )
#endif

               CALL DO_DRYDEP( am_I_Root, Input_Opt, 
     &                         State_Met, State_Chm, RC )
               IF ( RC /= GIGC_SUCCESS ) THEN
                  CALL ERROR_STOP('Error in DO_DRYDEP!', 'main.F')
               ENDIF

#if defined( USE_TIMERS )
               CALL GEOS_Timer_End ( "Dry deposition", RC )
#endif

               !### Debug
               IF ( prtDebug ) THEN 
                  CALL DEBUG_MSG( '### MAIN: a DO_DRYDEP' )
               ENDIF
            ENDIF

            !===========================================================
            !             ***** E M I S S I O N S *****
            !
            ! NOTE: For a complete description of how emissions from
            ! HEMCO are added into GEOS-Chem (and how they are mixed
            ! into the boundary layer), please see the wiki page:
            !
            ! http://wiki-geos-chem.org/Distributing_emissions_in_the_PBL
            !===========================================================

#if defined( USE_TIMERS )
            CALL GEOS_Timer_Start( "HEMCO", RC )
#endif

            ! EMISSIONS_RUN will call HEMCO run phase 2. HEMCO run phase
            ! only calculates emissions. All data has been read to disk
            ! in phase 1 at the beginning of the time step. 
            ! (ckeller, 4/1/15)
            CALL EMISSIONS_RUN( am_I_Root, Input_Opt, State_Met, 
     &                          State_Chm, ITS_TIME_FOR_EMIS(), 2, RC )

            ! Stop the run if the HEMCO run sequence dies w/ an error
            IF ( RC /= GIGC_SUCCESS ) THEN
               CALL ERROR_STOP( 'Error in EMISSIONS_RUN after drydep!',
     &                          'main.F' )
            ENDIF

#if defined( USE_TIMERS )
            CALL GEOS_Timer_End( "HEMCO", RC )
#endif

         ENDIF

         !-------------------------------
         ! Test for convection timestep
         !-------------------------------
         IF ( ITS_TIME_FOR_CONV() ) THEN

#if defined( USE_TIMERS )
            CALL GEOS_Timer_Start( "Convection", RC )
#endif

            ! Increment the convection timestep
            CALL SET_CT_CONV( INCREMENT=.TRUE. )

            !===========================================================
            !      ***** M I X E D   L A Y E R   M I X I N G *****
            !===========================================================

            ! Note: mixing routine expects tracers in v/v
            ! DO_MIXING applies the tracer tendencies (dry deposition,
            ! emission rates) to the tracer arrays and performs PBL
            ! mixing. 
            ! In the non-local PBL scheme, dry deposition and emission
            ! fluxes below the PBL are handled within the PBL mixing
            ! routine. Otherwise, tracer concentrations are first updated
            ! and the full-mixing is then applied.
            ! (ckeller, 3/5/15)
            ! NOTE: Tracer concentration units are converted locally
            ! to [v/v dry air] for mixing. Eventually mixing should
            ! be updated to use [kg/kg total air] (ewl, 9/18/15)
            CALL DO_MIXING ( am_I_Root, Input_Opt, 
     &                       State_Met, State_Chm, RC )
            IF ( RC /= GIGC_SUCCESS ) THEN
               CALL ERROR_STOP('Error in DO_MIXING!', 'main.F')
            ENDIF

            IF ( RC /= GIGC_SUCCESS ) THEN
               CALL ERROR_STOP( 'Error in MIX_TRACERS!', 'main.F' )
            ENDIF

            IF ( prtDebug ) CALL DEBUG_MSG( '### MAIN: a TURBDAY:2' )

            !===========================================================
            !        ***** C L O U D   C O N V E C T I O N *****
            !===========================================================

            IF ( LCONV ) THEN
            
               ! Call the appropriate convection routine
               ! NOTE: Tracer concentration units are converted locally
               ! to [kg/kg total air] for convection (ewl, 9/18/15)
               CALL DO_CONVECTION
     &            ( am_I_Root, Input_Opt, State_Met, State_Chm, RC )
               IF ( RC /= GIGC_SUCCESS ) THEN
                  CALL ERROR_STOP('Error in DO_CONVECTION!', 'main.F')
               ENDIF

               !### Debug
               IF ( prtDebug ) THEN
                  CALL DEBUG_MSG( '### MAIN: a CONVECTION' )
               ENDIF
            ENDIF 

#if defined( USE_TIMERS )
            CALL GEOS_Timer_End( "Convection", RC )
#endif

         ENDIF 

!         !-------------------------------
!         ! Test for emission timestep
!         !-------------------------------
!         IF ( ( .NOT. LNLPBL ) .AND. ITS_TIME_FOR_EMIS() ) THEN
!
!            ! Increment emission counter
!            CALL SET_CT_EMIS( INCREMENT=.TRUE. )
!
!            !===========================================================
!            !         ***** D R Y   D E P O S I T I O N *****
!            !===========================================================
!            IF ( LDRYD ) THEN
!               CALL DO_DRYDEP
!     &            ( am_I_Root, Input_Opt, State_Met, State_Chm, RC )
!            ENDIF
!
!            !===========================================================
!            !             ***** E M I S S I O N S *****
!            !===========================================================
!!            IF ( LEMIS ) THEN
!               
!#if defined( USE_TIMERS )
!               CALL GEOS_Timer_Start ( "HEMCO", RC )
!#endif
!
!               ! Call the HEMCO emissions modules
!               ! Always call HEMCO, even if LEMIS is set to FALSE. 
!               ! This is to make sure that HEMCO can still be used to read
!               ! non-emission data such as stratospheric Bry fields. 
!               ! (ckeller, 1/12/15).
!               CALL EMISSIONS_RUN ( am_I_Root, Input_Opt, 
!     &                              State_Met, State_Chm, RC )
!
!               ! Return upon error in HEMCO
!               IF ( RC /= GIGC_SUCCESS ) THEN
!                  CALL ERROR_STOP( 'Error in EMISSIONS_RUN!', 'main.F' )
!               ENDIF
!
!#if defined( USE_TIMERS )
!               CALL GEOS_Timer_End ( "HEMCO", RC )
!#endif
!
!               !### Debug
!               IF ( prtDebug ) THEN 
!                  CALL DEBUG_MSG( '### MAIN: a DO_EMISSIONS' )
!               ENDIF
!!            ENDIF

             ! --> now set in EMISSIONS_RUN (ckeller, 3/4/15)
!            IF ( ITS_A_FULLCHEM_SIM ) THEN
!               !========================================================
!               !jpp, 2/12/08: putting a call to SET_CH3Br
!               !              which is in bromocarb_mod.f
!               !       ***** Fix CH3Br Concentration in PBL *****
!               ! Kludge: eventually I want to keep the concentration
!               !         entirely fixed! Ask around on how to...
!               !========================================================
!               IF ( LEMIS .and. ( IDTCH3Br > 0 ) ) THEN
!                  CALL SET_CH3Br( am_I_Root, Input_Opt, State_Met, 
!     &                            .FALSE.,   State_Chm, RC         )
!
!               ENDIF
!
!               ! ----------------------------------------------------
!               ! If selected in input.geos, then set the MBL
!               ! concentration of BrO equal to 1 pptv during daytime.
!               ! ----------------------------------------------------
!               IF ( LEMIS .and. ( IDTBrO > 0 ) ) THEN
!                  CALL SET_BrO( am_I_Root, Input_Opt, State_Met, 
!     &                          .FALSE.,   State_Chm, RC  )
!               ENDIF
!            ENDIF
!
!         ENDIF

         !==============================================================
         !               ***** C H E M I S T R Y *****
         !============================================================== 

#if defined( USE_TIMERS )
         CALL GEOS_Timer_Start( "All chemistry", RC )
#endif

         ! Get the overhead column O3 for use with FAST-J
         ! NOTE: Move to CHEMISTRY section.  This now has to come after
         ! the call to HEMCO emissions driver EMISSIONS_RUN. (bmy, 3/20/15)
         CALL GET_OVERHEAD_O3_FOR_FASTJ( am_I_Root )
         
         ! Also need to compute avg P, T for CH4 chemistry (bmy, 1/16/01)
         IF ( ITS_A_CH4_SIM ) CALL CH4_AVGTP( State_Met )

         ! Every chemistry timestep...
         IF ( ITS_TIME_FOR_CHEM() ) THEN

            ! Increment chemistry timestep counter
            CALL SET_CT_CHEM( INCREMENT=.TRUE. )

            ! SDE 05/28/13: Set H2O to State_Chm tracer if relevant
            IF (IDTH2O.ne.0) THEN

               CALL SET_H2O_TRAC( am_I_Root, (.not. LUCX), Input_Opt ,
     &                            State_Met, State_Chm, RC )

            ENDIF

            ! Do GEOS-Chem chemistry
            ! NOTE: Tracer concentration units are converted locally
            ! to [kg] for all of chemistry. We will replace use of [kg] 
            ! once FlexChem is implemented (ewl, 9/18/15)
            CALL DO_CHEMISTRY( am_I_Root, Input_Opt, 
     &                         State_Chm, State_Met, RC ) 
            IF ( RC /= GIGC_SUCCESS ) THEN
               CALL ERROR_STOP('Error in DO_CHEMISTRY!', 'main.F')
            ENDIF

         ENDIF 

<<<<<<< HEAD
         ! Check State_Chm tracers (yxw)   
#if   defined( GEOS_5 ) && defined( GRID05x0666 )
         CALL CHECK_STT_05x0666( State_Chm, Input_Opt, 
     &                           'end of chem section, before wetdep' )
#endif 
#if   defined( GEOS_FP) && defined( GRID025x03125)
         CALL CHECK_STT_025x03125( State_Chm, Input_Opt,
     &                             'after chemistry' )
#endif 

#if defined( USE_TIMERS )
         CALL GEOS_Timer_End( "All chemistry", RC )
=======
         ! Check STT (tracers) (yxw)   
#if defined( GRID05x0666 ) || defined( GRID05x0625 ) || defined( GRID025x03125 )
         CALL CHECK_STT_NESTED( State_Chm, 'after chemistry' )
>>>>>>> fcf6e39d
#endif

         !==============================================================
         ! ***** W E T   D E P O S I T I O N  (rainout + washout) *****
         !==============================================================
         IF ( LWETD .and. ITS_TIME_FOR_DYN() ) THEN

#if defined( USE_TIMERS )
            CALL GEOS_Timer_Start( "Wet deposition", RC )
#endif

            ! Do wet deposition
            ! NOTE: Tracer concentration units are converted locally
            ! to [kg/m2] in wet deposition to enable calculations
            ! along the column (ewl, 9/18/15)
            CALL DO_WETDEP
     &         ( am_I_Root, Input_Opt, State_Met, State_Chm, RC )
            IF ( RC /= GIGC_SUCCESS ) THEN
               CALL ERROR_STOP('Error in DO_WETDEP!', 'main.F')
            ENDIF

#if defined( USE_TIMERS )
            CALL GEOS_Timer_End( "Wet deposition", RC )
#endif

         ENDIF

         !==============================================================
         !      ***** U P D A T E  O P T I C A L  D E P T H *****          
         !==============================================================
         ! Recalculate the optical depth at the wavelength(s) specified
         ! in the Radiation Menu. This must be done before the call to any
         ! diagnostic and only on a chemistry timestep.
         ! (skim, 02/05/11)
         IF ( ITS_TIME_FOR_CHEM() ) THEN

            CALL RECOMPUTE_OD
     &         ( am_I_Root, Input_Opt, State_Met, State_Chm, RC )

         ENDIF

#if defined( RRTMG )

         !==============================================================
         !  ***** R R T M G   R A D I A T I V E   T R A N S F E R *****
         !==============================================================
         ! NOTE: Tracer concentration units are converted locally to
         ! [kg] in RRTMG. Units should eventually be [kg/kg]  (ewl, 9/18/15)
         IF ( Input_opt%LRAD ) THEN 
            IF ( ITS_TIME_FOR_RT() ) THEN

#if defined( USE_TIMERS )
               CALL GEOS_Timer_Start( "RRTMG", RC )
#endif

               ! Splash page
               IF ( am_I_Root .and. FIRST_RT ) THEN
                  WRITE( 6, '(a)' ) REPEAT( '#', 79 )
                  WRITE( 6, 500 )     
     &              'R R T M G : Radiative Transfer Model (by AER)'
 500              FORMAT( '#####', 12x, a, 12x, '#####' )
                  WRITE( 6, '(a)' ) REPEAT( '#', 79 )
                  FIRST_RT = .FALSE.
               ENDIF

               iseed=iseed+15

               !clear-sky is output with all-sky, so we just need to run once 
               !regardless of whether both are required or just one
               IF ( Input_Opt%LSKYRAD(2) ) THEN
                  !Determine if we are doing CLEAR-SKY (1) or ALL-SKY (2)
                  ICLD=1
               ELSE
                  ICLD=0 !clouds are on
               ENDIF

               !set all values to one for baseline RT calc
               CALL SET_SPECMASK(0)

               !First call for baseline (all aerosol and ozone)
               CALL DO_RRTMG_RAD_TRANSFER( am_I_Root, DAY, MONTH, 
     &                                     ICLD, 0, ISEED, Input_Opt, 
     &                                     State_Met, State_Chm, RC)

               !Second call with aerosols or ozone if requested
               DO N = 1, NSPECRADMENU
                  IF (LSPECRADMENU(N).EQ.1) THEN
                     !generate mask for species in RT
                     CALL SET_SPECMASK(N)
                     CALL DO_RRTMG_RAD_TRANSFER( am_I_Root, DAY, MONTH, 
     &                                           ICLD, N, ISEED, 
     &                                           Input_Opt, State_Met, 
     &                                           State_Chm, RC )
                  ENDIF
               ENDDO

               ! Stop the run if DO_RRTMG_RAD_TRANSFER returns an error
               IF ( RC /= GIGC_SUCCESS ) THEN
                  CALL ERROR_STOP('Error in DO_RRTMG_RAD_TRANSFER!',
     &                            'main.F')
               ENDIF

               ! Increment radiation timestep counter
               CALL SET_CT_RAD( INCREMENT=.TRUE. )

               !### Debug
               IF ( prtDebug ) THEN 
                  CALL DEBUG_MSG( '### MAIN: a DO_RRTMG_RAD_TRANSFER' )
               ENDIF

#if defined( USE_TIMERS )
               CALL GEOS_Timer_End( "RRTMG", RC )
#endif

            ENDIF
         ENDIF

#endif

         ! Eventually write dobson columns into diagnostics array
#if defined(DEVEL)
         CALL CalcDobsonColumn ( am_I_Root, Input_Opt,
     &                           State_Met, State_Chm, RC )
#endif

         !==============================================================
         !   ***** I N C R E M E N T   E L A P S E D   T I M E *****
         !============================================================== 
         ! Moved before diagnostics to count the last timestep as done.
         ! Need to save timestamps for filenames.
         ! (ccc, 5/13/09)

#if defined( USE_TIMERS )
         CALL GEOS_Timer_Start( "Diagnostics", RC )
#endif

         ! Plane following diagnostic
         IF ( ND40 > 0 .and. DO_DIAG_WRITE ) THEN 
         
            ! Call SETUP_PLANEFLIGHT routine if necessary
            IF ( ITS_A_NEW_DAY() ) THEN
               
               ! If it's a full-chemistry simulation but LCHEM=F,
               ! or if it's an offline simulation, call setup routine 
               IF ( ITS_A_FULLCHEM_SIM ) THEN
                  IF ( .not. LCHEM ) THEN
                     CALL SETUP_PLANEFLIGHT( am_I_Root, Input_Opt, RC )
                  ENDIF
               ELSE
                  CALL SETUP_PLANEFLIGHT( am_I_Root, Input_Opt, RC )
               ENDIF
            ENDIF
         ENDIF

         CALL TIMESTAMP_DIAG
         CALL SET_ELAPSED_MIN
         CALL SET_CURRENT_TIME
         IF ( prtDebug ) THEN
            CALL DEBUG_MSG( '### MAIN: after SET_ELAPSED_MIN' )
         ENDIF

         ! Plane following diagnostic, moved here to be consistent
         ! with species array and not be biased by emissions, kyu 30
         ! jan 2015
         IF ( ND40 > 0 ) THEN 
            ! Archive data along the flight track
            CALL PLANEFLIGHT
     &           ( am_I_Root, Input_Opt, State_Met, State_Chm, RC )
         ENDIF

         IF ( prtDebug ) CALL DEBUG_MSG( '### MAIN: after DIAG40' )

         !==============================================================
         !       ***** A R C H I V E   D I A G N O S T I C S *****
         !==============================================================
         IF ( ITS_TIME_FOR_DIAG() ) THEN

            !### Debug
            IF ( prtDebug ) CALL DEBUG_MSG( '### MAIN: b DIAGNOSTICS' )

            ! Accumulate several diagnostic quantities
            CALL DIAG1
     &         ( am_I_Root, Input_Opt, State_Met, State_Chm, RC )
            IF ( prtDebug ) CALL DEBUG_MSG( '### MAIN: after DIAG1' )

            ! ND41: save PBL height in 1200-1600 LT (amf)
            ! (for comparison w/ Holzworth, 1967)
            IF ( ND41 > 0 ) CALL DIAG41
            IF ( prtDebug ) CALL DEBUG_MSG( '### MAIN: after DIAG41' )

            ! ND42: SOA concentrations [ug/m3]
            IF ( ND42 > 0 ) THEN
               CALL DIAG42( Input_Opt, State_Met, State_Chm )
            ENDIF
            IF ( prtDebug ) CALL DEBUG_MSG( '### MAIN: after DIAG42' )

            ! 24-hr timeseries
            IF ( DO_SAVE_DIAG50 ) THEN
               CALL DIAG50
     &            ( am_I_Root, Input_Opt, State_Met, State_Chm, RC )
            ENDIF

            ! Increment diagnostic timestep counter. (ccc, 5/13/09)
            CALL SET_CT_DIAG( INCREMENT=.TRUE. )

            ! Planeflight diagnostic moved to be after chemistry, kyu
            !### Debug
            IF ( prtDebug ) CALL DEBUG_MSG( '### MAIN: a DIAGNOSTICS' )
         ENDIF

         !==============================================================
         !   ***** T I M E S E R I E S   D I A G N O S T I C S  *****
         !
         ! NOTE: Since we are saving soluble tracers, we must move
         !       the ND40, ND49, and ND52 timeseries diagnostics
         !       to after the call to DO_WETDEP (bmy, 4/22/04)
         !============================================================== 

         IF ( prtDebug ) CALL DEBUG_MSG( '### MAIN: before TIMESERIES' )

         ! Station timeseries
         IF ( ITS_TIME_FOR_DIAG48() ) THEN
            CALL DIAG48
     &         ( am_I_Root, Input_Opt, State_Met, State_Chm, RC )
         ENDIF
         IF ( prtDebug ) CALL DEBUG_MSG( '### MAIN: after DIAG48' )

         ! 3-D timeseries
         IF ( ITS_TIME_FOR_DIAG49() ) THEN
            CALL DIAG49
     &         ( am_I_Root, Input_Opt, State_Met, State_Chm, RC )
         ENDIF
         IF ( prtDebug ) CALL DEBUG_MSG( '### MAIN: after DIAG49' )

         ! Ship timeseries
         IF ( ITS_TIME_FOR_DIAG63() ) THEN
            CALL DIAG63( am_I_Root, Input_Opt, RC )
         ENDIF
         IF ( prtDebug ) CALL DEBUG_MSG( '### MAIN: after DIAG63' )

         ! Morning or afternoon timeseries
         IF ( DO_SAVE_DIAG51 ) THEN
            CALL DIAG51
     &         ( am_I_Root, Input_Opt, State_Met, State_Chm, RC )
         ENDIF
         IF ( DO_SAVE_DIAG51b ) THEN
            CALL DIAG51b
     &         ( am_I_Root, Input_Opt, State_Met, State_Chm, RC )
         ENDIF
         IF ( prtDebug ) CALL DEBUG_MSG( '### MAIN: after DIAG51' )

         ! Comment out for now 
         !! Column timeseries
         !IF ( ND52 > 0 .and. ITS_TIME_FOR_ND52() ) THEN
         !   CALL DIAG52
         !   IF ( prtDebug ) CALL DEBUG_MSG( '### MAIN: a ND52' )
         !ENDIF

!#if defined( DEVEL )
!         ! Write diagnostic data to the GEOS-Chem diagnostics netCDF file.
!         ! Each diagnostic has a specified averaging period specified 
!         ! in Input_Opt. (ckeller, bmy, 1/15/15)
!         CALL Diagnostics_Write( am_I_Root, Input_Opt, .FALSE., RC )
!#endif

         !### After diagnostics
         IF ( prtDebug ) CALL DEBUG_MSG( '### MAIN: after TIMESERIES' )

         !==============================================================
         !  ***** E N D   O F   D Y N A M I C   T I M E S T E P *****
         !==============================================================

         ! Check for NaN, Negatives, Infinities in tracers each time diag are
         ! saved. (ccc, 5/13/09)
         IF ( ITS_TIME_FOR_DIAG() ) THEN

         ! Sometimes tracers in the stratosphere can be negative at 
         ! the nested-grid domain edges. Force them to be zero before
         ! CHECK_STT (yxw)
<<<<<<< HEAD
#if   defined( GEOS_5 ) && defined( GRID05x0666 )
            CALL CHECK_STT_05x0666( State_Chm, Input_Opt,
     &                              'after dynamics step' )
#endif
#if   defined( GEOS_FP) && defined( GRID025x03125)
         CALL CHECK_STT_025x03125( State_Chm, Input_Opt,
     &                             'after dynamics step' )
#endif 


            CALL CHECK_STT( State_Chm, Input_Opt, 
     &                      'End of Dynamic Loop' )
=======
#if defined( GRID05x0666 ) || defined( GRID05x0625 ) || defined( GRID025x03125)
            CALL CHECK_STT_NESTED( State_Chm, 'after dynamics step' )
#endif
            CALL CHECK_STT( State_Chm, 'End of Dynamic Loop' )
>>>>>>> fcf6e39d
         ENDIF

#if defined( USE_TIMERS )
         CALL GEOS_Timer_End( "Diagnostics", RC )
#endif

      ENDDO

      !=================================================================
      !     ***** C O P Y   I - 3   O R   I - 6   F I E L D S *****
      !
      !     The I-3 or I-6 fields at the end of this outer timestep 
      !     become the fields at the beginning of the next timestep
      !=================================================================
      CALL COPY_I3_I6_FIELDS( State_Met )
      IF ( prtDebug ) THEN 
         CALL DEBUG_MSG( '### MAIN: after COPY_I3_I6_FIELDS' )
      ENDIF

      ENDDO

      !=================================================================
      !         ***** C L E A N U P   A N D   Q U I T *****
      !=================================================================
 9999 CONTINUE

      ! Remove all files from temporary directory 
      IF ( LUNZIP ) THEN
         
         ! Type of operation
         ZTYPE = 'remove all'

         ! Remove A3, A6, I6 fields
         CALL UNZIP_A3_FIELDS( Input_Opt, ZTYPE )
         CALL UNZIP_A6_FIELDS( Input_Opt, ZTYPE )
         CALL UNZIP_I6_FIELDS( Input_Opt, ZTYPE )

#if   defined( GCAP )
         ! Remove GCAP PHIS field (if necessary)
         CALL UNZIP_GCAP_FIELDS( Input_Opt, ZTYPE )
#endif

      ENDIF

      ! Print the mass-weighted mean OH concentration (if applicable)
      CALL PRINT_DIAG_OH( am_I_Root, Input_Opt, RC )

!#if defined( DEVEL )
!      ! Write diagnostic data to the GEOS-Chem restart netCDF file.
!      ! Each diagnostic has a specified averaging period specified 
!      ! in Input_Opt. (ckeller, bmy, 1/15/15)
!      CALL Diagnostics_Write( am_I_Root, Input_Opt, .TRUE., RC )
!#endif

      ! For model benchmarking, save final masses of 
      ! Rn,Pb,Be or Ox to a binary punch file 
      IF ( LSTDRUN ) THEN 
         CALL STDRUN( Input_Opt, State_Chm, LBEGIN=.FALSE. )
      ENDIF

#if defined( USE_TIMERS )
      CALL GEOS_Timer_End ( "Timesteps", RC )
#endif

      ! Close all files
      CALL CLOSE_FILES
      IF ( prtDebug ) CALL DEBUG_MSG( '### MAIN: a CLOSE_FILES' )

      ! Deallocate fields of the Input Options object
      CALL Cleanup_GIGC_Input_Opt( am_I_Root, Input_Opt, RC )
      IF ( prtDebug ) CALL DEBUG_MSG( '### MAIN: a cleanup Input_Opt' )

      ! Deallocate fields of the Chemistry State object
      CALL Cleanup_GIGC_State_Chm( am_I_Root, State_Chm, RC )
      IF ( prtDebug ) CALL DEBUG_MSG( '### MAIN: a cleanup State_Chm' )

      ! Deallocate fields of the Meteorology State object
      CALL Cleanup_GIGC_State_Met( am_I_Root, State_Met, RC )
      IF ( prtDebug ) CALL DEBUG_MSG( '### MAIN: a cleanup State_met' )

      ! Deallocate dynamic module arrays
      CALL CLEANUP( am_I_Root, Input_Opt, .FALSE., RC )

      ! Deallocate the derived type object w/ mapping info
      CALL CLEANUP_MAPPING( mapping )

!-----------------------------------------------------------------------------
! TWO-WAY NESTING OPTION
! This is only invoked when compiling GEOS-Chem with COUPLE=y
!
#if defined( EXCHANGE )
      ! Finalize the two-way nesting
      CALL CLEANUP_EXCHANGE( am_I_Root )
#endif
!-----------------------------------------------------------------------------

      ! Free the shadow variables in error_mod.F
      CALL CLEANUP_ERROR()

#if defined( GTMM_Hg )
      ! Deallocate arrays from GTMM model for mercury simulation
      IF ( LGTMM ) CALL CleanupCASAarrays
#endif

      IF ( prtDebug ) CALL DEBUG_MSG( '### MAIN: a CLEANUP' )

#if defined( USE_TIMERS )
      CALL GEOS_Timer_End( "GEOS-Chem", RC )
      CALL GEOS_Timer_PrintAll( am_I_Root, RC )
#endif

      ! Print ending time of simulation
      CALL DISPLAY_END_TIME

      CONTAINS
!EOC
!------------------------------------------------------------------------------
!                  GEOS-Chem Global Chemical Transport Model                  !
!------------------------------------------------------------------------------
!BOP
!
! !IROUTINE: display_grid_and_model
!
! !DESCRIPTION: Internal Subroutine DISPLAY\_GRID\_AND\_MODEL displays the 
!  appropriate messages for the given model grid and machine type.  It also 
!  prints the starting time and date (local time) of the GEOS-Chem simulation.
!\\
!\\
! !INTERFACE:
!
      SUBROUTINE DISPLAY_GRID_AND_MODEL
! 
! !REVISION HISTORY: 
!  02 Dec 2003 - R. Yantosca - Initial version
!  13 Aug 2010 - R. Yantosca - Added ProTeX headers
!  13 Aug 2010 - R. Yantosca - Added extra output
!  02 Feb 2012 - R. Yantosca - Added output for GEOS-5.7.x met fields
!  28 Feb 2012 - R. Yantosca - Removed support for GEOS-3
!  19 Mar 2012 - R. Yantosca - Now echo info for 0.25 x 0.3125 runs
!  19 Mar 2012 - R. Yantosca - Now echo info if ISORROPIA is turned off
!  22 Oct 2012 - R. Yantosca - Now echo info if -DDEVEL is used
!EOP
!------------------------------------------------------------------------------
!BOC
!
! !LOCAL VARIABLES:
!
      ! For system time stamp
      CHARACTER(LEN=16) :: STAMP

      !-------------------------------------------------
      ! Print resolution info
      !-------------------------------------------------
#if   defined( GRID4x5   )
      WRITE( 6, '(a)' )                   
     &    REPEAT( '*', 13 )                                          //
     &    '   S T A R T I N G   4 x 5   G E O S--C H E M   '         //
     &    REPEAT( '*', 13 )

#elif defined( GRID2x25  )
      WRITE( 6, '(a)' ) 
     &    REPEAT( '*', 13 )                                          // 
     &    '   S T A R T I N G   2 x 2.5   G E O S--C H E M   '       //
     &    REPEAT( '*', 13 )

#elif defined( GRID1x125 )
      WRITE( 6, '(a)' ) 
     &    REPEAT( '*', 13 )                                          // 
     &    '   S T A R T I N G   1 x 1.25   G E O S--C H E M   '      //
     &    REPEAT( '*', 13 )

#elif defined( GRID1x1 )
      WRITE( 6, '(a)' ) 
     &    REPEAT( '*', 13 )                                          // 
     &    '   S T A R T I N G   1 x 1   G E O S -- C H E M   '       //
     &    REPEAT( '*', 13 )

#elif defined( GRID05x0666 )
      WRITE( 6, '(a)' ) 
     &    REPEAT( '*', 13 )                                          // 
     &    '   S T A R T I N G   0.5 x 0.666   G E O S -- C H E M   ' //
     &    REPEAT( '*', 13 )

#elif defined( GRID05x0625 )
      WRITE( 6, '(a)' ) 
     &    REPEAT( '*', 13 )                                          // 
     &    '   S T A R T I N G   0.5 x 0.625   G E O S -- C H E M   ' //
     &    REPEAT( '*', 13 )

#elif defined( GRID025x03125 )
      WRITE( 6, '(a)' ) 
     &    REPEAT( '*', 13 )                                          // 
     &    '   S T A R T I N G  0.25 x 0.3125  G E O S -- C H E M   ' //
     &    REPEAT( '*', 13 )

#endif

      !-------------------------------------------------
      ! Print machine info
      !-------------------------------------------------

      ! Get the proper FORMAT statement for the model being used
#if   defined( COMPAQ    )
      WRITE( 6, '(a)' ) 'Created w/ HP/COMPAQ Alpha compiler'
#elif defined( IBM_AIX   )
      WRITE( 6, '(a)' ) 'Created w/ IBM-AIX compiler'
#elif defined( LINUX_PGI )
      WRITE( 6, '(a)' ) 'Created w/ LINUX/PGI compiler'
#elif defined( LINUX_IFORT )
      WRITE( 6, '(a)' ) 'Created w/ LINUX/IFORT compiler'
      WRITE( 6, '(a)' ) 'Use ifort -V to print version information'
#elif defined( SGI_MIPS  )
      WRITE( 6, '(a)' ) 'Created w/ SGI MIPSpro compiler'
#elif defined( SPARC     )
      WRITE( 6, '(a)' ) 'Created w/ Sun/SPARC compiler'
#endif

      !-------------------------------------------------
      ! Print met field info
      !-------------------------------------------------
#if   defined( GEOS_4 )
      WRITE( 6, '(a)' ) 'Using GMAO GEOS-4 met fields'
#elif defined( GEOS_5 )
      WRITE( 6, '(a)' ) 'Using GMAO GEOS-5 met fields'
#elif defined( GEOS_FP )
      WRITE( 6, '(a)' ) 'Using GMAO GEOS-FP met fields'
#elif defined( MERRA )
      WRITE( 6, '(a)' ) 'Using GMAO MERRA met fields'
#elif defined( MERRA2 )
      WRITE( 6, '(a)' ) 'Using GMAO MERRA2 met fields'
#elif defined( GCAP  )
      WRITE( 6, '(a)' ) 'Using GCAP/GISS met fields'
#endif

      !-------------------------------------------------
      ! Print msg if ISORROPIA is turned off for debug
      !-------------------------------------------------
#if   defined( NO_ISORROPIA ) 
      WRITE( 6, '(a)' ) REPEAT( '#', 39 )
      WRITE( 6, '(a)' ) '# ISORROPIA TURNED OFF FOR TESTING!!! #'
      WRITE( 6, '(a)' ) REPEAT( '#', 39 )
#endif

      !-------------------------------------------------
      ! Print msg if ISORROPIA is turned off for debug
      !-------------------------------------------------
#if   defined( DEVEL ) 
      WRITE( 6, '(a)' ) REPEAT( '#', 39 )
      WRITE( 6, '(a)' ) '# USING -DDEVEL FOR TESTING THE GIGC  #'
      WRITE( 6, '(a)' ) REPEAT( '#', 39 )
#endif

      
      !-------------------------------------------------
      ! System time stamp
      !-------------------------------------------------
      STAMP = SYSTEM_TIMESTAMP()
      WRITE( 6, 100 ) STAMP
 100  FORMAT( /, '===> SIMULATION START TIME: ', a, ' <===', / )

      END SUBROUTINE DISPLAY_GRID_AND_MODEL
!EOC
!------------------------------------------------------------------------------
!                  GEOS-Chem Global Chemical Transport Model                  !
!------------------------------------------------------------------------------
!BOP
!
! !IROUTINE: ctm_flush
!
! !DESCRIPTION: Internal subroutine CTM\_FLUSH flushes certain diagnostic
! file buffers to disk. 
!\\
!\\
! CTM\_FLUSH should normally be called after each diagnostic output, so that 
! in case the run dies, the output files from the last diagnostic timestep 
! will not be lost.  
!\\
!\\
! FLUSH is an intrinsic FORTRAN subroutine and takes as input the unit number 
! of the file to be flushed to disk.
!\\
!\\
! !INTERFACE:
!
      SUBROUTINE CTM_FLUSH
! 
! !REVISION HISTORY: 
!  31 Aug 2000 - R. Yantosca - Initial version
!  13 Aug 2010 - R. Yantosca - Added ProTeX headers
!  06 Aug 2012 - R. Yantosca - IU_BPCH is only global file LUN still needed
!EOP
!------------------------------------------------------------------------------
!BOC
      CALL FLUSH( IU_BPCH )  

      END SUBROUTINE CTM_FLUSH
!EOC
!------------------------------------------------------------------------------
!                  GEOS-Chem Global Chemical Transport Model                  !
!------------------------------------------------------------------------------
!BOP
!
! !IROUTINE: display_end_time
!
! !DESCRIPTION: Internal subroutine DISPLAY\_END\_TIME prints the ending 
!  time of the GEOS-Chem simulation.
!\\
!\\
! !INTERFACE:
!
      SUBROUTINE DISPLAY_END_TIME
! 
! !REVISION HISTORY: 
!  03 May 2005 - R. Yantosca - Initial version
!  13 Aug 2010 - R. Yantosca - Added ProTeX headers
!EOP
!------------------------------------------------------------------------------
!BOC
!
! !LOCAL VARIABLES:
!
      CHARACTER(LEN=16) :: STAMP

      ! Print system time stamp
      STAMP = SYSTEM_TIMESTAMP()
      WRITE( 6, 100 ) STAMP
 100  FORMAT( /, '===> SIMULATION END TIME: ', a, ' <===', / )

      ! Echo info
      WRITE ( 6, 3000 ) 
 3000 FORMAT
     &   ( /, '**************   E N D   O F   G E O S -- C H E M   ',
     &        '**************' )

      END SUBROUTINE DISPLAY_END_TIME
!EOC
!------------------------------------------------------------------------------
!                  GEOS-Chem Global Chemical Transport Model                  !
!------------------------------------------------------------------------------
!BOP
!
! !IROUTINE: read_initial_met_fields
!
! !DESCRIPTION: Internal subroutine READ\_INITIAL\_MET\_FIELDS calls the
!  various routines to read met fields at the beginning of a GEOS-Chem
!  simulation.  This code was moved out of the main routine for clarity,
!  due to the many \#if defined() blocks that are required.
!\\
!\\
! !INTERFACE:
!
      SUBROUTINE READ_INITIAL_MET_FIELDS()
! 
! !REMARKS:
!  All variables used in this routine are declared above in the main 
!  program, and as such, are visible here.
!                                                                             .
!  Also calls the following routines:
!  (1) AVGPOLE   (average pressure @ poles) when I3 or I6 fields are read
!  (2) LIGHTNING (lightning NOx emissions)  when A3 or A6 fields are read
!
! !REVISION HISTORY: 
!  07 Feb 2012 - R. Yantosca - Initial version
!  28 Feb 2012 - R. Yantosca - Removed support for GEOS-3
!  23 Oct 2013 - R. Yantosca - Now pass Input_Opt to GET_A6_FIELDS
!  23 Oct 2013 - R. Yantosca - Now pass Input_Opt to GET_MERRA_A3_FIELDS
!  24 Jun 2014 - R. Yantosca - Now pass Input_Opt to other routines
!  24 Jun 2014 - R. Yantosca - Cosmetic changes, line up arguments
!  12 Aug 2015 - R. Yantosca - Call routines for reading MERRA2 fields
!EOP
!------------------------------------------------------------------------------
!BOC
!
! !LOCAL VARIABLES:
!
      ! Convenience variable for date & time
      INTEGER :: D(2)

#if   defined( GEOS_FP )

      !=================================================================
      !    *****  R E A D   G E O S -- F P   F I E L D S    *****
      !    *****  At the start of the GEOS-Chem simulation  *****
      !
      !    Handle GEOS-FP met fields separately from other met 
      !=================================================================

      ! Read time-invariant data
      CALL GEOSFP_READ_CN  (             Input_Opt, State_Met )

      ! Read 1-hr time-averaged data
      D = GET_FIRST_A1_TIME()
      CALL GEOSFP_READ_A1  ( D(1), D(2), Input_Opt, State_Met )

      ! Read 3-hr time averaged data
      D = GET_FIRST_A3_TIME()
      CALL GEOSFP_READ_A3  ( D(1), D(2), Input_Opt, State_Met )

      ! Read 3-hr time averaged data
      D = GET_FIRST_I3_TIME()
      CALL GEOSFP_READ_I3_1( D(1), D(2), Input_Opt, State_Met )

#elif defined( MERRA2 )

      !=================================================================
      !    *****  R E A D   M E R R A 2   F I E L D S    *****
      !    *****  At the start of the GEOS-Chem simulation  *****
      !
      !    Handle MERRA2 met fields separately from other met 
      !=================================================================

      ! Read time-invariant data
      CALL MERRA2_READ_CN  (             Input_Opt, State_Met )

      ! Read 1-hr time-averaged data
      D = GET_FIRST_A1_TIME()
      CALL MERRA2_READ_A1  ( D(1), D(2), Input_Opt, State_Met )

      ! Read 3-hr time averaged data
      D = GET_FIRST_A3_TIME()
      CALL MERRA2_READ_A3  ( D(1), D(2), Input_Opt, State_Met )

      ! Read 3-hr time averaged data
      D = GET_FIRST_I3_TIME()
      CALL MERRA2_READ_I3_1( D(1), D(2), Input_Opt, State_Met )

#elif defined( MERRA )

      !=================================================================
      !    *****  R E A D   M E R R A   M E T   F I E L D S  *****
      !    *****  At the start of the GEOS-Chem simulation   *****
      !
      !    Handle MERRA met fields separately from other met products
      !=================================================================

      ! Open constant fields
      D = (/ 20000101, 000000 /)
      CALL OPEN_MERRA_CN_FIELDS ( D(1), D(2), Input_Opt               )
      CALL GET_MERRA_CN_FIELDS  ( D(1), D(2), Input_Opt, State_Met    )
      IF ( LPRT ) THEN
         CALL DEBUG_MSG( '### MAIN: a 1st MERRA CN TIME' )
      ENDIF

      ! Open and read A-1 fields
      D = GET_FIRST_A1_TIME()
      CALL OPEN_MERRA_A1_FIELDS ( D(1), D(2), Input_Opt, RESET=.TRUE. )
      CALL GET_MERRA_A1_FIELDS  ( D(1), D(2), Input_Opt, State_Met    )
      IF ( LPRT ) THEN
         CALL DEBUG_MSG( '### MAIN: a 1st MERRA A1 TIME' )
      ENDIF

      ! Open and read A-3 fields
      D = GET_FIRST_A3_TIME()
      CALL OPEN_MERRA_A3_FIELDS ( D(1), D(2), Input_Opt               )
      CALL GET_MERRA_A3_FIELDS  ( D(1), D(2), Input_Opt, State_Met    )
      IF ( LPRT ) THEN
         CALL DEBUG_MSG( '### MAIN: a 1st MERRA A3 TIME' )
      ENDIF

      ! Open & read I-6 fields
      D = GET_FIRST_I6_TIME()
      CALL OPEN_MERRA_I6_FIELDS ( D(1), D(2), Input_Opt               )
      CALL GET_MERRA_I6_FIELDS_1( D(1), D(2), Input_Opt, State_Met    )
      IF ( LPRT ) THEN 
         CALL DEBUG_MSG( '### MAIN: a 1st I6 TIME' )
      ENDIF

#else

      !=================================================================
      !    *****      U N Z I P   M E T   F I E L D S        *****
      !    ***** At at the start of the GEOS-Chem simulation *****
      !
      !   Here we unzip the initial GEOS-3, GEOS-4, GEOS-5, GCAP data
      !=================================================================
      IF ( Input_Opt%LUNZIP ) THEN

         !---------------------
         ! Remove all files
         !---------------------

         ! Type of unzip operation
         ZTYPE = 'remove all'
         
         ! Remove any leftover A-3, A-6, I-6, in temp dir
         CALL UNZIP_A3_FIELDS( Input_Opt, ZTYPE )
         CALL UNZIP_A6_FIELDS( Input_Opt, ZTYPE )
         CALL UNZIP_I6_FIELDS( Input_Opt, ZTYPE )

#if   defined( GCAP )
         ! Unzip GCAP PHIS field (if necessary)
         CALL UNZIP_GCAP_FIELDS( Input_Opt, ZTYPE )
#endif

         !---------------------
         ! Unzip in foreground
         !---------------------

         ! Type of unzip operation
         ZTYPE = 'unzip foreground'

         ! Unzip A-3, A-6, I-6 files for START of run
         CALL UNZIP_A3_FIELDS( Input_Opt, ZTYPE, NYMDb )
         CALL UNZIP_A6_FIELDS( Input_Opt, ZTYPE, NYMDb )
         CALL UNZIP_I6_FIELDS( Input_Opt, ZTYPE, NYMDb )

#if   defined( GCAP )
         ! Unzip GCAP PHIS field (if necessary)
         CALL UNZIP_GCAP_FIELDS( Input_Opt, ZTYPE )
#endif

         !### Debug output
         IF ( LPRT ) CALL DEBUG_MSG( '### MAIN: a UNZIP' )
      ENDIF

      !=================================================================
      !      *****      R E A D   M E T   F I E L D S       *****
      !      ***** At the start of the GEOS-Chem simulation *****
      !
      !  Here we read in the initial GEOS-3, GEOS-4, GEOS-5, GCAP data
      !=================================================================

      ! Open and read A-3 fields
      D = GET_FIRST_A3_TIME()
      CALL OPEN_A3_FIELDS ( D(1), D(2), Input_Opt, RESET=.TRUE. )
      CALL GET_A3_FIELDS  ( D(1), D(2), Input_Opt, State_Met    )
      IF ( LPRT ) THEN
         CALL DEBUG_MSG( '### MAIN: a 1st A3 TIME' )
      ENDIF

      ! Open & read A-6 fields
      D = GET_FIRST_A6_TIME()
      CALL OPEN_A6_FIELDS ( D(1), D(2), Input_Opt               )
      CALL GET_A6_FIELDS  ( D(1), D(2), Input_Opt, State_Met    )      
      IF ( LPRT ) THEN
         CALL DEBUG_MSG( '### MAIN: a 1st A6 TIME' )
      ENDIF

      ! Open & read I-6 fields
      D = GET_FIRST_I6_TIME()
      CALL OPEN_I6_FIELDS ( D(1), D(2), Input_Opt               )
      CALL GET_I6_FIELDS_1( D(1), D(2), Input_Opt, State_Met    )
      IF ( LPRT ) THEN
         CALL DEBUG_MSG( '### MAIN: a 1st I6 TIME' )
      ENDIF

#if   defined( GCAP )

      !-----------------------------------------------------------------
      ! Read additional fields for GCAP meteorology
      !-----------------------------------------------------------------

      ! Read GCAP PHIS and LWI fields (if necessary)
      CALL OPEN_GCAP_FIELDS( Input_Opt            )
      CALL GET_GCAP_FIELDS ( Input_Opt, State_Met )

      ! Remove temporary file (if necessary)
      IF ( LUNZIP ) THEN
         CALL UNZIP_GCAP_FIELDS( Input_Opt, 'remove date' )
      ENDIF

#endif

#endif

#if defined( RRTMG )
      !  Adding the call to retrieve MODIS-derived surface
      !  albedo and emissivity here.
      !  There is a check within READ_SURFACE_RAD to make
      !  sure we dont re-read the same files
      WRITE(6,*) 'IN INITIAL_MET_FIELDS'
      !  Start day may not be one of the 8-day values
      !  Therefore we pass the init flag to ensure
      !  the closest date to the current day is read
      !  rather than nothing at all
      CALL READ_SURFACE_RAD( Input_Opt, FORCEREAD =.TRUE. )
#endif

      END SUBROUTINE READ_INITIAL_MET_FIELDS
!EOC
!------------------------------------------------------------------------------
!                  GEOS-Chem Global Chemical Transport Model                  !
!------------------------------------------------------------------------------
!BOP
!
! !IROUTINE: read_met_fields
!
! !DESCRIPTION: Internal subroutine READ\_MET\_FIELDS calls the
!  various routines to read met fields in the main GEOS-Chem timestepping
!  loop.  This code was moved out of the main routine for clarity, due to
!  the many \#if defined() blocks that are required.
!\\
!\\
! !INTERFACE:
!
      SUBROUTINE READ_MET_FIELDS()
! 
! !REMARKS:
!  All variables used in this routine are declared above in the main 
!  program, and as such, are visible here.
!                                                                             .
!  Also calls the following routines:
!  (1) AVGPOLE   (average pressure @ poles) when I3 or I6 fields are read
!  (2) LIGHTNING (lightning NOx emissions)  when A3 or A6 fields are read
!
! !REVISION HISTORY: 
!  07 Feb 2012 - R. Yantosca - Initial version
!  28 Feb 2012 - R. Yantosca - Removed support for GEOS-3
!  04 Jan 2013 - M. Payer    - Call UPDATE_T_DAY for MERRA and GEOS-5.7.2 (tmf)
!  23 Oct 2013 - R. Yantosca - Now pass Input_Opt to GET_A6_FIELDS
!  24 Jun 2014 - R. Yantosca - Now pass Input_Opt to other routines
!  24 Jun 2014 - R. Yantosca - Cosmetic changes, line up arguments
!  12 Aug 2015 - R. Yantosca - Now call routines to read MERRA2 met data
!EOP
!------------------------------------------------------------------------------
!BOC
!
! !LOCAL VARIABLES:
!
      ! Convenience variable for date & time
      INTEGER :: D(2)

      ! Set previous specific humidity to current specific humdidity 
      ! prior to MET-field update (ewl, 10/29/15)
      State_Met%SPHU_prev = State_Met%SPHU

#if   defined( GEOS_FP )

      !==============================================================
      !  ****** R E A D   G E O S -- F P   F I E L D S  *****
      !==============================================================

      !---------------------------------
      ! A-1 fields (1hr time averaged)
      !---------------------------------
      IF ( ITS_TIME_FOR_A1() ) THEN
         D = GET_A1_TIME()
         CALL GEOSFP_READ_A1  ( D(1), D(2), Input_Opt, State_Met )
      ENDIF

      !----------------------------------
      ! A-3 fields (3-hr time averaged)
      !----------------------------------
      IF ( ITS_TIME_FOR_A3() ) THEN
         D = GET_A3_TIME()
         CALL GEOSFP_READ_A3  ( D(1), D(2), Input_Opt, State_Met )
      ENDIF

      !----------------------------------
      ! I-3 fields (3-hr instantaneous
      !----------------------------------
      IF ( ITS_TIME_ FOR_I3() ) THEN
         D = GET_I3_TIME()
         CALL GEOSFP_READ_I3_2( D(1), D(2), Input_Opt, State_Met )

         ! Compute avg pressure at polar caps 
         CALL AVGPOLE( State_Met%PS2 )

      ENDIF

#elif defined( MERRA2 )

      !==============================================================
      !  ****** R E A D   M E R R A 2   F I E L D S  *****
      !==============================================================

      !---------------------------------
      ! A-1 fields (1hr time averaged)
      !---------------------------------
      IF ( ITS_TIME_FOR_A1() ) THEN
         D = GET_A1_TIME()
         CALL MERRA2_READ_A1  ( D(1), D(2), Input_Opt, State_Met )
      ENDIF

      !----------------------------------
      ! A-3 fields (3-hr time averaged)
      !----------------------------------
      IF ( ITS_TIME_FOR_A3() ) THEN
         D = GET_A3_TIME()
         CALL MERRA2_READ_A3  ( D(1), D(2), Input_Opt, State_Met )
      ENDIF

      !----------------------------------
      ! I-3 fields (3-hr instantaneous
      !----------------------------------
      IF ( ITS_TIME_ FOR_I3() ) THEN
         D = GET_I3_TIME()
         CALL MERRA2_READ_I3_2( D(1), D(2), Input_Opt, State_Met )

         ! Compute avg pressure at polar caps 
         CALL AVGPOLE( State_Met%PS2 )

      ENDIF

#elif defined( MERRA )

      !==============================================================
      !    ***** R E A D   M E R R A   A - 1   F I E L D S *****
      !
      !    The MERRA archive contains hourly surface data fields.
      !==============================================================
      IF ( ITS_TIME_FOR_A1() ) THEN

         ! Get the date/time for the next A-3 data block
         D = GET_A1_TIME()

         ! Open & read A-3 fields
         CALL OPEN_MERRA_A1_FIELDS ( D(1), D(2), Input_Opt            )
         CALL GET_MERRA_A1_FIELDS  ( D(1), D(2), Input_Opt, State_Met )
      ENDIf

      !==============================================================
      !    ***** R E A D   M E R R A   A - 3   F I E L D S *****
      !
      !     The MERRA archive contains 3-hourly 3-D data fields.
      !==============================================================
      IF ( ITS_TIME_FOR_A3() ) THEN
         
         ! Get the date/time for the next A-6 data block
         D = GET_A3_TIME()

         ! Open and read A-6 fields
         CALL OPEN_MERRA_A3_FIELDS ( D(1), D(2), Input_Opt            )
         CALL GET_MERRA_A3_FIELDS  ( D(1), D(2), Input_Opt, State_Met )
      ENDIF

      !==============================================================
      !    ***** R E A D   M E R R A   I - 6   F I E L D S *****
      !
      !    The MERRA archive contains 6-hourly instantaneous data.
      !==============================================================
      IF ( ITS_TIME_FOR_I6() ) THEN

         ! Get the date/time for the next I-6 data block
         D = GET_I6_TIME()

         ! Open and read files
         CALL OPEN_MERRA_I6_FIELDS ( D(1), D(2), Input_Opt            )
         CALL GET_MERRA_I6_FIELDS_2( D(1), D(2), Input_Opt, State_Met )

         ! Compute avg pressure at polar caps 
         CALL AVGPOLE( State_Met%PS2 )

      ENDIF

#else

      !===============================================================
      !         ***** U N Z I P   M E T   F I E L D S *****
      !
      !      Some met data (except MERRA) are stored compressed.
      !===============================================================
      IF ( LUNZIP .and. ITS_TIME_FOR_UNZIP() ) THEN
         
         ! Get the date & time for 12h (720 mins) from now
         DATE = GET_TIME_AHEAD( 720 )
      
         ! If LWAIT=T then wait for the met fields to be
         ! fully unzipped before proceeding w/ the run.
         ! Otherwise, unzip fields in the background
         IF ( LWAIT ) THEN
            ZTYPE = 'unzip foreground'
         ELSE
            ZTYPE = 'unzip background'
         ENDIF
         
         ! Unzip A3, A6, I6 fields
         CALL UNZIP_A3_FIELDS( Input_Opt, ZTYPE, DATE(1) )
         CALL UNZIP_A6_FIELDS( Input_Opt, ZTYPE, DATE(1) )
         CALL UNZIP_I6_FIELDS( Input_Opt, ZTYPE, DATE(1) )
      
      ENDIF

      !===============================================================
      !        ***** R E M O V E   M E T   F I E L D S *****  
      !===============================================================
      IF ( LUNZIP .and. ITS_TIME_FOR_DEL() ) THEN

         ! Type of operation
         ZTYPE = 'remove date'

         ! Remove A-3, A-6, and I-6 files only for the current date
         CALL UNZIP_A3_FIELDS( Input_Opt, ZTYPE, NYMD )
         CALL UNZIP_A6_FIELDS( Input_Opt, ZTYPE, NYMD )
         CALL UNZIP_I6_FIELDS( Input_Opt, ZTYPE, NYMD )

      ENDIF  

      !==============================================================
      !          ***** R E A D   A - 3   F I E L D S *****
      !
      !  All met data (except MERRA) contain 3-hourly surface data.
      !==============================================================
      IF ( ITS_TIME_FOR_A3() ) THEN

         ! Get the date/time for the next A-3 data block
         D = GET_A3_TIME()

         ! Open & read A-3 fields
         CALL OPEN_A3_FIELDS( D(1), D(2), Input_Opt            ) 
         CALL GET_A3_FIELDS ( D(1), D(2), Input_Opt, State_Met )

      ENDIF

      !==============================================================
      !          ***** R E A D   A - 6   F I E L D S *****  
      !
      !      All other met fields contain 6-hourly 3-D data. 
      !==============================================================
      IF ( ITS_TIME_FOR_A6() ) THEN
         
         ! Get the date/time for the next A-6 data block
         D = GET_A6_TIME()

         ! Open and read A-6 fields
         CALL OPEN_A6_FIELDS( D(1), D(2), Input_Opt            )
         CALL GET_A6_FIELDS(  D(1), D(2), Input_Opt, State_Met )      

      ENDIF

      !==============================================================
      !          ***** R E A D   I - 6   F I E L D S *****   
      !==============================================================
      IF ( ITS_TIME_FOR_I6() ) THEN

         ! Get the date/time for the next I-6 data block
         D = GET_I6_TIME()

         ! Open and read files
         CALL OPEN_I6_FIELDS ( D(1), D(2), Input_Opt            )
         CALL GET_I6_FIELDS_2( D(1), D(2), Input_Opt, State_Met )

         ! Compute avg pressure at polar caps 
         CALL AVGPOLE( State_Met%PS2 )

      ENDIF

#endif

#if defined( RRTMG )
      !  Adding the call to retrieve MODIS-derived surface
      !  albedo and emissivity here.
      !  There is a check within READ_SURFACE_RAD to make
      !  sure we dont re-read the same files
      IF ( ITS_TIME_FOR_SURFACE_RAD() ) THEN
!         WRITE(6,*) 'ITS TIME FOR SURFACE RAD'
         CALL READ_SURFACE_RAD( Input_Opt )
      ENDIF
#endif

      END SUBROUTINE READ_MET_FIELDS
!EOC
!------------------------------------------------------------------------------
!                  GEOS-Chem Global Chemical Transport Model                  !
!------------------------------------------------------------------------------
!BOP
!
! !IROUTINE: get_overhead_o3_for_fastj
!
! !DESCRIPTION: Internal subroutine GET\_OVERHEAD\_O3\_FOR\_FASTJ 
!\\
!\\
! !INTERFACE:
!
      SUBROUTINE GET_OVERHEAD_O3_FOR_FASTJ( am_I_Root )
!
! INPUT ARGUMENTS:
! 
      LOGICAL, INTENT(IN   )   :: am_I_Root   ! Root CPU?
! 
! !REMARKS:
!  This routine makes use of variables declared in above in the main program
!  (which are visible in all sub-programs below the CONTAINS statement).
!                                                                             .
!  The original code was done in FAST-J routine "set_prof.F", but has been
!  split off to facilitate development of the grid-independent model.
!
! !REVISION HISTORY: 
!  07 Mar 2012 - R. Yantosca - Initial version
!  14 Nov 2013 - R. Yantosca - For GEOS-FP, read O3 from met field files
!  13 Dec 2013 - M. Sulprizio- Moved USE_O3_FROM_MET to the Input_Opt object and
!                              set in initialization stage of GEOS_CHEM
!  22 Oct 2014 - C. Keller   - Added am_I_Root
!EOP
!------------------------------------------------------------------------------
!BOC
!
! !LOCAL VARIABLES:
!
      ! FAST-J is only used for fullchem, offline aerosol
      ! and CH3I simulations, so skip otherwise
      IF ( ITS_A_FULLCHEM_SIM  .or.
     &     ITS_AN_AEROSOL_SIM  .or.
     &     ITS_A_CH3I_SIM     ) THEN

         ! Only execute this if we are doing chemistry
         ! and if it we are at a chemistry timestep
         IF ( LCHEM .and. ITS_TIME_FOR_CHEM() ) THEN
             
            ! Get the overhead O3 column for FAST-J.  Take either the
            ! TOMS O3 data or the column O3 directly from the met fields
            CALL COMPUTE_OVERHEAD_O3( am_I_Root,  
     &                                DAY,
     &                                Input_Opt%USE_O3_FROM_MET, 
     &                                State_Met%TO3 )
         ENDIF
      ENDIF

      END SUBROUTINE GET_OVERHEAD_O3_FOR_FASTJ
!EOC
!------------------------------------------------------------------------------
!                  GEOS-Chem Global Chemical Transport Model                  !
!------------------------------------------------------------------------------
!BOP
!
! !IROUTINE: initialize_regridding
!
! !DESCRIPTION: Internal subroutine Initialize\_Regridding passes several
!  variables to regrid\_a2a\_mod.F90, where they are locally shadowed.
!\\
!\\
! !INTERFACE:
!
      SUBROUTINE Initialize_Regridding( am_I_Root, Input_Opt, RC )
!
! !INPUT PARAMETERS:
!
      LOGICAL,        INTENT(IN)  :: am_I_Root   ! Are we on the root CPU?
      TYPE(OptInput), INTENT(IN)  :: Input_Opt   ! Input Options object
!
! !OUTPUT PARAMETERS:
!
      INTEGER,        INTENT(OUT) :: RC          ! Success or failure?
! 
! !REMARKS:
!  This routine is a wrapper for Init_Map_A2A in regrid_a2a_mod.F90.  
!  Passing variables via Init_Map_A2A helps us to remove dependencies on
!  other GEOS-Chem routines from regrid_a2a_mod.F90.  This in turn 
!  facilitates the implementation of the HEMCO emissions package.
!
! !REVISION HISTORY: 
!  15 Jul 2014 - R. Yantosca - Initial version
!  05 Mar 2015 - R. Yantosca - Now read data w/r/t ExtData/HEMCO
!EOP
!------------------------------------------------------------------------------
!BOC
!
! !LOCAL VARIABLES:
!     
      ! Scalars
      INTEGER            :: I, J
      CHARACTER(LEN=255) :: DIR

      ! Arrays
      REAL(fpp)          :: LONEDG(IIPAR+1       )  ! W longitude edges [deg]
      REAL(fpp)          :: LATSIN(       JJPAR+1)  ! SIN(Lat edges)    [1  ]
      REAL(fpp)          :: AREAS (IIPAR, JJPAR  )  ! Surface Areas     [m2 ]

      !================================================================
      ! Initialize_Regridding begins here!
      !================================================================

      ! Assume success
      RC  = GIGC_SUCCESS

      ! Directory where netCDF ifles are found
      DIR = TRIM( Input_Opt%DATA_DIR ) // 'HEMCO/MAP_A2A/v2014-07/'

      ! Initialize longitudes [deg]
      DO I = 1, IIPAR+1
         LONEDG(I) = GET_XEDGE( I, 1, 1 )
      ENDDO

      ! Initialize sines of latitude [1]
      DO J = 1, JJPAR+1
         LATSIN(J) = GET_YSIN( 1, J, 1 )
      ENDDO

      ! Initialize surface areas [m2]
      DO J = 1, JJPAR
      DO I = 1, IIPAR
         AREAS(I,J) = GET_AREA_M2( I, J, 1 )
      ENDDO
      ENDDO

      ! Pass to regrid_a2a_mod.F90, where these will be shadowed locally
      CALL Init_Map_A2A( IIPAR, JJPAR, LONEDG, LATSIN, AREAS, DIR )
      
      END SUBROUTINE Initialize_Regridding
!EOC
      END PROGRAM GEOS_CHEM
#endif<|MERGE_RESOLUTION|>--- conflicted
+++ resolved
@@ -1593,24 +1593,14 @@
 
          ENDIF 
 
-<<<<<<< HEAD
          ! Check State_Chm tracers (yxw)   
-#if   defined( GEOS_5 ) && defined( GRID05x0666 )
-         CALL CHECK_STT_05x0666( State_Chm, Input_Opt, 
-     &                           'end of chem section, before wetdep' )
-#endif 
-#if   defined( GEOS_FP) && defined( GRID025x03125)
-         CALL CHECK_STT_025x03125( State_Chm, Input_Opt,
-     &                             'after chemistry' )
+#if defined( GRID05x0666 ) || defined( GRID05x0625 ) || defined( GRID025x03125 )
+         CALL CHECK_STT_NESTED( State_Chm, Input_Opt,
+     &                          'after chemistry' )
 #endif 
 
 #if defined( USE_TIMERS )
          CALL GEOS_Timer_End( "All chemistry", RC )
-=======
-         ! Check STT (tracers) (yxw)   
-#if defined( GRID05x0666 ) || defined( GRID05x0625 ) || defined( GRID025x03125 )
-         CALL CHECK_STT_NESTED( State_Chm, 'after chemistry' )
->>>>>>> fcf6e39d
 #endif
 
          !==============================================================
@@ -1890,25 +1880,13 @@
          ! Sometimes tracers in the stratosphere can be negative at 
          ! the nested-grid domain edges. Force them to be zero before
          ! CHECK_STT (yxw)
-<<<<<<< HEAD
-#if   defined( GEOS_5 ) && defined( GRID05x0666 )
-            CALL CHECK_STT_05x0666( State_Chm, Input_Opt,
-     &                              'after dynamics step' )
-#endif
-#if   defined( GEOS_FP) && defined( GRID025x03125)
-         CALL CHECK_STT_025x03125( State_Chm, Input_Opt,
-     &                             'after dynamics step' )
-#endif 
-
-
+#if defined( GRID05x0666 ) || defined( GRID05x0625 ) || defined( GRID025x03125)
+            CALL CHECK_STT_NESTED( State_Chm, Input_Opt,
+     &                             'End of Dynamic Loop' )
+#else
             CALL CHECK_STT( State_Chm, Input_Opt, 
      &                      'End of Dynamic Loop' )
-=======
-#if defined( GRID05x0666 ) || defined( GRID05x0625 ) || defined( GRID025x03125)
-            CALL CHECK_STT_NESTED( State_Chm, 'after dynamics step' )
-#endif
-            CALL CHECK_STT( State_Chm, 'End of Dynamic Loop' )
->>>>>>> fcf6e39d
+#endif
          ENDIF
 
 #if defined( USE_TIMERS )
