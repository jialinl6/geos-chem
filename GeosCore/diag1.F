--- conflicted
+++ resolved
@@ -19,16 +19,11 @@
       ! References to F90 modules
       USE CHEMGRID_MOD,       ONLY : ITS_IN_THE_TROP
       USE DAO_MOD,            ONLY : IS_ICE, IS_WATER, IS_LAND
-<<<<<<< HEAD
       USE DIAG_MOD,           ONLY : AD31, AD33, AD35, AD54 
       USE DIAG_MOD,           ONLY : AD47, AD67, AD68, AD69
 #if !defined( NO_BPCH )
       USE DIAG_MOD,           ONLY : AD30, AD45, LTOTH
 #endif
-=======
-      USE DIAG_MOD,           ONLY : AD30, AD31, AD33, AD35, AD54 
-      USE DIAG_MOD,           ONLY : AD47, AD67, AD69
->>>>>>> 19c15fd2
       USE DIAG_MOD,           ONLY : AD57, AD71
 #if !defined(NO_BPCH)
       USE DIAG_MOD,           ONLY : AD45, AD68, LTOTH
