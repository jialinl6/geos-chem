--- conflicted
+++ resolved
@@ -446,16 +446,13 @@
                               vistas_anthro_mod.o     wetscav_mod.o          \
                               icoads_ship_mod.o       tpcore_fvdas_mod.o     \
                               tpcore_geos5_window_mod.o                      \
-<<<<<<< HEAD
                               tpcore_geos57_window_mod.o                     \
                               retro_mod.o             strat_chem_mod.o       \
                               global_bc_mod.o         global_oc_mod.o        \
-                              diag53_mod.o            tomas_mod.o
+                              diag53_mod.o            tomas_mod.o            \
+                              rcp_mod.o
 
 cldice_HBrHOBr_rxn.o        : cldice_HBrHOBr_rxn.F
-=======
-                              retro_mod.o             rcp_mod.o  
->>>>>>> 0080c1f1
 
 CLDSRF.o                    : CLDSRF.F
 
@@ -597,18 +594,8 @@
                               logical_mod.o           nei2005_anthro_mod.o   \
                               streets_anthro_mod.o    tracer_mod.o           \
                               tracerid_mod.o          vistas_anthro_mod.o    \
-<<<<<<< HEAD
-			      retro_mod.o             c2h6_mod.o
-=======
-			      retro_mod.o             rcp_mod.o
-
-emisop.o                    : emisop.F                dao_mod.o              \
-                              meganut_mod.o
-
-emisop_grass.o              : emisop_grass.F          dao_mod.o
-
-emisop_mb.o                 : emisop_mb.F             dao_mod.o
->>>>>>> 0080c1f1
+			      retro_mod.o             c2h6_mod.o             \
+                              rcp_mod.o
 
 emissdr.o                   : emissdr.F                                      \
                               acetone_mod.o           aircraft_nox_mod.o     \
@@ -635,13 +622,7 @@
                               seasalt_mod.o           streets_anthro_mod.o   \
                               sulfate_mod.o           tagged_co_mod.o        \
                               tracer_mod.o            vistas_anthro_mod.o    \
-<<<<<<< HEAD
-                              pops_mod.o
-=======
-			      retro_mod.o             rcp_mod.o
-
-emmonot.o                   : emmonot.F
->>>>>>> 0080c1f1
+                              pops_mod.o              rcp_mod.o
 
 epa_nei_mod.o               : epa_nei_mod.F                                  \
                               future_emissions_mod.o  logical_mod.o          \
@@ -1107,12 +1088,8 @@
                               streets_anthro_mod.o    tracerid_mod.o         \
                               tracer_mod.o            tropopause_mod.o       \
                               uvalbedo_mod.o          vdiff_pre_mod.o        \
-<<<<<<< HEAD
                               wetscav_mod.o           get_ndep_mod.o         \
-                              tomas_mod.o
-=======
-                              wetscav_mod.o           rcp_mod.o
->>>>>>> 0080c1f1
+                              tomas_mod.o             rcp_mod.o
 
 sunparam.o                  : sunparam.F
 
