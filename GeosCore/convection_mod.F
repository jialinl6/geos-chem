!------------------------------------------------------------------------------
!                  GEOS-Chem Global Chemical Transport Model                  !
!------------------------------------------------------------------------------
!BOP
!
! !MODULE: convection_mod
!
! !DESCRIPTION: Module CONVECTION\_MOD contains routines which select the 
!  proper convection code for GEOS-3, GEOS-4, GEOS-5, MERRA, or GCAP met 
!  field data sets. 
!\\
!\\
! !INTERFACE: 
!
      MODULE CONVECTION_MOD
! 
! !USES:
!
      USE GIGC_Errcode_Mod
      USE CMN_GCTM_Mod
      USE PRECISION_MOD    ! For GEOS-Chem Precision (fp)

      IMPLICIT NONE
      PRIVATE

!
! !PUBLIC MEMBER FUNCTIONS:
!
      PUBLIC  :: DO_CONVECTION
!
! !PRIVATE MEMBER FUNCTIONS:
!
      PRIVATE :: DO_GEOS4_CONVECT
      PRIVATE :: DO_GCAP_CONVECT
      PRIVATE :: NFCLDMX
      PRIVATE :: DO_MERRA_CONVECTION
!
! !REVISION HISTORY:
!  27 Jan 2004 - R. Yantosca - Initial version
!  (1 ) Contains new updates for GEOS-4/fvDAS convection.  Also now references
!        "error_mod.f".  Now make F in routine NFCLDMX a 4-D array to avoid
!        memory problems on the Altix. (bmy, 1/27/04)
!  (2 ) Bug fix: Now pass NTRACE elements of TCVV to FVDAS_CONVECT in routine 
!        DO_CONVECTION (bmy, 2/23/04)  
!  (3 ) Now references "logical_mod.f" and "tracer_mod.f" (bmy, 7/20/04)
!  (4 ) Now also references "ocean_mercury_mod.f" and "tracerid_mod.f" 
!        (sas, bmy, 1/19/05)
!  (5 ) Now added routines DO_GEOS4_CONVECT and DO_GCAP_CONVECT by breaking 
!        off code from DO_CONVECTION, in order to implement GCAP convection
!        in a much cleaner way. (swu, bmy, 5/25/05)
!  (6 ) Now make sure all USE statements are USE, ONLY (bmy, 10/3/05)
!  (7 ) Shut off scavenging in shallow convection for GCAP (swu, bmy, 11/1/05)
!  (8 ) Modified for tagged Hg simulation (cdh, bmy, 1/6/06)
!  (9 ) Bug fix: now only call ADD_Hg2_WD if LDYNOCEAN=T (phs, 2/8/07)
!  (10) Fix for GEOS-5 met fields in routine NFCLDMX (swu, 8/15/07)
!  (11) Resize DTCSUM array in NFCLDMX to save memory (bmy, 1/31/08)
!  13 Aug 2010 - R. Yantosca - Added ProTeX headers
!  13 Aug 2010 - R. Yantosca - Treat MERRA in the same way as for GEOS-5
!  29 Sep 2010 - R. Yantosca - Added modifications for MERRA
!  05 Oct 2010 - R. Yantosca - Added ND14 and ND38 diagnostics to 
!                              DO_MERRA_CONVECTION routine
!  16 Aug 2011 - J. Fisher   - Minor bug fixes in DO_MERRA_CONVECTION
!  15 Feb 2011 - R. Yantosca - Add modifications for APM from G. Luo
!  28 Feb 2012 - R. Yantosca - Removed support for GEOS-3
!  02 Mar 2012 - R. Yantosca - Now reference the new grid_mod.F90
!  22 Oct 2012 - R. Yantosca - Now reference Headers/gigc_errcode_mod.F90
!  20 Aug 2013 - R. Yantosca - Removed "define.h", this is now obsolete
!  07 Nov 2014 - M. Yannetti - Added PRECISION_MOD
!  20 Apr 2015 - E. Lundgren - Convert mixing ratio to v/v moist air before 
!                              convection and back to v/v dry afterwards.
!  08 May 2015 - E. Lundgren - Exchange TCVV with MOISTMW / tracer molec wt
!                              for consistency with moist mixing ratio units
!EOP
!------------------------------------------------------------------------------
!BOC
      CONTAINS
!EOC
!------------------------------------------------------------------------------
!                  GEOS-Chem Global Chemical Transport Model                  !
!------------------------------------------------------------------------------
!BOP
!
! !IROUTINE: do_convection
!
! !DESCRIPTION: Subroutine DO\_CONVECTION calls the appropriate convection 
!  driver program for different met field data sets.
!\\
!\\
! !INTERFACE:
!
      SUBROUTINE DO_CONVECTION( am_I_Root, Input_Opt,
     &                          State_Met, State_Chm, RC )
!
! !USES:
!
      USE CMN_DIAG_MOD
      USE CMN_SIZE_MOD
      USE DIAG_MOD,           ONLY : CONVFLUP
      USE UNITCONV_MOD
#if   !defined( NO_BPCH )
      USE DIAG_MOD,           ONLY : AD38
#endif
      USE ERROR_MOD,          ONLY : GEOS_CHEM_STOP
      USE GIGC_ErrCode_Mod
      USE GIGC_Input_Opt_Mod, ONLY : OptInput
      USE GIGC_State_Chm_Mod, ONLY : ChmState
      USE GIGC_State_Met_Mod, ONLY : MetState
      USE GRID_MOD,           ONLY : GET_AREA_M2
      USE TRACERID_MOD
      USE TIME_MOD,           ONLY : GET_TS_DYN
      USE WETSCAV_MOD,        ONLY : COMPUTE_F
      USE WETSCAV_MOD,        ONLY : H2O2s
      USE WETSCAV_MOD,        ONLY : SO2s
#if   defined( APM )
      USE TRACER_MOD,         ONLY : N_APMTRA
#endif

#if   defined ( DEVEL )
      USE HCO_ERROR_MOD
      USE ERROR_MOD,          ONLY : ERROR_STOP
      USE HCO_DIAGN_MOD,      ONLY : Diagn_Update
#endif
!
! !INPUT PARAMETERS:
!
      LOGICAL,        INTENT(IN)    :: am_I_Root   ! Are we on the root CPU?
      TYPE(OptInput), INTENT(IN)    :: Input_Opt   ! Input Options object
      TYPE(MetState), INTENT(IN)    :: State_Met   ! Meteorology State object
!
! !INPUT/OUTPUT PARAMETERS:
!
      TYPE(ChmState), INTENT(INOUT) :: State_Chm   ! Chemistry State object
!
! !OUTPUT PARAMETERS:
!
      INTEGER,        INTENT(OUT)   :: RC          ! Success or failure?
! 
! !REVISION HISTORY: 
!  25 May 2005 - S. Wu       - Initial version
!  08 Feb 2007 - R. Yantosca - Now reference "CMN_SIZE".  Now references 
!                              CLDMAS, CMFMC, DTRAIN from "dao_mod.f" so that 
!                              we can pass either GEOS-5 or GEOS-3 meteorology
!                              to NFCLDMX. 
!  13 Aug 2010 - R. Yantosca - Added ProTeX headers
!  13 Aug 2010 - R. Yantosca - Treat MERRA in the same way as for GEOS-5
!  29 Sep 2010 - R. Yantosca - Now call DO_MERRA_CONVECTION for MERRA met
!  05 Oct 2010 - R. Yantosca - Now attach diagnostics to MERRA conv routine
!  06 Oct 2010 - R. Yantosca - Parallelized call to DO_MERRA_CONVECTION
!  15 Oct 2010 - H. Amos     - Now get BXHEIGHT, T from dao_mod.f
!  15 Oct 2010 - R. Yantosca - Now get LDYNOCEAN from logical_mod.f
!  15 Oct 2010 - R. Yantosca - Now get ITS_A_MERCURY_SIM from tracer_mod.f
!  15 Oct 2010 - R. Yantosca - Now get IDTHg2, IDTHgP from tracerid_mod.f
!  15 Oct 2010 - R. Yantosca - Now get H2O2s, SO2s from wetscav_mod.f
!  15 Oct 2010 - H. Amos     - Now pass BXHEIGHT, T, to DO_MERRA_CONVECTION
!  15 Oct 2010 - R. Yantosca - Now pass H2O2s, SO2s to DO_MERRA_CONVECTION
!  15 Feb 2011 - R. Yantosca - Add modifications for APM from G. Luo
!  29 Aug 2011 - R. Yantosca - Bug fix: reposition #if defined(APM) statement
!  09 Feb 2012 - R. Yantosca - For GEOS-5.7, PFICU and PFLCU fields are
!                              defined on level edges.  Pass the top edge
!                              of each level to DO_MERRA_CONVECTION
!  28 Feb 2012 - R. Yantosca - Removed support for GEOS-3
!  01 Mar 2012 - R. Yantosca - Now use GET_AREA_M2(I,J,L) from grid_mod.F90
!  21 Jun 2012 - R. Yantosca - Now use poiners to pass array slices to routines
!  09 Nov 2012 - M. Payer    - Replaced all met field arrays with State_Met
!                              derived type object
!  04 Feb 2013 - S. Kim      - Bug fix: H2O2s, SO2s, STT are not in State_Met
!  25 Mar 2013 - R. Yantosca - Now accept am_I_Root, Input_Opt, State_Chm, RC
!  31 May 2013 - R. Yantosca - Now pass objects to NFCLDMX
!  03 Jun 2013 - R. Yantosca - Bug fix: pass State_Chm to DO_MERRA_CONVECTION
!  26 Sep 2013 - R. Yantosca - Renamed GEOS_57 Cpp switch to GEOS_FP
!  17 Apr 2014 - R. Yantosca - Speed up MERRA and GEOS-FP convection by
!                              adding !$OMP+SCHEDULE( DYNAMIC )
!  17 Apr 2014 - R. Yantosca - Test if (ND14>0) and (ND38>0) outside OMP loop
!  18 Apr 2014 - R. Yantosca - Now use a pointer to pass a slice of the
!                              F array to subroutine COMPUTE_F
!  18 Apr 2014 - R. Yantosca - Clean up call to DO_MERRA_CONVECTION, remove
!                              stuff that was leftover from the column code
!  18 Apr 2014 - R. Yantosca - Now use proper # of tracers for APM in the
!                              call to DO_MERRA_CONVECTION (MERRA & GEOS-FP)
!  25 Jun 2014 - R. Yantosca - Now pass Input_Opt to COMPUTE_F
!  26 Feb 2015 - E. Lundgren - Replace GET_PEDGE with State_Met%PEDGE.
!                              Remove dependency on pressure_mod
!  20 Apr 2015 - E. Lundgren - Convert mixing ratio to v/v moist air before 
!                              convection and back to v/v dry afterwards.
!  28 Apr 2015 - E. Lundgren - Consolidate NFCLDMX arguments to remove 
!                              passing State_Met array slice
!EOP
!------------------------------------------------------------------------------
!BOC
!
! !LOCAL VARIABLES:
!
      ! Scalars
      INTEGER           :: N_TOT_TRC             ! # of tracers to convect
      INTEGER           :: N_TRACERS
      REAL(fp)          :: TRACER_MW_G(Input_Opt%N_TRACERS)
      REAL(fp)          :: TRACER_MW_KG(Input_Opt%N_TRACERS)

      ! Pointers
      ! We need to define local arrays to hold corresponding values 
      ! from the Chemistry State (State_Chm) object. (mpayer, 12/6/12)
      REAL(fp), POINTER :: STT(:,:,:,:)

      !=================================================================
      ! MERRA or GEOS-FP met fields definitions
      !=================================================================
#if defined( MERRA ) || defined( GEOS_FP )
      
      ! Scalars          
      INTEGER           :: I, J, L, N, NN, TS_DYN
      REAL(fp)          :: AREA_M2, DT
      LOGICAL           :: DO_ND14
      LOGICAL           :: DO_ND38
      
      ! Arrays        
      REAL(fp)          :: PEDGE  (LLPAR+1)
#if defined( APM )
      INTEGER           :: ISOL   (      Input_Opt%N_TRACERS+N_APMTRA)
      REAL(fp)          :: DIAG14 (LLPAR,Input_Opt%N_TRACERS+N_APMTRA)
      REAL(fp)          :: DIAG38 (LLPAR,Input_Opt%N_TRACERS+N_APMTRA)
      REAL(fp)          :: F      (LLPAR,Input_Opt%N_TRACERS+N_APMTRA)
      REAL(fp), TARGET  :: FSOL   ( IIPAR, JJPAR, LLPAR,   
     &                                 Input_Opt%N_TRACERS+N_APMTRA)
#else
      INTEGER           :: ISOL   (      Input_Opt%N_TRACERS )
      REAL(fp)          :: DIAG14 (LLPAR,Input_Opt%N_TRACERS )
      REAL(fp)          :: DIAG38 (LLPAR,Input_Opt%N_TRACERS )
      REAL(fp)          :: F      (LLPAR,Input_Opt%N_TRACERS )
      REAL(fp), TARGET  :: FSOL   (IIPAR,JJPAR,LLPAR,
     &                                 Input_Opt%N_TRACERS )
#endif

      ! Pointers
      REAL(fp), POINTER :: p_FSOL (:,:,:)
#endif

#if   defined ( DEVEL )
      ! For new diagnostics
      INTEGER                :: IT, cID, HCRC
      REAL(fp), ALLOCATABLE  :: BEFORE(:,:,:,:)
      REAL(fp), POINTER      :: TMP3D(:,:,:) => NULL()
      REAL(fp), POINTER      :: TMP2D(:,:  ) => NULL()
      REAL(fp)               :: DTIME
#endif

      !=================================================================
      ! DO_CONVECT begins here!
      !=================================================================

      !=================================================================
      ! Convert State_Chm%Tracers from dry mixing ratio [v/v] to 
      ! moist mixing ratio [v/v] prior to convection (ewl, 4/20/15)
      !=================================================================
      CALL Convert_DryVV_to_MoistVV( am_I_Root, N_TRACERS, State_Met, 
     &                               State_Chm, RC )

      ! For new diagnostics, archive old species concentration. At the 
      ! moment, the new ND38 diagnostics only returns the total column 
      ! loss due to convection. For these values, we don't need to 
      ! write the diagnostics within the convection schemes but can
      ! simply take the difference between the original and updated 
      ! tracer field column.
#if   defined( DEVEL )
      IF ( Input_Opt%ND38 > 0 ) THEN
         ALLOCATE( BEFORE(IIPAR,JJPAR,LLPAR,Input_Opt%N_TRACERS) )
         BEFORE = State_Chm%Tracers
      ENDIF
#endif

      !=================================================================
      ! Call met field specific convection routines 
      !=================================================================

#if   defined( GCAP ) 

      !=================================================================
      ! GCAP met fields
      !=================================================================

      ! Assume success
      RC                =  GIGC_SUCCESS

      ! Call GCAP driver routine
      CALL DO_GCAP_CONVECT
     &   ( am_I_Root, Input_Opt, State_Met, State_Chm, RC )

#elif defined( GEOS_4 )

      !=================================================================
      ! GEOS-4 met fields
      !=================================================================

      ! Assume success
      RC                =  GIGC_SUCCESS

      ! Call GEOS-4 driver routine
      CALL DO_GEOS4_CONVECT
     &   ( am_I_Root, Input_Opt, State_Met, State_Chm, RC )

#elif defined( GEOS_5 )

      !=================================================================
      ! GEOS-5 met fields
      !=================================================================

      ! Assume success
      RC                =  GIGC_SUCCESS

      ! Copy values from Input_Opt
      N_TRACERS         = Input_Opt%N_TRACERS

      ! Pick the proper # of tracers
#if   defined( APM )  
      N_TOT_TRC = N_TRACERS + N_APMTRA   ! If APM is used, then convect
                                         !  the G-C advected tracers +
#else                                    
      N_TOT_TRC = N_TRACERS              !  the APM aerosol tracers
#endif

      ! Call the S-J Lin convection routine for GEOS-5
      CALL NFCLDMX( am_I_Root, Input_Opt, State_Met, 
     &              State_Chm, RC )

#elif defined( MERRA ) || defined( GEOS_FP )

      !=================================================================
      ! MERRA or GEOS-FP met fields
      !=================================================================

      ! Initialize
      RC        =  GIGC_SUCCESS                   ! Assume success
      DO_ND14   = ( Input_Opt%ND14 > 0 )          ! Should we use ND14 diat?
      DO_ND38   = ( Input_Opt%ND38 > 0 )          ! Should we use ND38 diag?
      TS_DYN    = GET_TS_DYN()                    ! Dynamic timestep [min]
      DT        = DBLE( TS_DYN )                  ! Dynamic timestep [min]
      FSOL      = 0e+0_fp                             ! Zero the FSOL array

      ! Pick the proper # of tracers
#if   defined( APM )  
      N_TOT_TRC = Input_Opt%N_TRACERS + N_APMTRA  ! With APM microphysics
#else
      N_TOT_TRC = Input_Opt%N_TRACERS             ! Without APM microphysics
#endif

      ! Loop over advected tracers
      DO N = 1, N_TOT_TRC

         ! Now point to a 3D slice of the FSOL array
         p_FSOL => FSOL(:,:,:,N)

         ! Fraction of soluble tracer
         CALL COMPUTE_F( N,         p_FSOL,    ISOL(N), 
     &                   Input_Opt, State_Met, State_Chm ) 

         ! Free pointer memory
         NULLIFY( p_FSOL )

      ENDDO
      
      !-----------------------------------------------------------------
      ! Do convection column by column
      !-----------------------------------------------------------------
!$OMP PARALLEL DO
!$OMP+DEFAULT( SHARED )
!$OMP+PRIVATE( J,  I, AREA_M2, L, PEDGE, F, DIAG14, DIAG38, RC, N, NN )
!$OMP+SCHEDULE( DYNAMIC )
      DO J = 1, JJPAR
      DO I = 1, IIPAR

         ! Skip buffer zone for nested grids (lzh, 4/1/15)
         IF ( Input_Opt%ITS_A_NESTED_GRID ) THEN
            IF ( J <=         Input_Opt%NESTED_J0W  ) CYCLE
            IF ( J >  JJPAR - Input_Opt%NESTED_J0E  ) CYCLE
            IF ( I <=         Input_Opt%NESTED_I0W  ) CYCLE
            IF ( I >  IIPAR - Input_Opt%NESTED_I0E  ) CYCLE
         ENDIF

         ! Grid box surface area [m2]
         AREA_M2     =  GET_AREA_M2( I, J, 1 ) 

         ! Pressure edges
         DO L = 1, LLPAR+1
            PEDGE(L) =  State_Met%PEDGE( I, J, L )
         ENDDO

         ! NOTE: For some reason the code chokes when we try
         ! to use a pointer, so we'll use a 2D array here.
         F           =  FSOL(I,J,:,:)
         
         !--------------------------
         ! Do the cloud convection
         !--------------------------
         CALL DO_MERRA_CONVECTION( am_I_Root  = am_I_Root,
     &                             Input_Opt  = Input_Opt,
     &                             State_Met  = State_Met,
     &                             State_Chm  = State_Chm,
     &                             I          = I,
     &                             J          = J,
     &                             N_TRACERS  = N_TOT_TRC,
     &                             AREA_M2    = AREA_M2,
     &                             F          = F,
     &                             PEDGE      = PEDGE,
     &                             TS_DYN     = DT, 
     &                             USE_DIAG14 = DO_ND14,
     &                             DIAG14     = DIAG14,
     &                             USE_DIAG38 = DO_ND38,
     &                             DIAG38     = DIAG38,
     &                             RC         = RC         )

         ! Stop if error is encountered
         IF ( RC /= GIGC_SUCCESS ) THEN
            CALL GEOS_CHEM_STOP
         ENDIF

         !--------------------------
         ! ND14 diagnostic [kg/s]
         !--------------------------
         IF ( DO_ND14 ) THEN
            DO N = 1, N_TOT_TRC
            DO L = 1, LD14
               CONVFLUP(I,J,L,N) = CONVFLUP(I,J,L,N) + DIAG14(L,N)
            ENDDO
            ENDDO
         ENDIF

#if !defined(NO_BPCH)
         !--------------------------
         ! ND38 diagnostic [kg/s]
         !--------------------------
         IF ( DO_ND38 ) THEN
            DO N = 1, N_TOT_TRC

               ! Wetdep species for each tracer N
               NN = ISOL(N)

               ! Only archive wet-deposited species
               IF ( NN > 0 ) THEN
                  DO L = 1, LD38
                     AD38(I,J,L,NN) = AD38(I,J,L,NN) + DIAG38(L,N)
                  ENDDO
               ENDIF
            ENDDO
         ENDIF
#endif
      ENDDO
      ENDDO
!$OMP END PARALLEL DO

#endif

      !-----------------------------------------------------------------
      ! New diagnostics (ND38)
      ! Write out the column mass difference before and after 
      ! convection.
      ! Note: The ND38 diagnostics is defined as a 2D diagnostics
      ! (--> diagnostics_mod.F90). We pass here a 3D array to the
      ! diagnostics, which will automatically be collapsed to a 2D
      ! array within the diagnostics module (the vertical sum is taken).
      !-----------------------------------------------------------------
#if   defined( DEVEL )
      IF ( Input_Opt%ND38 > 0 ) THEN

         ! Time step
         DTIME = GET_TS_DYN() * 60e+0_fp

         ! Allocate temporary pointer
         ALLOCATE(TMP3D(IIPAR,JJPAR,LLPAR), TMP2D(IIPAR,JJPAR) )
        
         ! Loop over all tracers
         DO IT = 1, Input_Opt%N_TRACERS

            ! Is this a tracer selected for diagnostics?
            IF ( ANY( Input_Opt%TINDEX(38,:) == IT ) ) THEN

               ! Loss rate (v/v/s)
               ! Note that BEFORE and State_Chm%Tracers are both 
               ! moist mixing ratios for convection
               TMP3D = ( BEFORE(:,:,:,IT) - State_Chm%Tracers(:,:,:,IT))
     &               / DTIME 

               ! Convert to kg/s:
               ! NOTE: Now use ADMOIST (moist air mass) instead of AD
               ! (dry air mass) and use MOISTMW (moist air molec wt)
               ! with TCVV since tracer conc is moist mixing ratio
               TMP3D = TMP3D * State_Met%ADMOIST 
     &                 * Input_Opt%TRACER_MW_G(IT) / State_Met%MOISTMW  
               TMP2D = SUM(TMP3D,DIM=3) 

               ! Update diagnostics. Pass 3D array. Will be collapsed to
               ! column total in Diagn_Update.
               cID = 38000 + IT
               CALL Diagn_Update ( am_I_Root,
     &                             cID     = cID,
     &                             Array2D = TMP2D,
     &                             COL     = Input_Opt%DIAG_COLLECTION,
     &                             PosOnly = .TRUE.,
     &                             RC      = HCRC )
               IF ( HCRC /= HCO_SUCCESS ) THEN
                  CALL ERROR_STOP ( 'Error updating conv loss diagn ' //
     &               'for species ' // TRIM(Input_Opt%TRACER_NAME(IT)), 
     &               'DO_CONVECTION (convection_mod.F)' )
               ENDIF
            ENDIF
         ENDDO

         ! Cleanup
         DEALLOCATE( BEFORE, TMP3D, TMP2D )
      ENDIF
#endif

      !=================================================================
      ! Convert State_Chm%Tracers from moist mixing ratio [v/v] to 
      ! dry mixing ratio [v/v] following convection (ewl, 4/20/15)
      !=================================================================
      CALL Convert_MoistVV_to_DryVV( am_I_Root, N_TRACERS, State_Met, 
     &                               State_Chm, RC ) 

      END SUBROUTINE DO_CONVECTION
!EOC
!------------------------------------------------------------------------------
!                  GEOS-Chem Global Chemical Transport Model                  !
!------------------------------------------------------------------------------
!BOP
!
! !IROUTINE: do_geos4_convect
!
! !DESCRIPTION: Subroutine DO\_GEOS4\_CONVECT is a wrapper for the 
!  GEOS-4/fvDAS convection code.  This was broken off from the old 
!  DO\_CONVECTION routine above.
!\\
!\\
! !INTERFACE:
!
      SUBROUTINE DO_GEOS4_CONVECT( am_I_Root, Input_Opt,
     &                             State_Met, State_Chm, RC )
!
! !USES:
!
      USE CMN_DIAG_MOD
      USE CMN_SIZE_MOD
      USE DIAG_MOD,           ONLY : AD37
      USE ERROR_MOD,          ONLY : DEBUG_MSG
      USE FVDAS_CONVECT_MOD,  ONLY : INIT_FVDAS_CONVECT, FVDAS_CONVECT
      USE GIGC_ErrCode_Mod
      USE GIGC_Input_Opt_Mod, ONLY : OptInput
      USE GIGC_State_Chm_Mod, ONLY : ChmState
      USE GIGC_State_Met_Mod, ONLY : MetState
      USE TIME_MOD,           ONLY : GET_TS_CONV
      USE WETSCAV_MOD,        ONLY : COMPUTE_F
#if   defined( APM ) 
      USE TRACER_MOD,         ONLY : N_APMTRA
#endif

!
! !INPUT PARAMETERS:
!
      LOGICAL,        INTENT(IN)    :: am_I_Root   ! Are we on the root CPU?
      TYPE(OptInput), INTENT(IN)    :: Input_Opt   ! Input Options object
      TYPE(MetState), INTENT(IN)    :: State_Met   ! Meteorology State object
!
! !INPUT/OUTPUT PARAMETERS:
!
      TYPE(ChmState), INTENT(INOUT) :: State_Chm   ! Chemistry State object
!
! !OUTPUT PARAMETERS:
!
      INTEGER,        INTENT(OUT)   :: RC          ! Success or failure?
! 
! !REVISION HISTORY: 
!  25 May 2005 - S. Wu       - Initial version
!  (1 ) Now use array masks to flip arrays vertically in call to FVDAS_CONVECT
!        (bmy, 5/25/05)
!  (2 ) Now make sure all USE statements are USE, ONLY (bmy, 10/3/05)
!  (3 ) Add a check to set negative values in STT to TINY (ccc, 4/15/09)
!  13 Aug 2010 - R. Yantosca - Added ProTeX headers
!  15 Feb 2011 - R. Yantosca - Add modifications for APM from G. Luo
!  09 Nov 2012 - M. Payer    - Replaced all met field arrays with State_Met
!                              derived type object
!  25 Mar 2013 - R. Yantosca - Now accept am_I_Root, Input_Opt, State_Chm, RC
!  14 Apr 2014 - R. Yantosca - Remove array temporary in call to FVDAS_CONVECT
!  18 Apr 2014 - R. Yantosca - Now use a pointer to pass a slice of the
!                              F array to subroutine COMPUTE_F
!  23 Jun 2014 - R. Yantosca - Now pass Input_Opt to CONVTRAN
!  25 Jun 2014 - R. Yantosca - Now pass Input_Opt to COMPUTE_F
!  26 Feb 2015 - E. Lundgren - Replace GET_PEDGE differences with 
!                              State_Met%DELP. Remove dependency on 
!                              pressure_mod
!  20 Apr 2015 - E. Lundgren - Now pass moist air MW to FVDAS_CONVECT
!  08 May 2015 - E. Lundgren - Exchange TCVV with MOISTMW / tracer molec wt
!                              for consistency with moist mixing ratio units
!  08 May 2015 - E. Lundgren - Pass tracer molec wts as pointer not array to
!                              fvdas_convect routine
!EOP
!------------------------------------------------------------------------------
!BOC
!
! !LOCAL VARIABLES:
!
      LOGICAL, SAVE     :: FIRST = .TRUE.
      INTEGER           :: I, ISOL, J, L, L2, N, NSTEP
      INTEGER           :: CONVDT
      REAL(fp)          :: RPDEL( IIPAR, JJPAR, LLPAR )
      REAL(fp)          :: DP( IIPAR, JJPAR, LLPAR )
      REAL(fp)          :: P1, P2, TDT
      INTEGER           :: N_TOT_TRC
#if   defined( APM )  
      INTEGER           :: INDEXSOL( Input_Opt%N_TRACERS + N_APMTRA )
      REAL(fp), TARGET  :: F( IIPAR, JJPAR, LLPAR,
     &                            Input_Opt%N_TRACERS + N_APMTRA )
#else                 
      INTEGER           :: INDEXSOL( Input_Opt%N_TRACERS )
      REAL(fp), TARGET  :: F( IIPAR, JJPAR, LLPAR,
     &                            Input_Opt%N_TRACERS )
#endif

      ! For fields from Input_Opt
      LOGICAL           :: LPRT
      INTEGER           :: N_TRACERS
      REAL(fp)          :: TRACER_MW_G( Input_Opt%N_TRACERS)

      ! Pointers
      REAL(fp), POINTER :: STT     (:,:,:,:) ! Ptr to State_Chm%TRACERS
      REAL(fp), POINTER :: p_HKETA (:,:,:  ) ! Ptr to HKETA  (flipped in vert)
      REAL(fp), POINTER :: p_HKBETA(:,:,:  ) ! Ptr to HKBETA (flipped in vert)
      REAL(fp), POINTER :: p_ZMMU  (:,:,:  ) ! Ptr to ZMMU   (flipped in vert)
      REAL(fp), POINTER :: p_ZMMD  (:,:,:  ) ! Ptr to ZMMD   (flipped in vert)
      REAL(fp), POINTER :: p_ZMEU  (:,:,:  ) ! Ptr to ZMEU   (flipped in vert)
      REAL(fp), POINTER :: p_MOISTMW(:,:,: ) ! Ptr to MOISTMW(flipped in vert)
      REAL(fp), POINTER :: p_STT   (:,:,:,:) ! Ptr to STT    (flipped in vert)
      REAL(fp), POINTER :: p_F     (:,:,:,:) ! Ptr to F      (flipped in vert)
      REAL(fp), POINTER :: p_FSOL  (:,:,:  ) ! Ptr to F      (for COMPUTE_F)
      REAL(fp), POINTER :: p_TRACER_MW_G(: ) ! Ptr to tracer molec wts

      !=================================================================
      ! DO_GEOS4_CONVECT begins here!
      !=================================================================
      
      ! Assume success
      RC        =  GIGC_SUCCESS

      ! Copy values from Input_Opt
      LPRT      = Input_Opt%LPRT
      N_TRACERS = Input_Opt%N_TRACERS
      TRACER_MW_G = Input_Opt%TRACER_MW_G(1:N_TRACERS)

      ! Pick the proper # of tracers for convection
#if   defined( APM )
      N_TOT_TRC = N_TRACERS + N_APMTRA  
#else
      N_TOT_TRC = N_TRACERS
#endif

      ! Convection timestep [s]
      CONVDT = GET_TS_CONV() * 60e+0_fp 
       
      ! NSTEP is the # of internal convection timesteps.  According to
      ! notes in the old convection code, 300s works well. (swu, 12/12/03)
      NSTEP  = CONVDT / 300    
      NSTEP  = MAX( NSTEP, 1 ) 

      ! TIMESTEP*2; will be divided by 2 before passing to CONVTRAN 
      TDT    = DBLE( CONVDT ) * 2.0e+0_fp / DBLE( NSTEP )

      ! First-time initialization
      IF ( FIRST ) THEN
         CALL INIT_FVDAS_CONVECT( am_I_Root, State_Met )
         FIRST = .FALSE.
      ENDIF

      !### Debug
      IF ( LPRT ) CALL DEBUG_MSG( '### DO_G4_CONV: a INIT_FV' )

      !=================================================================
      ! Before calling convection, compute the fraction of insoluble
      ! tracer (Finsoluble) lost in updrafts.  Finsoluble = 1-Fsoluble.
      !=================================================================

!$OMP PARALLEL DO
!$OMP+DEFAULT( SHARED )
!$OMP+PRIVATE( I, J, L, N, ISOL, p_FSOL )
!$OMP+SCHEDULE( DYNAMIC )
      DO N = 1, N_TOT_TRC

         ! Point to array slice of F
         p_FSOL => F(:,:,:,N)

         ! Get fraction of tracer scavenged and the soluble tracer 
         ! index (ISOL). For non-soluble tracers, F=0 and ISOL=0.
         CALL COMPUTE_F( N,         p_FSOL,    ISOL, 
     &                   Input_Opt, State_Met, State_Chm ) 
         
         ! Free pointer memory
         NULLIFY( p_FSOL )

         ! Store ISOL in an array for later use
         INDEXSOL(N) = ISOL

         ! Loop over grid boxes
         DO L = 1, LLPAR
         DO J = 1, JJPAR
         DO I = 1, IIPAR

            ! ND37 diagnostic: store fraction of tracer 
            ! lost in moist convective updrafts ("MC-FRC-$")
            IF ( ND37 > 0 .and. ISOL > 0 .and. L <= LD37 ) THEN
               AD37(I,J,L,ISOL) = AD37(I,J,L,ISOL) + F(I,J,L,N) 
            ENDIF

            ! GEOS-4 convection routines need the insoluble fraction
            F(I,J,L,N) = 1e+0_fp - F(I,J,L,N)
         ENDDO
         ENDDO
         ENDDO
      ENDDO
!$OMP END PARALLEL DO
       
      !### Debug
      IF ( LPRT ) CALL DEBUG_MSG( '### DO_G4_CONV: a COMPUTE_F' )

      !=================================================================
      ! Compute pressure thickness arrays DP and RPDEL
      ! These arrays are indexed from atm top --> surface
      !=================================================================
!$OMP PARALLEL DO
!$OMP+DEFAULT( SHARED )
!$OMP+PRIVATE( I, J, L, L2, P1, P2 )
      DO L = 1, LLPAR

         ! L2 runs from the atm top down to the surface
         L2 = LLPAR - L + 1

         ! Loop over surface grid boxes
         DO J = 1, JJPAR
         DO I = 1, IIPAR
               
            ! DP = Pressure difference between top & bottom edges [Pa]
            ! Now use DELP, equivalent to delta pressure level [hPa]
            ! (ewl, 3/2/15)
            DP(I,J,L2) = State_Met%DELP(I,J,L) * 100.0e+0_fp

            ! RPDEL = reciprocal of DP [1/hPa]
            RPDEL(I,J,L2) = 100.0e+0_fp / DP(I,J,L2) 
         ENDDO
         ENDDO
      ENDDO
!$OMP END PARALLEL DO

      !### Debug
      IF ( LPRT ) CALL DEBUG_MSG( '### DO_G4_CONV: a DP, RPDEL' )
   
      !=================================================================
      ! Flip arrays in the vertical and call FVDAS_CONVECT
      !=================================================================

      ! Initialize GEOS-Chem tracer array [v/v] from Chemistry State object
      ! (mpayer, 12/6/12)
      STT      => State_Chm%Tracers

      ! Point to various fields and flip in vertical.  This avoids 
      ! array temporaries in the call to FVDAS_CONVECT (bmy, 4/14/14)
      p_HKETA  => State_Met%HKETA  (:,:,LLPAR:1:-1  )
      p_HKBETA => State_Met%HKBETA (:,:,LLPAR:1:-1  )
      p_ZMMU   => State_Met%ZMMU   (:,:,LLPAR:1:-1  )
      p_ZMMD   => State_Met%ZMMD   (:,:,LLPAR:1:-1  )
      p_ZMEU   => State_Met%ZMEU   (:,:,LLPAR:1:-1  )
      p_MOISTMW=> State_Met%MOISTMW(:,:,LLPAR:1:-1  )
      p_STT    => State_Chm%Tracers(:,:,LLPAR:1:-1,:)
      p_F      => F                (:,:,LLPAR:1:-1,:)
      p_TRACER_MW_G => Input_Opt%TRACER_MW_G(1:N_TRACERS)

      ! Call the fvDAS convection routines (originally from NCAR!)
      CALL FVDAS_CONVECT( TDT,   
     &                    N_TOT_TRC, 
     &                    p_STT,
     &                    RPDEL,         
     &                    p_HKETA,
     &                    p_HKBETA,
     &                    p_ZMMU,
     &                    p_ZMMD,
     &                    p_ZMEU,
     &                    DP,     
     &                    NSTEP,    
     &                    p_F,
     &                    p_TRACER_MW_G,   
     &                    INDEXSOL,
     &                    Input_Opt,
     &                    State_Met,
     &                    p_MOISTMW )

      ! Add a check to set negative values in STT to TINY
      ! (ccc, 4/15/09)
!$OMP PARALLEL DO        
!$OMP+DEFAULT( SHARED   )
!$OMP+PRIVATE( N, L, J, I )
      DO N = 1,N_TOT_TRC
      DO L = 1,LLPAR
      DO J = 1,JJPAR
      DO I = 1,IIPAR
         STT(I,J,L,N) = MAX(STT(I,J,L,N),TINY(1e+0_fp))
      ENDDO
      ENDDO
      ENDDO
      ENDDO
!$OMP END PARALLEL DO

      ! Free pointers
      NULLIFY( STT,     p_STT,    p_F                    )
      NULLIFY( p_HKETA, p_HKBETA, p_ZMMU, p_ZMMD, p_ZMEU )
      NULLIFY( p_MOISTMW, p_TRACER_MW_G )

      !### Debug! 
      IF ( LPRT ) CALL DEBUG_MSG( '### DO_G4_CONV: a FVDAS_CONVECT' )

      END SUBROUTINE DO_GEOS4_CONVECT
!EOC
!------------------------------------------------------------------------------
!                  GEOS-Chem Global Chemical Transport Model                  !
!------------------------------------------------------------------------------
!BOP
!
! !IROUTINE: do_gcap_convect
!
! !DESCRIPTION: Subroutine DO\_GCAP\_CONVECT is a wrapper for the GCAP 
!  convection code.  This was broken off from the old DO\_CONVECTION routine 
!  above.
!\\
!\\
! !INTERFACE:
!
      SUBROUTINE DO_GCAP_CONVECT( am_I_Root, Input_Opt,
     &                            State_Met, State_Chm, RC )
!
! !USES:
!
      USE CMN_DIAG_MOD
      USE CMN_SIZE_MOD
      USE DIAG_MOD,           ONLY : AD37
      USE ERROR_MOD,          ONLY : DEBUG_MSG
      USE GCAP_CONVECT_MOD,   ONLY : GCAP_CONVECT
      USE GIGC_ErrCode_Mod
      USE GIGC_Input_Opt_Mod, ONLY : OptInput
      USE GIGC_State_Chm_Mod, ONLY : ChmState
      USE GIGC_State_Met_Mod, ONLY : MetState
      USE TIME_MOD,           ONLY : GET_TS_CONV
      USE WETSCAV_MOD,        ONLY : COMPUTE_F
#if   defined( APM )
      USE TRACER_MOD,         ONLY : N_APMTRA
#endif
!
! !INPUT PARAMETERS:
!
      LOGICAL,        INTENT(IN)    :: am_I_Root   ! Are we on the root CPU?
      TYPE(OptInput), INTENT(IN)    :: Input_Opt   ! Input Options object
      TYPE(MetState), INTENT(IN)    :: State_Met   ! Meteorology State object
!
! !INPUT/OUTPUT PARAMETERS:
!
      TYPE(ChmState), INTENT(INOUT) :: State_Chm   ! Chemistry State object
!
! !OUTPUT PARAMETERS:
!
      INTEGER,        INTENT(OUT)   :: RC          ! Success or failure?
!
! !REVISION HISTORY: 
!  25 May 2005 - S. Wu       - Initial version
!  (1 ) Now use array masks to flip arrays vertically in call to GCAP_CONVECT
!        (bmy, 5/25/05)
!  (2 ) Shut off scavenging in shallow convection for GCAP below 700 hPa
!        (swu, bmy, 11/1/05)
!  (3 ) Add a check to set negative values in STT to TINY (ccc, 4/15/09)
!  13 Aug 2010 - R. Yantosca - Added ProTeX headers
!  15 Feb 2011 - R. Yantosca - Add modifications for APM from G. Luo
!  09 Nov 2012 - M. Payer    - Replaced all met field arrays with State_Met
!                              derived type object
!  25 Mar 2013 - R. Yantosca - Now accept am_I_Root, Input_Opt, State_Chm, RC
!  04 Nov 2013 - M. Sulprizio- Now use pointer variables to flip met fields in
!                              the vertical
!  15 Apr 2014 - R. Yantosca - Remove array temporaries in call to GCAP_CONVECT
!  18 Apr 2014 - R. Yantosca - Now use a pointer to pass a slice of the
!                              F array to subroutine COMPUTE_F
!  25 Jun 2014 - R. Yantosca - Now pass Input_Opt to COMPUTE_F
!  26 Feb 2015 - E. Lundgren - Replace GET_PCENTER with State_Met%PMID.
!                              Replace PEDGE difference with State_Met%DELP.
!                              Remove dependency on pressure_mod.
!  20 Apr 2015 - E. Lundgren - Now pass moist air MW to GCAP_CONVECT
!  08 May 2015 - E. Lundgren - Exchange TCVV with MOISTMW / tracer molec wt
!                              for consistency with moist mixing ratio units
!EOP
!------------------------------------------------------------------------------
!BOC
!
! !LOCAL VARIABLES:
!
      LOGICAL, SAVE      :: FIRST = .TRUE.
      INTEGER            :: I, ISOL, J, L, L2, N, NSTEP  
      INTEGER            :: CONVDT    
      REAL(fp)           :: DP( IIPAR, JJPAR, LLPAR )
      REAL(fp)           :: P1, P2, TDT   
      REAL(fp)           :: GAINMASS
      INTEGER            :: N_TOT_TRC      
#if   defined( APM )
      INTEGER            :: INDEXSOL( Input_Opt%N_TRACERS + N_APMTRA ) 
      REAL(fp),  TARGET  :: F( IIPAR, JJPAR, LLPAR,
     &                            Input_Opt%N_TRACERS + N_APMTRA )
#else
      INTEGER            :: INDEXSOL( Input_Opt%N_TRACERS ) 
      REAL(fp),  TARGET  :: F( IIPAR, JJPAR, LLPAR,
     &                            Input_Opt%N_TRACERS )
#endif

      ! For fields from Input_Opt
      LOGICAL            :: LPRT
      INTEGER            :: N_TRACERS
      REAL(fp)           :: TRACER_MW_G( Input_Opt%N_TRACERS )

      ! Pointers
      REAL(fp),  POINTER :: STT        (:,:,:,:) ! Ptr to Tracer concentrations
      REAL(fp),  POINTER :: p_UPDE     (:,:,:  ) ! Ptr to UPDE     met field
      REAL(fp),  POINTER :: p_DNDE     (:,:,:  ) ! Ptr to DNDE     met field
      REAL(fp),  POINTER :: p_ENTRAIN  (:,:,:  ) ! Ptr to ENTRAIN  met field
      REAL(fp),  POINTER :: p_DETRAINE (:,:,:  ) ! Ptr to DETRAINE met field
      REAL(fp),  POINTER :: p_UPDN     (:,:,:  ) ! Ptr to UPDN     met field
      REAL(fp),  POINTER :: p_DNDN     (:,:,:  ) ! Ptr to DNDN     met field
      REAL(fp),  POINTER :: p_DETRAINN (:,:,:  ) ! Ptr to DETRAINN met field
      REAL(fp),  POINTER :: p_MOISTMW  (:,:,:  ) ! Ptr to MOISTMW  met field
      REAL(fp),  POINTER :: p_STT      (:,:,:,:) ! Ptr to STT (flipped)
      REAL(fp),  POINTER :: p_F        (:,:,:,:) ! Ptr to F   (flipped)
      REAL(fp),  POINTER :: p_FSOL     (:,:,:  ) ! Ptr to F   (for COMPUTE_F)

      !=================================================================
      ! DO_GCAP_CONVECT begins here!
      !=================================================================
      
      ! Assume success
      RC        =  GIGC_SUCCESS

      ! Copy values from Input_Opt
      LPRT      = Input_Opt%LPRT
      N_TRACERS = Input_Opt%N_TRACERS
      TRACER_MW_G      = Input_Opt%TRACER_MW_G(1:N_TRACERS)

      ! Pick the proper # of tracers for convection
#if   defined( APM )
      N_TOT_TRC = N_TRACERS + N_APMTRA   ! G-C tracers + APM tracers
#else
      N_TOT_TRC = N_TRACERS              ! G-C tracers only
#endif

      ! Test??
      GAINMASS = 0e+0_fp

      ! Convection timestep [s]
      CONVDT = GET_TS_CONV() * 60e+0_fp 
       
      ! NSTEP is the # of internal convection timesteps.  According to
      ! notes in the old convection code, 300s works well. (swu, 12/12/03)
      NSTEP  = CONVDT / 300    
      NSTEP  = MAX( NSTEP, 1 ) 

      ! TIMESTEP*2; will be divided by 2 before passing to CONVTRAN 
      TDT    = DBLE( CONVDT ) * 2.0e+0_fp / DBLE( NSTEP )
         
      !### Debug
      IF ( LPRT ) CALL DEBUG_MSG( '### DO_GCAP_CONV: a INIT_FV' )

      !=================================================================
      ! Before calling convection, compute the fraction of insoluble
      ! tracer (Finsoluble) lost in updrafts.  Finsoluble = 1-Fsoluble.
      !=================================================================

!$OMP PARALLEL DO
!$OMP+DEFAULT( SHARED )
!$OMP+PRIVATE( I, J, L, N, ISOL, p_FSOL )
!$OMP+SCHEDULE( DYNAMIC )
      DO N = 1, N_TOT_TRC

         ! Point to 3D slice of F
         p_FSOL => F(:,:,:,N)

         ! Get fraction of tracer scavenged and the soluble tracer 
         ! index (ISOL). For non-soluble tracers, F=0 and ISOL=0.
         CALL COMPUTE_F( N,         p_FSOL,    ISOL, 
     &                   Input_Opt, State_Met, State_Chm ) 
         
         ! Free pointer memory
         NULLIFY( p_FSOL )

         ! Store ISOL in an array for later use
         INDEXSOL(N) = ISOL

         ! Loop over grid boxes
         DO L = 1, LLPAR
         DO J = 1, JJPAR
         DO I = 1, IIPAR

            ! Shut off scavenging in shallow convection for GCAP
            ! (swu, bmy, 11/1/05)
            IF ( State_Met%PMID( I, J, L ) > 700e+0_fp ) 
     &            F(I,J,L,N) = 0e+0_fp

            ! ND37 diagnostic: store fraction of tracer 
            ! lost in moist convective updrafts ("MC-FRC-$")
            IF ( ND37 > 0 .and. ISOL > 0 .and. L <= LD37 ) THEN
               AD37(I,J,L,ISOL) = AD37(I,J,L,ISOL) + F(I,J,L,N) 
            ENDIF

            ! GEOS-4 convection routines need the insoluble fraction
            F(I,J,L,N) = 1e+0_fp - F(I,J,L,N)
         ENDDO
         ENDDO
         ENDDO
      ENDDO
!$OMP END PARALLEL DO
       
      !### Debug
      IF ( LPRT ) CALL DEBUG_MSG( '### DO_GCAP_CONV: a COMPUTE_F' )

      !=================================================================
      ! Compute pressure thickness arrays DP and RPDEL
      ! These arrays are indexed from atm top --> surface
      !=================================================================
!$OMP PARALLEL DO
!$OMP+DEFAULT( SHARED )
!$OMP+PRIVATE( I, J, L, L2, P1, P2 )
      DO L = 1, LLPAR

         ! L2 runs from the atm top down to the surface
         L2 = LLPAR - L + 1

         ! Loop over surface grid boxes
         DO J = 1, JJPAR
         DO I = 1, IIPAR
               
             ! DP = Pressure difference between top & bottom edges [Pa]
             ! Now use DELP, equivalent to delta pressure level [hPa]
             ! (ewl, 3/2/15)
             DP(I,J,L2) = State_Met%DELP(I,J,L) * 100.0e+0_fp
         ENDDO
         ENDDO
      ENDDO
!$OMP END PARALLEL DO

      !### Debug
      IF ( LPRT ) CALL DEBUG_MSG( '### DO_GCAP_CONV: a DP, RPDEL' )
   
      !=================================================================
      ! Flip arrays in the vertical and call GCAP_CONVECT
      !=================================================================

      ! Initialize GEOS-Chem tracer array [v/v] from Chemistry State object
      ! (mpayer, 12/6/12)
      STT        => State_Chm%Tracers

      ! Point to met fields and flip in vertical
      p_UPDE     => State_Met%UPDE     (:,:,LLPAR:1:-1  )
      p_DNDE     => State_Met%DNDE     (:,:,LLPAR:1:-1  )
      p_ENTRAIN  => State_Met%ENTRAIN  (:,:,LLPAR:1:-1  )
      p_DETRAINE => State_Met%DETRAINE (:,:,LLPAR:1:-1  )
      p_UPDN     => State_Met%UPDN     (:,:,LLPAR:1:-1  )
      p_DNDN     => State_Met%DNDN     (:,:,LLPAR:1:-1  )
      p_DETRAINN => State_Met%DETRAINN (:,:,LLPAR:1:-1  )
      p_MOISTMW  => State_Met%MOISTMW  (:,:,LLPAR:1:-1  )
      p_STT      => State_Chm%Tracers  (:,:,LLPAR:1:-1,:)
      p_F        => F                  (:,:,LLPAR:1:-1,:)

      ! Call the GCAP convection routines 
      CALL GCAP_CONVECT( TDT, 
     &                   p_STT,
     &                   N_TOT_TRC,
     &                   DP, ! I think this is the correct way (bmy, 5/25/05)
     &                   NSTEP, 
     &                   p_F,
     &                   TRACER_MW_G,   
     &                   INDEXSOL, 
     &                   p_UPDE,
     &                   p_DNDE,
     &                   p_ENTRAIN,
     &                   p_DETRAINE,
     &                   p_UPDN,
     &                   p_DNDN,
     &                   p_DETRAINN,
     &                   p_MOISTMW )

      ! Add a check to set negative values in STT to TINY
      ! (ccc, 4/15/09)
!$OMP PARALLEL DO        
!$OMP+DEFAULT( SHARED   )
!$OMP+PRIVATE( N, L, J, I )
      DO N = 1,N_TOT_TRC
      DO L = 1,LLPAR
      DO J = 1,JJPAR
      DO I = 1,IIPAR
         STT(I,J,L,N) = MAX(STT(I,J,L,N),TINY(1e+0_fp))
      ENDDO
      ENDDO
      ENDDO
      ENDDO
!$OMP END PARALLEL DO

      ! Free pointer
      NULLIFY( STT,    p_STT,  p_F                    )
      NULLIFY( p_UPDE, p_DNDE, p_ENTRAIN,  p_DETRAINE )
      NULLIFY( p_UPDN, p_DNDN, p_DETRAINN, p_MOISTMW  )

      !### Debug! 
      IF ( LPRT ) CALL DEBUG_MSG( '### DO_GCAP_CONV: a GCAP_CONVECT' )

      END SUBROUTINE DO_GCAP_CONVECT
!EOC
!------------------------------------------------------------------------------
!                  GEOS-Chem Global Chemical Transport Model                  !
!------------------------------------------------------------------------------
!BOP
!
! !IROUTINE: nfcldmx
!
! !DESCRIPTION: Subroutine NFCLDMX is S-J Lin's cumulus transport module for 
!  3D GSFC-CTM, modified for the GEOS-Chem model.  The "NF" stands for "no 
!  flipping", and denotes that you don't have to flip the tracer array Q in 
!  the main program before passing it to NFCLDMX.
!\\
!\\
!  NOTE: NFCLDMX can be used with GEOS-1, GEOS-STRAT, and GEOS-3 met fields.
!  For GEOS-4/fVDAS, you must use the routines in "fvdas\_convect\_mod.f"
!\\
!\\
! !INTERFACE:
!
      SUBROUTINE NFCLDMX( am_I_Root, Input_Opt, State_Met, 
     &                    State_Chm, RC )
!
! !USES:
!
      USE CMN_DIAG_MOD
      USE CMN_SIZE_MOD
      USE DEPO_MERCURY_MOD,   ONLY : ADD_Hg2_WD
      USE DEPO_MERCURY_MOD,   ONLY : ADD_HgP_WD
      USE DEPO_MERCURY_MOD,   ONLY : ADD_Hg2_SNOWPACK
      USE DIAG_MOD,           ONLY : AD37
#if   !defined ( NO_BPCH )
      USE DIAG_MOD,           ONLY : AD38
#endif
      USE DIAG_MOD,           ONLY : CONVFLUP
      USE GIGC_ErrCode_Mod
      USE GIGC_Input_Opt_Mod, ONLY : OptInput
      USE GIGC_State_Chm_Mod, ONLY : ChmState
      USE GIGC_State_Met_Mod, ONLY : MetState
      USE GRID_MOD,           ONLY : GET_AREA_M2
      USE PRESSURE_MOD,       ONLY : GET_BP
      USE TIME_MOD,           ONLY : GET_TS_CONV
      USE TRACERID_MOD,       ONLY : IS_Hg2
      USE TRACERID_MOD,       ONLY : IS_HgP 
      USE WETSCAV_MOD,        ONLY : COMPUTE_F
      USE ERROR_MOD,          ONLY : ALLOC_ERR

      IMPLICIT NONE

!
! !INPUT PARAMETERS: 
!
      ! Are we on the root CPU
      LOGICAL,        INTENT(IN)    :: am_I_Root

      TYPE(OptInput), INTENT(IN)    :: Input_Opt   ! Input Options object
      TYPE(MetState), INTENT(IN)    :: State_Met   ! Meteorology State object
!
! !INPUT/OUTPUT PARAMETERS:
!
      TYPE(ChmState), INTENT(INOUT) :: State_Chm   ! Chemistry State object
!
! !OUTPUT PARAMETERS:
!
      INTEGER,        INTENT(OUT)   :: RC          ! Success or failure

! !REMARKS:
!  (1) The "NF" stands for "no flipping", and denotes that you don't have to 
!  flip the tracer array Q in the main program before passing it to NFCLDMX.
!  (bmy, 2/12/97, 1/31/08)
!
!  (2) This version has been customized to work with GEOS-5 met fields.
!
!  Reference:
!  ============================================================================
!  Lin, SJ.  "Description of the parameterization of cumulus transport
!     in the 3D Goddard Chemistry Transport Model, NASA/GSFC, 1996.
!
!  Vertical indexing:
!  ============================================================================
!  The indexing of the vertical sigma levels has been changed from 
!  SJ-Lin's original code:
!
!                 Old Method          New Method
!                  (SJ Lin)    
!
!               ------------------------------------- Top of Atm.
!                  k = 1               k = NLAY
!               ===================================== Max Extent 
!                  k = 2               k = NLAY-1      of Clouds
!               -------------------------------------
!              
!                   ...                 ...             
!
!               -------------------------------------
!                  k = NLAY-3          k = 4
!               -------------------------------------
!                  k = NLAY-2          k = 3
!               ------------------------------------- Cloud base
!                  k = NLAY-1          k = 2
!               -    -    -    -    -    -    -    - 
!                  k = NLAY            k = 1
!               ===================================== Ground
!
!      which means that:
!
!                 Old Method                      New Method
!                  (SJ Lin)
!
!            k-1      ^                      k+1      ^
!            ---------|---------             ---------|---------
!                     |                               |
!                  CMFMC(k)                       CMFMC(k)
!             
!                                 becomes
!            k     DTRAIN(k),                k     DTRAIN(k),       
!                 QC(k), Q(k)                     QC(k), Q(k)   
!          
!                     ^                               ^
!            ---------|---------             ---------|---------
!                     |                               |   
!            k+1   CMFMC(k+1)                k-1   CMFMC(k-1)
!
!
!      i.e., the lowest level    used to be  NLAY  but is now  1
!            the level below k   used to be  k+1   but is now  k-1.
!            the level above k   used to be  k-1   but is now  k+1
!            the top of the atm. used to be  1     but is now  NLAY.
!
!  The old method required that the vertical dimensions of the CMFMC, DTRAIN, 
!  and Q arrays had to be flipped before and after calling CLDMX.  Also, 
!  diagnostic arrays generated within CLDMX also had to be flipped.  The new 
!  indexing eliminates this requirement (and also saves on array operations).  
!
!  Major Modifications:
!  ============================================================================
!  Original Author:   Shian-Jiann Lin, Code 910.3, NASA/GSFC
!  Original Release:  12 February 1997
!                     Version 3, Detrainment and Entrainment are considered.
!                     The algorithm reduces to that of version 2 if Dtrn = 0.
!                                                                             .
!  Modified By:       Bob Yantosca, for Harvard Atmospheric Sciences
!  Modified Release:  27 January 1998
!                     Version 3.11, contains features of V.3 but also 
!                     scavenges soluble tracer in wet convective updrafts.
!                                                                             .
!                     28 April 1998
!                     Version 3.12, now includes mass flux diagnostic
!                                                                             .
!                     11 November 1999
!                     Added mass-flux diagnostics
!                                                                             .
!                     04 January 2000
!                     Updated scavenging constant AS2
!                                                                             .
!                     14 March 2000
!                     Added new wet scavenging code and diagnostics
!                     based on the GMI algorithm
!                                                                             .
!                     02 May 2000
!                     Added parallel loop over tracers! 
! 
! !REVISION HISTORY: 
!  12 Feb 1997 - M. Prather  - Initial version
!  (1 ) NFCLDMX is written in Fixed-Form Fortran 90.
!  (2 ) Added TCVV to the argument list.  Also cleaned up argument
!        and local variable declarations. (bey, bmy, 11/10/99)
!  (3 ) AD38 and CONVFLUP are now declared allocatable in "diag_mod.f". 
!        (bmy, 11/29/99)
!  (4 ) Bug fix for tagged CO tracer run (bey, bmy, 1/4/00)
!  (5 ) Add new routines for computing scavenging coefficients,
!        as well as adding the AD37 diagnostic array. (bmy, 3/14/00)
!  (6 ) Updated comments (bmy, 10/2/01)
!  (7 ) Now print a header to stdout on the first call, to confirm that 
!        NFCLDMX has been called (bmy, 4/15/02)
!  (8 ) Remove PZ from the arg list -- it isn't used! (bmy, 8/22/02)
!  (9 ) Fixed ND38 diagnostic so that it now reports correctly (must divide
!        by DNS).  Updatec comments, cosmetic changes. (bmy, 1/27/03)
!  (10) Bug fix: remove duplicate K from PRIVATE declaration (bmy, 3/23/03)
!  (11) Now removed all arguments except NC, TCVV, Q from the arg list -- the
!        other arguments can be supplied via F90 modules.  Now references
!        "dao_mod.f", "grid_mod.f", "pressure_mod.f", and "time_mod.f".
!        (bmy, 3/27/03)
!  (12) Bundled into "convection_mod.f" (bmy, 6/26/03)
!  (13) Make sure K does not go out of bounds in ND38 diagnostic.  Now make 
!        F a 4-D array in order to avoid memory problems on the Altix.  
!        (bmy, 1/27/04)
!  (14) Now references both "ocean_mercury_mod.f" and "tracerid_mod.f".
!        Now call ADD_Hg2_WD from "ocean_mercury_mod.f" to pass the amt of Hg2
!        lost by wet scavenging (sas, bmy, 1/19/05)
!  (15) Now references IS_Hg2 from "tracerid_mod.f".  Now pass tracer # IC
!        to ADD_Hg2_WD. (cdh, bmy, 1/6/06)
!  (16) Bug fix: now only call ADD_Hg2_WD if LDYNOCEAN=T (phs, 2/8/07)
!  (17) Now make CLDMAS, DTRN as arguments, so that we can pass either
!        GEOS-3 or GEOS-3 met data.  Redimension DTCSUM with NC instead of 
!        NNPAR.  In many cases, NC is less than NNPAR and this will help to 
!        save memory especially when running at 2x25 or greater resolution 
!        (bmy, 1/31/08)
!  (18) Add a check to set negative values in Q to TINY (ccc, 4/15/09)
!  (19) Updates for mercury simulation (ccc, 5/17/10)
!  13 Aug 2010 - R. Yantosca - Added ProTeX headers
!  01 Mar 2012 - R. Yantosca - Now use GET_AREA_M2(I,J,L) from grid_mod.F90
!  09 Nov 2012 - M. Payer    - Replaced all met field arrays with State_Met
!                              derived type object
!  29 May 2013 - R. Yantosca - Now set TINY = 1d-60 only for TOMAS code
!  31 May 2013 - R. Yantosca - Now pass State_Chm and then have Q point to 
!                              State_Chm%Tracers.  This is for TOMAS.
!  20 Aug 2013 - R. Yantosca - Removed "define.h", this is now obsolete
!  26 Sep 2013 - R. Yantosca - Renamed GEOS_57 Cpp switch to GEOS_FP
!  04 Feb 2014 - R. Yantosca - Bug fix for TOMAS: call COMPUTE_F In its own
!                              separate parallel loop.  Also save the values
!                              of ISOL in the ISOL_SAVE array so that we can
!                              pass them to the parallel tracer loop.
!  18 Apr 2014 - R. Yantosca - Now use a pointer to pass a slice of the
!                              F array to subroutine COMPUTE_F
!  25 Jun 2014 - R. Yantosca - Now pass Input_Opt to COMPUTE_F
!  26 Feb 2015 - E. Lundgren - Replace GET_PEDGE differences with DELP and
!                              remove dependency on pressure_mod
!  20 Apr 2015 - E. Lundgren - Use DELP*100/g instead of AD/area for BMASS
!                              to keep definition as grid box moist mass/area
!  20 Apr 2015 - E. Lundgren - Now use State_Met%MOISTMW to correctly use
!                              TCVV with moist mixing ratio
!  28 Apr 2015 - E. Lundgren - Remove CLDMAS and DTRM as arguments since 
!                              now included in State_Met
!  08 May 2015 - E. Lundgren - Exchange TCVV with MOISTMW / tracer molec wt
!                              for consistency with moist mixing ratio units
!EOP
!------------------------------------------------------------------------------
!BOC
!
! !LOCAL VARIABLES:
!
      LOGICAL, SAVE            :: FIRST = .TRUE.
      LOGICAL, SAVE            :: IS_Hg = .TRUE.
      INTEGER                  :: I, J, K, KTOP, L, N, NDT
      INTEGER                  :: IC, ISTEP, JUMP, JS, JN, NS
      INTEGER                  :: IMR, JNP, NLAY, AS
      REAL(fp)                 :: SDT, CMOUT, ENTRN, DQ, AREA_M2
      REAL(fp)                 :: T0, T1, T2, T3, T4, TSUM, DELQ
      REAL(fp)                 :: DTCSUM( IIPAR, JJPAR, LLPAR,
     &                                    Input_Opt%N_TRACERS )

      REAL(fp), ALLOCATABLE, SAVE :: DSIG(:)

      ! F is the fraction of tracer lost to wet scavenging in updrafts
      REAL(fp), TARGET         :: F( IIPAR, JJPAR, LLPAR,
     &                               Input_Opt%N_TRACERS )

      ! Local Work arrays
      REAL(fp)                 :: BMASS( IIPAR, JJPAR, LLPAR )
      REAL(fp)                 :: QB( IIPAR, JJPAR )
      REAL(fp)                 :: MB( IIPAR, JJPAR )
      REAL(fp)                 :: QC( IIPAR, JJPAR ) 

      ! TINY = a very small number
#if defined( TOMAS )
      REAL(fp), PARAMETER      :: TINY  = 1e-60_fp   ! Set to 1d-60 for TOMAS code
#else
      REAL(fp), PARAMETER      :: TINY  = 1e-14_fp   ! Leave as 1d-14 for std GEOS-Chem
#endif
      REAL(fp), PARAMETER      :: TINY2 = 1e-30_fp 

      ! ISOL is an index for the diagnostic arrays
      INTEGER                  :: ISOL
      INTEGER                  :: ISOL_SAVE( Input_Opt%N_TRACERS )

      ! QC_PRES and QC_SCAV are the amounts of tracer 
      ! preserved against and lost to wet scavenging
      REAL(fp)                 :: QC_PRES, QC_SCAV 

      ! DNS is the double precision value for NS
      REAL(fp)                 :: DNS
     
      ! Amt of Hg2, HgP scavenged out of the column (sas, bmy, 1/19/05)
      REAL(fp)                 :: WET_Hg2
      REAL(fp)                 :: WET_HgP 

      ! For fields from Input_Opt
      LOGICAL                  :: ITS_A_MERCURY_SIM
      LOGICAL                  :: LDYNOCEAN
      LOGICAL                  :: LGTMM
      INTEGER                  :: NC
      REAL(fp)                 :: TRACER_MW_G( Input_Opt%N_TRACERS )

      ! Pointers
      ! We need to define local arrays to hold corresponding values 
      ! from the Chemistry State (State_Chm) object (mpayer, 12/6/12)
      ! and the Meteorology State (State_Met) Object
      REAL(fp), POINTER        :: Q        (:,:,:,:)
      REAL(fp), POINTER        :: CLDMAS   (:,:,:  ) 
      REAL(fp), POINTER        :: DTRN     (:,:,:  ) 
      REAL(fp), POINTER        :: p_FSOL   (:,:,:  ) 
      
      !=================================================================
      ! NFCLDMX begins here!
      !=================================================================

      ! Assume success
      RC                = GIGC_SUCCESS

      ! Copy values from Input_Opt
      ITS_A_MERCURY_SIM = Input_Opt%ITS_A_MERCURY_SIM
      LDYNOCEAN         = Input_Opt%LDYNOCEAN
      LGTMM             = Input_Opt%LGTMM
      NC                = Input_Opt%N_TRACERS
      TRACER_MW_G              = Input_Opt%TRACER_MW_G(1:NC)

      ! Initialize GEOS-Chem tracer array [v/v] from Chemistry State object
      ! (mpayer, 12/6/12)
      Q                 => State_Chm%Tracers

      ! Initialize cloud mass flux at upper edge of each level [kg/m2/s]
      ! from Meteorology State object (ewl, 4/28/15)
      CLDMAS            => State_Met%CMFMC(:,:,2:LLPAR+1)

      ! Initialize detrainment mass flux [kg/m2/s] from Meterology State
      ! object (ewl, 4/28/15)
      DTRN              => State_Met%DTRAIN

      ! First-time initialization
      IF ( FIRST ) THEN

         ! Echo info
         WRITE( 6, '(a)' ) REPEAT( '=', 79 )
         WRITE( 6, '(a)' ) 'N F C L D M X  -- by S-J Lin'
         WRITE( 6, '(a)' ) 'Modified for GEOS-CHEM by Bob Yantosca'
         WRITE( 6, '(a)' ) 'Last Modification Date: 1/27/04'
         WRITE( 6, '(a)' ) REPEAT( '=', 79 )

#if defined( GEOS_5 ) || defined( GEOS_FP ) || defined( MERRA )
         ! Do nothing, these are all hybrid grids
#else
         ! NOTE: We don't need to do this for GEOS-5 (bmy, 6/27/07)
         ! DSIG is the sigma-level thickness (NOTE: this assumes that
         ! we are using a pure-sigma grid.  Use new routine for fvDAS.)
         ALLOCATE( DSIG(LLPAR), STAT=AS )
         IF ( AS /= 0 ) CALL ALLOC_ERR( 'DSIG_CONVECTION' )

         DO L = 1, LLPAR        
            DSIG(L) = GET_BP(L) - GET_BP(L+1)
         ENDDO
#endif

         ! Flag to denote if this is a mercury simulation (sas, bmy, 1/19/05)
         IS_Hg = ( ITS_A_MERCURY_SIM .and. LDYNOCEAN )

         ! Reset first time flag
         FIRST = .FALSE.
      ENDIF
      
      ! Define dimensions
      IMR  = IIPAR
      JNP  = JJPAR
      NLAY = LLPAR

      ! Convection timestep [s]
      NDT  = GET_TS_CONV() * 60e+0_fp

      !=================================================================
      ! Define active convective region, from J = JS(outh) to 
      ! J = JN(orth), and to level K = KTOP. 
      !
      ! Polar regions are too cold to have moist convection.
      ! (Dry convection should be done elsewhere.)
      !
      ! We initialize the ND14 diagnostic each time we start a new 
      ! time step loop.  Only initialize DTCSUM array if the ND14 
      ! diagnostic is turned on.  This saves quite a bit of time. 
      ! (bmy, 12/15/99)       
      !=================================================================
      IF ( ND14 > 0 ) DTCSUM = 0e+0_fp

      KTOP = NLAY - 1
      JUMP = (JNP-1) / 20
      JS   = 1 + JUMP
      JN   = JNP - JS + 1

      !=================================================================
      ! Internal time step for convective mixing is 300 sec.
      ! Doug Rotman (LLNL) says that 450 sec works just as well.       
      !=================================================================
      NS  = NDT / 300
      NS  = MAX(NS,1)
      SDT = FLOAT(NDT) / FLOAT(NS)
      DNS = DBLE( NS )

!=============================================================================
!  BMASS has units of kg/m^2 and is equivalent to AD(I,J,L) / AREA_M2
!
!   Ps - Pt (mb)| P2 - P1 | 100 Pa |  s^2  | 1  |  1 kg        kg
!  -------------+---------+--------+-------+----+--------  =  -----
!               | Ps - Pt |   mb   | 9.8 m | Pa | m^2 s^2      m^2
!
!  This is done to keep BMASS in the same units as CLDMAS * SDT
!
!  We can parallelize over levels here.  The only quantities that need to 
!  be held local are the loop counters (I, IC, J, JREF, K). (bmy, 5/2/00)
!
!  Now use routine GET_AREA_M2 from "grid_mod.f" to get surface area of
!  grid boxes in m2. (bmy, 2/4/03)
!
!  Now using delta pressure * 100 / g for BMASS calculation. Removed
!  area dependent AD / AREA_M2. Note that BMASS is the moist air kg/m2 and 
!  the change of AD from moist to dry in AIRQNT precludes its legacy usage 
!  here (ewl, 4/28/15)
!
!=============================================================================
!$OMP PARALLEL DO
!$OMP+DEFAULT( SHARED )
!$OMP+PRIVATE( I, J, AREA_M2, K )
!$OMP+SCHEDULE( DYNAMIC )
      DO K = 1, NLAY
      DO J = 1, JJPAR
      DO I = 1, IMR
         BMASS(I,J,K) = State_Met%DELP(I,J,K) * G0_100
      ENDDO
      ENDDO
      ENDDO
!$OMP END PARALLEL DO

      !=================================================================
      ! (1)  S c a v e n g i n g   i n   C l o u d   U p d r a f t s
      !
      ! Call COMPUTE_F to compute the fraction of tracer scavenged
      ! in convective cloud updrafts.  COMPUTE_F works for both full
      ! chemistry (NSRCX == 3) and Rn-Pb-Be chemistry (NSRCX == 1)
      ! simulations.  It is best to compute the fraction of tracer
      ! scavenged at this point, outside the internal time step loop.
      ! This will avoid having to repeat the entire calculation of F
      ! for NS times.
      !
      ! ISOL, which is returned from COMPUTE_F, is the tracer index
      ! used for diagnostic arrays AD37 and AD38.  ISOL = 0 for all
      ! non-soluble tracers.
      !
      ! NOTE: We now move this into a separate parallel loop so as to
      ! ensure that TOMAS simulations result in identical results
      ! when parallelization is turned on compared to when it is
      ! turned off. (bmy, sfarina, 2/4/14)
      !=================================================================
!$OMP PARALLEL DO
!$OMP+DEFAULT( SHARED   )
!$OMP+PRIVATE( IC, ISOL, I, J, K, p_FSOL ) 
!$OMP+SCHEDULE( DYNAMIC )
      DO IC = 1, NC

         ! Point to 3D slice of F
         p_FSOL => F(:,:,:,IC)

         ! Compute the fraction of tracer IC scavenged in updrafts
         CALL COMPUTE_F( IC,        p_FSOL,    ISOL, 
     &                   Input_Opt, State_Met, State_Chm ) 

         ! Free pointer memory
         NULLIFY( p_FSOL )

         ! Save ISOL values in an array for use below
         ISOL_SAVE(IC) = ISOL

         ! ND37 diagnostic -- store F only for soluble tracers
         IF ( ND37 > 0 .and. ISOL > 0 ) THEN
            DO K = 1, LD37
            DO J = 1, JJPAR
            DO I = 1, IIPAR
               AD37(I,J,K,ISOL) = AD37(I,J,K,ISOL) + F(I,J,K,IC) 
            ENDDO
            ENDDO
            ENDDO
         ENDIF
      ENDDO
!$OMP END PARALLEL DO

      !=================================================================
      ! (2)  T r a c e r   L o o p 
      !
      ! We now parallelize over tracers, since tracers are independent 
      ! of each other.  The parallel loop only takes effect if you 
      ! compile with the f90 "-mp" switch.  Otherwise the compiler will 
      ! interpret the parallel-processing directives as comments, and 
      ! the loop will execute on a single thread.
      !
      ! The following types of quantities must be held local for 
      ! parallelization:
      ! (1) Loop counters ( I, IC, ISTEP, J, K )
      ! (2) Scalars that are assigned values inside the tracer loop: 
      !     ( CMOUT, DELQ, ENTRN, ISOL, QC_PRES, etc. )
      ! (3) Arrays independent of tracer ( F, MB, QB, QC )
      !=================================================================
!$OMP PARALLEL DO
!$OMP+DEFAULT( SHARED )
!$OMP+PRIVATE( CMOUT, DELQ, ENTRN, I, IC, ISTEP, ISOL, J, AREA_M2, K  ) 
!$OMP+PRIVATE( MB, QB, QC, QC_PRES, QC_SCAV, T0, T1, T2, T3, T4, TSUM )
!$OMP+PRIVATE( WET_Hg2, WET_HgP                                       )
!$OMP+SCHEDULE( DYNAMIC )
      DO IC = 1, NC

         ! Get previously archived value of ISOL (bmy, 2/4/14)
         ISOL = ISOL_SAVE(IC)

         !==============================================================
         ! (3)  I n t e r n a l   T i m e   S t e p   L o o p
         !
         ! The internal time step is currently 300 seconds.  
         !==============================================================
         DO ISTEP = 1, NS

            !===========================================================
            ! (4)  B e l o w   C l o u d   B a s e  (K < 3)
            !
            ! Loop over longitude and latitude (I,J), and consider what
            ! is below the cloud base (i.e. below the 2nd sigma level).  
            !===========================================================
            DO J = JS, JN
            DO I = 1, IMR

               !========================================================
               ! (4.1) If Cloud Mass Flux exists at (I,J,2), 
               !       then compute QB.
               !
               ! QB is "weighted average" mixing ratio below the cloud 
               ! base.  QB is used to compute QC, which is the mixing 
               ! ratio of the air that moved in cumulus transport up 
               ! to the next level.  MB is the total mass of air below 
               ! the cloud base.
               !========================================================

               IF ( CLDMAS(I,J,2) .gt. TINY ) THEN 
#if   defined( GEOS_5 )

                  ! Need to replace DSIG w/ the difference 
                  ! of pressure edges for GEOS-5 (bmy, 6/27/07)
                  ! Now use DELP, equivalent to delta pressure level [hPa]
                  ! (ewl, 3/2/15)
                  QB(I,J) = 
     &                      ( Q(I,J,1,IC) * State_Met%DELP(I,J,1) + 
     &                      Q(I,J,2,IC) * State_Met%DELP(I,J,2) ) / 
     &                      ( State_Met%DELP(I,J,1) 
     &                      + State_Met%DELP(I,J,2) )

#else
                  ! for GEOS-3
                  QB(I,J) = 
     &               ( Q(I,J,1,IC) * DSIG(1)   + 
     &                 Q(I,J,2,IC) * DSIG(2) ) / ( DSIG(1) + DSIG(2) )

#endif

                  ! total mass of air below the cloud base
                  MB(I,J) = BMASS(I,J,1) + BMASS(I,J,2)

!=============================================================================
!         Total mass of tracer below cloud base (i.e. MB  * QB ) +   
!         Subsidence into cloud base from above (i.e. SDT * C(2) * Q(3) ) 
!  QC =  -----------------------------------------------------------------
!             Total air mass below cloud base (i.e. MB + C(2)*Q(3) )
!=============================================================================
                  QC(I,J) = 
     &               ( MB(I,J)       * QB(I,J)       + 
     &                 CLDMAS(I,J,2) * Q(I,J,3,IC)   * SDT ) /
     &               ( MB(I,J)       + CLDMAS(I,J,2) * SDT )
     
                  !=====================================================
                  ! DQ = QB - QC is the total mass to be transported 
                  ! out of the cloud base.  Changes below cloud base 
                  ! are proportional to the background mass.
                  ! 
                  ! Subtract DQ from Q(*,*,K=1,*) and from Q(*,*,K=2,*), 
                  ! but do not make Q(*,*,K=1,*) or Q(*,*,K=2,*) < 0.
                  !=====================================================
!-----------------------------------------------------------------------------
!  Prior to 1/4/00:
!  This ensures additivity when using tagged CO tracers (bey, bmy, 1/4/00)
!                  DQ = QB(I,J) - QC(I,J)
!                  
!                  IF ( DQ .GT. Q(I,J,1,IC)   .OR. 
!     &                 DQ .GT. Q(I,J,2,IC) ) THEN
!                     Q(I,J,2,IC) = QC(I,J)
!                     Q(I,J,1,IC) = QC(I,J)
!                  ELSE
!                     Q(I,J,2,IC) = Q(I,J,2,IC) - DQ
!                     Q(I,J,1,IC) = Q(I,J,1,IC) - DQ
!                  ENDIF
!-----------------------------------------------------------------------------
                  Q(I,J,2,IC) = QC(I,J)
                  Q(I,J,1,IC) = QC(I,J)

               !========================================================
               ! If there is no Cloud mass flux, set QC = Q(K=3) 
               ! at this I,J location
               !========================================================
               ELSE
                  QC(I,J) = Q(I,J,3,IC)
               ENDIF
            ENDDO !I
            ENDDO !J

            !===========================================================
            ! (5)  A b o v e   C l o u d   B a s e
            !
            ! Loop over sigma levels K and longitude and latitude (I,J) 
            !
            ! Recall that K+1 is the level BELOW level K, and that K-1 
            ! is the level ABOVE level K.  This is the way that SJ Lin 
            ! indexes the sigma levels.
            !===========================================================
            DO K = 3,  KTOP
            DO J = JS, JN
            DO I = 1,  IMR

               ! Grid box surface area [m2]
               AREA_M2 = GET_AREA_M2( I, J, K )

!==============================================================================
!  (5.1)  M a s s   B a l a n c e   i n   C l o u d  ===>  QC(I,J)
!
!  QC_PRES = QC(I,J,K-1) * AP = amt of Qc preserved against wet scavenging
!  QC_SCAV = QC(I,J,K-1) * AS = amt of Qc lost to wet scavenging
!  CMOUT   = air mass flowing out of cloud at level K 
!  ENTRN   = Entrainment: air mass flowing into cloud at level K   
!
!  If ENTRN > 0 then compute the new value of QC(I,J):
!
!                CLDMAS(K-1) * QC_PRES  +  ENTRN(K) * Q(K)
!    QC(I,J) =  -------------------------------------------
!                      CLDMAS(I,J,K) + DTRN(I,J,K)
!
!            =   tracer mass coming in from below      (i.e. level K-1) + 
!                tracer mass coming in from this level (i.e. level K)
!               -----------------------------------------------------------
!                             total mass coming into cloud
!
!  Otherwise, preserve the previous value of QC(I,J).  This will ensure
!  that TERM1 - TERM2 is not a negative quantity (see below).
!  
!  Entrainment must be >= 0 (since we cannot have a negative flux of air
!  into the cloud).  This condition is strong enough to ensure that
!  CMOUT > 0 and will prevent floating-point exception.
!==============================================================================

                  IF ( CLDMAS(I,J,K-1) .gt. TINY ) THEN
                     CMOUT    = CLDMAS(I,J,K) + DTRN(I,J,K)
                     ENTRN    = CMOUT         - CLDMAS(I,J,K-1)
                     QC_PRES  = QC(I,J) * ( 1e+0_fp - F(I,J,K,IC) )
                     QC_SCAV  = QC(I,J) * F(I,J,K,IC)
!#if defined ( DEBUG )
!       IF ( IC == 129 ) THEN
!          print *, I, J, K, QC_PRES, QC_SCAV, QC(I,J), F(I,J,K,IC)
!       ENDIF
!#endif

                     IF ( ENTRN .ge. 0 ) THEN
                        QC(I,J) = ( CLDMAS(I,J,K-1) * QC_PRES       + 
     &                              ENTRN           * Q(I,J,K,IC) ) / 
     &                              CMOUT
                     ENDIF   

!==============================================================================
!  (5.2)  M a s s   B a l a n c e   i n   L e v e l  ===>  Q(I,J,K,IC)
!
!  The cumulus transport above the cloud base is done as follows:
!     C_k-1  = cloud air mass flux from level k-1 to level k
!     C_k    = cloud air mass flux from level k   to level k+1
!     QC_k-1 = mixing ratio of tracer INSIDE CLOUD at level k-1
!     QC_k   = mixing ratio of tracer INSIDE CLOUD at level k
!     Q_k    = mixing ratio of tracer in level k
!     Q_k+1  = mixing ratio of tracer in level k+1
!                                
!                       |                    |
!      k+1     ^        |       Cloud        |3)      C_k * Q_k+1
!              |        |         ^          |            |
!      --------|--------+---------|----------+------------|--------
!              |        |         |          |            V
!      k     C_k        |2)   C_k * QC_k     |
!                       |                    |
!                       |                    |
!                       |         ^          |4)    C_k-1 * Q_k           
!              ^        |         |          |            |
!      --------|--------+---------|----------+------------|----------
!              |        |         |          |            |
!      k-1   C_k-1      |1) C_k-1 * QC_k-1   |            V
!                       |         * AP       |
!
!  There are 4 terms that contribute to mass flow in and out of level k:
!
!  1) C_k-1 * QC_PRES = tracer convected from level k-1 to level k 
!  2) C_k   * QC_k    = tracer convected from level k   to level k+1 
!  3) C_k   * Q_k+1   = tracer subsiding from level k+1 to level k 
!  4) C_k-1 * Q_k     = tracer subsiding from level k   to level k-1 
!
!  Therefore the change in tracer concentration is given by
!     DELQ = (Term 1) - (Term 2) + (Term 3) - (Term 4)
!
!  and Q(I,J,K,IC) = Q(I,J,K,IC) + DELQ.  
!
!  The term T0 is the amount of tracer that is scavenged out of the box.
!  Compute that term here for the ND38 diagnostic below. (bmy, 1/27/03)
!==============================================================================
                     T0   =  CLDMAS(I,J,K-1) * QC_SCAV   
                     T1   =  CLDMAS(I,J,K-1) * QC_PRES
                     T2   = -CLDMAS(I,J,K  ) * QC(I,J       )
                     T3   =  CLDMAS(I,J,K  ) * Q (I,J,K+1,IC)
                     T4   = -CLDMAS(I,J,K-1) * Q (I,J,K,  IC)

                     TSUM = T1 + T2 + T3 + T4 

                     DELQ = ( SDT / BMASS(I,J,K) ) * TSUM

                     ! If DELQ > Q then do not make Q negative!!!
                     IF ( Q(I,J,K,IC) + DELQ < 0 ) THEN
                        DELQ = -Q(I,J,K,IC)
                     ENDIF

                     Q(I,J,K,IC) = Q(I,J,K,IC) + DELQ
                                
                     !==================================================
                     ! ND14 Diagnostic: Upward mass flux due to wet 
                     ! convection.  The diagnostic ND14 works only for 
                     ! levels >= than 3.  This is ok for now since I 
                     ! want to have a closed budget with a box starting 
                     ! from the ground.
                     !
                     ! DTCSUM(I,J,K,IC) is the flux (kg/box/sec) in 
                     ! the box (I,J), for the tracer IC going out of 
                     ! the top of the layer K to the layer above (K+1) 
                     ! (bey, 11/10/99).      
                     !
                     ! Now adjust 1/TCVV by factor AIRMW/MOISTMW to
                     ! use with moist mixing ratio (ewl, 4/28/15)
                     !==================================================
                     IF ( ND14 > 0 ) THEN
                        DTCSUM(I,J,K,IC) = DTCSUM(I,J,K,IC) + (-T2-T3)  
     &                                     * AREA_M2 
     &                                     * Input_Opt%TRACER_MW_G(IC) 
     &                                     / State_Met%MOISTMW(I,J,K)  
                     ENDIF

#if !defined(NO_BPCH)
                     !==================================================
                     ! ND38 Diagnostic: loss of soluble tracer to wet
                     ! scavenging in cloud updrafts [kg/s].  We must 
                     ! divide by DNS, the # of internal timesteps.
                     !
                     ! Now adjust 1/TCVV by factor AIRMW/MOISTMW to
                     ! use with moist mixing ratio (ewl, 4/28/15)
                     !==================================================
                     IF ( ( ND38 > 0 .or. LGTMM )
     &                    .and. ISOL > 0 .and. K <= LD38 ) THEN
!#if defined ( DEBUG )
!                        if(TCVV(IC) <= 0.e+0_fp) then
!                           print *, I, J, K, IC, ISOL, TCVV(IC)
!                        endif
!#endif
                        AD38(I,J,K,ISOL) = AD38(I,J,K,ISOL) 
     &                              + T0 * AREA_M2 
     &                              * Input_Opt%TRACER_MW_G(IC) 
     &                              / ( State_Met%MOISTMW(I,J,K) * DNS )  
                     ENDIF
#endif
  
                     !=================================================
                     ! Pass the amount of Hg2 and HgP lost in wet 
                     ! scavenging [kg] to "ocean_mercury_mod.f" via 
                     ! ADD_Hg2_WET and ADD_HgP_WET. We must also divide 
                     ! by DNS, the # of internal timesteps. 
                     ! (sas, bmy, eck, eds, 1/19/05, 1/6/06, 7/30/08)
                     !=================================================
                     IF ( IS_Hg .and. IS_Hg2( IC ) ) THEN

                        ! Wet scavenged Hg(II) in [kg/s]
                        WET_Hg2 = T0 * AREA_M2
     &                            * Input_Opt%TRACER_MW_G(IC) 
     &                            / ( State_Met%MOISTMW(I,J,K) * DNS )  

                        ! Convert [kg/s] to [kg]
                        WET_Hg2 = WET_Hg2 * NDT 

                        ! Pass to "ocean_mercury_mod.f"
                        CALL ADD_Hg2_WD( I, J, IC, WET_Hg2 )
                        CALL ADD_Hg2_SNOWPACK( I, J, IC, WET_Hg2,
     &                                         State_Met )
                     ENDIF

                     IF ( IS_Hg .and. IS_HgP( IC ) ) THEN

                        ! Wet scavenged Hg(P) in [kg/s]
                        WET_HgP = T0 * AREA_M2
     &                            * Input_Opt%TRACER_MW_G(IC) 
     &                            / ( State_Met%MOISTMW(I,J,K) * DNS )  

                        ! Convert [kg/s] to [kg]
                        WET_HgP = WET_HgP * NDT 

                        ! Pass to "ocean_mercury_mod.f"
                        CALL ADD_HgP_WD( I, J, IC, WET_HgP )
                        CALL ADD_Hg2_SNOWPACK( I, J, IC, WET_HgP,
     &                                         State_Met )
                     ENDIF

                  !=====================================================
                  ! No cloud transport if cloud mass flux < TINY; 
                  ! Change Qc to q
                  !=====================================================
                  ELSE                     
                     QC(I,J) = Q(I,J,K,IC)

#if   defined( GEOS_5 ) 
                     !--------------------------------------------------
                     ! FIX FOR GEOS-5 MET FIELDS!
                     !
                     ! Bug fix for the cloud base layer, which is not 
                     ! necessarily in the boundary layer, and for 
                     ! GEOS-5, there could be "secondary convection 
                     ! plumes - one in the PBL and another one not.
                     !
                     ! NOTE: T2 and T3 are the same terms as described
                     ! in the above section.
                     !
                     ! (swu, 08/13/2007)
                     !--------------------------------------------------
                     IF ( CLDMAS(I,J,K) > TINY ) THEN 

                        ! Tracer convected from K -> K+1 
                        T2   = -CLDMAS(I,J,K  ) * QC(I,J)

                        ! Tracer subsiding from K+1 -> K 
                        T3   =  CLDMAS(I,J,K  ) * Q (I,J,K+1,IC)

                        ! Change in tracer concentration
                        DELQ = ( SDT / BMASS(I,J,K) ) * (T2 + T3)

                        ! If DELQ > Q then do not make Q negative!!!
                        IF ( Q(I,J,K,IC) + DELQ < 0.0e+0_fp ) THEN 
                            DELQ = -Q(I,J,K,IC)
                        ENDIF
  
                        ! Add change in tracer to Q array
                        Q(I,J,K,IC) = Q(I,J,K,IC) + DELQ

                     ENDIF
#endif
                  ENDIF
               ENDDO  !I
            ENDDO     !J
            ENDDO     !K
         ENDDO        !NSTEP
      ENDDO           !IC
!$OMP END PARALLEL DO

      !=================================================================
      ! ND14 Diagnostic: Store into the CONVFLUP array.  
      ! Also divide by the number of internal timesteps (DNS).
      !================================================================= 
      IF ( ND14 > 0 ) THEN
!$OMP PARALLEL DO 
!$OMP+DEFAULT( SHARED ) 
!$OMP+PRIVATE( I, IC, J, K ) 
!$OMP+SCHEDULE( DYNAMIC )
         DO IC = 1,  NC
         DO K  = 3,  KTOP
         DO J  = JS, JN
         DO I  = 1,  IMR
            CONVFLUP(I,J,K,IC) = CONVFLUP(I,J,K,IC) +
     &                           ( DTCSUM(I,J,K,IC) / DNS )
         ENDDO
         ENDDO
         ENDDO
         ENDDO 
!$OMP END PARALLEL DO
      ENDIF

      ! Add a check to set negative values in Q to TINY2
      ! (ccc, 4/15/09)
!$OMP PARALLEL DO 
!$OMP+DEFAULT( SHARED   )
!$OMP+PRIVATE( N, L, J, I )
      DO N = 1,NC
      DO L = 1,LLPAR
      DO J = 1,JJPAR
      DO I = 1,IIPAR
         Q(I,J,L,N) = MAX(Q(I,J,L,N),TINY2)
      ENDDO
      ENDDO
      ENDDO
      ENDDO
!$OMP END PARALLEL DO

      ! Free pointer memory
      NULLIFY( Q, CLDMAS, DTRN )

      END SUBROUTINE NFCLDMX
!EOC
!------------------------------------------------------------------------------
!                  GEOS-Chem Global Chemical Transport Model                  !
!------------------------------------------------------------------------------
!BOP
!
! !IROUTINE: do_merra_convection
!
! !DESCRIPTION: Subroutine DO\_MERRA\_CONVECTION (formerly called NFCLDMX)
!  is S-J Lin's cumulus transport module for 3D GSFC-CTM, modified for the 
!  GEOS-Chem model.  
!\\
!\\
! !INTERFACE:
!
      SUBROUTINE DO_MERRA_CONVECTION( am_I_Root,  
     &                                Input_Opt,
     &                                State_Met,  
     &                                State_Chm,
     &                                I,          
     &                                J,
     &                                N_TRACERS,  
     &                                AREA_M2,    
     &                                F,          
     &                                PEDGE,      
     &                                TS_DYN,   
     &                                USE_DIAG14, 
     &                                DIAG14,
     &                                USE_DIAG38, 
     &                                DIAG38,
     &                                RC          )
!
! !USES:
!
      USE CMN_SIZE_MOD
      USE CMN_GCTM_MOD
      USE DEPO_MERCURY_MOD,   ONLY : ADD_Hg2_SNOWPACK
      USE DEPO_MERCURY_MOD,   ONLY : ADD_Hg2_WD
      USE DEPO_MERCURY_MOD,   ONLY : ADD_HgP_WD
      USE ERROR_MOD,          ONLY : IT_IS_NAN
      USE ERROR_MOD,          ONLY : IT_IS_FINITE
      USE ERROR_MOD,          ONLY : GEOS_CHEM_STOP  ! hma Nov 3, debug
      USE GIGC_Input_Opt_Mod, ONLY : OptInput
      USE GIGC_State_Chm_Mod, ONLY : ChmState
      USE GIGC_State_Met_Mod, ONLY : MetState
      USE TRACERID_MOD,       ONLY : IS_Hg2
      USE TRACERID_MOD,       ONLY : IS_HgP
      USE WETSCAV_MOD,        ONLY : H2O2s_3D => H2O2s ! [v/v]
      USE WETSCAV_MOD,        ONLY : SO2s_3D  => SO2s  ! [v/v]
      USE WETSCAV_MOD,        ONLY : WASHOUT
      USE WETSCAV_MOD,        ONLY : LS_K_RAIN
      USE WETSCAV_MOD,        ONLY : LS_F_PRIME
!
! !INPUT PARAMETERS:
!  
      LOGICAL,        INTENT(IN)    :: am_I_Root  ! Are we on the root CPU?
      TYPE(OptInput), INTENT(IN)    :: Input_Opt  ! Input Options object
      TYPE(MetState), INTENT(IN)    :: State_Met  ! Meteorology State object
      INTEGER,        INTENT(IN)    :: I, J       ! Lon & lat indices
      INTEGER,        INTENT(IN)    :: N_TRACERS  ! # of convected tracers
      REAL(fp),       INTENT(IN)    :: AREA_M2    ! Surface area [m2]
      REAL(fp),       INTENT(IN)    :: F(:,:)     ! Fraction of soluble tracer
                                                  !  for updraft scavenging 
                                                  !  [unitless].  Computed by
                                                  !  routine  COMPUTE_F.
      REAL(fp),       INTENT(IN)    :: PEDGE(:)   ! P @ level box edges [hPa]
      REAL(fp),       INTENT(IN)    :: TS_DYN     ! Dynamic timestep [min]
      LOGICAL,        INTENT(IN)    :: USE_DIAG14 ! Archive DIAG14?
      LOGICAL,        INTENT(IN)    :: USE_DIAG38 ! Archive DIAG38?
!                                                  
! !INPUT/OUTPUT PARAMETERS:                        
!        
      TYPE(ChmState), INTENT(INOUT) :: State_Chm  ! Chemistry State object
!                                                  
! !OUTPUT PARAMETERS:                              
!                     
      REAL(fp),       INTENT(OUT)   :: DIAG14(:,:) ! Array for ND14 diagnostic
      REAL(fp),       INTENT(OUT)   :: DIAG38(:,:) ! Array for ND38 diagnostic
      INTEGER,        INTENT(OUT)   :: RC          ! Return code
!
! !REMARKS:
!  Reference:
!  ============================================================================
!  Lin, SJ.  "Description of the parameterization of cumulus transport
!     in the 3D Goddard Chemistry Transport Model, NASA/GSFC, 1996.
!                                                                             .
!  Unit conversion for BMASS:
!
!      Ps - Pt (mb)| P2 - P1 | 100 Pa |  s^2  | 1  |  1 kg        kg
!     -------------+---------+--------+-------+----+--------  =  -----
!                  | Ps - Pt |   mb   | 9.8 m | Pa | m^2 s^2      m^2
!
!                                                                             .
!  NOTE: We are passing I & J down to this routine so that it can call the
!  proper code from "mercury_mod.f".  Normally, we wouldn't pass I & J as
!  arguments to columnized code.  This prevents rewriting the mercury_mod.f
!  routines ADD_Hg2_
!
! !REVISION HISTORY:
!  15 Jul 2009 - R. Yantosca - Columnized and cleaned up.
!                            - CLDMAS renamed to CMFMC and DTRN renamed
!                              to DTRAIN for consistency w/ GEOS-5.
!  17 Jul 2009 - R. Yantosca - Now do unit conversion of Q array from
!                              [kg] --> [v/v] and vice versa internally
!  14 Dec 2009 - R. Yantosca - Now remove internal unit conversion, since
!                              Q now comes in as [mol/mol] (=[v/v]) from the
!                              calling routine.
!  14 Dec 2009 - R. Yantosca - Remove COEF from the argument list
!  06 May 2010 - R. Yantosca - Now add IDENT via the argument list
!  29 Sep 2010 - R. Yantosca - Modified for MERRA met fields
!  05 Oct 2010 - R. Yantosca - Now pass COEF via the argument list
!  05 Oct 2010 - R. Yantosca - Attach ND14 and ND38 diagnostics
!  15 Oct 2010 - H. Amos     - Added BXHEIGHT and T as arguments
!  15 Oct 2010 - R. Yantosca - Added I, J, H2O2s and SO2s as arguments
!  15 Oct 2010 - H. Amos     - Added scavenging below cloud base
!  06 Apr 2011 - M.Fu, H.Amos- Bug fix: make sure washout adheres to the same
!                              algorithm as in the wet deposition code.
!  27 Jul 2011 - R. Yantosca - Declare CLDBASE as INTEGER to avoid PGI errors
!  16 Aug 2011 - J. Fisher   - Bug fix: use IS_Hg2() and IS_HgP to test if 
!                              a tracer is Hg2 or HgP (for tagged species)
!  16 Aug 2011 - J. Fisher   - Now use WETLOSS instead of T0_SUM in the ND38 
!                              diagnostic below the cloud.  Using T0_SUM leads 
!                              us to over-count the tracer scavenged out of 
!                              the column.
!  22 Oct 2012 - R. Yantosca - Now reference Headers/gigc_errcode_mod.F90
!  09 Nov 2012 - M. Payer    - Replaced all met field arrays with State_Met
!                              derived type object
!  31 May 2013 - R. Yantosca - Now pass State_Chm to WASHOUT
!  05 Sep 2013 - R. Yantosca - Bug fix: DT is apparently undefined, but still
!                              passed to WASHOUT.  Use SDT instead.  This
!                              avoids a floating-point error.
!  18 Apr 2014 - R. Yantosca - Now point to 3-D arrays internally
!  18 Apr 2014 - R. Yantosca - Now also pass N_TRACERS (to facilitate APM)
!  18 Apr 2014 - R. Yantosca - Remove code that we don't need anymore
!  04 Feb 2015 - M. Sulprizio- Fix calculation of WETLOSS for non-aerosol 
!                              tracers below the cloud base (C. Friedman)
!  20 Apr 2015 - E. Lundgren - Use DELP*100/g instead of AD/area as grid box
!                              moist mass per area and remove AD from routine
!  08 May 2015 - E. Lundgren - Exchange TCVV with MOISTMW / tracer molec wt
!                              for consistency with moist mixing ratio units
!EOP
!------------------------------------------------------------------------------
!BOC
!
! !DEFINED PARAMETERS:
!
      REAL(fp), PARAMETER :: TINYNUM = 1e-14_fp
!
! !LOCAL VARIABLES:
!
      ! Scalars
      LOGICAL             :: AER,         IS_Hg 
      INTEGER             :: IC,          ISTEP,    K,       KTOP
      INTEGER             :: NC,          NDT,      NLAY,    NS    
      INTEGER             :: CLDBASE
      REAL(fp)            :: CMFMC_BELOW, ALPHA,    ALPHA2
      REAL(fp)            :: CMOUT,       DELQ,     DQ,      DNS
      REAL(fp)            :: ENTRN,       QC,       QC_PRES, QC_SCAV 
      REAL(fp)            :: SDT,         T0,       T0_SUM,  T1    
      REAL(fp)            :: T2,          T3,       T4,      TRACER_MW_G   
      REAL(fp)            :: TSUM,     DT_DNS
      REAL(fp)            :: LOST,        GAINED,   WETLOSS, MASS_WASH
      REAL(fp)            :: MASS_NOWASH, QDOWN,    DT,      F_WASHOUT
      REAL(fp)            :: K_RAIN,      WASHFRAC, WET_Hg2, WET_HgP 
      REAL(fp)            :: MB,          QB

      ! Arrays
      REAL(fp)            :: BMASS    (LLPAR    )    
      REAL(fp)            :: PDOWN    (LLPAR    )
      REAL(fp)            :: QB_NUM   (N_TRACERS)

      ! Pointers
      REAL(fp),  POINTER  :: BXHEIGHT (:        )
      REAL(fp),  POINTER  :: CMFMC    (:        )
      REAL(fp),  POINTER  :: DQRCU    (:        )
      REAL(fp),  POINTER  :: DTRAIN   (:        )
      REAL(fp),  POINTER  :: PFICU    (:        )
      REAL(fp),  POINTER  :: PFLCU    (:        )
      REAL(fp),  POINTER  :: REEVAPCN (:        )
      REAL(fp),  POINTER  :: MOISTMW  (:        )
      REAL(fp),  POINTER  :: DELP     (:        )
      REAL(fp),  POINTER  :: T        (:        )
      REAL(fp),  POINTER  :: H2O2s    (:        )
      REAL(fp),  POINTER  :: SO2s     (:        )
      REAL(fp),  POINTER  :: Q        (:,:      )

      !========================================================================
      ! (0)  I n i t i a l i z a t i o n
      !========================================================================
      
      ! Point to columns of derived-type object fields
      BXHEIGHT => State_Met%BXHEIGHT(I,J,:        ) ! Box height [m]
      CMFMC    => State_Met%CMFMC   (I,J,2:LLPAR+1) ! Cloud mass flux [kg/m2/s] 
      DQRCU    => State_Met%DQRCU   (I,J,:        ) ! Precip production rate:
      DTRAIN   => State_Met%DTRAIN  (I,J,:        ) ! Detrainment flux [kg/m2/s]
      REEVAPCN => State_Met%REEVAPCN(I,J,:        ) ! Evap of precip'ing conv.
      MOISTMW  => State_Met%MOISTMW (I,J,:        ) ! Moist air molec wt [g/mol]
      DELP     => State_Met%DELP    (I,J,:        ) ! Edge pressure diff [hPa]
      T        => State_Met%T       (I,J,:        ) ! Air temperature [K]
<<<<<<< HEAD
      H2O2s    => H2O2s_3D          (I,J,:        ) ! H2O2s from sulfate_mod
      SO2s     => SO2s_3D           (I,J,:        ) ! SO2s from sulfate_mod
      Q        => State_Chm%TRACERS (I,J,:,:      ) ! Tracer concentration
                                                    ! [mol/mol moist air] 
=======
      H2O2s    => H2O2s_3D          (I,J,:      ) ! H2O2s from wetscav_mod [v/v]
      SO2s     => SO2s_3D           (I,J,:      ) ! SO2s from wetscav_mod [v/v]
      Q        => State_Chm%TRACERS (I,J,:,:      ) ! Tracer conc. [mol/mol] 
>>>>>>> 1126c730

#if   defined( GEOS_FP )

      !%%%%% FOR GEOS-FP, PFICU and PFLCU are on level edges %%%%%
      PFICU    => State_Met%PFICU   (I,J,2:LLPAR+1) ! Dwnwd flx of conv 
                                                    !  ice precip [kg/m2/s]
      PFLCU    => State_Met%PFLCU   (I,J,2:LLPAR+1) ! Dwnwd flux of conv   
                                                    !  liquid precip [kg/m2/s]
#elif defined( MERRA   )                              

      !%%%%% FOR MERRA, PFICU and PFLCU are on level centers %%%%%
      PFICU    => State_Met%PFICU   (I,J,:        )
      PFLCU    => State_Met%PFLCU   (I,J,:        )

#endif
        
      ! # of levels and # of tracers
      NLAY     = LLPAR
      NC       = N_TRACERS

      ! Top level for convection
      KTOP     = NLAY - 1

      ! Convection timestep [s]
      NDT      = TS_DYN * 60e+0_fp

      ! Internal time step for convective mixing is 300 sec.
      ! Doug Rotman (LLNL) says that 450 sec works just as well.       
      NS       = NDT / 300
      NS       = MAX( NS, 1 )
      SDT      = DBLE( NDT ) / DBLE( NS )
      DNS      = DBLE( NS )
      DT_DNS   = NDT * DNS
      
      !-----------------------------------------------------------------
      ! Determine location of the cloud base, which is the level where
      ! we start to have non-zero convective precipitation formation
      !-----------------------------------------------------------------

      ! Minimum value of cloud base is the surface level
      CLDBASE = 1

      ! Find the cloud base
      DO K = 1, NLAY
         IF ( DQRCU(K) > 0e+0_fp ) THEN
            CLDBASE = K
            EXIT
         ENDIF
      ENDDO

      !-----------------------------------------------------------------
      ! Compute PDOWN and BMASS
      !-----------------------------------------------------------------
      DO K = 1, NLAY

         ! PDOWN is the convective precipitation leaving each
         ! box [cm3 H2O/cm2 air/s].This accounts for the 
         ! contribution from both liquid & ice precip
         PDOWN(K) = ( ( PFLCU(K) / 1000e+0_fp ) 
     &            +   ( PFICU(K) /  917e+0_fp ) ) * 100e+0_fp

         ! BMASS has units of kg/m^2 and is equivalent to deltaP * 100 / g
         ! This is done to keep BMASS in the same units as CMFMC * SDT
         BMASS(K) = DELP(K) * G0_100

      ENDDO

      !-----------------------------------------------------------------
      ! Compute MB (the total mass of air below the cloud base)
      ! and QB_NUM (the numerator of QB, the weighted avg mixing ratio
      ! below the cloud base)   
      !-----------------------------------------------------------------

      ! Zero variables
      MB      = 0e+0_fp
      QB_NUM  = 0e+0_fp

      ! Loop over up to just below the cloud base
      DO K  = 1, CLDBASE-1
         
         ! Total mass of air below the cloud base
         MB        = MB + BMASS(K)

         ! numerator of QB
         QB_NUM(:) = QB_NUM(:) + Q(K,:) * ( PEDGE(K) - PEDGE(K+1) )

      ENDDO

      ! Is this a Hg simulation?
      IS_Hg = ( Input_Opt%ITS_A_MERCURY_SIM .and. Input_Opt%LDYNOCEAN )

      !========================================================================
      ! (1)  T r a c e r   L o o p 
      !========================================================================
      DO IC = 1, NC

         ! Initialize
         DIAG14(:,IC) = 0e+0_fp                    ! ND14 diag array      
         DIAG38(:,IC) = 0e+0_fp                    ! ND38 diag array
         TRACER_MW_G  = Input_Opt%TRACER_MW_G(IC)  ! Dry air MW/tracer MW

         !=====================================================================
         ! (2)  I n t e r n a l   T i m e   S t e p   L o o p
         !=====================================================================
         DO ISTEP = 1, NS

            ! Initialize
            QC     = 0e+0_fp                      
            T0_SUM = 0e+0_fp  

            !----------------------------------------------------------
            ! B e l o w   C l o u d   B a s e   (K < CLDBASE) 
            !
            ! QB is the "weighted avg" mixing ratio below the cloud
            ! base. QB is used to compute QC, which is the mixing 
            ! ratio of the air that moved in cumulus transport up to
            ! the next level. MB is the total mass of air below the
            ! the cloud base
            !-----------------------------------------------------------

            ! We need to make this a nested IF statement so that we don't
            ! get an out-of-bounds error when CLDBASE=1 (bmy, 11/18/10)
            IF ( CLDBASE > 1 ) THEN
               
               IF ( CMFMC(CLDBASE-1) > TINYNUM ) THEN
 
                  !-----------------------------------------------------
                  ! %%% Non-negligible Cloud mass flux %%% 
                  !-----------------------------------------------------

                  ! Compute the weighted avg mixing ratio below
                  ! the cloud base
                  QB = QB_NUM(IC) / ( PEDGE(1) - PEDGE(CLDBASE) )

                  !        Total mass of tracer below cloud base  +   
                  !        Subsidence into cloud base from above  
                  ! QC =  --------------------------------------------
                  !            Total air mass below cloud base 
                  !
                  QC = ( MB*QB + CMFMC(CLDBASE-1) * 
     &                           Q(CLDBASE,IC)    * SDT  ) /
     &                 ( MB    + CMFMC(CLDBASE-1) * SDT  ) 


                  ! Copy QC to all levels of the tracer array Q
                  ! that are below the cloud base level
                  Q(1:CLDBASE-1,IC) = QC

               ELSE                  

                  !-----------------------------------------------------
                  ! %%% Negligible cloud mass flux %%% 
                  !-----------------------------------------------------

                  ! When CMFMC is negligible, then set to the tracer
                  ! concentration at the cloud base level
                  QC = Q(CLDBASE,IC)
   
               ENDIF

            ELSE
               
               !-----------------------------------------------------
               ! If the cloud base happens at level 1, then just
               ! set QC to the tracer at the surface level
               !-----------------------------------------------------
               QC = Q(CLDBASE,IC) 

            ENDIF

            !==================================================================
            ! (3)  A b o v e   C l o u d   B a s e
            !==================================================================
            DO K = CLDBASE, KTOP
               
               ! Initialize
               ALPHA   = 0e+0_fp
               ALPHA2  = 0e+0_fp
               CMOUT   = 0e+0_fp
               ENTRN   = 0e+0_fp
               QC_PRES = 0e+0_fp
               QC_SCAV = 0e+0_fp
               
               ! CMFMC_BELOW is the air mass [kg/m2/s] coming into the
               ! grid box (K) from the box immediately below (K-1).
               IF ( K == 1 ) THEN
                  CMFMC_BELOW = 0e+0_fp
               ELSE
                  CMFMC_BELOW = CMFMC(K-1)
               ENDIF

               ! If we have a nonzero air mass flux coming from 
               ! grid box (K-1) into (K) ...
               IF ( CMFMC_BELOW > TINYNUM ) THEN

                  !------------------------------------------------------------
                  ! (3.1)  M a s s   B a l a n c e   i n   C l o u d
                  !
                  ! F(K,IC) = fraction of tracer IC in level K that is 
                  !           available for wet-scavenging by cloud updrafts.  
                  !
                  ! If ENTRN > 0 then compute the new value of QC:
                  !
                  !      tracer mass from below      (i.e. level K-1) + 
                  !      tracer mass from this level (i.e. level K)
                  !  = -----------------------------------------------------
                  !             total mass coming into cloud
                  !
                  ! Otherwise, preserve the previous value of QC.  This will 
                  ! ensure that TERM1 - TERM2 is not a negative quantity (see 
                  ! below).
                  !  
                  ! Entrainment must be >= 0 (since we cannot have a negative 
                  ! flux of air into the cloud).  This condition is strong 
                  ! enough to ensure that CMOUT > 0 and will prevent floating-
                  ! point exception.
                  !------------------------------------------------------------

                  ! Air mass flowing out of cloud at grid box (K)
                  CMOUT   = CMFMC(K) + DTRAIN(K)

                  ! Air mass flowing into cloud at grid box (K)
                  ENTRN   = CMOUT - CMFMC_BELOW

                  ! Amount of QC preserved against scavenging
                  QC_PRES = QC * ( 1e+0_fp - F(K,IC) )

                  ! Amount of QC lost to scavenging
                  ! QC_SCAV = 0 for non-soluble tracer
                  QC_SCAV = QC * F(K,IC)

                  ! - - - - - - - - FOR SOLUBLE TRACERS ONLY - - - - - - - - - 
                  IF ( QC_SCAV > 0e+0_fp ) THEN 

                     ! The fraction ALPHA is the fraction of raindrops that 
                     ! will re-evaporate soluble tracer while falling from 
                     ! grid box K+1 down to grid box K.  Avoid div-by-zero.

                     ! Initialize 
                     ALPHA = 0e+0_fp
                     
                     IF ( PDOWN(K+1)  > TINYNUM ) THEN 

                        ! %%%% CASE 1 %%%%
                        ! Partial re-evaporation. Less precip is leaving 
                        ! the grid box then entered from above.
                        IF ( PDOWN(K+1) > PDOWN(K) .AND.
     &                       PDOWN(K)   > TINYNUM        ) THEN

                           ! Define ALPHA, the fraction of raindrops that 
                           ! re-evaporate when falling from grid box
                           ! (I,J,L+1) to (I,J,L)
                           !
                           ! Now use DELP*100/g instead of AD/area ro
                           ! remove area dependency (ewl, 4/28/15)
                           ALPHA = REEVAPCN(K) * DELP(K) * G0_100 
     &                             / ( PDOWN(K+1)  * 10e+0_fp )

                           ! Restrict ALPHA to be less than 1 
                           ! (>1 is unphysical)  (hma, 24-Dec-2010)  
                           IF ( ALPHA > 1e+0_fp ) THEN 
                              ALPHA = 1e+0_fp 
                           ENDIF

                           ! We assume that 1/2 of the soluble tracer w/in 
                           ! the raindrops actually gets resuspended into 
                           ! the atmosphere
                           ALPHA2   = ALPHA * 0.5e+0_fp

                        ENDIF

                        ! %%%% CASE 2 %%%%
                        ! Total re-evaporation. Precip entered from above, 
                        ! but no precip is leaving grid box (ALPHA = 2 so 
                        ! that  ALPHA2 = 1)
                        IF ( PDOWN(K) < TINYNUM ) THEN
                           ALPHA2 = 1e+0_fp
                        ENDIF
                        
                     ENDIF
                    
                     ! The resuspension takes 1/2 the amount of the scavenged
                     ! aerosol (QC_SCAV) and adds that back to QC_PRES ...
                     QC_PRES  = QC_PRES + ( ALPHA2 * QC_SCAV )
                    
                     ! ... then we decrement QC_SCAV accordingly
                     QC_SCAV  = QC_SCAV * ( 1e+0_fp    - ALPHA2     )

                  ENDIF
                  !- - - - - - - - - - - - - - - - - - - - - - - - - - - - - - 

                  ! Update QC taking entrainment into account
                  ! Prevent div by zero condition
                  IF ( ENTRN >= 0e+0_fp .and. CMOUT > 0e+0_fp ) THEN
                     QC   = ( CMFMC_BELOW * QC_PRES   + 
     &                       ENTRN       * Q(K,IC) ) / CMOUT
                  ENDIF

                  !------------------------------------------------------------
                  ! (3.2)  M a s s   B a l a n c e   i n   L e v e l  ==> Q
                  !
                  ! Terminology:
                  !
                  !  C_k-1   = cloud air mass flux from level k-1 to level k
                  !  C_k     = cloud air mass flux from level k   to level k+1
                  !  QC_k-1  = mixing ratio of tracer INSIDE CLOUD at level k-1
                  !  QC_k    = mixing ratio of tracer INSIDE CLOUD at level k
                  !  Q_k     = mixing ratio of tracer in level k
                  !  Q_k+1   = mixing ratio of tracer in level k+1
                  ! 
                  ! For convenience we denote:
                  !
                  !  QC_SCAV = Amount of tracer wet-scavenged in updrafts
                  !          = QC_k-1 * F(k,IC)
                  !
                  !  QC_PRES = Amount of tracer preserved against
                  !            wet-scavenging in updrafts
                  !          = QC_k-1 * ( 1 - F(k,IC) )
                  !
                  ! Where F(k,IC) is the fraction of tracer IC in level k
                  ! that is available for wet-scavenging by cloud updrafts.
                  ! F(k,IC) is computed by routine COMPUTE_UPDRAFT_FSOL
                  ! and passed to this routine as an argument.
                  !
                  ! The cumulus transport above the cloud base is done as 
                  ! follows:
                  !  
                  !                 ||///////////////////||
                  !                 ||//// C L O U D ////||
                  !                 ||                   ||
                  !   k+1     ^     ||         ^         ||3)   C_k * Q_k+1
                  !           |     ||         |         ||         |
                  !   --------|-----++---------|---------++---------|--------
                  !           |     ||         |         ||         |
                  !   k      C_k    ||2)   C_k * QC_k    ||         V
                  !                 ||                   ||
                  !                 ||                   ||
                  !           ^     ||         ^         ||4)   C_k-1 * Q_k 
                  !           |     ||         |         ||         |
                  !   --------|-----++---------|---------++---------|--------
                  !           |     ||         |         ||         |
                  !   k-1   C_k-1   ||1) C_k-1 * QC_k-1  ||         V
                  !                 ||         * (1 - F) ||
                  !                 ||                   ||
                  !                 ||//// C L O U D ////||
                  !                 ||///////////////////||
                  !
                  ! There are 4 terms that contribute to mass flow in 
                  ! and out of level k:
                  !
                  ! 1) C_k-1 * QC_PRES = tracer convected from k-1 to k 
                  ! 2) C_k   * QC_k    = tracer convected from k   to k+1 
                  ! 3) C_k   * Q_k+1   = tracer subsiding from k+1 to k 
                  ! 4) C_k-1 * Q_k     = tracer subsiding from k   to k-1 
                  !
                  ! Therefore the change in tracer concentration is given by
                  !
                  !    DELQ = (Term 1) - (Term 2) + (Term 3) - (Term 4)
                  !
                  ! and Q(K,IC) = Q(K,IC) + DELQ.  
                  !
                  ! The term T0 is the amount of tracer that is scavenged 
                  ! out of the box.
                  !------------------------------------------------------------
                  T0      =  CMFMC_BELOW * QC_SCAV   
                  T1      =  CMFMC_BELOW * QC_PRES
                  T2      = -CMFMC(K  )  * QC
                  T3      =  CMFMC(K  )  * Q(K+1,IC)
                  T4      = -CMFMC_BELOW * Q(K,  IC)
                 
                  TSUM    = T1 + T2 + T3 + T4 
                  
                  DELQ    = ( SDT / BMASS(K) ) * TSUM

                  ! If DELQ > Q then do not make Q negative!!!
                  IF ( Q(K,IC) + DELQ < 0 ) THEN
                     DELQ = -Q(K,IC)
                  ENDIF

                  ! Increment the tracer array [v/v]
                  Q(K,IC) = Q(K,IC) + DELQ

                  ! check for infinity
                  IF ( .not. IT_IS_FINITE( Q(K,IC) ) ) THEN
                     CALL GEOS_CHEM_STOP
                  ENDIF

                  ! Return if we encounter NaN
                  IF ( IT_IS_NAN( Q(K,IC) ) ) THEN 
                     WRITE( 6, 250 )
                     WRITE( 6, 255 ) K, IC, Q(K,IC) 
 250                 FORMAT( 'NaN encountered in DO_MERRA_CONVECTION!' )
 255                 FORMAT( 'K, IC, Q(K,IC): ', 2i4, 1x, es13.6 )
                     RC = GIGC_FAILURE
                     RETURN
                  ENDIF

                  ! Archive T0 for use in the next section
                  T0_SUM  = T0_SUM + T0
 
                  !------------------------------------------------------------
                  ! (3.3)  N D 1 4   D i a g n o s t i c
                  !
                  ! Archive upward mass flux due to wet convection.  
                  ! DTCSUM(K,IC) is the flux [kg/sec] in the box (I,J), 
                  ! for the tracer IC going out of the top of the layer K 
                  ! to the layer above (K+1)  (bey, 11/10/99). 
                  !------------------------------------------------------------
                  IF ( USE_DIAG14 ) THEN
                     DIAG14(K,IC) = DIAG14(K,IC) + ( -T2-T3 ) * AREA_M2 
     &                              * TRACER_MW_G / ( MOISTMW(K) * DNS )  
                  ENDIF

                  !------------------------------------------------------------
                  ! (3.4)  N D 3 8   D i a g n o s t i c
                  !
                  ! Archive the loss of soluble tracer to wet scavenging in 
                  ! cloud updrafts [kg/s].  We must divide by DNS, the # of 
                  ! internal timesteps.
                  !------------------------------------------------------------
                  IF ( USE_DIAG38 .and. F(K,IC) > 0e+0_fp ) THEN
                     DIAG38(K,IC) = DIAG38(K,IC) + T0 * AREA_M2 
     &                              * TRACER_MW_G / ( MOISTMW(K) * DNS ) 

                     ! check for infinity (added by hma, 20101117)
                     IF ( .not. IT_IS_FINITE( DIAG38(K,IC) ) ) THEN
                        PRINT*, 'DIAG38 IS INFINITY at K = ', K
                        CALL GEOS_CHEM_STOP
                     ENDIF
                  ENDIF
                  
               ELSE

                  !------------------------------------------------------------
                  ! (3.5)  N o   C l o u d   M a s s   F l u x   B e l o w 
                  !------------------------------------------------------------

                  ! If there is no cloud mass flux coming from below
                  ! just set QC to the tracer concentration at this level
                  QC = Q(K,IC)
                  
                  ! Bug fix for the cloud base layer, which is not necessarily
                  ! in the boundary layer, and for MERRA, there could be 
                  ! "secondary convection" plumes - one in the PBL and another 
                  ! one not.  NOTE: T2 and T3 are the same terms as described 
                  ! in the above section.  (swu, 08/13/2007)
                  IF ( CMFMC(K) > TINYNUM ) THEN 

                     ! Tracer convected from K -> K+1 
                     T2   = -CMFMC(K) * QC

                     ! Tracer subsiding from K+1 -> K 
                     T3   =  CMFMC(K) * Q(K+1,IC)

                     ! Change in tracer concentration
                     DELQ = ( SDT / BMASS(K) ) * (T2 + T3)

                     ! If DELQ > Q then do not make Q negative!!!
                     IF ( Q(K,IC) + DELQ < 0.0e+0_fp ) THEN 
                        DELQ = -Q(K,IC)
                     ENDIF
  
                     ! Add change in tracer to Q array
                     Q(K,IC) = Q(K,IC) + DELQ

                  ENDIF
               ENDIF
            ENDDO 
            
            !==================================================================
            ! (4)  B e l o w   C l o u d   B a s e
            !==================================================================
            DO K = CLDBASE-1, 1, -1

               ! Initialize
               QDOWN       = 0e+0_fp
               F_WASHOUT   = 0e+0_fp
               WASHFRAC    = 0e+0_fp
               ALPHA       = 0e+0_fp
               ALPHA2      = 0e+0_fp
               GAINED      = 0e+0_fp
               WETLOSS     = 0e+0_fp
               LOST        = 0e+0_fp
               MASS_WASH   = 0e+0_fp
               MASS_NOWASH = 0e+0_fp
               K_RAIN      = 0e+0_fp
               
               ! Check if...
               ! (1) there is precip coming into box (I,J,K) from (I,J,K+1)
               ! (2) there is re-evaporation happening in grid box (I,J,K)
               ! (3) there is tracer to re-evaporate
               IF ( PDOWN(K+1)  > 0 .and.   
     &              REEVAPCN(K) > 0 .and. 
     &              T0_SUM      > 0        ) THEN

                  ! Compute F_WASHOUT, the fraction of grid box (I,J,L)
                  ! experiencing washout 
               
                  ! Convert PDOWN the downward flux of precip leaving grid
                  ! box (K+1) from [cm3 H20/cm2 area/s] to [cm3 H20/cm3 air/s]
                  QDOWN = PDOWN(K+1) / ( BXHEIGHT(K+1) * 100e+0_fp  )

                  ! Compute K_RAIN and F_WASHOUT based on the flux of precip 
                  ! leaving grid box (K+1). 
                  K_RAIN   = LS_K_RAIN( QDOWN )
                  F_WASHOUT= LS_F_PRIME( QDOWN, K_RAIN ) 

                  ! Call WASHOUT to compute the fraction of tracer lost
                  ! to washout in grid box (I,J,K)
                  CALL WASHOUT( I, J, K,   IC,       BXHEIGHT(K), 
     &                          T(K),      QDOWN,    SDT,   
     &                          F_WASHOUT, H2O2s(K), SO2s(K), 
     &                          WASHFRAC,  AER,      Input_Opt,
     &                          State_Met, State_Chm            )

                  ! Check if the tracer is an aerosol or not
                  IF ( AER == .TRUE. ) THEN
 
                     !---------------------------------------------------------
                     ! Washout of aerosol tracers
                     ! This is modeled as a kinetic process
                     !---------------------------------------------------------

                     ! Define ALPHA, the fraction of raindrops that 
                     ! re-evaporate when falling from (I,J,L+1) to (I,J,L)
                     !
                     ! Now use DELP*100/g instead of AD/area to
                     ! remove area dependency (ewl, 4/28/15)
                     ALPHA   = REEVAPCN(K) * DELP(K) * G0_100
     &                           / ( PDOWN(K+1) * 10e+0_fp )

                     ! ALPHA2 is the fraction of the rained-out aerosols
                     ! that gets resuspended in grid box (I,J,L)
                     ALPHA2  = 0.5e+0_fp * ALPHA

                     ! GAINED is the rained out aerosol coming down from 
                     ! grid box (I,J,L+1) that will evaporate and re-enter 
                     ! the atmosphere in the gas phase in grid box (I,J,L).
                     GAINED  = T0_SUM * ALPHA2

                     ! Amount of aerosol lost to washout in grid box
                     WETLOSS = Q(K,IC) * WASHFRAC - GAINED

                     ! LOST is the rained out aerosol coming down from
                     ! grid box (I,J,L+1) that will remain in the liquid
                     ! phase in grid box (I,J,L) and will NOT re-evaporate.
                     LOST    = T0_SUM - GAINED

                     ! Update T0_SUM, the total amount of scavenged
                     ! tracer that will be passed to the grid box below
                     T0_SUM = T0_SUM + WETLOSS  


                  ELSE

                     !---------------------------------------------------------
                     ! Washout of non-aerosol tracers
                     ! This is modeled as an equilibrium process
                     !---------------------------------------------------------

                     ! MASS_NOWASH is the amount of non-aerosol tracer in 
                     ! grid box (I,J,L) that is NOT available for washout.
                     MASS_NOWASH = ( 1e+0_fp - F_WASHOUT ) * Q(K,IC)
               
                     ! MASS_WASH is the total amount of non-aerosol tracer
                     ! that is available for washout in grid box (I,J,L).
                     ! It consists of the mass in the precipitating
                     ! part of box (I,J,L), plus the previously rained-out
                     ! tracer coming down from grid box (I,J,L+1).
                     ! (Eq. 15, Jacob et al, 2000).
                     MASS_WASH   = ( F_WASHOUT * Q(K,IC) ) + T0_SUM

                     ! WETLOSS is the amount of tracer mass in 
                     ! grid box (I,J,L) that is lost to washout.
                     ! (Eq. 16, Jacob et al, 2000)
!------------------------------------------------------------------------------
! Prior to 2/4/15:
! Bug fix: Make sure mass of scavenged tracer passed to depo_mercury_mod.F
! is the same as mass archived in ND38 (clf, mps, 2/4/15)
!                     WETLOSS     = MASS_WASH * WASHFRAC - T0_SUM
!------------------------------------------------------------------------------
                     WETLOSS     = ( MASS_WASH - T0_SUM ) * WASHFRAC
                     
                     ! The tracer left in grid box (I,J,L) is what was
                     ! in originally in the non-precipitating fraction 
                     ! of the box, plus MASS_WASH, less WETLOSS. 
                     Q(K,IC)     = Q(K,IC) - WETLOSS
                     
                     ! Updated T0_SUM, the total scavenged tracer
                     ! that will be passed to the grid box below
                     T0_SUM      = T0_SUM + WETLOSS 

                  ENDIF

                  !------------------------------------------------------------
                  ! N D 1 4   D i a g n o s t i c
                  !
                  ! Archive upward mass flux due to wet convection.  
                  ! DTCSUM(K,IC) is the flux [kg/sec] in the box (I,J), 
                  ! for the tracer IC going out of the top of the layer K 
                  ! to the layer above (K+1)  (bey, 11/10/99). 
                  !------------------------------------------------------------
                  IF ( USE_DIAG14 ) THEN
                     DIAG14(K,IC) = DIAG14(K,IC) 
     &                              + ( -T2-T3 ) * AREA_M2
     &                              * TRACER_MW_G / ( MOISTMW(K) * DNS )
                  ENDIF

                  !------------------------------------------------------------
                  !  N D 3 8   D i a g n o s t i c
                  !
                  ! Archive the loss of soluble tracer to wet scavenging in 
                  ! cloud updrafts [kg/s].  We must divide by DNS, the # of 
                  ! internal timesteps.
                  !------------------------------------------------------------
                  IF ( USE_DIAG38 .and. F(K,IC) > 0e+0_fp ) THEN
                     DIAG38(K,IC) = DIAG38(K,IC) 
     &                              + WETLOSS * AREA_M2
     &                              * TRACER_MW_G / ( MOISTMW(K) * DNS ) 
                  ENDIF
                
                  ! CHECK for infinity (added by hma, 20101117)
                  IF ( .not. IT_IS_FINITE( DIAG38(K,IC) ) ) THEN
                     PRINT*, 'DIAG38 IS INFINITY at K = ', K
                     CALL GEOS_CHEM_STOP
                  ENDIF
               ENDIF
            ENDDO  

            !==================================================================
            ! (5)  M e r c u r y   O c e a n   M o d e l   A r c h i v a l
            !
            ! Pass the amount of Hg2 and HgP lost in wet  scavenging [kg] to 
            ! "ocean_mercury_mod.f" via ADD_Hg2_WET and ADD_HgP_WET.   We must 
            ! also divide  by DNS, the # of internal timesteps. 
            ! (sas, bmy, eck, eds, 1/19/05, 1/6/06, 7/30/08)
            !==================================================================
 
            !--------------------------------------
            ! Hg2 
            !--------------------------------------
            IF ( IS_Hg .and. IS_Hg2( IC ) ) THEN

               ! Wet scavenged Hg(II) in [kg/s]
               ! (ewl, 5/4/15 - removed moisture conversion
               ! (AIRMW / MOISTMW(K) since no level. Reassess. )
               WET_Hg2 = T0_SUM * AREA_M2 * TRACER_MW_G 
     &                   / ( AIRMW * DNS )
               
               ! Convert [kg/s] to [kg]
               WET_Hg2 = WET_Hg2 * NDT 

               ! Pass to "ocean_mercury_mod.f"
               CALL ADD_Hg2_WD      ( I, J, IC, WET_Hg2 )
               CALL ADD_Hg2_SNOWPACK( I, J, IC, WET_Hg2, State_Met )
            ENDIF

            !--------------------------------------
            ! HgP
            !--------------------------------------
            IF ( IS_Hg .and. IS_HgP( IC ) ) THEN

               ! Wet scavenged Hg(P) in [kg/s]
               ! (ewl, 5/4/15 - removed moisture conversion
               ! (AIRMW / MOISTMW(K) since no level). Reassess. )
               WET_HgP = T0_SUM * AREA_M2 * TRACER_MW_G
     &                   / ( AIRMW * DNS )

               ! Convert [kg/s] to [kg]
               WET_HgP = WET_HgP * NDT 

               ! Pass to "ocean_mercury_mod.f"
               CALL ADD_HgP_WD      ( I, J, IC, WET_HgP )
               CALL ADD_Hg2_SNOWPACK( I, J, IC, WET_HgP, State_Met )
            ENDIF

         ENDDO 
      ENDDO      

      !================================================================
      ! Succesful return!
      !================================================================
      
      ! Nullify pointers
      NULLIFY( BXHEIGHT )
      NULLIFY( CMFMC    )
      NULLIFY( DQRCU    )
      NULLIFY( DTRAIN   )
      NULLIFY( PFICU    )
      NULLIFY( PFLCU    )
      NULLIFY( REEVAPCN )
      NULLIFY( MOISTMW  )
      NULLIFY( DELP     )
      NULLIFY( T        )
      NULLIFY( H2O2s    )
      NULLIFY( SO2s     )
      NULLIFY( Q        )

      ! Set error code to success
      RC                      = GIGC_SUCCESS

      END SUBROUTINE DO_MERRA_CONVECTION
!EOC
      END MODULE CONVECTION_MOD<|MERGE_RESOLUTION|>--- conflicted
+++ resolved
@@ -2195,17 +2195,10 @@
       MOISTMW  => State_Met%MOISTMW (I,J,:        ) ! Moist air molec wt [g/mol]
       DELP     => State_Met%DELP    (I,J,:        ) ! Edge pressure diff [hPa]
       T        => State_Met%T       (I,J,:        ) ! Air temperature [K]
-<<<<<<< HEAD
       H2O2s    => H2O2s_3D          (I,J,:        ) ! H2O2s from sulfate_mod
       SO2s     => SO2s_3D           (I,J,:        ) ! SO2s from sulfate_mod
       Q        => State_Chm%TRACERS (I,J,:,:      ) ! Tracer concentration
                                                     ! [mol/mol moist air] 
-=======
-      H2O2s    => H2O2s_3D          (I,J,:      ) ! H2O2s from wetscav_mod [v/v]
-      SO2s     => SO2s_3D           (I,J,:      ) ! SO2s from wetscav_mod [v/v]
-      Q        => State_Chm%TRACERS (I,J,:,:      ) ! Tracer conc. [mol/mol] 
->>>>>>> 1126c730
-
 #if   defined( GEOS_FP )
 
       !%%%%% FOR GEOS-FP, PFICU and PFLCU are on level edges %%%%%
