--- conflicted
+++ resolved
@@ -4875,20 +4875,6 @@
 !     
 ! !INPUT PARAMETERS:
 !     
-<<<<<<< HEAD
-      LOGICAL,        INTENT(IN)    :: am_I_Root  ! Is this the root CPU?
-      TYPE(OptInput), INTENT(IN)    :: Input_Opt  ! Input Options object
-      INTEGER,        INTENT(IN)    :: I,J,L      ! Grid box indices
-      REAL(kind=fp),  INTENT(IN)    :: C_H2O      ! H2O conc [molec/cm3]
-      REAL(kind=fp),  INTENT(IN)    :: FRAC       ! Result of SO4_PHOTFRAC,
-                                                  !  called from flex_chemdr.F
-      REAL(kind=fp)  :: RO1DplH2O, RO1DplH2, RO1D
-!     
-! !INPUT/OUTPUT PARAMETERS:
-!
-      TYPE(MetState), INTENT(INOUT) :: State_Met  ! Meteorology State object
-      TYPE(ChmState), INTENT(INOUT) :: State_Chm  ! Chemistry State object
-=======
       LOGICAL,   INTENT(IN)  :: am_I_Root  ! Is this the root CPU?
       INTEGER,   INTENT(IN)  :: I, J, L    ! Grid box indices (lon, lat, lev)
       REAL(fp),  INTENT(IN)  :: AD         ! Air number density [molec/m3] ??
@@ -4896,7 +4882,6 @@
       REAL(fp),  INTENT(IN)  :: C_H2O      ! H2O conc [molec/cm3]
       REAL(fp),  INTENT(IN)  :: FRAC       ! Result of SO4_PHOTFRAC,
                                            !  called from flex_chemdr.F
->>>>>>> a718c840
 !
 ! !OUTPUT PARAMETERS:
 !
@@ -4919,22 +4904,9 @@
 !BOC
 !
 ! !LOCAL VARIABLES:
-<<<<<<< HEAD
-!
-      REAL(fp) :: AD, ITEMPK
-      REAL(fp) :: C_O2, C_N2, C_H2
-      LOGICAL  :: LJO1DH2, LJO1DH2O
-
-!!$OMP+PRIVATE(  RO1DplH2O, RO1DplH2, RO1D )
-
-      ! Initialize fields from State_Met
-      AD     = State_Met%AIRNUMDEN(I,J,L)
-      ITEMPK = 1.e+0_fp/State_Met%T(I,J,L)
-=======
 ! 
       REAL(fp) :: C_O2,      C_N2,     C_H2, ITEMPK
       REAL(fp) :: RO1DplH2O, RO1DplH2, RO1D
->>>>>>> a718c840
 
       !==============================================================
       ! PHOTRATE_ADJ begins here!
