!------------------------------------------------------------------------------
!                  GEOS-Chem Global Chemical Transport Model                  !
!------------------------------------------------------------------------------
!BOP
!
! !MODULE: fast_jx_mod
!
! !DESCRIPTION: Module FAST\_JX\_MOD contains routines and variables for 
!  calculating photolysis rates using the Fast-JX scheme (Prather et al).
!  Current implementation is version 7.0a.
!\\
!\\
! !INTERFACE: 
!
      MODULE FAST_JX_MOD
!
! !USES:
!
      USE CMN_FJX_MOD

      IMPLICIT NONE

      PRIVATE
!
! !PUBLIC MEMBER FUNCTIONS:
!
      PUBLIC  :: EXITC
      PUBLIC  :: PHOTO_JX
      PUBLIC  :: INIT_FJX
      PUBLIC  :: FAST_JX
      PUBLIC  :: FJXFUNC

!
! !PRIVATE MEMBER FUNCTIONS:
!
      PRIVATE :: SOLAR_JX
      PRIVATE :: OPMIE
      PRIVATE :: MIESCT 
      PRIVATE :: LEGND0
      PRIVATE :: BLKSLV 
      PRIVATE :: GEN_ID 
      PRIVATE :: JRATET
      PRIVATE :: X_INTERP 
      PRIVATE :: SPHERE2 
      PRIVATE :: EXTRAL
      PRIVATE :: RD_PROF_NC
      PRIVATE :: RD_XXX
      PRIVATE :: RD_AOD
      PRIVATE :: RD_MIE
      PRIVATE :: RD_JS_JX
      PRIVATE :: SET_AER
!
! !REVISION HISTORY:
!  27 Mar 2013 - S. D. Eastham - Initial version (based on original GEOS-Chem
!                                files and instructions from J. Mao)
!  28 Mar 2013 - S. D. Eastham - Upgraded to Fast-JX v7.0
!  20 Feb 2014 - M. Sulprizio  - Removed "define.h", this is now obsolete
!EOP
!------------------------------------------------------------------------------
!BOC
      CONTAINS      
!EOC
!------------------------------------------------------------------------------
!                  GEOS-Chem Global Chemical Transport Model                  !
!------------------------------------------------------------------------------
!BOP
!
! !ROUTINE: fast_jx
!
! !DESCRIPTION: Subroutine FAST\_JX loops over longitude and latitude, and
!  calls PHOTO\_JX to compute J-Values for each column at every chemistry 
!  time-step.  
!\\
!\\
! !INTERFACE:
!
      SUBROUTINE FAST_JX( WLAOD, am_I_Root, Input_Opt, State_Met,
     &                    State_Chm, RC )
!
! !USES:
!
      USE CHEMGRID_MOD,       ONLY : GET_CHEMGRID_LEVEL
      USE CMN_SIZE_MOD,       ONLY : IIPAR,   JJPAR, LLPAR
      USE CMN_SIZE_MOD,       ONLY : NDUST,   MAXIJ
      USE COMODE_MOD,         ONLY : JLOP, CSPEC, AIRDENS, ABSHUM
      USE COMODE_LOOP_MOD,    ONLY : CONSVAP,AVG,RSTARG
      USE ERROR_MOD,          ONLY : ERROR_STOP, ALLOC_ERR
      USE ERROR_MOD,          ONLY : DEBUG_MSG
      USE GIGC_ErrCode_Mod
      USE GIGC_Input_Opt_Mod, ONLY : OptInput
      USE GIGC_State_Chm_Mod, ONLY : ChmState
      USE GIGC_State_Met_Mod, ONLY : MetState
      USE GRID_MOD,           ONLY : GET_YMID
      USE PRESSURE_MOD,       ONLY : GET_PEDGE
      USE TIME_MOD,           ONLY : GET_MONTH, GET_DAY, GET_DAY_OF_YEAR
      USE TIME_MOD,           ONLY : GET_TAU,   GET_YEAR
      USE TOMS_MOD,           ONLY : GET_OVERHEAD_O3
      USE TRACERID_MOD,       ONLY : IDTO3

      IMPLICIT NONE

!==============================================================================
! Uncomment the appropriate #define statement to denote which of the
! available cloud overlap options that you wish to use.

!! Linear overlap
!#define USE_LINEAR_OVERLAP 1

! Approximate random overlap (balance between accuracy & speed)
#define USE_APPROX_RANDOM_OVERLAP 1

!! Maximum random cloud overlap (most computationally intensive)
!#define USE_MAXIMUM_RANDOM_OVERLAP 1
!==============================================================================
!
! !INPUT PARAMETERS: 
!
      ! How was AOD calculated? (1: 550 nm, 0: 999 nm)
      INTEGER,        INTENT(IN)  :: WLAOD

      ! Is this the root CPU?
      LOGICAL,        INTENT(IN)  :: am_I_Root

      ! Input options
      TYPE(OptInput), INTENT(IN)  :: Input_Opt

      ! Meteorology State object
      TYPE(MetState), INTENT(IN)  :: State_Met

      ! Chemistry State object
      TYPE(ChmState), INTENT(IN)  :: State_Chm
!
! !OUTPUT PARAMETERS:
!
      INTEGER,        INTENT(OUT) :: RC
!
! !REMARKS:
!
!  Parameter to choose cloud overlap algorithm:
!  ============================================================================
!  (1 ) OVERLAP (INTEGER) : 1 - Linear Approximation (used up to v7-04-12)
!                           2 - Approximate Random Overlap (default)
!                           3 - Maximum Random Overlap (computation intensive)
!
! !REVISION HISTORY:
!  01 Apr 1998 - P. Murti, R. Martin, R. Yantosca - Initial version
!  (1 ) Call this routine EACH chemistry time-step, before solver.
!  (2 ) This routine must know IMAX, JMAX, LMAX. 
!  (3 ) Now use new !$OMP compiler directives for parallelization (bmy, 5/2/00)
!  (4 ) Now reference "cmn_fj.h" and "jv_cmn.h" for the aerosol
!        optical depths (bmy, 10/2/00)
!  (5 ) Add OPTDUST as a local variable -- make OPTDUST private for
!        the parallel DO-loop, since it stores 1 column of aerosol optical
!        depth for each dust type (bmy, rvm, 10/2/00)
!  (6 ) For now, LPAR in "cmn_fj.h" = LGLOB in "CMN_SIZE".  Therefore we 
!        assume that we are always doing global runs. (bmy, 10/2/00)
!  (7 ) Removed obsolete code from 10/2/00 (bmy, 12/21/00)
!  (8 ) Replace {IJL}GLOB w/ IIPAR,JJPAR,LLPAR everywhere.  Also YLMID(NLAT)
!        needs to be referenced by YLMID(NLAT+J0). (bmy, 9/26/01)
!  (9 ) Remove obsolete code from 9/01.  Updated comments. (bmy, 10/24/01)
!  (10) Add OPTAER as a local variable, make it private for the parallel
!        DO loop, since it stores 1 column of aerosol optical depths for each
!        aerosol type.  Pass OPTAER to PHOTOJ via the argument list.  Declare
!        OPTAER as PRIVATE for the parallel DO-loop. (rvm, bmy, 2/27/02)
!  (11) Now reference GET_PEDGE from "pressure_mod.f", which returns the
!        correct "floating" pressure. (dsa, bdf, bmy, 8/20/02)
!  (12) Now reference T from "dao_mod.f" (bmy, 9/23/02)
!  (13) Now uses routine GET_YMID from "grid_mod.f" to compute grid box 
!        latitude.  Now make IDAY, MONTH local variables.  Now use function 
!        GET_DAY_OF_YEAR from "time_mod.f".  Bug fix: now IDAY (as passed to
!        photoj.f) is day of year rather than cumulative days since Jan 1, 
!        1985. (bmy, 2/11/03)
!  (14) Now reference routine GET_YEAR from "time_mod.f".  Added LASTMONTH
!        as a SAVEd variable.  Now call READ_TOMSO3 from "toms_mod.f" at the
!        beginning of a new month (or the first timestep) to read TOMS O3
!        columns which will be used by "set_prof.f".  Now also reference
!        routine GET_DAY from "time_mod.f".  Rename IDAY to DAY_OF_YR. Pass 
!        day of month to PHOTOJ.  Updated comments, cosmetic changes.
!        (bmy, 7/17/03)
!  (15) Bug fix: PRES needs to be the true surface pressure for GEOS-4, but
!        PS-PTOP for all prior GEOS models.  (bmy, 2/6/04)
!  (16) Now account for cloud overlap (Maximum-Random Overlap and Random 
!        Overlap) in each column (hyl, phs, bmy, 9/18/07)
!  (17) Now initialize the PJ array here, instead of two layers below in
!        "set_prof.f".  Now no longer pass PRES to "photoj.f". (bmy, 11/29/07)
!  (18) Now switch to approx. random overlap option (hyl, phs, bmy, 10/7/08)
!  (19) Now can handle GEOS-5 reprocessed met data with OPTDEPTH being
!        in-cloud optical depths. (bmy, hyl, 10/24/08)
!  (10) Remove references to IN_CLOUD_OD (bmy, 10/15/09)
!  13 Aug 2010 - R. Yantosca - Added ProTeX headers
!  13 Aug 2010 - R. Yantosca - Treat MERRA in the same way as GEOS-5
!  08 Feb 2012 - R. Yantosca - Treat GEOS-5.7.x in the same way as MERRA
!  01 Mar 2012 - R. Yantosca - Now use GET_YMID(I,J,L) from grid_mod.F90
!  06 Mar 2012 - R. Yantosca - Now call GET_OVERHEAD_O3 to get the total
!                              overhead O3 column for FAST-J
!  30 Jul 2012 - R. Yantosca - Now accept am_I_Root as an argument when
!                              running with the traditional driver main.F
!  10 Aug 2012 - R. Yantosca - Replace IPAR, JPAR, LPAR w/ IIPAR, JJPAR, LLPAR
!  27 Mar 2013 - S.D. Eastham- Rolled in FAST_JX_MOD
!  21 Feb 2014 - M. Sulprizio- Replaced all met field arrays with State_Met
!                              derived type object
!  28 Feb 2014 - M. Sulprizio- Now obtain O3_CTM directly from State_Chm%Tracers
!  05 Mar 2014 - R. Yantosca - Cosmetic changes
!EOP
!------------------------------------------------------------------------------
!BOC
!
! !LOCAL VARIABLES:
!
      INTEGER, SAVE :: LASTMONTH = -1
      INTEGER       :: NLON, NLAT, DAY,  MONTH, DAY_OF_YR, L, N
      INTEGER       :: IOPT
      REAL*8        :: CSZA, PRES, SFCA, YLAT,  O3_TOMS
      REAL*8        :: O3_CTM(LLPAR+1)
      REAL*8        :: T_CTM(LLPAR+1), OPTD(LLPAR)
      REAL*8        :: OPTDUST(LLPAR,NDUST)
      REAL*8        :: OPTAER(LLPAR,A_)

      ! Local variables for cloud overlap (hyl, phs)
      INTEGER       :: NUMB, KK, I
      INTEGER       :: INDIC(LLPAR+1)
      INTEGER       :: INDGEN(LLPAR+1)! = (/ (i,i=1,LLPAR+1) /)
      INTEGER       :: KBOT(LLPAR)
      INTEGER       :: KTOP(LLPAR)
      INTEGER       :: INDICATOR(LLPAR+2)
      REAL*8        :: FMAX(LLPAR)     ! maximum cloud fraction 
                                       !  in a block, size can be to 
                                       !  FIX(LLPAR)+1
      REAL*8        :: CLDF1D(LLPAR)
      REAL*8        :: ODNEW(LLPAR)
      REAL*8        :: P_CTM(LLPAR+2)

      LOGICAL       :: AOD999

      LOGICAL, SAVE :: FIRST = .true.

      ! Local variables for quantities from Input_Opt
      LOGICAL       :: LPRT

      !=================================================================
      ! FAST_JX begins here!
      !=================================================================

      ! Assume success
      RC = GIGC_SUCCESS

      ! Copy fields from INPUT_OPT
      LPRT = ( am_I_Root .and. Input_Opt%LPRT )

#if defined( USE_MAXIMUM_RANDOM_OVERLAP )
      IF ( FIRST ) THEN

         DO i = 1,LLPAR+1
            INDGEN(i) = i       !(/(i,i=1,LLPAR+1)/)
         ENDDO
         FIRST = .FALSE.

      ENDIF
#endif

      ! Get day of year (0-365 or 0-366)
      DAY_OF_YR = GET_DAY_OF_YEAR()

      ! Get current month
      MONTH     = GET_MONTH()

      ! Get day of month
      DAY       = GET_DAY()

      ! Was AOD calculated at 999 nm or reference?
      AOD999    = ( WLAOD == 0 )

      !=================================================================
      ! For each (NLON,NLAT) location, call subroutine PHOTO_JX (in a 
      ! parallel loop to compute J-values for the entire column.  
      ! J-values will be stored in the common-block variable ZPJ, and 
      ! will be later accessed via function FJXFUNC. 
      !=================================================================
!$OMP PARALLEL DO
!$OMP+DEFAULT( SHARED )
!$OMP+PRIVATE( NLAT,    NLON,   YLAT,      CSZA,   P_CTM   )
!$OMP+PRIVATE( T_CTM,   SFCA,   O3_TOMS,   O3_CTM, OPTAER  )
!$OMP+PRIVATE( OPTDUST, OPTD,   CLDF1D                     )
!$OMP+PRIVATE( N, IOPT                                     )
#if defined( USE_MAXIMUM_RANDOM_OVERLAP )
!$OMP+PRIVATE( FMAX,    KK,     NUMB,      L       KBOT    )
!$OMP+PRIVATE( KTOP     ODNEW,  INDICATOR, INDIC           )
!$OMP+PRIVATE( O3_TOMS, P_CTM,  JLOOP                      ) 
#endif
!$OMP+SCHEDULE( DYNAMIC )

      ! Loop over latitudes
      DO NLAT = 1, JJPAR

         ! Loop over longitudes
         DO NLON = 1, IIPAR

            ! Grid box latitude [degrees]
            YLAT            = GET_YMID( NLON, NLAT, 1 )

            ! Cosine of solar zenith angle [unitless] at (NLON,NLAT)
            CSZA            = State_Met%SUNCOSmid(NLON,NLAT)

#if defined( EXTERNAL_GRID ) || defined( EXTERNAL_FORCING )
            ! Define the P array here, using GCM pressures
            DO L = 1, LLPAR+1
               P_CTM(L)     = State_Met%PEDGE( NLON, NLAT, L )
            ENDDO
#else
            ! Define the P array here, using Ap and Bp from GEOS-Chem
            DO L = 1, LLPAR+1
               P_CTM(L)     = GET_PEDGE( NLON, NLAT, L )
            ENDDO
#endif

            ! Top edge of P_CTM is top of atmosphere (bmy, 2/13/07)
            P_CTM(LLPAR+2)  = 0d0

            ! Temperature profile [K] at (NLON,NLAT)
            T_CTM(1:LLPAR)  = State_Met%T(NLON,NLAT,1:LLPAR)

            ! Top of atmosphere
            T_CTM(LLPAR+1)  = T_CTM(LLPAR)

            ! Surface albedo [unitless] at (NLON,NLAT)
            SFCA            = State_Met%UVALBEDO(NLON,NLAT)

            ! Overhead ozone column [DU] at (NLON, NLAT)
            O3_TOMS         = GET_OVERHEAD_O3( NLON, NLAT )
            
            ! CTM ozone densities (molec/cm3) at (NLON, NLAT)
            O3_CTM          = 0d0
            L               = GET_CHEMGRID_LEVEL(NLON,NLAT,State_Met)
            O3_CTM(1:L)     = State_Chm%Tracers(NLON,NLAT,1:L,IDTO3)

            ! Aerosol OD profile [unitless] at (NLON,NLAT)
!------------------------------------------------------------------------------
! Prior to 12/5/14:
! Updates for RRTMG (dar, mps, 12/5/14)
!            OPTAER          = ODAER(NLON,NLAT,:,:)
!------------------------------------------------------------------------------
            ! and at 1000nm, IWV1000 (DAR)
            !OPTAER wants NAER*NRH values but ODAER is now NAER
            !use IRHARR to map to correct OPTAER bin (DAR 08/13)
            OPTAER(:,:)=0.0
            DO N = 1, NAER
            DO L = 1, LLPAR
               IOPT = ( (N-1) * NRH ) + IRHARR(NLON,NLAT,L)
               OPTAER(L,IOPT) = ODAER(NLON,NLAT,L,IWV1000,N)
            ENDDO
            ENDDO

            ! Mineral dust OD profile [unitless] at (NLON,NLAT)
!------------------------------------------------------------------------------
! Prior to 12/5/14:
! Updates for RRTMG (dar, mps, 12/5/14)
!            OPTDUST         = ODMDUST(NLON,NLAT,:,:)
!------------------------------------------------------------------------------
            ! and at 1000nm, IWV1000 (DAR)
            OPTDUST(:,:)    = ODMDUST(NLON,NLAT,:,IWV1000,:)

            ! Cloud OD profile [unitless] at (NLON,NLAT)
            OPTD            = State_Met%OPTD(1:LLPAR,NLON,NLAT)
            !-----------------------------------------------------------
            !### If you want to exclude aerosol OD, mineral dust OD,
            !### or cloud OD, then uncomment the following lines:
            !OPTAER  = 0d0
            !OPTDUST = 0d0
            !OPTD    = 0d0
            !-----------------------------------------------------------

#if defined( USE_LINEAR_OVERLAP )
            !===========================================================
            ! %%%% CLOUD OVERLAP: LINEAR ASSUMPTION %%%%
            !
            ! Directly use OPTDEPTH = TAUCLD * CLDTOT
            !===========================================================

#if defined( GEOS_5 ) || defined( MERRA ) || defined( GEOS_FP )

            ! Column cloud fraction (not less than zero)
            CLDF1D = State_Met%CLDF(1:LLPAR,NLON,NLAT)
            WHERE ( CLDF1D < 0d0 ) CLDF1D = 0d0
               
            ! NOTE: For GEOS-5, GEOS-FP, and MERRA met fields, the optical
            ! depth is the in-cloud optical depth.  At this point it has 
            ! NOT been multiplied by cloud fraction yet.  Therefore, we can
            ! just apply the ! we can just apply the linear overlap formula 
            ! as written above (i.e. multiply by cloud fraction).
            OPTD = OPTD * CLDF1D

#endif

            ! Call FAST-JX routines to compute J-values
            CALL PHOTO_JX( CSZA,      SFCA,      P_CTM,  T_CTM,
     &                     O3_CTM,    O3_TOMS,   AOD999, OPTAER,
     &                     OPTDUST,   OPTD,      NLON,   NLAT,
     &                     YLAT,      DAY_OF_YR, MONTH,  DAY,
     &                     am_I_Root, Input_Opt  )


#elif defined( USE_APPROX_RANDOM_OVERLAP )
            !===========================================================
            ! %%%% CLOUD OVERLAP: APPROX RANDOM OVERLAP ASSUMPTION %%%%
            !
            ! Use OPTDEPTH = TAUCLD * CLDTOT**1.5
            !===========================================================

            ! Column cloud fraction (not less than zero)
            CLDF1D = State_Met%CLDF(1:LLPAR,NLON,NLAT)
            WHERE ( CLDF1D < 0d0 ) CLDF1D = 0d0
               
#if   defined( GEOS_5 ) || defined( MERRA ) || defined( GEOS_FP )

            ! NOTE: For GEOS-5, GEOS-FP, and MERRA met fields, the optical
            ! depth is the in-cloud optical depth.  At this point it has 
            ! NOT been multiplied by cloud fraction yet.  Therefore, we can
            ! just apply the approximate random overlap formula as written 
            ! above (i.e. multiply by cloud fraction^1.5).
            OPTD = OPTD * ( CLDF1D )**1.5d0
            
#else
            ! Otherwise, OPTD is the grid-box optical depth and has 
            ! already been multiplied by  the cloud fraction.  Therefore 
            ! we only need to multiply by the square root of the cloud 
            ! fraction here for the approximate random overlap option. 
            OPTD = OPTD * SQRT( CLDF1D )

#endif

            ! Call FAST-JX routines to compute J-values
            CALL PHOTO_JX( CSZA,      SFCA,      P_CTM,  T_CTM,
     &                     O3_CTM,    O3_TOMS,   AOD999, OPTAER,
     &                     OPTDUST,   OPTD,      NLON,   NLAT,
     &                     YLAT,      DAY_OF_YR, MONTH,  DAY,
     &                     am_I_Root, Input_Opt  )

#elif defined( USE_MAXIMUM_RANDOM_OVERLAP )
            !===========================================================
            ! %%%% CLOUD OVERLAP: MAXIMUM RANDOM OVERLAP %%%%
            !
            ! The Maximum-Random Overlap (MRAN) scheme assumes that 
            ! clouds in adjacent layers are maximally overlapped to 
            ! form a cloud block and that blocks of clouds separated by 
            ! clear layers are randomly overlapped.  A vertical profile 
            ! of fractional cloudiness is converted into a series of 
            ! column configurations with corresponding fractions 
            ! (see Liu et al., JGR 2006; hyl,3/3/04). 
            !
            ! For more details about cloud overlap assumptions and 
            ! their effect on photolysis frequencies and key oxidants 
            ! in the troposphere, refer to the following articles:
            ! 
            ! (1) Liu, H., et al., Radiative effect of clouds on 
            !      tropospheric chemistry in a global three-dimensional 
            !      chemical transport model, J. Geophys. Res., vol.111, 
            !      D20303, doi:10.1029/2005JD006403, 2006.
            ! (2) Tie, X., et al., Effect of clouds on photolysis and 
            !      oxidants in the troposphere, J. Geophys. Res., 
            !      108(D20), 4642, doi:10.1029/2003JD003659, 2003.
            ! (3) Feng, Y., et al., Effects of cloud overlap in 
            !      photochemical models, J. Geophys. Res., 109, 
            !      D04310, doi:10.1029/2003JD004040, 2004.
            ! (4) Stubenrauch, C.J., et al., Implementation of subgrid 
            !      cloud vertical structure inside a GCM and its effect 
            !      on the radiation budget, J. Clim., 10, 273-287, 1997.
            !-----------------------------------------------------------
            ! MMRAN needs IN-CLOUD optical depth (ODNEW) as input 
            ! Use cloud fraction, instead of OPTD, to form cloud blocks
            ! (hyl,06/19/04)
            !===========================================================

               ! Sort this out later
               CALL ERROR_STOP('MMRAN_16 not yet FJX compatible.',
     &                         'fast_jx_mod.F')
!               ! Initialize
!               FMAX(:)   = 0d0  ! max cloud fraction in each cloud block
!               ODNEW(:)  = 0d0  ! in-cloud optical depth
!               CLDF1D    = State_Met%CLDF(1:LLPAR,NLON,NLAT)
!               INDICATOR = 0
!
!               ! set small negative CLDF or OPTD to zero. 
!               ! Set indicator vector.
!               WHERE ( CLDF1D <= 0d0 ) 
!                  CLDF1D               = 0d0
!                  OPTD                 = 0D0
!               ELSEWHERE
!                  INDICATOR(2:LLPAR+1) = 1
!               ENDWHERE
!
!               ! Prevent negative opt depth
!               WHERE ( OPTD < 0D0 ) OPTD   = 0D0
!
!               !--------------------------------------------------------
!               ! Generate cloud blocks & get their Bottom and Top levels
!               !--------------------------------------------------------
!               INDICATOR = CSHIFT(INDICATOR, 1) - INDICATOR
!               INDIC     = INDICATOR(1:LLPAR+1)
!
!               ! Number of cloud block
!               NUMB      = COUNT( INDIC == 1 ) 
!               
!               ! Bottom layer of each block
!               KBOT(1:NUMB) = PACK(INDGEN, (INDIC == 1 ) ) 
!
!               ! Top layer of each block
!               KTOP(1:NUMB) = PACK(INDGEN, (INDIC == -1) ) - 1 
!             
!               !--------------------------------------------------------
!               ! For each cloud block, get Max Cloud Fractions, and 
!               ! in-cloud optical depth vertical distribution.
!               !--------------------------------------------------------
!               DO KK = 1, NUMB
!
!                  ! Max cloud fraction
!                  FMAX(KK) = MAXVAL( CLDF1D(KBOT(KK):KTOP(KK)) )
!
!#if   defined( GEOS_5 ) || defined( MERRA ) || defined( GEOS_57 )
!
!                  ! NOTE: for the reprocessed GEOS-5 met fields (i.e. with
!                  ! optical depth & cloud fractions regridded with RegridTau)
!                  ! OPTD is the in-cloud optical depth.  At this point it has
!                  ! NOT been multiplied by cloud fraction yet.  Therefore,
!                  ! we can just set ODNEW = OPTD. (bmy, hyl, 10/24/08)
!
!                  ! ODNEW is adjusted in-cloud OD vertical distrib.
!                  ODNEW(KBOT(KK):KTOP(KK)) = OPTD(KBOT(KK):KTOP(KK))
!
!#else
!
!                  ! Otherwise, OPTD is the grid-box optical depth.  
!                  ! Therefore, we must divide out by the cloud fraction
!                  ! and thus set ODNEW = OPTD / FMAX. (bmy, hyl, 10/24/08)
!
!                  ! ODNEW is adjusted in-cloud OD vertical distrib.
!                  ODNEW(KBOT(KK):KTOP(KK)) = OPTD(KBOT(KK):KTOP(KK)) / 
!     &                                       FMAX(KK)
!
!#endif
!               ENDDO
!            
!               !--------------------------------------------------------
!               ! Apply Max RANdom if 1-6 clouds blocks, else use linear 
!               !--------------------------------------------------------
!               SELECT CASE( NUMB ) 
!           
!                  CASE( 0,7: )
!                     CALL PHOTOJ( NLON,  NLAT,     YLAT,    DAY_OF_YR, 
!     &                            MONTH, DAY,      CSZA,    TEMP,  
!     &                            SFCA,  OPTD,     OPTDUST, OPTAER,
!     &                            O3COL, am_I_Root                    )
!
!                  CASE( 1:6 ) 
!                     CALL MMRAN_16( NUMB,  NLON,  NLAT,      YLAT,   
!     &                              DAY,   MONTH, DAY_OF_YR, CSZA,    
!     &                              TEMP,  SFCA,  OPTDUST,   OPTAER, 
!     &                              LLPAR, FMAX,  ODNEW,     KBOT,   
!     &                              KTOP,  O3COL, am_I_Root )
!
!               END SELECT
!           ENDIF
#endif
         ENDDO
      ENDDO
!$OMP END PARALLEL DO

      FIRST=.FALSE.
      !-----------------------------------------------------------
      ! END OF SUBROUTINE FAST-J
      !-----------------------------------------------------------
      END SUBROUTINE FAST_JX
!EOC
!------------------------------------------------------------------------------
!                  GEOS-Chem Global Chemical Transport Model                  !
!------------------------------------------------------------------------------
!BOP
!
! !IROUTINE: blkslv
!
! !DESCRIPTION: Subroutine BLKSLV solves the block tri-diagonal system
!\\
!\\
! !INTERFACE:
!
      SUBROUTINE BLKSLV
     &     (FJ,POMEGA,FZ,ZTAU,ZFLUX,RFL,PM,PM0,FJTOP,FJBOT,ND)
!
! !USES:
!
!
! !INPUT PARAMETERS:
!
      INTEGER, INTENT(IN) ::  ND
      REAL*8, INTENT(IN)  ::  POMEGA(M2_,N_,W_),FZ(N_,W_),ZTAU(N_,W_)
     &                       ,PM(M_,M2_),PM0(M2_)
     &                       ,RFL(W_),ZFLUX(W_)
!
! !OUTPUT PARAMETERS:
!
      REAL*8, INTENT(OUT) ::  FJ(N_,W_),FJTOP(W_),FJBOT(W_)
!
! !REMARKS:
! The block tri-diagonal system:
!       A(I)*X(I-1) + B(I)*X(I) + C(I)*X(I+1) = H(I)
!
! !REVISION HISTORY: 
!  27 Mar 2013 - S. D. Eastham - Copied from GEOS-Chem v9-01-03
!EOP
!------------------------------------------------------------------------------
!BOC
!
! !LOCAL VARIABLES:
!
      REAL*8, DIMENSION(M_,N_,W_)    ::  A,C,H,   RR

      REAL*8, DIMENSION(M_,M_,N_,W_) ::  B,AA,CC,  DD
      REAL*8, DIMENSION(M_,M_) ::  E
      REAL*8  SUMB,SUMBX,SUMT
      INTEGER I, J, K, L

      !=================================================================
      ! BLKSLV begins here!
      !=================================================================

      do K = 1,W_
       call GEN_ID (POMEGA(1,1,K),FZ(1,K),ZTAU(1,K),ZFLUX(K),RFL(K),
     &     PM,PM0, B(1,1,1,K),CC(1,1,1,K),AA(1,1,1,K),
     &             A(1,1,K),H(1,1,K),C(1,1,K), ND)
      enddo

      do K = 1,W_
C-----------UPPER BOUNDARY L=1
       L = 1
        do J = 1,M_
         do I = 1,M_
          E(I,J) = B(I,J,1,K)
         enddo
        enddo

c---setup L & U matrices
         E(2,1) = E(2,1)/E(1,1)
         E(2,2) = E(2,2)-E(2,1)*E(1,2)
         E(2,3) = E(2,3)-E(2,1)*E(1,3)
         E(2,4) = E(2,4)-E(2,1)*E(1,4)
         E(3,1) = E(3,1)/E(1,1)
         E(3,2) = (E(3,2)-E(3,1)*E(1,2))/E(2,2)
         E(3,3) = E(3,3)-E(3,1)*E(1,3)-E(3,2)*E(2,3)
         E(3,4) = E(3,4)-E(3,1)*E(1,4)-E(3,2)*E(2,4)
         E(4,1) = E(4,1)/E(1,1)
         E(4,2) = (E(4,2)-E(4,1)*E(1,2))/E(2,2)
         E(4,3) = (E(4,3)-E(4,1)*E(1,3)-E(4,2)*E(2,3))/E(3,3)
         E(4,4) = E(4,4)-E(4,1)*E(1,4)-E(4,2)*E(2,4)-E(4,3)*E(3,4)
c---invert L
         E(4,3) = -E(4,3)
         E(4,2) = -E(4,2)-E(4,3)*E(3,2)
         E(4,1) = -E(4,1)-E(4,2)*E(2,1)-E(4,3)*E(3,1)
         E(3,2) = -E(3,2)
         E(3,1) = -E(3,1)-E(3,2)*E(2,1)
         E(2,1) = -E(2,1)
c---invert U
         E(4,4) = 1.d0/E(4,4)
         E(3,4) = -E(3,4)*E(4,4)/E(3,3)
         E(3,3) = 1.d0/E(3,3)
         E(2,4) = -(E(2,3)*E(3,4)+E(2,4)*E(4,4))/E(2,2)
         E(2,3) = -E(2,3)*E(3,3)/E(2,2)
         E(2,2) = 1.d0/E(2,2)
         E(1,4) = -(E(1,2)*E(2,4)+E(1,3)*E(3,4)+E(1,4)*E(4,4))/E(1,1)
         E(1,3) = -(E(1,2)*E(2,3)+E(1,3)*E(3,3))/E(1,1)
         E(1,2) = -E(1,2)*E(2,2)/E(1,1)
         E(1,1) = 1.d0/E(1,1)
c---multiply U-invers * L-inverse
         E(1,1) = E(1,1)+E(1,2)*E(2,1)+E(1,3)*E(3,1)+E(1,4)*E(4,1)
         E(1,2) = E(1,2)+E(1,3)*E(3,2)+E(1,4)*E(4,2)
         E(1,3) = E(1,3)+E(1,4)*E(4,3)
         E(2,1) = E(2,2)*E(2,1)+E(2,3)*E(3,1)+E(2,4)*E(4,1)
         E(2,2) = E(2,2)+E(2,3)*E(3,2)+E(2,4)*E(4,2)
         E(2,3) = E(2,3)+E(2,4)*E(4,3)
         E(3,1) = E(3,3)*E(3,1)+E(3,4)*E(4,1)
         E(3,2) = E(3,3)*E(3,2)+E(3,4)*E(4,2)
         E(3,3) = E(3,3)+E(3,4)*E(4,3)
         E(4,1) = E(4,4)*E(4,1)
         E(4,2) = E(4,4)*E(4,2)
         E(4,3) = E(4,4)*E(4,3)

        do J = 1,M_
         do I = 1,M_
          DD(I,J,1,K) = -E(I,1)*CC(1,J,1,K)-E(I,2)*CC(2,J,1,K)
     &                  -E(I,3)*CC(3,J,1,K)-E(I,4)*CC(4,J,1,K)
         enddo
          RR(J,1,K) = E(J,1)*H(1,1,K)+E(J,2)*H(2,1,K)
     &              +E(J,3)*H(3,1,K)+E(J,4)*H(4,1,K)
        enddo

C----------CONTINUE THROUGH ALL DEPTH POINTS ID=2 TO ID=ND-1
       do L = 2,ND-1

        do J = 1,M_
         do I = 1,M_
          B(I,J,L,K) = B(I,J,L,K) + A(I,L,K)*DD(I,J,L-1,K)
         enddo
          H(J,L,K) = H(J,L,K) - A(J,L,K)*RR(J,L-1,K)
        enddo

        do J = 1,M_
         do I = 1,M_
          E(I,J) = B(I,J,L,K)
         enddo
        enddo

c---setup L & U matrices
         E(2,1) = E(2,1)/E(1,1)
         E(2,2) = E(2,2)-E(2,1)*E(1,2)
         E(2,3) = E(2,3)-E(2,1)*E(1,3)
         E(2,4) = E(2,4)-E(2,1)*E(1,4)
         E(3,1) = E(3,1)/E(1,1)
         E(3,2) = (E(3,2)-E(3,1)*E(1,2))/E(2,2)
         E(3,3) = E(3,3)-E(3,1)*E(1,3)-E(3,2)*E(2,3)
         E(3,4) = E(3,4)-E(3,1)*E(1,4)-E(3,2)*E(2,4)
         E(4,1) = E(4,1)/E(1,1)
         E(4,2) = (E(4,2)-E(4,1)*E(1,2))/E(2,2)
         E(4,3) = (E(4,3)-E(4,1)*E(1,3)-E(4,2)*E(2,3))/E(3,3)
         E(4,4) = E(4,4)-E(4,1)*E(1,4)-E(4,2)*E(2,4)-E(4,3)*E(3,4)
c---invert L
         E(4,3) = -E(4,3)
         E(4,2) = -E(4,2)-E(4,3)*E(3,2)
         E(4,1) = -E(4,1)-E(4,2)*E(2,1)-E(4,3)*E(3,1)
         E(3,2) = -E(3,2)
         E(3,1) = -E(3,1)-E(3,2)*E(2,1)
         E(2,1) = -E(2,1)
c---invert U
         E(4,4) = 1.d0/E(4,4)
         E(3,4) = -E(3,4)*E(4,4)/E(3,3)
         E(3,3) = 1.d0/E(3,3)
         E(2,4) = -(E(2,3)*E(3,4)+E(2,4)*E(4,4))/E(2,2)
         E(2,3) = -E(2,3)*E(3,3)/E(2,2)
         E(2,2) = 1.d0/E(2,2)
         E(1,4) = -(E(1,2)*E(2,4)+E(1,3)*E(3,4)+E(1,4)*E(4,4))/E(1,1)
         E(1,3) = -(E(1,2)*E(2,3)+E(1,3)*E(3,3))/E(1,1)
         E(1,2) = -E(1,2)*E(2,2)/E(1,1)
         E(1,1) = 1.d0/E(1,1)
c---multiply U-invers * L-inverse
         E(1,1) = E(1,1)+E(1,2)*E(2,1)+E(1,3)*E(3,1)+E(1,4)*E(4,1)
         E(1,2) = E(1,2)+E(1,3)*E(3,2)+E(1,4)*E(4,2)
         E(1,3) = E(1,3)+E(1,4)*E(4,3)
         E(2,1) = E(2,2)*E(2,1)+E(2,3)*E(3,1)+E(2,4)*E(4,1)
         E(2,2) = E(2,2)+E(2,3)*E(3,2)+E(2,4)*E(4,2)
         E(2,3) = E(2,3)+E(2,4)*E(4,3)
         E(3,1) = E(3,3)*E(3,1)+E(3,4)*E(4,1)
         E(3,2) = E(3,3)*E(3,2)+E(3,4)*E(4,2)
         E(3,3) = E(3,3)+E(3,4)*E(4,3)
         E(4,1) = E(4,4)*E(4,1)
         E(4,2) = E(4,4)*E(4,2)
         E(4,3) = E(4,4)*E(4,3)

        do J = 1,M_
         do I = 1,M_
          DD(I,J,L,K) = - E(I,J)*C(J,L,K)
         enddo
          RR(J,L,K) = E(J,1)*H(1,L,K)+E(J,2)*H(2,L,K)
     &              + E(J,3)*H(3,L,K)+E(J,4)*H(4,L,K)
        enddo

       enddo

C---------FINAL DEPTH POINT: L=ND
       L = ND
        do J = 1,M_
         do I = 1,M_
          B(I,J,L,K) = B(I,J,L,K)
     &     + AA(I,1,L,K)*DD(1,J,L-1,K) + AA(I,2,L,K)*DD(2,J,L-1,K)
     &     + AA(I,3,L,K)*DD(3,J,L-1,K) + AA(I,4,L,K)*DD(4,J,L-1,K)
         enddo
          H(J,L,K) = H(J,L,K)
     &     - AA(J,1,L,K)*RR(1,L-1,K) - AA(J,2,L,K)*RR(2,L-1,K)
     &     - AA(J,3,L,K)*RR(3,L-1,K) - AA(J,4,L,K)*RR(4,L-1,K)
        enddo

        do J = 1,M_
         do I = 1,M_
          E(I,J) = B(I,J,L,K)
         enddo
        enddo

c---setup L & U matrices
         E(2,1) = E(2,1)/E(1,1)
         E(2,2) = E(2,2)-E(2,1)*E(1,2)
         E(2,3) = E(2,3)-E(2,1)*E(1,3)
         E(2,4) = E(2,4)-E(2,1)*E(1,4)
         E(3,1) = E(3,1)/E(1,1)
         E(3,2) = (E(3,2)-E(3,1)*E(1,2))/E(2,2)
         E(3,3) = E(3,3)-E(3,1)*E(1,3)-E(3,2)*E(2,3)
         E(3,4) = E(3,4)-E(3,1)*E(1,4)-E(3,2)*E(2,4)
         E(4,1) = E(4,1)/E(1,1)
         E(4,2) = (E(4,2)-E(4,1)*E(1,2))/E(2,2)
         E(4,3) = (E(4,3)-E(4,1)*E(1,3)-E(4,2)*E(2,3))/E(3,3)
         E(4,4) = E(4,4)-E(4,1)*E(1,4)-E(4,2)*E(2,4)-E(4,3)*E(3,4)
c---invert L
         E(4,3) = -E(4,3)
         E(4,2) = -E(4,2)-E(4,3)*E(3,2)
         E(4,1) = -E(4,1)-E(4,2)*E(2,1)-E(4,3)*E(3,1)
         E(3,2) = -E(3,2)
         E(3,1) = -E(3,1)-E(3,2)*E(2,1)
         E(2,1) = -E(2,1)
c---invert U
         E(4,4) = 1.d0/E(4,4)
         E(3,4) = -E(3,4)*E(4,4)/E(3,3)
         E(3,3) = 1.d0/E(3,3)
         E(2,4) = -(E(2,3)*E(3,4)+E(2,4)*E(4,4))/E(2,2)
         E(2,3) = -E(2,3)*E(3,3)/E(2,2)
         E(2,2) = 1.d0/E(2,2)
         E(1,4) = -(E(1,2)*E(2,4)+E(1,3)*E(3,4)+E(1,4)*E(4,4))/E(1,1)
         E(1,3) = -(E(1,2)*E(2,3)+E(1,3)*E(3,3))/E(1,1)
         E(1,2) = -E(1,2)*E(2,2)/E(1,1)
         E(1,1) = 1.d0/E(1,1)
c---multiply U-invers * L-inverse
         E(1,1) = E(1,1)+E(1,2)*E(2,1)+E(1,3)*E(3,1)+E(1,4)*E(4,1)
         E(1,2) = E(1,2)+E(1,3)*E(3,2)+E(1,4)*E(4,2)
         E(1,3) = E(1,3)+E(1,4)*E(4,3)
         E(2,1) = E(2,2)*E(2,1)+E(2,3)*E(3,1)+E(2,4)*E(4,1)
         E(2,2) = E(2,2)+E(2,3)*E(3,2)+E(2,4)*E(4,2)
         E(2,3) = E(2,3)+E(2,4)*E(4,3)
         E(3,1) = E(3,3)*E(3,1)+E(3,4)*E(4,1)
         E(3,2) = E(3,3)*E(3,2)+E(3,4)*E(4,2)
         E(3,3) = E(3,3)+E(3,4)*E(4,3)
         E(4,1) = E(4,4)*E(4,1)
         E(4,2) = E(4,4)*E(4,2)
         E(4,3) = E(4,4)*E(4,3)

        do J = 1,M_
         RR(J,L,K) = E(J,1)*H(1,L,K)+E(J,2)*H(2,L,K)
     &              +E(J,3)*H(3,L,K)+E(J,4)*H(4,L,K)
        enddo

C-----------BACK SOLUTION
       do L = ND-1,1,-1
        do J = 1,M_
         RR(J,L,K) = RR(J,L,K)
     &    + DD(J,1,L,K)*RR(1,L+1,K) + DD(J,2,L,K)*RR(2,L+1,K)
     &    + DD(J,3,L,K)*RR(3,L+1,K) + DD(J,4,L,K)*RR(4,L+1,K)
        enddo
       enddo

C----------mean J & H
       do L = 1,ND,2
        FJ(L,K) = RR(1,L,K)*WT(1) + RR(2,L,K)*WT(2)
     &          + RR(3,L,K)*WT(3) + RR(4,L,K)*WT(4)
       enddo
       do L = 2,ND,2
        FJ(L,K) = RR(1,L,K)*WT(1)*EMU(1) + RR(2,L,K)*WT(2)*EMU(2)
     &          + RR(3,L,K)*WT(3)*EMU(3) + RR(4,L,K)*WT(4)*EMU(4)
       enddo

c---FJTOP = scaled diffuse flux out top-of-atmosphere (limit = mu0)
c---FJBOT = scaled diffuse flux onto surface:
c---ZFLUX = reflect/(1 + reflect) * mu0 * Fsolar(lower boundary)
c---SUMBX = flux from Lambert reflected I+
       SUMT = RR(1, 1,K)*WT(1)*EMU(1) + RR(2, 1,K)*WT(2)*EMU(2)
     &      + RR(3, 1,K)*WT(3)*EMU(3) + RR(4, 1,K)*WT(4)*EMU(4)
       SUMB = RR(1,ND,K)*WT(1)*EMU(1) + RR(2,ND,K)*WT(2)*EMU(2)
     &      + RR(3,ND,K)*WT(3)*EMU(3) + RR(4,ND,K)*WT(4)*EMU(4)
       SUMBX = 4.d0*SUMB*RFL(K)/(1.0d0 + RFL(K)) + ZFLUX(K)

       FJTOP(K) = 4.d0*SUMT
       FJBOT(K) = 4.d0*SUMB - SUMBX

      enddo

      END SUBROUTINE BLKSLV
!EOC
!------------------------------------------------------------------------------
!                  GEOS-Chem Global Chemical Transport Model                  !
!------------------------------------------------------------------------------
!BOP
!
! !IROUTINE: gen_id
!
! !DESCRIPTION: Subroutine GEN generates coefficient matrices for the block 
!  tri-diagonal system described in BLKSLV.
!\\
!\\
! !INTERFACE:
!
      SUBROUTINE GEN_ID(POMEGA,FZ,ZTAU,ZFLUX,RFL,PM,PM0
     &              ,B,CC,AA,A,H,C,  ND)
!
! !INPUT PARAMETERS:
!
      INTEGER, INTENT(IN) ::  ND
      REAL*8, INTENT(IN)  ::  POMEGA(M2_,N_),PM(M_,M2_),PM0(M2_)
      REAL*8, INTENT(IN)  ::  ZFLUX,RFL
      REAL*8, INTENT(IN),DIMENSION(N_) :: FZ,ZTAU
!
! !OUTPUT PARAMETERS:
!
      REAL*8, INTENT(OUT),DIMENSION(M_,M_,N_) ::  B,AA,CC
      REAL*8, INTENT(OUT),DIMENSION(M_,N_) ::  A,C,H

!
! !REVISION HISTORY: 
!  28 Mar 2013 - S. D. Eastham - Copied from Fast-JX v7.0
!EOP
!------------------------------------------------------------------------------
!BOC
!
! !LOCAL VARIABLES:
!
      INTEGER I, J, K, L1,L2,LL
      REAL*8  SUM0, SUM1, SUM2, SUM3
      REAL*8  DELTAU, D1, D2, SURFAC

      REAL*8, DIMENSION(M_,M_) :: S,T,U,V,W
 
      !=================================================================
      ! GEN_ID begins here!
      !=================================================================

C---------upper boundary:  2nd-order terms
       L1 = 1
       L2 = 2
       do I = 1,M_
        SUM0 =
     &   POMEGA(1,L1)*PM(I,1)*PM0(1) + POMEGA(3,L1)*PM(I,3)*PM0(3)
     & + POMEGA(5,L1)*PM(I,5)*PM0(5) + POMEGA(7,L1)*PM(I,7)*PM0(7)
        SUM2 =
     &   POMEGA(1,L2)*PM(I,1)*PM0(1) + POMEGA(3,L2)*PM(I,3)*PM0(3)
     & + POMEGA(5,L2)*PM(I,5)*PM0(5) + POMEGA(7,L2)*PM(I,7)*PM0(7)
        SUM1 =
     &   POMEGA(2,L1)*PM(I,2)*PM0(2) + POMEGA(4,L1)*PM(I,4)*PM0(4)
     & + POMEGA(6,L1)*PM(I,6)*PM0(6) + POMEGA(8,L1)*PM(I,8)*PM0(8)
        SUM3 =
     &   POMEGA(2,L2)*PM(I,2)*PM0(2) + POMEGA(4,L2)*PM(I,4)*PM0(4)
     & + POMEGA(6,L2)*PM(I,6)*PM0(6) + POMEGA(8,L2)*PM(I,8)*PM0(8)
         H(I,L1) = 0.5d0*(SUM0*FZ(L1) + SUM2*FZ(L2))
         A(I,L1) = 0.5d0*(SUM1*FZ(L1) + SUM3*FZ(L2))
       enddo

       do I = 1,M_
        do J = 1,I
         SUM0 =
     &   POMEGA(1,L1)*PM(I,1)*PM(J,1) + POMEGA(3,L1)*PM(I,3)*PM(J,3)
     & + POMEGA(5,L1)*PM(I,5)*PM(J,5) + POMEGA(7,L1)*PM(I,7)*PM(J,7)
         SUM2 =
     &   POMEGA(1,L2)*PM(I,1)*PM(J,1) + POMEGA(3,L2)*PM(I,3)*PM(J,3)
     & + POMEGA(5,L2)*PM(I,5)*PM(J,5) + POMEGA(7,L2)*PM(I,7)*PM(J,7)
         SUM1 =
     &   POMEGA(2,L1)*PM(I,2)*PM(J,2) + POMEGA(4,L1)*PM(I,4)*PM(J,4)
     & + POMEGA(6,L1)*PM(I,6)*PM(J,6) + POMEGA(8,L1)*PM(I,8)*PM(J,8)
         SUM3 =
     &   POMEGA(2,L2)*PM(I,2)*PM(J,2) + POMEGA(4,L2)*PM(I,4)*PM(J,4)
     & + POMEGA(6,L2)*PM(I,6)*PM(J,6) + POMEGA(8,L2)*PM(I,8)*PM(J,8)
         S(I,J) = - SUM2*WT(J)
         S(J,I) = - SUM2*WT(I)
         T(I,J) = - SUM1*WT(J)
         T(J,I) = - SUM1*WT(I)
         V(I,J) = - SUM3*WT(J)
         V(J,I) = - SUM3*WT(I)
         B(I,J,L1) = - 0.5d0*(SUM0 + SUM2)*WT(J)
         B(J,I,L1) = - 0.5d0*(SUM0 + SUM2)*WT(I)
        enddo
       enddo

       do I = 1,M_
         S(I,I)   = S(I,I)   + 1.0d0
         T(I,I)   = T(I,I)   + 1.0d0
         V(I,I)   = V(I,I)   + 1.0d0
         B(I,I,L1)= B(I,I,L1) + 1.0d0

         C(I,L1)= S(I,1)*A(1,L1)/EMU(1) + S(I,2)*A(2,L1)/EMU(2)
     &          + S(I,3)*A(3,L1)/EMU(3) + S(I,4)*A(4,L1)/EMU(4)
       enddo

       do I = 1,M_
        do J = 1,M_
         W(J,I) = S(J,1)*T(1,I)/EMU(1) + S(J,2)*T(2,I)/EMU(2)
     &          + S(J,3)*T(3,I)/EMU(3) + S(J,4)*T(4,I)/EMU(4)
         U(J,I) = S(J,1)*V(1,I)/EMU(1) + S(J,2)*V(2,I)/EMU(2)
     &          + S(J,3)*V(3,I)/EMU(3) + S(J,4)*V(4,I)/EMU(4)
        enddo
       enddo
C-------------upper boundary, 2nd-order, C-matrix is full (CC)
         DELTAU = ZTAU(L2) - ZTAU(L1)
         D2 = 0.25d0*DELTAU
       do I = 1,M_
        do J = 1,M_
         B(I,J,L1) = B(I,J,L1) + D2*W(I,J)
         CC(I,J,L1) = D2*U(I,J)
        enddo
         H(I,L1) = H(I,L1) + 2.0d0*D2*C(I,L1)
         A(I,L1) = 0.0d0
       enddo
       do I = 1,M_
        D1 = EMU(I)/DELTAU
        B(I,I,L1)  = B(I,I,L1) + D1
        CC(I,I,L1) = CC(I,I,L1) - D1
       enddo

c------------intermediate points:  can be even or odd, A & C diagonal
c---mid-layer h-points, Legendre terms 2,4,6,8
       do LL=2,ND-1,2
        DELTAU = ZTAU(LL+1) - ZTAU(LL-1)
        do I = 1,M_
          A(I,LL) = EMU(I)/DELTAU
          C(I,LL) = -A(I,LL)
          H(I,LL) = FZ(LL)*(
     &     POMEGA(2,LL)*PM(I,2)*PM0(2) + POMEGA(4,LL)*PM(I,4)*PM0(4)
     &   + POMEGA(6,LL)*PM(I,6)*PM0(6) + POMEGA(8,LL)*PM(I,8)*PM0(8))
        enddo
        do I = 1,M_
         do J=1,I
          SUM0 =
     &     POMEGA(2,LL)*PM(I,2)*PM(J,2) + POMEGA(4,LL)*PM(I,4)*PM(J,4)
     &    +POMEGA(6,LL)*PM(I,6)*PM(J,6) + POMEGA(8,LL)*PM(I,8)*PM(J,8)
          B(I,J,LL) =  - SUM0*WT(J)
          B(J,I,LL) =  - SUM0*WT(I)
         enddo
        enddo
        do I = 1,M_
          B(I,I,LL) = B(I,I,LL) + 1.0d0
        enddo
       enddo

c---odd-layer j-points, Legendre terms 1,3,5,7
       do LL=3,ND-2,2
        DELTAU = ZTAU(LL+1) - ZTAU(LL-1)
        do I = 1,M_
          A(I,LL) = EMU(I)/DELTAU
          C(I,LL) = -A(I,LL)
          H(I,LL) = FZ(LL)*(
     &     POMEGA(1,LL)*PM(I,1)*PM0(1) + POMEGA(3,LL)*PM(I,3)*PM0(3)
     &   + POMEGA(5,LL)*PM(I,5)*PM0(5) + POMEGA(7,LL)*PM(I,7)*PM0(7))
        enddo
        do I = 1,M_
         do J=1,I
          SUM0 =
     &     POMEGA(1,LL)*PM(I,1)*PM(J,1) + POMEGA(3,LL)*PM(I,3)*PM(J,3)
     &    +POMEGA(5,LL)*PM(I,5)*PM(J,5) + POMEGA(7,LL)*PM(I,7)*PM(J,7)
          B(I,J,LL) =  - SUM0*WT(J)
          B(J,I,LL) =  - SUM0*WT(I)
         enddo
        enddo
        do I = 1,M_
          B(I,I,LL) = B(I,I,LL) + 1.0d0
        enddo
       enddo

C---------lower boundary:  2nd-order terms
       L1 = ND
       L2 = ND-1
       do I = 1,M_
        SUM0 =
     &   POMEGA(1,L1)*PM(I,1)*PM0(1) + POMEGA(3,L1)*PM(I,3)*PM0(3)
     & + POMEGA(5,L1)*PM(I,5)*PM0(5) + POMEGA(7,L1)*PM(I,7)*PM0(7)
        SUM2 =
     &   POMEGA(1,L2)*PM(I,1)*PM0(1) + POMEGA(3,L2)*PM(I,3)*PM0(3)
     & + POMEGA(5,L2)*PM(I,5)*PM0(5) + POMEGA(7,L2)*PM(I,7)*PM0(7)
        SUM1 =
     &   POMEGA(2,L1)*PM(I,2)*PM0(2) + POMEGA(4,L1)*PM(I,4)*PM0(4)
     & + POMEGA(6,L1)*PM(I,6)*PM0(6) + POMEGA(8,L1)*PM(I,8)*PM0(8)
        SUM3 =
     &   POMEGA(2,L2)*PM(I,2)*PM0(2) + POMEGA(4,L2)*PM(I,4)*PM0(4)
     & + POMEGA(6,L2)*PM(I,6)*PM0(6) + POMEGA(8,L2)*PM(I,8)*PM0(8)
         H(I,L1) = 0.5d0*(SUM0*FZ(L1) + SUM2*FZ(L2))
         A(I,L1) = 0.5d0*(SUM1*FZ(L1) + SUM3*FZ(L2))
       enddo

       do I = 1,M_
        do J = 1,I
         SUM0 =
     &    POMEGA(1,L1)*PM(I,1)*PM(J,1) + POMEGA(3,L1)*PM(I,3)*PM(J,3)
     &  + POMEGA(5,L1)*PM(I,5)*PM(J,5) + POMEGA(7,L1)*PM(I,7)*PM(J,7)
         SUM2 =
     &    POMEGA(1,L2)*PM(I,1)*PM(J,1) + POMEGA(3,L2)*PM(I,3)*PM(J,3)
     &  + POMEGA(5,L2)*PM(I,5)*PM(J,5) + POMEGA(7,L2)*PM(I,7)*PM(J,7)
         SUM1 =
     &    POMEGA(2,L1)*PM(I,2)*PM(J,2) + POMEGA(4,L1)*PM(I,4)*PM(J,4)
     &  + POMEGA(6,L1)*PM(I,6)*PM(J,6) + POMEGA(8,L1)*PM(I,8)*PM(J,8)
         SUM3 =
     &    POMEGA(2,L2)*PM(I,2)*PM(J,2) + POMEGA(4,L2)*PM(I,4)*PM(J,4)
     &  + POMEGA(6,L2)*PM(I,6)*PM(J,6) + POMEGA(8,L2)*PM(I,8)*PM(J,8)
         S(I,J) = - SUM2*WT(J)
         S(J,I) = - SUM2*WT(I)
         T(I,J) = - SUM1*WT(J)
         T(J,I) = - SUM1*WT(I)
         V(I,J) = - SUM3*WT(J)
         V(J,I) = - SUM3*WT(I)
         B(I,J,L1) = - 0.5d0*(SUM0 + SUM2)*WT(J)
         B(J,I,L1) = - 0.5d0*(SUM0 + SUM2)*WT(I)
        enddo
       enddo

       do I = 1,M_
         S(I,I)   = S(I,I)   + 1.0d0
         T(I,I)   = T(I,I)   + 1.0d0
         V(I,I)   = V(I,I)   + 1.0d0
         B(I,I,L1)= B(I,I,L1) + 1.0d0

         C(I,L1)= S(I,1)*A(1,L1)/EMU(1) + S(I,2)*A(2,L1)/EMU(2)
     &          + S(I,3)*A(3,L1)/EMU(3) + S(I,4)*A(4,L1)/EMU(4)
       enddo

       do I = 1,M_
        do J = 1,M_
         W(J,I) = S(J,1)*T(1,I)/EMU(1) + S(J,2)*T(2,I)/EMU(2)
     &          + S(J,3)*T(3,I)/EMU(3) + S(J,4)*T(4,I)/EMU(4)
         U(J,I) = S(J,1)*V(1,I)/EMU(1) + S(J,2)*V(2,I)/EMU(2)
     &          + S(J,3)*V(3,I)/EMU(3) + S(J,4)*V(4,I)/EMU(4)
        enddo
       enddo

C------------lower boundary, 2nd-order, A-matrix is full (AA)
         DELTAU = ZTAU(L1) - ZTAU(L2)
         D2 = 0.25d0*DELTAU
         SURFAC = 4.0d0*RFL/(1.0d0 + RFL)
       do I = 1,M_
          D1 = EMU(I)/DELTAU
          SUM0 = D1 + D2*(W(I,1)+W(I,2)+W(I,3)+W(I,4))
          SUM1 = SURFAC*SUM0
        do J = 1,M_
         AA(I,J,L1) = - D2*U(I,J)
         B(I,J,L1) = B(I,J,L1) + D2*W(I,J) - SUM1*EMU(J)*WT(J)
        enddo
         H(I,L1) = H(I,L1) - 2.0d0*D2*C(I,L1) + SUM0*ZFLUX
       enddo

       do I = 1,M_
          D1 = EMU(I)/DELTAU
        AA(I,I,L1) = AA(I,I,L1) + D1
        B(I,I,L1)  = B(I,I,L1) + D1
        C(I,L1) = 0.0d0
       enddo

      END SUBROUTINE GEN_ID
!EOC
!------------------------------------------------------------------------------
!                  GEOS-Chem Global Chemical Transport Model                  !
!------------------------------------------------------------------------------
!BOP
!
! !IROUTINE: jratet
!
! !DESCRIPTION: Subroutine JRATET calculates temperature-dependent J-rates.
!\\
!\\
! !INTERFACE:
!
      SUBROUTINE JRATET(PPJ,TTJ,FFF,VALJL,LCTM,LCHEM,NJXU)
!
! !USES:
!
!
! !INPUT PARAMETERS:
!
      integer, intent(in)   :: LCTM,LCHEM,NJXU
      real*8, intent(in)    ::  PPJ(JXL1_+1),TTJ(JXL1_+1)
      real*8, intent(inout) ::  FFF(W_,LCTM)
!
! !OUTPUT VARIABLES:
!
      real*8, intent(out), dimension(LCTM,NJXU) ::  VALJL
!
! !REMARKS:
! 
! !REVISION HISTORY: 
!  28 Mar 2013 - S. D. Eastham - Copied from Fast-JX v7.0
!  02 Apr 2013 - S. D. Eastham - Now only assign J-rates on
!                                levels within the chemistry grid.
!EOP
!------------------------------------------------------------------------------
!BOC
!
! !LOCAL VARIABLES:
!
      real*8  VALJ(X_)
      real*8  QO2TOT, QO3TOT, QO31DY, QO31D, QQQT, TFACT
      real*8  TT,PP,DD,TT200,TFACA,TFAC0,TFAC1,TFAC2,QQQA,QQ2,QQ1A,QQ1B
      integer J,K,L, IV

      !=================================================================
      ! JRATET begins here!
      !=================================================================

      if (NJXU .lt. NJX) then
        call EXITC(' JRATET:  CTM has not enough J-values dimensioned')
      endif
      do L = 1,LCTM
c---need temperature, pressure, and density at mid-layer (for some quantum yields):
          TT   = TTJ(L)
         if (L .eq. 1) then
          PP = PPJ(1)
         else
          PP  = (PPJ(L)+PPJ(L+1))*0.5d0
         endif
          DD = 7.24e18*PP/TT

c---if W_=18/12, must zero bin-11/5 below 100 hPa, since O2 e-fold is too weak
c        and does not represent the decay of 215.5-221.5 nm sunlight.
        if (PP .gt. 100.d0) then
          if (W_ .eq. 18) then
            FFF(11,L) = 0.d0
          elseif (W_ .eq. 12) then
            FFF(5,L) = 0.d0
          endif
        endif

        do J = 1,NJXU
          VALJ(J) = 0.d0
        enddo

         do K = 1,W_
          call X_interp (TT,QO2TOT, TQQ(1,1),QO2(K,1),
     &            TQQ(2,1),QO2(K,2), TQQ(3,1),QO2(K,3), LQQ(1))
          call X_interp (TT,QO3TOT, TQQ(1,2),QO3(K,1),
     &            TQQ(2,2),QO3(K,2), TQQ(3,2),QO3(K,3), LQQ(2))
          call X_interp (TT,QO31DY, TQQ(1,3),Q1D(K,1),
     &            TQQ(2,3),Q1D(K,2), TQQ(3,3),Q1D(K,3), LQQ(3))
            QO31D  = QO31DY*QO3TOT
           VALJ(1) = VALJ(1) + QO2TOT*FFF(K,L)
           VALJ(2) = VALJ(2) + QO3TOT*FFF(K,L)
           VALJ(3) = VALJ(3) + QO31D*FFF(K,L)
         enddo

        do J = 4,NJXU
         do K = 1,W_
c---also need to allow for Pressure interpolation if SQQ(J) = 'p'
          if (SQQ(J) .eq.'p') then
           call X_interp (PP,QQQT, TQQ(1,J),QQQ(K,1,J),
     &        TQQ(2,J),QQQ(K,2,J), TQQ(3,J),QQQ(K,3,J), LQQ(J))
          else
           call X_interp (TT,QQQT, TQQ(1,J),QQQ(K,1,J),
     &        TQQ(2,J),QQQ(K,2,J), TQQ(3,J),QQQ(K,3,J), LQQ(J))
          endif
            VALJ(J) = VALJ(J) + QQQT*FFF(K,L)
         enddo
        enddo

        do J=1,NJXU
          VALJL(L,J) = VALJ(J)
        enddo

      enddo

      ! Zero non-chemistry layers
      if (LCHEM.lt.LCTM) then
         do L=(LCTM+1),LCHEM
            do J=1,NJXU
               VALJL(L,J) = 0.d0
            enddo
         enddo
      endif

      END SUBROUTINE JRATET
!EOC
!------------------------------------------------------------------------------
!                  GEOS-Chem Global Chemical Transport Model                  !
!------------------------------------------------------------------------------
!BOP
!
! !IROUTINE: x_interp
!
! !DESCRIPTION: Subroutine X\_INTERP is an up-to-three-point linear interp.
!  function for cross-sections.
!\\
!\\
! !INTERFACE:
!
      SUBROUTINE X_INTERP (TINT,XINT,T1,X1,T2,X2,T3,X3,L123)
!
! !USES:
!
!
! !INPUT PARAMETERS:
!
      REAL*8, INTENT(IN)::  TINT,T1,T2,T3, X1,X2,X3
      INTEGER,INTENT(IN)::  L123
!
! !OUTPUT VARIABLES:
!
      REAL*8,INTENT(OUT)::  XINT
!
! !REMARKS:
! 
! !REVISION HISTORY: 
!  28 Mar 2013 - S. D. Eastham - Copied from Fast-JX v7.0
!EOP
!------------------------------------------------------------------------------
!BOC
!
! !LOCAL VARIABLES:
!
      REAL*8  TFACT

      !=================================================================
      ! X_INTERP begins here!
      !=================================================================

      if (L123 .le. 1) then
           XINT = X1
      elseif (L123 .eq. 2) then
             TFACT = max(0.d0,min(1.d0,(TINT-T1)/(T2-T1) ))
           XINT = X1 + TFACT*(X2 - X1)
      else
        if (TINT.le. T2) then
             TFACT = max(0.d0,min(1.d0,(TINT-T1)/(T2-T1) ))
           XINT = X1 + TFACT*(X2 - X1)
        else

             TFACT = max(0.d0,min(1.d0,(TINT-T2)/(T3-T2) ))
           XINT = X2 + TFACT*(X3 - X2)
        endif
      endif

      END SUBROUTINE X_INTERP
!EOC
!------------------------------------------------------------------------------
!                  GEOS-Chem Global Chemical Transport Model                  !
!------------------------------------------------------------------------------
!BOP
!
! !IROUTINE: sphere2
!
! !DESCRIPTION: Subroutine SPHERE2 is an AMF2.
!\\
!\\
! !INTERFACE:
!
      SUBROUTINE SPHERE2 (U0,ZHL,AMF2,L1U,LJX1U)
!
! !USES:
!
!
! !INPUT PARAMETERS:
!
      INTEGER, INTENT(IN) ::   L1U, LJX1U
      REAL*8, INTENT(IN)  ::   U0,ZHL(L1U+1)
!
! !OUTPUT VARIABLES:
!
      REAL*8, INTENT(OUT) ::   AMF2(2*LJX1U+1,2*LJX1U+1)
!
! !REMARKS:
! Quoting from the original:
!  New v6.2: does AirMassFactors for mid-layer, needed for SZA ~ 90
!  This new AMF2 does each of the half-layers of the CTM separately,
!     whereas the original, based on the pratmo code did the whole layers
!     and thus calculated the ray-path to the CTM layre edges, NOT the middle.
!  Since fast-JX is meant to calculate the intensity at the mid-layer, the
!     solar beam at low sun (interpolated between layer edges) was incorrect.
!  This new model does make some approximations of the geometry of the layers:
!     the CTM layer is split evenly in mass (good) and in height (approx).
!                                                                             .
!  Calculation of spherical geometry; derive tangent heights, slant path
!  lengths and air mass factor for each layer. Not called when
!  SZA > 98 degrees.  Beyond 90 degrees, include treatment of emergent
!  beam (where tangent height is below altitude J-value desired at).
!                                                                             .
!  ---------------------------------------------------------------------
!  Inputs:
!     U0      cos(solar zenith angle)
!     RAD  radius of Earth mean sea level (cm)
!     ZHL(L)  height (cm) of the bottom edge of CTM level L
!     ZZHT    scale height (cm) used above top of CTM (ZHL(L_+1))
!     L1U     dimension of CTM = levels +1 (L+1 = above-CTM level)
!  Outputs:
!     AMF2(I,J) = air mass factor for CTM level I for sunlight reaching J
!         ( these are calculated for both layer middle and layer edge)
!  ---------------------------------------------------------------------
! 
! !REVISION HISTORY: 
!  28 Mar 2013 - S. D. Eastham - Copied from Fast-JX v7.0
!EOP
!------------------------------------------------------------------------------
!BOC
!
! !LOCAL VARIABLES:
!
      INTEGER, PARAMETER  ::  LSPH_ = 100

!     RZ      Distance from centre of Earth to each point (cm)
!     RQ      Square of radius ratios
!     SHADHT  Shadow height for the current SZA
!     XL      Slant path between points

      INTEGER  I, J, K, II, L2
      REAL*8   XMU1,XMU2,XL,DIFF,SHADHT,RZ(LSPH_+1)
      REAL*8   RZ2(2*LSPH_+1),RQ2(2*LSPH_+1)

      !=================================================================
      ! SPHERE2 begins here!
      !=================================================================

c--- must have top-of-atmos (NOT top-of-CTM) defined
c      ZHL(L1U+1) = ZHL(L1U) + ZZHT

      if (L1U .gt. LSPH_) then
        call EXITC(' SPHERE2: temp arrays not large enough')
      endif

        RZ(1) = RAD + ZHL(1)
      do II = 2,L1U+1
        RZ(II)   = RAD + ZHL(II)
      enddo

c---calculate heights for edges of split CTM-layers
      L2 = 2*L1U
      do II = 2,L2,2
        I = II/2
        RZ2(II-1) = RZ(I)
        RZ2(II) = 0.5d0*(RZ(I)+RZ(I+1))
      enddo
        RZ2(L2+1) = RZ(L1U+1)
      do II = 1,L2
        RQ2(II) = (RZ2(II)/RZ2(II+1))**2
      enddo

c---shadow height for SZA > 90
      if (U0 .lt. 0.0d0)  then
        SHADHT = RZ2(1)/dsqrt(1.0d0 - U0**2)
      else
        SHADHT = 0.d0
      endif

c---up from the surface calculating the slant paths between each level
c---  and the level above, and deriving the appropriate Air Mass Factor
         AMF2(:,:) = 0.d0

      do 16 J = 1,2*L1U+1

c  Air Mass Factors all zero if below the tangent height
        if (RZ2(J) .lt. SHADHT) goto 16
c  Ascend from layer J calculating AMF2s
        XMU1 = abs(U0)
        do I = J,2*L1U
          XMU2     = dsqrt(1.0d0 - RQ2(I)*(1.0d0-XMU1**2))
          XL       = RZ2(I+1)*XMU2 - RZ2(I)*XMU1
          AMF2(I,J) = XL / (RZ2(I+1)-RZ2(I))
          XMU1     = XMU2
        enddo
c--fix above top-of-atmos (L=L1U+1), must set DTAU(L1U+1)=0
          AMF2(2*L1U+1,J) = 1.d0
c
c  Twilight case - Emergent Beam, calc air mass factors below layer
        if (U0 .ge. 0.0d0) goto 16

c  Descend from layer J
          XMU1       = abs(U0)
         do II = J-1,1,-1
          DIFF        = RZ2(II+1)*sqrt(1.0d0-XMU1**2)-RZ2(II)
          if (II.eq.1)  DIFF = max(DIFF,0.d0)   ! filter
c  Tangent height below current level - beam passes through twice
          if (DIFF .lt. 0.0d0)  then
            XMU2      = sqrt(1.0d0 - (1.0d0-XMU1**2)/RQ2(II))
            XL        = abs(RZ2(II+1)*XMU1-RZ2(II)*XMU2)
            AMF2(II,J) = 2.d0*XL/(RZ2(II+1)-RZ2(II))
            XMU1      = XMU2
c  Lowest level intersected by emergent beam
          else
            XL        = RZ2(II+1)*XMU1*2.0d0
            AMF2(II,J) = XL/(RZ2(II+1)-RZ2(II))
            goto 16
          endif
         enddo

   16 continue

      END SUBROUTINE SPHERE2
!EOC
!------------------------------------------------------------------------------
!                  GEOS-Chem Global Chemical Transport Model                  !
!------------------------------------------------------------------------------
!BOP
!
! !IROUTINE: extral
!
! !DESCRIPTION: Subroutine EXTRAL adds sub-layers to thick cloud/aerosol layers
!  using log-spacing for sub-layers of increasing thickness ATAU.
!\\
!\\
! !INTERFACE:
!
      SUBROUTINE EXTRAL (DTAUX,L1X,L2X,NX,JXTRA)
!
! !USES:
!
!
! !INPUT PARAMETERS:
!
      INTEGER, INTENT(IN) ::  L1X,L2X         !index of cloud/aerosol
      integer, intent(in) ::  NX              !Mie scattering array size
      real*8,  intent(in) ::  DTAUX(L1X)      !cloud+3aerosol OD in each layer
!
! !OUTPUT VARIABLES:
!
      integer, intent(out)::  JXTRA(L2X+1)    !number of sub-layers to be added
!
! !REMARKS:
!     DTAUX(L=1:L1X) = Optical Depth in layer L (generally 600 nm OD)
!        This can be just cloud or cloud+aerosol, it is used only to set
!        the number in levels to insert in each layer L
!        Set for log-spacing of tau levels, increasing top-down.
!                                                                             .
!     N.B. the TTAU, etc calculated here are NOT used elsewhere
!                                                                             .
!   The log-spacing parameters have been tested for convergence and chosen
!     to be within 0.5% for ranges OD=1-500, rflect=0-100%, mu0=0.1-1.0
!     use of ATAU = 1.18 and min = 0.01, gives at most +135 pts for OD=100
!     ATAU = 1.12 now recommended for more -accurate heating rates (not J's)
! 
! !REVISION HISTORY: 
!  28 Mar 2013 - S. D. Eastham - Copied from Fast-JX v7.0
!EOP
!------------------------------------------------------------------------------
!BOC
!
! !LOCAL VARIABLES:
!
      INTEGER JTOTL,I,L,L2
      REAL*8  TTAU(L2X+1),DTAUJ, ATAU1,ATAULN,ATAUM,ATAUN1

      !=================================================================
      ! EXTRAL begins here!
      !=================================================================

C---Reinitialize arrays
      TTAU(:)  = 0.d0
      JXTRA(:) = 0
c
c---combine these edge- and mid-layer points into grid of size:
c---              L2X+1 = 2*L1X+1 = 2*L_+3
c---calculate column optical depths above each level, TTAU(1:L2X+1)
c---      note that TTAU(L2X+1)=0 and TTAU(1)=total OD
c
c---Divide thick layers to achieve better accuracy in the scattering code
c---In the original fast-J, equal sub-layers were chosen, this is wasteful
c---and this new code (ver 5.3) uses log-scale:
c---        Each succesive layer (down) increase thickness by ATAU > 1
c---        e.g., if ATAU = 2, a layer with OD = 15 could be divided into
c---        4 sub-layers with ODs = 1 - 2 - 4 - 8
c---The key parameters are:
c---        ATAU = factor increase from one layer to the next
c---        ATAUMN = the smallest OD layer desired
c---        JTAUMX = maximum number of divisions (i.e., may not get to ATAUMN)
c---These are set in CMN_FJX_MOD, and have been tested/optimized

      ATAU1  = ATAU - 1.d0
      ATAULN = log(ATAU)
        TTAU(L2X+1)  = 0.0d0
      do L2 = L2X,1,-1
        L         = (L2+1)/2
        DTAUJ     = 0.5d0 * DTAUX(L)
        TTAU(L2)  = TTAU(L2+1) + DTAUJ
c---Now compute the number of log-spaced sub-layers to be added in
c---   the interval TTAU(L2) > TTAU(L2+1)
c---The objective is to have successive TAU-layers increasing by factor ATAU >1
c---the number of sub-layers + 1
        if (TTAU(L2) .lt. ATAU0) then
          JXTRA(L2) = 0
        else
          ATAUM    = max(ATAU0, TTAU(L2+1))
          ATAUN1 = log(TTAU(L2)/ATAUM) / ATAULN
          JXTRA(L2) = min(JTAUMX, max(0, int(ATAUN1 - 0.5d0)))
        endif
      enddo

c---check on overflow of arrays, cut off JXTRA at lower L if too many levels
      JTOTL    = L2X + 2
      do L2 = L2X,1,-1
        JTOTL  = JTOTL + JXTRA(L2)
        if (JTOTL .gt. NX/2)  then
          write(6,'(A,2I5,F9.2)') 'N_/L2_/L2-cutoff JXTRA:',NX,L2X,L2
          do L = L2,1,-1
            JXTRA(L) = 0
          enddo
          go to 10
        endif
      enddo
  10  continue

      END SUBROUTINE EXTRAL
!EOC
!------------------------------------------------------------------------------
!                  GEOS-Chem Global Chemical Transport Model                  !
!------------------------------------------------------------------------------
!BOP
!
! !IROUTINE: exitc
!
! !DESCRIPTION: Subroutine EXITC forces an error in GEOS-Chem and quits.
!\\
!\\
! !INTERFACE:
!
      SUBROUTINE EXITC (T_EXIT)
!
! !USES:
!
      USE ERROR_MOD, ONLY : ERROR_STOP
!
! !INPUT PARAMETERS:
!
      CHARACTER(LEN=*), INTENT(IN) ::  T_EXIT
!
! !OUTPUT VARIABLES:
!
!
! !REMARKS:
! 
! !REVISION HISTORY: 
!  28 Mar 2013 - S. D. Eastham - Copied from Fast-JX v7.0
!EOP
!------------------------------------------------------------------------------
!BOC
!
! !LOCAL VARIABLES:
!
      !=================================================================
      ! EXITC begins here!
      !=================================================================

      CALL ERROR_STOP( T_EXIT, 'fast_jx_mod.F' )

      END SUBROUTINE EXITC
!EOC
!------------------------------------------------------------------------------
!                  GEOS-Chem Global Chemical Transport Model                  !
!------------------------------------------------------------------------------
!BOP
!
! !IROUTINE: int_fjx
!
! !DESCRIPTION: Subroutine INIT\_FJX initializes Fast-JX variables.
!\\
!\\
! !INTERFACE:
!
      SUBROUTINE INIT_FJX( am_I_Root, Input_Opt, RC )
!
! !USES:
!
      USE inquireMod,         ONLY : findFreeLUN
      USE CMN_DIAG_MOD,       ONLY : ND64
      USE GIGC_ErrCode_Mod
      USE GIGC_Input_Opt_Mod, ONLY : OptInput
!
! !INPUT PARAMETERS:
!
      LOGICAL,        INTENT(IN)  :: am_I_Root   ! Are we on the root CPU?
      TYPE(OptInput), INTENT(IN)  :: Input_Opt   ! Input Options object
!
! !OUTPUT PARAMETERS:
!
      INTEGER,        INTENT(OUT) :: RC          ! Success or failure?
! 
! !REVISION HISTORY: 
!  28 Mar 2013 - S. D. Eastham - Copied from Fast-JX v7.0
!  05 Mar 2014 - R. Yantosca - Use correct filenames for use w/ ESMF
!EOP
!------------------------------------------------------------------------------
!BOC
!
! !LOCAL VARIABLES:
!
      INTEGER                     :: JXUNIT,J
      CHARACTER(LEN=255)          :: FILENAME
      INTEGER                     :: NJXX
      CHARACTER*6,DIMENSION(JVN_) :: TITLEJXX
      REAL*8                      :: ND64MULT

      !=================================================================
      ! INIT_FJX begins here!
      !=================================================================

      ! Assume success
      RC = GIGC_SUCCESS

      IF ( am_I_Root) THEN
         write(6,*) ' Initializing Fast-JX v7.0 standalone CTM code.'

         if (W_.ne.8 .and. W_.ne.12 .and. W_.ne.18) then
           call EXITC(' INIT_FJX: invalid no. wavelengths')
         endif
      ENDIF

      ! Set shared variable according to input argument
      

      ! Get a free LUN
      JXUNIT = findFreeLUN()

      ! Read in fast-J X-sections (spectral data)
      FILENAME = 'FJX_spec.dat'

#if defined( ESMF_ )
      ! For the ESMF interface to GEOS-5 GCM, we need to append *___.rc
      FILENAME = TRIM( FILENAME ) // '.rc'
#endif

      ! Echo info
      IF ( am_I_Root ) THEN
         WRITE( 6, 100 ) TRIM( FILENAME ), JXUNIT
 100     FORMAT( 'GEOSCHEM::INIT_FJX: Reading ', a ', on unit ', i4 )
      ENDIF

      call RD_XXX(JXUNIT,TRIM( FILENAME ), am_I_Root)

      ! If we are using ND64, calculate exposure factors
      IF ( ND64 > 0 ) THEN
         UVXFACTOR(:) = 0d0
         ND64MULT = UVXPLANCK*UVXCCONST*1.0d13
         DO  J=1,W_
            UVXFACTOR(J) = ND64MULT/WL(J)
         ENDDO
      ENDIF

      ! Read in 5-wavelength scattering data
      FILENAME = 'jv_spec_mie.dat'

#if defined( ESMF_ )
      ! For the ESMF interface to GEOS-5 GCM, we need to append *___.rc
      FILENAME = TRIM( FILENAME ) // '.rc'
#endif

      ! Echo info
      IF ( am_I_Root ) THEN
         WRITE( 6, 100 ) TRIM( FILENAME ), JXUNIT
      ENDIF

      call RD_MIE(JXUNIT,TRIM( FILENAME ), am_I_Root)

      ! Read in AOD data
      FILENAME = 'jv_spec_aod.dat'

#if defined( ESMF_ )
      ! For the ESMF interface to GEOS-5 GCM, we need to append *___.rc
      FILENAME = TRIM( FILENAME ) // '.rc'
#endif

      ! Echo info
      IF ( am_I_Root ) THEN
         WRITE( 6, 100 ) TRIM( FILENAME ), JXUNIT
      ENDIF

      call RD_AOD(JXUNIT,TRIM( FILENAME ), am_I_Root)

      ! Set up MIEDX array to interpret between GC and FJX aerosol indexing
      call SET_AER(am_I_Root)

      ! Read in T & O3 climatology used to fill e.g. upper layers or if O3 not calc.
      call RD_PROF_NC( am_I_Root, Input_Opt, RC )

      NJXX = NJX
      do J = 1,NJX
        TITLEJXX(J) = TITLEJX(J)
      enddo

      ! Read in photolysis rates used in chemistry code and mapping onto FJX J's
      ! CTM call:  read in J-values names and link to fast-JX names
      FILENAME = 'FJX_j2j.dat'

#if defined( ESMF_ )
      ! For the ESMF interface to GEOS-5 GCM, we need to append *___.rc
      FILENAME = TRIM( FILENAME ) // '.rc'
#endif

      ! Echo info
      IF ( am_I_Root ) THEN
         WRITE( 6, 100 ) TRIM( FILENAME ), JXUNIT
      ENDIF

      call RD_JS_JX(JXUNIT,TRIM( FILENAME ), TITLEJXX,NJXX,am_I_Root)

      ! Build cross-referencing indices
      call JV_INDEX(am_I_Root)

      END SUBROUTINE INIT_FJX
!EOC
!------------------------------------------------------------------------------
!                  GEOS-Chem Global Chemical Transport Model                  !
!------------------------------------------------------------------------------
!BOP
!
! !IROUTINE: rd_xxx
!
! !DESCRIPTION: Subroutine RD\_XXX reads in wavelength bins, solar fluxes,
!  Rayleigh and temperature-dependent cross-sections.
!\\
!\\
! !INTERFACE:
!
      SUBROUTINE RD_XXX (NUN,NAMFIL,am_I_Root)
!
! !USES:
!
!
! !INPUT PARAMETERS:
!
      INTEGER, INTENT(IN) :: NUN
      CHARACTER(*), INTENT(IN) ::  NAMFIL
      LOGICAL,      INTENT(IN) :: am_I_Root
!
! !OUTPUT VARIABLES:
!
!
! !REMARKS:
!    NEW v-6.8  now allow 1 to 3 sets of X-sects for T or P
!           LQQ = 1, 2, or 3 to determine interpolation with T or P
!           IF the temperatures TQQQ are <0, then use as pressure interp (hPa)
!           NB - the temperatures and pressures must be increasing
!    NEW v-6.4  changed to collapse wavelengths & x-sections to Trop-only:
!           WX_ = 18 should match the JX_spec.dat wavelengths
!           W_ = 12 (Trop-only) or 18 (std) is set in (CMN_FJX.F).
!       if W_=12 then drop strat wavels, and drop x-sects (e.g. N2O, ...)
!           W_ = 8, reverts to quick fix:  fast-J (12-18) plus bin (5) scaled
!                                                                             .
!   --------------------------------------------------------------------
!     NAMFIL   Name of spectral data file (FJX_spec.dat) >> j2 for fast-J2
!     NUN      Channel number for reading data file
!
!     NJX    Number of species to calculate J-values for
!     NWWW     Number of wavelength bins, from 1:NWWW
!     WBIN     Boundaries of wavelength bins
!     WL       Centres of wavelength bins - 'effective wavelength'
!     FL       Solar flux incident on top of atmosphere (cm-2.s-1)
!     QRAYL    Rayleigh parameters (effective cross-section) (cm2)
!     QO2      O2 cross-sections
!     QO3      O3 cross-sections
!     Q1D      O3 => O(1D) quantum yield
!     TQQ      Temperature for supplied cross sections
!     QQQ      Supplied cross sections in each wavelength bin (cm2)
!   --------------------------------------------------------------------
! 
! !REVISION HISTORY: 
!  28 Mar 2013 - S. D. Eastham - Copied from Fast-JX v7.0
!  09 May 2014 - S. D. Eastham - Fixed bug when using <18 wavelengths
!EOP
!------------------------------------------------------------------------------
!BOC
!
! !LOCAL VARIABLES:
!
      INTEGER  I, J, JJ, K, IW, NQRD, NWWW,   LQ
      REAL*8  QQ2(199), TQQ2

      character*78 TITLE0
      character*6  TITLEJ2,TITLEJ3
      character*1  TSTRAT

      !=================================================================
      ! RD_XXX begins here!
      !=================================================================

      TQQ(:,:) = 0.d0

C----------spectral data----set for new format data------------------
c         note that X_ = max # Xsects read in
c                   NJX = # fast-JX J-values derived from this (.le. X_)

c >>>> W_ = 12 <<<< means trop-only, discard WL #1-4 and #9-10, some X-sects

      open (NUN,FILE=NAMFIL,status='old',form='formatted')
      read (NUN,100) TITLE0

c----note that NQRD is not used any more, a read until 'endofJ' is performed
      read (NUN,101) NQRD,NWWW
         NW1 = 1
         NW2 = NWWW
      write(6,'(1x,a)') TITLE0
      write(6,'(i8)') NWWW
C----J-values:  1=O2, 2=O3P,3=O3D 4=readin Xsects
      read (NUN,102) (WL(IW),IW=1,NWWW)
      read (NUN,102) (FL(IW),IW=1,NWWW)
      read (NUN,102) (QRAYL(IW),IW=1,NWWW)

C---Read O2 X-sects, O3 X-sects, O3=>O(1D) quant yields (each at 3 temps)
C---NB the O3 and q-O3-O1D are at different temperatures and cannot be combined
      read (NUN,103) TITLEJX(1),TQQ(1,1), (QO2(IW,1),IW=1,NWWW)
      read (NUN,103) TITLEJ2,  TQQ(2,1), (QO2(IW,2),IW=1,NWWW)
      read (NUN,103) TITLEJ3,  TQQ(3,1), (QO2(IW,3),IW=1,NWWW)

      read (NUN,103) TITLEJX(2),TQQ(1,2), (QO3(IW,1),IW=1,NWWW)
      read (NUN,103) TITLEJ2,  TQQ(2,2), (QO3(IW,2),IW=1,NWWW)
      read (NUN,103) TITLEJ3,  TQQ(3,2), (QO3(IW,3),IW=1,NWWW)

      read (NUN,103) TITLEJX(3),TQQ(1,3), (Q1D(IW,1),IW=1,NWWW)
      read (NUN,103) TITLEJ2,  TQQ(2,3), (Q1D(IW,2),IW=1,NWWW)
      read (NUN,103) TITLEJ3,  TQQ(3,3), (Q1D(IW,3),IW=1,NWWW)

      SQQ(1) = ' '
      SQQ(2) = ' '
      SQQ(3) = ' '

      LQQ(1) = 3
      LQQ(2) = 3
      LQQ(3) = 3

C---Read remaining species:  X-sections at 1-2-3 T_s
        JJ = 3
      do I=1,9999

c--try to read in 3 X-sects per J-value (JJ)
        read (NUN,104) TITLEJ2,TSTRAT,TQQ2,(QQ2(IW),IW=1,NWWW)
        if (TITLEJ2 .eq. 'endofJ') goto 1
c---skip stratosphere only J's (denoted by 'x')if W_<18 => trop-only J's
        if (W_.eq.18 .or. TSTRAT.ne.'x') then
          if (TITLEJ2 .ne. TITLEJX(JJ)) then
               JJ = JJ+1

         if (JJ .gt. X_) then
         call EXITC(' RD_XXX:  X_ not large enough for Xsects read in')
         endif

               TITLEJX(JJ) = TITLEJ2
               LQQ(JJ) = 1
               SQQ(JJ) = TSTRAT
                 LQ = LQQ(JJ)
               TQQ(LQ,JJ) = TQQ2
             do IW = 1,NWWW
               QQQ(IW,LQ,JJ) = QQ2(IW)
             enddo
           else
               LQQ(JJ) = LQQ(JJ)+1
            if (LQQ(JJ) .le. 3) then
               LQ = LQQ(JJ)
               TQQ(LQ,JJ) = TQQ2
             do IW = 1,NWWW
               QQQ(IW,LQ,JJ) = QQ2(IW)
             enddo
            endif
           endif
        endif
      enddo
    1 continue
        NJX = JJ

      do J = 1,NJX
        if (am_I_Root) then
           write(6,200) J,TITLEJX(J),SQQ(J),LQQ(J),(TQQ(I,J),I=1,LQQ(J))
        endif
c---need to check that TQQ is monotonically increasing:
        if (LQQ(J) .eq. 3) then
          if (TQQ(2,J) .ge. TQQ(3,J)) then
            call EXITC ('TQQ out of order')
          endif
          if (TQQ(1,J) .ge. TQQ(2,J)) then
            call EXITC ('TQQ out of order')
          endif
        endif
        if (LQQ(J) .eq. 2) then
          if (TQQ(1,J) .ge. TQQ(2,J)) then
            call EXITC ('TQQ out of order')
          endif
        endif
      enddo

c---check on doingpressure interp
c---check on consolidating Qo2 and others into
c---wrte a newFJX_J2J.dat for mapping on fjx Xsects


c---truncate number of wavelengths to do troposphere-only
      if (W_ .ne. WX_) then
c---TROP-ONLY
       if (W_ .eq. 12) then
        if (am_I_Root) then
           write(6,'(a)')
     &      ' >>>TROP-ONLY reduce wavelengths to 12, drop strat X-sects'
        endif
        NW2 = 12
        do IW = 1,4
          WL(IW) = WL(IW+4)
          FL(IW) = FL(IW+4)
          QRAYL(IW) = QRAYL(IW+4)
         do K = 1,3
          QO2(IW,K) = QO2(IW+4,K)
          QO3(IW,K) = QO3(IW+4,K)
          Q1D(IW,K) = Q1D(IW+4,K)
         enddo
         do J = 4,NJX
          do LQ=1,LQQ(J) 
           QQQ(IW,LQ,J) = QQQ(IW+4,LQ,J)
          enddo
         enddo
        enddo
        do IW = 5,12
          WL(IW) = WL(IW+6)
          FL(IW) = FL(IW+6)
          QRAYL(IW) = QRAYL(IW+6)
         do K = 1,3
          QO2(IW,K) = QO2(IW+6,K)
          QO3(IW,K) = QO3(IW+6,K)
          Q1D(IW,K) = Q1D(IW+6,K)
         enddo
         do J = 4,NJX
          do LQ=1,LQQ(J) 
           QQQ(IW,LQ,J) = QQQ(IW+6,LQ,J)
          enddo
         enddo
        enddo
c---TROP-QUICK  (must scale solar flux for W=5)
       elseif (W_ .eq. 8) then
        if (am_I_Root) then
        write(6,'(a)')
     &   ' >>>TROP-QUICK reduce wavelengths to 8, drop strat X-sects'
        endif
        NW2 = 8
        do IW = 1,1
          WL(IW) = WL(IW+4)
          FL(IW) = FL(IW+4)  * 2.d0
          QRAYL(IW) = QRAYL(IW+4)
         do K = 1,3
          QO2(IW,K) = QO2(IW+4,K)
          QO3(IW,K) = QO3(IW+4,K)
          Q1D(IW,K) = Q1D(IW+4,K)
         enddo
         do J = 4,NJX
          do LQ=1,LQQ(J) 
           QQQ(IW,LQ,J) = QQQ(IW+4,LQ,J)
          enddo
         enddo
        enddo
        do IW = 2,8
          WL(IW) = WL(IW+10)
          FL(IW) = FL(IW+10)
          QRAYL(IW) = QRAYL(IW+10)
         do K = 1,3
          QO2(IW,K) = QO2(IW+10,K)
          QO3(IW,K) = QO3(IW+10,K)
          Q1D(IW,K) = Q1D(IW+10,K)
         enddo
         do J = 4,NJX
          do LQ=1,LQQ(J) 
           QQQ(IW,LQ,J) = QQQ(IW+10,LQ,J)
          enddo
         enddo
        enddo

       else
         call EXITC(' no. wavelengths wrong: W_ .ne. 8,12,18')
       endif
      endif

      close(NUN)

  100 format(a)
  101 format(10x,5i5)
  102 format(10x,    6e10.3/(10x,6e10.3)/(10x,6e10.3))
  103 format(a6,1x,f3.0,6e10.3/(10x,6e10.3)/(10x,6e10.3))
  104 format(a6,a1,f3.0,6e10.3/(10x,6e10.3)/(10x,6e10.3))
  200 format(1x,' x-sect:',i3,a10,a4,i5,3(3x,f6.2))
  201 format(' Number of x-sections supplied to Fast-J2: ',i3,/,
     &       ' Maximum number allowed (X_) only set to: ',i3,
     &       ' - increase in cmn_FJX.f')

      END SUBROUTINE RD_XXX
!EOC
!------------------------------------------------------------------------------
!                  GEOS-Chem Global Chemical Transport Model                  !
!------------------------------------------------------------------------------
!BOP
!
! !IROUTINE: rd_mie
!
! !DESCRIPTION: Subroutine RD\_MIE retrieves aerosol scattering data for FJX.
!\\
!\\
! !INTERFACE:
!
      SUBROUTINE RD_MIE(NUN,NAMFIL,am_I_Root)
!
! !USES:
!
      USE FILE_MOD,   ONLY : IOERROR
!
! !INPUT PARAMETERS:
!
      INTEGER,      INTENT(IN) :: NUN
      CHARACTER(*), INTENT(IN) :: NAMFIL
      LOGICAL,      INTENT(IN) :: am_I_Root
!
! !OUTPUT VARIABLES:
!
!
! !REMARKS:
!   --------------------------------------------------------------------
!     NAMFIL   Name of scattering data file (e.g., FJX_scat.dat)
!     NUN      Channel number for reading data file
!     NAA      Number of categories for scattering phase functions
!     QAA      Aerosol scattering phase functions
!     WAA      5 Wavelengths for the supplied phase functions
!     PAA      Phase function: first 8 terms of expansion
!     RAA      Effective radius associated with aerosol type
!     SAA      Single scattering albedo
!   --------------------------------------------------------------------
!
! !REVISION HISTORY: 
!  28 Mar 2013 - S. D. Eastham - Adapted from GEOS-Chem v9-1-3
!EOP
!------------------------------------------------------------------------------
!BOC
!
! !LOCAL VARIABLES:
!
      INTEGER  I, J, K, NK
      CHARACTER*78 TITLE0

      !=================================================================
      ! RD_MIE begins here!
      !=================================================================

      open (NUN,FILE=NAMFIL,status='old',form='formatted')

      ! Read header lines
      READ( NUN,'(A)' ) TITLE0
      IF  ( am_I_Root ) WRITE( 6, '(1X,A)' ) TITLE0
      READ( NUN,'(A)' ) TITLE0

!---Read aerosol phase functions:
      read(NUN,'(A10,I5,/)') TITLE0,NAA
      NK=5
      do j=1,NAA
        read(NUN,110) TITLEAA(j)
        do k=1,NK
          read(NUN,*) WAA(k,j),QAA(k,j),RAA(k,j),SAA(k,j),
     &                                             (PAA(i,k,j),i=1,8)
        enddo
      enddo

      close(NUN)

      IF ( am_I_Root ) THEN 
         write(6,'(a,9f8.1)') ' Aerosol optical: r-eff/rho/Q(@wavel):'
     &             ,(WAA(K,1),K=1,5)
         do J=1,NAA
            write(6,'(1x,A8,I2,A,9F8.1)')
     &           TITLEAA(J),J,'  wavel=',(WAA(K,J),K=1,NK)
            write(6,'(9x,I2,A,9F8.4)') J,'  Qext =',(QAA(K,J),K=1,NK)
         enddo
      ENDIF

  110 format(3x,a20)

      END SUBROUTINE RD_MIE
!EOC
!------------------------------------------------------------------------------
!                  GEOS-Chem Global Chemical Transport Model                  !
!------------------------------------------------------------------------------
!BOP
!
! !IROUTINE: rd_aod
!
! !DESCRIPTION: Subroutine RD\_AOD reads aerosol phase functions that are
!  used to scale diagnostic output to an arbitrary wavelengh.  This
!  facilitates comparing with satellite observations.
!\\
!\\
! !INTERFACE:
!
      SUBROUTINE RD_AOD( NJ1, NAMFIL, am_I_Root )
!
! !USES:
!
      USE FILE_MOD,   ONLY : IOERROR

      IMPLICIT NONE

!
! !INPUT PARAMETERS:
!     
      INTEGER,          INTENT(IN) :: NJ1         ! Unit # of file to open
      CHARACTER(LEN=*), INTENT(IN) :: NAMFIL      ! Name of file to open
      LOGICAL,          INTENT(IN) :: am_I_Root   ! Is this the root CPU?
!
! !INPUT/OUTPUT PARAMETERS:
!
!
! !REMARKS:
!  The .dat files for each species contain the optical properties
!  at multiple wavelengths to be used in the online calculation of the aerosol 
!  optical depth diagnostics. 
!  These properties have been calculated using the same size and optical 
!  properties as the jv_spec.dat file used for the FAST-J photolysis 
!  calculations (which is now redundant for aerosols, the values in the .dat 
!  files here are now used). The file currently contains 11 wavelengths
!  for Fast-J and other commonly used wavelengths for satellite and
!  AERONET retrievals. 30 wavelengths follow that map onto RRTMG
!  wavebands for radiaitive flux calculations (not used if RRTMG is off).  
!  A complete set of optical properties from 250-2000 nm for aerosols is
!  available at:  
!  ftp://ftp.as.harvard.edu/geos-chem/data/aerosol_optics/hi_spectral_res
!                                                                             .
!     -- Colette L. Heald, 05/10/10)
!     -- David A. Ridley, 05/10/13 (update for new optics files)
!
!  Important variables:
!                                                                             .
!     NAMFIL       Name of spectral data file (jv_spec_aod.dat)
!     NJ1          Channel number for reading data file
!     NAA2         Number of categories for scattering phase functions
!     QAA_AOD      Aerosol scattering phase functions
!     WAA_AOD      Wavelengths for the NK supplied phase functions
!     PAA_AOD      Phase function: first 8 terms of expansion
!     RAA_AOD      Effective radius associated with aerosol type
!     SAA_AOD      Single scattering albedo
!
! !REVISION HISTORY: 
!  10 May 2010 - C. Heald    - Initial version
!  06 Aug 2010 - C. Carouge  - Add an error check when opening the file
!  01 Aug 2012 - R. Yantosca - Now restore NJ1 to INTENT(IN) status
!  31 Mar 2013 - S. D. Eastham - Added to Fast-JX v7.0 implementation
!EOP
!------------------------------------------------------------------------------
!BOC
!
! !LOCAL VARIABLES
!
      INTEGER :: I, J, K, N, NAA2, NWV, NR
      INTEGER :: IOS, NSPEC
      CHARACTER*30 :: SPECFIL(8)

      CHARACTER*78 TITLE0
      CHARACTER*20 TITLEA(NAA)   ! TITLEAA: Title for scattering data

      !================================================================
      ! RD_AOD begins here!
      !================================================================

      ! aerosol_mod.f expects aerosol in this order now
      ! extra two LUT dat files for strat H2SO4 and NAT particles
      DATA SPECFIL /"so4.dat","soot.dat","org.dat","ssa.dat","ssc.dat",
#if defined( UCX )
! add in dummy optics LUT tables for now
! needs to be H2SO4 and something ice-like for NAT (DAR 03/2015)
     &              "so4.dat","so4.dat",
#endif
     &              "dust.dat"/
      !array of filenames
      DO k = 1, NSPAA

       ! open file
       OPEN( NJ1, FILE=TRIM( SPECFIL(k) ), STATUS='OLD', IOSTAT=IOS )

       ! Error check
       IF ( IOS /= 0 ) THEN
         IF ( am_I_Root ) THEN
          WRITE(6,100) trim(SPECFIL(k))
 100      FORMAT('Error opening filename=', a )
          CALL FLUSH(6)
         ENDIF
         CALL IOERROR( IOS, NJ1, 'RD_AOD:1')
       ENDIF

      
       ! Read header lines
       READ(  NJ1,'(A)'    ) TITLE0
       IF  ( am_I_Root ) WRITE( 6,  '(1X,A)' ) TITLE0
       READ(  NJ1,'(A)'    ) TITLE0
       !Second header line added for more info
       IF  ( am_I_Root ) WRITE( 6,  '(1X,A)' ) TITLE0
       READ(  NJ1,'(A)'    ) TITLE0

 110     FORMAT( 3x, a20 ) 
       DO i = 1, NRAA
        DO j = 1, NWVAA
         
         READ(NJ1,*) WVAA(j,k),RHAA(i,k),NRLAA(j,i,k),NCMAA(j,i,k),
     &               RDAA(i,k),RWAA(i,k),SGAA(i,k),QQAA(j,i,k),
     &               ALPHAA(j,i,k),REAA(i,k),SSAA(j,i,k),
     &               ASYMAA(j,i,k),(PHAA(j,i,k,n),n=1,8)
         ! make note of where 1000nm is for FAST-J calcs
         IF (WVAA(j,k).EQ.1000.0) IWV1000=J
         
        ENDDO
       ENDDO
       ! Echo info to stdout
       IF ( am_I_Root ) THEN 
       ENDIF
       ! Close file
       CLOSE( NJ1 )
      ENDDO
      WRITE( 6, * ) 'Optics read for all wavelengths successfully'

      !now calculate the required wavelengths in the LUT to calculate
      !the requested AOD
      CALL CALC_AOD()

      END SUBROUTINE RD_AOD
!EOC
!------------------------------------------------------------------------------
!                  GEOS-Chem Global Chemical Transport Model                  !
!------------------------------------------------------------------------------
!BOP
!
! !IROUTINE: calc_aod
!
! !DESCRIPTION: Subroutine CALC\_AOD works out the closest tie points
! in the optics LUT wavelengths and the coefficients required to
! calculate the angstrom exponent for interpolating optics to the requested
! wavelength. If the wavelength requested matches a standard wavelength
! in the LUT then we skip the interpolation (DAR 09/2013)
!\\
!\\
! !INTERFACE:
!
      SUBROUTINE CALC_AOD()
!
! !USES:
!
      USE CMN_FJX_MOD, ONLY : NWVAA, NWVAA0, WVAA
      USE CMN_FJX_MOD, ONLY : WVSELECT, IWVSELECT, NWVSELECT
      USE CMN_FJX_MOD, ONLY : IRTWVSELECT
      USE CMN_FJX_MOD, ONLY : ACOEF_WV, BCOEF_WV, CCOEF_WV
      USE CMN_FJX_MOD, ONLY : ACOEF_RTWV, BCOEF_RTWV, CCOEF_RTWV
      USE CMN_FJX_MOD, ONLY : NWVREQUIRED, IWVREQUIRED
      USE CMN_FJX_MOD, ONLY : NRTWVREQUIRED, IRTWVREQUIRED
#if defined( RRTMG ) 
      USE PARRRTM,     ONLY : NBNDLW
#endif
!
! !REMARKS:
!  Now the user is able to select any 3 wavelengths for optics
!  output in the input.geos file we need to be able to interpolate
!  to those wavelengths based on what is available in the optics
!  look-up table. 
!                                                                             .
!  The standard lookup table currently has values for
!  11 common wavelengths followed by 30 that are required by RRTMG.
!  Only those required to interpolate to user requested
!  wavelengths are selected from the standard wavelengths. RRTMG
!  wavelengths are not used in the interpolation for AOD output
!  (DAR 10/2013)
!                                                                             .
!   UPDATE: because the RT optics output doesnt have access to the
!   standard wavelengths we now calculate two sets of values: one
!   for the ND21 and diag3 outputs that use the standard wavelengths
!   and one for ND72 that interpolates the optics from RRTMG
!   wavelengths. Perhaps a switch needs adding to switch off the RT
!   optics output (and interpolation) if this ends up costing too
!   much and is not used, but it is ideal to have an optics output
!   that matches exactly what RRTMG uses to calculate the fluxes
!
! !REVISION HISTORY: 
!  18 Jun 2013 - D. Ridley   - Initial version
!  15 Dec 2014 - M. Sulprizio- Added ProTeX headers
!EOP
!------------------------------------------------------------------------------
!BOC
!
! !LOCAL VARIABLES
!
      INTEGER             :: MINWV, MAXWV, N, N0, N1, W, NSTEP
      REAL*8              :: WVDIF

      !================================================================
      ! CALC_AOD begins here!
      !================================================================

      !cycle over standard wavelengths
      N0=1
      N1=NWVAA0
      NSTEP=1
      NWVREQUIRED=0
      DO W=1,NWVSELECT
       MINWV     = -999
       MAXWV     =  999
       DO N=N0,N1,NSTEP
        WVDIF = WVAA(N,1)-WVSELECT(W)
        IF ((WVDIF.LE.0).AND.(WVDIF.GT.MINWV)) THEN
         MINWV = WVDIF
         IWVSELECT(1,W)=N
        ENDIF
        IF ((WVDIF.GE.0).AND.(WVDIF.LT.MAXWV)) THEN
         MAXWV = WVDIF
         IWVSELECT(2,W)=N
        ENDIF
       ENDDO
        IF (IWVSELECT(2,W).EQ.IWVSELECT(1,W)) THEN
         !we have a match!
         MINWV=0
         MAXWV=0
         !add this wavelength to those for output
         NWVREQUIRED=NWVREQUIRED+1
         IWVREQUIRED(NWVREQUIRED)=IWVSELECT(1,W)
        ELSE
         !we are going to have to interpolate to the requested wavelength
         NWVREQUIRED=NWVREQUIRED+1
         IWVREQUIRED(NWVREQUIRED)=IWVSELECT(1,W)
         NWVREQUIRED=NWVREQUIRED+1
         IWVREQUIRED(NWVREQUIRED)=IWVSELECT(2,W)
        ENDIF
       !ENDDO
      

      !Error check - ensure we have a match or requested wavelength
      !falls within two LUT tie points
      IF (MINWV.EQ.-999) THEN
       ! requested wavelength is shorter than min wv in LUT
       ! set to min
       write(6,*) 'ERROR requested wavelength is too short!!'
       write(6,*) 'Defaulting to LUT min: ',WVAA(1,1)
       IWVSELECT(1,W)=1
       IWVSELECT(2,W)=1 !300nm
       NWVREQUIRED=NWVREQUIRED-1
       IWVREQUIRED(NWVREQUIRED)=IWVSELECT(1,W)
      ENDIF
      IF (MAXWV.EQ.999) THEN
       ! requested wavelength is longer than min wv in LUT
       ! set to max
       write(6,*) 'ERROR requested wavelength is too long!!'
       write(6,*) 'Defaulting to LUT min: ',WVAA(NWVAA0,1)
       IWVSELECT(1,W)=NWVAA0
       IWVSELECT(2,W)=NWVAA0 !1020nm
       NWVREQUIRED=NWVREQUIRED-1
       IWVREQUIRED(NWVREQUIRED)=IWVSELECT(1,W)
      ENDIF
      
      !now calcualte the angstrom exponent coefs for interpolation -
      !this is done here to save time and repetition in aerosol_mod.F
      IF (IWVSELECT(1,W).NE.IWVSELECT(2,W)) THEN
       ACOEF_WV(W) = WVAA(IWVSELECT(2,W),1)/WVSELECT(W)
       BCOEF_WV(W) =1.0d0/(LOG(WVAA(IWVSELECT(2,W),1)/
     &                         WVAA(IWVSELECT(1,W),1)))
       !relative location of selected wavelength between tie points
       !for interpolating SSA and ASYM for output in aerosol_mod.F and
       !dust_mod.F
       CCOEF_WV(W) =(WVSELECT(W)-WVAA(IWVSELECT(1,W),1))/
     &              (WVAA(IWVSELECT(2,W),1)-WVAA(IWVSELECT(1,W),1))
      ENDIF
      write(6,*) 'N WAVELENGTHS: ',NWVSELECT
      write(6,*) 'WAVELENGTH REQUESTED:',WVSELECT(W)
      write(6,*) 'WAVELENGTH REQUIRED:', NWVREQUIRED
      !write(6,*) IWVSELECT(1,W),WVAA(IWVSELECT(1,W),1)
      !write(6,*) IWVSELECT(2,W),WVAA(IWVSELECT(2,W),1)
      !write(6,*) ACOEF_WV(W),BCOEF_WV(W),CCOEF_WV(W)
      write(6,*) '*********************************'
      ENDDO !NWVSELECT
#if defined( RRTMG )
      !repeat for RRTMG wavelengths to get the closest wavelength
      !indices and the interpolation coefficients
      !Indices are relative to all wavelengths in the LUT i.e. the RRTMG
      !wavelengths start at NWVAA0+1
      N0=NWVAA0+1
      N1=NWVAA
      NSTEP=1
      NRTWVREQUIRED=0
      DO W=1,NWVSELECT
       MINWV     = -999
       MAXWV     =  999
       DO N=N0,N1,NSTEP
        WVDIF = WVAA(N,1)-WVSELECT(W)
        IF ((WVDIF.LE.0).AND.(WVDIF.GT.MINWV)) THEN
         MINWV = WVDIF
         IRTWVSELECT(1,W)=N
        ENDIF
        IF ((WVDIF.GE.0).AND.(WVDIF.LT.MAXWV)) THEN
         MAXWV = WVDIF
         IRTWVSELECT(2,W)=N
        ENDIF
       ENDDO
        IF (IRTWVSELECT(2,W).EQ.IRTWVSELECT(1,W)) THEN
         !we have a match!
         MINWV=0
         MAXWV=0
         !add this wavelength to those for output
         NRTWVREQUIRED=NRTWVREQUIRED+1
         IRTWVREQUIRED(NRTWVREQUIRED)=IRTWVSELECT(1,W)
        ELSE
         !we are going to have to interpolate to the requested
         !wavelength
         NRTWVREQUIRED=NRTWVREQUIRED+1
         IRTWVREQUIRED(NRTWVREQUIRED)=IRTWVSELECT(1,W)
         NRTWVREQUIRED=NRTWVREQUIRED+1
         IRTWVREQUIRED(NRTWVREQUIRED)=IRTWVSELECT(2,W)
        ENDIF

      !Error check - ensure we have a match or requested wavelength
      !falls within two LUT tie points
      IF (MINWV.EQ.-999) THEN
       ! requested wavelength is shorter than min wv in LUT
       ! set to min
       write(6,*) 'ERROR requested wavelength is too short!!'
       write(6,*) 'Defaulting to LUT min: ',WVAA(NWVAA-1,1)
       IRTWVSELECT(1,W)=NWVAA-1
       IRTWVSELECT(2,W)=NWVAA-1 
       NRTWVREQUIRED=NRTWVREQUIRED-1
       IRTWVREQUIRED(NRTWVREQUIRED)=IRTWVSELECT(1,W)
      ENDIF
      IF (MAXWV.EQ.999) THEN
       ! requested wavelength is longer than min wv in LUT
       ! set to max
       write(6,*) 'ERROR requested wavelength is too long!!'
       write(6,*) 'Defaulting to LUT min: ',WVAA(NWVAA0+1,1)
       IRTWVSELECT(1,W)=NWVAA0+1
       IRTWVSELECT(2,W)=NWVAA0+1
       NRTWVREQUIRED=NRTWVREQUIRED-1
       IRTWVREQUIRED(NRTWVREQUIRED)=IRTWVSELECT(1,W)
      ENDIF

      !now calcualte the angstrom exponent coefs for interpolation -
      !this is done here to save time and repetition in aerosol_mod.F
      IF (IRTWVSELECT(1,W).NE.IRTWVSELECT(2,W)) THEN
       ACOEF_RTWV(W) = WVAA(IRTWVSELECT(2,W),1)/WVSELECT(W)
       BCOEF_RTWV(W) =1.0d0/(LOG(WVAA(IRTWVSELECT(2,W),1)/
     &                         WVAA(IRTWVSELECT(1,W),1)))
       !relative location of selected wavelength between tie points
       !for interpolating SSA and ASYM for output in aerosol_mod.F and
       !dust_mod.F
       CCOEF_RTWV(W) =(WVSELECT(W)-WVAA(IRTWVSELECT(1,W),1))/
     &              (WVAA(IRTWVSELECT(2,W),1)-WVAA(IRTWVSELECT(1,W),1))
      ENDIF
      !convert wavelength index to that required by rrtmg_rad_transfer
      !i.e. without the standard and LW wavelengths
      IRTWVSELECT(1,W) = IRTWVSELECT(1,W) - NWVAA0 - NBNDLW
      IRTWVSELECT(2,W) = IRTWVSELECT(2,W) - NWVAA0 - NBNDLW
      write(6,*) 'N RT WAVELENGTHS: ',NWVSELECT
      write(6,*) 'RT WAVELENGTH REQUESTED:',WVSELECT(W)
      write(6,*) 'RT WAVELENGTH REQUIRED:', NRTWVREQUIRED
      write(6,*) IRTWVSELECT(1,W),WVAA(IRTWVSELECT(1,W)+NWVAA0+NBNDLW,1)
      write(6,*) IRTWVSELECT(2,W),WVAA(IRTWVSELECT(2,W)+NWVAA0+NBNDLW,1)
      write(6,*) ACOEF_WV(W),BCOEF_WV(W),CCOEF_WV(W)
      write(6,*) '*********************************'
      ENDDO !NWVSELECT
#endif
      END SUBROUTINE CALC_AOD
!EOC
!------------------------------------------------------------------------------
!                  GEOS-Chem Global Chemical Transport Model                  !
!------------------------------------------------------------------------------
!BOP
!
! !IROUTINE: rd_js_jx
!
! !DESCRIPTION: Subroutine RD\_JS\_JX reads in 'FJX\_j2j.dat', which defines 
!  the mapping of Fast-JX J's (TITLEJX(1:NJX)) onto the CTM reactions.
!  Reaction number JJ, named T\_REACT, uses Fast-JX's T\_FJX (including scaling
!  factor F\_FJX).
!\\
!\\
! !INTERFACE:
!
      SUBROUTINE RD_JS_JX(NUNIT,NAMFIL,TITLEJX,NJXX,am_I_Root)
!
! !USES:
!
!
! !INPUT PARAMETERS:
!
      INTEGER, INTENT(IN)                    ::  NUNIT, NJXX
      CHARACTER(*), INTENT(IN)               ::  NAMFIL
      CHARACTER*6, INTENT(IN),DIMENSION(NJXX):: TITLEJX
      LOGICAL, INTENT(IN)                    :: am_I_Root
!
! !OUTPUT VARIABLES:
!
!
! !REMARKS:
! 
! !REVISION HISTORY: 
!  28 Mar 2013 - S. D. Eastham - Copied from Fast-JX v7.0
!  31 Mar 2013 - S. D. Eastham - Modified to track number of branches
!EOP
!------------------------------------------------------------------------------
!BOC
!
! !LOCAL VARIABLES:
!
      INTEGER   J,JJ,K
      CHARACTER*120 CLINE
      CHARACTER*50 T_REACT
      CHARACTER*6  JMAP(JVN_), T_FJX
      REAL*8 F_FJX

      !=================================================================
      ! RD_JS_JX begins here!
      !=================================================================

! Read the FJX_j2j.dat file to map model specific J's onto fast-JX J's
! The chemistry code title describes fully the reaction (a50)
! Blank (unfilled) chemistry J's are unmapped
! The number NRATJ is the last JJ readin that is .le. JVN
!   include fractional quantum yield for the fast-JX J's

      JLABEL(:) = '------'
      JMAP(:)   = '------'
      JFACTA(:) = 0.d0

      open (NUNIT,file=NAMFIL,status='old',form='formatted')

       read (NUNIT,'(a)') CLINE
      IF ( am_I_Root ) THEN 
         write(6,'(a)') CLINE
      ENDIF
      do J = 1,JVN_
       read (NUNIT,'(i4,1x,a50,4x,f5.3,2x,a6)') JJ,T_REACT,F_FJX,T_FJX
       if (JJ.gt.JVN_) goto 20
        JLABEL(JJ) = T_REACT
        JFACTA(JJ) = F_FJX
        JMAP(JJ) = T_FJX
        NRATJ = JJ
        ! SDE 03/31/13: Check number of branches
        ! Note that the order of the branches in
        ! globchem.dat must match the order in 
        ! FJX_j2j.dat
        READ (T_REACT(1:10),"(a10)") RNAMES(JJ)
        RNAMES(JJ) = TRIM(RNAMES(JJ))
        BRANCH(JJ) = 1
        DO K=1,(JJ-1)
           IF (RNAMES(JJ) == RNAMES(K)) THEN
              BRANCH(JJ) = BRANCH(K) + 1
           ENDIF
        ENDDO
      enddo

 20   close(NUNIT)

c---Zero / Set index arrays that map Jvalue(j) onto rates
      do K = 1,NRATJ
         JIND(K) = 0
       do J = 1,NJXX
         T_FJX = TITLEJX(J)
        if (JMAP(K) .eq. TITLEJX(J)) then
         JIND(K)=J
        endif
       enddo
      enddo

      write(6,'(a,i4,a)')' Photochemistry Scheme with',NRATJ,' J-values'
      do K=1,NRATJ
         if (JMAP(K) .ne. '------' ) then
            J = JIND(K)
            IF ( am_I_Root ) THEN 
               if (J.eq.0) then
         write(6,'(i5,a50,f6.3,a,1x,a6)') K,JLABEL(K),JFACTA(K),
     &         ' no mapping onto fast-JX',JMAP(K)
               else
         write(6,'(i5,a50,f6.3,a,i4,1x,a6)') K,JLABEL(K),JFACTA(K),
     &         ' mapped to FJX:',J,TITLEJX(J)
               endif
            ENDIF
         endif
      enddo

      END SUBROUTINE RD_JS_JX
!EOC
!------------------------------------------------------------------------------
!                  GEOS-Chem Global Chemical Transport Model                  !
!------------------------------------------------------------------------------
!BOP
!
! !IROUTINE: solar_jx
!
! !DESCRIPTION: Subroutine SOLAR\_JX handles solar zenith angles.
!\\
!\\
! !INTERFACE:
!
      SUBROUTINE SOLAR_JX(NDAY,COSSZA,SZA,SOLFX)
!
! !USES:
!
!
! !INPUT PARAMETERS:
!
      REAL*8, INTENT(IN) ::   COSSZA
      INTEGER, INTENT(IN) ::  NDAY
!
! !OUTPUT VARIABLES:
!
      REAL*8, INTENT(OUT) ::  SZA,SOLFX
!
! !REMARKS:
!  ---------------------------------------------------------------------
!     NDAY   = integer day of the year (used for solar lat and declin)
!     SZA = solar zenith angle in degrees
!     COSSZA = U0 = cos(SZA)
!     SOLFX = Solar function
!  ---------------------------------------------------------------------
! 
! !REVISION HISTORY: 
!  28 Mar 2013 - S. D. Eastham - Adapted from Fast-JX v7.0
!EOP
!------------------------------------------------------------------------------
!BOC
!
! !LOCAL VARIABLES:
!
      REAL*8  PI, PI180

      !=================================================================
      ! SOLAR_JX begins here!
      !=================================================================

      PI     = 3.141592653589793d0
      PI180  = PI/180.d0
      SZA    = acos(COSSZA)/PI180

      ! Offset used for GEOS-Chem slightly different
      !SOLFX  = 1.d0-(0.034d0*cos(dble(NDAY-186)*2.d0*PI/365.d0))
      SOLFX  = 1.d0-(0.034d0*cos(dble(NDAY-172)*2.d0*PI/365.d0))

      END SUBROUTINE SOLAR_JX
!EOC
!------------------------------------------------------------------------------
!                  GEOS-Chem Global Chemical Transport Model                  !
!------------------------------------------------------------------------------
!BOP
!
! !IROUTINE: photo_jx
!
! !DESCRIPTION: Subroutine PHOTO\_JX is the core subroutine of Fast-JX.
!    calc J's for a single column atmosphere (aka Indep Colm Atmos or ICA)
!    needs P, T, O3, clds, aersls; adds top-of-atmos layer from climatology
!    needs day-fo-year for sun distance, SZA (not lat or long)
!\\
!\\
! !INTERFACE:
!
      SUBROUTINE PHOTO_JX( U0,             REFLB,     P_COL,
     &                     T_COL,          O3_COL,    O3_TOMS,
     &                     AOD999,         ODAER_COL, ODMDUST_COL,
     &                     ODCLOUD_COL_IN, ILON,      ILAT,
     &                     YLAT,           DAY_OF_YR, MONTH,
     &                     DAY,            am_I_Root, Input_Opt )
!
! !USES:
!
      USE CMN_DIAG_MOD,       ONLY : LD64, ND64
      USE DIAG_MOD,           ONLY : AD64
      USE GIGC_Input_Opt_Mod, ONLY : OptInput
!
! !INPUT PARAMETERS:
!
      INTEGER, INTENT(IN)                           :: ILON,ILAT
      INTEGER, INTENT(IN)                           :: DAY_OF_YR
      INTEGER, INTENT(IN)                           :: MONTH,DAY
      REAL*8,  INTENT(IN)                           :: YLAT
      REAL*8,  INTENT(IN)                           :: U0,REFLB
      REAL*8,  INTENT(IN),DIMENSION(L1_+1)          :: P_COL
      REAL*8,  INTENT(IN),DIMENSION(L1_)            :: T_COL
      REAL*8,  INTENT(IN),DIMENSION(L1_)            :: O3_COL
      REAL*8,  INTENT(IN)                           :: O3_TOMS
      REAL*8,  INTENT(IN),DIMENSION(L_,A_)          :: ODAER_COL
      REAL*8,  INTENT(IN),DIMENSION(L_,NDUST)       :: ODMDUST_COL
      REAL*8,  INTENT(IN),DIMENSION(L_)             :: ODCLOUD_COL_IN
      LOGICAL, INTENT(IN)                           :: AOD999
      LOGICAL, INTENT(IN)                           :: am_I_Root
      TYPE(OptInput), INTENT(IN)                    :: Input_Opt
!
! !REMARKS:
! 
! !REVISION HISTORY: 
!  28 Mar 2013 - S. D. Eastham - Copied from Fast-JX v7.0
!  05 Mar 2014 - R. Yantosca - Now only save ND64 with LD64 specified levels
!EOP
!------------------------------------------------------------------------------
!BOC
!
! !LOCAL VARIABLES:
!
c-----------------------------------------------------------------------
c---key LOCAL atmospheric data needed to solve plane-parallel J----
c-----these are dimensioned JXL_, and must have JXL_ .ge. LLPAR
      real*8, dimension(JXL1_)      :: DDJ,OOJ
      real*8, dimension(JXL1_+1)    :: PPJ,ZZJ
      integer,dimension(JXL2_+1)    :: JXTRA
      real*8, dimension(W_)         :: FJTOP,FJBOT,FSBOT,FLXD0,RFL
      real*8, dimension(JXL_, W_)   :: AVGF, FJFLX
      real*8, dimension(JXL1_,W_)   :: DTAUX, FLXD
      real*8, dimension(8,JXL1_,W_) :: POMEGAX

c---flux/heating arrays (along with FJFLX,FLXD,FLXD0)
      real*8 :: ODABS,ODRAY
      real*8 :: RFLECT
      real*8 :: AMF2(2*JXL1_+1,2*JXL1_+1)

c------------key SCATTERING arrays for clouds+aerosols------------------
      real*8 :: OD(5,JXL1_),SSA(5,JXL1_),SLEG(8,5,JXL1_)
      real*8 :: OD600(JXL1_)

c------------key arrays AFTER solving for J's---------------------------
      real*8   FFF(W_,JXL_),VALJ(X_)
      real*8   VALJL(JXL_,X_) !2-D array of J_s returned by JRATET

<<<<<<< HEAD
      integer  L2EDGE, I,J,K,L,M,KMIE,IDXAER
=======
      integer  L2EDGE, I,J,K,L,M,KMIE,IDXAER,IM
>>>>>>> da04ff04
      INTEGER  KMIE2, IR
      real*8   XQO3,XQO2,WAVE, TTTX
C-----------------------------------------------------------------------
      ! For compatibility with GEOS-Chem (SDE 03/30/13)
      REAL*8   QSCALING,LOCALOD,LOCALSSA,SZA,SOLF
      REAL*8   AERX_COL(A_,L1_) ! Accumulated aerosol array
      REAL*8   ODCLOUD_COL(L_)
      REAL*8   VALJXX(L_,JVN_)

      ! T_CLIM: Climatology data temperature (K)
      REAL*8   T_CLIM(JXL1_)

      ! T_INPUT: Input temperature (K) with extra layer for compatibility
      REAL*8   T_INPUT(JXL1_+1)

      ! AD64 diagnostics
      REAL*8, DIMENSION(JXL1_) :: FDIRECT, FDIFFUSE

      !Maps the new LUT optics wavelengths on to 
      !the 5 jv_spec_mie.dat wavelengths
      ! N.B. currently 200nm and 300nm data is the same in
      ! jv_spec_mie.dat, so we copy from new LUT 300nm for both
      INTEGER LUTIDX(5) 
      LUTIDX = (/1,1,2,6,10/)
      !=================================================================
      ! PHOTO_JX begins here!
      !=================================================================

      if (LLPAR+1 .gt. JXL1_) then
        call EXITC(' PHOTO_JX: not enough levels in JX')
      endif

      ! Copy cloud OD data to a variable array
      DO L=1,L_
         ODCLOUD_COL(L) = ODCLOUD_COL_IN(L)
      ENDDO

      ! Input conversion (SDE 03/29/13)
      ! Calculate solar zenith angle (degrees)
      CALL SOLAR_JX(DAY_OF_YR,U0,SZA,SOLF)

      L2EDGE = L_ + L_ + 2
      FFF(:,:) = 0.d0

c---check for dark conditions SZA > 98.0 deg => tan ht = 63 km
c                        or         99.0                 80 km
      if (SZA .gt. 98.d0) goto 99

      ! Use GEOS-Chem methodology to set vertical profiles of:
      ! Pressure      (PPJ)    [hPa]
      ! Temperature   (T_CLIm) [K]
      ! Path density  (DDJ)    [# molec/cm2]
      ! New methodology for:
      ! Ozone density (OOJ)    [# O3 molec/cm2]
      CALL SET_PROF (YLAT,        MONTH,     DAY,
     &               T_COL,       P_COL,     ODCLOUD_COL,
     &               ODMDUST_COL, ODAER_COL, O3_COL,
     &               O3_TOMS,     AERX_COL,  T_CLIM,
     &               OOJ,         ZZJ,       DDJ,
     &               Input_Opt )

      ! Fill out PPJ and TTJ with CTM data to replace fixed climatology
      DO L=1,L1_
         PPJ(L) = P_COL(L)
         T_INPUT(L) = T_COL(L)
      ENDDO
      
      ! Ensure TOA pressure is zero
      PPJ(L1_+1) = 0.d0
      T_INPUT(L1_+1) = T_CLIM(L1_)

c---calculate spherical weighting functions (AMF: Air Mass Factor)
        RFLECT = REFLB

C-----------------------------------------------------------------------
      call SPHERE2 (U0,ZZJ,AMF2,L1_,JXL1_)
C-----------------------------------------------------------------------

!-----------------------------------------------------------------------
! Modification for GEOS-Chem: Optical depths are calculated at a single
! wavelength for GEOS-Chem, so we perform scaling in this routine.
! elsewhere.
! (SDE 03/31/13)
!-----------------------------------------------------------------------
c---calculate the optical properties (opt-depth, single-scat-alb, phase-fn(1:8))
c---  at the 5 std wavelengths 200-300-400-600-999 nm for cloud+aerosols
      do L = 1,L1_
       OD600(L) = 0.d0
       ! ODs stored with fine-grain (DTAUX) and coarse (OD)
       do K=1,W_
         DTAUX(L,K) = 0.d0
       enddo
       do K=1,5
         OD(K,L)  = 0.d0
         SSA(K,L) = 0.d0
        do I=1,8
         SLEG(I,K,L) = 0.d0
        enddo
       enddo
      enddo

       ! Clunky fix to accomodate RRTMG and UCX (DAR 01/2015)
       ! Using a combination of old optics LUT format and
       ! new optics format (greater spectral resolution and range
       ! for RRTMG). Clouds, non-tracer aerosols and strat aerosols 
       ! are not incorporated into the new LUT so must still use the
       ! old LUT for these.

       ! Don't bother on extraneous level - leave as zero
       do L = 1,L_
          DO KMIE=1,5
             ! Clouds and non-tracer aerosols
             DO M=1,3
                IF (AERX_COL(M,L).gt.0d0) THEN
                   IDXAER=MIEDX(M)
                   IF (IDXAER.lt.15) THEN
                      ! Cloud (600 nm scaling)
                      QSCALING = QAA(KMIE,IDXAER)/QAA(4,IDXAER)
                   ELSEIF (AOD999) THEN
                      ! Aerosol/dust (999 nm scaling)
                      QSCALING = QAA(KMIE,IDXAER)/QAA(IND999,IDXAER)
                   ELSE
                      ! Aerosol/dust (550 nm scaling)
                      ! currently using 600nm as that's all we have
                      QSCALING = QAA(KMIE,IDXAER)/QAA(4,IDXAER)
                   ENDIF
                   LOCALOD = QSCALING*AERX_COL(M,L)
                   LOCALSSA = SAA(KMIE,IDXAER)*LOCALOD
                   OD(KMIE,L) = OD(KMIE,L) + LOCALOD
                   SSA(KMIE,L)= SSA(KMIE,L) + LOCALSSA
                   DO I=1,8
                      SLEG(I,KMIE,L) = SLEG(I,KMIE,L) + 
     &                            (PAA(I,KMIE,IDXAER)*LOCALSSA)
                   ENDDO ! I (Phase function)
                ENDIF
             ENDDO ! M (Aerosol)
<<<<<<< HEAD
=======
             !transpose wavelength indices from the mie LUT
             !to the new speciated LUT
             KMIE2=LUTIDX(KMIE)
>>>>>>> da04ff04

#if defined( UCX )
             ! Strat aerosols
             IM=10+(NRHAER*NRH)+1
             DO M=IM,IM+1
<<<<<<< HEAD
                IF (AERX_COL(M,L).gt.0d0) THEN
                   IDXAER=MIEDX(M)
=======
                IDXAER=M-IM+7
                IF (AERX_COL(M,L).gt.0d0) THEN
                   
>>>>>>> da04ff04
                   IF (IDXAER.lt.15) THEN
                      ! Cloud (600 nm scaling)
                      QSCALING = QAA(KMIE,IDXAER)/QAA(4,IDXAER)
                   ELSEIF (AOD999) THEN
                      ! Aerosol/dust (999 nm scaling)
<<<<<<< HEAD
                      QSCALING = QAA(KMIE,IDXAER)/QAA(IND999,IDXAER)
                   ELSE
                      ! Aerosol/dust (550 nm scaling)
                      QSCALING = QAA(KMIE,IDXAER)/QAA_AOD(IDXAER)
                   ENDIF
                   LOCALOD = QSCALING*AERX_COL(M,L)
                   LOCALSSA = SAA(KMIE,IDXAER)*LOCALOD
=======
                      QSCALING = QQAA(KMIE2,1,IDXAER)/
     &                           QQAA(10,1,IDXAER)
                   ELSE
                      ! Aerosol/dust (550 nm scaling)
                      QSCALING = QQAA(KMIE2,1,IDXAER)/
     &                           QQAA(5,1,IDXAER)
                   ENDIF
                   LOCALOD = QSCALING*AERX_COL(M,L)
                   LOCALSSA = SSAA(KMIE2,1,IDXAER)**LOCALOD
>>>>>>> da04ff04
                   OD(KMIE,L) = OD(KMIE,L) + LOCALOD
                   SSA(KMIE,L)= SSA(KMIE,L) + LOCALSSA
                   DO I=1,8
                      SLEG(I,KMIE,L) = SLEG(I,KMIE,L) +
     &                            (PAA(I,KMIE,IDXAER)*LOCALSSA)
                   ENDDO ! I (Phase function)
                ENDIF
             ENDDO ! M (Aerosol)

#endif
             
<<<<<<< HEAD
             KMIE2=LUTIDX(KMIE)
=======
             
>>>>>>> da04ff04
             ! Mineral dust (from new optics LUT)
             DO M=4,10
                IF (AERX_COL(M,L).gt.0d0) THEN
                   IDXAER=6
                   IR=M-3
                   IF (AOD999) THEN
<<<<<<< HEAD
                      !write(6,*) L,KMIE2,IR,IDXAER,QQAA(KMIE2,IR,IDXAER)
=======
>>>>>>> da04ff04
                      QSCALING = QQAA(KMIE2,IR,IDXAER)/
     &                           QQAA(10,IR,IDXAER) !1000nm in new .dat
                   ELSE
                      ! Aerosol/dust (550 nm scaling)
                      QSCALING = QQAA(KMIE2,IR,IDXAER)/
     &                           QQAA(5,IR,IDXAER)  !550nm in new .dat
                   ENDIF
                   LOCALOD = QSCALING*AERX_COL(M,L)
                   LOCALSSA = SSAA(KMIE2,IR,IDXAER)*LOCALOD
                   OD(KMIE,L) = OD(KMIE,L) + LOCALOD
                   SSA(KMIE,L)= SSA(KMIE,L) + LOCALSSA
                   DO I=1,8
                      SLEG(I,KMIE,L) = SLEG(I,KMIE,L) +
     &                            (PHAA(KMIE2,IR,IDXAER,I)*LOCALSSA)
                   ENDDO ! I (Phase function)
                ENDIF
             ENDDO ! M (Aerosol)

             ! Other aerosol (from new optics LUT)
             DO M=1,5
                DO IR=1,5
                  IDXAER=10+(M-1)*NRH+IR
                  IF (AERX_COL(IDXAER,L).gt.0d0) THEN
                   IF (AOD999) THEN
                      QSCALING = QQAA(KMIE2,IR,M)/
     &                           QQAA(10,IR,M) !1000nm in new .dat
                   ELSE
                      ! Aerosol/dust (550 nm scaling)
                      QSCALING = QQAA(KMIE2,IR,M)/
     &                           QQAA(5,IR,M)  !550nm in new .dat
                   ENDIF
                   LOCALOD = QSCALING*AERX_COL(IDXAER,L)
                   LOCALSSA = SSAA(KMIE2,IR,M)*LOCALOD
                   OD(KMIE,L) = OD(KMIE,L) + LOCALOD
                   SSA(KMIE,L)= SSA(KMIE,L) + LOCALSSA
                   DO I=1,8
                      SLEG(I,KMIE,L) = SLEG(I,KMIE,L) +
     &                            (PHAA(KMIE2,IR,M,I)*LOCALSSA)
                   ENDDO ! I (Phase function)
                  ENDIF  
                ENDDO    ! IR (RH bins)
             ENDDO ! M (Aerosol)
          ENDDO ! KMIE (Mie scattering wavelength bin)


          ! Normalize
          DO KMIE=1,5
             IF (OD(KMIE,L).gt.0.d0) THEN
                SSA(KMIE,L) = SSA(KMIE,L)/OD(KMIE,L)
                DO I=1,8
                   SLEG(I,KMIE,L) = SLEG(I,KMIE,L)/OD(KMIE,L)
                ENDDO
             ENDIF
          ENDDO
          ! Retrieve 600 nm OD to determine added layers
          OD600(L) = OD(4,L)
       ENDDO ! L (Layer)

c---when combining with Rayleigh and O2-O3 abs, remember the SSA and
c---  phase fn SLEG are weighted by OD and OD*SSA, respectively.
c---Given the aerosol+cloud OD/layer in visible (600 nm) calculate how to add
C       additonal levels at top of clouds (now uses log spacing)

C-----------------------------------------------------------------------
      call EXTRAL(OD600,L1_,L2EDGE,N_,JXTRA)
C-----------------------------------------------------------------------

c---set surface reflectance
        RFL(:) = max(0.d0,min(1.d0,RFLECT))

c-----------------------------------------------------------------------
C---Loop over all wavelength bins to calc mean actinic flux AVGF(L)
c-----------------------------------------------------------------------

      do K = 1,W_

        WAVE = WL(K)
C---Pick nearest Mie wavelength to get scattering properites------------
                               KMIE=1  ! use 200 nm prop for <255 nm
        if( WAVE .gt. 255.d0 ) KMIE=2  ! use 300 nm prop for 255-355 nm
        if( WAVE .gt. 355.d0 ) KMIE=3  ! use 400 nm prop for 355-500 nm
        if( WAVE .gt. 500.d0 ) KMIE=4
        if( WAVE .gt. 800.d0 ) KMIE=5

c---Combine: Rayleigh scatters & O2 & O3 absorbers to get optical properties
c---values at L1_=L_+1 are a pseudo/climatol layer above the top CTM layer (L_)
        do L = 1,L1_
         TTTX     = T_CLIM(L) ! Following GEOS-Chem v9-1-3
         call X_interp (TTTX,XQO2, TQQ(1,1),QO2(K,1), TQQ(2,1),QO2(K,2),
     &         TQQ(3,1),QO2(K,3), LQQ(1))
         call X_interp (TTTX,XQO3, TQQ(1,2),QO3(K,1), TQQ(2,2),QO3(K,2),
     &         TQQ(3,2),QO3(K,3), LQQ(2))
         ODABS = XQO3*OOJ(L) + XQO2*DDJ(L)*0.20948d0
         ODRAY = DDJ(L)*QRAYL(K)

         DTAUX(L,K) = OD(KMIE,L) + ODABS + ODRAY

         ! Aerosols + clouds + O2 + O3
         do I=1,8
           POMEGAX(I,L,K) = SLEG(I,KMIE,L)*OD(KMIE,L)
         enddo
         ! Add Rayleigh scattering effects
         ! Only non-zero for 1st and 3rd phase functions
         POMEGAX(1,L,K) = POMEGAX(1,L,K) + 1.0d0*ODRAY
         POMEGAX(3,L,K) = POMEGAX(3,L,K) + 0.5d0*ODRAY
         ! Normalize
         do I=1,8
           POMEGAX(I,L,K) = POMEGAX(I,L,K)/DTAUX(L,K)
         enddo
        enddo
      enddo
C-----------------------------------------------------------------------
      call OPMIE (DTAUX,POMEGAX,U0,RFL,AMF2,JXTRA,
     &        AVGF,FJTOP,FJBOT,FSBOT,FJFLX,FLXD,FLXD0,LLPAR)

!C-----------------------------------------------------------------------

      do K = 1,W_

        do L = 1,L_
           FFF(K,L) = FFF(K,L) + SOLF*FL(K)*AVGF(L,K)
        enddo

      enddo

      ! Calculate photolysis rates
      call JRATET(PPJ,T_INPUT,FFF, VALJXX,L_,LLCHEM,NJX)

      ! Fill out common-block array of J-rates
      DO L=1,LLCHEM
         DO J=1,NRATJ
            IF (JIND(J).gt.0) THEN
               ZPJ(L,J,ILON,ILAT) = VALJXX(L,JIND(J))*JFACTA(J)
            ELSE
               ZPJ(L,J,ILON,ILAT) = 0.d0
            ENDIF
         ENDDO
      ENDDO
      
      ! Set J-rates outside the chemgrid to zero
      IF (LLCHEM.lt.L_) THEN
         DO L=LLCHEM+1,L_
            DO J=1,NRATJ
               ZPJ(L,J,ILON,ILAT) = 0.d0
            ENDDO
         ENDDO
      ENDIF

      !---------------------------------------------------------------
      ! New diagnostic (SDE 2013-10-25) 
      ! Use it to calculate fluxes for output if necessary
      !---------------------------------------------------------------
      IF ( ND64 > 0 .and. L <= LD64 ) THEN
         ! Get net direct and net diffuse fluxes separately
         ! Order:
         !    1 - Net flux
         !    2 - Direct flux
         !    3 - Diffuse flux
         ! Convention: -ve is downwards
         DO K=1,W_
            ! Direct flux at the bottom
            FDIRECT(:) = 0.0
            FDIFFUSE(:) = 0.0
            FDIRECT(1) = FSBOT(K)
            FDIFFUSE(1) = FJBOT(K)
            DO L=2,LD64
               FDIRECT(L) = FDIRECT(L-1) + FLXD(L-1,K)
               FDIFFUSE(L) = FJFLX(L-1,K)
            ENDDO
            DO L=1,L1_
               AD64(ILON,ILAT,L,K,1) = AD64(ILON,ILAT,L,K,1) +
     &            ((FDIRECT(L)+FDIFFUSE(L))*SOLF*FL(K)*UVXFACTOR(K))
               AD64(ILON,ILAT,L,K,2) = AD64(ILON,ILAT,L,K,2) +
     &            (FDIRECT(L)*SOLF*FL(K)*UVXFACTOR(K))
               AD64(ILON,ILAT,L,K,3) = AD64(ILON,ILAT,L,K,3) +
     &            (FDIFFUSE(L)*SOLF*FL(K)*UVXFACTOR(K))
            ENDDO
         ENDDO
      ENDIF

!%%%%%%%%%%%%%%%%%%%%%%%%%%%%%%%%%%%%%%%%%%%%%%%%%%%%%%%%%%%%%%%%%%%%%%%%%%%%%
!%%% COMMENT OUT FAST-J DIAGNOSTICS FOR NOW (bmy, 3/5/14)
!%%% LEAVE CODE HERE SO THAT IT CAN BE RESTORED 
!      !---------------------------------------------------------------
!      ! Majority of heating code ignored by GEOS-Chem
!      ! Everything from here until statement number 99 is ignored
!      ! (SDE 03/31/13)
!      !---------------------------------------------------------------
!      IF (LFJXDIAG) THEN
!         DO K=1,W_
!c----direct(DIR) and diffuse(FLX) fluxes at top(UP) (solar = negative by convention)
!c----     also at bottom (DN), does not include diffuse reflected flux.
!            FLXUP(K) =  FJTOP(K)
!            DIRUP(K) = -FLXD0(K)
!            FLXDN(K) = -FJBOT(K)
!            DIRDN(K) = -FSBOT(K)
!
!            FREFI = FREFI + SOLF*FL(K)*FLXD0(K)/WL(K)
!            FREFL = FREFL + SOLF*FL(K)*FJTOP(K)/WL(K)
!            FREFS = FREFS + SOLF*FL(K)/WL(K)
!
!c---for each wavelength calculate the flux budget/heating rates:
!c  FLXD(L) = direct flux deposited in layer L  [approx = MU0*(F(L+1) -F(L))]
!c            but for spherical atmosphere!
!c  FJFLX(L) = diffuse flux across top of layer L
!
!c---calculate divergence of diffuse flux in each CTM layer (& t-o-a)
!c---     need special fix at top and bottom:
!c---FABOT = total abs at L.B. &  FXBOT = net diffusive flux at L.B.
!            FABOT = (1.d0-RFL(K))*(FJBOT(K)+FSBOT(K))
!            FXBOT = -FJBOT(K) + RFL(K)*(FJBOT(K)+FSBOT(K))
!            FLXJ(1) = FJFLX(1,K) - FXBOT
!            do L=2,LU
!               FLXJ(L) = FJFLX(L,K) - FJFLX(L-1,K)
!            enddo
!            FLXJ(LU+1) = FJTOP(K) - FJFLX(LU,K)
!c---calculate net flux deposited in each CTM layer (direct & diffuse):
!            FFX0 = 0.d0
!            do L=1,L1U
!               FFX(K,L) = FLXD(L,K) - FLXJ(L)
!               FFX0 = FFX0 + FFX(K,L)
!            enddo
!
!c  NB: the radiation level ABOVE the top CTM level is included in these budgets
!c      these are the flux budget/heating terms for the column:
!c  FFXNET(K,1) = FLXD0        direct(solar) flux dep into atmos (spherical)
!c  FFXNET(K,2) = FSBOT        direct(solar) flux dep onto LB (surface)
!c  FFXNET(K,3) = FLXD0+FSBOT  TOTAL solar into atmopshere+surface
!c  FFXNET(K,4) = FJTOP        diffuse flux leaving top-of-atmos
!c  FFXNET(K,5) = FFX0         diffuse flux absorbed in atmos
!c  FFXNET(K,6) = FABOT        total (dir+dif) absorbed at LB (surface)
!c       these are surface fluxes to compare direct vs. diffuse:
!c  FFXNET(K,7) = FSBOT        direct flux dep onto LB (surface) - for srf diags
!c  FFXNET(K,8) = FJBOT        diffuse flux dep onto LB (surface)
!
!            FFXNET(K,1) = FLXD0(K)
!            FFXNET(K,2) = FSBOT(K)
!            FFXNET(K,3) = FLXD0(K) + FSBOT(K)
!            FFXNET(K,4) = FJTOP(K)
!            FFXNET(K,5) = FFX0
!            FFXNET(K,6) = FABOT
!            FFXNET(K,7) = FSBOT(K)
!            FFXNET(K,8) = FJBOT(K)
!
!c-----------------------------------------------------------------------
!         enddo       ! end loop over wavelength K
!c-----------------------------------------------------------------------
!         FREFL = FREFL/FREFS      !calculate reflected flux (energy weighted)
!         FREFI = FREFI/FREFS
!
!c---NB UVB = 280-320 = bins 12:15, UVA = 320-400 = bins 16:17, VIS = bin 18 (++)
!
!
!c---mapping J-values from fast-JX onto CTM chemistry is done in main
!
!C-----------------------------------------------------------------------
!         if ((am_I_Root).and.(LPRTJ)) then
!c---diagnostics below are NOT returned to the CTM code
!            write(6,*)'fast-JX-(7.0)---PHOTO_JX internal print:',
!     &               ' Atmosphere---'
!c---used last called values of DTAUX and POMEGAX, should be 600 nm
!         do L=1,L1U
!            DTAU600(L) = DTAUX(L,W_)
!            do I=1,8
!               POMG600(I,L) = POMEGAX(I,L,W_)
!            enddo
!         enddo
!
!      !   call JP_ATM(PPJ,TTJ,DDJ,OOJ,ZZJ,DTAU600,POMG600,JXTRA, LU)
!
!C---PRINT SUMMARY of mean intensity, flux, heating rates:
!         if (am_I_Root) then
!            write(6,*)
!            write(6,*)'fast-JX(7.0)---PHOTO_JX internal print:',
!     &               ' Mean Intens---'
!            write(6,'(a,5f10.4)')
!     &       ' SUMMARY fast-JX: albedo/SZA/u0/F-incd/F-refl/',
!     &        RFLECT,SZA,U0,FREFI,FREFL
!
!            write(6,'(a5,18i8)')   ' bin:',(K, K=NW2,NW1,-1)
!            write(6,'(a5,18f8.1)') ' wvl:',(WL(K), K=NW2,NW1,-1)
!            write(6,'(a,a)') ' ----  100000=Fsolar   ',
!     &                  'MEAN INTENSITY per wvl bin'
!         endif
!         do L = LU,1,-1
!            do K=NW1,NW2
!               RATIO(K) = (1.d5*FFF(K,L)/FL(K))
!            enddo
!            if (am_I_Root) then
!               write(6,'(i3,2x,18i8)') L,(RATIO(K),K=NW2,NW1,-1)
!            endif
!         enddo
!
!         if (am_I_Root) then
!            write(6,*)
!            write(6,*)'fast-JX(7.0)---PHOTO_JX internal print:',
!                              ' Net Fluxes---'
!            write(6,'(a11,18i8)')   ' bin:',(K, K=NW2,NW1,-1)
!            write(6,'(a11,18f8.1)') ' wvl:',(WL(K), K=NW2,NW1,-1)
!c            write(6,'(a11,18f8.4)') ' sol in atm',(FFXNET(K,1), 
!c     &                        K=NW2,NW1,-1)
!c            write(6,'(a11,18f8.4)') ' sol at srf',(FFXNET(K,2), 
!c     &                        K=NW2,NW1,-1)
!            write(6,*) ' ---NET FLUXES--- '
!            write(6,'(a11,18f8.4)') ' sol TOTAL ',(FFXNET(K,3), 
!     &                        K=NW2,NW1,-1)
!            write(6,'(a11,18f8.4)') ' dif outtop',(FFXNET(K,4), 
!     &                        K=NW2,NW1,-1)
!            write(6,'(a11,18f8.4)') ' abs in atm',(FFXNET(K,5), 
!     &                        K=NW2,NW1,-1)
!            write(6,'(a11,18f8.4)') ' abs at srf',(FFXNET(K,6), 
!     &                        K=NW2,NW1,-1)
!            write(6,*) ' ---SRF FLUXES--- '
!            write(6,'(a11,18f8.4)') ' srf direct',(FFXNET(K,7), 
!     &                        K=NW2,NW1,-1)
!            write(6,'(a11,18f8.4)') ' srf diffus',(FFXNET(K,8), 
!     &                        K=NW2,NW1,-1)
!            write(6,'(4a)') '  ---NET ABS per layer:',
!     &         '       10000=Fsolar',
!     &         '  [NB: values <0 = numerical error w/clouds',
!     &         ' or SZA>90, colm OK]'
!         endif
!         do L = LU,1,-1
!            do K=NW1,NW2
!               RATIO(K) = 1.d5*FFX(K,L)
!            enddo
!            if (am_I_Root) then
!               write(6,'(i9,2x,18i8)') L,(RATIO(K),K=NW2,NW1,-1)
!            endif
!         enddo
!         if (am_I_Root) then
!            write(6,'(a)')
!            write(6,'(a)') ' fast-JX (7.0)----J-values----'
!            write(6,'(1x,a,72(a6,3x))') 'L=  ',(TITLEJX(K), K=1,NJX)
!            do L = LU,1,-1
!              write(6,'(i3,1p, 72e9.2)') L,(VALJXX(L,K),K=1,NJX)
!            enddo
!         endif
!
!      ENDIF
!%%%%%%%%%%%%%%%%%%%%%%%%%%%%%%%%%%%%%%%%%%%%%%%%%%%%%%%%%%%%%%%%%%%%%%%%%%%%%


   99 continue

      END SUBROUTINE PHOTO_JX
!EOC
!------------------------------------------------------------------------------
!                  GEOS-Chem Global Chemical Transport Model                  !
!------------------------------------------------------------------------------
!BOP
!
! !IROUTINE: opmie
!
! !DESCRIPTION: Subroutine OPMIE is a core Fast-JX scattering subroutine, 
!  specifically for Mie scattering.
!\\
!\\
! !INTERFACE:
!
      SUBROUTINE OPMIE (DTAUX,POMEGAX,U0,RFL,AMF2,JXTRA,
     &        FJACT,FJTOP,FJBOT,FSBOT,FJFLX,FLXD,FLXD0, LU)
!
! !USES:
!
!
! !INPUT PARAMETERS:
!
      REAL*8, INTENT(IN) ::   DTAUX(JXL1_,W_),POMEGAX(8,JXL1_,W_)
      REAL*8, INTENT(IN) ::   AMF2(2*JXL1_+1,2*JXL1_+1)
      REAL*8, INTENT(IN) ::   U0,RFL(W_)
      INTEGER, INTENT(IN) ::  JXTRA(JXL2_+1), LU
!
! !OUTPUT VARIABLES:
!
      REAL*8, INTENT(OUT) ::FJACT(JXL_,W_),FJTOP(W_),FJBOT(W_),FSBOT(W_)
      REAL*8, INTENT(OUT) ::  FJFLX(JXL_,W_),FLXD(JXL1_,W_),FLXD0(W_)
!
! !REMARKS:
! 
! !REVISION HISTORY: 
!  28 Mar 2013 - S. D. Eastham - Copied from Fast-JX v7.0
!EOP
!------------------------------------------------------------------------------
!BOC
!
! !LOCAL VARIABLES:
!
      INTEGER JNDLEV(JXL_),JNELEV(JXL1_)
      INTEGER JADDLV(JXL2_+1),JADDTO(JXL2_+1),L2LEV(JXL2_+1)
      INTEGER JTOTL,I,II,J,K,L,LL,IX,JK,   L2,L2L,L22,LZ,LZZ,ND
      INTEGER L1U,L2U,   LZ0,LZ1,LZMID
      REAL*8   SUMT,SUMJ

      REAL*8  DTAU(JXL1_+1,W_),POMEGAJ(M2_,JXL2_+1,W_),TTAU(JXL2_+1,W_)
      REAL*8  FTAU2(JXL2_+1,W_),POMEGAB(M2_,W_)
      REAL*8  ATAUA,ATAUZ,XLTAU,TAUDN,TAUUP,DTAUJ,FJFLX0
      REAL*8, DIMENSION(W_) :: TAUBTM,TAUTOP,FBTM,FTOP,ZFLUX
c--- variables used in mie code-----------------------------------------
      REAL*8, DIMENSION(W_)         :: FJT,FJB
      REAL*8, DIMENSION(N_,W_)      :: FJ,FZ,ZTAU
      REAL*8, DIMENSION(M2_,N_,W_)  :: POMEGA
      REAL*8, DIMENSION(2*JXL1_,W_)  :: FLXD2

      !=================================================================
      ! OPMIE begins here!
      !=================================================================

c---there is a parallel correspondence:
c  dimension of JX arrays JXL_ .ge. dimension that CTM is using = L_
c  but calculation is done for L_=LU, L1_=L1U, L2_=L2U lengths of CTM
c
C  fast-J Mie code for J_s, only uses 8-term expansion, 4-Gauss pts
c
c in:
c     DTAUX(1:L1_,1:W_) = optical depth of each layer
c     POMEGAX(1:8,1:L1_,1:W_) = scattering phase fn (multiplied by s-s albedo)
c     U0  = cos (SZA)
c     RFL(1:W_) = Lambertian albedo of surface
c     AMF2(1:2*L1_+1,1:2*L1_+1) = air mass factor (I,L)=wt of layer-I to layer-L
c        AMF2 now does both edges and middle of CTM layers
c     JXTRA(1:L1_) = number 0:J = no. of additional levels to be inserted
c out:
c     FJACT(1:L_,1:W_) = mean actinic flux(diff+direct) at std CTM levels(mid-lyr)
c  (new ver 5.7 diagnostics for fluxes, deposition)  fluxes 'down' are <0
c     FJTOP(1:W_) = diffuse flux out top-of-atmosphere (TAU=0 above top model lyr)
c     FJBOT(1:W_) = diffuse flux onto surface (<0 by definition)
c     FSBOT(1:W_) = direct/solar flux onto surface  (<0 by definition)
c     FJFLX(1:L_,1:W_) = diffuse flux across top of model layer L
C        this connects with FJBOT = FJFLX(0) & FJTOP = FJFLX(L_+1) (not dim!!)
c     FLXD(1:L_+1,1:W_) = solar flux deposited in layer L (includes lyr above CTM)
c        this should take into account sphericity, and is not just = mu0
c     FLXD0(1:W_) = sum of solar flux deposited in atmos
c        does NOT include flux on lower surface, does NOT mean absorbed!
C-----------------------------------------------------------------------
c
c     DTAU     Local optical depth of each CTM level
c     TTAU     Optical depth of air vertically above each point (to top of atm)
c     FTAU2     Attenuation of solar beam
c     POMEGAJ  Scattering phase function
c
c---new ver 5.3 code adds sub-layers (# = JXTRA(L2)) using ATAU as the
c   factor increase from sub-layer to sub-layer
c
C---------------------SET UP FOR MIE CODE-------------------------------
c
c-----------------wavelength independent--------------------------------
c
c  Transpose the ascending TTAU grid to a descending ZTAU grid.
c  Double the resolution - TTAU points become the odd points on the
c  ZTAU grid, even points needed for asymm phase fn soln, contain 'h'.
c  Odd point added at top of grid for unattenuated beam   (Z='inf')
c
c  The following mapping holds for JADDLV=0
c        Surface:   TTAU(1)    ==> ZTAU(2*L2_+1)
c        Top:       TTAU(L2_)  ==> ZTAU(3)
c        Infinity:     0.0     ==> ZTAU(1)
c        index: 2*(L2_+1-L2)+1 ==> LZ
c
c  Mie scattering code only used from surface to level L2_
C------------------------------------------------------------------------
c
C------------------------------------------------------------------------
c  Insert new levels, working downwards from the top of the atmosphere
c  to the surface (down in 'LZ', up in 'L2'). This allows ztau and pomega
c  to be incremented linearly, and the flux fz to be attenuated top-down
c    (avoiding problems where lower level fluxes are zero).
C------------------------------------------------------------------------
c
c  Ascend through atmosphere transposing grid and adding extra points
c  remember L2=1 is surface of CTM, but last layer (LZ) in scattering code.
c  there are twice the number of layers in the LZ arrays (2*L2_ + 2*JADDTO + 1)
c    because we need to insert the intermediate layers (even LZ) for the
c    asymmetric scattering code.
c
c  Transfer the L2=1:L2_+1 values (TTAU,FTAU2,POMEGAJ) onto the reverse
c    order, expanded, doubled-level scatter grid.
c    Note that we need to deal with the expansion by JADD levels (L2L).
c      These JADDLV levels are skipped and need to be interpolated later.
c    Note that only odd LZ levels are filled,
c
C----------------------re-grid data---------------------------------------------
c  Calculate cumulative total and define levels we want J-values at.
c  Sum upwards for levels, and then downwards for Mie code readjustments.
c
c     JXTRA(L2)  Number of new levels to add between (L2) and (L2+1)
c           ***JXTRA(1:L2_+1) is calculated based on the aerosol+cloud OD_s
c     JADDLV(L2)  Number of new levels actually added at each wavelength
c            where JADDLV = 0 when there is effectively no FTAU2
c     JADDTO(L2)   Total number of new levels to add to and above level (L2)
c     JNDLEV(L) = L2 index that maps on CTM mid-layer L
c
c---JADDLV(L2=1:L2_) = number of levels to add between TTAU2(L2) and TTAU(L2+1)
c---    JADDLV is taken from JXTRA, which is based on visible OD.
c---    JADDTO(L2=1:L2_+1) is the cumulative number of levels to be added
c---these should be fixed for all wavelengths to lock-in the array sizes

      if (LU .gt. JXL_) then
        call EXITC (' OPMIE:  JXL_ .lt. L_')
      endif

      L1U = LU + 1
      L2U = 2*LU + 2


      do L2 = 1,L2U,1
        JADDLV(L2) = JXTRA(L2)
      enddo
        JADDTO(L2U+1) = 0
      do L2 = L2U,1,-1
        JADDTO(L2) = JADDTO(L2+1) + JADDLV(L2)
      enddo

c---expanded grid now included CTM edge and mid layers plus expanded
c---    grid to allow for finer delta-tau at tops of clouds.
c---    DIM of new grid = L2U + JADDTO(1) + 1

c---L2LEV(L2) = L2-index for old level L2 in expanded J-grid (w/JADDLV)
c     in absence of JADDLV, L2LEV(L2) = L2
        L2LEV(1)  = 1
      do L2 = 2,L2U+1
        L2LEV(L2) = L2LEV(L2-1) + 1 + JADDLV(L2-1)
      enddo

c---JNDLEV(L=1:L_) = L2-index in expanded grid for CTM mid-layer L
c---JNELEV(L=1:L_) = L2-index for top of layer L
      do L = 1,LU
        JNDLEV(L) = L2LEV(2*L)
        JNELEV(L) = L2LEV(2*L+1)
      enddo
        JNELEV(LU+1) = 0  !need to set this to top-of-atmosphere

      ND = 2*L2U + 2*JADDTO(1) + 1

      if(ND .gt. N_) then
        call EXITC (' overflow of scatter arrays: ND > N_')
      endif

c----------------begin wavelength dependent set up------------------------------

C---Reinitialize arrays
      ZTAU(:,:)     = 0.d0
      FZ(:,:)       = 0.d0
      POMEGA(:,:,:) = 0.d0

      do K=1,W_

C---Set up optical depth DTAU(L)
       do L = 1,L1U
        DTAU(L,K) = DTAUX(L,K)
       enddo
        DTAU(L1U+1,K) = 0.d0

c---Define the total scattering phase fn for each CTM layer L=1:L_+1
c---   from a DTAU-wt_d mix of aerosols, cloud & Rayleigh
C---No. of quadrature pts fixed at 4(M_), expansion of phase fn @ 8
       do L = 1,L1U
        do I = 1,M2_
          POMEGAJ(I,L,K) = POMEGAX(I,L,K)
        enddo
       enddo

C---Calculate attenuated incident beam exp(-TTAU/U0 = DTAU * AirMassFactor)
c---      at the middle & edges of the CTM layers L=1:2*L1_+1
c---  L1_ is top-edge of CTM (ie, L=38 = 2 hPa) which has TAU > 0
c---  note that DTAU(L1_) is optical depth in the FULL CTM layer just above
        FTAU2(:,:) = 0.d0
        FTAU2(L2U+1,:) = 1.0d0
       do LL = 1,2*L1U+1
         L = (LL+1)/2
        if (AMF2(LL,LL) .gt. 0.0d0) then
           XLTAU = 0.0d0
         do II = 1,2*L1U+1
           I = (II+1)/2
           XLTAU = XLTAU + 0.5d0*DTAU(I,K)*AMF2(II,LL)
         enddo
         if (XLTAU .lt. 76.d0) then   ! zero out flux at 1e-33
          FTAU2(LL,K) = exp(-XLTAU)
         endif
        endif
       enddo

c---calculate direct solar flux deposited in each CTM half-layer: L=1:L2_
c---     use FSBOT for surface flux, cannot do layer above CTM (L_+1)
          FLXD2(:,:) = 0.d0
       do LL = 1,2*L1U
        if (AMF2(LL,LL) .gt. 0.d0) then
          FLXD2(LL,K) = (FTAU2(LL+1,K) - FTAU2(LL,K))/AMF2(LL,LL)
        endif
       enddo
        if (AMF2(1,1) .gt. 0.d0) then
          FSBOT(K) = FTAU2(1,K)/AMF2(1,1)
        else
          FSBOT(K) = 0.d0
        endif

       do LL = 2,2*L1U,2
         L=LL/2
         FLXD(L,K) = FLXD2(LL,K)+FLXD2(LL-1,K)
       enddo

c---integrate solar flux depositied in CTM layers L=1:L_, cannot do top layer
c---  note FLXD0 .ne. (1.d0 - FTAU(L_+1))/AMF(L_+1,L_+1) with spherical atmos
        FLXD0(K) = 0.d0
       if (AMF2(2*L1U,2*L1U) .gt. 0.d0) then
        do L=1,L1U
         FLXD0(K) = FLXD0(K) + FLXD(L,K)
        enddo
       endif

C------------------------------------------------------------------------
c  Take optical properties on CTM layers and convert to a photolysis
c  level grid corresponding to layer centres and boundaries. This is
c  required so that J-values can be calculated for the centre of CTM
c  layers; the index of these layers is kept in the JNDLEV array.
C------------------------------------------------------------------------
c---Now combine the CTM layer edges (1:L_+2) with the CTM mid-layer
c---    points (1:L_) plus 1 for the mid point of added top layer.
c---combine these edge- and mid-layer points into grid of size:
c---              L2_+1 = 2*L1_+1 = 2*L_+3
c---calculate column optical depths above each level, TTAU(1:L2_+1)
c---      note that TTAU(L2_+1)=0 and TTAU(1)=total OD

        TTAU(L2U+1,K) = 0.0d0
       do L2 = L2U,1,-1
        L          = (L2+1)/2
        DTAUJ      = 0.5d0 * DTAU(L,K)
        TTAU(L2,K)   = TTAU(L2+1,K) + DTAUJ
       enddo

c----solar flux incident on lower boundary & Lambertian reflect factor:
       if (FSBOT(K) .gt. 0.d0) then
        ZFLUX(K) = FSBOT(K)*RFL(K)/(1.d0+RFL(K))
       else
        ZFLUX(K) = 0.d0
       endif

c  Calculate scattering properties, level centres then level boundaries
c>>>>>be careful of order, we are overwriting/shifting the 'POMEGAJ' upward in index
       do L2 = L2U,2,-2
        L   = L2/2
        do I = 1,M2_
          POMEGAJ(I,L2,K) = POMEGAJ(I,L,K)
        enddo
       enddo
c---lower boundary value is set (POMEGAJ(I,1)), but set upper:
       do I = 1,M2_
         POMEGAJ(I,L2U+1,K) = POMEGAJ(I,L2U,K)
       enddo
c---now have POMEGAJ filled at even points from L2=3:L2_-1
c---use inverse interpolation for correct tau-weighted values at edges
       do L2 = 3,L2U-1,2
        TAUDN = TTAU(L2-1,K)-TTAU(L2,K)
        TAUUP = TTAU(L2,K)-TTAU(L2+1,K)
        do I = 1,M2_
          POMEGAJ(I,L2,K) = (POMEGAJ(I,L2-1,K)*TAUDN +
     &           POMEGAJ(I,L2+1,K)*TAUUP) / (TAUDN+TAUUP)
        enddo
       enddo

C---at this point FTAU2(1:L2_+1) and POMEAGJ(1:8, 1:L2_+1)
c---    where FTAU2(L2_+1) = 1.0 = top-of-atmos, FTAU2(1) = surface

       do L2 = 1,L2U+1          ! L2 = index of CTM edge- and mid-layers
        L2L = L2LEV(L2)        ! L2L = index for L2 in expanded scale(JADD)
        LZ  = ND + 2 - 2*L2L  ! LZ = index for L2 in scatt arrays
          ZTAU(LZ,K) = TTAU(L2,K)
          FZ(LZ,K)   = FTAU2(L2,K)
        do I=1,M2_
          POMEGA(I,LZ,K) = POMEGAJ(I,L2,K)
        enddo
       enddo

c   Now go thru the pairs of L2 levels to see if we need JADD levels
       do L2 = 1,L2U             ! L2 = index of CTM edge- and mid-layers
         L2L = L2LEV(L2)         ! L2L = index for L2 in expanded scale(JADD)
         LZ  = ND + 2 - 2*L2L   ! LZ = index for L2 in scatt arrays
         L22 = L2LEV(L2+1) - L2LEV(L2) - 1   ! L22 = 0 if no added levels

        if (L22 .gt. 0) then
          TAUBTM(K) = TTAU(L2,K)
          TAUTOP(K) = TTAU(L2+1,K)
          FBTM(K)   = FTAU2(L2,K)
          FTOP(K)   = FTAU2(L2+1,K)
         do I = 1,M2_
          POMEGAB(I,K) = POMEGAJ(I,L2,K)
         enddo

c---to fit L22 new layers between TAUBOT > TAUTOP, calculate new 1/ATAU factor
c---  such that TAU(just above TAU-btm) = ATUAZ * TAUBTM < TAUBTM
         ATAUZ = exp(-log(TAUBTM(K)/max(TAUTOP(K),ATAU0))/float(L22+1))
         do L = 1,L22           ! add odd levels between L2LEV(L2) & L2LEV(L2+1)
          LZZ = LZ - 2*L       ! LZZ = index(odd) of added level in scatt arrays
          ZTAU(LZZ,K) = TAUBTM(K) * ATAUZ

c---fraction from TAUBTM=>TAUTOP
          ATAUA=(TAUBTM(K)-ZTAU(LZZ,K))/(TAUBTM(K)-TAUTOP(K))
c---solar flux at interp-levels: use exp(TAU/U0) if U0>0.02 (89 deg),
c---else scale by TAU
          if (U0 .gt. 0.02d0) then
            FZ(LZZ,K) = FTOP(K) * exp((TAUTOP(K)-ZTAU(LZZ,K))/U0)
          else
            if (FBTM(K) .lt. 1.d-32) then
              FZ(LZZ,K) = 0.d0
            else
              FZ(LZZ,K) = FBTM(K) * (FTOP(K)/FBTM(K))**ATAUA
            endif
          endif
          do I = 1,M2_
            POMEGA(I,LZZ,K) = POMEGAB(I,K) +
     &               ATAUA*(POMEGAJ(I,L2+1,K)-POMEGAB(I,K))
          enddo
            TAUBTM(K)    = ZTAU(LZZ,K)
            FBTM(K)      = FZ(LZZ,K)
          do I = 1,M2_
            POMEGAB(I,K) = POMEGA(I,LZZ,K)
          enddo
         enddo
        endif
       enddo

c   Now fill in the even points with simple interpolation in scatter arrays:
       do LZ = 2,ND-1,2
         ZTAU(LZ,K) = 0.5d0*(ZTAU(LZ-1,K)+ZTAU(LZ+1,K))
         FZ(LZ,K)   = sqrt(FZ(LZ-1,K)*FZ(LZ+1,K))
        do I=1,M2_
         POMEGA(I,LZ,K) = 0.5d0*(POMEGA(I,LZ-1,K)+POMEGA(I,LZ+1,K))
        enddo
       enddo

      enddo  ! wavelength loop!

C-----------------------------------------------------------------------
       call MIESCT(FJ,FJT,FJB,POMEGA,FZ,ZTAU,ZFLUX,RFL,U0,ND)
C-----------------------------------------------------------------------

c---Move mean intensity from scatter array FJ(LZ=1:ND)
c---              to CTM mid-level array FJACT(L=1:L_)

      do K=1,W_

c---mean intensity at mid-layer:  4*<I> + solar
c       do L = 1,LU
c        L2L = JNDLEV(L)
c        LZ  = ND+2 - 2*L2L
c        FJACT(L,K) = 4.d0*FJ(LZ,K) + FZ(LZ,K)
c       enddo

c---mean intensity averaged throughout layer:
       do L = 1,LU
         LZ0 = ND+2 - 2*JNELEV(L)
        if (L .gt. 1) then
         LZ1 = ND+2 - 2*JNELEV(L-1)
        else
         LZ1 = ND
        endif
         SUMJ = (4.d0*FJ(LZ0,K)+FZ(LZ0,K))*(ZTAU(LZ0+2,K)-ZTAU(LZ0,K))
     &         +(4.d0*FJ(LZ1,K)+FZ(LZ1,K))*(ZTAU(LZ1,K)-ZTAU(LZ1-2,K))
         SUMT = ZTAU(LZ0+2,K)-ZTAU(LZ0,K) + ZTAU(LZ1,K)-ZTAU(LZ1-2,K)

        do LZ = LZ0+2,LZ1-2,2
         SUMJ =SUMJ+(4.d0*FJ(LZ,K)+FZ(LZ,K))*(ZTAU(LZ+2,K)-ZTAU(LZ-2,K))
         SUMT =SUMT + ZTAU(LZ+2,K)-ZTAU(LZ-2,K)
        enddo
        FJACT(L,K) = SUMJ/SUMT

       enddo

c---mean diffuse flux:  4<I*mu> (not solar) at top of layer L
c---      average (tau-wtd) the h's just above and below the L-edge
       do L = 1,LU
        L2L = JNELEV(L)
        LZ  = ND+2 - 2*L2L
        FJFLX0 = (ZTAU(LZ+1,K)-ZTAU(LZ,K))/(ZTAU(LZ+1,K)-ZTAU(LZ-1,K))
        FJFLX(L,K)=4.d0*(FJ(LZ-1,K)*FJFLX0 + FJ(LZ+1,K)*(1.d0-FJFLX0))
       enddo

c---diffuse fluxes reflected at top, incident at bottom
         FJTOP(K) = FJT(K)
         FJBOT(K) = FJB(K)

      enddo  ! wavelength loop!

      END SUBROUTINE OPMIE
!EOC
!------------------------------------------------------------------------------
!                  GEOS-Chem Global Chemical Transport Model                  !
!------------------------------------------------------------------------------
!BOP
!
! !IROUTINE: miesct
!
! !DESCRIPTION: Subroutine MIESCT is an adaptation of the Prather radiative
!  transfer code (mjp, 10/95).
!\\
!\\
! !INTERFACE:
!
      SUBROUTINE MIESCT(FJ,FJT,FJB, POMEGA,FZ,ZTAU,ZFLUX,RFL,U0,ND)
!
! !USES:
!
!
! !INPUT PARAMETERS:
!
      INTEGER, INTENT(IN) ::  ND
      REAL*8, INTENT(IN)  ::  POMEGA(M2_,N_,W_),FZ(N_,W_),ZTAU(N_,W_)
     &                       ,RFL(W_),U0,ZFLUX(W_)
!
! !OUTPUT VARIABLES:
!
      REAL*8, INTENT(OUT) ::  FJ(N_,W_),FJT(W_),FJB(W_)
!
! !REMARKS:
!     Prather, 1974, Astrophys. J. 192, 787-792.
!         Solution of inhomogeneous Rayleigh scattering atmosphere.
!         (original Rayleigh w/ polarization)
!     Cochran and Trafton, 1978, Ap.J., 219, 756-762.
!         Raman scattering in the atmospheres of the major planets.
!         (first use of anisotropic code)
!     Jacob, Gottlieb and Prather, 1989, J.Geophys.Res., 94, 12975-13002.
!         Chemistry of a polluted cloudy boundary layer,
!         (documentation of extension to anisotropic scattering)
!                                                                             .
!    takes atmospheric structure and source terms from std J-code
!    ALSO limited to 4 Gauss points, only calculates mean field! (M=1)
! 
! !REVISION HISTORY: 
!  28 Mar 2013 - S. D. Eastham - Copied from Fast-JX v7.0
!EOP
!------------------------------------------------------------------------------
!BOC
!
! !LOCAL VARIABLES:
!
      REAL*8  PM(M_,M2_),PM0(M2_)
      INTEGER I, IM  ,K

      !=================================================================
      ! MIESCT begins here!
      !=================================================================

      do I = 1,M_
       call LEGND0 (EMU(I),PM0,M2_)
       do IM = 1,M2_
         PM(I,IM) = PM0(IM)
       enddo
      enddo

       call LEGND0 (-U0,PM0,M2_)
       do IM=1,M2_
         PM0(IM) = 0.25d0*PM0(IM)
       enddo

c---BLKSLV now called with all the wavelength arrays (K=1:W_)

      call BLKSLV(FJ,POMEGA,FZ,ZTAU,ZFLUX,RFL,PM,PM0,FJT,FJB, ND)

      END SUBROUTINE MIESCT
!EOC
!------------------------------------------------------------------------------
!                  GEOS-Chem Global Chemical Transport Model                  !
!------------------------------------------------------------------------------
!BOP
!
! !IROUTINE: legnd0
!
! !DESCRIPTION: Subroutine LEGND0 calculates ordinary Legendre functions 
!  of X (real) from $P[0] = PL(1) = 1, P[1] = X, \dots, P[N-1] = PL(N)$
!\\
!\\
! !INTERFACE:
!
      SUBROUTINE LEGND0 (X,PL,N)
!
! !USES:
!
!
! !INPUT PARAMETERS:
!
      INTEGER, INTENT(IN) :: N
      REAL*8, INTENT(IN)  :: X
!
! !OUTPUT VARIABLES:
!
      REAL*8, INTENT(OUT) :: PL(N)
!
! !REMARKS:
! 
! !REVISION HISTORY: 
!  28 Mar 2013 - S. D. Eastham - Copied from Fast-JX v7.0
!EOP
!------------------------------------------------------------------------------
!BOC
!
! !LOCAL VARIABLES:
!
      INTEGER I
      REAL*8  DEN

      !=================================================================
      ! LEGND0 begins here!
      !=================================================================

C---Always does PL(2) = P[1]
        PL(1) = 1.d0
        PL(2) = X
        do I = 3,N
         DEN = (I-1)
         PL(I) = PL(I-1)*X*(2.d0-1.0/DEN) - PL(I-2)*(1.d0-1.d0/DEN)
        enddo

      END SUBROUTINE LEGND0
!EOC
!------------------------------------------------------------------------------
!                  GEOS-Chem Global Chemical Transport Model                  !
!------------------------------------------------------------------------------
!BOP
!
! !IROUTINE: set_prof
!
! !DESCRIPTION: Subroutine SET\_PROF sets vertical profiles for a given
!  latitude and longitude. 
!\\
!\\
! !INTERFACE:
!
      SUBROUTINE SET_PROF (YLAT,     MONTH,  DAY,     T_CTM,  P_CTM,
     &                     CLDOD,    DSTOD,  AEROD,   O3_CTM, O3_TOMS,
     &                     AERCOL,   T_CLIM, O3_CLIM, Z_CLIM, AIR_CLIM,
     &                     Input_Opt )
!
! !USES:
!
      USE GIGC_Input_Opt_Mod, ONLY : OptInput
!
! !INPUT PARAMETERS:
!
      REAL*8, INTENT(IN)         :: YLAT              ! Latitude (degrees)
      INTEGER,INTENT(IN)         :: MONTH             ! Month
      INTEGER,INTENT(IN)         :: DAY               ! Day *of month*
      REAL*8, INTENT(IN)         :: T_CTM(L1_)        ! CTM temperatures (K)
      REAL*8, INTENT(IN)         :: O3_TOMS           ! O3 column (DU)
      REAL*8, INTENT(IN)         :: P_CTM(L1_+1)      ! CTM edge pressures (hPa)
      REAL*8, INTENT(INOUT)      :: CLDOD(L_)         ! Cloud optical depth
      REAL*8, INTENT(IN)         :: DSTOD(L_,NDUST)   ! Mineral dust OD
      REAL*8, INTENT(IN)         :: AEROD(L_,A_)      ! Aerosol OD
      REAL*8, INTENT(IN)         :: O3_CTM(L1_)       ! CTM ozone (molec/cm3)
      TYPE(OptInput), INTENT(IN) :: Input_Opt         ! Input options
!
! !OUTPUT VARIABLES:
!
      REAL*8, INTENT(OUT)        :: AERCOL(A_,L1_)    ! Aerosol column
      REAL*8, INTENT(OUT)        :: T_CLIM(L1_)       ! Clim. temperatures (K)
      REAL*8, INTENT(OUT)        :: Z_CLIM(L1_+1)     ! Edge altitudes (cm)
      REAL*8, INTENT(OUT)        :: O3_CLIM(L1_)      ! O3 column depth (#/cm2)
      REAL*8, INTENT(OUT)        :: AIR_CLIM(L1_)     ! O3 column depth (#/cm2)
!
! !REMARKS:
! 
! !REVISION HISTORY: 
!  30 Mar 2013 - S. D. Eastham - Adapted from J. Mao code
!EOP
!------------------------------------------------------------------------------
!BOC
!
! !LOCAL VARIABLES:
!
      INTEGER                :: I, K, L, M, N, LCTM
      REAL*8                 :: DLOGP,F0,T0,B0,PB,PC,XC,MASFAC,SCALEH
      REAL*8                 :: PSTD(52),OREF2(51),TREF2(51)
      REAL*8                 :: PROFCOL, ODSUM
      REAL*8, PARAMETER      :: ODMAX = 200.0d0

      ! Local variables for quantities from Input_Opt
      LOGICAL :: LO3FJX

      !=================================================================
      ! SET_PROF begins here!
      !=================================================================

      ! Copy fields from INPUT_OPT
      LO3FJX = Input_Opt%LO3FJX

      ! Zero aerosol column
      DO K=1,A_
         DO I=1,L1_   
            AERCOL(K,I) = 0.d0
         ENDDO
      ENDDO

      ! Scale optical depths to stay within limits
      ODSUM = 0.d0
      DO I=1,L_   
         CLDOD(I) = DBLE(CLDOD(I))
         ODSUM = ODSUM + CLDOD(I) 
      ENDDO
      IF (ODSUM.gt.ODMAX) THEN
         ODSUM = ODMAX/ODSUM ! Temporary
         DO I=1,L_    
            CLDOD(I) = CLDOD(I)*ODSUM
         ENDDO
         ODSUM = ODMAX
      ENDIF

      !=================================================================      
      ! Set up pressure levels for O3/T climatology - assume that value
      ! given for each 2 km z* level applies from 1 km below to 1 km 
      ! above, so select pressures at these boundaries. Surface level 
      ! values at 1000 mb are assumed to extend down to the actual 
      ! surface pressure for this lat/lon.
      !=================================================================      
      PSTD(1)  = MAX(P_CTM(1),1000.d0)
      PSTD(2)  = 1000.d0 * 10.d0 ** (-1.d0/16.d0)
      DLOGP    = 10.d0**(-2.d0/16.d0)
      DO I=3,51
         PSTD(I) = PSTD(I-1) * DLOGP
      ENDDO
      PSTD(52) = 0.d0

      ! Mass factor - delta-Pressure [hPa] to delta-Column [molec/cm2]
      MASFAC = 100.d0 * 6.022d+23 / ( 28.97d0 * 9.8d0 * 10.d0 )

      ! Select appropriate monthly and latitudinal profiles
      ! Now use YLAT instead of Oliver's YDGRD(NSLAT) (bmy, 9/13/99) 
      M = MAX( 1, MIN( 12, MONTH                   ) )
      L = MAX( 1, MIN( 18, ( INT(YLAT) + 99 ) / 10 ) )

      ! Temporary arrays for climatology data
      DO I = 1, 51
          OREF2(I) = OREF(I,L,M)
          TREF2(I) = TREF(I,L,M)
      ENDDO
 
      ! Apportion O3 and T on supplied climatology z* levels onto CTM levels 
      ! with mass (pressure) weighting, assuming constant mixing ratio and
      ! temperature half a layer on either side of the point supplied.

      DO I = 1, L1_  
         F0 = 0.D0
         T0 = 0.D0
         DO K = 1, 51
            PC = MIN( P_CTM(I),   PSTD(K)   )
            PB = MAX( P_CTM(I+1), PSTD(K+1) )
            IF ( PC .GT. PB ) THEN
               XC = ( PC - PB ) / ( P_CTM(I) - P_CTM(I+1) )
               F0 = F0 + OREF2(K)*XC
               T0 = T0 + TREF2(K)*XC
            ENDIF
         ENDDO
         T_CLIM(I)  = T0
         O3_CLIM(I) = F0 * 1.D-6
      ENDDO

      !=================================================================
      ! Calculate effective altitudes using scale height at each level
      !=================================================================
      Z_CLIM(1) = 0.D0
      DO I = 1, L_   
         SCALEH = 1.3806D-19 * MASFAC * T_CLIM(I)
         Z_CLIM(I+1) = Z_CLIM(I) - 
     &        ( LOG( P_CTM(I+1) / P_CTM(I) ) * SCALEH )
      ENDDO
      Z_CLIM(L1_+1)=Z_CLIM(L1_) + ZZHT

      !=================================================================
      ! Add Aerosol Column - include aerosol types here. Currently use 
      ! soot water and ice; assume black carbon x-section of 10 m2/g, 
      ! independent of wavelength; assume limiting temperature for 
      ! ice of -40 deg C.
      !=================================================================
      DO I = 1, L_   
         ! Turn off uniform black carbon profile (rvm, bmy, 2/27/02)
         AERCOL(1,I) = 0D0

         IF ( T_CTM(I) .GT. 233.D0 ) THEN
            AERCOL(2,I) = CLDOD(I)
            AERCOL(3,I) = 0.D0
         ELSE
            AERCOL(2,I) = 0.D0
            AERCOL(3,I) = CLDOD(I)
         ENDIF

         ! Also add in aerosol optical depth columns (rvm, bmy, 9/30/00)
         DO N = 1, NDUST
            AERCOL(3+N,I) = DSTOD(I,N)
         ENDDO
        
         ! Also add in other aerosol optical depth columns (rvm, bmy, 2/27/02)
         DO N = 1, NAER
            AERCOL(3+N+NDUST,I) = AEROD(I,N)
         ENDDO

      ENDDO

      DO K = 1,(3+NDUST+(NAER))
         AERCOL(K,L1_    ) = 0.D0
      ENDDO

      !=================================================================
      ! Calculate column quantities for FAST-JX
      !=================================================================
      PROFCOL = 0d0

      DO I = 1, L1_   

         ! Monthly mean air Column [molec/cm2]
         AIR_CLIM(I)  = ( P_CTM(I) - P_CTM(I+1) ) * MASFAC

         ! Monthly mean O3 column [molec/cm2]
         O3_CLIM(I) = O3_CLIM(I) * AIR_CLIM(I)
    
         ! Monthly mean O3 column [DU] 
         PROFCOL = PROFCOL + ( O3_CLIM(I) / 2.69d16 )
      ENDDO

      !! Top values are special (do not exist in CTM data)
      !AIR_CLIM(L1_)     = P_CTM(L1_) * MASFAC
      !O3_CLIM(L1_) = O3_CLIM(L1_) * AIR_CLIM(L1_)
      
      !=================================================================
      ! Now weight the O3 column by the observed monthly mean TOMS.
      ! Missing data is denoted by the flag -999. (mje, bmy, 7/15/03)
      ! 
      ! TOMS/SBUV MERGED TOTAL OZONE DATA, Version 8, Revision 3.
      ! Resolution:  5 x 10 deg.
      !
      ! Methodology (bmy, 2/12/07)
      ! ----------------------------------------------------------------
      ! FAST-J comes with its own default O3 column climatology (from 
      ! McPeters 1992 & Nagatani 1991), which is stored in the input 
      ! file "jv_atms.dat".  These "FAST-J default" O3 columns are used 
      ! in the computation of the actinic flux and other optical 
      ! quantities for the FAST-J photolysis.  
      !
      ! The TOMS/SBUV O3 columns and 1/2-monthly O3 trends (contained 
      ! in the TOMS_200701 directory) are read into GEOS-Chem by routine 
      ! READ_TOMS in "toms_mod.f".  Missing values (i.e. locations where 
      ! there are no data) in the TOMS/SBUV O3 columns are defined by 
      ! the flag -999.  
      ! 
      ! After being read from disk in routine READ_TOMS, the TOMS/SBUV 
      ! O3 data are then passed to the FAST-J routine "set_prof.f".  In 
      ! "set_prof.f", a test is done to make sure that the TOMS/SBUV O3 
      ! columns and 1/2-monthly trends do not have any missing values 
      ! for (lat,lon) location for the given month.  If so, then the 
      ! TOMS/SBUV O3 column data is interpolated to the current day and 
      ! is used to weight the "FAST-J default" O3 column.  This 
      ! essentially "forces" the "FAST-J default" O3 column values to 
      ! better match the observations, as defined by TOMS/SBUV.
      !
      ! If there are no TOMS/SBUV O3 columns (and 1/2-monthly trends) 
      ! at a (lat,lon) location for given month, then FAST-J will revert 
      ! to its own "default" climatology for that location and month.  
      ! Therefore, the TOMS O3 can be thought of as an  "overlay" data 
      ! -- it is only used if it exists.
      !
      ! Note that there are no TOMS/SBUV O3 columns at the higher 
      ! latitudes.  At these latitudes, the code will revert to using 
      ! the "FAST-J default" O3 columns.
      !
      ! As of February 2007, we have TOMS/SBUV data for 1979 thru 2005.  
      ! 2006 TOMS/SBUV data is incomplete as of this writing.  For years
      ! 2006 and onward, we use 2005 TOMS O3 columns.
      !
      ! This methodology was originally adopted by Mat Evans.  Symeon 
      ! Koumoutsaris was responsible for creating the downloading and 
      ! processing the TOMS O3 data files from 1979 thru 2005 in the 
      ! TOMS_200701 directory.
      !=================================================================

      ! Updated with UCX
      ! Since we now have stratospheric ozone calculated online, use
      ! this instead of archived profiles for all chemistry-grid cells
      ! The variable O3_CTM is obtained from State_Met%Tracers, and will be 0
      ! outside the chemgrid (in which case we use climatology)

      ! Scale monthly O3 profile to the daily O3 profile (if available)
      DO I = 1, L1_
         IF ((LO3FJX) .and. (I.le.LLCHEM) .and. (O3_CTM(I) > 0d0)) THEN
            ! Convert from molec/cm3 to molec/cm2
            O3_CLIM(I) = O3_CTM(I) * (Z_CLIM(I+1)-Z_CLIM(I))
         ELSEIF (O3_TOMS > 0d0) THEN
            O3_CLIM(I) = O3_CLIM(I) * ( O3_TOMS / PROFCOL )
         ENDIF
      ENDDO

      END SUBROUTINE SET_PROF
!EOC
!------------------------------------------------------------------------------
!                  GEOS-Chem Global Chemical Transport Model                  !
!------------------------------------------------------------------------------
!BOP
!
! !IROUTINE: set_aer
!
! !DESCRIPTION: Subroutine SET\_AER fills out the array MIEDX.
!  Each entry connects a GEOS-Chem aerosol to its Fast-JX counterpart:
!  MIEDX(Fast-JX index) = (GC index)
!\\
!\\
! !INTERFACE:
!
      SUBROUTINE SET_AER(am_I_Root)
!
! !USES:
!
!
! !INPUT PARAMETERS:
!
      LOGICAL, INTENT(IN) :: am_I_Root
!
! !OUTPUT VARIABLES:
!
!
! !REMARKS:
! 
! !REVISION HISTORY: 
!  31 Mar 2013 - S. D. Eastham - Adapted from J. Mao FJX v6.2 implementation
!EOP
!------------------------------------------------------------------------------
!BOC
!
! !LOCAL VARIABLES:
!
      INTEGER               :: I, J, K
      INTEGER               :: IND(NRHAER)

      !=================================================================
      ! SER_AER begins here!
      !=================================================================

      ! Taken from aerosol_mod.F
      IND = (/22,29,36,43,50/)

      DO I=1,AN_
         MIEDX(I) = 0
      ENDDO

!     Select Aerosol/Cloud types to be used - define types here
!     Each of these types must be listed in the order used by OPMIE.F

      ! Clouds
      MIEDX(1)  =  3   !  Black carbon absorber
      MIEDX(2)  = 10   !  Water Cloud (Deirmenjian 8 micron)
      MIEDX(3)  = 14   !  Irregular Ice Cloud (Mishchenko)

      ! Dust
      MIEDX(4)  = 15   !  Mineral Dust  .15 micron    (rvm, 9/30/00)
      MIEDX(5)  = 16   !  Mineral Dust  .25 micron    (rvm, 9/30/00)
      MIEDX(6)  = 17   !  Mineral Dust  .4  micron    (rvm, 9/30/00)
      MIEDX(7)  = 18   !  Mineral Dust  .8  micron    (rvm, 9/30/00)
      MIEDX(8)  = 19   !  Mineral Dust 1.5  micron    (rvm, 9/30/00)
      MIEDX(9)  = 20   !  Mineral Dust 2.5  micron    (rvm, 9/30/00)
      MIEDX(10) = 21   !  Mineral Dust 4.0  micron    (rvm, 9/30/00)

      ! Aerosols
      DO I=1,NRHAER
         DO J=1,NRH
            MIEDX(10+((I-1)*NRH)+J)=IND(I)+J-1
         ENDDO
      ENDDO

#if defined( UCX )
      ! Stratospheric aerosols - SSA/STS and solid PSCs
      MIEDX(10+(NRHAER*NRH)+1) = 4  ! SSA/LBS/STS
      MIEDX(10+(NRHAER*NRH)+2) = 14 ! NAT/ice PSCs
#endif
c
c  Ensure all 'AN_' types are valid selections
      do i=1,AN_
        IF (am_I_Root) write(6,1000) MIEDX(i),TITLEAA(MIEDX(i))
        if(MIEDX(i).gt.NAA.or.MIEDX(i).le.0) then
          if (am_I_Root) then
             write(6,1200) MIEDX(i),NAA
          endif
          CALL EXITC('Bad MIEDX value.')
        endif
      enddo

 1000 format('Using Aerosol type: ',i3,1x,a)
 1200 format('Aerosol type ',i3,' unsuitable; supplied values must be ',
     $       'between 1 and ',i3)

      END SUBROUTINE SET_AER
!EOC
!------------------------------------------------------------------------------
!                  GEOS-Chem Global Chemical Transport Model                  !
!------------------------------------------------------------------------------
!BOP
!
! !IROUTINE: fjxfunc
!
! !DESCRIPTION: Function FJXFUNC supplies J-values to the chemistry solver.  
!\\
!\\
! !INTERFACE:
!
      FUNCTION FJXFUNC( I, J, L, NREAC, BRCH, NAME ) RESULT( JVAL )
!
! !INPUT PARAMETERS: 
!
      INTEGER,           INTENT(IN) :: I       ! Longitude index
      INTEGER,           INTENT(IN) :: J       ! Latitude index
      INTEGER,           INTENT(IN) :: L       ! Level index
      INTEGER,           INTENT(IN) :: NREAC   ! Photolysis reaction #
      INTEGER,           INTENT(IN) :: BRCH    ! Branch # of photolysis rxn
      CHARACTER (LEN=4), INTENT(IN) :: NAME    ! Photolysis species name
!
! !RETURN VALUE:
!
      REAL*8                        :: JVAL    ! Desired J-value [s-1]
!
! !REVISION HISTORY: 
!  (1  ) "cmn_fj.h" also includes "CMN_SIZE" and "define.h".
!  (2  ) J-values are stored in array "ZPJ" from "cmn_fjx_mod.F".
!  (3  ) Now references ERROR_STOP from "error_mod.F".  Updated comments,
!         and made some cosmetic changes. (bmy, 10/15/02)
!  27 Mar 2013 - S. D. Eastham - Rolled into FAST_JX_MOD
!  29 Mar 2013 - S. D. Eastham - Converted from fjfunc into fjxfunc
!  22 Jul 2014 - R. Yantosca   - Cosmetic changes
!EOP
!------------------------------------------------------------------------------
!BOC
!
! !LOCAL VARIABLES:
!
      INTEGER  :: N
      
      !=================================================================
      ! FJXFUNC begins here!
      !
      ! If your compiler has subscript-range checking (-C or 
      ! -check_bounds) then it is recommended to use this option to 
      ! test for the validity of (I,J,L), since repeated IF statements 
      ! are computationally expensive.
      !
      ! If your compiler does not have subscript-range checking, then 
      ! uncomment the following lines to do a manual test for the 
      ! validity of (I,J,L).  
      !=================================================================

!      IF ( I > IIPAR .OR. J > JJPAR .OR. L > JVL_ ) THEN 
!         CALL EXITC('Invalid grid-box # in call to FJXFUNC')
!      ENDIF

      !=================================================================
      ! RINDEX converts the J-value index as read from "globchem.dat" to 
      ! the J-value index as read from "fjx_j2j.dat". 
      ! (bmy, 10/5/98, SDE 03/29/13)
      !
      ! Make sure that we have taken the proper reaction! 
      !=================================================================
      N = RINDEX(NREAC)

      IF ( (N > NRATJ ) .or. (N .eq. 0) ) THEN
         WRITE(6,*) 'RXN for ',name,', branch ',brch,' not found!'
         CALL EXITC( 'Check FJXFUNC' )
      ENDIF

      !=================================================================
      ! Return the appropriate J-value as the value of the function 
      !=================================================================
      JVAL = ZPJ(L,N,I,J)

!      ! Uncomment following lines for more rigorous checking
!      IF (ISNAN(FJXFUNC)) THEN
!         WRITE(6,*) 'Photolysis error for branch ', brch, ' of ', name
!         WRITE(6,*) 'NaN photorate in grid I J L: ',I, J, L
!         CALL EXITC('Bad photorate')
!      ENDIF

      END FUNCTION FJXFUNC
!EOC
!------------------------------------------------------------------------------
!                  GEOS-Chem Global Chemical Transport Model                  !
!------------------------------------------------------------------------------
!BOP
!
! !ROUTINE: jv_index
!
! !DESCRIPTION: Subroutine JV\_INDEX computes the mapping between the CTM 
!  indices (from "globchem.dat") for J-values to the FAST-JX indices 
!  (from "FJX\_j2j.dat") for J-values.  (bmy, 10/5/98, 4/27/10)
!\\
!\\
! !INTERFACE:
!
      SUBROUTINE JV_INDEX( am_I_Root )
!
! !USES:
!
      USE CMN_SIZE_MOD
      USE COMODE_LOOP_MOD  ! SMVGEAR II arrays

! !INPUT PARAMETERS: 
!
      LOGICAL, INTENT(IN) :: am_I_Root   ! Is this the root CPU?
! 
! !REVISION HISTORY:
!  05 Oct 1998 - R. Yantosca - Initial version
!  (1 ) Assumes the ordering of a species with several branches in 
!        "ratj.d" is the same as in "chem.dat".
!  (2 ) Updated comments, cosmetic changes (bmy, 11/15/01)
!  (3 ) NAMESPEC is now NAMEGAS for SMVGEAR II.   We don't need to reference 
!        CMN anymore. Now loop from NCS = 1..NCSGAS (bdf, bmy, 4/8/03)
!  (4 ) Now reset NCS to NCSURBAN after loop (dbm, bmy, 10/16/06)
!  (5 ) Increase species name length (fp, 6/09)
!  (6 ) Change "Harvard #" to "GEOS-Chem #" in output (bmy, 4/27/10)
!  30 Jul 2012 - R. Yantosca - Now accept am_I_Root as an argument when
!                              running with the traditional driver main.F
!  30 Jul 2012 - R. Yantosca - Added ProTeX headers
!  31 Mar 2013 - S. D. Eastham - Adapted for Fast-JX v7.0
!EOP
!------------------------------------------------------------------------------
!BOC
!
! !LOCAL VARIABLES:
!
      ! Local variables
      INTEGER            :: I, IFNC, IBRCH, N, NK

      ! Needed longer name limits (SDE 03/31/13)
      CHARACTER (LEN=14)  :: FULLNAME
      CHARACTER (LEN=10)  :: SPECNAME

      !=================================================================
      ! JV_INDEX begins here!
      !=================================================================

      ! Zero the RINDEX array
      RINDEX(:) = 0

      ! Loop over photolysis rxns (urban chemistry only)
      DO NCS = 1, NCSGAS
      DO I   = 1, NPHOT

         !==============================================================
         ! I        = Index of photo rxns    from "globchem.dat"
         ! NK       = Absolute rxn number (adds offset to I)
         ! SPECNAME = Name of species I,     from "globchem.dat"
         ! IBRCH    = Branch # of species I, from "globchem.dat"
         !==============================================================
         NK       = NRATES(NCS) + I
         FULLNAME = TRIM(NAMEGAS(IRM(1,NK,NCS)))
         ! Get first 10 characters only
         READ (FULLNAME(1:10),"(a10)") SPECNAME
         IFNC     = DEFPRAT(NK,NCS) + 0.01d0
         IBRCH    = 10d0*( DEFPRAT(NK,NCS) - IFNC ) + 0.5d0

         !==============================================================
         ! N      = Index of photolysis reaction in "FJX_j2j.dat"
         ! RNAMES = Name of species N as listed in "FJX_j2j.dat" 
         ! BRANCH = Relative count of reaction in "FJX_j2j.dat"
         !  
         ! If the species names and branch numbers from both "globchem" 
         ! and "FJX_j2j" match, then store N (the FJX index) in the 
         ! Ith element of RINDEX.
         !  
         ! Thus, when looping over I (the "globchem" indices), as is 
         ! done in FJXFUNC, RINDEX(I) will access the correct J-value 
         ! according to the ordering in "FJX_j2j.dat".
         !==============================================================
         DO N = 1, NRATJ
            IF ( SPECNAME == RNAMES(N) .and. IBRCH == BRANCH(N) ) THEN
               RINDEX(I) = N

               ! change formatting for longer name (FP 6/2009)
               IF ( am_I_Root ) THEN
                  WRITE ( 6, 100 ) I,         FULLNAME,  IBRCH, 
     &                             RINDEX(I), RNAMES(N), BRANCH(N)
               ENDIF
 100           FORMAT('GEOS-Chem #: ', i3, 1x, a14, ' Branch: ', i2, 
     &               ' --->  Fast-JX #: ', i3, 1x, a10, ' Branch: ',i2 )
               EXIT
            ENDIF
         ENDDO
      ENDDO  
      ENDDO

      ! Reset NCS to NCSURBAN for safety's sake (bmy, 10/16/06)
      NCS = NCSURBAN

      ! Return to calling program      
      END SUBROUTINE JV_INDEX
!EOC
!------------------------------------------------------------------------------
!                  GEOS-Chem Global Chemical Transport Model                  !
!------------------------------------------------------------------------------
!BOP
!
! !IROUTINE: rd_prof_nc
!
! !DESCRIPTION: Subroutine RAD\_PROF\_NC reads in the reference climatology  
!  from a NetCDF file rather than an ASCII .dat.
!\\
!\\
! !INTERFACE:
!
      SUBROUTINE RD_PROF_NC( am_I_Root, Input_Opt, RC )
!
! !USES:
!
      ! Modules for netCDF read
      USE m_netcdf_io_open
      USE m_netcdf_io_read
      USE m_netcdf_io_readattr
      USE m_netcdf_io_close
      USE GIGC_ErrCode_Mod
      USE GIGC_Input_Opt_Mod, ONLY : OptInput
!
! !INPUT PARAMETERS:
!
      LOGICAL,        INTENT(IN)  :: am_I_Root   ! Are we on the root CPU?
      TYPE(OptInput), INTENT(IN)  :: Input_Opt   ! Input Options object
!
! !OUTPUT PARAMETERS:
!
      INTEGER,        INTENT(OUT) :: RC          ! Success or failure?
!
! !REMARKS:
!  This file was automatically generated by the Perl scripts in the
!  NcdfUtilities package (which ships w/ GEOS-Chem) and was subsequently
!  hand-edited.
!
! !REVISION HISTORY:
!  19 Apr 2012 - R. Yantosca - Initial version
!  30 Jul 2012 - R. Yantosca - Now accept am_I_Root as an argument when
!                              running with the traditional driver main.F
!  10 Apr 2013 - S. D. Eastham - Adapted for Fast-JX v7.0
!  20 Jun 2014 - R. Yantosca - Now accept am_I_Root, Input_Opt, RC
!EOP
!------------------------------------------------------------------------------
!BOC
!
! !LOCAL VARIABLES:
!
      ! netCDF file handle
      INTEGER            :: fId                 ! netCDF file ID
    
      ! Character strings
      CHARACTER(LEN=255) :: nc_dir              ! netCDF directory name
      CHARACTER(LEN=255) :: nc_file             ! netCDF file name
      CHARACTER(LEN=255) :: nc_path             ! netCDF path name
      CHARACTER(LEN=255) :: v_name              ! netCDF variable name 
      CHARACTER(LEN=255) :: a_name              ! netCDF attribute name
      CHARACTER(LEN=255) :: a_val               ! netCDF attribute value
    
      ! Arrays for netCDF start and count values
      INTEGER            :: st3d(3), ct3d(3)    ! For 3D arrays 
   
      !=================================================================
      ! RD_PROF_NC begins here!
      !=================================================================

      ! Assume success
      RC = GIGC_SUCCESS

      !=========================================================================
      ! Open and read data from the netCDF file
      !=========================================================================
    
      ! Directory and file names
      nc_dir  = TRIM( Input_Opt%DATA_DIR_1x1 ) // 'FastJ_201204/'      
      nc_file = 'fastj.jv_atms_dat.nc'  
      nc_path = TRIM( nc_dir ) // TRIM( nc_file )
    
      ! Open netCDF file
      CALL Ncop_Rd( fId, TRIM(nc_path) )
      
      ! Echo info to stdout
      IF ( am_I_Root ) THEN
         WRITE( 6, 100 ) REPEAT( '%', 79 )
         WRITE( 6, 110 ) TRIM(nc_file)
         WRITE( 6, 120 ) TRIM(nc_dir)
      ENDIF
    
      !----------------------------------------
      ! VARIABLE: T
      !----------------------------------------
      
      ! Variable name
      v_name = "T"
      
      ! Read T from file
      st3d   = (/  1,  1,  1 /)
      ct3d   = (/ 51, 18, 12 /)
      CALL NcRd( TREF, fId, TRIM(v_name), st3d, ct3d )
      
      ! Read the T:units attribute
      a_name = "units"
      CALL NcGet_Var_Attributes( fId,TRIM(v_name),TRIM(a_name),a_val )
      
      ! Echo info to stdout
      IF ( am_I_Root ) THEN 
         WRITE( 6, 130 ) TRIM(v_name), TRIM(a_val)
      ENDIF
    
      !----------------------------------------
      ! VARIABLE: O3
      !----------------------------------------
      
      ! Variable name
      v_name = "O3"
      
      ! Read O3 from file
      st3d   = (/  1,  1,  1 /)
      ct3d   = (/ 51, 18, 12 /)
      CALL NcRd( OREF, fId, TRIM(v_name), st3d, ct3d )
      
      ! Read the O3:units attribute
      a_name = "units"
      CALL NcGet_Var_Attributes( fId,TRIM(v_name),TRIM(a_name),a_val )
          
      ! Echo info to stdout
      IF ( am_I_Root ) THEN 
         WRITE( 6, 130 ) TRIM(v_name), TRIM(a_val)
      ENDIF
    
      !=================================================================
      ! Cleanup and quit
      !=================================================================
    
      ! Close netCDF file
      CALL NcCl( fId )
    
      ! Echo info to stdout
      IF ( am_I_Root ) THEN 
         WRITE( 6, 140 )
         WRITE( 6, 100 ) REPEAT( '%', 79 )
      ENDIF
    
      ! FORMAT statements
 100  FORMAT( a                                              )
 110  FORMAT( '%% Opening file  : ',         a               )
 120  FORMAT( '%%  in directory : ',         a, / , '%%'     )
 130  FORMAT( '%% Successfully read ',       a, ' [', a, ']' )
 140  FORMAT( '%% Successfully closed file!'                 )

      END SUBROUTINE RD_PROF_NC
!EOC
      END MODULE FAST_JX_MOD<|MERGE_RESOLUTION|>--- conflicted
+++ resolved
@@ -199,7 +199,7 @@
 !  27 Mar 2013 - S.D. Eastham- Rolled in FAST_JX_MOD
 !  21 Feb 2014 - M. Sulprizio- Replaced all met field arrays with State_Met
 !                              derived type object
-!  28 Feb 2014 - M. Sulprizio- Now obtain O3_CTM directly from State_Chm%Tracers
+!  28 Feb 2014 - M. Sulprizio- Now obtain O3_CTM directly from CSPEC
 !  05 Mar 2014 - R. Yantosca - Cosmetic changes
 !EOP
 !------------------------------------------------------------------------------
@@ -331,7 +331,7 @@
             ! CTM ozone densities (molec/cm3) at (NLON, NLAT)
             O3_CTM          = 0d0
             L               = GET_CHEMGRID_LEVEL(NLON,NLAT,State_Met)
-            O3_CTM(1:L)     = State_Chm%Tracers(NLON,NLAT,1:L,IDTO3)
+            O3_CTM(1:L)     = CSPEC(JLOOP,IDO3)
 
             ! Aerosol OD profile [unitless] at (NLON,NLAT)
 !------------------------------------------------------------------------------
@@ -2779,11 +2779,7 @@
       real*8   FFF(W_,JXL_),VALJ(X_)
       real*8   VALJL(JXL_,X_) !2-D array of J_s returned by JRATET
 
-<<<<<<< HEAD
-      integer  L2EDGE, I,J,K,L,M,KMIE,IDXAER
-=======
       integer  L2EDGE, I,J,K,L,M,KMIE,IDXAER,IM
->>>>>>> da04ff04
       INTEGER  KMIE2, IR
       real*8   XQO3,XQO2,WAVE, TTTX
 C-----------------------------------------------------------------------
@@ -2920,39 +2916,22 @@
                    ENDDO ! I (Phase function)
                 ENDIF
              ENDDO ! M (Aerosol)
-<<<<<<< HEAD
-=======
              !transpose wavelength indices from the mie LUT
              !to the new speciated LUT
              KMIE2=LUTIDX(KMIE)
->>>>>>> da04ff04
 
 #if defined( UCX )
              ! Strat aerosols
              IM=10+(NRHAER*NRH)+1
              DO M=IM,IM+1
-<<<<<<< HEAD
-                IF (AERX_COL(M,L).gt.0d0) THEN
-                   IDXAER=MIEDX(M)
-=======
                 IDXAER=M-IM+7
                 IF (AERX_COL(M,L).gt.0d0) THEN
                    
->>>>>>> da04ff04
                    IF (IDXAER.lt.15) THEN
                       ! Cloud (600 nm scaling)
                       QSCALING = QAA(KMIE,IDXAER)/QAA(4,IDXAER)
                    ELSEIF (AOD999) THEN
                       ! Aerosol/dust (999 nm scaling)
-<<<<<<< HEAD
-                      QSCALING = QAA(KMIE,IDXAER)/QAA(IND999,IDXAER)
-                   ELSE
-                      ! Aerosol/dust (550 nm scaling)
-                      QSCALING = QAA(KMIE,IDXAER)/QAA_AOD(IDXAER)
-                   ENDIF
-                   LOCALOD = QSCALING*AERX_COL(M,L)
-                   LOCALSSA = SAA(KMIE,IDXAER)*LOCALOD
-=======
                       QSCALING = QQAA(KMIE2,1,IDXAER)/
      &                           QQAA(10,1,IDXAER)
                    ELSE
@@ -2962,7 +2941,6 @@
                    ENDIF
                    LOCALOD = QSCALING*AERX_COL(M,L)
                    LOCALSSA = SSAA(KMIE2,1,IDXAER)**LOCALOD
->>>>>>> da04ff04
                    OD(KMIE,L) = OD(KMIE,L) + LOCALOD
                    SSA(KMIE,L)= SSA(KMIE,L) + LOCALSSA
                    DO I=1,8
@@ -2974,21 +2952,13 @@
 
 #endif
              
-<<<<<<< HEAD
-             KMIE2=LUTIDX(KMIE)
-=======
              
->>>>>>> da04ff04
              ! Mineral dust (from new optics LUT)
              DO M=4,10
                 IF (AERX_COL(M,L).gt.0d0) THEN
                    IDXAER=6
                    IR=M-3
                    IF (AOD999) THEN
-<<<<<<< HEAD
-                      !write(6,*) L,KMIE2,IR,IDXAER,QQAA(KMIE2,IR,IDXAER)
-=======
->>>>>>> da04ff04
                       QSCALING = QQAA(KMIE2,IR,IDXAER)/
      &                           QQAA(10,IR,IDXAER) !1000nm in new .dat
                    ELSE
