--- conflicted
+++ resolved
@@ -310,13 +310,8 @@
 !  25 Mar 2013 - R. Yantosca - Now accept am_I_Root, Input_Opt, State_Chm, RC
 !  06 Nov 2014 - R. Yantosca - Now use State_Met%CLDF(I,J,L)
 !  06 Nov 2014 - R. Yantosca - Now use State_Met%OPTD(I,J,L)
-<<<<<<< HEAD
 !  26 Feb 2014 - E. Lundgren - Replace GET_PEDGE with State_Met%PEDGE.
-!                              Remove dependency on pressure_mod.
-=======
 !  24 Mar 2015 - E. Lundgren - Remove dependency on tracer_mod since
-!                              XNUMOLAIR now defined in CMN_GTCM_MOD
->>>>>>> b67d3877
 !EOP
 !------------------------------------------------------------------------------
 !BOC
