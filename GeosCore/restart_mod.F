!------------------------------------------------------------------------------
!                  GEOS-Chem Global Chemical Transport Model                  !
!------------------------------------------------------------------------------
!BOP
!
! !MODULE: restart_mod
!
! !DESCRIPTION: Module RESTART\_MOD contains variables and routines which 
!  are used to read and write restart files for GEOS-Chem advected tracers
!  in units of [v/v] mixing ratio, and chemical species in concentration 
!  units of [molec/cm3]. [v/v] represents moles tracer per moles dry air.
!\\
!\\
! !INTERFACE:
!
      MODULE RESTART_MOD
!
! !USES:
!
      USE CMN_SIZE_MOD
      USE ERROR_MOD
      USE GIGC_ErrCode_Mod
      USE inquireMod, ONLY : findFreeLUN
      USE Precision_Mod

      IMPLICIT NONE
      PRIVATE
!
! !PUBLIC MEMBER FUNCTIONS
!
      PUBLIC  :: SET_RESTART           ! called from input_mod
      PUBLIC  :: READ_GC_RESTART
      PUBLIC  :: WRITE_GC_RESTART
      PUBLIC  :: READ_CSPEC_FILE       ! For binary-punch read
      PUBLIC  :: INIT_GC_RESTART_NC    ! For NetCDF write
!
! !PRIVATE MEMBER FUNCTIONS:
!
      PRIVATE :: CHECK_RST_DIMENSIONS
      PRIVATE :: CONVERT_TRACER_TO_VV
      PRIVATE :: READ_GC_RESTART_BPCH  ! For binary-punch read
      PRIVATE :: COPY_STT              ! For binary-punch read
      PRIVATE :: CHECK_DATA_BLOCKS     ! For binary-punch read
      PRIVATE :: WRITE_GC_RESTART_BPCH ! For binary-punch write
      PRIVATE :: MAKE_CSPEC_FILE       ! For binary-punch write
      PRIVATE :: READ_GC_RESTART_NC    ! For NetCDF read
      PRIVATE :: WRITE_GC_RESTART_NC   ! For NetCDF write
!
! !DEFINED PARAMETERS:
!
      ! Logical indicator of whether species data is read from NetCDF file 
      ! (true) or if default values (previously from globchem.dat) are 
      ! used (false).
      ! This is now used for both netCDF and BPCH species restart files
      ! to make sure that we handle species conversions the same. This is
      ! a temporary fix because we plan to remove the option to use BPCH
      ! restarts in the near future. (mps, 5/9/16)
      LOGICAL, SAVE, PUBLIC :: SPC_IN_NC_RST = .FALSE.

      ! Full path name of the advected tracer restart file (INPUT)
      CHARACTER(LEN=255)    :: INPUT_RESTART_FILE  

      ! Full path name of (w/ replaceable tokens) of the 
      ! advected tracer restart file (OUTPUT)
      CHARACTER(LEN=255)    :: OUTPUT_RESTART_FILE 
!
! !REVISION HISTORY:
!  25 Jun 2002 - R. Yantosca - Initial version
!  (1 ) Moved routines "make_restart_file.f"" and "read_restart_file.f" into
!        this module.  Also now internal routines to "read_restart_file.f"
!        are now a part of this module.  Now reference "file_mod.f" to get
!        file unit numbers and error checking routines. (bmy, 6/25/02)
!  (2 ) Now reference AD from "dao_mod.f".  Now reference "error_mod.f".
!        Also added minor bug fix for ALPHA platform. (bmy, 10/15/02)
!  (3 ) Now references "grid_mod.f" and the new "time_mod.f" (bmy, 2/11/03)
!  (4 ) Added error-check and cosmetic changes (bmy, 4/29/03)
!  (5 ) Removed call to COPY_STT_FOR_OX, it's obsolete (bmy, 8/18/03)
!  (6 ) Add fancy output (bmy, 4/26/04)
!  (7 ) Added routine SET_RESTART.  Now reference "logical_mod.f" and
!        "tracer_mod.f" (bmy, 7/20/04)
!  (8 ) Removed obsolete routines TRUE_TRACER_INDEX and COPY_DATA_FOR_CO_OH
!        (bmy, 6/28/05)
!  (9 ) Now make sure all USE statements are USE, ONLY (bmy, 10/3/05)
!  (10) Now pass TAU via the arg list in MAKE_RESTART_FILE (bmy, 12/15/05)
!  (11) Add MAKE_CSPEC_FILE and READ_CSPEC_FILE routines to save and read
!        CSPEC_FULL restart files (dkh, 02/12/09)
!  11 Jul 2011 - R. Yantosca - Corrected mis-indexing problem w/ the 
!                              CSPEC restart file
!  21 Jul 2011 - M. Long     - Now include F77_CMN_SIZE instead of CMN_SIZE
!  03 Aug 2012 - R. Yantosca - Move calls to findFreeLUN out of DEVEL block
!  20 Aug 2013 - R. Yantosca - Removed "define.h", this is now obsolete
!  19 Nov 2014 - M. Yannetti - Added PRECISION_MOD
!  09 Feb 2016 - E. Lundgren - Add NetCDF restart file routines
!EOP
!------------------------------------------------------------------------------
!BOC
      CONTAINS
!EOC
!------------------------------------------------------------------------------
!                  GEOS-Chem Global Chemical Transport Model                  !
!------------------------------------------------------------------------------
!BOP
!
! !IROUTINE: init_gc_restart_nc
!
! !DESCRIPTION: Subroutine INIT\_GC\_RESTART\_NC initializes the GEOS-Chem
!  restart file collection and populates it with containers. This collection
!  includes restart data that traditionally would be found in three different 
!  binary-punch format files: tracers, species, and ocean mercury.
!\\
!\\
! !INTERFACE:
!
      SUBROUTINE INIT_GC_RESTART_NC( am_I_Root, Input_Opt, 
     &                               State_Chm, RC         )
!
! !USES:
!
      USE GIGC_Input_Opt_Mod, ONLY : OptInput
      USE GIGC_State_Chm_Mod, ONLY : ChmState
      USE GRID_MOD,           ONLY : AREA_M2
      USE Species_Mod,        ONLY : Species
      USE TIME_MOD,           ONLY : GET_TS_CHEM

      USE HCO_Error_Mod
      USE HCO_Diagn_Mod
!
! !INPUT PARAMETERS: 
!
      LOGICAL,          INTENT(IN)    :: am_I_Root   ! Are we on the root CPU?
!
! !INPUT/OUTPUT PARAMETERS:
!
      TYPE(OptInput),   INTENT(INOUT) :: Input_Opt   ! Input Options object
      TYPE(ChmState),   INTENT(INOUT) :: State_Chm   ! Chemistry state object
!
! !OUTPUT PARAMETERS:
!
      INTEGER,          INTENT(OUT)   :: RC          ! Success or failure?
! 
! !REVISION HISTORY: 
!  09 Feb 2016 - E. Lundgren - Initial version
!  20 Apr 2016 - E. Lundgren - Implement ocean and snow Hg variables
!  29 Apr 2016 - R. Yantosca - Don't initialize pointers in declaration stmts
!  06 Jun 2016 - M. Sulprizio- Replace NTSPEC with State_Chm%nSpecies and
!                              NAMEGAS with ThisSpc%Name from species database
!EOP
!------------------------------------------------------------------------------
!BOC
!
! !LOCAL VARIABLES:
!
      ! Local Variables  
      INTEGER            :: GC_RST_Collection, N, M, cID
      INTEGER            :: DeltaYMD, DeltaHMS 
      REAL(sp)           :: TS
      REAL(fp), POINTER  :: GridAreas_ptr(:,:)
      CHARACTER(LEN=60)  :: ContainerName, Prefix, Tracer
      CHARACTER(LEN=255) :: MSG, LOC = 
     &                      'INIT_GC_RESTART_NC (restart_mod.F90)'

      ! For Hg indexing 
      INTEGER                   :: N_Hg_CATS
      CHARACTER(LEN=4), POINTER :: Hg_Cat_Name(:) => NULL()

      ! Objects
      TYPE(Species), POINTER :: ThisSpc

      !=================================================================
      ! INIT_GC_RESTART_NC begins here!
      !=================================================================

      ! Assume success
      RC = GIGC_SUCCESS

      ! Initialize pointer
      ThisSpc => NULL()

      ! Define collection variables
      GridAreas_ptr => AREA_M2(:,:,1)
      TS            =  GET_TS_CHEM() * 60.0_sp

      ! Create restart collection for GEOS-Chem.  This will keep the
      ! GEOS-Chem restart separate from other output.
      !
#if defined ( ESMF_ )
      deltaYMD = 0 
      deltaHMS = 1
#else
      deltaYMD = 99999999
      deltaHMS = 999999
#endif     
      ! Need to adjust this for restart file
      CALL DiagnCollection_Create( am_I_Root,                      
     &                              NX           = IIPAR,           
     &                              NY           = JJPAR,           
     &                              NZ           = LLPAR,           
     &                              TS           = TS,              
     &                              AM2          = GridAreas_ptr,       
     &                              COL          = GC_RST_Collection,    
     &                              PREFIX       = 'GEOSChem_restart',     
     &                              deltaYMD     = deltaYMD,       
     &                              deltaHMS     = deltaHMS,       
     &                              OutTimeStamp = HcoDiagnEnd,     
     &                              RC           = RC                )
      IF ( RC /= HCO_SUCCESS ) THEN
         CALL ERROR_STOP( 'Error creating GEOS-Chem restart collection',
     &                    LOC ) 
      ENDIF
      
      ! Cleanup
      GridAreas_ptr => NULL()
      
      ! Save GEOS-Chem restart collection ID in Input_Opt
      Input_Opt%GC_RST_COLLECTION = GC_RST_Collection

      !=================================================================
      ! Now handle indexing of Hg tracers locally.  These variables
      ! were in tracerid_mod.F, which will be removed (bmy, 4/26/16)
      !=================================================================
      IF ( Input_Opt%ITS_A_MERCURY_SIM ) THEN

         ! Now get the # of tagged Hg categories from State_Chm
         N_Hg_CATS = State_Chm%N_Hg_CATS

         ! Now get Hg category names from State_Chm
         Hg_Cat_Name => State_Chm%Hg_Cat_Name
         
      ENDIF

      !=================================================================
      ! Create tracer restart containers
      !=================================================================
      
      ! Initialize container id
      cID = 0

      ! Loop over tracers
      DO N = 1, Input_Opt%N_TRACERS
         
         ! Define container name and id
         ContainerName = 'TRC_' // TRIM( Input_Opt%TRACER_NAME(N) )
         cID = cID + 1

         ! Create container
         CALL Diagn_Create( am_I_Root,                     
     &                      Col       = GC_RST_Collection,         
     &                      cId       = cId,                 
     &                      cName     = TRIM( ContainerName ), 
     &                      SpaceDim  =  3,                
     &                      OutUnit   = 'mol mol-1',           
     &                      OutOper   = 'Instantaneous', 
     &                      RC        = RC )
         
         IF ( RC /= HCO_SUCCESS ) THEN
            MSG = 'Cannot create restart tracer container: ' 
     &            // TRIM(ContainerName)
            CALL ERROR_STOP( MSG, LOC ) 
         ENDIF  
      ENDDO

      !=================================================================
      ! Create species restart containers
      !=================================================================

      ! Only save species if chemistry simulation
      IF ( Input_Opt%LCHEM .AND. Input_Opt%ITS_A_FULLCHEM_SIM ) THEN 

         ! Loop over the total # of species.  This also includes the "fake"
         ! prod/loss family species for the ND65 diagnostic.
         DO N = 1 , State_Chm%nSpecies
         
            ! Remove check for ND65 prod/loss families pending work on ND65 
            ! diagnostics and incorporation of FlexChem (ewl, 2/4/16)
            ! If the species is included in the IFAM array, which denotes 
            ! the index # of species in the CSPEC array that are "fake" ND65 
            ! prod/loss families, then skip. 
            !IF ( ANY( IFAM == N ) ) THEN
            !   CYCLE
            !ENDIF
         
            ! Get info about this species from the species database
            ThisSpc => State_Chm%SpcData(N)%Info

            ! Define container name and ID
            ContainerName = 'SPC_' // TRIM( ThisSpc%Name )
            cID = cID + 1
         
            ! Create container
            CALL Diagn_Create( am_I_Root,                     
     &                         Col       = GC_RST_Collection,         
     &                         cId       = cID,                 
     &                         cName     = TRIM( ContainerName ), 
     &                         SpaceDim  =  3,                
     &                         OutUnit   = 'mol/mol',           
     &                         OutOper   = 'Instantaneous', 
     &                         RC        = RC )

            ! Free pointer
            ThisSpc => NULL()
            
            IF ( RC /= HCO_SUCCESS ) THEN
               MSG = 'Cannot create restart species container: ' 
     &               // TRIM(ContainerName)
               CALL ERROR_STOP( MSG, LOC ) 
            ENDIF  
         ENDDO
      ENDIF

      !=================================================================
      ! If Hg simulation, create Hg restart containers
      !=================================================================

      IF ( Input_Opt%ITS_A_MERCURY_SIM ) THEN

         !--------------------------------------------------------------
         ! Total Hg(0), Hg(II), and Hg(P) in ocean
         !--------------------------------------------------------------
         DO M = 1, 3
         
            SELECT CASE( M )
               CASE ( 1 )
                  Tracer = 'Hg0' 
               CASE ( 2 )
                  Tracer = 'Hg2'
               CASE ( 3 )
                  Tracer = 'HgP' 
            END SELECT
         
            ! Define container name and ID
            ContainerName = 'Ocean_' // TRIM( Tracer )
            cID = cID + 1
            
            ! Create container
            CALL Diagn_Create( am_I_Root,                     
     &                         Col       = GC_RST_Collection,         
     &                         cId       = cID,                 
     &                         cName     = TRIM( ContainerName ), 
     &                         SpaceDim  =  2,                
     &                         OutUnit   = 'kg',           
     &                         OutOper   = 'Instantaneous', 
     &                         RC        = RC )
            
            IF ( RC /= HCO_SUCCESS ) THEN
               MSG = 'Cannot create restart species container: ' 
     &               // TRIM(ContainerName)
               CALL ERROR_STOP( MSG, LOC ) 
            ENDIF  
         ENDDO

         !-----------------------------------------------------------
         ! Hg snowpack on land and ocean
         !-----------------------------------------------------------
         DO M = 1, 4
            SELECT CASE( M )
               CASE ( 1 )
                  Prefix = 'Snow_Hg_Ocean_Hg0'  ! Reducible on ocean
               CASE ( 2 )
                  Prefix = 'Snow_HgN_Ocean_Hg0' ! Non-reducible on ocean
               CASE ( 3 )
                  Prefix = 'Snow_Hg_Land_Hg0'   ! Reducible on land
               CASE ( 4 )
                  Prefix = 'Snow_HgN_Land_Hg0'  ! Non-reducible on land
            END SELECT
         
            ! Loop over all categories to include tagged Hg
            DO N = 1, N_Hg_CATS

               ! Define container name and id
               IF ( N == 1 ) THEN
                  ContainerName = TRIM( Prefix )
               ELSE
                  ! Append category name
                  ContainerName = TRIM( Prefix         ) // '_' //
     &                            TRIM( Hg_Cat_Name(N) )
               ENDIF
               cID = cId + 1
            
               ! Create container
               CALL Diagn_Create( am_I_Root,                     
     &                            Col       = GC_RST_Collection,         
     &                            cId       = cID,                 
     &                            cName     = TRIM( ContainerName ), 
     &                            SpaceDim  =  2,                
     &                            OutUnit   = 'kg',           
     &                            OutOper   = 'Instantaneous', 
     &                            RC        = RC )
               
               IF ( RC /= HCO_SUCCESS ) THEN
                  MSG = 'Cannot create restart species container: ' 
     &                  // TRIM(ContainerName)
                  CALL ERROR_STOP( MSG, LOC ) 
               ENDIF  
            ENDDO
         ENDDO

         !--------------------------------------------------------------
         ! Additional restart containers for tagged Hg simulation 
         !--------------------------------------------------------------
         IF ( Input_Opt%LSPLIT ) THEN

            !-----------------------------------------------------------
            ! Tagged Hg(0), Hg(II), and Hg(P) in ocean
            !-----------------------------------------------------------
            DO M = 1, 3
               SELECT CASE( M )
                  CASE ( 1 )
                     Tracer = 'Hg0' 
                  CASE ( 2 )
                     Tracer = 'Hg2'
                  CASE ( 3 )
                     Tracer = 'HgP' 
               END SELECT
            
               DO N = 2, N_Hg_CATS
               
                  ! Define container name and ID
                  ContainerName = 'Ocean_' // TRIM( TRACER         ) //
     &                            '_'      // TRIM( Hg_Cat_Name(N) )

                  cID = cId + 1
               
                  ! Create container
                  CALL Diagn_Create( am_I_Root,                     
     &                               Col       = GC_RST_Collection,         
     &                               cId       = cID,                 
     &                               cName     = TRIM( ContainerName ), 
     &                               SpaceDim  =  2,                
     &                               OutUnit   = 'kg',           
     &                               OutOper   = 'Instantaneous', 
     &                               RC        = RC )
                  
                  IF ( RC /= HCO_SUCCESS ) THEN
                     MSG = 'Cannot create restart species container: ' 
     &                     // TRIM(ContainerName)
                     CALL ERROR_STOP( MSG, LOC ) 
                  ENDIF  
               ENDDO
            ENDDO
         ENDIF

         ! Free Hg index pointers
         Hg_Cat_Name => NULL()

      ENDIF

      END SUBROUTINE INIT_GC_RESTART_NC
!EOC
!------------------------------------------------------------------------------
!                  GEOS-Chem Global Chemical Transport Model                  !
!------------------------------------------------------------------------------
!BOP
!
! !IROUTINE: set_restart
!
! !DESCRIPTION: Subroutine SET\_RESTART initializes the variables 
!  INPUT\_RESTART\_FILE and OUTPUT\_RESTART\_FILE with the values read from 
!  the \texttt{input.geos} file.  These specify the names of the input and
!  output restart files for GEOS-Chem advected tracers.
!\\
!\\
! !INTERFACE:
!
      SUBROUTINE SET_RESTART( INFILE, OUTFILE )
!
! !INPUT PARAMETERS: 
!
      CHARACTER(LEN=255) :: INFILE    ! A
dvected tracer input  restart file
      CHARACTER(LEN=255) :: OUTFILE   ! Advected tracer output restart file 
! 
! !REVISION HISTORY: 
!  09 Jul 2004 - R. Yantosca - Initial version
!  11 Jul 2011 - R. Yantosca - Added ProTeX headers
!EOP
!------------------------------------------------------------------------------
!BOC
      !=================================================================
      ! SET_RESTART begins here
      !=================================================================
      INPUT_RESTART_FILE  = INFILE
#if defined( BPCH_RST_OUT )
      ! If outputting bpch restart file, use filename in input.geos
      OUTPUT_RESTART_FILE = OUTFILE 
#else
      ! If outputting netcdf restart file, use format that mirrors
      ! HEMCO restart filename. NOTE: first part of this string is
      ! also hard-coded when creating GEOS-Chem restart collection.
      ! If one is changed, then the other must be changed as well.
      OUTPUT_RESTART_FILE = "GEOSChem_restart.YYYYMMDDhhmm"
#endif     

      END SUBROUTINE SET_RESTART
!EOC
!------------------------------------------------------------------------------
!                  GEOS-Chem Global Chemical Transport Model                  !
!------------------------------------------------------------------------------
!BOP
!
! !IROUTINE: read_gc_restart
!
! !DESCRIPTION: Subroutine READ\_GC\_RESTART is wrapper subroutine
!  to read restart files in either binary-punch (bpch) or NetCDF format.
!  If reading bpch, indicated by setting compile option BPCH=y, then only 
!  tracer concentrations are read in by this routine. If reading NetCDF,
!  indicated by setting compile option NETCDF=y, then both tracers and 
!  species are read in using this routine. 
!\\
!\\
! !INTERFACE:
!
      SUBROUTINE READ_GC_RESTART( am_I_Root, YYYYMMDD,  HHMMSS,
     &                            Input_Opt, State_Met, State_Chm, 
     &                            RC ) 
!
! !USES:
!
      USE GIGC_Input_Opt_Mod, ONLY : OptInput
      USE GIGC_State_Chm_Mod, ONLY : ChmState
      USE GIGC_State_Met_Mod, ONLY : MetState
      USE OCEAN_MERCURY_MOD,  ONLY : READ_OCEAN_Hg_RESTART
!
! !INPUT PARAMETERS: 
!
      LOGICAL,        INTENT(IN)    :: am_I_Root  ! Are we on the root CPU?
      INTEGER,        INTENT(IN)    :: YYYYMMDD   ! YYYY/MM/DD GMT date
      INTEGER,        INTENT(IN)    :: HHMMSS     ! hh:mm:ss   GMT time
      TYPE(OptInput), INTENT(IN)    :: Input_Opt  ! Input Options object
      TYPE(MetState), INTENT(IN)    :: State_Met  ! Meteorology State object
!
! !INPUT/OUTPUT PARAMETERS: 
!
      TYPE(ChmState), INTENT(INOUT) :: State_Chm  ! Chemistry State object
!
! !OUTPUT PARAMETERS:
!
      INTEGER,        INTENT(OUT)   :: RC         ! Failure or success
! 
! !REVISION HISTORY: 
!
!  09 Feb 2016 - E. Lundgren - Initial version
!EOP
!------------------------------------------------------------------------------
!BOC
!
! !LOCAL VARIABLES:
!
      !=================================================================
      ! READ_GC_RESTART begins here!
      !=================================================================

      ! Assume success
      RC = GIGC_SUCCESS

#if defined( BPCH_RST_IN )
      ! Read binary-punch restart files
      CALL READ_GC_RESTART_BPCH( am_I_Root, YYYYMMDD,  HHMMSS,
     &                           Input_Opt, State_Met, State_Chm, RC )

      ! Read ocean Hg initial conditions (if needed)
      IF ( Input_Opt%ITS_A_MERCURY_SIM .AND.
     &     Input_Opt%LDYNOCEAN ) THEN
         CALL READ_OCEAN_Hg_RESTART( YYYYMMDD,  HHMMSS, 
     &                               Input_Opt, State_Chm )
      ENDIF
#else
      ! Read NetCDF restart file
      CALL READ_GC_RESTART_NC( am_I_Root, YYYYMMDD, HHMMSS, 
     &                         Input_Opt, State_Met, State_Chm, RC )
#endif

      !### Debug
      IF ( Input_Opt%LPRT .AND. am_I_Root ) THEN
         CALL DEBUG_MSG('### READ_GC_RESTART: read file')
      ENDIF

      END SUBROUTINE READ_GC_RESTART
!EOC
!------------------------------------------------------------------------------
!                  GEOS-Chem Global Chemical Transport Model                  !
!------------------------------------------------------------------------------
!BOP
!
! !IROUTINE: read_gc_restart_nc
!
! !DESCRIPTION: Subroutine READ\_GC\_RESTART\_NC initializes GEOS-Chem 
!  concentrations of advected tracers and species (if applicable) from 
!  a restart file in NetCDF format.
!\\
!\\
! !INTERFACE:
!
      SUBROUTINE READ_GC_RESTART_NC( am_I_Root,  YYYYMMDD,  HHMMSS,
     &                               Input_Opt, State_Met, State_Chm, 
     &                               RC ) 
!
! !USES:
!     
      USE m_netcdf_io_open                         ! netCDF file open
      USE m_netcdf_io_read                         ! netCDF read
      USE m_netcdf_io_readattr                     ! netCDF attribute reads
      USE m_netcdf_io_get_dimlen                   ! netCDF get dimensions
      USE m_netcdf_io_close                        ! netCDF file close
      USE GIGC_Input_Opt_Mod, ONLY : OptInput
      USE GIGC_State_Chm_Mod, ONLY : ChmState
      USE GIGC_State_Met_Mod, ONLY : MetState
      USE PHYSCONSTANTS,      ONLY : BOLTZ
      USE Species_Mod,        ONLY : Species
      USE TIME_MOD,           ONLY : EXPAND_DATE

      ! For Hg simulation restart file
      USE OCEAN_MERCURY_MOD,  ONLY : Hg0aq, Hg2aq, HgPaq, Hgaq_tot
      USE OCEAN_MERCURY_MOD,  ONLY : CHECK_OCEAN_MERCURY
      USE DEPO_MERCURY_MOD,   ONLY : SNOW_HG_OC,  SNOW_HG_STORED_OC
      USE DEPO_MERCURY_MOD,   ONLY : SNOW_HG_LN,  SNOW_HG_STORED_LN
!
! !INPUT PARAMETERS: 
!
      LOGICAL,        INTENT(IN)    :: am_I_Root  ! Are we on the root CPU?
      INTEGER,        INTENT(IN)    :: YYYYMMDD   ! YYYY/MM/DD GMT date
      INTEGER,        INTENT(IN)    :: HHMMSS     ! hh:mm:ss   GMT time
      TYPE(OptInput), INTENT(IN)    :: Input_Opt  ! Input Options object
      TYPE(MetState), INTENT(IN)    :: State_Met  ! Meteorology State object
!
      include "netcdf.inc"
!
! !INPUT/OUTPUT PARAMETERS: 
!
      TYPE(ChmState), INTENT(INOUT) :: State_Chm  ! Chemistry State object
!
! !OUTPUT PARAMETERS: 
!
      INTEGER,        INTENT(OUT)   :: RC         ! Success or failure?
!
! !REVISION HISTORY: 
!
!  09 Feb 2016 - E. Lundgren - Initial version
!  20 Apr 2016 - E. Lundgren - Implement ocean and snow Hg variables
!  29 Apr 2016 - R. Yantosca - Don't initialize pointers in declaration stmts
<<<<<<< HEAD
!  31 May 2016 - E. Lundgren - Replace Input_Opt%TRACER_MW_G with species
!                              database field emMW_g (emitted species g/mol)
=======
!  06 Jun 2016 - M. Sulprizio- Replace NTSPEC with State_Chm%nSpecies and
!                              NAMEGAS with ThisSpc%Name from species database
>>>>>>> b866629c
!EOP
!------------------------------------------------------------------------------
!BOC
!
! !LOCAL VARIABLES:
!
      INTEGER              :: I, J, L, M, N      ! lon, lat, lev, indexes
      INTEGER              :: Tracer_id          ! ocean Hg tracer ids
      CHARACTER(LEN=10)    :: UNIT
      CHARACTER(LEN=60)    :: Prefix, Tracer
      REAL(fp)             :: Background_VV      ! background species conc
      REAL(fp)             :: CONV_FACTOR        ! convert mol/mol -> molec/cm3
      LOGICAL              :: FOUND              ! variable in nc restart

      ! NetCDF file info
      INTEGER              :: fId                ! netCDF file ID
      INTEGER              :: NX, NY, NZ, NT     ! netCDF file dimensions
      CHARACTER(LEN=255)   :: nc_file            ! filename

      ! NetCDF variable info
      CHARACTER(LEN=255)   :: v_name             ! variable name 
      CHARACTER(LEN=255)   :: v_attr             ! attribute name
      CHARACTER(LEN=255)   :: v_unit             ! unit value
      INTEGER              :: v_id               ! variable id
      INTEGER              :: ierr               ! 0 means variable in file
      INTEGER              :: st4d(4), ct4d(4)   ! start and count values for
      INTEGER              :: st3d(3), ct3d(3)   ! 3D and 4D variable arrays
                                                 ! (includes time as dim)
      ! Temporary arrays and pointers
      REAL*4,  TARGET        :: Temp2D(IIPAR,JJPAR) 
      REAL*4,  TARGET        :: Temp3D(IIPAR,JJPAR,LLPAR)
      REAL*4,  POINTER       :: Ptr2D(:,:  )
      REAL*4,  POINTER       :: Ptr3D(:,:,:)
      TYPE(Species), POINTER :: ThisSpc

      ! Other
      CHARACTER(LEN=255)   :: LOC

      ! For Hg species indexing (bmy, 4/26/16)
      INTEGER                   :: N_Hg_CATS 
      INTEGER                   :: Id_Hg_tot
      INTEGER,          POINTER :: Id_Hg0     (:)
      INTEGER,          POINTER :: Id_Hg2     (:)
      INTEGER,          POINTER :: Id_HgP     (:)
      CHARACTER(LEN=4), POINTER :: Hg_Cat_Name(:)

      ! Objects
      TYPE(Species), POINTER :: ThisSpc

      !=================================================================
      ! READ_GC_RESTART_NC begins here!
      !=================================================================

      ! Assume success
      RC        = GIGC_SUCCESS

      ! Initialize pointers
      Ptr2D       => NULL()
      Ptr3D       => NULL()
      Id_Hg0      => NULL()
      Id_Hg2      => NULL()
      Id_HgP      => NULL()
      Hg_Cat_Name => NULL()
      ThisSpc     => NULL()

      ! Name of this routine
      LOC       = 'READ_GC_RESTART_NC (restart_mod.F)'

      ! Copy input filename to a local variable
      nc_file   = TRIM( INPUT_RESTART_FILE )

      ! Replace YYYY, MM, DD, HH tokens in FILENAME w/ actual values
      CALL EXPAND_DATE( nc_file, YYYYMMDD, HHMMSS )

      !=================================================================
      ! Now handle indexing for Hg species locally (bmy, 4/26/16)
      ! These were formerly in tracerid_mod.F, which is being removed
      !=================================================================
      IF ( Input_Opt%ITS_A_MERCURY_SIM ) THEN

         ! Now get the # of tagHg categories from State_Chm
         N_Hg_CATS   =  State_Chm%N_Hg_CATS

         ! Names for each of the Hg categories
         Hg_Cat_Name => State_Chm%Hg_Cat_Name
    
         ! Hg species index corresponding to a given Hg category number
         Id_Hg0      => State_Chm%Id_Hg0
         Id_Hg2      => State_Chm%Id_Hg2
         Id_HgP      => State_Chm%Id_HgP

         ! ID_Hg_Tot is always the first category
         Id_Hg_Tot   =  Id_Hg0(1)

      ENDIF

      !=================================================================
      ! Open GEOS-Chem restart file
      !=================================================================

      ! Open file for read
      CALL Ncop_Rd( fID, TRIM( nc_file ) )

      ! Read the dimensions from the netCDF file
      CALL NcGet_DimLen( fID, 'lon',   NX )
      CALL NcGet_DimLen( fID, 'lat',   NY )
      CALL NcGet_DimLen( fID, 'lev',   NZ )
      CALL NcGet_DimLen( fID, 'time',  NT )

      ! Make sure the dimensions of the file are valid
      CALL Check_Rst_Dimensions( lon=NX, lat=NY, lev=NZ, time=NT,  
     &                       time_expected=1, LOC=LOC )

      ! Set 3D start and count indices for dims: lon, lat, time
      st3d   = (/ 1, 1, 1 /)
      ct3d   = (/ IIPAR, JJPAR, 1 /)

      ! Set 4D start and count indices for dims: lon, lat, lev, time
      st4d   = (/ 1, 1, 1, 1 /)
      ct4d   = (/ IIPAR, JJPAR, LLPAR, 1 /)

      ! Write read message to log
      WRITE( 6, '(a)'   ) REPEAT( '=', 79 )
      WRITE( 6, '(a,/)' ) 'R E S T A R T   F I L E   I N P U T '
     &                    // '( NetCDF )'
      WRITE( 6, 100 ) TRIM( nc_file )
 100  FORMAT( 'READ_RESTART_FILE: Reading ', a )

      !=================================================================
      ! Read tracer concentrations
      !=================================================================

      ! Print header for min/max concentration to log
      WRITE( 6, 110 )
 110  FORMAT( /,'Min and Max of each tracer in file [mol mol-1]:' )

      ! Loop over tracers
      DO N = 1, Input_Opt%N_TRACERS
 
         ! Initialize local array for this tracer and point to it
         Temp3D = 0.0
         Ptr3D => Temp3D

         ! Define variable name
         v_name = 'TRC_' // TRIM( Input_Opt%TRACER_NAME(N) )
         
         ! Read variable from file and store in local array
         CALL NcRd( Ptr3D, fId, TRIM(v_name), st4d, ct4d )

         ! Read the units attribute
         v_attr = "units"
         CALL NcGet_Var_Attributes( fId, TRIM(v_name), TRIM(v_attr), 
     &                              v_unit )

         ! Convert units to v/v if not already
         CALL CONVERT_TRACER_TO_VV( N, Ptr3D, v_unit )

         ! Print the min & max of each tracer as it is read from the file
         WRITE( 6, 120 ) N, TRIM( Input_Opt%TRACER_NAME(N) ),
     &                   MINVAL( Ptr3D ), MAXVAL( Ptr3D )
 120     FORMAT( 'Tracer ', i3, ', ', a8, ': Min = ', es15.9,
     &           '  Max = ',es15.9)
         
         ! Convert tracer concentration from [v/v dry] to [kg/kg dry] and 
         ! store in State_Chm%Tracers
!$OMP PARALLEL DO
!$OMP+DEFAULT( SHARED )
!$OMP+PRIVATE( I, J, L )
         DO L = 1, LLPAR
         DO J = 1, JJPAR
         DO I = 1, IIPAR
            State_Chm%Tracers(I,J,L,N) = Ptr3D(I,J,L) / 
     &                                   Input_Opt%TCVV(N) 
         ENDDO
         ENDDO
         ENDDO
!$OMP END PARALLEL DO
      
         ! Set State_Chm units
         State_Chm%Trac_Units = 'kg/kg dry'

         ! Nullify pointer
         Ptr3D => NULL()
         
      ENDDO

      ! Print mean atmospheric kg/kg for each tracer to log
      WRITE( 6, 130 )
 130  FORMAT( /, 'Mean mass mixing ratio per tracer: ' ) 
      
      DO N = 1, Input_Opt%N_TRACERS
      
         ! Get info about this tracer from the database
         ! NOTE: Assumes 1:1 mapping of tracer and species indexes
         ThisSpc => State_Chm%SpcData(N)%Info

         ! For carbon, be sure to use correct unit string
         IF ( INT( ThisSpc%emMW_g + 0.5 ) == 12 ) THEN
            UNIT = 'kg C/kg'
         ELSE
            UNIT = 'kg/kg  '
         ENDIF
      
         ! Print totals
         WRITE( 6, 150 ) N, TRIM( Input_Opt%TRACER_NAME(N) ), 
     &                   SUM( State_Chm%TRACERS(:,:,:,N) ) / 
     &                   ( IIPAR * JJPAR * LLPAR), ADJUSTL( UNIT )
 150     FORMAT( 'Tracer ', i3, ', ', a8, ':  ', es15.9, 1x, a7)

         ! Free pointer
         ThisSpc => NULL()

      ENDDO
            
      !=================================================================
      ! Read species concentrations if present, else set to default vals
      !=================================================================

      ! Only read species if chemistry simulation
      IF ( Input_Opt%LCHEM .AND. Input_Opt%ITS_A_FULLCHEM_SIM ) THEN 
         
         ! Get info about first species from the species database
         ThisSpc => State_Chm%SpcData(1)%Info

         ! Check if species data is in file by looking for first species
         v_name = 'SPC_' // TRIM( ThisSpc%Name )
         ierr = Nf_Inq_Varid (fId, v_name, v_id)

         ! Set species in restart file logical flag and write to log
         IF ( ierr /= NF_NOERR ) THEN
            SPC_IN_NC_RST = .FALSE.
            IF ( Input_Opt%LPRT ) THEN
               WRITE( 6, 160 )
 160           FORMAT( /,'No species data found in restart file.',/,
     &                   'Using default background of each species',
     &                   ' [mol mol-1]:' )
            ENDIF
         ELSE
            SPC_IN_NC_RST = .TRUE.
            IF ( Input_Opt%LPRT ) THEN
               WRITE( 6, 170 )
 170           FORMAT( /,'Species data found in restart file,',/,
     &                   'Min and Max of each species after conversion',
     &                   ' to [molec/cm3]: ')
            ENDIF
         ENDIF

         ! Free pointer
         ThisSpc => NULL()

         ! Initialize species to all zeroes
         State_Chm%Species = 0.e+0_fp

         ! Loop over species
         DO N = 1, State_Chm%nSpecies
         
            ! Remove check for ND65 prod/loss families pending work on ND65 
            ! diagnostics and incorporation of FlexChem (ewl, 2/4/16)
            ! If the species is included in the IFAM array, which denotes 
            ! the index # of species in the CSPEC array that are "fake" ND65 
            ! prod/loss families, then skip. 
            !IF ( ANY( IFAM == N ) ) THEN
            !   CYCLE
            !ENDIF

            ! Get info about this species from the species database
            ThisSpc => State_Chm%SpcData(N)%Info

            ! Read species data from file if it is there, otherwise set
            ! default values 
            IF ( SPC_IN_NC_RST ) THEN

               ! Initialize temporary array for this tracer and point to it
               ! use 1e-30 as min (hotp 2/25/09)
               ! NOTE: the 1.0e-30 minimum is for [molec/cm3] in legacy
               Temp3D = 1.0e-30_fp
               Ptr3D => Temp3D

               ! Define variable name
               v_name = 'SPC_' // TRIM( ThisSpc%Name )
               
               ! Read variable from file and store in local array
               CALL NcRd( Ptr3D, fId, TRIM(v_name), st4d, ct4d )

               ! Convert [mol/mol] to [molec/cm3]
!$OMP PARALLEL DO
!$OMP+DEFAULT( SHARED )
!$OMP+PRIVATE( I, J, L, CONV_FACTOR )
               ! Loop over all chemistry grid boxes
               DO L = 1, LLCHEM
               DO J = 1, JJPAR
               DO I = 1, IIPAR
               
                  ! Set box-dependent unit conversion factor 
                  CONV_FACTOR = 
     &                    State_Met%PMID_DRY(I,J,L) * 1000e+0_fp /
     &                    ( State_Met%T(I,J,L) * BOLTZ * 1e+7_fp )
                                       
                  ! Convert units from [mol/mol] to [molec/cm3/box]
                  State_Chm%Species(I,J,L,N) = 
     &                    Ptr3D(I,J,L) * CONV_FACTOR
               
                  ! Make a small number if concentration is very low
                  State_Chm%Species(I,J,L,N) = 
     &                 MAX( State_Chm%Species(I,J,L,N), 1.0e-30_fp )
               
               ENDDO
               ENDDO
               ENDDO
!$OMP END PARALLEL DO

               ! Print the min and max of this species in [molec/cm3]
               IF ( Input_Opt%LPRT ) THEN
                  WRITE( 6, 180 ) N, TRIM( ThisSpc%Name ),
     &                      MINVAL( State_Chm%Species(:,:,1:LLCHEM,N) ),
     &                      MAXVAL( State_Chm%Species(:,:,1:LLCHEM,N) )
 180              FORMAT('Species ', i3, ', ', a9, ': MIN = ', 
     &                    es15.9, ' MAX = ', es15.9)
               ENDIF

               ! Nullify pointer
               Ptr3D => NULL()

            ELSE

               ! If species data is not in the restart file, then assign
               ! default background values in units of [mol/mol].
               ! These values were traditionally stored in globchem.dat
               ! and assigned along with a unit conversion to [molec/cm3]
               ! in gasconc called from chemdr. Now init_flexchem converts
               ! these initial [mol/mol] values to [molec/cm3]. 
               ! Eventually store these values in the species database.
               SELECT CASE ( TRIM( ThisSpc%Name ) )
                  CASE ('CH2O', 'H2O2', 'HNO2', 'HNO3', 'HNO4') 
                     Background_VV = 4.0e-15_fp
                  CASE ('HO2', 'MO2', 'MP', 'N2O5', 'NO3', 'OH')
                     Background_VV = 4.0e-15_fp
                  CASE ('CH4')
                     Background_VV = 1.7e-06_fp
                  CASE ('CO')
                     Background_VV = 1.0e-07_fp
                  CASE ('CO2')
                     Background_VV = 3.55e-04_fp
                  CASE ('H2')
                     Background_VV = 5.0e-07_fp
                  CASE ('H2O')
                     Background_VV = 1.839e-02_fp
                  CASE ('M')
                     Background_VV = 0.0e+0_fp
                  CASE ('N2')
                     Background_VV = 7.808e-01_fp
                  CASE ('NO', 'NO2')
                     Background_VV = 4.0e-13_fp
                  CASE ('N2O')
                     Background_VV = 3.0e-07_fp
                  CASE ('EMISSION')
                     Background_VV = 1.0e+0_fp
                  CASE ('H', 'O', 'N')
                     Background_VV = 4.0e-20_fp
                  CASE ('O1D')
                     IF ( Input_Opt%LUCX ) THEN
                        Background_VV = 1.0e-15_fp ! benchmark and ucx sims
                     ELSE
                        Background_VV = 4.0e-22_fp
                     ENDIF
                  CASE ('O2')
                     Background_VV = 2.095e-01_fp
                  CASE ('O3')
                     Background_VV = 2.0e-08_fp
                  CASE ('OCS')
                     Background_VV = 9.0e-15_fp
                  CASE DEFAULT
                     Background_VV = 1.0e-20_fp
               END SELECT
               
               ! Set 'DRY' species to all zeroes
               IF ( ThisSpc%Name(1:3) == 'DRY') THEN
                  Background_VV = 0.0e+0_fp
               ENDIF

               ! Put this array into State_Chm%Species [mol/mol], but
               ! only up to LLCHEM levels
               State_Chm%Species(:,:,1:LLCHEM,N) = Background_VV
               
               ! Print the background value of this species if debugging
               IF ( Input_Opt%LPRT ) THEN
                  WRITE( 6, 190 ) N, TRIM( ThisSpc%Name ),
     &                            Background_VV
 190              FORMAT('Species ', i3, ', ', a9, ': Background = ', 
     &                    es15.9)
               ENDIF

               ! NOTE: Keep State_Chm%Species background values as
               ! mol/mol here to preserve location of unit conversion
               ! in pre-FlexChem code. This is temporary to minimize
               ! differences with FlexChem.

               ! Free pointer
               ThisSpc => NULL()

            ENDIF
         ENDDO
      ENDIF

      !=================================================================
      ! Read ocean mercury variables
      !=================================================================
      IF ( Input_Opt%ITS_A_MERCURY_SIM ) THEN

         ! Print total mass to log
         WRITE( 6, 200 )
 200     FORMAT(/, 'Total mass of each ocean and snow Hg tracer:')

         !--------------------------------------------------------------
         ! Total Hg in ocean
         !--------------------------------------------------------------
         DO M = 1, 3

            ! Define variable name
            SELECT CASE( M )
               CASE ( 1 )
                  Tracer = 'Hg0' 
                  Tracer_id = ID_Hg0(1)
               CASE ( 2 )
                  Tracer = 'Hg2'
                  Tracer_id = ID_Hg2(1)
               CASE ( 3 )
                  Tracer = 'HgP' 
                  Tracer_id = ID_HgP(1)
            END SELECT
            v_name = 'Ocean_' // TRIM( Tracer )

            ! Zero temporary array and set pointer
            Temp2D = 0.0d4 
            Ptr2D => Temp2D

            ! Check if variable is in file. If not found, initialize
            ! to zero (currently the case for tagged Hg) (ewl, 4/19/16)
            ierr = Nf_Inq_Varid (fId, TRIM(v_name), v_id)
            IF ( ierr /= NF_NOERR ) THEN
               FOUND = .FALSE.
               WRITE( 6, 210 ) TRIM( v_name )
            ELSE
               FOUND = .TRUE.
               CALL NcRd( Ptr2D, fId, v_name, st3d, ct3d )
            ENDIF

            ! Check for negative concentrations (jaf, 7/6/11)
            DO I = 1, IIPAR
            DO J = 1, JJPAR
               IF ( Temp2D(I,J) < 0.0d4 ) THEN
                  Temp2D(I,J) = 0.0d4
               ENDIF
            ENDDO
            ENDDO

            ! Assign ocean mercury data and write total mass to log file
            SELECT CASE( M )
               CASE ( 1 )
                  Hg0aq(:,:,ID_Hg_tot) = Ptr2D
                  IF ( FOUND ) THEN
                     WRITE( 6, 220 ) v_name, 
     &                               SUM( Hg0aq(:,:,ID_Hg_tot) ), 'kg'
                  ENDIF
               CASE ( 2 )
                  Hg2aq(:,:,ID_Hg_tot) = Ptr2D
                  IF ( FOUND ) THEN
                     WRITE( 6, 220 ) v_name, 
     &                               SUM( Hg2aq(:,:,ID_Hg_tot) ), 'kg'
                  ENDIF
               CASE ( 3 )
                  HgPaq(:,:,ID_Hg_tot) = Ptr2D
                  IF ( FOUND ) THEN
                     WRITE( 6, 220 ) v_name, 
     &                               SUM( HgPaq(:,:,ID_Hg_tot) ), 'kg'
                  ENDIF
            END SELECT

            ! Nullify pointer
            Ptr2D => NULL()
         ENDDO

         !--------------------------------------------------------------
         ! Additional tagged ocean Hg tracers
         !--------------------------------------------------------------
         IF ( Input_Opt%LSPLIT ) THEN
            DO M = 1, 3
               DO N = 2, N_Hg_CATS

                  ! Define variable name. Include appended region.
                  SELECT CASE( M )
                     CASE ( 1 )
                        Tracer = 'Hg0' 
                        Tracer_id = ID_Hg0(N)
                     CASE ( 2 )
                        Tracer = 'Hg2'
                        Tracer_id = ID_Hg2(N)
                     CASE ( 3 )
                        Tracer = 'HgP' 
                        Tracer_id = ID_HgP(N)
                  END SELECT
                  v_name = 'Ocean_' // TRIM( Tracer         ) //
     &                     '_'      // TRIM( Hg_Cat_Name(N) )

                  ! Zero temporary array and set pointer
                  Temp2D = 0.0d4
                  Ptr2D => Temp2D
                  
                  ! Check if variable is in file. If not found, initialize
                  ! to zero (currently the case for tagged Hg) (ewl, 4/19/16)
                  ierr = Nf_Inq_Varid (fId, v_name, v_id)
                  IF ( ierr /= NF_NOERR ) THEN
                     FOUND = .FALSE.
                     WRITE( 6, 210 ) TRIM( v_name )
                  ELSE
                     FOUND = .TRUE.
                     CALL NcRd( Ptr2D, fId, v_name, st3d, ct3d )
                  ENDIF

                  ! Assign ocean mercury data and write total mass to log
                  SELECT CASE( M )
                     CASE ( 1 )
                        Hg0aq(:,:,N) = Ptr2D
                        IF ( FOUND ) THEN
                           WRITE( 6, 220 ) v_name, 
     &                                     SUM( Hg0aq(:,:,N) ), 'kg'
                        ENDIF
                     CASE ( 2 )
                        Hg2aq(:,:,N) = Ptr2D
                        IF ( FOUND ) THEN
                           WRITE( 6, 220 ) v_name, 
     &                                     SUM( Hg2aq(:,:,N) ), 'kg'
                        ENDIF
                     CASE ( 3 )
                        HgPaq(:,:,N) = Ptr2D
                        IF ( FOUND ) THEN
                           WRITE( 6, 220 ) v_name, 
     &                                     SUM( HgPaq(:,:,N) ), 'kg'
                        ENDIF
                  END SELECT

                  ! Nullify pointer
                  Ptr2D => NULL()
               ENDDO
            ENDDO

            ! Make sure tagged & total tracers sum up
            IF ( Input_Opt%USE_CHECKS ) THEN
               CALL CHECK_OCEAN_MERCURY( 'end of READ_GC_RESTART_NC' )
            ENDIF
         ENDIF

         !--------------------------------------------------------------
         ! Hg snowpack on land and ocean
         !--------------------------------------------------------------
         DO M = 1, 4               
            DO N = 1, N_Hg_CATS               

               ! Define variable name prefix
               SELECT CASE( M )
                  CASE ( 1 )
                     Prefix = 'Snow_Hg_Ocean_Hg0'  ! Reducible on ocean
                  CASE ( 2 )
                     Prefix = 'Snow_HgN_Ocean_Hg0' ! Non-reducible on ocean
                  CASE ( 3 )
                     Prefix = 'Snow_Hg_Land_Hg0'   ! Reducible on land
                  CASE ( 4 )
                     Prefix = 'Snow_HgN_Land_Hg0'  ! Non-reducible on land
               END SELECT

               IF ( N == 1 ) THEN
                  v_name = TRIM( Prefix )
               ELSE
                  ! Append category name if tagged
                  v_name = TRIM( Prefix         ) // '_' //
     &                     TRIM( Hg_Cat_Name(N) ) 
               ENDIF

               ! Zero temporary array and set pointer
               Temp2D = 0.0d4 
               Ptr2D => Temp2D

               ! Check if variable is in file. If not found, initialize
               ! to zero (currently the case for tagged Hg) (ewl, 4/19/16)
               ierr = Nf_Inq_Varid (fId, v_name, v_id)
               IF ( ierr /= NF_NOERR ) THEN
                  FOUND = .FALSE.
                  WRITE( 6, 210 ) TRIM( v_name )
               ELSE
                  FOUND = .TRUE.
                  CALL NcRd( Ptr2D, fId, v_name, st3d, ct3d )
               ENDIF

               ! Assign ocean mercury data and write total mass to file
               SELECT CASE( M )
                  CASE ( 1 )
                     SNOW_HG_OC(:,:,N) = Ptr2D
                     IF ( FOUND ) THEN
                        WRITE( 6, 220 ) v_name, 
     &                        SUM( SNOW_HG_OC(:,:,N) ), 'kg'
                     ENDIF
                  CASE ( 2 )
                     SNOW_HG_STORED_OC(:,:,N) = Ptr2D
                     IF ( FOUND ) THEN
                        WRITE( 6, 220 ) v_name, 
     &                        SUM( SNOW_HG_STORED_OC(:,:,N) ), 'kg'
                     ENDIF
                  CASE ( 3 )
                     SNOW_HG_LN(:,:,N) = Ptr2D
                     IF ( FOUND ) THEN
                        WRITE( 6, 220 ) v_name, 
     &                     SUM( SNOW_HG_LN(:,:,N) ), 'kg'
                     ENDIF
                  CASE ( 4 )
                     SNOW_HG_STORED_LN(:,:,N) = Ptr2D
                     IF ( FOUND ) THEN
                        WRITE( 6, 220 ) v_name, 
     &                        SUM( SNOW_HG_STORED_LN(:,:,N) ), 'kg'
                     ENDIF
               END SELECT

               ! Nullify pointer
               Ptr2D => NULL()

            ENDDO
         ENDDO

         ! Format strings
 210     FORMAT('Variable not found in restart file: ', a24)
 220     FORMAT( a24, ':   ', es15.9, 1x, a4)

         ! Print note that variables are initialized to zero if not 
         ! found (currently only happens in tagged Hg simulation)
         IF ( Input_Opt%LSPLIT ) THEN
            WRITE( 6, 230 )
 230        FORMAT( /, 'NOTE: all variables not found are initialized ',
     &                 'to zero') 
         ENDIF

         ! Free pointers for Hg indexing
         Id_Hg0      => NULL()
         Id_Hg2      => NULL()
         Id_HgP      => NULL()
         Hg_Cat_Name => NULL()

      ENDIF

      !=================================================================
      ! Clean up
      !=================================================================
      

      ! Mark end of section in log
      WRITE( 6, '(a)' ) REPEAT( '=', 79 )

      ! Close netCDF file
      CALL NcCl( fId )
      
      !### Debug
      IF ( Input_Opt%LPRT .AND. am_I_Root ) THEN
         CALL DEBUG_MSG('### READ_GC_RESTART_NC: read file')
      ENDIF

      END SUBROUTINE READ_GC_RESTART_NC
!EOC
!------------------------------------------------------------------------------
!                  GEOS-Chem Global Chemical Transport Model                  !
!------------------------------------------------------------------------------
!BOP
!
! !IROUTINE: read_gc_restart_bpch
!
! !DESCRIPTION: Subroutine READ\_GC\_RESTART\_FILE\_BPCH initializes GEOS-Chem 
!  advected tracer concentrations from a restart file in binary punch file 
!  format
!\\
!\\
! !INTERFACE:
!
      SUBROUTINE READ_GC_RESTART_BPCH( am_I_Root, YYYYMMDD,  HHMMSS,
     &                                 Input_Opt, State_Met, State_Chm,
     &                                 RC ) 
!
! !USES:
!
      USE BPCH2_MOD,          ONLY : OPEN_BPCH2_FOR_READ
      USE FILE_MOD,           ONLY : IOERROR
      USE GIGC_Input_Opt_Mod, ONLY : OptInput
      USE GIGC_State_Chm_Mod, ONLY : ChmState
      USE GIGC_State_Met_Mod, ONLY : MetState
      USE Species_Mod,        ONLY : Species
      USE TIME_MOD,           ONLY : EXPAND_DATE
      USE UNITCONV_MOD
!
! !INPUT PARAMETERS: 
!
      LOGICAL,        INTENT(IN)    :: am_I_Root  ! Are we on the root CPU?
      INTEGER,        INTENT(IN)    :: YYYYMMDD   ! YYYY/MM/DD GMT date
      INTEGER,        INTENT(IN)    :: HHMMSS     ! hh:mm:ss   GMT time
      TYPE(OptInput), INTENT(IN)    :: Input_Opt  ! Input Options object
      TYPE(MetState), INTENT(IN)    :: State_Met  ! Meteorology State object
!
! !INPUT/OUTPUT PARAMETERS: 
!
      TYPE(ChmState), INTENT(INOUT) :: State_Chm  ! Chemistry State object
!
! !OUTPUT PARAMETERS: 
!
      INTEGER,        INTENT(OUT)   :: RC         ! Success or failure?
! 
! !REVISION HISTORY: 
!  27 May 1999 - R. Yantosca - Initial version
!  (1 ) Now check that N = NTRACER - TRCOFFSET is valid.  
!        Also reorganize some print statements  (bmy, 10/25/99)
!  (2 ) Now pass LFORCE, LSPLIT via CMN_SETUP. (bmy, 11/4/99)
!  (3 ) Cosmetic changes, added comments (bmy, 3/17/00)
!  (4 ) Now use function NYMD_STRING from "time_mod.f" to generate a
!        Y2K compliant string for all data sets. (bmy, 6/22/00)
!  (5 ) Broke up sections of code into internal subroutines.  Also updated
!        comments & cleaned up a few things. (bmy, 7/17/00)
!  (6 ) Now use IOS /= 0 to trap both I/O errors and EOF. (bmy, 9/13/00)
!  (7 ) Print max & min of tracer regardless of the units (bmy, 10/5/00)
!  (8 ) Removed obsolete code from 10/00 (bmy, 12/21/00)
!  (9 ) Removed obsolete commented out code (bmy, 4/23/01)
!  (10) Added updates from amf for tagged Ox run.  Also updated comments
!        and made some cosmetic changes (bmy, 7/3/01)
!  (11) Bug fix: if starting from multiox restart file, then NTRACER 
!        will be greater than 40  but less than 60.  Adjust COPY_STT_FOR_OX
!        accordingly. (amf, bmy, 9/6/01)
!  (12) Now reference TRANUC from "charpak_mod.f" (bmy, 11/15/01)
!  (13) Updated comments (bmy, 1/25/02)
!  (14) Now reference AD from "dao_mod.f" (bmy, 9/18/02)
!  (15) Now added a call to DEBUG_MSG from "error_mod.f" (bmy, 2/11/03)
!  (16) Remove call to COPY_STT_FOR_OX, it's obsolete. (bmy, 8/18/03)
!  (17) Add fancy output string (bmy, 4/26/04)
!  (18) No longer use hardwired filename.  Also now reference "logical_mod.f"
!        and "tracer_mod.f" (bmy, 7/20/04)
!  (19) Remove code for obsolete CO-OH simulation.  Also remove references
!        to CMN_DIAG and TRCOFFSET.   Change tracer name format string to 
!        A10. (bmy, 6/24/05)
!  (20) Updated comments (bmy, 12/16/05)
!  11 Jul 2011 - R. Yantosca - Added ProTeX headers
!  21 Jul 2011 - M. Long     - Now include F77_CMN_SIZE instead of CMN_SIZE
!  03 Aug 2012 - R. Yantosca - Move calls to findFreeLUN out of DEVEL block
!  07 Aug 2012 - R. Yantosca - Now print LUN used to open file
!  25 Mar 2013 - R. Yantosca - Now accept Input_Opt, State_Chm arguments
!  16 Dec 2014 - M. Yannetti - Changed ZTAU0 and ZTAU1 to REAL*8
!  17 Feb 2015 - E. Lundgren - Change main units from kg to kg/kg.
!                              Write mean kg/kg per tracer to log.
!  09 Feb 2016 - E. Lundgren - Change name from READ_RESTART_FILE
!  09 May 2016 - M. Sulprizio- Move code to read CSPEC restart file and code
!                              to set species to default values here. This is
!                              a temporary fix because we plan to remove the 
!                              option to use BPCH restarts in the near future.
<<<<<<< HEAD
!  31 May 2016 - E. Lundgren - Replace Input_Opt%TRACER_MW_G with species
!                              database field emMW_g (emitted species g/mol)
=======
!  06 Jun 2016 - M. Sulprizio- Replace NTSPEC with State_Chm%nSpecies and
!                              NAMEGAS with ThisSpc%Name from species database
>>>>>>> b866629c
!EOP
!------------------------------------------------------------------------------
!BOC
!
! !LOCAL VARIABLES:
!
      LOGICAL             :: LSPLIT
      INTEGER             :: I, IOS, IU_RST, J, L, N
      INTEGER             :: NCOUNT(NNPAR) 
      REAL*4              :: TRACER(IIPAR,JJPAR,LLPAR)
      REAL(fp)            :: SUMTC
      CHARACTER(LEN=255)  :: FILENAME

      ! For binary punch file, version 2.0
      INTEGER             :: NI,        NJ,       NL
      INTEGER             :: IFIRST,    JFIRST,   LFIRST
      INTEGER             :: NTRACER,   NSKIP
      INTEGER             :: HALFPOLAR, CENTER180
      REAL*4              :: LONRES,    LATRES
      REAL*8              :: ZTAU0,     ZTAU1
      CHARACTER(LEN=20)   :: MODELNAME
      CHARACTER(LEN=40)   :: CATEGORY
      CHARACTER(LEN=40)   :: UNIT     
      CHARACTER(LEN=40)   :: RESERVED
      CHARACTER(LEN=255)  :: LOC = 'READ_GC_RESTART_BPCH'
     &                             // ' (restart_mod.F)'

      ! Pointers
      ! We need to define local arrays to hold corresponding values 
      ! from the Chemistry State (State_Chm) object. (mpayer, 12/6/12)
      REAL(fp), POINTER   :: STT(:,:,:,:)
      TYPE(Species), POINTER :: ThisSpc

      ! For setting species concentrations
      LOGICAL             :: IT_EXISTS
      REAL(fp)            :: Background_VV      ! background species conc

      ! Objects
      TYPE(Species), POINTER :: ThisSpc

      !=================================================================
      ! READ_GC_RESTART_BPCH begins here!
      !=================================================================

      ! Get fields from Input_Opt
      LSPLIT    = Input_Opt%LSPLIT

      ! Initialize some variables
      NCOUNT(:)     = 0
      TRACER(:,:,:) = 0e0

      ! Initialize pointer for Chemistry State object [kg/kg] (ewl, 2/17/15)
      STT => State_Chm%Tracers

      ! Initialize pointer
      ThisSpc => NULL()

      !=================================================================
      ! Open restart file and read top-of-file header
      !=================================================================

      ! Find a free file LUN
      IU_RST   = findFreeLUN()
      
      ! Copy input file name to a local variable
      FILENAME = TRIM( INPUT_RESTART_FILE )

      ! Replace YYYY, MM, DD, HH tokens in FILENAME w/ actual values
      CALL EXPAND_DATE( FILENAME, YYYYMMDD, HHMMSS )

      ! Echo some input to the screen
      WRITE( 6, '(a)'   ) REPEAT( '=', 79 )
      WRITE( 6, '(a,/)' ) 'R E S T A R T   F I L E   I N P U T ( BPCH )'
      WRITE( 6, 100 ) TRIM( FILENAME )
 100  FORMAT( 'READ_RESTART_FILE: Reading ', a )

      ! Open the binary punch file for input
      CALL OPEN_BPCH2_FOR_READ( IU_RST, FILENAME )
      
      ! Echo more output
      WRITE( 6, 110 )
 110  FORMAT( /, 'Min and Max of each tracer in file [v/v]:' )

      !=================================================================
      ! Read concentrations -- store in the TRACER array
      !=================================================================
      DO 
         READ( IU_RST, IOSTAT=IOS ) 
     &     MODELNAME, LONRES, LATRES, HALFPOLAR, CENTER180

         ! IOS < 0 is end-of-file, so exit
         IF ( IOS < 0 ) EXIT

         ! IOS > 0 is a real I/O error -- print error message
         IF ( IOS > 0 ) CALL IOERROR( IOS,IU_RST,'read_restart_file:4' )

         READ( IU_RST, IOSTAT=IOS ) 
     &        CATEGORY, NTRACER,  UNIT, ZTAU0,  ZTAU1,  RESERVED,
     &        NI,       NJ,       NL,   IFIRST, JFIRST, LFIRST,
     &        NSKIP

         IF ( IOS /= 0 ) CALL IOERROR( IOS,IU_RST,'read_restart_file:5')

         READ( IU_RST, IOSTAT=IOS ) 
     &        ( ( ( TRACER(I,J,L), I=1,NI ), J=1,NJ ), L=1,NL )

         IF ( IOS /= 0 ) CALL IOERROR( IOS,IU_RST,'read_restart_file:6')

         !==============================================================
         ! Assign data from the TRACER array to the STT array.
         !==============================================================
  
         ! Only process concentration data (i.e. mixing ratio)
         IF ( CATEGORY(1:8) == 'IJ-AVG-$' ) THEN 

            ! Make sure array dimensions are of global size
            ! (NI=IIPAR; NJ=JJPAR, NL=LLPAR), or stop the run
            CALL CHECK_RST_DIMENSIONS( lon=NI, lat=NJ, lev=NL, LOC=LOC )

            ! Convert TRACER from its native units (eg. [ppbv]) to 
            ! [v/v] mixing ratio, and write min/max to file
            CALL CONVERT_TRACER_TO_VV( NTRACER, TRACER, UNIT )

            ! Print the min & max of each tracer
            WRITE( 6, 120 ) NTRACER,  
     &                      TRIM( Input_Opt%TRACER_NAME(NTRACER) ),
     &                      MINVAL( TRACER ), MAXVAL( TRACER )
 120        FORMAT( 'Tracer ', i3, ', ', a8, ': Min = ', es15.9, 
     &              '  Max = ',  es15.9 )

            ! Convert TRACER from [v/v] to [kg/kg] and copy into STT array
            CALL COPY_STT( NTRACER,   TRACER,   NCOUNT,
     &                     Input_Opt, State_Met, State_Chm )

         ENDIF

      ENDDO

      !=================================================================
      ! Examine data blocks and return
      !=================================================================

      ! Check for missing or duplicate data blocks
      CALL CHECK_DATA_BLOCKS( Input_Opt%N_TRACERS, NCOUNT )

      ! Close file
      CLOSE( IU_RST )      

      ! Print mean atmospheric kg/kg for each tracer
      WRITE( 6, 130 )
 130  FORMAT( /, 'Mean mass mixing ratio of each tracer: ' ) 

      DO N = 1, Input_Opt%N_TRACERS

         ! Get info about this tracer from the database
         ! NOTE: Assumes 1:1 mapping of tracer and species indexes
         ThisSpc => State_Chm%SpcData(N)%Info

         ! For carbon, be sure to use correct unit string
         IF ( INT( ThisSpc%emMW_g + 0.5 ) == 12 ) THEN
            UNIT = 'kg C/kg'
         ELSE
            UNIT = 'kg/kg  '
         ENDIF

         ! Print totals
         WRITE( 6, 150 ) N, TRIM( Input_Opt%TRACER_NAME(N) ), 
     &                   SUM( STT(:,:,:,N) ) / (NI*NJ*NL), 
     &                   ADJUSTL( UNIT )
 150     FORMAT( 'Tracer ', i3, ', ', a8, ':  ', es15.9, 1x, a7)

         ! Free pointer
         ThisSpc => NULL()

      ENDDO

      ! Fancy output
      WRITE( 6, '(a)' ) REPEAT( '=', 79 )

      ! Free pointer
      STT => NULL()

      !=================================================================
      ! Read species concentrations and store in array
      !=================================================================

      ! Only read species if chemistry simulation
      IF ( Input_Opt%LCHEM .AND. Input_Opt%ITS_A_FULLCHEM_SIM ) THEN 

         ! Read CSPEC restart file if option is turned on in input.geos
         IF ( Input_Opt%LSVCSPEC ) THEN

            ! Read the species restart file.  If not found, then 
            ! return IT_EXISTS = .FALSE.
            CALL READ_CSPEC_FILE( am_I_Root, Input_Opt, YYYYMMDD,
     &                            HHMMSS,    IT_EXISTS, State_Chm,
     &                            RC )

            ! Set species in restart file logical flag
            IF ( IT_EXISTS ) THEN
               SPC_IN_NC_RST = .TRUE.
            ELSE
               SPC_IN_NC_RST = .FALSE.
            ENDIF

         ENDIF

         ! If no species restart file is found or if not using species
         ! restart file then initialize species with default values
         IF ( ( Input_Opt%LSVCSPEC .and. .not. IT_EXISTS ) .or.
     &        ( .not. Input_Opt%LSVCSPEC ) ) THEN

            ! Loop over KPP species
            DO N = 1, State_Chm%nSpecies

               ! Remove check for ND65 prod/loss families pending work on ND65 
               ! diagnostics and incorporation of FlexChem (ewl, 2/4/16)
               ! If the species is included in the IFAM array, which denotes 
               ! the index # of species in the CSPEC array that are "fake" ND65 
               ! prod/loss families, then skip. 
               !IF ( ANY( IFAM == N ) ) THEN
               !   CYCLE
               !ENDIF

               ! Get info about this species from the species database
               ThisSpc => State_Chm%SpcData(N)%Info

               ! If species data is not in the restart file, then assign
               ! default background values in units of [mol/mol].
               ! These values were traditionally stored in globchem.dat
               ! and assigned along with a unit conversion to [molec/cm3]
               ! in gasconc called from chemdr. Now chemdr converts these
               ! initial [mol/mol] values to [molec/cm3]. 
               ! Eventually store these values in the species database.
               SELECT CASE ( TRIM( ThisSpc%Name ) )
                  CASE ('CH2O', 'H2O2', 'HNO2', 'HNO3', 'HNO4') 
                     Background_VV = 4.0e-15_fp
                  CASE ('HO2', 'MO2', 'MP', 'N2O5', 'NO3', 'OH')
                     Background_VV = 4.0e-15_fp
                  CASE ('CH4')
                     Background_VV = 1.7e-06_fp
                  CASE ('CO')
                     Background_VV = 1.0e-07_fp
                  CASE ('CO2')
                     Background_VV = 3.55e-04_fp
                  CASE ('H2')
                     Background_VV = 5.0e-07_fp
                  CASE ('H2O')
                     Background_VV = 1.839e-02_fp
                  CASE ('M')
                     Background_VV = 0.0e+0_fp
                  CASE ('N2')
                     Background_VV = 7.808e-01_fp
                  CASE ('NO', 'NO2')
                     Background_VV = 4.0e-13_fp
                  CASE ('N2O')
                     Background_VV = 3.0e-07_fp
                  CASE ('EMISSION')
                     Background_VV = 1.0e+0_fp
                  CASE ('H', 'O', 'N')
                     Background_VV = 4.0e-20_fp
                  CASE ('O1D')
                     IF ( Input_Opt%LUCX ) THEN
                        Background_VV = 1.0e-15_fp
                     ELSE
                        Background_VV = 4.0e-22_fp
                     ENDIF
                  CASE ('O2')
                     Background_VV = 2.095e-01_fp
                  CASE ('O3')
                     Background_VV = 2.0e-08_fp
                  CASE ('OCS')
                     Background_VV = 9.0e-15_fp
                  CASE DEFAULT
                     Background_VV = 1.0e-20_fp
               END SELECT

               ! Set 'DRY' species to all zeroes
               IF ( ThisSpc%Name(1:3) == 'DRY') THEN
                  Background_VV = 0.0e+0_fp
               ENDIF

               ! Put this array into State_Chm%Species [mol/mol], but
               ! only up to LLCHEM levels
               State_Chm%Species(:,:,1:LLCHEM,N) = Background_VV

               ! Print the background value of this species if debugging
               IF ( Input_Opt%LPRT ) THEN
                  WRITE( 6, 190 ) N, TRIM( ThisSpc%Name ),
     &                            Background_VV
 190              FORMAT('Species ', i3, ', ', a9, ': Background = ', 
     &                    es15.9)
               ENDIF

               ! Free pointer
               ThisSpc => NULL()

               ! NOTE: Keep State_Chm%Species background values as
               ! mol/mol here to preserve location of unit conversion
               ! in pre-FlexChem code. This is temporary to minimize
               ! differences with FlexChem.

            ENDDO

         ENDIF

      ENDIF

      END SUBROUTINE READ_GC_RESTART_BPCH
!EOC
!------------------------------------------------------------------------------
!                  GEOS-Chem Global Chemical Transport Model                  !
!------------------------------------------------------------------------------
!BOP
!
! !IROUTINE: write_gc_restart
!
! !DESCRIPTION: Subroutine WRITE\_GC\_RESTART creates restart files  
!  for GEOS-Chem advected tracers [units: vol tracer /vol dry air] by
!  calling subroutines that write to either binary punch or NetCDF format.
!\\
!\\
! !INTERFACE:
!
      SUBROUTINE WRITE_GC_RESTART( am_I_Root, Input_Opt, 
     &                             YYYYMMDD,  HHMMSS, TAU,       
     &                             State_Chm, State_Met, RC )
! 
! !USES:
!
      USE FILE_MOD,           ONLY : IOERROR
      USE GIGC_Input_Opt_Mod, ONLY : OptInput
      USE GIGC_State_Chm_Mod, ONLY : ChmState
      USE GIGC_State_Met_Mod, ONLY : MetState
      USE OCEAN_MERCURY_MOD,  ONLY : MAKE_OCEAN_Hg_RESTART
!
! !INPUT PARAMETERS: 
!
      LOGICAL,        INTENT(IN)  :: am_I_Root   ! Are we on the root CPU?
      TYPE(OptInput), INTENT(IN)  :: Input_Opt   ! Input Options object
      INTEGER,        INTENT(IN)  :: YYYYMMDD    ! YYYY/MM/DD GMT date
      INTEGER,        INTENT(IN)  :: HHMMSS      ! hh:mm:ss GMT time
      REAL(f8),       INTENT(IN)  :: TAU         ! TAU value (hrs from 1/1/1985)
      TYPE(ChmState), INTENT(IN)  :: State_Chm   ! Chemistry State object
      TYPE(MetState), INTENT(IN)  :: State_Met   ! Meteorology State object
!
! !OUTPUT PARAMETERS:
!
      INTEGER,        INTENT(OUT) :: RC        ! Success or failure?
! 
! !REVISION HISTORY: 
!  09 Feb 2016 - E. Lundgren - Initial version
!EOP
!------------------------------------------------------------------------------
!BOC
!
! !LOCAL VARIABLES:
!
      ! Local Variables      
      INTEGER           :: I, J, L, N
      REAL(f4), TARGET  :: TracerVV
     &                     (IIPAR,JJPAR,LLPAR,Input_Opt%N_TRACERS)
      REAL(f4), POINTER :: TracerVV_ptr(:,:,:,:)


      !=================================================================
      ! WRITE_GC_RESTART begins here!
      !=================================================================

      ! Assume success
      RC = GIGC_SUCCESS

      ! Calculate tracer concentration in v/v dry air
!$OMP PARALLEL DO
!$OMP+DEFAULT( SHARED )
!$OMP+PRIVATE( I, J, L, N )
      DO N = 1, Input_Opt%N_TRACERS
      DO L = 1, LLPAR
      DO J = 1, JJPAR
      DO I = 1, IIPAR

          ! Convert from mass mixing ratio [kg/kg dry air] to 
          ! molar mixing ratio [v/v dry air]
          TracerVV(I,J,L,N) = State_Chm%TRACERS(I,J,L,N) * 
     &                         Input_Opt%TCVV(N)
         
      ENDDO
      ENDDO
      ENDDO
      ENDDO
!$OMP END PARALLEL DO

      ! Set pointer
      TracerVV_ptr => TracerVV

      !=================================================================
      ! Call routines to write binary-punch or NetCDF restart files 
      !=================================================================
#if defined( BPCH_RST_OUT )                  
      ! Write GEOS-Chem restart file in bpch format
      CALL WRITE_GC_RESTART_BPCH( am_I_Root, Input_Opt, 
     &                             YYYYMMDD, HHMMSS, 
     &                             TAU,      TracerVV_ptr, RC )

      ! Make ocean mercury restart file in bpch format
      IF ( Input_Opt%ITS_A_MERCURY_SIM .and. Input_Opt%LDYNOCEAN ) THEN
         CALL MAKE_OCEAN_Hg_RESTART( YYYYMMDD, HHMMSS, TAU, Input_Opt )
      ENDIF

      ! Save species concentrations (CSPEC_FULL) (bpch) (dkh, 02/12/09)
      IF ( Input_Opt%LCHEM .and. Input_Opt%LSVCSPEC ) THEN 
         CALL MAKE_CSPEC_FILE( am_I_Root, Input_Opt,  YYYYMMDD, 
     &                         HHMMSS,    State_Chm,  RC    )
      ENDIF 
#else
      ! Write GEOS-Chem restart file in NetCDF format
      CALL WRITE_GC_RESTART_NC( am_I_Root, YYYYMMDD, HHMMSS, Input_Opt, 
     &                          State_Chm, State_Met, TracerVV_ptr, RC )
#endif

      ! Free pointer
      TracerVV_ptr => NULL()

      !### Debug
      IF ( Input_Opt%LPRT .AND. am_I_Root ) THEN 
         CALL DEBUG_MSG('### WRITE_GC_RESTART: read file')
      ENDIF

      END SUBROUTINE WRITE_GC_RESTART
!EOC
!------------------------------------------------------------------------------
!                  GEOS-Chem Global Chemical Transport Model                  !
!------------------------------------------------------------------------------
!BOP
!
! !IROUTINE: write_gc_restart_nc
!
! !DESCRIPTION: Subroutine WRITE\_GC\_RESTART\_NC creates restart files for 
!  GEOS-Chem advected tracers [units: vol tracer /vol dry air] in NetCDF
!  format.
!\\
!\\
! !INTERFACE:
!
      SUBROUTINE WRITE_GC_RESTART_NC( am_I_Root, YYYYMMDD,  HHMMSS,
     &                                Input_Opt, State_Chm, State_Met,
     &                                TracerVV,  RC )
!
! !USES:
!
      USE GIGC_Input_Opt_Mod, ONLY : OptInput
      USE GIGC_State_Chm_Mod, ONLY : ChmState
      USE GIGC_State_Met_Mod, ONLY : MetState
      USE PHYSCONSTANTS,      ONLY : BOLTZ
      USE Species_Mod,        ONLY : Species
      USE TIME_MOD,           ONLY : EXPAND_DATE

      ! HEMCO
      USE HCO_STATE_MOD,      ONLY : HCO_STATE
      USE HCO_Error_Mod
      USE HCO_Diagn_Mod,      ONLY : Diagn_Update
      USE HCOI_GC_MAIN_MOD,   ONLY : GetHcoState
      USE HCOIO_Diagn_Mod,    ONLY : HCOIO_Diagn_WriteOut

      ! For Hg simulation
      USE OCEAN_MERCURY_MOD,  ONLY : Hg0aq, Hg2aq, HgPaq, Hgaq_tot 
      USE OCEAN_MERCURY_MOD,  ONLY : CHECK_OCEAN_MERCURY     
      USE DEPO_MERCURY_MOD,   ONLY : SNOW_HG_OC,  SNOW_HG_STORED_OC
      USE DEPO_MERCURY_MOD,   ONLY : SNOW_HG_LN,  SNOW_HG_STORED_LN
!
! !INPUT PARAMETERS: 
!
      LOGICAL,        INTENT(IN)  :: am_I_Root   ! Are we on the root CPU?
      INTEGER,        INTENT(IN)  :: YYYYMMDD    ! YYYY/MM/DD GMT date
      INTEGER,        INTENT(IN)  :: HHMMSS      ! hh:mm:ss GMT time
      REAL(f4),       INTENT(IN)  :: TracerVV(:,:,:,:) ! Tracer concentrations
                                                       ! [v/v dry air]!
      TYPE(OptInput), INTENT(IN)  :: Input_Opt   ! Input Options object
      TYPE(ChmState), INTENT(IN)  :: State_Chm   ! Chemistry State object
      TYPE(MetState), INTENT(IN)  :: State_Met   ! Meteorology State object
!
! !OUTPUT PARAMETERS:
!
      INTEGER,        INTENT(OUT) :: RC        ! Success or failure?
! 
! !REVISION HISTORY: 
!  09 Feb 2016 - E. Lundgren - Initial version
!  20 Apr 2016 - E. Lundgren - Implement ocean and snow Hg variables
!  29 Apr 2016 - R. Yantosca - Don't initialize pointers in declaration stmts
!  06 Jun 2016 - M. Sulprizio- Replace NTSPEC with State_Chm%nSpecies and
!                              NAMEGAS with ThisSpc%Name from species database
!EOP
!------------------------------------------------------------------------------
!BOC
!
! !LOCAL VARIABLES:
!
      ! Local Variables      
      INTEGER              :: I, J, L, M, N, HCRC
      INTEGER              :: GC_RST_Collection
      INTEGER              :: Tracer_id    ! id for ocean Hg tracers
      REAL(fp)             :: CONV_FACTOR  ! convert molec/cm3 -> mol/mol
      REAL*4               :: SMALL_NUM
      CHARACTER(LEN=60)    :: ContainerName, Tracer, Prefix
      CHARACTER(LEN=255)   :: MSG, FILENAME, LOC = 
     &                       'WRITE_GC_NC_RESTART (restart_mod.F90)'

      ! Temporary arrays and pointers
      REAL*4,            TARGET :: Temp3D( IIPAR, JJPAR, LLPAR )
      REAL*4,            TARGET :: Temp2D( IIPAR, JJPAR )
      REAL*4,           POINTER :: Ptr3D(:,:,:)
      REAL*4,           POINTER :: Ptr2D(:,:  )

      ! For indexing of Hg species
      INTEGER                   :: N_Hg_CATS
      INTEGER                   :: Id_Hg_tot
      INTEGER,          POINTER :: Id_Hg0     (:)
      INTEGER,          POINTER :: Id_Hg2     (:)
      INTEGER,          POINTER :: Id_HgP     (:)
      CHARACTER(LEN=4), POINTER :: Hg_Cat_Name(:)

      ! Pointer to HEMCO state (is this needed?)
      TYPE(HCO_STATE),  POINTER :: HcoState

      ! Objects
      TYPE(Species),    POINTER :: ThisSpc

      !=================================================================
      ! WRITE_GC_RESTART_NC begins here!
      !=================================================================

      ! Assume success
      RC          = GIGC_SUCCESS

      ! Initialize pointers
      Ptr3D       => NULL()
      Ptr2D       => NULL()
      Id_Hg0      => NULL()
      Id_Hg2      => NULL()
      Id_HgP      => NULL()
      Hg_Cat_Name => NULL()
      HcoState    => NULL()
      ThisSpc     => NULL()

      ! Set the GEOS-Chem restart collection ID
      GC_RST_Collection = Input_Opt%GC_RST_COLLECTION

      ! Set minimum value of species concentration [molec/cm3/box]
      SMALL_NUM = 1.e-30_sp

      !=================================================================
      ! Initialize local Hg indexing variables.  These used to be 
      ! contained in tracerid_mod.F, but tracerid_mod.F is going
      ! to be removed with the FlexChem implementation (bmy, 4/26/16)
      !=================================================================
      IF ( Input_Opt%ITS_A_MERCURY_SIM ) THEN 
         
         ! Now get the # of tagHg categories from State_Chm
         N_Hg_CATS   =  State_Chm%N_Hg_CATS

         ! Names for each of the Hg categories
         Hg_Cat_Name => State_Chm%Hg_Cat_Name

         ! Hg species index corresponding to a given Hg category number
         Id_Hg0      => State_Chm%Id_Hg0
         Id_Hg2      => State_Chm%Id_Hg2
         Id_HgP      => State_Chm%Id_HgP

         ! Total Hg is always the first category
         ID_Hg_Tot   =  Id_Hg0(1)

      ENDIF

      !=================================================================
      ! Construct output restart filename
      !=================================================================

      ! Copy the output restart file name into a local variable
      FILENAME = TRIM( OUTPUT_RESTART_FILE )

      ! Replace YYYY, MM, DD, HH tokens in FILENAME w/ actual values
      CALL EXPAND_DATE( FILENAME, YYYYMMDD, HHMMSS )

      ! Write to log
      WRITE( 6, '(a)'   ) REPEAT( '=', 79 )
      WRITE( 6, '(a,/)' ) 'R E S T A R T   F I L E   O U T P U T ' 
     &                   // '( NetCDF )'
      WRITE( 6, 100 ) TRIM( FILENAME )
 100  FORMAT( 'WRITE_GC_RESTART_NC: Writing ', a )
      
      !=================================================================
      ! Populate tracer concentration restart containers
      !=================================================================

      ! Print min and max to log for testing if in debug mode
      WRITE( 6, 110 )
 110  FORMAT( /, 'Min and Max of each tracer in file [mol/mol]:' )

      DO N = 1, Input_Opt%N_TRACERS
      
         ! Define container name
         ContainerName = 'TRC_' // TRIM( Input_Opt%TRACER_NAME(N) )

         ! Point to this tracer concentration array
         Temp3D = TracerVV(:,:,:,N)
         Ptr3D => Temp3D
 
         ! Populate with data
         CALL Diagn_Update( am_I_Root,                   
     &                      cName   = TRIM( ContainerName ),
     &                      COL     = GC_RST_Collection,
     &                      Array3D = Ptr3D,             
     &                      RC      = HCRC )
      
         ! Print the min & max of each tracer written to file (if debug)
         WRITE( 6, 120 ) N, TRIM( Input_Opt%TRACER_NAME(N) ),
     &                   MINVAL( Temp3D ), MAXVAL( Temp3D )
 120     FORMAT( 'Tracer ', i3, ', ', a8, ': Min = ', es15.9, 
     &           '  Max = ',es15.9)

         ! Free the pointer
         Ptr3D => NULL()
      
         IF ( HCRC /= HCO_SUCCESS ) THEN
            MSG = 'Cannot update restart tracer container: ' 
     &            // TRIM( ContainerName )
            CALL ERROR_STOP( MSG, LOC ) 
         ENDIF

      ENDDO

      !=================================================================
      ! Populate species concentration restart containers
      !=================================================================

      ! Only save species if doing full chemistry simulation
      IF ( Input_Opt%LCHEM .AND. Input_Opt%ITS_A_FULLCHEM_SIM ) THEN

         ! Print min/max species conc to log in [molec/cm3] if debugging
         ! to compare with legacy bpch cspec restart file for testing
         IF ( Input_Opt%LPRT ) THEN
            WRITE( 6, 130 )
 130        FORMAT( /, 'Min and Max of each species before unit ',
     &                 'conversion [molec/cm3]:' )
         ENDIF

         ! Initialize Temp3D to all zeros
         Temp3D = 0.e+0_sp

         ! Populate Temp3D for all levels up to LLCHEM
         DO N = 1, State_Chm%nSpecies

            ! Get info about this species from the species database
            ThisSpc => State_Chm%SpcData(N)%Info

!$OMP PARALLEL DO
!$OMP+DEFAULT( SHARED )
!$OMP+PRIVATE( I, J, L )
            DO L = 1, LLCHEM
            DO J = 1, JJPAR
            DO I = 1, IIPAR
               IF ( State_Chm%Species(I,J,L,N) >= SMALL_NUM ) THEN
                  Temp3D(I,J,L) = State_Chm%Species(I,J,L,N)
               ELSE
                  Temp3D(I,J,L) = SMALL_NUM  
               ENDIF
            ENDDO
            ENDDO
            ENDDO
!$OMP END PARALLEL DO

            ! If debugging, print out species values up to LLCHEM.
            ! Above this level, all values are zero.
            IF ( Input_Opt%LPRT ) THEN
               WRITE( 6, 140 ) N, TRIM( ThisSpc%Name ),
     &                         MINVAL( Temp3D(:,:,1:LLCHEM) ), 
     &                         MAXVAL( Temp3D(:,:,1:LLCHEM) )
 140           FORMAT( 'Species ', i3, ', ', a9, ': Min = ', es15.9, 
     &                 '  Max = ', es15.9 )
            ENDIF

            ! Free pointer
            ThisSpc => NULL()

         ENDDO

         ! Write header for post-conversion write to log (if debugging)
         IF ( Input_Opt%LPRT ) THEN
            WRITE( 6, 150 )
 150        FORMAT( /, 'Min and Max of each species written to file',
     &                 ' [mol/mol]:' )
         ENDIF

         ! Convert species values locally to [mol/mol] for output
         ! in NetCDF. Print min and max values to log.
         DO N = 1, State_Chm%nSpecies
         
            ! Remove check for ND65 prod/loss families pending work on ND65 
            ! diagnostics and incorporation of FlexChem (ewl, 2/4/16)
            !! If the species is included in the IFAM array, which denotes 
            !! the index # of species in the CSPEC array that are "fake" ND65 
            !! prod/loss families, then skip. 
            !IF ( ANY( IFAM == N ) ) THEN
            !   CYCLE
            !ENDIF
         
            ! Get info about this species from the species database
            ThisSpc => State_Chm%SpcData(N)%Info

            ! Clear the species concentration array to all zeroes before
            ! populating array up to LLCHEM
            Temp3D(:,:,:) = 0.e+0_sp
         
!$OMP PARALLEL DO
!$OMP+DEFAULT( SHARED )
!$OMP+PRIVATE( I, J, L, CONV_FACTOR )
            DO L = 1, LLCHEM
            DO J = 1, JJPAR
            DO I = 1, IIPAR

               ! NOTE: species is output to the binary-punch "spec_rst"
               ! restart file as molec/cm3 but is output to the NetCDF
               ! restart file as mol/mol. This results in small differences
               ! in the initial molec/cm3 species values at the beginning
               ! of the next run that uses the restart file. The difference
               ! is due to the pressure-dependency of the unit conversion 
               ! between molec/cm3 and mol/mol. 
               !
               ! While the met-fields are the same for the end time of 
               ! this run and the start time of the next run, the pressures 
               ! are not the same. This run calculates the dry pressure 
               ! using the "floating pressure" which is influenced by the 
               ! pressure fixer in transport and specific humidity which 
               ! is variable in GEOS-Chem.
               ! 
               ! The next run will also use the "floating pressure" but 
               ! that pressure will be slightly different. The unit 
               ! conversion will happen in chemistry which is at a 
               ! different point in the timestep as this (after transport)
               ! and there will have been fewer iterations for the 
               ! pressure to be "fixed".

               ! Set box-dependent unit conversion factor to convert
               ! from [molec/cm3] to [mol/mol]
               CONV_FACTOR = State_Met%T(I,J,L) * BOLTZ * 1e+7_fp /
     &                       ( State_Met%PMID_DRY(I,J,L) * 1000e+0_fp )

               ! Store species conc in [mol/mol] in local array
               IF ( State_Chm%Species(I,J,L,N) > SMALL_NUM ) THEN
                  Temp3D(I,J,L) = State_Chm%Species(I,J,L,N) *
     &                            CONV_FACTOR
               ELSE
                  Temp3D(I,J,L) = 1.0e-30_fp * CONV_FACTOR  
               ENDIF

            ENDDO
            ENDDO
            ENDDO
!$OMP END PARALLEL DO

            ! Point to the array
            Ptr3D => Temp3D
            
            ! Define container name
            ContainerName = 'SPC_' // TRIM( ThisSpc%Name )
            
            ! Populate container
            CALL Diagn_Update( am_I_Root,                   
     &                         cName   = TRIM( ContainerName ),
     &                         COL     = GC_RST_Collection,
     &                         Array3D = Ptr3D,             
     &                         RC      = HCRC )
            
            ! Free the pointer
            Ptr3D => NULL()

            ! Print the min & max of each species written to file
            IF ( Input_Opt%LPRT ) THEN
               WRITE( 6, 160 ) N, TRIM( ThisSpc%Name ),
     &                         MINVAL( Temp3D(:,:,1:LLCHEM) ), 
     &                         MAXVAL( Temp3D(:,:,1:LLCHEM) )
 160           FORMAT( 'Species ', i3, ', ', a9, ': Min = ', es15.9, 
     &                 '  Max = ', es15.9 )
            ENDIF
           
            IF ( RC /= HCO_SUCCESS ) THEN
               MSG = 'Cannot update restart species container: ' 
     &               // TRIM(ContainerName)
               CALL ERROR_STOP( MSG, LOC ) 
            ENDIF  

            ! Free pointer
            ThisSpc => NULL()

         ENDDO
      ENDIF

      !=================================================================
      ! If Hg simulation, populate ocean mercury restart containers
      !=================================================================
      IF ( Input_Opt%ITS_A_MERCURY_SIM ) THEN

         ! Print total mass to log
         WRITE( 6, 170 )
 170     FORMAT( /, 'Total mass of each ocean and snow Hg tracer: ' ) 

         !--------------------------------------------------------------
         ! Total Hg in ocean
         !--------------------------------------------------------------
         DO M = 1, 3

            ! Define container name, point to data, and write total 
            ! mass to log
            Temp2D = 0.0d4
            SELECT CASE( M )
               CASE ( 1 )
                  ContainerName = 'Ocean_Hg0' 
                  Tracer_id = ID_Hg0(1)
                  Temp2D = Hg0aq(:,:,ID_Hg_tot)
                  WRITE( 6, 180 ) ContainerName, 
     &                            SUM( Hg0aq(:,:,ID_Hg_tot) ), 'kg'
               CASE ( 2 )
                  ContainerName = 'Ocean_Hg2'
                  Tracer_id = ID_Hg2(1)
                  Temp2D = Hg2aq(:,:,ID_Hg_tot)
                  WRITE( 6, 180 ) ContainerName, 
     &                            SUM( Hg2aq(:,:,ID_Hg_tot) ), 'kg'
               CASE ( 3 )
                  ContainerName = 'Ocean_HgP' 
                  Tracer_id = ID_HgP(1)
                  Temp2D = HgPaq(:,:,ID_Hg_tot)
                  WRITE( 6, 180 ) ContainerName, 
     &                            SUM( HgPaq(:,:,ID_Hg_tot) ), 'kg'
            END SELECT
            Ptr2D => Temp2D

            ! Populate container with data
            CALL Diagn_Update( am_I_Root,                   
     &                      cName   = TRIM( ContainerName ),
     &                      COL     = GC_RST_Collection,
     &                      Array2D = Ptr2D,             
     &                      RC      = HCRC )

            ! Free the pointer
            Ptr2D => NULL()

            IF ( HCRC /= HCO_SUCCESS ) THEN
               MSG = 'Cannot update restart tracer container: ' 
     &               // TRIM( ContainerName )
               CALL ERROR_STOP( MSG, LOC ) 
            ENDIF
         ENDDO

         !--------------------------------------------------------------
         ! Additional tagged Hg tracers in ocean
         !--------------------------------------------------------------
         IF ( Input_Opt%LSPLIT ) THEN
            DO M = 1, 3
               DO N = 2, N_Hg_CATS

                  ! Define container name, point to data, and print 
                  ! total mass to log
                  Temp2D = 0.0d4
                  SELECT CASE( M )
                     CASE ( 1 )
                        Tracer = 'Hg0' 
                        Tracer_id = ID_Hg0(N)
                        Temp2D = Hg0aq(:,:,N)
                     CASE ( 2 )
                        Tracer = 'Hg2'
                        Tracer_id = ID_Hg2(N)
                        Temp2D = Hg2aq(:,:,N)
                     CASE ( 3 )
                        Tracer = 'HgP' 
                        Tracer_id = ID_HgP(N)
                        Temp2D = HgPaq(:,:,N)
                  END SELECT
                  Ptr2D => Temp2D
                  ContainerName = 'Ocean_' // Trim( Tracer         ) // 
     &                            '_'      // TRIM( Hg_Cat_Name(N) )

                  ! Populate container with data
                  CALL Diagn_Update( am_I_Root,                   
     &                               cName   = TRIM( ContainerName ),
     &                               COL     = GC_RST_Collection,
     &                               Array2D = Ptr2D,             
     &                               RC      = HCRC )
                  
                  ! Free the pointer
                  Ptr2D => NULL()
                  
                  ! Make sure tagged & total tracers sum up
                  IF ( Input_Opt%USE_CHECKS ) THEN
                     CALL CHECK_OCEAN_MERCURY(
     &                          'end of MAKE_OCEAN_Hg_RESTART' )
                  ENDIF
            
                  IF ( HCRC /= HCO_SUCCESS ) THEN
                     MSG = 'Cannot update restart tracer container: ' 
     &                     // TRIM( ContainerName )
                     CALL ERROR_STOP( MSG, LOC ) 
                  ENDIF

                  ! Print total mass to log
                  SELECT CASE( M )
                     CASE ( 1 )
                        WRITE( 6, 180 ) ContainerName, 
     &                            SUM( Hg0aq(:,:,N) ), 'kg'
                     CASE ( 2 )
                        WRITE( 6, 180 ) ContainerName, 
     &                            SUM( Hg2aq(:,:,N) ), 'kg'
                     CASE ( 3 )
                        WRITE( 6, 180 ) ContainerName, 
     &                            SUM( HgPaq(:,:,N) ), 'kg'
                  END SELECT

               ENDDO
            ENDDO
         ENDIF

         !--------------------------------------------------------------
         ! Hg snowpack on land and ocean
         !--------------------------------------------------------------
         DO M = 1, 4               
            DO N = 1, N_Hg_CATS

               ! Define data, point to it, and print total mass to log
               Temp2D = 0.0d4
               SELECT CASE( M )
                  CASE ( 1 )
                     Prefix = 'Snow_Hg_Ocean_Hg0'  ! Reducible on ocean
                     Temp2D = SNOW_HG_OC(:,:,N)
                  CASE ( 2 )
                     Prefix = 'Snow_HgN_Ocean_Hg0' ! Non-reducible on ocean
                     Temp2D = SNOW_HG_STORED_OC(:,:,N)
                  CASE ( 3 )
                     Prefix = 'Snow_Hg_Land_Hg0'  ! Reducible on land
                     Temp2D = SNOW_HG_LN(:,:,N)
                  CASE ( 4 )
                     Prefix = 'Snow_HgN_Land_Hg0' ! Non-reducible on land
                     Temp2D = SNOW_HG_STORED_LN(:,:,N)
               END SELECT
               Ptr2D => Temp2D

               ! Define container name
               IF ( N == 1 ) THEN
                  ContainerName = TRIM( Prefix )
               ELSE
                  ! Append category name if tagged
                  ContainerName = TRIM( Prefix         ) // '_' //
     &                            TRIM( Hg_Cat_Name(N) )
               ENDIF
               
               ! Populate container with data
               CALL Diagn_Update( am_I_Root,                   
     &                            cName   = TRIM( ContainerName ),
     &                            COL     = GC_RST_Collection,
     &                            Array2D = Ptr2D,             
     &                            RC      = HCRC )
               
               ! Free the pointer
               Ptr2D => NULL()
               
               IF ( HCRC /= HCO_SUCCESS ) THEN
                  MSG = 'Cannot update restart tracer container: ' 
     &                  // TRIM( ContainerName )
                  CALL ERROR_STOP( MSG, LOC ) 
               ENDIF

               ! Print total mass to log
               SELECT CASE( M )
                  CASE ( 1 )
                     WRITE( 6, 180 ) ContainerName, 
     &                         SUM( SNOW_HG_OC(:,:,N) ), 'kg'
                  CASE ( 2 )
                     WRITE( 6, 180 ) ContainerName, 
     &                         SUM( SNOW_HG_STORED_OC(:,:,N) ), 'kg'
                  CASE ( 3 )
                     WRITE( 6, 180 ) ContainerName, 
     &                         SUM( SNOW_HG_LN(:,:,N) ), 'kg'
                  CASE ( 4 )
                     WRITE( 6, 180 ) ContainerName, 
     &                         SUM( SNOW_HG_STORED_LN(:,:,N) ), 'kg'
               END SELECT

            ENDDO
         ENDDO

         ! Format string for printing Hg masses to log
 180     FORMAT( a24, ':   ', es15.9, 1x, a4)

         ! Free pointers for Hg indexing
         Hg_Cat_Name => NULL()
         Id_Hg0      => NULL()
         Id_Hg2      => NULL() 
         Id_HgP      => NULL() 

      ENDIF

      !=================================================================
      ! Write output NetCDF restart file using HEMCO 
      !=================================================================

      ! Get pointer to HEMCO state object.
      CALL GetHcoState( HcoState )
      IF ( .NOT. ASSOCIATED(HcoState) ) THEN
         CALL ERROR_STOP( 'Cannot get HEMCO state object', LOC )
      ENDIF

      CALL HCOIO_Diagn_WriteOut( am_I_Root, 
     &                           HcoState,                                 
     &                           ForceWrite  = .TRUE.,                    
     &                           UsePrevTime = .FALSE.,                    
     &                           COL         = GC_RST_Collection,  
     &                           RC          = RC                )

      ! End restart write section of log file
      WRITE( 6, '(a)'   ) REPEAT( '=', 79 )

      !### Debug
      IF ( Input_Opt%LPRT .AND. am_I_Root ) THEN 
         CALL DEBUG_MSG('### WRITE_GC_RESTART_NC: wrote file')
      ENDIF

      END SUBROUTINE WRITE_GC_RESTART_NC
!EOC
!------------------------------------------------------------------------------
!                  GEOS-Chem Global Chemical Transport Model                  !
!------------------------------------------------------------------------------
!BOP
!
! !IROUTINE: write_gc_restart_bpch
!
! !DESCRIPTION: Subroutine WRITE\_GC\_RESTART\_BPCH creates restart files 
!  for GEOS-Chem advected tracers [units: vol tracer /vol dry air] in binary 
!  punch (bpch) format.
!\\
!\\
! !INTERFACE:
!
      SUBROUTINE WRITE_GC_RESTART_BPCH( am_I_Root, Input_Opt, 
     &                                  YYYYMMDD,  HHMMSS,   
     &                                  TAU,       TracerVV, RC )
!
! !USES:
!
      USE BPCH2_MOD,          ONLY : BPCH2,         GET_MODELNAME
      USE BPCH2_MOD,          ONLY : GET_HALFPOLAR, OPEN_BPCH2_FOR_WRITE
      USE FILE_MOD,           ONLY : IOERROR
      USE GIGC_Input_Opt_Mod, ONLY : OptInput
      USE GRID_MOD,           ONLY : GET_XOFFSET,   GET_YOFFSET
      USE TIME_MOD,           ONLY : EXPAND_DATE
!
! !INPUT PARAMETERS: 
!
      LOGICAL,        INTENT(IN)  :: am_I_Root   ! Are we on the root CPU?
      TYPE(OptInput), INTENT(IN)  :: Input_Opt   ! Input Options object
      INTEGER,        INTENT(IN)  :: YYYYMMDD    ! YYYY/MM/DD GMT date
      INTEGER,        INTENT(IN)  :: HHMMSS      ! hh:mm:ss GMT time
      REAL(f8),       INTENT(IN)  :: TAU         ! TAU value (hrs from 1/1/1985)
      REAL(f4),       INTENT(IN)  :: TracerVV(:,:,:,:) ! Tracer concentrations
                                                       ! [v/v dry air]
!
! !OUTPUT PARAMETERS:
!
      INTEGER,        INTENT(OUT) :: RC        ! Success or failure?
! 
! !REVISION HISTORY: 
!  27 May 1999 - R. Yantosca - Initial version
!  (1 ) Now use function NYMD_STRING from "time_mod.f" to generate a
!        Y2K compliant string for all data sets. (bmy, 6/22/00)
!  (2 ) Reference F90 module "bpch2_mod.f" which contains routines BPCH2_HDR, 
!        BPCH2, and GET_MODELNAME for writing data to binary punch files. 
!        (bmy, 6/22/00)
!  (3 ) Now do not write more than NTRACE data blocks to disk.  
!        Also updated comments. (bmy, 7/17/00)
!  (4 ) Now use IOS /= 0 to trap both I/O errors and EOF. (bmy, 9/13/00)
!  (5 ) Added to "restart_mod.f".  Also now save the entire grid to the
!        restart file. (bmy, 6/24/02)
!  (6 ) Bug fix: Remove duplicate definition of MM.  This causes compile-time
!        problems on the ALPHA platform. (gcc, bmy, 11/6/02)
!  (7 ) Now references functions GET_OFFSET, GET_YOFFSET from "grid_mod.f".
!        Now references function GET_TAU from "time_mod.f".  Now added a call 
!        to DEBUG_MSG from "error_mod.f" (bmy, 2/11/03)
!  (8 ) Cosmetic changes (bmy, 4/29/03)
!  (9 ) Now reference STT, N_TRACERS, TCVV from "tracer_mod.f".  Also now
!        remove hardwired output restart filename.   Now references LPRT
!        from "logical_mod.f". (bmy, 7/20/04)
!  (10) Remove references to CMN_DIAG and TRCOFFSET.  Now call GET_HALFPOLAR 
!        from "bpch2_mod.f" to get the HALFPOLAR flag value for GEOS or GCAP 
!        grids. (bmy, 6/28/05)
!  (11) Now make sure all USE statements are USE, ONLY (bmy, 10/3/05)
!  (12) Add TAU to the argument list (bmy, 12/16/05)
!  11 Jul 2011 - R. Yantosca - Added ProTeX headers
!  21 Jul 2011 - M. Long     - Now include F77_CMN_SIZE instead of CMN_SIZE
!  03 Aug 2012 - R. Yantosca - Move calls to findFreeLUN out of DEVEL block
!  07 Aug 2012 - R. Yantosca - Now print LUN used to open file
!  09 Nov 2012 - M. Payer    - Replaced all met field arrays with State_Met
!                              derived type object
!  25 Mar 2013 - R. Yantosca - Now accept am_I_Root, Input_Opt, State_Chm, RC
!  17 Feb 2015 - E. Lundgren - Change program main units from kg to kg/kg
!  02 Feb 2016 - E. Lundgren - Change name from MAKE_RESTART_FILE
!  09 Feb 2016 - E. Lundgren - Pass TracerVV ptr, remove State_Met and
!                              State_Chm from arg list, and print min/max
!EOP
!------------------------------------------------------------------------------
!BOC
!
! !LOCAL VARIABLES:
!
      ! Local Variables      
      INTEGER              :: I0, IOS, J0, N
      INTEGER              :: YYYY, MM, DD, HH, SS
      REAL(f4)             :: ThisTracerVV(IIPAR,JJPAR,LLPAR)
      CHARACTER(LEN=255)   :: FILENAME

      ! For binary punch file, version 2.0
      INTEGER              :: IU_RST
      REAL(f4)             :: LONRES, LATRES
      INTEGER              :: HALFPOLAR
      INTEGER, PARAMETER   :: CENTER180 = 1
      
      CHARACTER(LEN=20)    :: MODELNAME
      CHARACTER(LEN=40)    :: CATEGORY
      CHARACTER(LEN=40)    :: UNIT     
      CHARACTER(LEN=40)    :: RESERVED = ''
      CHARACTER(LEN=80)    :: TITLE 

      !=================================================================
      ! WRITE_GC_RESTART_BPCH begins here!
      !=================================================================

      ! Assume success
      RC        =  GIGC_SUCCESS

      ! Define variables for BINARY PUNCH FILE OUTPUT
      TITLE    = 'GEOS-CHEM Restart File: ' // 
     &           'Instantaneous Tracer Concentrations (v/v)'
      UNIT     = 'v/v'
      CATEGORY = 'IJ-AVG-$'
      LONRES   = DISIZE
      LATRES   = DJSIZE

      ! Call GET_MODELNAME to return the proper model name for
      ! the given met data being used (bmy, 6/22/00)
      MODELNAME = GET_MODELNAME()

      ! Call GET_HALFPOLAR to return the proper value
      ! for either GCAP or GEOS grids (bmy, 6/28/05)
      HALFPOLAR = GET_HALFPOLAR()

      ! Get the nested-grid offsets
      I0 = GET_XOFFSET( GLOBAL=.TRUE. )
      J0 = GET_YOFFSET( GLOBAL=.TRUE. )

      !=================================================================
      ! Open the restart file for output -- binary punch format
      !=================================================================

      ! Find a free file LUN
      IU_RST   = findFreeLUN()

      ! Copy the output restart file name into a local variable
      FILENAME = TRIM( OUTPUT_RESTART_FILE )

      ! Replace YYYY, MM, DD, HH tokens in FILENAME w/ actual values
      CALL EXPAND_DATE( FILENAME, YYYYMMDD, HHMMSS )

      WRITE( 6, 100 ) TRIM( FILENAME ), IU_RST
 100  FORMAT( '     - MAKE_RESTART_FILE: Writing ', a, ' on unit ', i4 )

      ! Open restart file for output
      CALL OPEN_BPCH2_FOR_WRITE( IU_RST, FILENAME, TITLE )

      ! Echo some input to the screen
      WRITE( 6, '(a)'   ) REPEAT( '=', 79 )
      WRITE( 6, '(a,/)' ) 'R E S T A R T   F I L E   O U T P U T ' 
     &                   // '( BPCH )'
      WRITE( 6, 110 ) TRIM( FILENAME )
 110  FORMAT( 'WRITE_GC_RESTART_BPCH: Writing ', a )
      
      ! Echo more output
      WRITE( 6, 120 )
 120  FORMAT( /, 'Min and Max of each tracer [v/v]:' )

      !=================================================================
      ! Write each tracer to the restart file
      !=================================================================

      ! Loop over all tracers
      DO N = 1, Input_Opt%N_TRACERS

         ! Store data for this tracer only
         ThisTracerVV = TracerVV(:,:,:,N)

         ! Write tracer data to file
         CALL BPCH2( IU_RST,    MODELNAME, LONRES,      LATRES,    
     &               HALFPOLAR, CENTER180, CATEGORY,    N,
     &               UNIT,      TAU,       TAU,         RESERVED,   
     &               IIPAR,     JJPAR,     LLPAR,       I0+1,            
     &               J0+1,      1,         ThisTracerVV )

         ! Print the min & max of each tracer written to file
         WRITE( 6, 130 ) N, TRIM( Input_Opt%TRACER_NAME(N) ),
     &                   MINVAL( ThisTracerVV ), MAXVAL( ThisTracerVV )
 130     FORMAT( 'Tracer ', i3, ', ', a8, ': Min = ', es15.9,
     &           '  Max = ',es15.9)

      ENDDO  

      ! Close file
      CLOSE( IU_RST )

      !### Debug
      IF ( Input_Opt%LPRT .AND. am_I_Root ) THEN
         CALL DEBUG_MSG( '### WRITE_GC_RESTART_BPCH: wrote file' )
      ENDIF

      END SUBROUTINE WRITE_GC_RESTART_BPCH
!EOC
!------------------------------------------------------------------------------
!                  GEOS-Chem Global Chemical Transport Model                  !
!------------------------------------------------------------------------------
!BOP
!
! !IROUTINE: convert_tracer_to_vv
!
! !DESCRIPTION: Subroutine CONVERT\_TRACER\_TO\_VV converts the TRACER array 
!  from its natural units (e.g. ppbv, ppmv) as read from the restart file to 
!  v/v mixing ratio. It also writes tracer min and max mixing ratio to file.
!\\
!\\
! !INTERFACE:
!
      SUBROUTINE CONVERT_TRACER_TO_VV( NTRACER, TRACER, UNIT )
!
! !USES:
!
      USE CHARPAK_MOD, ONLY : TRANUC
!
! !INPUT PARAMETERS: 
!
      ! Tracer number and units 
      INTEGER,          INTENT(IN) :: NTRACER  
      CHARACTER(LEN=*), INTENT(IN) :: UNIT
!
! !INPUT/OUTPUT PARAMETERS: 
!
      ! Array containing tracer concentrations
      REAL*4,        INTENT(INOUT) :: TRACER(IIPAR,JJPAR,LLPAR)  
! 
! !REVISION HISTORY: 
!  (1 ) Added to "restart_mod.f".  Can now also convert from ppm or ppmv
!        to v/v mixing ratio. (bmy, 6/25/02)
!  (2 ) Now reference GEOS_CHEM_STOP from "error_mod.f", which frees all
!        allocated memory before stopping the run. (bmy, 10/15/02)
!  (3 ) Remove obsolete reference to CMN (bmy, 6/24/05)
!  11 Jul 2011 - R. Yantosca - Added ProTeX headers
!  21 Jul 2011 - M. Long     - Now include F77_CMN_SIZE instead of CMN_SIZE
!  09 Feb 2016 - E. Lundgren - Move min/max log print to calling routines
!EOP
!------------------------------------------------------------------------------
!BOC
      !=================================================================
      ! CONVERT_TRACER_TO_VV begins here!
      !=================================================================

      ! Convert UNIT to uppercase
      CALL TRANUC( UNIT )
      
      ! Convert from the current unit to v/v
      SELECT CASE ( TRIM( UNIT ) )

         CASE ( '', 'V/V', 'MOL MOL-1', 'MOL/MOL' )
            ! Do nothing, TRACER is already in v/v

         CASE ( 'PPM', 'PPMV', 'PPMC' ) 
            TRACER = TRACER * 1d-6

         CASE ( 'PPB', 'PPBV', 'PPBC' ) 
            TRACER = TRACER * 1d-9

         CASE ( 'PPT', 'PPTV', 'PPTC' )
            TRACER = TRACER * 1d-12

         CASE DEFAULT
            WRITE( 6, '(a)' ) 'Incompatible units in punch file!'
            WRITE( 6, '(a)' ) 'STOP in CONVERT_TRACER_TO_VV'
            WRITE( 6, '(a)' ) REPEAT( '=', 79 )
            CALL GEOS_CHEM_STOP

      END SELECT

      END SUBROUTINE CONVERT_TRACER_TO_VV
!EOC
!------------------------------------------------------------------------------
!                  GEOS-Chem Global Chemical Transport Model                  !
!------------------------------------------------------------------------------
!BOP
!
! !IROUTINE: check_rst_dimensions
!
! !DESCRIPTION: Subroutine CHECK\_RST\_DIMENSIONS checks to see if dimensions 
!  read from the netCDF file match the defined GEOS-Chem dimensions.  If not, 
!  then it will stop the GEOS-Chem simulation with an error message.
!\\
!\\
! !INTERFACE:
!
      SUBROUTINE Check_Rst_Dimensions( lon, lat, lev, time, 
     &                             time_expected, LOC )
!
! !INPUT PARAMETERS:
!
      INTEGER,          OPTIONAL, INTENT(IN)  :: lon           ! Lon dimension
      INTEGER,          OPTIONAL, INTENT(IN)  :: lat           ! Lat dimension
      INTEGER,          OPTIONAL, INTENT(IN)  :: lev           ! Alt dimension
      INTEGER,          OPTIONAL, INTENT(IN)  :: time          ! Time dimension
      INTEGER,          OPTIONAL, INTENT(IN)  :: time_expected ! Expected # of 
                                                               !  time slots
      CHARACTER(LEN=*), INTENT(IN)            :: LOC           ! Caller location
! 
! !REMARKS:
!  Call this routine with keyword arguments, e.g
!     CALL CHECK_RST_DIMENSION( lon=X,  lat=Y,           lev=Z,         &
!                           time=T, time_expected=8, caller=caller )
!
! !REVISION HISTORY:
! 
! !REVISION HISTORY: 
!  (1 ) Added to "restart_mod.f".  Now no longer allow initialization with 
!        less than a globally-sized data block. (bmy, 6/25/02)
!  (2 ) Now reference GEOS_CHEM_STOP from "error_mod.f", which frees all
!        allocated memory before stopping the run. (bmy, 10/15/02)
!  11 Jul 2011 - R. Yantosca - Added ProTeX headers
!  21 Jul 2011 - M. Long     - Now include F77_CMN_SIZE instead of CMN_SIZE
!  09 Feb 2016 - E. Lundgren - Add args and all args optional except location
!  01 Apr 2016 - E. Lundgren - Rename this subroutine from check_dimensions to
!                              check_rst_dimensions for global clarity
!EOP
!------------------------------------------------------------------------------
!BOC
!
! !LOCAL VARIABLES:
!
      ! Error message string
      CHARACTER(LEN=255) :: errMsg                  
      
      !=================================================================
      ! CHECK_RST_DIMENSIONS begins here!
      !=================================================================

      ! Error check latitude dimension 
      IF ( PRESENT( lon ) ) THEN
         IF ( lon /= IIPAR ) THEN
            errMsg = 'Incorrect lon dimension in restart file'
            CALL ERROR_STOP( errMsg, LOC )
         ENDIF
      ENDIF


      ! Error check longitude dimension 
      IF ( PRESENT( lat ) ) THEN
         IF ( lat /= JJPAR ) THEN
            errMsg = 'Incorrect lat dimension in restart file'
            CALL ERROR_STOP( errMsg, LOC )
         ENDIF
      ENDIF
      
      
      ! Error check level dimension 
      IF ( PRESENT( lev ) ) THEN
         IF ( lev /= LLPAR ) THEN
            errMsg = 'Incorrect lev dimension in restart file'
            CALL ERROR_STOP( errMsg, LOC )
         ENDIF
      ENDIF

      ! Error check time dimension 
      IF ( PRESENT( time ) .and. PRESENT( time_expected ) ) THEN
         IF ( time /= time_expected ) THEN
            errMsg = 'Incorrect time dimension in restart file'
            CALL ERROR_STOP( errMsg, LOC )
         ENDIF
      ENDIF

      END SUBROUTINE Check_Rst_Dimensions
!EOC
!------------------------------------------------------------------------------
!                  GEOS-Chem Global Chemical Transport Model                  !
!------------------------------------------------------------------------------
!BOP
!
! !IROUTINE: copy_stt
! !DESCRIPTION: Subroutine COPY\_STT converts tracer concentrations from [v/v] 
!  to [kg/kg] and then copies the results into the STT tracer array. 
!\\
!\\
! !INTERFACE:
!
      SUBROUTINE COPY_STT( NTRACER,   TRACER,    NCOUNT,
     &                     Input_Opt, State_Met, State_Chm )
!
! !USES:
!
      USE GIGC_Input_Opt_Mod, ONLY : OptInput
      USE GIGC_State_Met_Mod, ONLY : MetState
      USE GIGC_State_Chm_Mod, ONLY : ChmState
!
! !INPUT PARAMETERS: 
!
      INTEGER,        INTENT(IN)    :: NTRACER                   ! Tracer #
      REAL*4,         INTENT(IN)    :: TRACER(IIPAR,JJPAR,LLPAR) ! Tracers from 
                                                                 !rst file [v/v]
      TYPE(OptInput), INTENT(IN)    :: Input_Opt   ! Input Options object
      TYPE(MetState), INTENT(IN)    :: State_Met   ! Meteorology State object
!
! !INPUT/OUTPUT PARAMETERS: 
!
      INTEGER,        INTENT(INOUT) :: NCOUNT(NNPAR)       ! # of data blocks
!                                                          !  for each tracer
      TYPE(ChmState), INTENT(INOUT) :: State_Chm   ! Chemistry State object
! 
! !REVISION HISTORY: 
!  (1 ) Added to "restart_mod.f".  Also added parallel loops. (bmy, 6/25/02)
!  (2 ) Now reference AD from "dao_mod.f" (bmy, 9/18/02)
!  (3 ) Now exit if N is out of range (bmy, 4/29/03)
!  (4 ) Now references N_TRACERS, STT & TCVV from "tracer_mod.f" (bmy, 7/20/04)
!  (5 ) Remove call to TRUE_TRACER_INDEX (bmy, 6/24/05)
!  11 Jul 2011 - R. Yantosca - Added ProTeX headers
!  21 Jul 2011 - M. Long     - Now include F77_CMN_SIZE instead of CMN_SIZE
!  09 Nov 2012 - M. Payer    - Replaced all met field arrays with State_Met
!                              derived type object
!  25 Mar 2013 - R. Yantosca - Now pass State_Chm, Input_Opt as arguments
!  17 Feb 2015 - E. Lundgren - Change units from kg to kg/kg
!EOP
!------------------------------------------------------------------------------
!BOC
!
! !LOCAL VARIABLES:
!
      INTEGER :: I, J, L, N

      !=================================================================
      ! COPY_STT begins here!
      !=================================================================

      ! Tracer number
      N = NTRACER

      ! Exit if N is out of range
      IF ( N < 1 .or. N > Input_Opt%N_TRACERS ) RETURN

      ! Convert tracer concentration from [v/v dry] to [kg/kg dry] and 
      ! store in State_Chm%Tracers
!$OMP PARALLEL DO
!$OMP+DEFAULT( SHARED )
!$OMP+PRIVATE( I, J, L )
      DO L = 1, LLPAR
      DO J = 1, JJPAR
      DO I = 1, IIPAR

         State_Chm%Tracers(I,J,L,N) = TRACER(I,J,L) / Input_Opt%TCVV(N) 

      ENDDO
      ENDDO
      ENDDO
!$OMP END PARALLEL DO
      
      ! Set State_Chm units
      State_Chm%Trac_Units = 'kg/kg dry'

      ! Increment the # of records found for tracer N
      NCOUNT(N) = NCOUNT(N) + 1

      END SUBROUTINE COPY_STT
!EOC
!------------------------------------------------------------------------------
!                  GEOS-Chem Global Chemical Transport Model                  !
!------------------------------------------------------------------------------
!BOP
!
! !IROUTINE: check_data_blocks
!
! !DESCRIPTION: Subroutine CHECK\_DATA\_BLOCKS checks to see if we have 
!  multiple or missing data blocks for a given tracer. 
!\\
!\\
! !INTERFACE:
!
      SUBROUTINE CHECK_DATA_BLOCKS( NTRACE, NCOUNT )
!
! !USES:
!
!
! !INPUT PARAMETERS: 
!
      INTEGER, INTENT(IN) :: NTRACE          ! # of advected tracers 
      INTEGER, INTENT(IN) :: NCOUNT(NNPAR)   ! Data blocks found per tracer
! 
! !REVISION HISTORY: 
!  25 Jun 2002 - R. Yantosca - Initial version
!  (1 ) Added to "restart_mod.f".  Also now use F90 intrinsic REPEAT to
!        write a long line of "="'s to the screen. (bmy, 6/25/02)
!  (2 ) Now reference GEOS_CHEM_STOP from "error_mod.f", which frees all
!        allocated memory before stopping the run. (bmy, 10/15/02)
!  11 Jul 2011 - R. Yantosca - Added ProTeX headers
!  21 Jul 2011 - M. Long     - Now include F77_CMN_SIZE instead of CMN_SIZE
!EOP
!------------------------------------------------------------------------------
!BOC
!
! !LOCAL VARIABLES:
!
      INTEGER :: N

      !=================================================================
      ! CHECK_DATA_BLOCKS begins here! 
      !=================================================================

      ! Loop over all tracers
      DO N = 1, NTRACE

         ! Stop if a tracer has more than one data block 
         IF ( NCOUNT(N) > 1 ) THEN 
            WRITE( 6, 100 ) N
            WRITE( 6, 120 ) 
            WRITE( 6, '(a)' ) REPEAT( '=', 79 )
            CALL GEOS_CHEM_STOP
         ENDIF
         
         ! Stop if a tracer has no data blocks 
         IF ( NCOUNT(N) == 0 ) THEN
            WRITE( 6, 110 ) N
            WRITE( 6, 120 ) 
            WRITE( 6, '(a)' ) REPEAT( '=', 79 )
            CALL GEOS_CHEM_STOP
         ENDIF
      ENDDO

      ! FORMAT statements
 100  FORMAT( 'More than one record found for tracer : ', i4 )
 110  FORMAT( 'No records found for tracer : ',           i4 ) 
 120  FORMAT( 'STOP in CHECK_DATA_BLOCKS (restart_mod.f)'    )

      END SUBROUTINE CHECK_DATA_BLOCKS
!EOC
!------------------------------------------------------------------------------
!                  GEOS-Chem Global Chemical Transport Model                  !
!------------------------------------------------------------------------------
!BOP
!
! !IROUTINE: read_cspec_file
!
! !DESCRIPTION: Subroutine READ\_CSPEC\_FILE initializes GEOS-Chem chemical
!  species concentrations from a checkpoint file (binary punch file format).
!  The chemical species are saved into State_Chm%Species, which is used by
!  the KPP solver.
!\\
!\\
! !INTERFACE:
!
      SUBROUTINE READ_CSPEC_FILE( am_I_Root, Input_Opt, YYYYMMDD, 
     &                            HHMMSS,    IT_EXISTS, State_Chm, RC )
!
! !USES:
!
      USE BPCH2_MOD,          ONLY : OPEN_BPCH2_FOR_READ
      USE GIGC_Input_Opt_Mod, ONLY : OptInput
      USE GIGC_State_Chm_Mod, ONLY : ChmState
      USE FILE_MOD,           ONLY : IOERROR
      USE FILE_MOD,           ONLY : FILE_EXISTS
      USE Species_Mod,        ONLY : Species
      USE TIME_MOD,           ONLY : EXPAND_DATE
!
! !INPUT PARAMETERS: 
!
      LOGICAL,        INTENT(IN)    :: am_I_Root   ! Is this the root CPU?
      TYPE(OptInput), INTENT(IN)    :: Input_Opt   ! Input Options object
      INTEGER,        INTENT(IN)    :: YYYYMMDD    ! YYYY/MM/DD GMT date
      INTEGER,        INTENT(IN)    :: HHMMSS      ! hh:mm:ss   GMT time
!     
! !INPUT/OUTPUT PARAMETERS: 
!
      TYPE(ChmState), INTENT(INOUT) :: State_Chm   ! Chemistry State object
!     
! !OUTPUT PARAMETERS: 
!
      LOGICAL,        INTENT(OUT)   :: IT_EXISTS   ! Does species restart exist?
      INTEGER,        INTENT(OUT)   :: RC 
! 
! !REVISION HISTORY: 
!  30 Aug 2004 - D. Henze    - Initial version, based on READ_RESTART  
!  11 Jul 2011 - R. Yantosca - Now skip over ND65 families when reading 
!                              species from the restart.cspec.YYYYMMDDhh file
!  11 Jul 2011 - R. Yantosca - Added ProTeX headers
!  12 Jul 2011 - R. Yantosca - Now read species name from RESERVED slot
!                              of bpch file as an extra error check
!  21 Jul 2011 - M. Long     - Now include F77_CMN_SIZE instead of CMN_SIZE
!  30 Jul 2012 - R. Yantosca - Now accept am_I_Root as an argument when
!                              running with the traditional driver main.F
!  03 Aug 2012 - R. Yantosca - Move calls to findFreeLUN out of DEVEL block
!  07 Aug 2012 - R. Yantosca - Now print LUN used to open file
!  04 Apr 2013 - R. Yantosca - Now declare State_Chm INTENT(INOUT)
!  22 Aug 2013 - R. Yantosca - Add Input_Opt, RC arguments
!  22 Aug 2013 - R. Yantosca - Now get species restart filename from Input_Opt
!  23 Jul 2014 - R. Yantosca - Remove reference to obsolete CMN_mod.F
!  16 Dec 2014 - M. Yannetti - Changed ZTAU0 and ZTAU1 to REAL*8
!  18 May 2016 - M. Sulprizio- Change ILONG,ILAT,IPVERT to IIPAR,JJPAR,LLPAR
!  06 Jun 2016 - M. Sulprizio- Replace NTSPEC with State_Chm%nSpecies and
!                              NAMEGAS with ThisSpc%Name from species database
!EOP
!------------------------------------------------------------------------------
!BOC
!
! !LOCAL VARIABLES:
!
      INTEGER             :: I, IOS, IU_RST, J, L, N, NN, NTL
      INTEGER             :: NCOUNT(NNPAR) 
      REAL*4		  :: TMP(IIPAR,JJPAR,LLPAR)

      REAL(fp)              :: SUMTC
      CHARACTER(LEN=255)  :: FILENAME
      CHARACTER(LEN=255)  :: MSG

      ! For binary punch file, version 2.0
      INTEGER             :: NI,     NJ,     NL
      INTEGER             :: IFIRST, JFIRST, LFIRST
      INTEGER             :: NTRACER,   NSKIP
      INTEGER             :: HALFPOLAR, CENTER180
      REAL*4              :: LONRES,    LATRES
      REAL*8              :: ZTAU0,     ZTAU1  ! has to be REAL*8
      CHARACTER(LEN=20)   :: MODELNAME
      CHARACTER(LEN=40)   :: CATEGORY
      CHARACTER(LEN=40)   :: UNIT     
      CHARACTER(LEN=40)   :: RESERVED

      ! Objects
      TYPE(Species), POINTER :: ThisSpc

      !=================================================================
      ! READ_CSPEC_FILE begins here!
      !=================================================================

      ! Assume success
      RC         = GIGC_SUCCESS

      ! Initialize pointer
      ThisSpc => NULL()

      ! Initialize some variables
      !TMP(:,:,:) = 0e0
      ! use 1e-30 as min (hotp 2/25/09)
      TMP(:,:,:) = 1e-30

      !=================================================================
      ! Open checkpoint file and read top-of-file header
      !=================================================================

      ! Find a free file LUN
      IU_RST   = findFreeLUN()
     
      ! Copy the output restart file name into a local variable
      FILENAME = TRIM( Input_Opt%SPEC_RST_FILE )

      ! Replace YYYY, MM, DD, HH tokens in FILENAME w/ actual values
      CALL EXPAND_DATE( FILENAME, YYYYMMDD, HHMMSS )

      ! Add ADJ_DIR prefix to name
      !FILENAME = TRIM( ADJ_DIR ) // TRIM( FILENAME )

      IF ( am_I_Root ) THEN
         WRITE( 6, 100 ) TRIM( FILENAME )
      ENDIF
 100  FORMAT( '     - READ_CSPEC_FILE: Reading ', a )
 
      ! Check to see if species restart file exists
      IT_EXISTS = FILE_EXISTS( FILENAME )
      IF ( .not. IT_EXISTS ) RETURN

      ! Open the binary punch file for input
      CALL OPEN_BPCH2_FOR_READ( IU_RST, FILENAME )

      ! Echo some input to the screen
      WRITE( 6, '(a)'   ) REPEAT( '=', 79 )
      WRITE( 6, '(a,/)' ) 'C S P E C   R E S T A R T   F I L E'
     &                    // '   I N P U T  ( BPCH )'
      WRITE( 6, 110 ) TRIM( FILENAME )
 110  FORMAT( 'READ_CSPEC_FILE: Reading ', a )

      ! Echo more output
      WRITE( 6, 120 )
 120  FORMAT( /, 'Min and Max of each species in file',
     &           ' [molec/cm3/box]:' )

      ! Loop over all species in the chemical mechanism
      DO N = 1, State_Chm%nSpecies

         ! Remove check for ND65 prod/loss families pending work on ND65 
         ! diagnostics and incorporation of FlexChem (mps, 6/6/16)
         ! The IFAM array denotes the index # of species in State_Chm%Species
         ! that are "fake" ND65 prod/loss families.  If we 
         ! encounter one of these, then we can skip it.
         !IF ( ANY( IFAM == N ) ) THEN
         !   CYCLE
         !ENDIF

         ! Get info about this species from the species database
         ThisSpc => State_Chm%SpcData(N)%Info

         ! Read the model info
         READ( IU_RST, IOSTAT=IOS )
     &       MODELNAME, LONRES, LATRES, HALFPOLAR, CENTER180

         ! IOS < 0 is end-of-file, so exit
         IF ( IOS < 0 ) GOTO 555

         ! IOS > 0 is a real I/O error -- print error message
         IF ( IOS > 0 ) 
     &      CALL IOERROR( IOS,IU_RST,'read_cspec_file:13' )

         ! Read data block header
         READ( IU_RST, IOSTAT=IOS )
     &         CATEGORY, NTRACER,  UNIT, ZTAU0,  ZTAU1,  RESERVED,
     &         NTL,      NN,       NL,   IFIRST, JFIRST, LFIRST,
     &         NSKIP

         ! Error check
         IF ( IOS /= 0 ) 
     &      CALL IOERROR(IOS,IU_RST,'read_cspec_file:14' )

         ! Read data block
         READ( IU_RST, IOSTAT=IOS )
     &       ( ( ( TMP(I,J,L), I= 1, NTL), J=1,NN ), L = 1, NL)

         ! Error check
         IF ( IOS /= 0 ) 
     &      CALL IOERROR( IOS,IU_RST,'read_cspec_file:16' )

         !==============================================================
         ! Assign data from the TMP array to State_Chm%Species
         !==============================================================

         ! Only process checkpoint data 
         IF ( CATEGORY(1:8) == 'IJ-CHK-$' .and.
     &        NTL           == IIPAR      .and. 
     &        NN            == JJPAR      .and. 
     &        NL            == LLPAR      ) THEN

            ! Also make sure we have the proper species
            IF ( TRIM( ThisSpc%Name ) /= TRIM( RESERVED ) ) THEN
               IF ( am_I_Root ) THEN
                  WRITE( 6, 200 ) TRIM( ThisSpc%Name )
               ENDIF
 200           FORMAT( 'Species mismatch for ', a )
               CALL ERROR_STOP( 'Species mismatch!', 
     &                          'READ_CSPEC_FILE (restart_mod.f)' )
            ENDIF

            ! Read data from temporary array into State_Chm%Species
            ! NOTE: Using N instead of NTRACER will skip over
            ! the "fake" ND65 prod/loss families (bmy, 7/12/11)
            State_Chm%Species(:,:,:,N) = TMP(:,:,:)

            ! Print the min & max of each species
            WRITE( 6, 300 ) N, TRIM( ThisSpc%Name ), 
     &                      MINVAL(TMP), MAXVAL(TMP)
 300        FORMAT( 'Species ', i3, ', ', a9, ': Min = ', es15.9, 
     &              '  Max = ',  es15.9 )

         ELSE
            CALL ERROR_STOP( ' Species restart data is not correct ',
     &                       ' READ_CSPEC_FILE (restart_mod.F)' )

         ENDIF
 
         ! Free pointer
         ThisSpc => NULL()

      ENDDO ! N 

 555  CONTINUE

      ! Close file
      CLOSE( IU_RST )      

      !### Debug
      IF ( Input_Opt%LPRT .AND. am_I_Root ) THEN
         CALL DEBUG_MSG( '### READ_CSPEC_FILE: read file' )
      ENDIF

      END SUBROUTINE READ_CSPEC_FILE
!EOC
!------------------------------------------------------------------------------
!                  GEOS-Chem Global Chemical Transport Model                  !
!------------------------------------------------------------------------------
!BOP
!
! !IROUTINE: make_cspec_file
!
! !DESCRIPTION: Subroutine MAKE\_CSPEC\_FILE writes GEOS-Chem chemical
!  species concentrations into a checkpoint file (binary punch file format).
!  The chemical species are saved into State_Chm%Species, which is used by
!  the KPP solver.
!\\
!\\
! !INTERFACE:
!
      SUBROUTINE MAKE_CSPEC_FILE( am_I_Root, Input_Opt, YYYYMMDD, 
     &                            HHMMSS,    State_Chm, RC        )
!
! !USES:
!
      USE BPCH2_MOD
      USE GIGC_Input_Opt_Mod, ONLY : OptInput
      USE GIGC_State_Chm_Mod, ONLY : ChmState
      USE FILE_MOD,           ONLY : IOERROR
      USE GRID_MOD,           ONLY : GET_XOFFSET
      USE GRID_MOD,           ONLY : GET_YOFFSET
      USE Species_Mod,        ONLY : Species
      USE TIME_MOD,           ONLY : EXPAND_DATE
      USE TIME_MOD,           ONLY : GET_TAU
!
! !INPUT PARAMETERS:
!
      LOGICAL,        INTENT(IN)    :: am_I_Root   ! Are we on the root CPU?
      TYPE(OptInput), INTENT(IN)    :: Input_Opt   ! Input Options object
      INTEGER,        INTENT(IN)    :: YYYYMMDD    ! YYYY/MM/DD GMT date
      INTEGER,        INTENT(IN)    :: HHMMSS      ! hh:mm:ss   GMT time
      TYPE(ChmState), INTENT(IN)    :: State_Chm   ! Chemistry State object
!
! !OUTPUT PARAMETERS:
!
!
      INTEGER,        INTENT(OUT)   :: RC          ! Success or failure?
! 
! !REVISION HISTORY: 
!  27 Aug 2004 - D. Henze    - Initial version, based on MAKE_RESTART
!  11 Jul 2011 - R. Yantosca - Now skip over ND65 families when writing
!                              species to the restart.cspec.YYYYMMDDhh file!
!  11 Jul 2011 - R. Yantosca - Added ProTeX headers
!  12 Jul 2011 - R. Yantosca - Save species name to restart file using the
!                              RESERVED field of the bpch file
!  21 Jul 2011 - M. Long     - Now include F77_CMN_SIZE instead of CMN_SIZE
!  03 Aug 2012 - R. Yantosca - Move calls to findFreeLUN out of DEVEL block
!  07 Aug 2012 - R. Yantosca - Now print LUN used to open file
!  25 Mar 2013 - R. Yantosca - Now accept am_I_Root, Input_Opt, State_Chm, RC
!  18 May 2016 - M. Sulprizio- Change ILONG,ILAT,IPVERT to IIPAR,JJPAR,LLPAR
!  06 Jun 2016 - M. Sulprizio- Replace NTSPEC with State_Chm%nSpecies and
!                              NAMEGAS with ThisSpc%Name from species database
!EOP
!------------------------------------------------------------------------------
!BOC
!
! !LOCAL VARIABLES:
!
      INTEGER              :: IU_RST
      INTEGER              :: I,    I0, IOS, J,  J0, L, N
      INTEGER              :: YYYY, MM, DD,  HH, SS, ZIP_HH
      CHARACTER(LEN=255)   :: FILENAME

      ! Temporary storage arrays for checkpointed variables
      REAL*4               :: TMP(IIPAR,JJPAR,LLPAR)

      ! For binary punch file, version 2.0
      REAL*4               :: LONRES, LATRES
      ! make HALFPOLAR variable (hotp 2/25/09)
      !INTEGER, PARAMETER   :: HALFPOLAR = 1
      INTEGER              :: HALFPOLAR
      INTEGER, PARAMETER   :: CENTER180 = 1

      INTEGER 		   :: MAX_nitr_max
      INTEGER 		   :: NSOFAR
      
      CHARACTER(LEN=20)    :: MODELNAME
      CHARACTER(LEN=40)    :: CATEGORY
      CHARACTER(LEN=40)    :: UNIT     
      CHARACTER(LEN=40)    :: RESERVED = ''
      CHARACTER(LEN=80)    :: TITLE 

      ! Objects
      TYPE(Species), POINTER :: ThisSpc

      !=================================================================
      ! MAKE_CSPEC_FILE begins here!
      !=================================================================

      ! Assume success
      RC       =  GIGC_SUCCESS

      ! Initialize pointer
      ThisSpc  => NULL()

      ! Clear some arrays 
      ! use minimum value instead of zero hotp 2/25/09
      !TMP(:,:,:)   = 0e0
      TMP(:,:,:)   = 1e-30

      ! Define variables for BINARY PUNCH FILE OUTPUT
      TITLE    = 'GEOS-CHEM Checkpoint File: ' // 
     &           'Instantaneous Species Concentrations (#/cm3)'
      CATEGORY = 'IJ-CHK-$'
      LONRES   = DISIZE
      LATRES   = DJSIZE
      ! get value of HALFPOLAR hotp 2/25/09
      HALFPOLAR = GET_HALFPOLAR()

      ! Call GET_MODELNAME to return the proper model name for
      ! the given met data being used (bmy, 6/22/00)
      MODELNAME = GET_MODELNAME()

      ! Get the nested-grid offsets
      I0 = GET_XOFFSET( GLOBAL=.TRUE. )
      J0 = GET_YOFFSET( GLOBAL=.TRUE. )

      !=================================================================
      ! Open the checkpoint file for output -- binary punch format
      !=================================================================

      ! Find a free file LUN
      IU_RST   = findFreeLUN()

      ! Copy the output restart filename template into a local variable
      FILENAME = TRIM( Input_Opt%SPEC_RST_FILE )

      ! Replace YYYY, MM, DD, HH tokens in FILENAME w/ actual values
      CALL EXPAND_DATE( FILENAME, YYYYMMDD, HHMMSS )

      ! Add ADJ_DIR prefix to filename
      !FILENAME = TRIM( ADJ_DIR ) // TRIM( FILENAME )

      ! Open checkpoint file for output
      CALL OPEN_BPCH2_FOR_WRITE( IU_RST, FILENAME, TITLE )

      ! Echo some input to the screen
      WRITE( 6, '(a)'   ) REPEAT( '=', 79 )
      WRITE( 6, '(a,/)' ) 'C S P E C   R E S T A R T   F I L E'
     &                    // '   O U T P U T  ( BPCH )'
      WRITE( 6, 110 ) TRIM( FILENAME )
 110  FORMAT( 'MAKE_CSPEC_FILE: Writing ', a )
      
      ! Echo more output
      WRITE( 6, 120 )
 120  FORMAT( /, 'Min and Max of each species [molec/cm3/box]:' )

      !=================================================================
      ! Write each checkpointed quantity to the checkpoint file
      !=================================================================

      ! Checkpt additional values for full chem simulation
  
      ! Write the final species concetrations after full chemistry
      UNIT = 'molec/cm3/box'
          
      ! Loop over the total # of species.  This also includes the "fake"
      ! prod/loss family species for the ND65 diagnostic (bmy, 7/11/11)
      DO N = 1, State_Chm%nSpecies
         
         ! Remove check for ND65 prod/loss families pending work on ND65 
         ! diagnostics and incorporation of FlexChem (mps, 6/6/16)
         ! The IFAM array denotes the index # of species in State_Chm%Species
         ! that are "fake" ND65 prod/loss families.  If we 
         ! encounter one of these, then we can skip it (bmy, 7/11/11)
         !IF ( ANY( IFAM == N ) ) THEN
         !   CYCLE
         !ENDIF

         ! Get info about this species from the species database
         ThisSpc => State_Chm%SpcData(N)%Info

!$OMP PARALLEL DO
!$OMP+DEFAULT( SHARED )
!$OMP+PRIVATE( I, J, L )
         DO L = 1, LLPAR
         DO J = 1, JJPAR
         DO I = 1, IIPAR
        
            ! Fix recommended by pls, save State_Chm%Species (hotp 2/18/09)
            ! Now set conc no smaller than 1d-30
            IF ( State_Chm%Species(I,J,L,N) .LE. 1e-30_fp ) THEN
                 TMP(I,J,L) = 1e-30
            ELSE
                 TMP(I,J,L) = State_Chm%Species(I,J,L,N)
            ENDIF

         ENDDO
         ENDDO
         ENDDO
!$OMP END PARALLEL DO
 
         ! Save the species name to the RESERVED slot of the bpch file
         RESERVED = TRIM( ThisSpc%Name )

         ! Write the data block to the species restart file
         CALL BPCH2( IU_RST,    MODELNAME, LONRES,    LATRES,
     &               HALFPOLAR, CENTER180, CATEGORY,  N,
     &               UNIT,      GET_TAU(), GET_TAU(), RESERVED,
     &               IIPAR,     JJPAR,     LLPAR,     I0+1,
     &               J0+1,      1,         TMP(:,:,:) )
 
         ! Print the min & max of each tracer written to file
         WRITE( 6, 130 ) N, TRIM( ThisSpc%Name ), 
     &                   MINVAL( TMP ), MAXVAL( TMP )
 130     FORMAT( 'Species ', i3, ', ', a9, ': Min = ', es15.9, 
     &           '  Max = ', 
     &           es15.9 )

         ! Free pointer
         ThisSpc => NULL()

      ENDDO

      ! Mark end of section in log
      WRITE( 6, '(a)'   ) REPEAT( '=', 79 )

      ! Close file
      CLOSE( IU_RST )

      !### Debug
      IF ( Input_Opt%LPRT .AND. am_I_Root ) THEN
         CALL DEBUG_MSG( '### MAKE_CSPEC_FILE: wrote file' )
      ENDIF

      END SUBROUTINE MAKE_CSPEC_FILE
!EOC
      END MODULE RESTART_MOD<|MERGE_RESOLUTION|>--- conflicted
+++ resolved
@@ -637,13 +637,10 @@
 !  09 Feb 2016 - E. Lundgren - Initial version
 !  20 Apr 2016 - E. Lundgren - Implement ocean and snow Hg variables
 !  29 Apr 2016 - R. Yantosca - Don't initialize pointers in declaration stmts
-<<<<<<< HEAD
 !  31 May 2016 - E. Lundgren - Replace Input_Opt%TRACER_MW_G with species
 !                              database field emMW_g (emitted species g/mol)
-=======
 !  06 Jun 2016 - M. Sulprizio- Replace NTSPEC with State_Chm%nSpecies and
 !                              NAMEGAS with ThisSpc%Name from species database
->>>>>>> b866629c
 !EOP
 !------------------------------------------------------------------------------
 !BOC
@@ -673,11 +670,10 @@
       INTEGER              :: st3d(3), ct3d(3)   ! 3D and 4D variable arrays
                                                  ! (includes time as dim)
       ! Temporary arrays and pointers
-      REAL*4,  TARGET        :: Temp2D(IIPAR,JJPAR) 
-      REAL*4,  TARGET        :: Temp3D(IIPAR,JJPAR,LLPAR)
-      REAL*4,  POINTER       :: Ptr2D(:,:  )
-      REAL*4,  POINTER       :: Ptr3D(:,:,:)
-      TYPE(Species), POINTER :: ThisSpc
+      REAL*4,  TARGET      :: Temp2D(IIPAR,JJPAR) 
+      REAL*4,  TARGET      :: Temp3D(IIPAR,JJPAR,LLPAR)
+      REAL*4,  POINTER     :: Ptr2D(:,:  )
+      REAL*4,  POINTER     :: Ptr3D(:,:,:)
 
       ! Other
       CHARACTER(LEN=255)   :: LOC
@@ -691,7 +687,7 @@
       CHARACTER(LEN=4), POINTER :: Hg_Cat_Name(:)
 
       ! Objects
-      TYPE(Species), POINTER :: ThisSpc
+      TYPE(Species),    POINTER :: ThisSpc
 
       !=================================================================
       ! READ_GC_RESTART_NC begins here!
@@ -1398,13 +1394,10 @@
 !                              to set species to default values here. This is
 !                              a temporary fix because we plan to remove the 
 !                              option to use BPCH restarts in the near future.
-<<<<<<< HEAD
 !  31 May 2016 - E. Lundgren - Replace Input_Opt%TRACER_MW_G with species
 !                              database field emMW_g (emitted species g/mol)
-=======
 !  06 Jun 2016 - M. Sulprizio- Replace NTSPEC with State_Chm%nSpecies and
 !                              NAMEGAS with ThisSpc%Name from species database
->>>>>>> b866629c
 !EOP
 !------------------------------------------------------------------------------
 !BOC
@@ -1433,10 +1426,7 @@
      &                             // ' (restart_mod.F)'
 
       ! Pointers
-      ! We need to define local arrays to hold corresponding values 
-      ! from the Chemistry State (State_Chm) object. (mpayer, 12/6/12)
       REAL(fp), POINTER   :: STT(:,:,:,:)
-      TYPE(Species), POINTER :: ThisSpc
 
       ! For setting species concentrations
       LOGICAL             :: IT_EXISTS
