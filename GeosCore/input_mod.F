!------------------------------------------------------------------------------
!                  GEOS-Chem Global Chemical Transport Model                  !
!------------------------------------------------------------------------------
!BOP
!
! !MODULE: input_mod
!
! !DESCRIPTION: Module INPUT\_MOD contains routines that read the GEOS-Chem 
!  input file at the start of the run and pass the information to several 
!  other GEOS-Chem F90 modules.
!\\
!\\
! !INTERFACE:
!
      MODULE INPUT_MOD
!
! !USES:
!
      USE inquireMod, ONLY : findFreeLUN

      USE PRECISION_MOD    ! For GEOS-Chem Precision (fp)

      IMPLICIT NONE
      PRIVATE
!
! !PUBLIC MEMBER FUNCTIONS:
!  
      PUBLIC  :: INITIALIZE_GEOS_GRID
      PUBLIC  :: READ_INPUT_FILE
      PUBLIC  :: GIGC_Init_Extra
!
! !PRIVATE MEMBER FUNCTIONS:
!
      PRIVATE :: READ_ONE_LINE
      PRIVATE :: SPLIT_ONE_LINE        
      PRIVATE :: READ_SIMULATION_MENU
      PRIVATE :: READ_TRACER_MENU  
      PRIVATE :: READ_AEROSOL_MENU     
      PRIVATE :: READ_EMISSIONS_MENU
      PRIVATE :: READ_FUTURE_MENU
      PRIVATE :: READ_CHEMISTRY_MENU
      PRIVATE :: READ_RADIATION_MENU
      PRIVATE :: READ_TRANSPORT_MENU
      PRIVATE :: READ_CONVECTION_MENU
      PRIVATE :: READ_DEPOSITION_MENU
      PRIVATE :: READ_OUTPUT_MENU
      PRIVATE :: READ_DIAGNOSTIC_MENU
      PRIVATE :: SET_TINDEX
      PRIVATE :: READ_ND49_MENU      
      PRIVATE :: READ_ND50_MENU  
      PRIVATE :: READ_ND51_MENU  
      PRIVATE :: READ_ND51b_MENU  
      PRIVATE :: READ_ND63_MENU
      PRIVATE :: READ_PROD_LOSS_MENU 
      PRIVATE :: READ_UNIX_CMDS_MENU
      PRIVATE :: READ_NESTED_GRID_MENU
      PRIVATE :: READ_BENCHMARK_MENU  
      PRIVATE :: READ_CH4_MENU
      PRIVATE :: VALIDATE_DIRECTORIES  
      PRIVATE :: CHECK_DIRECTORY
      PRIVATE :: CHECK_TIME_STEPS 
      PRIVATE :: IS_LAST_DAY_GOOD
#if defined( TOMAS )
      PRIVATE :: INIT_TOMAS_MICROPHYSICS
#endif
! 
! !REVISION HISTORY: 
!  20 Jul 2004 - R. Yantosca - Initial version
!  (1 ) Now references LSOA in READ_AEROSOL_MENU (bmy, 9/28/04)
!  (2 ) Fixed error checks and assign LSPLIT for tagged Hg.  Also now 
!        refernces LAVHRRLAI from "logical_mod.f" (eck, bmy, 12/20/04)
!  (3 ) Updated for crystalline/aqueous aerosol tracers.  Also moved routine
!        IS_LAST_DAY_GOOD here from "main.f".  Also now references 
!        "ocean_mercury_mod.f".  Also now open the bpch file for output in
!        READ_DIAGNOSTIC_MENU instead of in "main.f".  (cas, sas, bmy, 2/3/05)
!  (4 ) Now references "diag03_mod.f" and "diag41_mod.f".  Fixed minor
!        bugs.  Now references FILE_EXISTS from "file_mod.f".  Updated
!        comments. (bmy, 3/28/05)
!  (5 ) Now modified for GEOS-5 and GCAP met fields.  Also now set LSPLIT
!        correctly for HCN/CH3CN simulation. (swu, xyp, bmy, 6/30/05)
!  (6 ) Now make sure all USE statements are USE, ONLY (bmy, 10/3/05)
!  (7 ) Now read LMEGAN switch for MEGAN biogenics.  Now read variable
!        DATA_DIR_1x1 for 1x1 emissions files, etc.  Now reference XNUMOL and
!        XNUMOLAIR from "tracer_mod.f" (tmf, bmy, 10/25/05) 
!  (8 ) Now read LEMEP switch for EMEP emissions (bdf, bmy, 11/1/05)
!  (9 ) Now added MERCURY MENU section.  Also fixed bug in READ_ND48_MENU.
!        (eck, cdh, bmy, 3/6/06)
!  (10) Now read LGFED2BB switch for GFED2 biomass emissions (bmy, 4/5/06)
!  (11) Bug fix for GCAP in IS_LAST_DAY_GOOD.  Also now read LCTH, LMFLUX,
!        LPRECON in READ_EMISSIONS_MENU. (bmy, 5/10/06)
!  (12) Updated for ND42 SOA concentration diagnostic (dkh, bmy, 5/22/06)
!  (13) Modified for future emissions (swu, bmy, 6/1/06)
!  (14) Modified for BRAVO emissions (rjp, kfb, bmy, 6/26/06)
!  (15) Remove support for GEOS-1 and GEOS-STRAT met fields.  Also modified 
!        for David Streets' emissions. (bmy, 8/17/06)
!  (16) Modified for variable tropopause.  Also set dimension of ND28 diag
!        for GFED2 or default biomass burning.  Now read if Time Spent in 
!        Troposphere is wanted (phs, bmy, 10/17/06)
!  (17) Now modified for OTD-LIS local redistribution.  Remove references
!        to GEOS-1 and GEOS-STRAT run dirs. (bmy, 11/5/07)
!  (18) New error traps for OTD-LIS scaling, dependent on met field type.
!        Bug fix, create string variables for ERROR_STOP.  Bug fix: use ND52
!        in call to SET_TINDEX in READ_DIAGNOSTIC_MENU. (ltm, bmy, 2/11/08)
!  (19) Bug fix: use (0,0) in call to INIT_TRANSFER (phs, 6/17/08)
!  (20) Minor fix in READ_TRANSPORT_MENU (cdh, bmy, 7/7/08)
!  (21) Fixed typo READ_EMISSIONS_MENU for GEOS-3 (bmy, 10/30/08)
!  (22) Set upper limit on dynamic timestep for 0.5 x 0.666 nested
!        grids (yxw, bmy, dan, 11/6/08)
!  (23) Now read LCAC switch for CAC emissions (amv, 1/09/2008)
!  (24) Move the call to NDXX_SETUP (phs, 11/18/08)
!  (25) Minor bug fix in READ_DIAGNOSTIC_MENU (tmf, 2/10/09)
!  (26) Add LMEGANMONO switch in emission menu (ccc, 3/2/09)
!  (27) Add LDICARB switch in aerosol menu (ccc, tmf, 3/10/09)
!  (28) Now read LCOOKE in aerosol menu (phs, 5/18/09)
!  (29) Add CH4_MENU in input.geos (kjw, 8/18/09)
!  (30) Corrected typos in CHECK_TIME_STEPS (bmy, 8/21/09)
!  (31) Now read LLINOZ in READ_SIMULATION_MENU (dbm, bmy, 10/16/09)
!  (32) Remove reference to obsolete embedded chemistry stuff (bmy, 2/25/10)
!  (33) Remove depreciated lightning options (ltm, bmy, 1/24/11)
!  25 Aug 2010 - R. Yantosca - Added modifications for MERRA
!  27 Aug 2010 - R. Yantosca - Added ProTeX headers
!  16 Feb 2011 - R. Yantosca - Add modifications for APM from G. Luo
!  29 Jul 2011 - R. Yantosca - Bug fix in READ_EMISSIONS_MENU for nested NA
!  07 Sep 2011 - P. Kasibhatla - Modified to include monthly GFED3
!  17 Jan 2012 - P. Kasibhatla - Modified to include daily and 3-hourly GFED3
!  08 Feb 2012 - R. Yantosca - Add modifications for GEOS-5.7.x met data
!  28 Feb 2012 - R. Yantosca - Removed support for GEOS-3
!  01 Mar 2012 - R. Yantosca - Now reference new grid_mod.F90
!  30 Jul 2012 - R. Yantosca - READ_INPUT_FILE now accepts am_I_Root from
!                              both the ESMF interface and main.F
!  03 Aug 2012 - R. Yantosca - Move calls to findFreeLUN out of DEVEL block
!  03 Aug 2012 - R. Yantosca - Now make IU_GEOS a global module variable
!                              so that we can define it with findFreeLun
!  02 Nov 2012 - R. Yantosca - Now pass the Input Options object to routines;
!                              this will eventually replace logical_mod, etc.
!  26 Feb 2013 - M. Long     - Now make INITIALIZE_GEOS_GRID a public routine
!  04 Mar 2013 - R. Yantosca - Add routine GIGC_Init_Extra to move some init
!                              calls out of the run stage when using ESMF
!  23 Apr 2013 - R. Yantosca - For TOMAS, rename READ_MICROPHYSICS_MENU to 
!                              INIT_TOMAS_MICROPHYSICS
!  13 Aug 2013 - M. Sulprizio- Add modifications for updated SOA and SOA + 
!                              semivolatile POA simulations (H. Pye)
!  20 Aug 2013 - R. Yantosca - Removed "define.h", this is now obsolete
!  17 Sep 2013 - R. Yantosca - Increase MAXDIM from 255 to 500 for more tracers
!  26 Sep 2013 - R. Yantosca - Renamed GEOS_57 Cpp switch to GEOS_FP everywhere
!  26 Sep 2013 - R. Yantosca - Now read GEOS_FP_DIR from Input_Opt everywhere
!  23 Jun 2014 - R. Yantosca - Remove references to logical_mod.F
!  23 Jun 2014 - R. Yantosca - Removed INIT_INPUT routine
!  14 Nov 2014 - M. Yannetti - Added PRECISION_MOD
!  24 Nov 2014 - C. Keller   - Updates on timestep handling in ESMF environment
!EOP
!------------------------------------------------------------------------------
!BOC
!
! !PRIVATE TYPES:
!
      LOGICAL            :: VERBOSE  = .FALSE.
      INTEGER            :: IU_GEOS
      INTEGER, PARAMETER :: FIRSTCOL = 26
      INTEGER, PARAMETER :: MAXDIM   = 500
      INTEGER            :: CT1      = 0
      CHARACTER(LEN=255) :: FILENAME = 'input.geos'

      CONTAINS
!EOC
!------------------------------------------------------------------------------
!                  GEOS-Chem Global Chemical Transport Model                  !
!------------------------------------------------------------------------------
!BOP
!
! !IROUTINE: read_input_file
!
! !DESCRIPTION: Subroutine READ\_INPUT\_FILE is the driver program for 
!  reading the GEOS-Chem input file "input.geos" from disk.
!\\
!\\
! In an ESMF environment, all time steps (chemistry, convection, emissions,
! dynamics) must be specified externally before calling this routine. This is
! done in routine GIGC\_Init\_Simulation (gigc\_initialization\_mod.F90).
! The time steps specified in input.geos are ignored.
!\\
!\\
! !INTERFACE:
! 
      SUBROUTINE READ_INPUT_FILE( am_I_Root, Input_Opt, RC )
!
! !USES:
!
      USE CMN_SIZE_MOD
      USE CHARPAK_MOD,        ONLY : STRREPL
      USE FILE_MOD,           ONLY : IOERROR
      USE GAMAP_MOD,          ONLY : DO_GAMAP
      USE GIGC_ErrCode_Mod
      USE GIGC_Input_Opt_Mod, ONLY : OptInput
      USE SEASALT_MOD,        ONLY : INIT_SEASALT
!
! !INPUT PARAMETERS:
!
      LOGICAL,        INTENT(IN)    :: am_I_Root   ! Is this the root CPU?
!
! !INPUT/OUTPUT PARAMETERS:
!
      TYPE(OptInput), INTENT(INOUT) :: Input_Opt   ! Input options
!
! !OUTPUT PARAMETERS:
!
      INTEGER,        INTENT(OUT)   :: RC          ! Success or failure
! 
! !REVISION HISTORY: 
!  20 Jul 2004 - R. Yantosca - Initial version
!  (1 ) Now call DO_GAMAP from "gamap_mod.f" to create "diaginfo.dat" and
!        "tracerinfo.dat" files after all diagnostic menus have been read in
!  (2 ) Now call NDXX_setup from this routine (phs, 11/18/08)
!  (3 ) Now call READ_ND51b_MENU (amv, bmy, 12/18/09)
!  27 Aug 2010 - R. Yantosca - Added ProTeX headers
!  30 Jul 2012 - R. Yantosca - Now accept am_I_Root from main.F, so that we
!                              can get rid of duplicate code in DEVEL blocks
!  03 Aug 2012 - R. Yantosca - Move calls to findFreeLUN out of DEVEL block
!  03 Aug 2012 - R. Yantosca - Now make IU_GEOS a global module variable
!                              so that we can define it with findFreeLun
!  15 Oct 2012 - R. Yantosca - Add EXTERNAL_GRID, XTERNAL_FORCING to #ifdef
!  16 Oct 2012 - R. Yantosca - Don't call CHECK_TIME_STEPS if we are calling
!                              READ_INPUT_FILE from the ESMF interface
!  09 Nov 2012 - R. Yantosca - Now pass Input_Opt to lower-level routines
!  06 Dec 2012 - R. Yantosca - Now call CHECK_TIME_STEPS when we are connecting
!                              to the GEOS-5 GCM via the ESMF environment,
!  19 Mar 2013 - R. Yantosca - When using ESMF interface to GEOS-5, append
!                              ".rc" to input.geos (instead of ___.rc)
!  04 Apr 2013 - R. Yantosca - Now pass objects to DO_GAMAP routine
!  23 Jun 2014 - R. Yantosca - Now do not call INIT_INPUT, this is replaced
!                              by the INIT_GIGC_INPUT_OPT routine
!  15 Apr 2015 - R. Yantosca - Also define Input_Opt%ITS_A_NESTED_GRID here
!                              so that we can pass it to INITIALIZE_GEOS_GRID
!  04 Aug 2015 - M. Long     - Removed ".rc" file specifier. Not necessary.
!  16 Dec 2015 - R. Yantosca - Now pass State_Chm to READ_TRACER_MENU
!  16 Jun 2016 - E. Lundgren - Move TOMAS init to GIGC_INIT_EXTRA
!EOP
!------------------------------------------------------------------------------
!BOC
!
! !LOCAL VARIABLES:
!
      LOGICAL            :: EOF
      INTEGER            :: IOS
      CHARACTER(LEN=1)   :: TAB   = ACHAR(9)
      CHARACTER(LEN=1)   :: SPACE = ' '
      CHARACTER(LEN=MAXDIM) :: LINE
      CHARACTER(LEN=255) :: TOPTITLE


      !=================================================================
      ! READ_INPUT_FILE begins here!
      !=================================================================  

      ! Echo output
      IF ( am_I_Root ) THEN
         WRITE( 6, '(a  )' ) REPEAT( '=', 79 )
         WRITE( 6, '(a,/)' ) 'G E O S - C H E M   U S E R   I N P U T'
         WRITE( 6, 100   ) TRIM( FILENAME )
 100     FORMAT( 'READ_INPUT_FILE: Reading ', a )
      ENDIF

      ! Find a free file LUN
      IU_GEOS  = findFreeLUN()

      ! Assume success
      RC       = GIGC_SUCCESS

      ! Open file
      OPEN( IU_GEOS, FILE=TRIM( FILENAME ), STATUS='OLD', IOSTAT=IOS )
      IF ( IOS /= 0 ) CALL IOERROR( IOS, IU_GEOS, 'read_input_file:1' )

      ! Read TOPTITLE for binary punch file
      TOPTITLE = READ_ONE_LINE( EOF  )
      IF ( EOF ) RETURN

      ! Loop until EOF
      DO 
         
         ! Read a line from the file, exit if EOF
         LINE = READ_ONE_LINE( EOF ) 
         IF ( EOF ) EXIT
         
         ! Replace tab characters in LINE (if any) w/ spaces
         CALL STRREPL( LINE, TAB, SPACE )

         !=============================================================
         ! Call individual subroutines to read sections of the file
         ! 
         ! NOTE: You are pretty flexible in setting the order of the
         ! menus in the input file; however, a few guidelines apply:
         !
         ! (1) SIMULATION MENU should be listed first.
         ! (2) TRACER MENU should be listed second.
         ! (3) EMISSIONS, AEROSOL, CHEMISTRY, TRANSPORT, CONVECTION, 
         !      and DEPOSITION menus (in any order) should follow.
         ! (4) Diagnostic menus, including OUTPUT, DIAGNOSTIC,
         !      PLANEFLIGHT, ND48, ND49, ND50, ND51, and PROD_LOSS
         !      menus (in any order) should follow next.
         ! (5) The following menus have no other restriction and
         !      can be placed anywhere (but by convention we will
         !      place them after the diagnostic menu): NESTED GRID
         !      UNIX CMDS, ARCHIVED OH, and O3PL menus.
         !=============================================================
         IF      ( INDEX( LINE, 'SIMULATION MENU'  ) > 0 ) THEN
            CALL READ_SIMULATION_MENU( am_I_Root, Input_Opt, RC )             

         ELSE IF ( INDEX( LINE, 'TRACER MENU'      ) > 0 ) THEN
            CALL READ_TRACER_MENU( am_I_Root, Input_Opt, RC )

         ELSE IF ( INDEX( LINE, 'AEROSOL MENU'     ) > 0 ) THEN
            CALL READ_AEROSOL_MENU( am_I_Root, Input_Opt, RC )              

#if defined( APM )
         ! Initialize APM microphysics package, if necessary
         ELSE IF ( INDEX( LINE, 'APM MENU'         ) > 0 ) THEN
            CALL READ_APM_MENU( am_I_Root, Input_Opt, RC )
#endif

         ELSE IF ( INDEX( LINE, 'EMISSIONS MENU'   ) > 0 ) THEN
            CALL READ_EMISSIONS_MENU( am_I_Root, Input_Opt, RC )             

         ELSE IF ( INDEX( LINE, 'FUTURE MENU'      ) > 0 ) THEN
            CALL READ_FUTURE_MENU( am_I_Root, Input_Opt, RC ) 
                                                   
         ELSE IF ( INDEX( LINE, 'CHEMISTRY MENU'   ) > 0 ) THEN
            CALL READ_CHEMISTRY_MENU( am_I_Root, Input_Opt, RC )              
                                                 
         ELSE IF ( INDEX( LINE, 'TRANSPORT MENU'   ) > 0 ) THEN
            CALL READ_TRANSPORT_MENU( am_I_Root, Input_Opt, RC )              
                                             
         ELSE IF ( INDEX( LINE, 'CONVECTION MENU'  ) > 0 ) THEN
            CALL READ_CONVECTION_MENU( am_I_Root, Input_Opt, RC )            
                                             
         ELSE IF ( INDEX( LINE, 'DEPOSITION MENU'  ) > 0 ) THEN
            CALL READ_DEPOSITION_MENU( am_I_Root, Input_Opt, RC )             

         ELSE IF ( INDEX( LINE, 'RADIATION MENU'   ) > 0 ) THEN
            CALL READ_RADIATION_MENU( am_I_Root, Input_Opt, RC )

         ELSE IF ( INDEX( LINE, 'CO2 SIM MENU'     ) > 0 ) THEN
            CALL READ_CO2_SIM_MENU( am_I_Root, Input_Opt, RC )
                                    
         ELSE IF ( INDEX( LINE, 'GAMAP MENU'       ) > 0 ) THEN
            CALL READ_GAMAP_MENU( am_I_Root, Input_Opt, RC )                 
                                                  
         ELSE IF ( INDEX( LINE, 'OUTPUT MENU'      ) > 0 ) THEN
            CALL READ_OUTPUT_MENU( am_I_Root, Input_Opt, RC )                 
                                                  
         ELSE IF ( INDEX( LINE, 'DIAGNOSTIC MENU'  ) > 0 ) THEN
            CALL READ_DIAGNOSTIC_MENU( am_I_Root, Input_Opt, RC )             

         ELSE IF ( INDEX( LINE, 'PLANEFLIGHT MENU' ) > 0 ) THEN
            CALL READ_PLANEFLIGHT_MENU( am_I_Root, Input_Opt, RC )             
                                                  
         ELSE IF ( INDEX( LINE, 'ND48 MENU'        ) > 0 ) THEN
            CALL READ_ND48_MENU( am_I_Root, Input_Opt, RC )                  

         ELSE IF ( INDEX( LINE, 'ND49 MENU'        ) > 0 ) THEN
            CALL READ_ND49_MENU( am_I_Root, Input_Opt, RC )                   
                                                  
         ELSE IF ( INDEX( LINE, 'ND50 MENU'        ) > 0 ) THEN
            CALL READ_ND50_MENU( am_I_Root, Input_Opt, RC )                   
                                                  
         ELSE IF ( INDEX( LINE, 'ND51 MENU'        ) > 0 ) THEN
            CALL READ_ND51_MENU( am_I_Root, Input_Opt, RC )                   
                                                  
         ELSE IF ( INDEX( LINE, 'ND51b MENU'       ) > 0 ) THEN
            CALL READ_ND51b_MENU( am_I_Root, Input_Opt, RC )  

         ELSE IF ( INDEX( LINE, 'ND63 MENU'        ) > 0 ) THEN
            CALL READ_ND63_MENU( am_I_Root, Input_Opt, RC )                   

         ELSE IF ( INDEX( LINE, 'PROD & LOSS MENU' ) > 0 ) THEN
            CALL READ_PROD_LOSS_MENU( am_I_Root, Input_Opt, RC )               
                                             
         ELSE IF ( INDEX( LINE, 'UNIX CMDS MENU'   ) > 0 ) THEN 
            CALL READ_UNIX_CMDS_MENU( am_I_Root, Input_Opt, RC )              

         ELSE IF ( INDEX( LINE, 'NESTED GRID MENU' ) > 0 ) THEN 
            CALL READ_NESTED_GRID_MENU( am_I_Root, Input_Opt, RC )

         ELSE IF ( INDEX( LINE, 'BENCHMARK MENU'   ) > 0 ) THEN 
            CALL READ_BENCHMARK_MENU( am_I_Root, Input_Opt, RC  )
         
         ELSE IF ( INDEX( LINE, 'POPS MENU'        ) > 0 ) THEN
            CALL READ_POPS_MENU( am_I_Root, Input_Opt, RC )
           
         ELSE IF ( INDEX( LINE, 'MERCURY MENU'     ) > 0 ) THEN 
            CALL READ_MERCURY_MENU( am_I_Root, Input_Opt, RC  )
                                   
         ELSE IF ( INDEX( LINE, 'CH4 MENU'         ) > 0 ) THEN 
            CALL READ_CH4_MENU( am_I_Root, Input_Opt, RC )
         ELSE IF ( INDEX( LINE, 'END OF FILE'      ) > 0 ) THEN 
            EXIT

         ENDIF  
      ENDDO

      ! Close input file
      CLOSE( IU_GEOS )

      !=================================================================
      ! Further error-checking and initialization
      !=================================================================

#if defined( ESMF_ ) || defined( EXTERNAL_GRID ) || defined( EXTERNAL_FORCING )
      !-----------------------------------------------------------------
      !         %%%%%%% GEOS-Chem HP (with ESMF & MPI) %%%%%%%
      !
      ! Do not initialize diagnostics when we are connecting to
      ! the GEOS-5 GCM via ESMF. (bmy, 11/2/12)
      !-----------------------------------------------------------------
#else

      !-----------------------------------------------------------------
      !         %%%%%%% GEOS-Chem CLASSIC (with OpenMP) %%%%%%%
      !
      ! We only need to initialize GEOS-5 diagnostics if we are not
      ! using ESMF.  The GEOS-5 GCM has its own History component
      ! for diagnostic output (bmy, 3/4/13)
      !-----------------------------------------------------------------

      ! Make sure all directories are valid
      CALL VALIDATE_DIRECTORIES( am_I_Root, Input_Opt, RC )

#endif

      ! Check GEOS-CHEM timesteps
      CALL CHECK_TIME_STEPS( am_I_Root, Input_Opt, RC )

      !---------------------------------------------
      ! Prior to 12/16/15:
      !! Echo output
      !IF ( am_I_Root ) THEN
      !   WRITE( 6, '(a)' ) REPEAT( '=', 79 )
      !ENDIF
      !---------------------------------------------

      END SUBROUTINE READ_INPUT_FILE
!EOC
!------------------------------------------------------------------------------
!                  GEOS-Chem Global Chemical Transport Model                  !
!------------------------------------------------------------------------------
!BOP
!
! !IROUTINE: read_one_line
!
! !DESCRIPTION: Subroutine READ\_ONE\_LINE reads a line from the input file.  
!  If the global variable VERBOSE is set, the line will be printed to stdout.  
!  READ\_ONE\_LINE can trap an unexpected EOF if LOCATION is passed.  
!  Otherwise, it will pass a logical flag back to the calling routine, 
!  where the error trapping will be done.
!\\
!\\
! !INTERFACE:
!
      FUNCTION READ_ONE_LINE( EOF, LOCATION ) RESULT( LINE )
!
! !USES:
!
      USE FILE_MOD, ONLY : IOERROR
!
! !INPUT PARAMETERS: 
!
      CHARACTER(LEN=*), INTENT(IN), OPTIONAL :: LOCATION    ! Msg to display
!
! !OUTPUT PARAMETERS:
!
      LOGICAL,          INTENT(OUT)          :: EOF         ! Denotes EOF 
! 
! !REVISION HISTORY: 
!  20 Jul 2004 - R. Yantosca - Initial version
!  27 Aug 2010 - R. Yantosca - Added ProTeX headers
!  03 Aug 2012 - R. Yantosca - Now make IU_GEOS a global module variable
!                              so that we can define it with findFreeLun
!  17 Sep 2013 - R. Yantosca - Extend line length to read in more tracers
!EOP
!------------------------------------------------------------------------------
!BOC
!
! !LOCAL VARIABLES:
!
      INTEGER            :: IOS
      CHARACTER(LEN=500) :: LINE, MSG

      !=================================================================
      ! READ_ONE_LINE begins here!
      !=================================================================

      ! Initialize
      EOF = .FALSE.

      ! Read a line from the file
      READ( IU_GEOS, '(a)', IOSTAT=IOS ) LINE

      ! IO Status < 0: EOF condition
      IF ( IOS < 0 ) THEN
         EOF = .TRUE.

         ! Trap unexpected EOF -- stop w/ error msg if LOCATION is passed
         ! Otherwise, return EOF to the calling program
         IF ( PRESENT( LOCATION ) ) THEN
            MSG = 'READ_ONE_LINE: error at: ' // TRIM( LOCATION )
            WRITE( 6, '(a)' ) MSG
            WRITE( 6, '(a)' ) 'Unexpected end of file encountered!'
            WRITE( 6, '(a)' ) 'STOP in READ_ONE_LINE (input_mod.f)'
            WRITE( 6, '(a)' ) REPEAT( '=', 79 )
            STOP
         ELSE
            RETURN
         ENDIF
      ENDIF

      ! IO Status > 0: true I/O error condition
      IF ( IOS > 0 ) CALL IOERROR( IOS, IU_GEOS, 'read_one_line:1' )

      ! Print the line (if necessary)
      IF ( VERBOSE ) WRITE( 6, '(a)' ) TRIM( LINE )

      END FUNCTION READ_ONE_LINE
!EOC
!------------------------------------------------------------------------------
!                  GEOS-Chem Global Chemical Transport Model                  !
!------------------------------------------------------------------------------
!BOP
!
! !IROUTINE: split_one_line
!
! !DESCRIPTION: Subroutine SPLIT\_ONE\_LINE reads a line from the input file 
!  (via routine READ\_ONE\_LINE), and separates it into substrings.
!\\
!\\
!  SPLIT\_ONE\_LINE also checks to see if the number of substrings found is 
!  equal to the number of substrings that we expected to find.  However, if
!  you don't know a-priori how many substrings to expect a-priori, 
!  you can skip the error check.
!\\
!\\
! !INTERFACE:
!
      SUBROUTINE SPLIT_ONE_LINE( SUBSTRS, N_SUBSTRS, N_EXP, LOCATION ) 
!
! !USES:
!
      USE CHARPAK_MOD, ONLY: STRSPLIT
!
! !INPUT PARAMETERS: 
!
      ! Number of substrings we expect to find
      INTEGER,            INTENT(IN)  :: N_EXP

      ! Name of routine that called SPLIT_ONE_LINE
      CHARACTER(LEN=*),   INTENT(IN)  :: LOCATION 
!
! !OUTPUT PARAMETERS:
!
      ! Array of substrings (separated by " ")
      CHARACTER(LEN=255), INTENT(OUT) :: SUBSTRS(MAXDIM)

      ! Number of substrings actually found
      INTEGER,            INTENT(OUT) :: N_SUBSTRS
! 
! !REVISION HISTORY: 
!  20 Jul 2004 - R. Yantosca - Initial version
!  27 Aug 2010 - R. Yantosca - Added ProTeX headers
!  17 Sep 2013 - R. Yantosca - Extend LINE to 500 chars to allow more tracers
!EOP
!------------------------------------------------------------------------------
!BOC
!
! !LOCAL VARIABLES:
!
      LOGICAL                         :: EOF
      CHARACTER(LEN=MAXDIM)           :: LINE
      CHARACTER(LEN=255)              :: MSG

      !=================================================================
      ! SPLIT_ONE_LINE begins here!
      !=================================================================      

      ! Create error msg
      MSG = 'SPLIT_ONE_LINE: error at ' // TRIM( LOCATION )

      !=================================================================
      ! Read a line from disk
      !=================================================================
      LINE = READ_ONE_LINE( EOF )

      ! STOP on End-of-File w/ error msg
      IF ( EOF ) THEN
         WRITE( 6, '(a)' ) TRIM( MSG )
         WRITE( 6, '(a)' ) 'End of file encountered!' 
         WRITE( 6, '(a)' ) 'STOP in SPLIT_ONE_LINE (input_mod.f)!'
         WRITE( 6, '(a)' ) REPEAT( '=', 79 )
         STOP
      ENDIF

      !=================================================================
      ! Split the lines between spaces -- start at column FIRSTCOL
      !=================================================================
      CALL STRSPLIT( LINE(FIRSTCOL:), ' ', SUBSTRS, N_SUBSTRS )

      ! Sometimes we don't know how many substrings to expect,
      ! if N_EXP is greater than MAXDIM, then skip the error check
      IF ( N_EXP < 0 ) RETURN

      ! Stop if we found the wrong 
      IF ( N_EXP /= N_SUBSTRS ) THEN
         WRITE( 6, '(a)' ) TRIM( MSG )
         WRITE( 6, 100   ) N_EXP, N_SUBSTRS
         WRITE( 6, '(a)' ) 'STOP in SPLIT_ONE_LINE (input_mod.f)!'
         WRITE( 6, '(a)' ) REPEAT( '=', 79 )
         STOP
 100     FORMAT( 'Expected ',i2, ' substrs but found ',i3 )
      ENDIF
       
      END SUBROUTINE SPLIT_ONE_LINE
!EOC
!------------------------------------------------------------------------------
!                  GEOS-Chem Global Chemical Transport Model                  !
!------------------------------------------------------------------------------
!BOP
!
! !IROUTINE: read_simulation_menu
!
! !DESCRIPTION: Subroutine READ\_SIMULATION\_MENU reads the SIMULATION MENU 
!  section of the GEOS-Chem input file.
!\\
!\\
! !INTERFACE:
!
      SUBROUTINE READ_SIMULATION_MENU( am_I_Root, Input_Opt, RC )
!
! !USES:
!     
      USE CMN_SIZE_MOD
      USE GIGC_ErrCode_Mod
      USE GIGC_Input_Opt_Mod, ONLY : OptInput
      USE GRID_MOD,           ONLY : SET_XOFFSET, SET_YOFFSET
      USE RESTART_MOD,        ONLY : SET_RESTART
      USE TIME_MOD,           ONLY : SET_BEGIN_TIME,   SET_END_TIME 
      USE TIME_MOD,           ONLY : SET_CURRENT_TIME, SET_DIAGb
      USE TIME_MOD,           ONLY : SET_NDIAGTIME,    GET_TAU
      USE TRANSFER_MOD,       ONLY : INIT_TRANSFER
#if defined( EXTERNAL_GRID ) || defined( EXTERNAL_FORCING )
      USE TIME_MOD,           ONLY : Accept_External_Date_Time
#endif
!
! !INPUT PARAMETERS:
!
      LOGICAL,        INTENT(IN)    :: am_I_Root   ! Is this the root CPU?
!
! !INPUT/OUTPUT PARAMETERS:
!
      TYPE(OptInput), INTENT(INOUT) :: Input_Opt   ! Input options
!
! !OUTPUT PARAMETERS:
!
      INTEGER,        INTENT(OUT)   :: RC          ! Success or failure
! 
! !REVISION HISTORY: 
!  20 Jul 2004 - R. Yantosca - Initial version
!  (1 ) Bug fix: Read LSVGLB w/ the * format and not w/ '(a)'. (bmy, 2/23/05)
!  (2 ) Now read GEOS_5_DIR and GCAP_DIR from input.geos (swu, bmy, 5/25/05)
!  (3 ) Now make sure all USE statements are USE, ONLY (bmy, 10/3/05)
!  (4 ) Now references DATA_DIR_1x1 for 1x1 emissions files (bmy, 10/24/05)
!  (5 ) Now read switch for using variable tropopause or not (phs, 9/14/06)
!  (6 ) Remove references to GEOS-1 and GEOS-STRAT run dirs.  Now calls 
!        INIT_TRANSFER (bmy, 11/5/07)
!  (7 ) Fix typo in "print to screen" section  (phs, 6/1/08)
!  (8 ) Call INIT_TRANSFER w/ (0,0) instead of (I0,J0) (phs, 6/17/08)
!  (10) Now read LLINOZ switch from input.geos file (dbm, bmy, 10/16/09)
!  13 Aug 2010 - R. Yantosca - Now read MERRA_DIR
!  19 Aug 2010 - R. Yantosca - Set LUNZIP=F for MERRA met fields.
!  27 Aug 2010 - R. Yantosca - Added ProTeX headers
!  01 Feb 2012 - R. Yantosca - Now read GEOS_57_DIR for GEOS-5.7.x met
!  08 Feb 2012 - R. Yantosca - Set LUNZIP=F for GEOS-5.7.x met fields
!  28 Feb 2012 - R. Yantosca - Removed support for GEOS-3
!  01 Mar 2012 - R. Yantosca - Now call routine INITIALIZE_GEOS_GRID to
!                              initialize horizontal grid parameters
!  10 Jun 2012 - L. Murray   - Move Linoz to chemistry menu
!  30 Jul 2012 - R. Yantosca - Now accept am_I_Root as an argument when
!                              running with the traditional driver main.F
!  01 Nov 2012 - R. Yantosca - Now pass Input_Opt, RC as arguments
!  06 Dec 2012 - R. Yantosca - Now get NYMDb, NHMSb, NYMDe, NHMSe from the ESMF
!                              environment when connecting to the GEOS-5 GCM
!  11 Dec 2012 - R. Yantosca - ACCEPT_DATE_TIME_FROM_ESMF has now been renamed
!                              to ACCEPT_EXTERNAL_DATE_TIME
!  19 May 2014 - C. Keller   - Now read HEMCO configuration file.
!  23 Jun 2014 - R. Yantosca - Remove references to logical_mod.F
!  12 Aug 2015 - R. Yantosca - Add support for MERRA2
!  12 Aug 2015 - R. Yantosca - Add support for 05x0625 grids
!  13 Aug 2015 - R. Yantosca - Bug fix: prefix RES_DIR in front of MERRA2_DIR
!EOP
!------------------------------------------------------------------------------
!BOC
!
! !LOCAL VARIABLES:
!
      ! Scalars
      LOGICAL            :: LSVGLB,  LUNZIP
      LOGICAL            :: LWAIT,   LVARTROP
      INTEGER            :: I0,      J0
      INTEGER            :: N,       NDIAGTIME
      INTEGER            :: NYMDb,   NHMSb 
      INTEGER            :: NYMDe,   NHMSe
      INTEGER            :: C

      ! Strings
      CHARACTER(LEN=255) :: TMP_CHAR

      ! Arrays
      CHARACTER(LEN=255) :: SUBSTRS(MAXDIM)

      !=================================================================
      ! READ_SIMULATION_MENU begins here!
      !=================================================================

      ! Start YYYYMMDD, HHMMSS
      CALL SPLIT_ONE_LINE( SUBSTRS, N, 2, 'read_simulation_menu:1' )
      READ( SUBSTRS(1:N), * ) NYMDb, NHMSb

      ! End YYYYMMDD, HHMMSS
      CALL SPLIT_ONE_LINE( SUBSTRS, N, 2, 'read_simulation_menu:2' )
      READ( SUBSTRS(1:N), * ) NYMDe, NHMSe

      ! Run directory
      CALL SPLIT_ONE_LINE( SUBSTRS, N, 1, 'read_simulation_menu:3' )
      READ( SUBSTRS(1:N), '(a)' ) Input_Opt%RUN_DIR

      ! Input restart file
      CALL SPLIT_ONE_LINE( SUBSTRS, N, 1, 'read_simulation_menu:4' )
      READ( SUBSTRS(1:N), '(a)' ) Input_Opt%IN_RST_FILE

      ! Make new restart file?
      CALL SPLIT_ONE_LINE( SUBSTRS, N, 1, 'read_simulation_menu:5' )
      READ( SUBSTRS(1:N), * ) LSVGLB

      ! Output restart file(s)
      CALL SPLIT_ONE_LINE( SUBSTRS, N, 1, 'read_simulation_menu:6' )
      READ( SUBSTRS(1:N), '(a)' ) Input_Opt%OUT_RST_FILE

      ! Root data dir
      CALL SPLIT_ONE_LINE( SUBSTRS, N, 1, 'read_simulation_menu:7' )
      READ( SUBSTRS(1:N), '(a)' ) Input_Opt%DATA_DIR

      ! GCAP subdir
      CALL SPLIT_ONE_LINE( SUBSTRS, N, 1, 'read_simulation_menu:8' )
      READ( SUBSTRS(1:N), '(a)' ) Input_Opt%GCAP_DIR

      ! GEOS-4 subdir
      CALL SPLIT_ONE_LINE( SUBSTRS, N, 1, 'read_simulation_menu:9' )
      READ( SUBSTRS(1:N), '(a)' ) Input_Opt%GEOS_4_DIR

      ! GEOS-5 subdir
      CALL SPLIT_ONE_LINE( SUBSTRS, N, 1, 'read_simulation_menu:10' )
      READ( SUBSTRS(1:N), '(a)' ) Input_Opt%GEOS_5_DIR

      ! GEOS-5.7.x subdir
      CALL SPLIT_ONE_LINE( SUBSTRS, N, 1, 'read_simulation_menu:11' )
      READ( SUBSTRS(1:N), '(a)' ) Input_Opt%GEOS_FP_DIR

      ! MERRA subdir
      CALL SPLIT_ONE_LINE( SUBSTRS, N, 1, 'read_simulation_menu:12' )
      READ( SUBSTRS(1:N), '(a)' ) Input_Opt%MERRA_DIR

      ! MERRA2 subdir
      CALL SPLIT_ONE_LINE( SUBSTRS, N, 1, 'read_simulation_menu:12' )
      READ( SUBSTRS(1:N), '(a)' ) Input_Opt%MERRA2_DIR

      ! 1x1  dir
      CALL SPLIT_ONE_LINE( SUBSTRS, N, 1, 'read_simulation_menu:13' )
!      READ( SUBSTRS(1:N), '(a)' ) Input_Opt%DATA_DIR_1x1
      READ( SUBSTRS(1:N), '(a)' ) TMP_CHAR

!##############################################################################
!### Modifications to facilitate high-performance GEOS-Chem (bmy, 3/13/15)
!### 
!### (1) DATA_DIR now poings to the ExtData directory 
!### (2) ExtData/HEMCO is where the HEMCO data files are located
!### (3) ExtData/CHEM_INPUTS is where non-HEMCO chemistry files are located
!### (4) Resolution-dependent files are now in ExtData/GEOS_4x5, etc.
!### (5) DATA_DIR_1x1 is now obsolete.  We'll keep it for backwards
!###      compatibility.  Define it w/r/t ExtData.
      
      !-----------------------------------------------------------------
      ! Make sure DATA-DIR ends with a "/" character
      !-----------------------------------------------------------------
      C = LEN_TRIM( Input_Opt%DATA_DIR )
      IF ( Input_Opt%DATA_DIR(C:C) /= '/' ) THEN
         Input_Opt%DATA_DIR = TRIM( Input_Opt%DATA_DIR ) // '/'
      ENDIF

      !-----------------------------------------------------------------
      ! Create CHEM_INPUTS directory
      !-----------------------------------------------------------------
      Input_Opt%CHEM_INPUTS_DIR = TRIM( Input_Opt%DATA_DIR ) // 
     &                            'CHEM_INPUTS/'

      !-----------------------------------------------------------------
      ! For now, define the DATA_DIR_1x1 w/r/t ExtData.  
      ! This is going to be eventually removed from the code.
      !-----------------------------------------------------------------    
      Input_Opt%DATA_DIR_1x1 = TRIM( Input_Opt%DATA_DIR ) // 
     &                         'GEOS_NATIVE/'

      !-----------------------------------------------------------------
      ! Define resolution-specific directory name RES_DIR
      !-----------------------------------------------------------------
#if   defined( GRID4x5 )
# if defined( GCAP )
      Input_Opt%RES_DIR = 'GCAP_4x5/'
# else
      Input_Opt%RES_DIR = 'GEOS_4x5/'
# endif
#elif defined( GRID2x25 ) 
      Input_Opt%RES_DIR = 'GEOS_2x2.5/'
#elif defined( GRID1x125 ) 
      Input_Opt%RES_DIR = 'GEOS_1x1.25/'
#elif defined( GRID1x1 ) 
      Input_Opt%RES_DIR = 'GEOS_1x1/'
#elif defined( GRID05x0625 ) && defined( NESTED_CH )
      Input_Opt%RES_DIR = 'GEOS_0.5x0.625_CH/'
#elif defined( GRID05x0625 ) && defined( NESTED_EU )
      Input_Opt%RES_DIR = 'GEOS_0.5x0.625_EU/'
#elif defined( GRID05x0625 ) && defined( NESTED_NA )
      Input_Opt%RES_DIR = 'GEOS_0.5x0.625_NA/'
#elif defined( GRID05x0625 ) && defined( NESTED_SE )
      Input_Opt%RES_DIR = 'GEOS_0.5x0.625_SE/'
#elif defined( GRID05x0666 ) && defined( NESTED_CH )
      Input_Opt%RES_DIR = 'GEOS_0.5x0.666_CH/'
#elif defined( GRID05x0666 ) && defined( NESTED_EU )
      Input_Opt%RES_DIR = 'GEOS_0.5x0.666_EU/'
#elif defined( GRID05x0666 ) && defined( NESTED_NA )
      Input_Opt%RES_DIR = 'GEOS_0.5x0.666_NA/'
#elif defined( GRID05x0666 ) && defined( NESTED_SE )
      Input_Opt%RES_DIR = 'GEOS_0.5x0.666_SE/'
#elif defined( GRID025x03125 ) && defined( NESTED_CH ) 
      Input_Opt%RES_DIR = 'GEOS_0.25x0.3125_CH/'
#elif defined( GRID025x03125 ) && defined( NESTED_EU ) 
      Input_Opt%RES_DIR = 'GEOS_0.25x0.3125_EU/'
#elif defined( GRID025x03125 ) && defined( NESTED_NA ) 
      Input_Opt%RES_DIR = 'GEOS_0.25x0.3125_NA/'
#elif defined( GRID025x03125 ) && defined( NESTED_SE ) 
      Input_Opt%RES_DIR = 'GEOS_0.25x0.3125_SE/'
#endif

      !-----------------------------------------------------------------
      ! Append the resolution specific directory name 
      ! to each of the met field subdirectories
      !-----------------------------------------------------------------
      Input_Opt%GCAP_DIR    = 'GCAP_4x5/'                   // 
     &                        TRIM( Input_Opt%GCAP_DIR    )

      Input_Opt%GEOS_4_DIR  = TRIM( Input_Opt%RES_DIR     ) //
     &                        TRIM( Input_Opt%GEOS_4_DIR  )

      Input_Opt%GEOS_5_DIR  = TRIM( Input_Opt%RES_DIR     ) //
     &                        TRIM( Input_Opt%GEOS_5_DIR  )

      Input_Opt%GEOS_FP_DIR = TRIM( Input_Opt%RES_DIR     ) //
     &                        TRIM( Input_Opt%GEOS_FP_DIR )

      Input_Opt%MERRA_DIR  =  TRIM( Input_Opt%RES_DIR     ) //
     &                        TRIM( Input_Opt%MERRA_DIR   )

      Input_Opt%MERRA2_DIR =  TRIM( Input_Opt%RES_DIR     ) //
     &                        TRIM( Input_Opt%MERRA2_DIR  )

!##############################################################################

      ! Temp dir
      CALL SPLIT_ONE_LINE( SUBSTRS, N, 1, 'read_simulation_menu:14' )
      READ( SUBSTRS(1:N), '(a)' ) Input_Opt%TEMP_DIR

      ! Unzip met fields
      CALL SPLIT_ONE_LINE( SUBSTRS, N, 1, 'read_simulation_menu:15' )
      READ( SUBSTRS(1:N), *     ) LUNZIP

      ! Wait for met fields?
      CALL SPLIT_ONE_LINE( SUBSTRS, N, 1, 'read_simulation_menu:16' )
      READ( SUBSTRS(1:N), *     ) LWAIT

      ! Variable Tropopause
      CALL SPLIT_ONE_LINE( SUBSTRS, N, 1, 'read_simulation_menu:17' )
      READ( SUBSTRS(1:N), *     ) LVARTROP

      ! I0, J0
      CALL SPLIT_ONE_LINE( SUBSTRS, N, 2, 'read_simulation_menu:18' )
      READ( SUBSTRS(1:N), *     ) Input_Opt%NESTED_I0, 
     &                            Input_Opt%NESTED_J0

      ! Separator line
      CALL SPLIT_ONE_LINE( SUBSTRS, N, 1, 'read_simulation_menu:19' )

      !=================================================================
      ! Add safety checks for logical switches
      !=================================================================
#if   defined( MERRA ) || defined( GEOS_FP ) || defined( MERRA2 )
      ! Turn unzipping off for MERRA met fields
      LUNZIP = .FALSE. 
#endif

      !=================================================================
      ! Set fields of Input Options object
      !=================================================================
#if defined( ESMF_ ) 
      !-----------------------------------------------------------------
      !         %%%%%%% GEOS-Chem HP (with ESMF & MPI) %%%%%%%
      !
      ! If we are connecting to the ESMF interface, we need to take
      ! the start & end dates as defined in the ESMF resource file.
      ! (i.e. GEOSCHEMchem_GridComp_mod.rc) instead of those in 
      ! input.geos.  This is because the ESMF Clock object needs to be
      ! defined at the highest level (in the driver routine), before 
      ! input.geos is ever read.
      !
      ! Therefore, we will assign the start & end date fields (i.e.
      ! Input_Opt%NYMDb, Input_Opt%NYMDe, Input_Opt%NHMSb, and 
      ! Input_Opt%NHMSe) in the Gridded Component module file
      ! GEOSCHEMchem_GridComp_Mod.F90 (i.e. two levels higher
      ! in the code).  We don'need to define those fields here, so
      ! we have bracketed this with an #ifdef. 
      !
      ! Ideallly it would be good to have one single version of 
      ! "input.geos" that can double as the GEOS-Chem input file as 
      ! well as the ESMF resource.  We may be a way off from that.
      ! One potential solution is to use a Perl script to generate
      ! both the input.geos file and the ESMF resource file, so that
      ! both files are consistent with each other. (bmy, 12/6/12)
      !-----------------------------------------------------------------
      
      ! Save to local variables for printing below
      NYMDb                   = Input_Opt%NYMDb
      NHMSb                   = Input_Opt%NHMSb
      NYMDe                   = Input_Opt%NYMDe
      NHMSe                   = Input_Opt%NHMSe
#else
      !-----------------------------------------------------------------
      !         %%%%%%% GEOS-Chem CLASSIC (with OpenMP) %%%%%%%
      !
      ! Current practice in the standard GEOS-Chem is to initialize 
      ! the fields Input_Opt%NYMDb, Input_Opt%NYMDe, Input_Opt%NHMSb, 
      ! and Input_Opt%NHMSe from the values read in from input.geos.
      ! (bmy, 12/6/12)
      !-----------------------------------------------------------------

      Input_Opt%NYMDb         = NYMDb 
      Input_Opt%NHMSb         = NHMSb
      Input_Opt%NYMDe         = NYMDe
      Input_Opt%NHMSe         = NHMSe
#endif
      Input_Opt%LSVGLB        = LSVGLB
      Input_Opt%LUNZIP        = LUNZIP
      Input_Opt%LWAIT         = LWAIT
      Input_Opt%LVARTROP      = LVARTROP

      !=================================================================
      ! Determine if we are running a nested-grid simulation based on
      ! the settings of the C-preprocessor switches.  We have to set
      ! this here before the call to INITIALIZE_GEOS_GRID below.
      !=================================================================
#if defined( NESTED_CH ) || defined( NESTED_EU ) || defined( NESTED_NA ) || defined( NESTED_SE) || defined( SEAC4RS )
      Input_Opt%ITS_A_NESTED_GRID = .TRUE.
#endif
      ! Return success
      RC = GIGC_SUCCESS

      !=================================================================
      ! Print to screen
      !=================================================================
      IF ( am_I_Root ) THEN
         WRITE( 6, '(/,a)' ) 'SIMULATION MENU'
         WRITE( 6, '(  a)' ) '---------------'
         WRITE( 6, 100 ) 'Start time of run           : ', NYMDb, NHMSb
         WRITE( 6, 100 ) 'End time of run             : ', NYMDe, NHMSe
         WRITE( 6, 110 ) 'Run directory               : ',
     &                    TRIM( Input_Opt%RUN_DIR )
         WRITE( 6, 110 ) 'Data Directory              : ',
     &                    TRIM( Input_Opt%DATA_DIR )
         WRITE( 6, 110 ) 'CHEM_INPUTS directory       : ',
     &                    TRIM( Input_Opt%CHEM_INPUTS_DIR )
         WRITE( 6, 110 ) 'Resolution-specific dir     : ',
     &                    TRIM( Input_Opt%RES_DIR )
         WRITE( 6, 110 ) 'GCAP       sub-directory    : ', 
     &                    TRIM( Input_Opt%GCAP_DIR )
         WRITE( 6, 110 ) 'GEOS-4     sub-directory    : ', 
     &                    TRIM( Input_Opt%GEOS_4_DIR )
         WRITE( 6, 110 ) 'GEOS-5     sub-directory    : ', 
     &                    TRIM( Input_Opt%GEOS_5_DIR )
         WRITE( 6, 110 ) 'GEOS-FP    sub-directory    : ', 
     &                    TRIM( Input_Opt%GEOS_FP_DIR )
         WRITE( 6, 110 ) 'MERRA      sub-directory    : ', 
     &                    TRIM( Input_Opt%MERRA_DIR )
         WRITE( 6, 110 ) '1x1 Emissions etc Data Dir  : ',
     &                    TRIM( Input_Opt%DATA_DIR_1x1 )
         WRITE( 6, 110 ) 'Temporary Directory         : ', 
     &                    TRIM( Input_Opt%TEMP_DIR )
         WRITE( 6, 110 ) 'Input restart file          : ', 
     &                    TRIM( Input_Opt%IN_RST_FILE )
#if defined( BPCH_RST_OUT )
         WRITE( 6, 110 ) 'Output restart file(s)      : ', 
     &                    TRIM( Input_Opt%OUT_RST_FILE )
#endif
         WRITE( 6, 120 ) 'Unzip met fields?           : ', LUNZIP
         WRITE( 6, 120 ) 'Wait for met fields?        : ', LWAIT
         WRITE( 6, 120 ) 'Use variable tropopause?    : ', LVARTROP
         WRITE( 6, 120 ) 'Is this a nested-grid sim?  : ', 
     &                    Input_Opt%ITS_A_NESTED_GRID
         WRITE( 6, 130 ) 'Global offsets I0, J0       : ', 
     &                    Input_Opt%NESTED_I0, 
     &                    Input_Opt%NESTED_J0
      ENDIF

      ! Format statements
 100  FORMAT( A, I8.8, 1X, I6.6 )
 110  FORMAT( A, A              )
 120  FORMAT( A, L5             )
 130  FORMAT( A, 2I5            )

      !=================================================================
      ! Call setup routines from other GEOS-CHEM modules
      !=================================================================

#if defined( EXTERNAL_GRID ) || defined( EXTERNAL_FORCING )
      !-----------------------------------------------------------------
      !         %%%%%%% GEOS-Chem HP (with ESMF & MPI) %%%%%%%
      !
      ! If we are connecting to the GEOS-5 GCM via ESMF, then pass the
      ! values for the start & end times of the simulation directly to
      ! GeosUtil/time_mod.F via subroutine ACCEPT_EXTERNAL_DATE_TIME.
      ! (bmy, 12/6/12)
      !-----------------------------------------------------------------
      CALL Accept_External_Date_Time( am_I_Root   = am_I_Root, 
     &                                value_NYMDb = Input_Opt%NYMDb,
     &                                value_NHMSb = Input_Opt%NHMSb,
     &                                value_NYMDe = Input_Opt%NYMDe,
     &                                value_NHMSe = Input_Opt%NHMSe,
     &                                value_NYMD  = Input_Opt%NYMDb,
     &                                value_NHMS  = Input_Opt%NHMSb,
     &                                RC          = RC               )
     &                                 

#else
      !-----------------------------------------------------------------
      !         %%%%%%% GEOS-Chem CLASSIC (with OpenMP) %%%%%%%
      !
      ! If we are not using ESMF, then call the traditional GEOS-Chem
      ! timing routines (from GeosUtil/time_mod.F) to set the start &
      ! end times of the simulation, as well as the current time.
      ! (bmy, 12/6/12)
      !-----------------------------------------------------------------

      ! Set start time of run in "time_mod.f"
      CALL SET_BEGIN_TIME( NYMDb, NHMSb )

      ! Set end time of run in "time_mod.f"
      CALL SET_END_TIME( NYMDe, NHMSe )

      ! Set the current time
      CALL SET_CURRENT_TIME()

#endif

      ! Set the time of day for writing bpch files
      NDIAGTIME = NHMSe !### test
      CALL SET_NDIAGTIME( NDIAGTIME )

      ! Set the start of the 1st diagnostic interval
      CALL SET_DIAGb( GET_TAU() )
     
      ! Set input & output restart file names
      CALL SET_RESTART( Input_Opt%IN_RST_FILE, Input_Opt%OUT_RST_FILE )

      ! Set global offsets for the horizontal grid
      CALL SET_XOFFSET( Input_Opt%NESTED_I0 )
      CALL SET_YOFFSET( Input_OPt%NESTED_J0 )

      ! Initialize GEOS-Chem horizontal grid structure
      CALL INITIALIZE_GEOS_GRID( am_I_Root, Input_Opt, RC )

      ! Initialze quantities for "transfer_mod.f"
      CALL INIT_TRANSFER( 0, 0 )

      ! Set counter
      CT1 = CT1 + 1

      END SUBROUTINE READ_SIMULATION_MENU
!EOC
!------------------------------------------------------------------------------
!                  GEOS-Chem Global Chemical Transport Model                  !
!------------------------------------------------------------------------------
!BOP
!
! !IROUTINE: initialize_geos_grid
!
! !DESCRIPTION: Subroutine INITIALIZE\_GEOS\_GRID calls routines from
!  grid\_mod.F90 to initialize the horizontal grid parameters.
!\\
!\\
! !INTERFACE:
!
      SUBROUTINE INITIALIZE_GEOS_GRID( am_I_Root, Input_Opt, RC )
!
! !USES:
!
      USE CMN_SIZE_MOD
      USE GIGC_Input_Opt_Mod, ONLY : OptInput
      USE GRID_MOD,           ONLY : COMPUTE_GRID
      USE GRID_MOD,           ONLY : INIT_GRID
!
! !INPUT PARAMETERS:
!
      LOGICAL,        INTENT(IN)  :: am_I_Root   ! Is this the root CPU?
      TYPE(OptInput), INTENT(IN)  :: Input_Opt   ! Input Options object
!
! !OUTPUT PARAMETERS:
!
      INTEGER,        INTENT(OUT) :: RC          ! Success or failure?
!
! !REMARKS:
!  The module grid_mod.F90 has been modified to save grid parameters in 3D
!  format, which will facilitate interfacing GEOS-Chem to a GCM.
!                                                                             .
!  The module global_grid_mod.F90 contains several of the global grid arrays
!  (*_g) originally in grid_mod.F. These arrays are used in regridding GFED3
!  biomass emissions, which are available on a 0.5x0.5 global grid. The global
!  arrays may need to be used in the future for regridding other emissions for
!  nested grids.
!                                                                             .
! !REVISION HISTORY: 
!  01 Mar 2012 - R. Yantosca - Initial version
!  01 May 2012 - M. Payer    - Add call to COMPUTE_GLOBAL_GRID for nested grids
!  30 Jul 2012 - R. Yantosca - Now accept am_I_Root as an argument when
!                              running with the traditional driver main.F
!  01 Nov 2012 - R. Yantosca - Now pass Input_Opt, RC as arguments
!  30 Nov 2012 - R. Yantosca - Accept external DLON, DLAT from ESMF interface
!  26 Feb 2013 - R. Yantosca - Now pass I_LO, J_LO to COMPUTE_GRID
!  28 Feb 2013 - R. Yantosca - Bug fix for GEOS-5 interface: Now call 
!                              Compute_Grid with 1..IIPAR, I..JJPAR
!  01 Jul 2013 - R. Yantosca - Don't use 1/2 sized polar boxes for GCAP
!  25 Jun 2014 - R. Yantosca - Now accept Input_Opt via the arg list
!  23 Jul 2014 - R. Yantosca - Remove reference to obsolete global_grid_mod
!EOP
!------------------------------------------------------------------------------
!BOC
!
! !LOCAL VARIABLES:
!
      INTEGER :: JSP, JNP

      !=================================================================
      ! Define inputs depending on the grid that is selected
      !=================================================================
#if   defined( GRID4x5 )

      !-----------------------------
      ! Global 4 x 5 grid
      !-----------------------------
      JSP           = 1                  ! Lat index of S Pole
      JNP           = JM_WORLD           ! Lat index of N pole
      DLON          = 5.0e+0_fp          ! Delta-longitude array [degrees]
      DLAT          = 4.0e+0_fp          ! Delta-latitude array [degrees]
# if !defined( GCAP )
      DLAT(:,JSP,:) = 2.0e+0_fp          !  Half-sized S Pole boxes
      DLAT(:,JNP,:) = 2.0e+0_fp          !  Half-sized N Pole boxes
# endif

#elif defined( GRID2x25 )

      !-----------------------------
      ! Global 2 x 2.5 grid
      !-----------------------------
      JSP           = 1                  ! Lat index of S Pole
      JNP           = JM_WORLD           ! Lat index of N pole
      DLON          = 2.5e+0_fp          ! Delta-longitude array [degrees]
      DLAT          = 2.0e+0_fp          ! Delta-latitude array [degrees]
# if !defined( GCAP )
      DLAT(:,JSP,:) = 1.0e+0_fp          !  Half-sized S Pole boxes
      DLAT(:,JNP,:) = 1.0e+0_fp          !  Half-sized N Pole boxes
# endif

#elif defined( GRID1x125 )

      !-----------------------------
      ! Global 1 x 1.25 grid
      !-----------------------------
      JSP           = 1                  ! Lat index of S Pole
      JNP           = JM_WORLD           ! Lat index of N pole
      DLON          = 1.25e+0_fp         ! Delta-longitude array [degrees]
      DLAT          = 1.0e+0_fp          ! Delta-latitude array [degrees]
# if !defined( GCAP )
      DLAT(:,JSP,:) = 0.5e+0_fp          !  Half-sized S Pole boxes
      DLAT(:,JNP,:) = 0.5e+0_fp          !  Half-sized N Pole boxes
# endif

#elif defined( GRID1x1 )

      !-----------------------------
      ! Global 1 x 1 
      !-----------------------------
      JSP           = 1                  ! Lat index of S Pole
      JNP           = JM_WORLD           ! Lat index of N pole
      DLON          = 1.0e+0_fp          ! Delta-longitude array [degrees]
      DLAT          = 1.0e+0_fp          ! Delta-latitude array [degrees]
# if !defined( GCAP )
      DLAT(:,JSP,:) = 0.5e+0_fp          !  Half-sized S Pole boxes
      DLAT(:,JNP,:) = 0.5e+0_fp          !  Half-sized N Pole boxes
# endif

#elif defined( GRID05x0666 )

      !-------------------=---------
      ! Nested 0.5 x 0.666 grids
      !-----------------------------
      JSP           = 0                  ! Lat index of S Pole
      JNP           = 0                  ! Lat index of N pole
      DLON          = 2e+0_fp/3e+0_fp    ! Delta-longitude array [degrees]
      DLAT          = 0.5e+0_fp          ! Delta-latitude array [degrees]

#elif defined( GRID05x0625 )

      !-------------------=---------
      ! Nested 0.5 x 0.625 grids
      !-----------------------------
      JSP           = 0                  ! Lat index of S Pole
      JNP           = 0                  ! Lat index of N pole
      DLON          = 0.625e+0_fp        ! Delta-longitude array [degrees]
      DLAT          = 0.5e+0_fp          ! Delta-latitude array [degrees]

#elif defined( GRID025x03125 )

      !-----------------------------
      ! Nested 0.25 x 0.3125 grids
      !-----------------------------
      JSP           = 0                  ! Lat index of S Pole
      JNP           = 0                  ! Lat index of N pole
      DLON          = 0.3125e+0_fp       ! Delta-longitude array [degrees]
      DLAT          = 0.25e+0_fp         ! Delta-latitude array [degrees]

#elif defined( EXTERNAL_GRID ) || defined( EXTERNAL_FORCING )

      !-----------------------------
      ! Connecting to GCM via ESMF
      !-----------------------------
      JSP           = 1
      JNP           = JM_WORLD

      ! NOTE: DLON, DLAT are defined in routine GIGC_Get_Options in
      ! ESMF/gigc_initialization_mod.F90, so no need to define them
      ! here.  (bmy, 12/3/12)

#endif

      !=================================================================
      ! Initialize the horizontal grid
      !=================================================================

      ! Allocate module arrays in grid_mod.F90
      CALL Init_Grid   ( am_I_Root = am_I_Root,     ! Are we on the root CPU?
     &                   Input_Opt = Input_Opt,     ! Input Options object
     &                   IM        = IIPAR,         ! # of lons on this CPU
     &                   JM        = JJPAR,         ! # of lats on this CPU
     &                   LM        = LLPAR,         ! # of levs on this CPU
     &                   RC        = RC         )   ! Success or failure?

      ! Compute the horiziontal grid properties
      CALL Compute_Grid( am_I_Root = am_I_Root,     ! Are we on the root CPU?
     &                   I1        = 1,             ! Min lon index, this CPU
     &                   J1        = 1,             ! Min lat index, this CPU
     &                   L1        = 1,             ! Min lev index, this CPU
     &                   I2        = IIPAR,         ! Max lon index, this CPU
     &                   J2        = JJPAR,         ! Max lat index, this CPU
     &                   L2        = LLPAR,         ! Max lev index, this CPU
     &                   JSP       = JSP,           ! Lat index of South Pole
     &                   JNP       = JNP,           ! Lat index of North Pole
     &                   DLON      = DLON,          ! Delta-longitudes [deg]
     &                   DLAT      = DLAT,          ! Delta-latitudes  [deg]
     &                   I_LO      = I_LO,          ! Min global lon index
     &                   J_LO      = J_LO,          ! Min global lat index
     &                   RC        = RC         )   ! Success or failure?


      END SUBROUTINE INITIALIZE_GEOS_GRID
!EOC
!------------------------------------------------------------------------------
!                  GEOS-Chem Global Chemical Transport Model                  !
!------------------------------------------------------------------------------
!BOP
!
! !IROUTINE: read_tracer_menu
!
! !DESCRIPTION: Subroutine READ\_TRACER\_MENU reads the TRACER MENU section 
!  of the GEOS-Chem input file.
!\\
!\\
! !INTERFACE:
!
      SUBROUTINE READ_TRACER_MENU( am_I_Root, Input_Opt, RC )
!
! !USES:
!
      USE CHARPAK_MOD,        ONLY : ISDIGIT
      USE ERROR_MOD,          ONLY : ALLOC_ERR
      USE ERROR_MOD,          ONLY : ERROR_STOP
      USE CMN_SIZE_MOD
      USE GIGC_ErrCode_Mod
      USE GIGC_Input_Opt_Mod, ONLY : OptInput
      USE TRACERID_MOD
!
! !INPUT PARAMETERS:
!
      LOGICAL,        INTENT(IN)    :: am_I_Root   ! Is this the root CPU?
!
! !INPUT/OUTPUT PARAMETERS:
!
      TYPE(OptInput), INTENT(INOUT) :: Input_Opt   ! Input options
!
! !OUTPUT PARAMETERS:
!
      INTEGER,        INTENT(OUT)   :: RC          ! Success or failure
! 
! !REVISION HISTORY: 
!  20 Jul 2004 - R. Yantosca - Initial version
!  (1 ) Now set LSPLIT correctly for Tagged Hg simulation (eck, bmy, 12/13/04)
!  (2 ) Now initialize ocean mercury module (sas, bmy, 1/20/05)
!  (3 ) Now set LSPLIT correctly for Tagged HCN/CH3CN sim (xyp, bmy, 6/30/05)
!  (4 ) Now make sure all USE statements are USE, ONLY (bmy, 10/3/05)
!  (5 ) Now reference XNUMOLAIR from "tracer_mod.f" (bmy, 10/25/05)
!  (6 ) Now move call to INIT_OCEAN_MERCURY to READ_MERCURY_MENU (bmy, 2/24/06)
!  (7 ) Now do not call SET_BIOTRCE anymore; it's obsolete (bmy, 4/5/06)
!  (8 ) Add SET_BIOTRCE to initialize IDBxxxs. (fp, 2/26/10)
!  27 Aug 2010 - R. Yantosca - Added ProTeX headers
!  13 Aug 2012 - R. Yantosca - Now pass CHEM_STATE as an argument (DEVEL only)
!  01 Nov 2012 - R. Yantosca - Now pass Input_Opt, RC as arguments
!  07 Nov 2012 - R. Yantosca - Now define Input_Opt%ITS_A_*_SIM fields
!  28 Oct 2013 - R. Yantosca - Set Input_Opt%ITS_A_SPECIALTY_SIM = .FALSE.
!                              when running GEOS-Chem in an ESMF environment
!  25 Jun 2014 - R. Yantosca - Removed references to tracer_mod.F
!  21 Aug 2014 - R. Yantosca - Bug fix: add ITS_A_RnPbBe_SIM to the test
!                              that defines the ITS_A_SPECIALTY_SIM flag
!  24 Mar 2015 - E. Lundgren - Move init_tracer to within APM ifdef block 
!EOP
!------------------------------------------------------------------------------
!BOC
!
! !LOCAL VARIABLES:
!
      INTEGER            :: N,  T,  C
      CHARACTER(LEN=255) :: C1, C2, LINE, NAME
      CHARACTER(LEN=255) :: SUBSTRS(MAXDIM)
      REAL(fp)           :: DUMMY

      !=================================================================
      ! READ_TRACER_MENU begins here!
      !
      ! Get the simulation type
      !=================================================================

      ! NSRCX
      CALL SPLIT_ONE_LINE( SUBSTRS, N, 1, 'read_tracer_menu:1' )
      READ( SUBSTRS(1:N), * ) Input_Opt%SIM_TYPE

      ! Set fields of Input Options object
      Input_Opt%ITS_A_RnPbBe_SIM       = ( Input_Opt%SIM_TYPE == 1  )
      Input_Opt%ITS_A_CH3I_SIM         = ( Input_Opt%SIM_TYPE == 2  )
      Input_Opt%ITS_A_FULLCHEM_SIM     = ( Input_Opt%SIM_TYPE == 3  )
      Input_Opt%ITS_A_HCN_SIM          = ( Input_Opt%SIM_TYPE == 4  )
      Input_Opt%ITS_A_TAGOX_SIM        = ( Input_Opt%SIM_TYPE == 6  )
      Input_Opt%ITS_A_TAGCO_SIM        = ( Input_Opt%SIM_TYPE == 7  )
      Input_Opt%ITS_A_C2H6_SIM         = ( Input_Opt%SIM_TYPE == 8  )
      Input_Opt%ITS_A_CH4_SIM          = ( Input_Opt%SIM_TYPE == 9  )
      Input_Opt%ITS_NOT_COPARAM_OR_CH4 = ( Input_Opt%SIM_TYPE /= 9  )
      Input_Opt%ITS_AN_AEROSOL_SIM     = ( Input_Opt%SIM_TYPE == 10 )
      Input_Opt%ITS_A_MERCURY_SIM      = ( Input_Opt%SIM_TYPE == 11 )
      Input_Opt%ITS_A_CO2_SIM          = ( Input_Opt%SIM_TYPE == 12 )
      Input_Opt%ITS_A_H2HD_SIM         = ( Input_Opt%SIM_TYPE == 13 )
      Input_Opt%ITS_A_POPS_SIM         = ( Input_Opt%SIM_TYPE == 14 )

#if defined( ESMF_ ) || defined( EXTERNAL_GRID ) || defined( EXTERNAL_FORCING )
      !-----------------------------------------------------------------
      !         %%%%%%% GEOS-Chem HP (with ESMF & MPI) %%%%%%%
      !
      ! Set Input_Opt%ITS_A_SPECIALTY_SIM to FALSE, which will skip
      ! reading/allocating T_FULLGRID and AIRDEN_FULLGRID arrays.
      ! These are only needed for the offline "specialty" simulations
      ! so that the OH fields can be regridded properly. (bmy, 10/28/13)
      !-----------------------------------------------------------------
      Input_Opt%ITS_A_SPECIALTY_SIM    = .FALSE.
#else
      !-----------------------------------------------------------------
      !         %%%%%%% GEOS-Chem CLASSIC (with OpenMP) %%%%%%%
      !
      ! Set Input_Opt%ITS_A_SPECIALTY_SIM to TRUE if we are performing
      ! any of the offline (non-full-chemistry) simulations that use
      ! offline OH fields.  This will cause both the T_FULLGRID and 
      ! AIRDEN_FULLGRID arrays to be allocated. (bmy, 10/28/13)
      !-----------------------------------------------------------------
      Input_Opt%ITS_A_SPECIALTY_SIM    =
     &     ( Input_Opt%ITS_A_CH3I_SIM      .or.
     &       Input_Opt%ITS_A_HCN_SIM       .or.
     &       Input_Opt%ITS_A_TAGOX_SIM     .or.
     &       Input_Opt%ITS_A_TAGCO_SIM     .or.
     &       Input_Opt%ITS_A_C2H6_SIM      .or.
     &       Input_Opt%ITS_A_CH4_SIM       .or.
     &       Input_Opt%ITS_AN_AEROSOL_SIM  .or.
     &       Input_Opt%ITS_A_MERCURY_SIM   .or.
     &       Input_Opt%ITS_A_CO2_SIM       .or.
     &       Input_Opt%ITS_A_H2HD_SIM      .or.
     &       Input_Opt%ITS_A_POPS_SIM      .or.
     &       Input_Opt%ITS_A_RnPbBe_SIM         )
#endif

      ! Also pick a name corresponding to each simulation type
      ! This replaces function GET_SIM_NAME from tracer_mod.F
      SELECT CASE( Input_Opt%SIM_TYPE )
         CASE( 1 ) 
            Input_Opt%SIM_NAME = 'Rn-Pb-Be'
         CASE( 2 ) 
            Input_Opt%SIM_NAME = 'CH3I'
         CASE( 3 ) 
            Input_Opt%SIM_NAME = 'NOx-Ox-Hydrocarbon-Aerosol'
         CASE( 4 )
            Input_Opt%SIM_NAME = 'HCN'
         CASE( 5 )
            Input_Opt%SIM_NAME = ''
         CASE( 6 )
            Input_Opt%SIM_NAME = 'Tagged Ox'
         CASE( 7 )
            Input_Opt%SIM_NAME = 'Tagged CO'
         CASE( 8 ) 
            Input_Opt%SIM_NAME = 'Tagged C2H6'
         CASE( 9 )
            Input_Opt%SIM_NAME = 'CH4'
         CASE( 10 ) 
            Input_Opt%SIM_NAME = 'Offline Aerosol'
         CASE( 11 ) 
            Input_Opt%SIM_NAME = 'Mercury'
         CASE( 12 )
            Input_Opt%SIM_NAME = 'CO2'
         CASE( 13 )
            Input_Opt%SIM_NAME = 'H2 and HD'
         CASE( 14 )
            Input_Opt%SIM_NAME = 'POPs'
         CASE DEFAULT
            Input_Opt%SIM_NAME = 'UNKNOWN'
       END SELECT

      !=================================================================
      ! Read the # of tracers
      !=================================================================

      ! NTRACE
      CALL SPLIT_ONE_LINE( SUBSTRS, N, 1, 'read_tracer_menu:2' )
      READ( SUBSTRS(1:N), * ) Input_Opt%N_TRACERS

      ! Separator line
      CALL SPLIT_ONE_LINE( SUBSTRS, N, -1, 'read_tracer_menu:3' )

      ! Input_Opt vectors are of length MAX_TRCS. Make sure that
      ! # of tracers does not exceed length of these vectors.
      IF ( Input_Opt%N_TRACERS > Input_Opt%MAX_TRCS ) THEN
         CALL ERROR_STOP( 'Error: N_TRACERS > MAX_TRCS!', 
     &                    'read_tracer_menu (input_mod.f)' )
         RC = GIGC_FAILURE
         RETURN
      ENDIF

      !=================================================================
      ! Read tracer ID, emission ID, biomass ID, biofuel ID, & mol wt
      !=================================================================
      DO T = 1, Input_Opt%N_TRACERS

         ! Split line into substrings
         CALL SPLIT_ONE_LINE( SUBSTRS, N, -1, 'read_tracer_menu:4' )

         ! Save tracer number
         READ( SUBSTRS(1), * ) Input_Opt%ID_TRACER(T)

         ! Save tracer name
         Input_Opt%TRACER_NAME(T)  = TRIM( SUBSTRS(2) )

         !%%%%%%%%%%%%%%%%%%%%%%%%%%%%%%%%%%%%%%%%%%%%%%%%%%%%%%%%%%%%%%%%%%%%%
         !%%% These fields will be overwritten with information from the 
         !%%% GEOS-Chem Species Database.  This will eliminate inconsistencies
         !%%% caused by multiple definitions of the same quantity.
         !%%% (bmy, 12/16/15)
         !%%%
         !%%%! Save tracer molecular wt [g/mole]
         !%%%READ( SUBSTRS(3), * ) Input_Opt%TRACER_MW_G(T) 
         !%%%
         !%%%! Save tracer molecular wt [kg/mole]
         !%%%Input_Opt%TRACER_MW_KG(T) = Input_Opt%TRACER_MW_G(T) * 1e-3_fp
         !%%%
         !%%%! Ratio of MW dry air / MW tracer 
         !%%%Input_Opt%TCVV(T) = 28.97e+0_fp / Input_Opt%TRACER_MW_G(T)
         !%%%
         !%%%! Molecules tracer / kg tracer
         !%%%Input_Opt%XNUMOL(T) = 6.022e+23_fp / Input_Opt%TRACER_MW_KG(T)
         !%%%%%%%%%%%%%%%%%%%%%%%%%%%%%%%%%%%%%%%%%%%%%%%%%%%%%%%%%%%%%%%%%%%%%

         ! Read a dummy placeholder in place of molecular weight
         ! The molecular weight will be taken from the species database
         ! in routine INIT_GIGC_STATE_CHM. (bmy, 12/16/15)
         READ( SUBSTRS(3), * ) DUMMY
         
      ENDDO

      ! Separator line
      CALL SPLIT_ONE_LINE( SUBSTRS, N, 1, 'read_tracer_menu:5' )

      !=================================================================
      ! Call setup routines from other F90 modules
      !=================================================================

      ! Split into tagged tracers (turn off for full-chemistry)
      IF ( Input_Opt%ITS_A_FULLCHEM_SIM ) THEN

         ! There are no tagged tracers for fullchem
         Input_Opt%LSPLIT = .FALSE.

      ELSE IF ( Input_Opt%ITS_A_MERCURY_SIM ) THEN

         ! Need Hg0, Hg2, HgP for tagged Mercury
         Input_Opt%LSPLIT = ( Input_Opt%N_TRACERS > 3 )
         
      ELSE IF ( Input_Opt%ITS_A_HCN_SIM ) THEN

         ! Need HCN, CH3CN for HCN simulation
         Input_Opt%LSPLIT = ( Input_Opt%N_TRACERS > 2 )

      ELSE

         ! All other simulations: tagged if more than 1 tracer
         Input_Opt%LSPLIT = ( Input_Opt%N_TRACERS > 1 )

      ENDIF

      ! Set up tracer flags
      CALL TRACERID( am_I_Root, Input_Opt, RC )

#if defined( APM ) 
      ! Store the # of APM tracers in tracer_mod.F
      CALL INIT_TRACER( am_I_Root, Input_Opt, RC )
#endif

      ! Set counter
      CT1 = CT1 + 1

      ! Return success
      RC = GIGC_SUCCESS

      END SUBROUTINE READ_TRACER_MENU
!EOC
!------------------------------------------------------------------------------
!                  GEOS-Chem Global Chemical Transport Model                  !
!------------------------------------------------------------------------------
!BOP
!
! !IROUTINE: read_aerosol_menu
!
! !DESCRIPTION: Subroutine READ\_AEROSOL\_MENU reads the AEROSOL MENU 
!  section of the GEOS-Chem input file. 
!\\
!\\
! !INTERFACE:
!
      SUBROUTINE READ_AEROSOL_MENU( am_I_Root, Input_Opt, RC )
!
! !USES:
!
      USE ERROR_MOD,          ONLY : ERROR_STOP
      USE GIGC_ErrCode_Mod
      USE GIGC_Input_Opt_Mod, ONLY : OptInput
      USE GIGC_STATE_CHM_MOD, ONLY : IND_
      USE UCX_MOD,            ONLY : T_NAT_SUPERCOOL, P_ICE_SUPERSAT
!
! !INPUT PARAMETERS:
!
      LOGICAL,        INTENT(IN)    :: am_I_Root   ! Is this the root CPU?
!
! !INPUT/OUTPUT PARAMETERS:
!
      TYPE(OptInput), INTENT(INOUT) :: Input_Opt   ! Input options
!
! !OUTPUT PARAMETERS:
!
      INTEGER,        INTENT(OUT)   :: RC          ! Success or failure
! 
! !REVISION HISTORY: 
!  20 Jul 2004 - R. Yantosca - Initial version
!  (1 ) Now reference LSOA (bmy, 9/28/04)
!  (2 ) Now stop run if LSOA=T and SOA tracers are undefined (bmy, 11/19/04)
!  (3 ) Now reference LCRYST from "logical_mod.f".  Also now check to make
!        prevent aerosol tracers from being undefined if the corresponding
!        logical switch is set. (cas, bmy, 1/14/05)
!  (4 ) Now also require LSSALT=T when LSULF=T, since we now compute the 
!        production of SO4 and NIT w/in the seasalt aerosol (bec, bmy, 4/13/05)
!  (5 ) Now make sure all USE statements are USE, ONLY (bmy, 10/3/05)
!  (6 ) Now update error check for SOG4, SOA4 (dkh, bmy, 6/1/06)
!  (7 ) Add LDICARB switch to cancel SOG condensation onto OC aerosols.
!      (ccc, tmf, 3/10/09)
!  27 Aug 2010 - R. Yantosca - Added ProTeX headers
!  30 Jul 2012 - R. Yantosca - Now accept am_I_Root as an argument when
!                              running with the traditional driver main.F
!  01 Nov 2012 - R. Yantosca - Now pass Input_Opt, RC as arguments
!  11 Apr 2013 - S.D. Eastham- Added gravitational settling flag
!  13 Aug 2013 - M. Sulprizio- Add modifications for updated SOA and SOA +
!                              semivolatile POA simulations (H. Pye)
!  12 Sep 2013 - M. Sulprizio- Add modifications for acid uptake on dust
!                              aerosols (T.D. Fairlie)
!  16 Apr 2014 - M. Sulprizio- Now read path for PSC restart file
!  23 Jun 2014 - R. Yantosca - Removed references to logical_mod.F
!  25 Jun 2014 - R. Yantosca - Removed references to tracer_mod.F
!  09 Apr 2015 - M. Sulprizio- Removed options for DEAD dust emissions, NAP
!                              emissions, POA emissions scale, and the PSC
!                              restart file. These options are now handled
!                              by HEMCO.
!  08 Jul 2015 - E. Lundgren - Added LMPOA option for marine organic aerosols
!  16 Jun 2016 - K. Travis   - Now define species ID's with the IND_ function 
!------------------------------------------------------------------------------
!BOC
!
! !LOCAL VARIABLES:
!
      ! Scalars
      LOGICAL            :: LSULF,      LCARB,    LBRC,  LSOA
      LOGICAL            :: LSVPOA,     LDUST,    LDSTUP
      LOGICAL            :: LSSALT,     LCRYST,     LDICARB
      LOGICAL            :: LGRAVSTRAT, LHOMNUCNAT, LSOLIDPSC
      LOGICAL            :: LPSCCHEM,   LSTRATOD,   LMPOA
      INTEGER            :: N,          T,          I 
      CHARACTER(LEN=255) :: MSG,        LOCATION

      ! Arrays
      CHARACTER(LEN=255) :: SUBSTRS(MAXDIM)

      !=================================================================
      ! READ_AEROSOL_MENU begins here!
      !=================================================================

      ! Location string for ERROR_STOP
      LOCATION = 'READ_AEROSOL_MENU ("input_mod.f")'

      ! Error check
      IF ( CT1 /= 2 ) THEN 
         MSG = 'SIMULATION MENU & TRACER MENU must be read in first!'
         CALL ERROR_STOP( MSG, LOCATION )
      ENDIF

      ! Use online sulfate aerosols? 
      CALL SPLIT_ONE_LINE( SUBSTRS, N, 1, 'read_aerosol_menu:1' )
      READ( SUBSTRS(1:N), * ) LSULF

      ! Use crystalline sulfate aerosols?  
      CALL SPLIT_ONE_LINE( SUBSTRS, N, 1, 'read_aerosol_menu:2' )
      READ( SUBSTRS(1:N), * ) LCRYST

      ! Use online carbon aerosols? 
      CALL SPLIT_ONE_LINE( SUBSTRS, N, 1, 'read_aerosol_menu:3' )
      READ( SUBSTRS(1:N), * ) LCARB
      
      ! Use brown carbon aerosols? 
      CALL SPLIT_ONE_LINE( SUBSTRS, N, 1, 'read_aerosol_menu:4' )
      READ( SUBSTRS(1:N), * ) LBRC

      ! Use secondary organic aerosols?
      CALL SPLIT_ONE_LINE( SUBSTRS, N, 1, 'read_aerosol_menu:5' )
      READ( SUBSTRS(1:N), * ) LSOA

      ! SOAupdate: Add Semi-volatile POA switch (hotp 8/9/09)
      CALL SPLIT_ONE_LINE( SUBSTRS, N, 1, 'read_aerosol_menu:6' )
      READ( SUBSTRS(1:N), * ) LSVPOA

      ! Use online dust aerosols ?
      CALL SPLIT_ONE_LINE( SUBSTRS, N, 1, 'read_aerosol_menu:7' )
      READ( SUBSTRS(1:N), * ) LDUST

      !tdf
      ! Use SO2 and HNO3 uptake on dust aerosols 
      CALL SPLIT_ONE_LINE( SUBSTRS, N, 1, 'read_aerosol_menu:9.5' )
      READ( SUBSTRS(1:N), * ) LDSTUP

      ! Use online sea-salt aerosols?
      CALL SPLIT_ONE_LINE( SUBSTRS, N, 1, 'read_aerosol_menu:8' )
      READ( SUBSTRS(1:N), * ) LSSALT      

      ! Accum mode seasalt radii bin edges [um]
      CALL SPLIT_ONE_LINE( SUBSTRS, N, 2, 'read_aerosol_menu:9' )
      DO T = 1, N
         READ( SUBSTRS(T), * ) Input_Opt%SALA_REDGE_um(T)
      ENDDO

      ! Coarse mode seasalt radii bin edges [um]
      CALL SPLIT_ONE_LINE( SUBSTRS, N, 2, 'read_aerosol_menu:10' )
      DO T = 1, N
         READ( SUBSTRS(T), * ) Input_Opt%SALC_REDGE_um(T)
      ENDDO

      ! Use marine organic aerosols?
      CALL SPLIT_ONE_LINE( SUBSTRS, N, 1, 'read_aerosol_menu:11' )
      READ( SUBSTRS(1:N), * ) LMPOA

      ! Switch to comment the SOG condensation in carbon_mod.f (ccc, 3/10/09)
      ! Use online dicarbonyl chemistry 
      CALL SPLIT_ONE_LINE( SUBSTRS, N, 1, 'read_aerosol_menu:12' )
      READ( SUBSTRS(1:N), * ) LDICARB

      ! Apply gravitational settling in stratosphere?
      CALL SPLIT_ONE_LINE( SUBSTRS, N, 1, 'read_aerosol_menu:13' )
      READ( SUBSTRS(1:N), * ) LGRAVSTRAT  

      ! Use solid polar stratospheric clouds (PSCs)?
      CALL SPLIT_ONE_LINE( SUBSTRS, N, 1, 'read_aerosol_menu:14' )
      READ( SUBSTRS(1:N), * ) LSOLIDPSC   

      ! Allow homogeneous nucleation of NAT?
      CALL SPLIT_ONE_LINE( SUBSTRS, N, 1, 'read_aerosol_menu:15' )
      READ( SUBSTRS(1:N), * ) LHOMNUCNAT 

      ! NAT supercooling requirement (K)
      CALL SPLIT_ONE_LINE( SUBSTRS, N, 1, 'read_aerosol_menu:16' )
      READ( SUBSTRS(1:N), * ) T_NAT_SUPERCOOL

      ! Ice supersaturation ratio requirement
      CALL SPLIT_ONE_LINE( SUBSTRS, N, 1, 'read_aerosol_menu:17' )
      READ( SUBSTRS(1:N), * ) P_ICE_SUPERSAT

      ! Perform PSC-related heterogeneous chemistry?
      CALL SPLIT_ONE_LINE( SUBSTRS, N, 1, 'read_aerosol_menu:18' )
      READ( SUBSTRS(1:N), * ) LPSCCHEM 

      ! Include stratospheric aerosols optical depths?
      CALL SPLIT_ONE_LINE( SUBSTRS, N, 1, 'read_aerosol_menu:19' )
      READ( SUBSTRS(1:N), * ) LSTRATOD

      ! Separator line
      CALL SPLIT_ONE_LINE( SUBSTRS, N, 1, 'read_aerosol_menu:20' )

      !=================================================================
      ! Error checks
      !=================================================================

      ! Make sure that SALA, SALC bins are contiguous
      IF ( Input_Opt%SALA_REDGE_um(2) /= 
     &     Input_Opt%SALC_REDGE_um(1)     ) THEN
         MSG = 'SALA and SALC bin edges are not contiguous!'
         CALL ERROR_STOP( MSG, LOCATION )
      ENDIF

      ! Turn off switches for simulations that don't use aerosols
      IF ( ( .not. Input_Opt%ITS_A_FULLCHEM_SIM )  .and. 
     &     ( .not. Input_OPt%ITS_AN_AEROSOL_SIM ) ) THEN
         LSULF  = .FALSE.
         LCRYST = .FALSE.
         LCARB  = .FALSE.
         LBRC   = .FALSE.
         LSOA   = .FALSE.
         LDUST  = .FALSE.
         LSSALT = .FALSE.
         LMPOA  = .FALSE.
         LSVPOA = .FALSE.
      ENDIF

      !%%% The cryst/aq code is currently under development so make
      !%%% sure that LCRYST = FALSE for now until further notice
      !%%% (rjp, bmy, 3/15/05)
      LCRYST = .FALSE.

      !---------------------------------
      ! Error check SEASALT AEROSOLS
      !---------------------------------
      I = IND_('SALA','T')  + IND_('SALC','T')

      IF ( LSSALT ) THEN
         IF ( I == 0 ) THEN
            MSG = 'LSSALT=T but ONLINE SEASALT AEROSOLS are undefined!'
            CALL ERROR_STOP( MSG, LOCATION )
         ENDIF
      ELSE
         IF ( I > 0 ) THEN
            MSG = 'Cannot use ONLINE SEASALT AEROSOLS if LSSALT=F!'
            CALL ERROR_STOP( MSG, LOCATION )
         ENDIF
      ENDIF

      !------------------------------------
      ! Error check MARINE ORGANIC AEROSOLS
      !------------------------------------
      I = IND_('MOPO','T') + IND_('MOPI','T')

      IF ( LMPOA ) THEN
         IF ( .not. LSSALT ) THEN
            MSG = 'LMPOA=T but LSSALT=F!'
            CALL ERROR_STOP( MSG, LOCATION )
         ENDIF
         IF ( I == 0 ) THEN
            MSG = 'LMPOA=T but MARINE ORGANIC AEROSOLS are undefined!'
            CALL ERROR_STOP( MSG, LOCATION )
         ENDIF
      ELSE
         IF ( I > 0 ) THEN
            MSG = 'Cannot use MARINE ORGANIC AEROSOLS if LMPOA=F!'
            CALL ERROR_STOP( MSG, LOCATION )
         ENDIF
      ENDIF

      !---------------------------------
      ! Error check SULFUR AEROSOLS
      !---------------------------------
      I = IND_('DMS', 'T') + IND_('SO2', 'T') + IND_('SO4','T') 
     &  + IND_('SO4s','T') + IND_('MSA' ,'T') + IND_('NH3','T')
     &  + IND_('NH4', 'T') + IND_('NITs','T')  

      IF ( LSULF ) THEN

         ! We now compute the production of SO4s and NITs, so when 
         ! LSULF=T, then we must also have LSSALT=T (bec, bmy, 4/13/05)
         IF ( .not. LSSALT ) THEN 
            MSG = 'LSULF=T now also requires LSSALT=T!'
            CALL ERROR_STOP( MSG, LOCATION )
         ENDIF

         ! Stop w/ error if everything is undefined
         IF ( I == 0 ) THEN
            MSG = 'LSULF=T but ONLINE SULFUR AEROSOLS are undefined!'
            CALL ERROR_STOP( MSG, LOCATION )
         ENDIF

      ELSE

         ! If LSULF=F but we have defined tracers, stop w/ error
         IF ( I > 0 ) THEN
            MSG = 'Cannot use ONLINE SULFUR AEROSOLS if LSULF=F!'
            CALL ERROR_STOP( MSG, LOCATION )
         ENDIF

      ENDIF

      !---------------------------------
      ! Error check CRYST /AQ AEROSOLS
      !---------------------------------
      I = IND_('AS',   'T') + IND_('AHS',  'T') + 
     &    IND_('LET',  'T') + IND_('NH4aq','T') +
     &    IND_('SO4aq','T')

      IF ( LCRYST ) THEN
         IF ( I == 0 ) THEN
            MSG = 'LCRYST=T but ONLINE CRYST/AQ AEROSOLS are undefined!'
            CALL ERROR_STOP( MSG, LOCATION )
         ENDIF
      ELSE
         IF ( I > 0 ) THEN
            MSG = 'Cannot use ONLINE CRYST/AQ AEROSOLS if LCRYST=F!'
            CALL ERROR_STOP( MSG, LOCATION )
         ENDIF
      ENDIF

      !---------------------------------
      ! Error check CARBON AEROSOLS
      !---------------------------------
      ! SOAupdate: Add POA (hotp 10/11/09)
      I = IND_('BCPO','T') + IND_('BCPI','T') +
     &    IND_('OCPO','T') + IND_('OCPI','T') +
     &    IND_('POA1','T')

      IF ( LCARB ) THEN
         IF ( I == 0 ) THEN
            MSG = 'LCARB=T but ONLINE CARBON AEROSOLS are undefined!'
            CALL ERROR_STOP( MSG, LOCATION )
         ENDIF
      ELSE
         IF ( I > 0 ) THEN
            MSG = 'Cannot use ONLINE CARBON AEROSOLS if LCARB=F!'
            CALL ERROR_STOP( MSG, LOCATION )
         ENDIF
      ENDIF

      IF ( LSVPOA .and. ( .NOT. LSOA ) ) THEN
         MSG = 'Semivolatile POA requires LSOA=T'
         CALL ERROR_STOP( MSG, LOCATION )
      ENDIF

      ! SOAupdate: Error check (hotp 8/24/09)
      ! OCPI and OCPO are the non-volatile POA tracers
      ! POA (along w/ POG, OPOA, and OPOG) are the semivol POA tracers
      ! You can't have both!
      I = IND_('OCPI','T') + IND_('OCPO','T')

      IF ( IND_('POA1','T') > 0 ) THEN
         IF ( I > 0 ) THEN
            MSG = 'Semivolatile POA tracer is defined in addition to
     &             Nonvolatile POA'
            CALL ERROR_STOP( MSG, LOCATION )
         ENDIF
         IF ( ( .NOT. LSOA ) .or. (.NOT. LSVPOA ) ) THEN
            MSG = 'Semivolatile POA requires LSOA=T and LSVPOA=T'
            CALL ERROR_STOP( MSG, LOCATION )
         ENDIF
      ENDIF

      ! SOAupdate
      ! Options for organic aerosol tracers:
      ! IF LSOA = F: only OCPI and OCPO
      ! IF LSOA = T:
      !   OCPI OCPO SOA (non-vol + original traditional)
      !   POA POG OPOA OPOG SOA BTX NAP (semivol + orig trad + IVOC )
      ! NAP emissions are set in input.geos
      ! LSVPOA is just a check (doesn't do anything hotp 7/21/10)
      I = IND_('POA1', 'T') + IND_('POA2', 'T') + IND_('POG1', 'T')
     &  + IND_('POG2', 'T') + IND_('OPOA1','T') + IND_('OPOA2','T')
     &  + IND_('OPOG1','T') + IND_('OPOG2')

      IF ( LSVPOA ) THEN
         IF ( I < 8 ) THEN
            MSG = 'Not enough semivolatile POA tracers!'
                     CALL ERROR_STOP( MSG, LOCATION )
         ENDIF
         IF ( IND_('NAP','T') == 0 ) THEN
            MSG = 'Semivolatile POA requires IVOCs/NAP!'
                     CALL ERROR_STOP( MSG, LOCATION )
         ENDIF
      ENDIF

      !---------------------------------
      ! Error check 2dy ORG AEROSOLS
      !---------------------------------
      ! SOAupdate: update for new mtp (hotp 5/24/10)
      I = IND_('MTPA', 'T') + IND_('LIMO', 'T') + IND_('MTPO', 'T') + 
     &    IND_('BENZ', 'T') + IND_('TOLU', 'T') + IND_('XYLE', 'T') +
     &    IND_('TSOA1','T') + IND_('TSOA2','T') + IND_('TSOA3','T') +
     &    IND_('ISOA1','T') + IND_('ISOA2','T') + IND_('ISOA3','T') +
     &    IND_('ASOA1','T') + IND_('ASOA2','T') + IND_('ASOA3','T') +
     &    IND_('ASOAN','T') + IND_('SOAG', 'T') + IND_('SOAM', 'T')

      IF ( LSOA ) THEN
         IF ( I == 0 ) THEN
            MSG = 'LSOA=T but ONLINE 2dy ORG AEROSOLS are undefined!'
            CALL ERROR_STOP( MSG, LOCATION )
         ENDIF
      ELSE
         IF ( I > 0 ) THEN
            MSG = 'Cannot use ONLINE 2dy ORG AEROSOLS if LSOA=F!'
            CALL ERROR_STOP( MSG, LOCATION )
         ENDIF
      ENDIF

      !---------------------------------
      ! Error check DUST AEROSOLS
      !---------------------------------
! JKODROS - Uncomment this if the dust fixes are back working. 
#if defined( TOMAS )
      ! For TOMAS only: If DUST1 is present, the other dust tracers are too
      I = IND_('DUST1','T')
#else
      ! Non-TOMAS simulations: Need all DST1-DST4 tracers
      I = IND_('DST1','T') + IND_('DST2','T') +
     &    IND_('DST3','T') + IND_('DST4','T')
#endif

      IF ( LDUST ) THEN
         IF ( I == 0 ) THEN
            MSG = 'LDUST=T but ONLINE DUST AEROSOLS are undefined!'
            CALL ERROR_STOP( MSG, LOCATION )
         ENDIF
      ELSE
         IF ( I > 0 ) THEN
            MSG = 'Cannot use ONLINE DUST AEROSOLS if LDUST=F!'
            CALL ERROR_STOP( MSG, LOCATION )
         ENDIF
      ENDIF

      !--------------------------------------
      ! Error check DUST NITRATE    AEROSOLS
      !             DUST SULFATE    AEROSOLS
      !             DUST ALKALINITY AEROSOLS
      !--------------------------------------
      I = IND_('NITd1','T') + IND_('NITd2','T') + IND_('NITd3','T')
     &  + IND_('NITd4','T') + IND_('SO4d1','T') + IND_('SO4d2','T')
     &  + IND_('SO4d3','T') + IND_('SO4d4','T') + IND_('DAL1', 'T')
     &  + IND_('DAL2', 'T') + IND_('DAL3', 'T') + IND_('DAL4', 'T')

      IF ( LDSTUP ) THEN
         IF ( I == 0 ) THEN
            MSG = 'LDSTUP=T but COATED DUST AEROSOLS are undefined!'
            CALL ERROR_STOP( MSG, LOCATION )
         ENDIF
      ELSE
         IF ( I > 0 ) THEN
            MSG = 'Cannot use COATED DUST AEROSOLS if LDSTUP=F!'
            CALL ERROR_STOP( MSG, LOCATION )
         ENDIF
      ENDIF

      !---------------------------------
      ! Error check SEASALT AEROSOLS
      !---------------------------------
      I = IND_('SALA','T') + IND_('SALC','T')

      IF ( LSSALT ) THEN
         IF ( I == 0 ) THEN
            MSG = 'LSSALT=T but ONLINE SEASALT AEROSOLS are undefined!'
            CALL ERROR_STOP( MSG, LOCATION )
         ENDIF
      ELSE
         IF ( I > 0 ) THEN
            MSG = 'Cannot use ONLINE SEASALT AEROSOLS if LSSALT=F!'
            CALL ERROR_STOP( MSG, LOCATION )
         ENDIF
      ENDIF

      !=================================================================
      ! Set fields of Input Options object
      !=================================================================
      Input_Opt%LSULF              = LSULF  
      Input_Opt%LCRYST             = LCRYST
      Input_Opt%LCARB              = LCARB
      Input_Opt%LBRC               = LBRC
      Input_Opt%LSOA               = LSOA 
      Input_Opt%LSVPOA             = LSVPOA
      Input_Opt%LDUST              = LDUST 
      Input_Opt%LDSTUP             = LDSTUP
      Input_Opt%LSSALT             = LSSALT
      Input_Opt%LMPOA              = LMPOA 
      Input_Opt%LDICARB            = LDICARB  
      Input_Opt%LGRAVSTRAT         = LGRAVSTRAT
      Input_Opt%LSOLIDPSC          = LSOLIDPSC
      Input_Opt%LHOMNUCNAT         = LHOMNUCNAT
      Input_Opt%T_NAT_SUPERCOOL    = T_NAT_SUPERCOOL
      Input_Opt%P_ICE_SUPERSAT     = P_ICE_SUPERSAT
      Input_Opt%LPSCCHEM           = LPSCCHEM
      Input_Opt%LSTRATOD           = LSTRATOD

      ! Return success
      RC = GIGC_SUCCESS

      !=================================================================
      ! Print to screen
      !=================================================================
      IF ( am_I_Root ) THEN
         WRITE( 6, '(/,a)' ) 'AEROSOL MENU'
         WRITE( 6, '(  a)' ) '------------'
         WRITE( 6, 100     ) 'Online SULFATE AEROSOLS?    : ', LSULF
         WRITE( 6, 100     ) 'Online CRYST & AQ AEROSOLS? : ', LCRYST
         WRITE( 6, 100     ) 'Online CARBON AEROSOLS?     : ', LCARB
         WRITE( 6, 100     ) 'Brown Carbon Aerosol?       : ', LBRC
         WRITE( 6, 100     ) 'Online 2dy ORGANIC AEROSOLS?: ', LSOA
         WRITE( 6, 100     ) 'Semivolatile POA?           : ', LSVPOA
         WRITE( 6, 100     ) 'Online DUST AEROSOLS?       : ', LDUST
         WRITE( 6, 100     ) 'Acid uptake on dust?        : ', LDSTUP

         WRITE( 6, 100     ) 'Online SEA SALT AEROSOLS?   : ', LSSALT
         WRITE( 6, 110     ) 'Accum  SEA SALT radii [um]  : ', 
     &                        Input_Opt%SALA_REDGE_um(1), 
     &                        Input_Opt%SALA_REDGE_um(2)
         WRITE( 6, 110     ) 'Coarse SEA SALT radii [um]  : ',
     &                        Input_Opt%SALC_REDGE_um(1), 
     &                        Input_Opt%SALC_REDGE_um(2)
         WRITE( 6, 100     ) 'MARINE ORGANIC AEROSOLS?    : ', LMPOA
         WRITE( 6, 100     ) 'Settle strat. aerosols?     : ',LGRAVSTRAT
         WRITE( 6, 100     ) 'Online SOLID PSC aerosols?  : ',LSOLIDPSC
         WRITE( 6, 100     ) 'Allow hom. NAT nucleation?  : ',LHOMNUCNAT
         WRITE( 6, 120     ) 'NAT supercooling requirement: ',
     &                                                 T_NAT_SUPERCOOL
         WRITE( 6, 120     ) 'Ice supersaturation req.    : ',
     &                                     ((P_ICE_SUPERSAT-1)*1.e+2_fp)
         WRITE( 6, 100     ) 'Perform PSC het. chemistry? : ',LPSCCHEM
         WRITE( 6, 100     ) 'Use strat. aerosol OD?      : ', LSTRATOD
      ENDIF

 100  FORMAT( A, L5     )
 110  FORMAT( A, f6.2, ' - ', f6.2 )
 120  FORMAT( A, f6.2, 'K' )
 105  FORMAT( A, f6.2 )
 130  FORMAT( A, A   )

      END SUBROUTINE READ_AEROSOL_MENU
!EOC
#if defined( TOMAS )
!------------------------------------------------------------------------------
!                  GEOS-Chem Global Chemical Transport Model                  !
!------------------------------------------------------------------------------
!BOP
!
! !IROUTINE: init_tomas_microphys
!
! !DESCRIPTION: Subroutine INIT\_TOMAS\_MICROPHYS will initialize the 
!  TOMAS microphysics package.  This replaces the former subroutine
!  READ\_MICROPHYSICS\_MENU.
!\\
!\\
! !INTERFACE:
!
      SUBROUTINE INIT_TOMAS_MICROPHYSICS( am_I_Root, Input_Opt, 
     &                                    State_Chm, RC )
!
! !USES:
!
      USE ERROR_MOD,          ONLY : ERROR_STOP
      USE GIGC_Input_Opt_Mod, ONLY : OptInput
      USE GIGC_State_Chm_Mod, ONLY : ChmState
      USE TOMAS_MOD,          ONLY : INIT_TOMAS
      USE GIGC_STATE_CHM_MOD, ONLY : IND_
!
! !INPUT PARAMETERS:
!
      LOGICAL,        INTENT(IN)    :: am_I_Root   ! Is this the root CPU?
      TYPE(ChmState), INTENT(IN)    :: State_Chm   ! Chemistry state
!
! !INPUT/OUTPUT PARAMETERS:
!
      TYPE(OptInput), INTENT(INOUT) :: Input_Opt   ! Input options
!
! !OUTPUT PARAMETERS:
!
      INTEGER,        INTENT(OUT)   :: RC          ! Success or failure
! 
! !REMARKS:
!  We now invoke TOMAS by compiling GEOS-Chem and setting either the TOMAS=yes
!  (30 bins, default) or TOMAS40=yes (40 bins, optional) switches.  The old
!  LTOMAS logical switch is now obsolete because all of the TOMAS code is
!  segregated from the rest of GEOS-Chem with #ifdef blocks.  Therefore,
!  we no longer need to read the microphysics menu, but we still need to
!  apply some error checks and then call INIT_TOMAS. (bmy, 4/23/13)
!
! !REVISION HISTORY: 
!  20 Jul 2004 - R. Yantosca - Initial version
!  (1 ) Now read LNEI99 -- switch for EPA/NEI99 emissions (bmy, 11/5/04)
!  (2 ) Now read LAVHRRLAI-switch for using AVHRR-derived LAI (bmy, 12/20/04)
!  (3 ) Now make sure all USE statements are USE, ONLY (bmy, 10/3/05)
!  (4 ) Now read LMEGAN -- switch for MEGAN biogenics (tmf, bmy, 10/20/05)
!  (5 ) Now read LEMEP -- switch for EMEP emissions (bdf, bmy, 11/1/05)
!  (6 ) Now read LGFED2BB -- switch for GFED2 biomass emissions (bmy, 4/5/06)
!  (7 ) Now read LOTDLIS, LCTH, LMFLUX, LPRECON for lightning options 
!        (bmy, 5/10/06)
!  (8 ) Now read LBRAVO for BRAVO Mexican emissions (rjp, kfb, bmy, 6/26/06)
!  (9 ) Now read LEDGAR for EDGAR emissions (avd, bmy, 7/11/06)
!  (10) Now read LSTREETS for David Streets' emissions (bmy, 8/17/06)
!  (11) Kludge: Reset LMFLUX or LPRECON to LCTH, as the MFLUX and PRECON
!        lightning schemes have not yet been implemented.  Rename LOTDLIS
!        to LOTDREG.  Also read LOTDLOC for the OTD-LIS local redistribution
!        of lightning flashes (cf B. Sauvage).  Make sure LOTDREG and 
!        LOTDLOC are not both turned on at the same time. (bmy, 1/31/07)
!  (12) Add LOTDSCALE to the list of LNOx options (ltm, bmy, 9/24/07)
!  (13) Add new error traps for OTD-LIS options, dependent on met field type
!        (ltm, bmy, 11/29/07)
!  (14) Bug fix, create string variables for ERROR_STOP (bmy, 1/24/08)
!  (15) Now read LCAC for CAC emissions (amv, 1/09/2008)
!  (16) Now read LEDGARSHIP, LARCSHIP and LEMEPSHIP (phs, 12/5/08)
!  (17) Fixed typo in message for GEOS-3 (bmy, 10/30/08)
!  (18) Now read LVISTAS (amv, 12/2/08)
!  (19) Now read L8DAYBB, L3HRBB and LSYNOPBB for GFED2 8-days and 3hr
!        emissions, and LICARTT for corrected EPA (phs, yc, 12/17/08)
!  (20) Add a specific switch for MEGAN emissions for monoterpenes and MBO
!       (ccc, 2/2/09)
!  (21) Now read LICOADSSHIP (cklee, 6/30/09)
!  (22) Bug fix: for now, if LEMEPSHIP is turned on but LEMEP is turned off,
!        just turn off LEMEPSHIP and print a warning msg. (mak, bmy, 10/18/09)
!  (23) Now accounts for NEI2005 (amv, phs, 10/9/09)
!  (24) Included optional flag for using MODIS LAI data (mpb,2009).
!  (25) Included optional flag for using PCEEA model (mpb, 2009)
!  (26) Now force settings for EU, NA, CC nested grids (amv, bmy, 12/18/09)
!  (27) Now force MEGAN to use MODIS LAI (ccarouge, bmy, 2/24/10)
!  (28) Add separate switch for NOx fertilizer. (fp, 2/29/10)
!  (29) Add scaling for isoprene and NOx emissions. (fp, 2/29/10)
!  27 Aug 2010 - R. Yantosca - Added ProTeX headers
!  30 Jul 2012 - R. Yantosca - Now accept am_I_Root as an argument when
!                              running with the traditional driver main.F
!  23 Apr 2013 - R. Yantosca - Renamed to INIT_TOMAS_MICROPHYS
!  30 Jan 2014 - R. Yantosca - INIT_TOMAS accepts am_I_Root, Input_Opt, RC
<<<<<<< HEAD
!  16 Jun 2016 - K. Travis   - Now define species ID's with the IND_ function 
=======
!  16 Jun 2016 - E. Lundgren - INIT_TOMAS now accepts State_Chm
>>>>>>> 14fe5382
!EOP
!------------------------------------------------------------------------------
!BOC
!
! !LOCAL VARIABLES:
!
      INTEGER            :: N, I
      CHARACTER(LEN=255) :: SUBSTRS(MAXDIM), MSG, LOCATION

      !=================================================================
      ! INIT_TOMAS_MICROPHYSICS begins here!
      !=================================================================

      ! Location string for ERROR_STOP
      LOCATION = 'INIT_TOMAS_MICROPHYS ("input_mod.f")'

      ! Halt with error if we are trying to run TOMAS in a simulation
      ! that does not have any defined aerosols
      ! Turn off switches for simulations that don't use microphysics
      IF ( ( .not. Input_Opt%ITS_A_FULLCHEM_SIM )  .and.
     &     ( .not. Input_Opt%ITS_AN_AEROSOL_SIM ) ) THEN
         MSG = 'TOMAS needs to run with either a full-chemistry ' //
     &         'or offline aerosol simulation!'
         CALL ERROR_STOP( MSG, LOCATION )
      ENDIF

      ! Halt with error if none of the TOMAS aerosol species are defined
      I = IND_('NK1',  'T') + IND_('SF1',  'T') + IND_('SS1','T')
     &  + IND_('ECOB1','T') + IND_('ECIL1','T')  
     &  + IND_('OCOB1','T') + IND_('OCIL1','T')
     &  + IND_('DUST1','T')

      IF ( I == 0 ) THEN 
         MSG = 'None of the TOMAS aerosols are defined!'
         CALL ERROR_STOP( MSG, LOCATION )
      ENDIF
      
      ! Halt with error if sulfate aerosols are not defined
      IF( IND_('SF1','T') > 0 .and. ( .not. Input_Opt%LSULF ) ) THEN
         MSG = 'Need LSULF on for TOMAS-Sulfate to work (for now)'
         CALL ERROR_STOP( MSG, LOCATION )
      ENDIF

      ! Halt with error if carbonaceous aerosols are not defined
      I = IND_('ECOB1','T') + IND_('ECIL1','T') +
     &    IND_('OCOB1','T') + IND_('OCIL1','T')

      IF ( I > 0 .and. (.not. Input_Opt%LCARB ) ) THEN
         MSG = 'Need LCARB on for TOMAS-carb to work (for now)'
         CALL ERROR_STOP( MSG, LOCATION )
      ENDIF

      ! Halt with error if dust aerosols are turned on.
      ! TOMAS defines its own dust aerosol tracers.
!      IF ( IND_('DUST1 > 0 .AND. Input_Opt%LDUST ) THEN
!         MSG = 'Need to turn off LDUST for TOMAS Dust to work'
!         CALL ERROR_STOP( MSG, LOCATION )
!      ENDIF

      !=================================================================
      ! All error checks are satisfied, so initialize TOMAS
      !=================================================================
      CALL INIT_TOMAS( am_I_Root, Input_Opt, State_Chm, RC )
 
      END SUBROUTINE INIT_TOMAS_MICROPHYSICS
!EOC
#endif
!------------------------------------------------------------------------------
!                  GEOS-Chem Global Chemical Transport Model                  !
!------------------------------------------------------------------------------
!BOP
!
! !IROUTINE: read_emissions_menu
!
! !DESCRIPTION: Subroutine READ\_EMISSIONS\_MENU reads the EMISSIONS MENU 
!  section of the GEOS-Chem input file.
!\\
!\\
! !INTERFACE:
!
      SUBROUTINE READ_EMISSIONS_MENU( am_I_Root, Input_Opt, RC )
!
! !USES:
!
      USE CMN_O3_MOD 
      USE CMN_SIZE_MOD
      USE GIGC_ErrCode_Mod
      USE GIGC_Input_Opt_Mod, ONLY : OptInput
      USE ERROR_MOD,          ONLY : ERROR_STOP
      USE TIME_MOD,           ONLY : SET_HISTYR
      USE GIGC_STATE_CHM_MOD, ONLY : IND_
      USE UCX_MOD,            ONLY : CFCYEAR
!
! !INPUT PARAMETERS:
!
      LOGICAL,        INTENT(IN)    :: am_I_Root   ! Is this the root CPU?
!
! !INPUT/OUTPUT PARAMETERS:
!
      TYPE(OptInput), INTENT(INOUT) :: Input_Opt   ! Input options
!
! !OUTPUT PARAMETERS:
!
      INTEGER,        INTENT(OUT)   :: RC          ! Success or failure
! 
! !REVISION HISTORY: 
!  20 Jul 2004 - R. Yantosca - Initial version
!  (1 ) Now read LNEI99 -- switch for EPA/NEI99 emissions (bmy, 11/5/04)
!  (2 ) Now read LAVHRRLAI-switch for using AVHRR-derived LAI (bmy, 12/20/04)
!  (3 ) Now make sure all USE statements are USE, ONLY (bmy, 10/3/05)
!  (4 ) Now read LMEGAN -- switch for MEGAN biogenics (tmf, bmy, 10/20/05)
!  (5 ) Now read LEMEP -- switch for EMEP emissions (bdf, bmy, 11/1/05)
!  (6 ) Now read LGFED2BB -- switch for GFED2 biomass emissions (bmy, 4/5/06)
!  (7 ) Now read LOTDLIS, LCTH, LMFLUX, LPRECON for lightning options 
!        (bmy, 5/10/06)
!  (8 ) Now read LBRAVO for BRAVO Mexican emissions (rjp, kfb, bmy, 6/26/06)
!  (9 ) Now read LEDGAR for EDGAR emissions (avd, bmy, 7/11/06)
!  (10) Now read LSTREETS for David Streets' emissions (bmy, 8/17/06)
!  (11) Kludge: Reset LMFLUX or LPRECON to LCTH, as the MFLUX and PRECON
!        lightning schemes have not yet been implemented.  Rename LOTDLIS
!        to LOTDREG.  Also read LOTDLOC for the OTD-LIS local redistribution
!        of lightning flashes (cf B. Sauvage).  Make sure LOTDREG and 
!        LOTDLOC are not both turned on at the same time. (bmy, 1/31/07)
!  (12) Add LOTDSCALE to the list of LNOx options (ltm, bmy, 9/24/07)
!  (13) Add new error traps for OTD-LIS options, dependent on met field type
!        (ltm, bmy, 11/29/07)
!  (14) Bug fix, create string variables for ERROR_STOP (bmy, 1/24/08)
!  (15) Now read LCAC for CAC emissions (amv, 1/09/2008)
!  (16) Now read LEDGARSHIP, LARCSHIP and LEMEPSHIP (phs, 12/5/08)
!  (17) Fixed typo in message for GEOS-3 (bmy, 10/30/08)
!  (18) Now read LVISTAS (amv, 12/2/08)
!  (19) Now read L8DAYBB, L3HRBB and LSYNOPBB for GFED2 8-days and 3hr
!        emissions, and LICARTT for corrected EPA (phs, yc, 12/17/08)
!  (20) Add a specific switch for MEGAN emissions for monoterpenes and MBO
!       (ccc, 2/2/09)
!  (21) Now read LICOADSSHIP (cklee, 6/30/09)
!  (22) Bug fix: for now, if LEMEPSHIP is turned on but LEMEP is turned off,
!        just turn off LEMEPSHIP and print a warning msg. (mak, bmy, 10/18/09)
!  (23) Now accounts for NEI2005 (amv, phs, 10/9/09)
!  (24) Included optional flag for using MODIS LAI data (mpb,2009).
!  (25) Included optional flag for using PCEEA model (mpb, 2009)
!  (26) Now force settings for EU, NA, CC nested grids (amv, bmy, 12/18/09)
!  (27) Now force MEGAN to use MODIS LAI (ccarouge, bmy, 2/24/10)
!  (28) Add separate switch for NOx fertilizer. (fp, 2/29/10)
!  (29) Add scaling for isoprene and NOx emissions. (fp, 2/29/10)
!  (30) Remove depreciated lightning options. (ltm, 1/25,11)
!  27 Aug 2010 - R. Yantosca - Added ProTeX headers
!  27 Aug 2010 - R. Yantosca - Added warning msg for MERRA
!  29 Jul 2011 - L. Zhang    - Fix bug that turns off CAC/BRAVO emissions
!                             inadvertently during nested NA simulations
!  11 Aug 2011 - E. Leibensperger - Added flag for historical emissions and
!                                   base year
!  07 Sep 2011 - P. Kasibhatla - Add modifications for GFED3
!  14 Feb 2012 - R. Yantosca - Reorganize error checks for logical switches
!  28 Feb 2012 - R. Yantosca - Removed support for GEOS-3
!  05 Apr 2012 - R. Yantosca - Now call INIT_MODIS_LAI
!  05 Apr 2012 - R. Yantosca - Reorganized USE statements for clarity
!  10 Apr 2012 - R. Yantosca - Bug fix: do not turn off LAVHRRLAI or LMODISLAI
!                              when emissions are turned off.  LAI is used
!                              in other areas of the code.
!  30 Jul 2012 - R. Yantosca - Now accept am_I_Root as an argument when
!                              running with the traditional driver main.F
!  01 Nov 2012 - R. Yantosca - Now pass Input_Opt, RC as arguments
!  22 Jul 2013 - M. Sulprizio- Now copy LRCP, LRCPSHIP, LRCPAIR to Input_Opt
!  31 Jul 2013 - M. Sulprizio- Now copy LAEIC to Input_Opt; Add check to
!                              make sure LAEIC and LRCPAIR are not both on
!  22 Aug 2013 - R. Yantosca - Now read path for soil NOx restart file
!  26 Sep 2013 - R. Yantosca - Remove SEAC4RS C-preprocessor switch
!  03 Oct 2013 - M. Sulprizio- Removed obsolete options for LAVHRRLAI and
!                              LMODISLAI. MODIS LAI data are now read from
!                              netCDF files.
!  03 Jun 2014 - R. Yantosca - Radically simplify this routine since most
!                              emissions options are now specified in HEMCO
!  23 Jun 2014 - R. Yantosca - Remove reference to logical_mod.F
!  25 Jun 2014 - R. Yantosca - Move call to INIT_MODIS_LAIT to GIGC_INIT_EXTRA
!  04 Sep 2014 - R. Yantosca - Bug fix: Now use Input_Opt%OTDLOC since we have
!                              now removed logical_mod.F
!  24 Jun 2015 - R. Yantosca - Now always turn off emissions for mass cons test
!  16 Jun 2016 - K. Travis   - Now define species ID's with the IND_ function 
!EOP
!------------------------------------------------------------------------------
!BOC
!
! !LOCAL VARIABLES:
!
      ! Scalars
      LOGICAL            :: LEMIS,    LFIX_PBL_BRO, LCH4EMIS
      LOGICAL            :: LCH4SBC,  LOCSEMIS,     LCFCEMIS
      LOGICAL            :: LCLEMIS,  LBREMIS,      LN2OEMIS
      LOGICAL            :: LSETH2O,  LSETCH4,      LSETOCS
      LOGICAL            :: LSETCFC,  LSETCL,       LBRGCCM
      LOGICAL            :: LSETBR,   LSETBRSTRAT,  LSETNOYSTRAT
      LOGICAL            :: LSETN2O,  LSETH2SO4,    LBASICEMIS
      LOGICAL            :: LCH4CHEM, LFUTURECFC
      INTEGER            :: N,       HISTYR
      INTEGER            :: TS_EMIS 
      CHARACTER(LEN=255) :: MSG,     LOC
      CHARACTER(LEN=255) :: HcoConfigFile

      ! Arrays
      CHARACTER(LEN=255) :: SUBSTRS(MAXDIM)

      !=================================================================
      ! READ_EMISSIONS_MENU begins here!
      !=================================================================

      ! Location for error messages
      LOC = 'READ_EMISSIONS_MENU ("input_mod.F")'

      ! Error check
      IF ( CT1 /= 2 ) THEN 
         MSG = 'SIMULATION MENU & TRACER MENU must be read in first!'
         CALL ERROR_STOP( MSG, LOC )
      ENDIF

      ! Turn on emissions?
      CALL SPLIT_ONE_LINE( SUBSTRS, N, 1, 'read_emissions_menu:1' )
      READ( SUBSTRS(1:N), * ) LEMIS

      ! Emissions timestep
      CALL SPLIT_ONE_LINE( SUBSTRS, N, 1, 'read_emissions_menu:2' )
      READ( SUBSTRS(1:N), * ) TS_EMIS

      ! HEMCO Input file 
      CALL SPLIT_ONE_LINE( SUBSTRS, N, 1, 'read_simulation_menu:3' )
      READ( SUBSTRS(1:N), '(a)' ) HcoConfigFile

      ! Set PBL BrO concentrations equal to 1ppt during the day?
      CALL SPLIT_ONE_LINE( SUBSTRS, N, 1, 'read_emissions_menu:52' )
      READ( SUBSTRS(1:N), * ) LFIX_PBL_BRO

      ! Separator line (start of UCX options)
      CALL SPLIT_ONE_LINE( SUBSTRS, N, 1, 'read_emissions_menu:54' )

      ! Use variable methane emissions?
      CALL SPLIT_ONE_LINE( SUBSTRS, N, 1, 'read_emissions_menu:55' )
      READ( SUBSTRS(1:N), * ) LCH4EMIS

      ! Separator line (start of surface BC options)
      CALL SPLIT_ONE_LINE( SUBSTRS, N, 1, 'read_emissions_menu:56a' )

      ! Use fixed methane surface mixing ratio?
      CALL SPLIT_ONE_LINE( SUBSTRS, N, 1, 'read_emissions_menu:56' )
      READ( SUBSTRS(1:N), * ) LCH4SBC

      ! Use fixed OCS surface mixing ratio?
      CALL SPLIT_ONE_LINE( SUBSTRS, N, 1, 'read_emissions_menu:57' )
      READ( SUBSTRS(1:N), * ) LOCSEMIS

      ! Use Montreal CFC emissions?
      CALL SPLIT_ONE_LINE( SUBSTRS, N, 1, 'read_emissions_menu:58' )
      READ( SUBSTRS(1:N), * ) LCFCEMIS

      ! Use chlorine emissions?
      CALL SPLIT_ONE_LINE( SUBSTRS, N, 1, 'read_emissions_menu:59' )
      READ( SUBSTRS(1:N), * ) LCLEMIS

      ! Use bromine emissions?
      CALL SPLIT_ONE_LINE( SUBSTRS, N, 1, 'read_emissions_menu:60' )
      READ( SUBSTRS(1:N), * ) LBREMIS

      ! Use fixed N2O surface mixing ratio?
      CALL SPLIT_ONE_LINE( SUBSTRS, N, 1, 'read_emissions_menu:61' )
      READ( SUBSTRS(1:N), * ) LN2OEMIS

      ! Separator line (start of initial global mixing ratio options)
      CALL SPLIT_ONE_LINE( SUBSTRS, N, 1, 'read_emissions_menu:62a' )

      ! Initialize strat H2O to GEOS-Chem baseline?
      CALL SPLIT_ONE_LINE( SUBSTRS, N, 1, 'read_emissions_menu:62' )
      READ( SUBSTRS(1:N), * ) LSETH2O

      ! Initialize CH4 to GEOS-Chem baseline?
      CALL SPLIT_ONE_LINE( SUBSTRS, N, 1, 'read_emissions_menu:63' )
      READ( SUBSTRS(1:N), * ) LSETCH4

      ! Initialize OCS to 2D baseline?
      CALL SPLIT_ONE_LINE( SUBSTRS, N, 1, 'read_emissions_menu:64' )
      READ( SUBSTRS(1:N), * ) LSETOCS

      ! Initialize CFCs to 2D baseline?
      CALL SPLIT_ONE_LINE( SUBSTRS, N, 1, 'read_emissions_menu:65' )
      READ( SUBSTRS(1:N), * ) LSETCFC

      ! Initialize chlorine species to 2D baseline?
      CALL SPLIT_ONE_LINE( SUBSTRS, N, 1, 'read_emissions_menu:66' )
      READ( SUBSTRS(1:N), * ) LSETCL

      ! Initialize stratospheric bromine species to GCCM baseline?
      CALL SPLIT_ONE_LINE( SUBSTRS, N, 1, 'read_emissions_menu:67' )
      READ( SUBSTRS(1:N), * ) LBRGCCM

      ! Initialize bromine species to 2D baseline?
      CALL SPLIT_ONE_LINE( SUBSTRS, N, 1, 'read_emissions_menu:68' )
      READ( SUBSTRS(1:N), * ) LSETBR

      ! Initialize stratospheric bromine species to 2D baseline?
      CALL SPLIT_ONE_LINE( SUBSTRS, N, 1, 'read_emissions_menu:69' )
      READ( SUBSTRS(1:N), * ) LSETBRSTRAT

      ! Initialize stratospheric NOx/HNO3 to 2D baseline?
      CALL SPLIT_ONE_LINE( SUBSTRS, N, 1, 'read_emissions_menu:70' )
      READ( SUBSTRS(1:N), * ) LSETNOYSTRAT

      ! Initialize N2O to GEOS-Chem baseline?
      CALL SPLIT_ONE_LINE( SUBSTRS, N, 1, 'read_emissions_menu:71' )
      READ( SUBSTRS(1:N), * ) LSETN2O

      ! Initialize stratospheric sulfates to GEOS-Chem baseline?
      CALL SPLIT_ONE_LINE( SUBSTRS, N, 1, 'read_emissions_menu:72' )
      READ( SUBSTRS(1:N), * ) LSETH2SO4

      ! Starting year for CFC emissions
      CALL SPLIT_ONE_LINE( SUBSTRS, N, 1, 'read_emissions_menu:73' )
      READ( SUBSTRS(1:N), '(i)') CFCYEAR

      ! Do we apply an offset?
      LFUTURECFC = (CFCYEAR .gt. 1950)

      ! Separator line
      CALL SPLIT_ONE_LINE( SUBSTRS, N, 1, 'read_emissions_menu:75' )

      !=================================================================
      ! Error check logical flags
      !=================================================================

      !-----------------------------------------------------------------
      ! Turn off individual emissions flags if the master emissions flag
      ! LEMIS is turned off.  This will prevent inadvertent calls to the
      ! emissions routines. (bmy, 2/2/12)
      !-----------------------------------------------------------------

      ! Master switches
      ! Fixed surface mixing ratio (basic)
      LBASICEMIS        = ( LOCSEMIS       .or.  LCFCEMIS 
     &                 .or. LBREMIS        .or.  LN2OEMIS  )
      
      ! Turn off full-chem only switches 
      IF ( .not. Input_Opt%ITS_A_FULLCHEM_SIM ) THEN
         LSETH2O        = .FALSE.
         LSETCH4        = .FALSE.
         LSETOCS        = .FALSE.
         LSETH2SO4      = .FALSE.
         LSETCL         = .FALSE.
         LSETBR         = .FALSE.
         LSETBRSTRAT    = .FALSE.
         LSETNOYSTRAT   = .FALSE.
         LSETCFC        = .FALSE. 
      ENDIF
      
      !=================================================================
      ! Error check CFC emissions
      !=================================================================
      IF ( LCFCEMIS .or. LSETCFC ) THEN
         IF ( IND_('CFCX','T') == 0 ) THEN
            LCFCEMIS = .FALSE.
            LSETCFC  = .FALSE.
            WRITE( 6, '(/,a,/)' ) 'Warning in input_mod.F: '
     &            // 'CFCs are emitted but CFC tracers are undefined.'
            WRITE( 6, '(a)' ) 'Turning off CFC emissions.'
         ENDIF
      ENDIF

      !=================================================================
      ! Error check N2O emissions
      !=================================================================
      IF ( LN2OEMIS .or. LSETN2O ) THEN
         IF ( IND_('N2O','T') == 0 ) THEN
            LN2OEMIS = .FALSE.
            LSETN2O  = .FALSE.
            WRITE( 6, '(/,a,/)' ) 'Warning in input_mod.F: '
     &            // 'N2O is emitted but N2O tracer is undefined.'
            WRITE( 6, '(a)' ) 'Turning off nitrous oxide emissions.'
         ENDIF
      ENDIF

      !=================================================================
      ! Error check stratospheric H2O
      !=================================================================
#if defined( UCX )
      IF ( LSETH2O ) THEN
         IF (IND_('H2O','T')==0) THEN
            WRITE( 6, '(/,a,/)' ) 'Warning in input_mod.F: '
     &            // 'H2O is set but H2O tracer is undefined.'
            LSETH2O = .FALSE.
         ENDIF
      ENDIF
#else
      LSETH2O = .FALSE.
#endif

      !=================================================================
      ! Error check halogen emissions
      !=================================================================
      IF ( LCLEMIS .or. LSETCL) THEN
         IF ( IND_('Cl','T') == 0 ) THEN
            LCLEMIS = .FALSE.
            LSETCL  = .FALSE.
            WRITE( 6, '(/,a,/)' ) 'Warning in input_mod.F: '
     &            // 'Cl species emitted but Cl tracer is undefined.'
            WRITE( 6, '(a)' ) 'Turning off chlorine emissions.'
         ENDIF
      ENDIF

      IF ( LBREMIS .or. LSETBR .or. LSETBRSTRAT .or. LBRGCCM ) THEN
         IF ( IND_('BR2','T') == 0 ) THEN
            LBREMIS = .FALSE.
            LSETBR  = .FALSE.
            LSETBRSTRAT = .FALSE.
            LBRGCCM = .FALSE.
            WRITE( 6, '(/,a,/)' ) 'Warning in input_mod.F: '
     &            // 'Br species emitted but Br2 tracer is undefined.'
            WRITE( 6, '(a)' ) 'Turning off bromine emissions.'
         ENDIF
      ENDIF

      !=================================================================
      ! Error check OCS emissions
      !=================================================================
      IF ( LOCSEMIS .or. LSETOCS ) THEN
         IF ( IND_('OCS','T') == 0 ) THEN
            LOCSEMIS = .FALSE.
            LSETOCS  = .FALSE.
            WRITE( 6, '(/,a,/)' ) 'Warning in input_mod.F: '
     &            // 'OCS is emitted but OCS tracer is undefined.'
            WRITE( 6, '(a)' ) 'Turning off OCS emissions.'
         ENDIF
      ENDIF

      !=================================================================
      ! Error check methane emissions
      !=================================================================
      IF ( LCH4EMIS .AND. LCH4SBC ) THEN
            CALL ERROR_STOP( 
     &         ' CH4 surface BC & emissions cannot both be turned on!', 
     &         ' READ_EMISSIONS_MENU ("input_mod.f")' )
      ENDIF

      IF ( LCH4EMIS .or. LSETCH4 .or. LCH4SBC ) THEN
         IF ( IND_('CH4','T') == 0 ) THEN
            LCH4EMIS = .FALSE.
            LSETCH4  = .FALSE.
            LCH4SBC  = .FALSE.
            WRITE( 6, '(/,a,/)' ) 'Warning in input_mod.F: '
     &            // 'CH4 is emitted but CH4 tracer is undefined.'
            WRITE( 6, '(a)' ) 'Turning off methane emissions.'
         ENDIF
      ENDIF

#if    defined( GCAP )

      !--------------------------------
      ! GCAP error message 
      !--------------------------------

      IF ( Input_Opt%LOTDLOC ) THEN
            MSG = 'Lightning rescaling not available nor very ' //
     &            'appropriate for GCAP sim because of window ' // 
     &            'of OTD/LIS satellite observations.  Select ' //
     &            'one of the raw params without redist.'
         CALL ERROR_STOP( MSG, LOC )
       ENDIF

#endif

#if defined( MASSCONS )
      !%%%%%%%%%%%%%%%%%%%%%%%%%%%%%%%%%%%%%%%%%%%%%%%%%%%%%%%%%%%%%%%%%
      !%%%  MASS CONSERVATION TEST:                                  %%%
      !%%%  Always turn off emissions for the mass conservation      %%%
      !%%%  test.  (ewl, 6/24/15)                                    %%%
      !%%%%%%%%%%%%%%%%%%%%%%%%%%%%%%%%%%%%%%%%%%%%%%%%%%%%%%%%%%%%%%%%% 

      ! Reset quantities
      LEMIS      = .FALSE.

      ! Print info to stdout stating that rint results
      WRITE( 6, '(a)' )
      WRITE( 6, '(a)' ) REPEAT( '%', 79 )
      WRITE( 6, 200   ) 
      WRITE( 6, 205   )
      WRITE( 6, 210   )
      WRITE( 6, '(a)' ) REPEAT( '%', 79 )
 200  FORMAT( '%%% MASS CONSERVATION TEST'                             )
 205  FORMAT( '%%% Automatically reset these EMISSIONS MENU settings:' )
 210  FORMAT( '%%% LEMIS is now FALSE'                                 )
#endif

      !=================================================================
      ! Set fields of Input Options object
      ! Input_Opt%TS_EMIS is set externally in ESMF environment!
      !=================================================================
      Input_Opt%LEMIS          = LEMIS
#if !defined( EXTERNAL_FORCING )
      Input_Opt%TS_EMIS        = TS_EMIS
#endif
      Input_Opt%HcoConfigFile  = HcoConfigFile
      Input_Opt%LFIX_PBL_BRO   = LFIX_PBL_BRO
      Input_Opt%LCH4EMIS       = LCH4EMIS
      Input_Opt%LCH4SBC        = LCH4SBC
      Input_Opt%LOCSEMIS       = LOCSEMIS
      Input_Opt%LCFCEMIS       = LCFCEMIS
      Input_Opt%LCLEMIS        = LCLEMIS
      Input_Opt%LBREMIS        = LBREMIS
      Input_Opt%LN2OEMIS       = LN2OEMIS
      Input_Opt%LBASICEMIS     = LBASICEMIS
      Input_Opt%LSETH2O        = LSETH2O
      Input_Opt%LSETCH4        = LSETCH4
      Input_Opt%LSETOCS        = LSETOCS
      Input_Opt%LSETCFC        = LSETCFC
      Input_Opt%LSETCL         = LSETCL
      Input_Opt%LBRGCCM        = LBRGCCM
      Input_Opt%LSETBR         = LSETBR
      Input_Opt%LSETBRSTRAT    = LSETBRSTRAT
      Input_Opt%LSETNOYSTRAT   = LSETNOYSTRAT
      Input_Opt%LSETN2O        = LSETN2O
      Input_Opt%LSETH2SO4      = LSETH2SO4
      Input_Opt%CFCYEAR        = CFCYEAR
      Input_Opt%LFUTURECFC     = LFUTURECFC

      ! Return success
      RC = GIGC_SUCCESS

      !=================================================================
      ! Initialization
      !=================================================================

      !=================================================================
      ! Print to screen
      !=================================================================
      IF ( am_I_Root ) THEN
        WRITE( 6, '(/,a)' ) 'EMISSIONS MENU'
        WRITE( 6, '(  a)' ) '--------------'
        WRITE( 6, 100 ) 'Turn on emissions?          : ', LEMIS
        WRITE( 6, 110 ) 'Emissions timestep [min]    : ', 
     &                    Input_Opt%TS_EMIS
        WRITE( 6, 130 ) 'HEMCO Configuration file    : ',
     &                    TRIM( HcoConfigFile )
        WRITE( 6, 100 ) 'Set day PBL BrO conc to 1ppt: ', LFIX_PBL_BRO
        WRITE( 6, 100 ) 'Use CH4 emissions inventory?: ', LCH4EMIS
        WRITE( 6, 100 ) 'Turn on surface BC for      : '
        WRITE( 6, 100 ) '      --> methane?          : ', LCH4SBC
        WRITE( 6, 100 ) '      --> OCS?              : ', LOCSEMIS
        WRITE( 6, 100 ) '      --> CFCs/HCFCs/halon? : ', LCFCEMIS
        WRITE( 6, 100 ) '      --> chlorine species? : ', LCLEMIS
        WRITE( 6, 100 ) '      --> bromine species?  : ', LBREMIS
        WRITE( 6, 100 ) '      --> N2O?              : ', LN2OEMIS
        WRITE( 6, 100 ) 'Set initial global MRs for  : '
        WRITE( 6, 100 ) '      --> strat. H2O?       : ', LSETH2O
        WRITE( 6, 100 ) '      --> methane?          : ', LSETCH4
        WRITE( 6, 100 ) '      --> OCS?              : ', LSETOCS
        WRITE( 6, 100 ) '      --> CFCs/HCFCs/halon? : ', LSETCFC
        WRITE( 6, 100 ) '      --> chlorine species? : ', LSETCL
        WRITE( 6, 100 ) '      --> strat. Bry (GCCM)?: ', LBRGCCM
        WRITE( 6, 100 ) '      --> bromine species?  : ', LSETBR
        WRITE( 6, 100 ) '      --> strat. bromine?   : ', LSETBRSTRAT
        WRITE( 6, 100 ) '      --> strat. NOx/HNO3?  : ', LSETNOYSTRAT
        WRITE( 6, 100 ) '      --> N2O?              : ', LSETN2O
        WRITE( 6, 100 ) '      --> strat. H2SO4?     : ', LSETH2SO4
        WRITE( 6, 110 ) 'CFC emissions read for year : ', CFCYEAR
      ENDIF

      ! FORMAT statements
 100  FORMAT( A, L5 )
 110  FORMAT( A, I5 )
      ! add formatting for ISOP_SCALING and NOx_scaling (hotp 8/4/09)
 120  FORMAT( A, f6.2 )
 130  FORMAT( A, A   )

      END SUBROUTINE READ_EMISSIONS_MENU
!EOC
!------------------------------------------------------------------------------
!                  GEOS-Chem Global Chemical Transport Model                  !
!------------------------------------------------------------------------------
!BOP
!
! !IROUTINE: read_co2_sim_menu
!
! !DESCRIPTION: Subroutine READ\_CO2\_SIM\_MENU reads the CO2 SIM MENU 
!  section of the GEOS-Chem input file.
!\\
!\\
! !INTERFACE:
!
      SUBROUTINE READ_CO2_SIM_MENU( am_I_Root, Input_Opt, RC )
!
! !USES:
!
      USE ERROR_MOD,          ONLY : ERROR_STOP
      USE CMN_SIZE_MOD
      USE CMN_O3_MOD
      USE GIGC_ErrCode_Mod
      USE GIGC_Input_Opt_Mod, ONLY : OptInput
!
! !INPUT PARAMETERS:
!
      LOGICAL,        INTENT(IN)    :: am_I_Root   ! Is this the root CPU?
!
! !INPUT/OUTPUT PARAMETERS:
!
      TYPE(OptInput), INTENT(INOUT) :: Input_Opt   ! Input options
!
! !OUTPUT PARAMETERS:
!
      INTEGER,        INTENT(OUT)   :: RC          ! Success or failure
! 
! !REVISION HISTORY: 
!  02 Mar 2009 - R. Nassar   - Initial version
!  27 Aug 2010 - R. Yantosca - Added ProTeX headers
!  07 Sep 2011 - P. Kasibhatla - Modified for GFED3
!  30 Jul 2012 - R. Yantosca - Now accept am_I_Root as an argument when
!                              running with the traditional driver main.F
!  01 Nov 2012 - R. Yantosca - Now pass Input_Opt, RC as arguments
!  03 Jun 2014 - R. Yantosca - Now specify biomass, biofuel options in HEMCO
!  23 Jun 2014 - R. Yantosca - Removed references to logical_mod.F
!  25 Jun 2014 - R. Yantosca - Removed references to tracer_mod.F
!  13 Apr 2015 - R. Nassar - Simplified CO2 menu since options are now in HEMCO
!EOP
!------------------------------------------------------------------------------
!BOC
!
! !LOCAL VARIABLES:
!
      ! Scalars
      LOGICAL          :: LFOSSIL
      LOGICAL          :: LCHEMCO2
	LOGICAL          :: LBIODIURNAL
      LOGICAL          :: LBIONETCLIM
      LOGICAL          :: LOCEAN
      LOGICAL          :: LSHIP
      LOGICAL          :: LPLANE
	LOGICAL          :: LFFBKGRD
!      LOGICAL            :: LGENFF,      LANNFF,      LMONFF
!      LOGICAL            :: LCHEMCO2,    LBIODAILY,   LBIODIURNAL
!      LOGICAL            :: LBIONETORIG, LBIONETCLIM, LOCN1997
!      LOGICAL            :: LOCN2009ANN, LOCN2009MON, LSHIPEDG
!      LOGICAL            :: LSHIPICO,    LPLANE,      LFFBKGRD
      LOGICAL            :: LBIOSPHTAG,  LFOSSILTAG,  LSHIPTAG
      LOGICAL            :: LPLANETAG
	INTEGER            :: N
      CHARACTER(LEN=255) :: MSG, LOC

      ! Arrays
      CHARACTER(LEN=255) :: SUBSTRS(MAXDIM)

      !=================================================================
      ! READ_CO2_SIM_MENU begins here!
      !=================================================================

      ! Location for error messages
      LOC = 'READ_CO2_SIM_MENU ("input_mod.f")'

      ! Error check
      IF ( CT1 /= 2 ) THEN 
         MSG = 'SIMULATION MENU & TRACER MENU must be read in first!'
         CALL ERROR_STOP( MSG, LOC )
      ENDIF

      !=================================================================

	! Use Fossil Fuel emissions?
      CALL SPLIT_ONE_LINE( SUBSTRS, N, 1, 'read_CO2_sim_menu:1' )
      READ( SUBSTRS(1:N), * ) LFOSSIL

      ! Use Ocean Exchange?
      CALL SPLIT_ONE_LINE( SUBSTRS, N, 1, 'read_CO2_sim_menu:2' )
      READ( SUBSTRS(1:N), * ) LOCEAN

       ! Turn on (balanced) biosphere with diurnal cycle?
      CALL SPLIT_ONE_LINE( SUBSTRS, N, 1, 'read_CO2_sim_menu:3' )
      READ( SUBSTRS(1:N), * ) LBIODIURNAL

      ! Use Net Terrestrial Exchange Climatology?
      CALL SPLIT_ONE_LINE( SUBSTRS, N, 1, 'read_CO2_sim_menu:4' )
      READ( SUBSTRS(1:N), * ) LBIONETCLIM

      ! Turn on Ship emissions?
      CALL SPLIT_ONE_LINE( SUBSTRS, N, 1, 'read_CO2_sim_menu:5' )
      READ( SUBSTRS(1:N), * ) LSHIP

      ! Turn on Aviation emissions?
      CALL SPLIT_ONE_LINE( SUBSTRS, N, 1, 'read_CO2_sim_menu:6' )
      READ( SUBSTRS(1:N), * ) LPLANE

      ! Turn on CO2 3D chemical source and surface correction?
      CALL SPLIT_ONE_LINE( SUBSTRS, N, 1, 'read_CO2_sim_menu:7' )
      READ( SUBSTRS(1:N), * ) LCHEMCO2

      ! Tagged CO2 Separator line
      CALL SPLIT_ONE_LINE( SUBSTRS, N, 1, 'read_CO2_sim_menu' )

      !Background CO2 (no emissions or exchange) for Tagged-CO2 runs
      CALL SPLIT_ONE_LINE( SUBSTRS, N, 1, 'read_CO2_sim_menu:8' )
      READ( SUBSTRS(1:N), * ) LFFBKGRD

      ! Turn on biosphere and ocean exchange region tagged tracers?
      CALL SPLIT_ONE_LINE( SUBSTRS, N, 1, 'read_CO2_sim_menu:9' )
      READ( SUBSTRS(1:N), * ) LBIOSPHTAG

      ! Turn on fossil fuel emission region tagged tracers?
      CALL SPLIT_ONE_LINE( SUBSTRS, N, 1, 'read_CO2_sim_menu:10' )
      READ( SUBSTRS(1:N), * ) LFOSSILTAG

      ! Turn on global ship emissions tagged tracer?
      CALL SPLIT_ONE_LINE( SUBSTRS, N, 1, 'read_CO2_sim_menu:11' )
      READ( SUBSTRS(1:N), * ) LSHIPTAG

      ! Turn on global aircraft emissions tagged tracer?
      CALL SPLIT_ONE_LINE( SUBSTRS, N, 1, 'read_CO2_sim_menu:12' )
      READ( SUBSTRS(1:N), * ) LPLANETAG

      !=================================================================
      ! Set fields of Input Options object
      !=================================================================
	Input_Opt%LFOSSIL     = LFOSSIL
	Input_Opt%LOCEAN      = LOCEAN
      Input_Opt%LBIODIURNAL = LBIODIURNAL
      Input_Opt%LBIONETCLIM = LBIONETCLIM
	Input_Opt%LSHIP       = LSHIP
      Input_Opt%LPLANE      = LPLANE
      Input_Opt%LCHEMCO2    = LCHEMCO2
      Input_Opt%LFFBKGRD    = LFFBKGRD
      Input_Opt%LBIOSPHTAG  = LBIOSPHTAG
      Input_Opt%LFOSSILTAG  = LFOSSILTAG
      Input_Opt%LSHIPTAG    = LSHIPTAG
      Input_Opt%LPLANETAG   = LPLANETAG

      ! Return success
      RC = GIGC_SUCCESS

      !=================================================================
      ! Print to screen
      !=================================================================
      IF ( Input_Opt%ITS_A_CO2_SIM .and. am_I_Root ) THEN
         WRITE(6,'(/,a)') 'CO2 SIMULATION MENU ' //
     &        '(overwrites any other settings related to CO2)'
         WRITE(6,'(  a)') '-------------------------------------'
         WRITE(6,100    ) 'National Fossil Fuel Emission :', LFOSSIL
         WRITE(6,100    ) 'Ocean CO2 Uptake/Emission     :', LOCEAN
         WRITE(6,100    ) 'Biosphere seas/diurnal cycle  :', LBIODIURNAL
         WRITE(6,100    ) 'Net Terr Exch - Climatology   :', LBIONETCLIM
         WRITE(6,100    ) 'Intl/Domestic Ship emissions  :', LSHIP 
         WRITE(6,100    ) 'Intl/Domestic Aviation emiss  :', LPLANE 
         WRITE(6,100    ) 'CO2 from oxidation (CO,CH4,..):', LCHEMCO2
         WRITE(6, 90    ) 'Tagged CO2 settings'
         WRITE(6,100    ) '  Save Fossil CO2 in Bckgrnd  :', LFFBKGRD 
         WRITE(6,100    ) '  Tag Biosphere/Ocean CO2     :', LBIOSPHTAG 
         WRITE(6,100    ) '  Tag Fossil Fuel CO2         :', LFOSSILTAG 
         WRITE(6,100    ) '  Tag Global Ship CO2         :', LSHIPTAG
         WRITE(6,100    ) '  Tag Global Aviation CO2     :', LPLANETAG
         WRITE(6,'(  a)') '-------------------------------------'
      ENDIF      

      ! FORMAT statements
  90  FORMAT( A )
 100  FORMAT( A, L5 )
 110  FORMAT( A, L5, A )

      END SUBROUTINE READ_CO2_SIM_MENU
!EOC
!------------------------------------------------------------------------------
!                  GEOS-Chem Global Chemical Transport Model                  !
!------------------------------------------------------------------------------
!BOP
!
! !IROUTINE: read_future_menu
!
! !DESCRIPTION: Subroutine READ\_FUTURE\_MENU reads the FUTURE MENU section 
!  of the GEOS-Chem input file; this defines IPCC future emissions options.
!\\
!\\
! !INTERFACE:
!
      SUBROUTINE READ_FUTURE_MENU( am_I_Root, Input_Opt, RC )
!
! !USES:
!
      USE FUTURE_EMISSIONS_MOD, ONLY : DO_FUTURE_EMISSIONS
      USE GIGC_ErrCode_Mod
      USE GIGC_Input_Opt_Mod,   ONLY : OptInput
!
! !INPUT PARAMETERS:
!
      LOGICAL,        INTENT(IN)    :: am_I_Root   ! Is this the root CPU?
!
! !INPUT/OUTPUT PARAMETERS:
!
      TYPE(OptInput), INTENT(INOUT) :: Input_Opt   ! Input options
!
! !OUTPUT PARAMETERS:
!
      INTEGER,        INTENT(OUT)   :: RC          ! Success or failure
! 
! !REVISION HISTORY: 
!  01 Jun 2006 - S. Wu       - Initial version
!  27 Aug 2010 - R. Yantosca - Added ProTeX headers
!  30 Jul 2012 - R. Yantosca - Now accept am_I_Root as an argument when
!                              running with the traditional driver main.F
!  01 Nov 2012 - R. Yantosca - Now pass Input_Opt, RC as arguments
!  20 Aug 2013 - R. Yantosca - Removed "define.h", this is now obsolete
!  23 Jun 2014 - R. Yantosca - Removed reference to logical_mod.F
!EOP
!------------------------------------------------------------------------------
!BOC
!
! !LOCAL VARIABLES:
!
      ! Scalars
      LOGICAL            :: LFUTURE
      INTEGER            :: N
      INTEGER            :: FUTURE_YEAR 
      CHARACTER(LEN=255) :: FUTURE_SCEN

      ! Arrays
      CHARACTER(LEN=255) :: SUBSTRS(MAXDIM)

      !=================================================================
      ! READ_FUTURE_MENU begins here!
      !=================================================================

      ! Use IPCC future emissions?
      CALL SPLIT_ONE_LINE( SUBSTRS, N, 1, 'read_future_menu:1' )
      READ( SUBSTRS(1:N), * ) LFUTURE

      ! Future emission year
      CALL SPLIT_ONE_LINE( SUBSTRS, N, 1, 'read_future_menu:2' )
      READ( SUBSTRS(1:N), * ) FUTURE_YEAR

      ! Future emission scenario
      CALL SPLIT_ONE_LINE( SUBSTRS, N, 1, 'read_future_menu:3' )
      READ( SUBSTRS(1:N), '(a)' ) FUTURE_SCEN

      ! Separator line
      CALL SPLIT_ONE_LINE( SUBSTRS, N, 1, 'read_future_menu:4' )

#if   !defined( GCAP )
      !### TEMPORARY KLUDGE: right now, future emissions are only defined
      !### for the GCAP met fields.  Set LFUTURE=F for other met fields
      !### for the time being.  We will implement the future emissions for
      !### other met fields at a later date. (swu, bmy, 6/1/06)
      LFUTURE = .FALSE. 
#endif

      !=================================================================
      ! Set fields of Input Options object
      !=================================================================
      Input_Opt%LFUTURE     = LFUTURE
      Input_Opt%FUTURE_YEAR = FUTURE_YEAR
      Input_Opt%FUTURE_SCEN = FUTURE_SCEN

      ! Return success
      RC = GIGC_SUCCESS

      !=================================================================
      ! Print to screen
      !=================================================================
      IF ( am_I_Root ) THEN
         WRITE( 6, '(/,a)' ) 'FUTURE MENU'
         WRITE( 6, '(  a)' ) '-----------'
         WRITE( 6, 100 ) 'Use IPCC future emissions   : ', LFUTURE
         WRITE( 6, 110 ) 'Future emissions for year   : ', FUTURE_YEAR 
         WRITE( 6, 120 ) 'Future emissions scenario   : ',  
     &      TRIM( FUTURE_SCEN )
      ENDIF

      ! FORMAT statements
 100  FORMAT( A, L5  )
 110  FORMAT( A, I4  )
 120  FORMAT( A, A   )
    
      !=================================================================
      ! Call setup routines from other F90 modules
      !=================================================================

      ! Initialize
      IF ( LFUTURE ) THEN
         CALL DO_FUTURE_EMISSIONS
     &      ( am_I_Root, Input_Opt, FUTURE_YEAR, FUTURE_SCEN, RC )
      ENDIF

      END SUBROUTINE READ_FUTURE_MENU
!EOC
!------------------------------------------------------------------------------
!                  GEOS-Chem Global Chemical Transport Model                  !
!------------------------------------------------------------------------------
!BOP
!
! !IROUTINE: read_chemistry_menu
!
! !DESCRIPTION: Subroutine READ\_CHEMISTRY\_MENU reads the CHEMISTRY MENU 
!  section of the GEOS-Chem input file.
!\\
!\\
! !INTERFACE:
!
      SUBROUTINE READ_CHEMISTRY_MENU( am_I_Root, Input_Opt, RC )
!
! !USES:
!
      USE CMN_SIZE_MOD
      USE ERROR_MOD,          ONLY : ERROR_STOP 
      USE GIGC_ErrCode_Mod
      USE GIGC_Input_Opt_Mod, ONLY : OptInput
      USE TIME_MOD,           ONLY : SET_CT_CHEM
!
! !INPUT PARAMETERS:
!
      LOGICAL,        INTENT(IN)    :: am_I_Root   ! Is this the root CPU?
!
! !INPUT/OUTPUT PARAMETERS:
!
      TYPE(OptInput), INTENT(INOUT) :: Input_Opt   ! Input options
!
! !OUTPUT PARAMETERS:
!
      INTEGER,        INTENT(OUT)   :: RC          ! Success or failure
! 
! !REVISION HISTORY: 
!  20 Jul 2004 - R. Yantosca - Initial version
!  (1) added optional test on KPPTRACER (phs, 6/17/09)
!  (2) Remove reference to obsolete embedded chemistry stuff in "CMN" 
!      (bmy, 2/25/10)
!  27 Aug 2010 - R. Yantosca - Added ProTeX headers
!  10 Jun 2012 - L. Murray   - Move all strat chemistry switches here
!  30 Jul 2012 - R. Yantosca - Now accept am_I_Root as an argument when
!                              running with the traditional driver main.F
!  01 Nov 2012 - R. Yantosca - Now pass Input_Opt, RC as arguments
!  06 Dec 2012 - R. Yantosca - Now get TS_CHEM from the ESMF environment
!                              when we are connecting to the GEOS-5 GCM
!  11 Dec 2012 - R. Yantosca - ACCEPT_DATE_TIME_FROM_ESMF has now been renamed
!                              to ACCEPT_EXTERNAL_DATE_TIME
!  22 May 2013 - M. Payer    - Now read in GAMMA_HO2. Recommended value is 0.2
!                              based on Jacon et al (2000) and Mao et al (2013).
!  22 Aug 2013 - R. Yantosca - Now read in path for species restart file
!  25 Jun 2014 - R. Yantosca - Removed references to tracer_mod.F
!EOP
!------------------------------------------------------------------------------
!BOC
!
! !LOCAL VARIABLES:
!
      ! Scalars
      LOGICAL            :: LCHEM,    LSCHEM,   LLINOZ
      LOGICAL            :: LSVCSPEC, LUCX
      LOGICAL            :: LO3FJX,   LCH4CHEM, LACTIVEH2O
      INTEGER            :: N
      INTEGER            :: TS_CHEM
      CHARACTER(LEN=255) :: MSG, LOCATION
      CHARACTER(LEN=255) :: SPEC_RST_FILE

      ! Arrays
      CHARACTER(LEN=255) :: SUBSTRS(MAXDIM)

      !=================================================================
      ! READ_CHEMISTRY_MENU begins here!
      !=================================================================

      ! Location for err msg
      LOCATION = 'READ_CHEMISTRY_MENU ("input_mod.f")'

      ! Error check
      IF ( CT1 /= 2 ) THEN 
         MSG = 'SIMULATION MENU & TRACER MENU must be read in first!'
         CALL ERROR_STOP( MSG, LOCATION )
      ENDIF

      ! Turn on chemistry?
      CALL SPLIT_ONE_LINE( SUBSTRS, N, 1, 'read_chemistry_menu:1' )
      READ( SUBSTRS(1:N), * ) LCHEM

      ! Turn on stratospheric chemistry?
      CALL SPLIT_ONE_LINE( SUBSTRS, N, 1, 'read_chemistry_menu:2' )
      READ( SUBSTRS(1:N), * ) LSCHEM

      ! Use Linoz for stratospheric ozone? (Otherwise, Synoz is used)
      CALL SPLIT_ONE_LINE( SUBSTRS, N, 1, 'read_chemistry_menu:3' )
      READ( SUBSTRS(1:N), * ) LLINOZ

      ! Turn on unified strat-trop chemistry?
      CALL SPLIT_ONE_LINE( SUBSTRS, N, 1, 'read_chemistry_menu:4' )
      READ( SUBSTRS(1:N), * ) LUCX

      ! Turn on online methane chemistry?
      CALL SPLIT_ONE_LINE( SUBSTRS, N, 1, 'read_chemistry_menu:5' )
      READ( SUBSTRS(1:N), * ) LCH4CHEM

      ! Turn on online stratospheric H2O?
      CALL SPLIT_ONE_LINE( SUBSTRS, N, 1, 'read_chemistry_menu:6' )
      READ( SUBSTRS(1:N), * ) LACTIVEH2O

      ! Chemistry timestep
      CALL SPLIT_ONE_LINE( SUBSTRS, N, 1, 'read_chemistry_menu:7' )
      READ( SUBSTRS(1:N), * ) TS_CHEM

      ! Read and save species restart file ?
      CALL SPLIT_ONE_LINE( SUBSTRS, N, 1, 'read_chemistry_menu:8' )
      READ( SUBSTRS(1:N), * ) LSVCSPEC

      ! Species restart file name
      CALL SPLIT_ONE_LINE( SUBSTRS, N, 1, 'read_chemistry_menu:9' )
      READ( SUBSTRS(1:N), '(a)' ) SPEC_RST_FILE

      ! Use online ozone in extinction calculations for FAST-JX?
      CALL SPLIT_ONE_LINE( SUBSTRS, N, 1, 'read_chemistry_menu:11' )
      READ( SUBSTRS(1:N), * ) LO3FJX

      ! GAMMA HO2 ?
      CALL SPLIT_ONE_LINE( SUBSTRS, N, 1, 'read_chemistry_menu:12' )
      READ( SUBSTRS(1:N), * ) Input_Opt%GAMMA_HO2

      ! Separator line
      CALL SPLIT_ONE_LINE( SUBSTRS, N, 1, 'read_chemistry_menu:13' )

      !=================================================================
      ! Error check settings
      !=================================================================       

      ! Use of unified trop-strat chem necessitates recompilation 
#if !defined( UCX )
      IF ( LUCX ) THEN
         MSG = 'LUCX=T but UCX not defined at compile time!'
         CALL ERROR_STOP( MSG, LOCATION )
      ENDIF
#else
      IF ( .not. LUCX ) THEN
         MSG = 'LUCX=F but UCX defined at compile time!'
         CALL ERROR_STOP( MSG, LOCATION )
      ENDIF
#endif

!      !================
!      ! SDE 08/28/13: Can have both now (linearized chem applies only
!      ! above stratopause)
      IF ( LUCX .and. LSCHEM ) THEN
         ! However, cannot use synoz
         IF (.not.LLINOZ) THEN
            MSG = 'Cannot use Synoz with linearized meso. chem.!'
            CALL ERROR_STOP( MSG, LOCATION )
         ENDIF
      ENDIF
!      !================

      ! Cannot have active H2O without stratospheric chemistry
      IF ( (.not.LUCX) .and. LACTIVEH2O ) THEN
         MSG = 'Cannot have active H2O without full strat chem!'
         CALL ERROR_STOP( MSG, LOCATION )
      ENDIF

      !=================================================================
      ! Set fields of Input Options object
      !=================================================================
#if defined( ESMF_ ) && defined( EXTERNAL_FORCING )
      !-----------------------------------------------------------------
      !         %%%%%%% GEOS-Chem HP (with ESMF & MPI) %%%%%%%
      !
      ! If we are connecting to the ESMF interface, we need to take
      ! the chemistry timestep as defined in the ESMF resource file.
      ! (i.e. GEOSCHEMchem_GridComp_mod.rc) instead of those in 
      ! input.geos.  This is because the ESMF Clock object needs to be
      ! defined at the highest level (in the driver routine), before 
      ! input.geos is ever read.
      !
      ! Therefore, we will assign the chemistry timestep field (i.e.
      ! Input_Opt%TS_CHEM) in the Gridded Component module file
      ! GEOSCHEMchem_GridComp_Mod.F90 (i.e. two levels higher
      ! in the code).  We don'need to define those fields here, so
      ! we have bracketed this with an #ifdef. 
      !
      ! Also pass the chemistry timestep value directly to module
      ! GeosUtil/time_mod.F via subroutine ACCEPT_EXTERNAL_DATE_TIME.
      !
      ! Ideallly it would be good to have one single version of 
      ! "input.geos" that can double as the GEOS-Chem input file as 
      ! well as the ESMF resource.  We may be a way off from that.
      ! One potential solution is to use a Perl script to generate
      ! both the input.geos file and the ESMF resource file, so that
      ! both files are consistent with each other.
      ! (bmy, 12/6/12)
      ! 
      ! Now avoid call to time_mod.F because this is already covered by
      ! CHECK_TIME_STEPS lateron. In an ESMF environment, all time steps
      ! must become defined externally previous to the READ_INPUT_FILE
      ! call!
      ! (ckeller, 11/24/14)
      !-----------------------------------------------------------------
      
      ! Save to local variables for printing below
      TS_CHEM                 = Input_Opt%TS_CHEM
#else
      !-----------------------------------------------------------------
      !         %%%%%%% GEOS-Chem CLASSIC (with OpenMP) %%%%%%%
      !
      ! Current practice in the standard GEOS-Chem is to initialize 
      ! the field Input_OPt%TS_CHEM with the value read in from 
      ! input.geos. (bmy, 12/6/12)
      !-----------------------------------------------------------------
      Input_Opt%TS_CHEM       = TS_CHEM

#endif
      Input_Opt%LCHEM         = LCHEM
      Input_Opt%LSCHEM        = LSCHEM
      Input_Opt%LLINOZ        = LLINOZ
      Input_Opt%LSVCSPEC      = LSVCSPEC
      Input_Opt%SPEC_RST_FILE = TRIM( SPEC_RST_FILE )
      Input_Opt%LUCX          = LUCX
      Input_Opt%LCH4CHEM      = LCH4CHEM
      Input_Opt%LACTIVEH2O    = LACTIVEH2O
      Input_Opt%LO3FJX        = LO3FJX

      ! Return success
      RC                      = GIGC_SUCCESS

      !=================================================================
      ! Print to screen
      !=================================================================
      IF ( am_I_Root ) THEN
         WRITE( 6, '(/,a)' ) 'CHEMISTRY MENU'
         WRITE( 6, '(  a)' ) '--------------'
         WRITE( 6, 100     ) 'Turn on chemistry?          : ', LCHEM
         WRITE( 6, 100     ) 'Use linear. strat. chem?    : ', LSCHEM
         WRITE( 6, 100     ) ' => Use Linoz for O3?       : ', LLINOZ
         WRITE( 6, 100     ) 'Enable UCX?                 : ', LUCX
         WRITE( 6, 100     ) 'Online CH4 chemistry?       : ', LCH4CHEM
         WRITE( 6, 100     ) 'Online strat. H2O?          : ',LACTIVEH2O
         WRITE( 6, 110     ) 'Chemistry timestep [min]    : ', 
     &        Input_Opt%TS_CHEM
#if defined( BPCH_RST_OUT )
         WRITE( 6, 100     ) 'Use species restart?        : ', LSVCSPEC
         WRITE( 6, 130     ) ' => Species restart file    : ', 
     &        TRIM( SPEC_RST_FILE )
#endif
         WRITE( 6, 100     ) 'Online ozone for FAST-JX?   : ', LO3FJX
         WRITE( 6, 140     ) 'GAMMA HO2                   : ',
     &      Input_Opt%GAMMA_HO2
      ENDIF

      ! FORMAT statements
 100  FORMAT( A, L5  )
 110  FORMAT( A, I5  )
 120  FORMAT( A, 2I5 )
 130  FORMAT( A, A   )
 140  FORMAT( A, F4.2 )

      END SUBROUTINE READ_CHEMISTRY_MENU  
!EOC
!------------------------------------------------------------------------------
!                  GEOS-Chem Global Chemical Transport Model                  !
!------------------------------------------------------------------------------
!BOP
!
! !IROUTINE: read_radiation_menu
!
! !DESCRIPTION: Subroutine READ\_RADIATION\_MENU reads the RADIATION
! MENU section of the GEOS-Chem input file.
!\\
!\\
! !INTERFACE:
!
      SUBROUTINE READ_RADIATION_MENU( am_I_Root, Input_Opt, RC )
!
! !USES:
!
      USE CMN_FJX_MOD              ! Fast-JX flux diagnostics
      USE ERROR_MOD,          ONLY : ERROR_STOP
      USE GIGC_ErrCode_Mod
      USE GIGC_Input_Opt_Mod, ONLY : OptInput
      USE TIME_MOD,           ONLY : SET_CT_RAD
!
! !INPUT PARAMETERS:
!
      LOGICAL,        INTENT(IN)    :: am_I_Root   ! Is this the root CPU?
!
! !INPUT/OUTPUT PARAMETERS:
!
      TYPE(OptInput), INTENT(INOUT) :: Input_Opt   ! Input options
!
! !OUTPUT PARAMETERS:
!
      INTEGER,        INTENT(OUT)   :: RC          ! Success or failure
!
! !REVISION HISTORY:
!  18 Jun 2013 - D. Ridley   - Initial version
!  03 Dec 2014 - M. Sulprizio- Now save fields to the Input_Opt object
!  10 Dec 2014 - M. Sulprizio- Add error checks for RRTMG switches
!EOP
!------------------------------------------------------------------------------
!BOC
!
! !LOCAL VARIABLES:
!
      LOGICAL            :: LRAD, LLWRAD, LSWRAD, LSKYRAD(2)
      INTEGER            :: N
      INTEGER            :: TS_RAD
      CHARACTER(LEN=255) :: MSG, LOCATION

      ! Arrays
      CHARACTER(LEN=255) :: SUBSTRS(MAXDIM)

      !=================================================================
      ! READ_RADIATION_MENU begins here!
      !=================================================================

      ! Location for err msg
      LOCATION = 'READ_RADIATION_MENU ("input_mod.f")'

      ! Error check
      IF ( CT1 /= 2 ) THEN
         MSG = 'SIMULATION MENU & TRACER MENU must be read in first!'
         CALL ERROR_STOP( MSG, 'READ_RADIATION_MENU ("input_mod.f")' )
      ENDIF

      ! AOD wavelength selection?
      CALL SPLIT_ONE_LINE( SUBSTRS, NWVSELECT,
     &                     -1, 'read_radiation_menu:1' )
      STRWVSELECT(1)=''
      STRWVSELECT(2)=''
      STRWVSELECT(3)=''

      DO N = 1, NWVSELECT
         READ( SUBSTRS(N), * ) WVSELECT(N)
         ! save the string version also
         STRWVSELECT(N) = TRIM(SUBSTRS(N))
      ENDDO

      ! Turn on RRTMG?
      CALL SPLIT_ONE_LINE( SUBSTRS, N, 1, 'read_radiation_menu:2' )
      READ( SUBSTRS(1:N), * ) LRAD

      ! Turn on LW radiation calculation?
      CALL SPLIT_ONE_LINE( SUBSTRS, N, 1, 'read_radiation_menu:3' )
      READ( SUBSTRS(1:N), * ) LLWRAD

      ! Turn on SW radiation calculation?
      CALL SPLIT_ONE_LINE( SUBSTRS, N, 1, 'read_radiation_menu:4' )
      READ( SUBSTRS(1:N), * ) LSWRAD

      ! Calculate for clear-sky?
      CALL SPLIT_ONE_LINE( SUBSTRS, N, 1, 'read_radiation_menu:5' )
      READ( SUBSTRS(1:N), * ) LSKYRAD(1)

      ! Calculate for all-sky?
      CALL SPLIT_ONE_LINE( SUBSTRS, N, 1, 'read_radiation_menu:6' )
      READ( SUBSTRS(1:N), * ) LSKYRAD(2)

      ! Radiation timestep?
      CALL SPLIT_ONE_LINE( SUBSTRS, N, 1, 'read_radiation_menu:7' )
      READ( SUBSTRS(1:N), * ) TS_RAD

      ! Selection of species flux changes
      CALL SPLIT_ONE_LINE( SUBSTRS, N, NSPECRADMENU,
     &                     'read_radiation_menu:8' )
      DO N = 1, NSPECRADMENU
       READ( SUBSTRS(N), * ) LSPECRADMENU(N)
      ENDDO

      ! Separator line
      CALL SPLIT_ONE_LINE( SUBSTRS, N, 1, 'read_radiation_menu:9' )

      ! Separator line
      CALL SPLIT_ONE_LINE( SUBSTRS, N, 1, 'read_radiation_menu:11' )

      !=================================================================
      ! Error check settings
      !=================================================================       

      ! Use of RRTMG necessitates recompilation 
#if !defined( RRTMG )
      IF ( LRAD ) THEN
         MSG = 'LRAD=T but RRTMG not defined at compile time!'
         CALL ERROR_STOP( MSG, LOCATION )
      ENDIF
#else
      IF ( .not. LRAD ) THEN
         MSG = 'LRAD=F but RRTMG defined at compile time!'
         CALL ERROR_STOP( MSG, LOCATION )
      ENDIF
#endif

      ! Make sure radiation switches are turned off if RRTMG is off
      IF ( ( .not. LRAD ) .and. LLWRAD ) THEN
         MSG = 'Cannot have LW fluxes turned on without RRTMG'
         CALL ERROR_STOP( MSG, LOCATION )
      ENDIF
      IF ( ( .not. LRAD ) .and. LSWRAD ) THEN
         MSG = 'Cannot have SW fluxes turned on without RRTMG'
         CALL ERROR_STOP( MSG, LOCATION )
      ENDIF
      IF ( ( .not. LRAD ) .and. LSKYRAD(1) ) THEN
         MSG = 'Cannot have clear-sky flux turned on without RRTMG'
         CALL ERROR_STOP( MSG, LOCATION )
      ENDIF
      IF ( ( .not. LRAD ) .and. LSKYRAD(2) ) THEN
         MSG = 'Cannot have all-sky flux turned on without RRTMG'
         CALL ERROR_STOP( MSG, LOCATION )
      ENDIF

      !=================================================================
      ! Set fields of Input Options object
      !=================================================================
      Input_Opt%LRAD       = LRAD
      Input_Opt%LLWRAD     = LLWRAD
      Input_Opt%LSWRAD     = LSWRAD
      Input_Opt%LSKYRAD(1) = LSKYRAD(1)
      Input_Opt%LSKYRAD(2) = LSKYRAD(2)
      Input_Opt%TS_RAD     = TS_RAD

      ! Return success
      RC                   = GIGC_SUCCESS

      !=================================================================
      ! Print to screen
      !=================================================================
      WRITE( 6, '(/,a)' ) 'RADIATION MENU'
      WRITE( 6, '(  a)' ) '--------------'
      DO N=1, NWVSELECT
      WRITE( 6, 115     ) 'AOD output wavelength (nm)  : ', WVSELECT(N)
      ENDDO
      WRITE( 6, 100     ) 'Turn on radiation?          : ', LRAD
      WRITE( 6, 100     ) 'Consider LW                 : ', LLWRAD
      WRITE( 6, 100     ) 'Consider SW                 : ', LSWRAD
      WRITE( 6, 125     ) 'Clear-sky/All-sky           : ',
     &                    LSKYRAD(1),'/',LSKYRAD(2)
      WRITE( 6, 110     ) 'Radiation timestep [min]    : ', TS_RAD
      WRITE( 6, 120     ) 'Flux output selection       : ', LSPECRADMENU

      ! FORMAT statements
 100  FORMAT( A, L5  )
 110  FORMAT( A, I5  )
 115  FORMAT( A, F7.1)
#if defined( UCX )
 120  FORMAT( A, 11I1 )
#else
 120  FORMAT( A, 10I1 )
#endif
 125  FORMAT( A,L5,A,L5 )

      END SUBROUTINE READ_RADIATION_MENU
!EOC
!------------------------------------------------------------------------------
!                  GEOS-Chem Global Chemical Transport Model                  !
!------------------------------------------------------------------------------
!BOP
!
! !IROUTINE: read_transport_menu
!
! !DESCRIPTION: Subroutine READ\_TRANSPORT\_MENU reads the TRANSPORT MENU 
!  section of the GEOS-Chem input file.
!\\
!\\
! !INTERFACE:
!
      SUBROUTINE READ_TRANSPORT_MENU( am_I_Root, Input_Opt, RC )
!
! !USES:
!
      USE ERROR_MOD,          ONLY : ERROR_STOP
      USE GIGC_ErrCode_Mod
      USE GIGC_Input_Opt_Mod, ONLY : OptInput
#if !defined( ESMF_ )
      USE TRANSPORT_MOD,      ONLY : SET_TRANSPORT
#endif

!
! !INPUT PARAMETERS:
!
      LOGICAL,        INTENT(IN)    :: am_I_Root   ! Is this the root CPU?
!
! !INPUT/OUTPUT PARAMETERS:
!
      TYPE(OptInput), INTENT(INOUT) :: Input_Opt   ! Input options
!
! !OUTPUT PARAMETERS:
!
      INTEGER,        INTENT(OUT)   :: RC          ! Success or failure
! 
! !REVISION HISTORY: 
!  20 Jul 2004 - R. Yantosca - Initial version
!  (1 ) Now define MAX_DYN for 1 x 1.25 grid (bmy, 12/1/04)
!  (2 ) Update text in error message (bmy, 2/23/05)
!  (3 ) Now make sure all USE statements are USE, ONLY (bmy, 10/3/05)
!  (4 ) Don't stop run if TS_DYN > MAX_DYN but transport is turned off
!        (cdh, bmy, 7/7/08)
!  (5 ) Set MAX_DYN for the 0.5 x 0.666 nested grid (yxw, dan, bmy, 11/6/08)
!  27 Aug 2010 - R. Yantosca - Added ProTeX headers
!  10 Jun 2012 - L. Murray - Move strat to chemistry menu
!  30 Jul 2012 - R. Yantosca - Now accept am_I_Root as an argument when
!                              running with the traditional driver main.F
!  01 Nov 2012 - R. Yantosca - Now pass Input_Opt, RC as arguments
!  06 Dec 2012 - R. Yantosca - Now get TS_DYN from the ESMF environment, if
!                              we are connecting to the GEOS-5 GCM
!  11 Dec 2012 - R. Yantosca - ACCEPT_DATE_TIME_FROM_ESMF has now been renamed
!                              to ACCEPT_EXTERNAL_DATE_TIME
!  03 Oct 2013 - M. Sulprizio- Removed obsolete option for flux correction. This
!                              was used for GEOS-3, which has been retired.
!  23 Jun 2014 - R. Yantosca - Removed references to logical_mod.F
!  25 Jun 2014 - R. Yantosca - Removed references to tracer_mod.F
!EOP
!------------------------------------------------------------------------------
!BOC
!
! !LOCAL VARIABLES:
!
      ! Scalars
      LOGICAL            :: LFILL, LTRAN
      INTEGER            :: N,     IORD,    JORD,    KORD
      INTEGER            :: J1,    KS,      MAX_DYN
      INTEGER            :: TS_DYN
      CHARACTER(LEN=255) :: MSG,   LOCATION

      ! Arrays
      CHARACTER(LEN=255) :: SUBSTRS(MAXDIM)

      !=================================================================
      ! READ_TRANSPORT_MENU begins here!
      !=================================================================

      ! Location for err msg
      LOCATION = 'READ_TRANSPORT_MENU ("input_mod.f")'

      ! Error check
      IF ( CT1 /= 2 ) THEN 
         MSG = 'SIMULATION MENU & TRACER MENU must be read in first!'
         CALL ERROR_STOP( MSG, LOCATION )
      ENDIF

      ! Turn on transport?
      CALL SPLIT_ONE_LINE( SUBSTRS, N, 1, 'read_transport_menu:1' )
      READ( SUBSTRS(1:N), * ) LTRAN

      ! Fill negative values
      CALL SPLIT_ONE_LINE( SUBSTRS, N, 1, 'read_transport_menu:3' )
      READ( SUBSTRS(1:N), * ) LFILL

      ! IORD, JORD, KORD
      CALL SPLIT_ONE_LINE( SUBSTRS, N, 3, 'read_transport_menu:4' )
      READ( SUBSTRS(1:N), * ) IORD, JORD, KORD

      ! Transport timestep
      CALL SPLIT_ONE_LINE( SUBSTRS, N, 1, 'read_transport_menu:5' )
      READ( SUBSTRS(1:N), * ) TS_DYN

      ! Separator line
      CALL SPLIT_ONE_LINE( SUBSTRS, N, 1, 'read_transport_menu:6' )

      !=================================================================
      ! Error check settings
      !=================================================================      
      
      ! Define maximum timestep for transport
#if   defined( GRID4x5   ) 
      MAX_DYN = 30
#elif defined( GRID2x25  )
      MAX_DYN = 15
#elif defined( GRID1x125 )
      MAX_DYN = 10
#elif defined( GRID1x1   ) 
      MAX_DYN = 10
#elif defined( GRID05x0666   ) || defined( GRID05x0625 )
      MAX_DYN = 10 
#elif defined( GRID025x03125 )
      MAX_DYN = 5
#elif defined( EXTERNAL_FORCING )
      MAX_DYN = 60
#endif

      !=================================================================
      ! Set fields of Input Options object
      !=================================================================
      Input_Opt%LTRAN       = LTRAN
      Input_Opt%LFILL       = LFILL
      Input_Opt%TPCORE_IORD = IORD
      Input_Opt%TPCORE_JORD = JORD
      Input_Opt%TPCORE_KORD = KORD

#if defined( EXTERNAL_GRID ) || defined( EXTERNAL_FORCING )
      !-----------------------------------------------------------------
      !         %%%%%%% GEOS-Chem HP (with ESMF & MPI) %%%%%%%
      !
      ! If we are connecting to the ESMF interface, we need to take
      ! the dynamic timestep as defined in the ESMF resource file.
      ! (i.e. GEOSCHEMchem_GridComp_mod.rc) instead of that in 
      ! input.geos.  This is because the ESMF Clock object needs to be
      ! defined at the highest level (in the driver routine), before 
      ! input.geos is ever read.
      !
      ! Therefore, we will assign the chemistry timestep field (i.e.
      ! Input_Opt%TS_CHEM) in the Gridded Component module file
      ! GEOSCHEMchem_GridComp_Mod.F90 (i.e. two levels higher
      ! in the code).  We don'need to define those fields here, so
      ! we have bracketed this with an #ifdef. 
      !
      ! Also pass the chemistry timestep value directly to module
      ! GeosUtil/time_mod.F via subroutine ACCEPT_EXTERNAL_DATE_TIME.
      !
      ! Ideally it would be good to have one single version of 
      ! "input.geos" that can double as the GEOS-Chem input file as 
      ! well as the ESMF resource.  We may be a way off from that.
      ! One potential solution is to use a Perl script to generate
      ! both the input.geos file and the ESMF resource file, so that
      ! both files are consistent with each other.
      ! (bmy, 12/6/12)
      ! 
      ! Now avoid call to time_mod.F because this is already covered by
      ! CHECK_TIME_STEPS lateron. In an ESMF environment, all time steps
      ! must become defined externally previous to the READ_INPUT_FILE
      ! call!
      ! (ckeller, 11/24/14)
      !-----------------------------------------------------------------
      
      ! Save to local variables for printing below
      ! In GCHP, this is irrelevant since dynamics is a separate ESMF
      ! component. It's settings cannot be controlled through the
      ! chemistry component (where we are now) - MSL.
      TS_DYN                = Input_Opt%TS_DYN
#else
      !-----------------------------------------------------------------
      !         %%%%%%% GEOS-Chem CLASSIC (with OpenMP) %%%%%%%
      !
      ! Current practice in the standard GEOS-Chem is to initialize 
      ! the field Input_Optt%TS_DYN with the value read in from 
      ! input.geos. (bmy, 12/6/12)
      !-----------------------------------------------------------------
      Input_Opt%TS_DYN      = TS_DYN

#endif

      ! If TS_DYN is greater than MAX_DYN, then stop w/ error
      IF ( .not. Input_Opt%HPC ) THEN
      IF ( Input_Opt%TS_DYN > MAX_DYN .and. LTRAN ) THEN
         write(*,*) '<>', Input_Opt%TS_DYN, Input_Opt%HPC
         CALL ERROR_STOP( MSG, LOCATION )
      ENDIF
      ENDIF

      ! Return success
      RC = GIGC_SUCCESS

      !=================================================================
      ! Print to screen
      !=================================================================
      IF ( am_I_Root ) THEN
         WRITE( 6, '(/,a)' ) 'TRANSPORT MENU'
         WRITE( 6, '(  a)' ) '--------------'
         WRITE( 6, 100     ) 'Turn on transport?          : ', LTRAN
         WRITE( 6, 100     ) 'Let TPCORE Fill negatives?  : ', LFILL
         WRITE( 6, 110     ) 'IORD, JORD, KORD for TPCORE?: ', IORD, 
     &                                                   JORD, KORD
         WRITE( 6, 120     ) 'Transport timestep [min]    : ', 
     &      Input_Opt%TS_DYN
      ENDIF

      ! FORMAT statements
 100  FORMAT( A, L5  )
 110  FORMAT( A, 5I5 )
 120  FORMAT( A, I5  )
      
      !=================================================================
      ! Call setup routines from other F90 modules
      !=================================================================
#if ! defined( ESMF_ )
      ! Pass parameters to "transport_mod.f"
      CALL SET_TRANSPORT( IORD, JORD, KORD )
#endif

      ! Return success
      RC = GIGC_SUCCESS

      END SUBROUTINE READ_TRANSPORT_MENU
!EOC
!------------------------------------------------------------------------------
!                  GEOS-Chem Global Chemical Transport Model                  !
!------------------------------------------------------------------------------
!BOP
!
! !IROUTINE: read_convection_menu 
!
! !DESCRIPTION: Subroutine READ\_CONVECTION\_MENU reads the CONVECTION MENU 
!  section of the GEOS-Chem input file. 
!\\
!\\
! !INTERFACE:
!
      SUBROUTINE READ_CONVECTION_MENU( am_I_Root, Input_Opt, RC )
!
! !USES:
!
      USE ERROR_MOD,          ONLY : ERROR_STOP
      USE FVDAS_CONVECT_MOD,  ONLY : INIT_FVDAS_CONVECT
      USE GIGC_ErrCode_Mod
      USE GIGC_Input_Opt_Mod, ONLY : OptInput
!
! !INPUT PARAMETERS:
!
      LOGICAL,        INTENT(IN)    :: am_I_Root   ! Is this the root CPU?
!
! !INPUT/OUTPUT PARAMETERS:
!
      TYPE(OptInput), INTENT(INOUT) :: Input_Opt   ! Input options
!
! !OUTPUT PARAMETERS:
!
      INTEGER,        INTENT(OUT)   :: RC          ! Success or failure
! 
! !REVISION HISTORY: 
!  20 Jul 2004 - R. Yantosca - Initial version
!  (1 ) Add option for new non-local PBL scheme. And a check on GEOS-5, 
!        LNLPBL turned to false if GEOS-5 is not used (lin, ccc 5/13/09)
!  27 Aug 2010 - R. Yantosca - Now allow non-local PBL for MERRA met data
!  27 Aug 2010 - R. Yantosca - Added ProTeX headers
!  02 Feb 2012 - R. Yantosca - Added modifications for MERRA met data
!  13 Apr 2012 - R. Yantosca - Fixed typo ( defined( GEOS_FP ) should have 
!                              been !defined( GEOS_FP ) )
!  30 Jul 2012 - R. Yantosca - Now accept am_I_Root as an argument when
!                              running with the traditional driver main.F
!  01 Nov 2012 - R. Yantosca - Now pass Input_Opt, RC as arguments
!  01 Mar 2013 - R. Yantosca - Now set TS_CONV to the same value as TS_DYN
!                              when connecting to the GEOS-5 GCM. 
!  12 Aug 2015 - R. Yantosca - Now allow non-local PBL mixing for MERRA2 met
!EOP
!------------------------------------------------------------------------------
!BOC
!
! !LOCAL VARIABLES:
!
      ! Scalars
      LOGICAL            :: LCONV, LTURB, LNLPBL
      INTEGER            :: N,     TS_CONV
      CHARACTER(LEN=255) :: MSG

      ! Arrays
      CHARACTER(LEN=255) :: SUBSTRS(MAXDIM)

      !=================================================================
      ! READ_CONVECTION_MENU begins here!
      !=================================================================

      ! Error check
      IF ( CT1 /= 2 ) THEN 
         MSG = 'SIMULATION MENU & TRACER MENU must be read in first!'
         CALL ERROR_STOP( MSG, 'READ_TRANSPORT_MENU ("input_mod.f")' )
      ENDIF

      ! Turn on convection?
      CALL SPLIT_ONE_LINE( SUBSTRS, N, 1, 'read_convection_menu:1' )
      READ( SUBSTRS(1:N), * ) LCONV

      ! Turn on BL mixing
      CALL SPLIT_ONE_LINE( SUBSTRS, N, 1, 'read_convection_menu:2' )
      READ( SUBSTRS(1:N), * ) LTURB

      ! Turn on non-local PBL scheme (Lin, 03/31/09)
      CALL SPLIT_ONE_LINE( SUBSTRS, N, 1, 'read_convection_menu:3' )
      READ( SUBSTRS(1:N), * ) LNLPBL

      ! Convection timestep
      CALL SPLIT_ONE_LINE( SUBSTRS, N, 1, 'read_convection_menu:4' )
      READ( SUBSTRS(1:N), * ) TS_CONV

      ! Separator line
      CALL SPLIT_ONE_LINE( SUBSTRS, N, 1, 'read_convection_menu:5' )

      !=================================================================
      ! Further error checks and initializations
      !=================================================================

#if !defined( GEOS_5 ) && !defined( MERRA ) && !defined( GEOS_FP ) && !defined( MERRA2 )
      ! The non-local PBL scheme is valid only with GEOS-5/MERRA/GEOS-FP
      IF ( LNLPBL ) THEN
         IF( am_I_Root ) THEN
            WRITE(6,*) REPEAT( '=', 79 )
            WRITE(6,*) 'The non-local PBL scheme is only valid for'
            WRITE(6,*) 'GEOS-5, GEOS-FP, MERRA, and MERRA2 met fields!'
            WRITE(6,*) 'LNLPBL is automatically turned to false !'
            WRITE(6,*) REPEAT( '=', 79 )
         ENDIF
         LNLPBL = .FALSE.
      ENDIF
#endif

      !=================================================================
      ! Set fields of Input Options object
      !=================================================================
      Input_Opt%LCONV   = LCONV
      Input_Opt%LTURB   = LTURB
      Input_Opt%LNLPBL  = LNLPBL

#if defined( EXTERNAL_GRID ) || defined( EXTERNAL_FORCING )
      !-----------------------------------------------------------------
      !         %%%%%%% GEOS-Chem HP (with ESMF & MPI) %%%%%%%
      !
      ! In an ESMF environment, all time steps must become defined 
      ! externally previous to the READ_INPUT_FILE call!
      ! (ckeller, 11/24/14)
      !-----------------------------------------------------------------

      ! Set TS_CONV from Input_Opt%TS_DYN
      TS_CONV           = Input_Opt%TS_CONV
#else
      Input_Opt%TS_CONV = TS_CONV
#endif

      ! Return success
    
      RC = GIGC_SUCCESS

      !=================================================================
      ! Print to screen
      !=================================================================
      IF ( am_I_Root ) THEN
         WRITE( 6, '(/,a)' ) 'CONVECTION MENU'
         WRITE( 6, '(  a)' ) '----------------'
         WRITE( 6, 100     ) 'Turn on cloud convection?   : ', LCONV
         WRITE( 6, 100     ) 'Turn on PBL mixing?         : ', LTURB
         WRITE( 6, 100     ) 'Turn on non-local PBL?      : ', LNLPBL
         WRITE( 6, 110     ) 'Convection timestep [min]   : ', 
     &      Input_Opt%TS_CONV
      ENDIF

      ! FORMAT statements
 100  FORMAT( A, L5 )
 110  FORMAT( A, I5 )
      
      END SUBROUTINE READ_CONVECTION_MENU
!EOC
!------------------------------------------------------------------------------
!                  GEOS-Chem Global Chemical Transport Model                  !
!------------------------------------------------------------------------------
!BOP
!
! !IROUTINE: read_deposition_menu
!
! !DESCRIPTION: Subroutine READ\_DEPOSITION\_MENU reads the DEPOSITION MENU 
!  section of the GEOS-Chem input file.
!\\
!\\
! !INTERFACE:
!
      SUBROUTINE READ_DEPOSITION_MENU( am_I_Root, Input_Opt, RC )
!
! !USES:
!
      USE ERROR_MOD,          ONLY : ERROR_STOP
      USE GIGC_ErrCode_Mod
      USE GIGC_Input_Opt_Mod, ONLY : OptInput
!
! !INPUT PARAMETERS:
!
      LOGICAL,        INTENT(IN)    :: am_I_Root   ! Is this the root CPU?
!
! !INPUT/OUTPUT PARAMETERS:
!
      TYPE(OptInput), INTENT(INOUT) :: Input_Opt   ! Input options
!
! !OUTPUT PARAMETERS:
!
      INTEGER,        INTENT(OUT)   :: RC          ! Success or failure
! 
! !REVISION HISTORY: 
!  20 Jul 2004 - R. Yantosca - Initial version
!  (1 ) Now print an informational message for tagged Hg (bmy, 12/15/04)
!  (2 ) We need to call WETDEPID for both wetdep and cloud convection
!        since this sets up the list of soluble tracers (bmy, 3/1/05)
!  (3 ) Remove references to obsolete CO_OH simulation (bmy, 6/24/05)
!  (4 ) Now make sure all USE statements are USE, ONLY (bmy, 10/3/05)
!  27 Aug 2010 - R. Yantosca - Added ProTeX headers
!  16 Feb 2011 - R. Yantosca - Add modifications for APM from G. Luo
!  31 Jul 2012 - R. Yantosca - Now pass am_I_Root to INIT_DRYDEP
!  30 Jul 2012 - R. Yantosca - Now accept am_I_Root as an argument when
!                              running with the traditional driver main.F
!  01 Nov 2012 - R. Yantosca - Now pass Input_Opt, RC as arguments
!  26 Feb 2013 - R. Yantosca - Now call INIT_DUST jere to facilitate 
!                              connecting to the GEOS-5 GCM
!  23 Jun 2014 - R. Yantosca - Removed references to logical_mod.F
!  25 Jun 2014 - R. Yantosca - Removed references to tracer_mod.F
!  25 Jun 2014 - R. Yantosca - Now set USE_OLSON_2001 = T for GEOS-FP met;
!                              this was originally done in INIT_INPUT
!  05 Mar 2015 - C. Keller   - Added PBL_DRYDEP to define if dry 
!                              deposition rates are calculated over
!                              full PBL or 1st model level only.
!                              Set to .TRUE. (full PBL) if full PBL
!                              mixing is used, to false otherwise.
!EOP
!------------------------------------------------------------------------------
!BOC
!
! !LOCAL VARIABLES:

      ! Scalars
      INTEGER            :: N
      CHARACTER(LEN=255) :: MSG

      ! Arrays
      CHARACTER(LEN=255) :: SUBSTRS(MAXDIM)

      !=================================================================
      ! READ_DEPOSITION_MENU begins here!
      !=================================================================

      ! Error check
      IF ( CT1 /= 2 ) THEN 
         MSG = 'SIMULATION MENU & TRACER MENU must be read in first!'
         CALL ERROR_STOP( MSG, 'READ_DEPOSITION_MENU ("input_mod.f")' )
      ENDIF

      ! Turn on drydep?
      CALL SPLIT_ONE_LINE( SUBSTRS, N, 1, 'read_deposition_menu:1' )
      READ( SUBSTRS(1:N), * ) Input_Opt%LDRYD

      ! Turn on wetdep?
      CALL SPLIT_ONE_LINE( SUBSTRS, N, 1, 'read_deposition_menu:2' )
      READ( SUBSTRS(1:N), * ) Input_OPt%LWETD

      ! Separator line
      CALL SPLIT_ONE_LINE( SUBSTRS, N, 1, 'read_deposition_menu:3' )

      !=================================================================
      ! Error check settings
      !=================================================================

      ! Turn off drydep for simulations that don't need it
      IF ( Input_Opt%ITS_A_CH3I_SIM    ) Input_Opt%LDRYD = .FALSE.
      IF ( Input_Opt%ITS_A_TAGCO_SIM   ) Input_Opt%LDRYD = .FALSE.

      ! Turn off wetdep for simulations that don't need it
      IF ( Input_Opt%ITS_A_CH3I_SIM    ) Input_Opt%LWETD = .FALSE.
      IF ( Input_Opt%ITS_A_HCN_SIM     ) Input_Opt%LWETD = .FALSE.
      IF ( Input_Opt%ITS_A_TAGOX_SIM   ) Input_Opt%LWETD = .FALSE.
      IF ( Input_Opt%ITS_A_TAGCO_SIM   ) Input_Opt%LWETD = .FALSE.
      IF ( Input_Opt%ITS_A_C2H6_SIM    ) Input_Opt%LWETD = .FALSE.
      IF ( Input_Opt%ITS_A_CH4_SIM     ) Input_Opt%LWETD = .FALSE.

#if   defined( GEOS_FP ) || defined( MERRA2 )
      !%%%%%%%%%%%%%%%%%%%%%%%%%%%%%%%%%%%%%%%%%%%%%%%%%%%%%%%%%%%%%%%%%%%%%%%%
      !%%% KLUDGE FOR TESTING GEOS-FP (bmy, 3/26/12)
      !%%% Use the Olson 2001 land map, which is at 0.25 x 0.25 resolution
      !%%% in order to facilitate the SEAC4RS simulations.  Eventually
      !%%% this will replace Olson 1992 for all other met field types,
      !%%% once more rigorous testing & validation has been done.
      Input_Opt%USE_OLSON_2001 = .TRUE.
      !%%%%%%%%%%%%%%%%%%%%%%%%%%%%%%%%%%%%%%%%%%%%%%%%%%%%%%%%%%%%%%%%%%%%%%%%
#endif

      ! Set the PBL drydep flag. This determines if dry deposition is 
      ! applied (and drydep frequencies are calculated) over the entire 
      ! PBL or the first model layer only. For now, set this value 
      ! automatically based upon the selected PBL scheme: 1st model layer 
      ! for the non-local PBL scheme, full PBL for the full-mixing scheme.
      IF ( Input_Opt%LNLPBL ) THEN 
         Input_Opt%PBL_DRYDEP = .FALSE.
      ELSE
         Input_Opt%PBL_DRYDEP = .TRUE.
      ENDIF 

      ! Return success
      RC = GIGC_SUCCESS

      !=================================================================
      ! Print to screen
      !=================================================================
      IF ( am_I_Root ) THEN
         WRITE( 6, '(/,a)' ) 'DEPOSITION MENU'
         WRITE( 6, '(  a)' ) '---------------'
         WRITE( 6, 100     ) 'Turn on dry deposition?     : ', 
     &                        Input_Opt%LDRYD
         WRITE( 6, 100     ) 'Dry dep over full PBL?      : ', 
     &                        Input_Opt%PBL_DRYDEP
         WRITE( 6, 100     ) 'Turn on wet deposition?     : ', 
     &                        Input_Opt%LWETD
         WRITE( 6, 100     ) 'Use Olson 2001 land map?    : ', 
     &                        InpuT_Opt%USE_OLSON_2001
      ENDIF

      ! FORMAT statements
 100  FORMAT( A, L5 )
 110  FORMAT( A, I5 )

      END SUBROUTINE READ_DEPOSITION_MENU
!EOC
!------------------------------------------------------------------------------
!                  GEOS-Chem Global Chemical Transport Model                  !
!------------------------------------------------------------------------------
!BOP
!
! !IROUTINE: read_gamap_menu
!
! !DESCRIPTION: Subroutine READ\_GAMAP\_MENU reads the GAMAP MENU section 
!  of the GEOS-Chem input file.
!\\
!\\
! !INTERFACE:
!
      SUBROUTINE READ_GAMAP_MENU( am_I_Root, Input_Opt, RC )
!
! !USES:
!
      USE GIGC_ErrCode_Mod
      USE GIGC_Input_Opt_Mod, ONLY : OptInput
!
! !INPUT PARAMETERS:
!
      LOGICAL,        INTENT(IN)    :: am_I_Root   ! Is this the root CPU?
!
! !INPUT/OUTPUT PARAMETERS:
!
      TYPE(OptInput), INTENT(INOUT) :: Input_Opt   ! Input options
!
! !OUTPUT PARAMETERS:
!
      INTEGER,        INTENT(OUT)   :: RC          ! Success or failure
! 
! !REVISION HISTORY: 
!  25 Apr 2005 - R. Yantosca - Initial version
!  27 Aug 2010 - R. Yantosca - Added ProTeX headers
!  30 Jul 2012 - R. Yantosca - Now accept am_I_Root as an argument when
!                              running with the traditional driver main.F
!  01 Nov 2012 - R. Yantosca - Now pass Input_Opt, RC as arguments
!EOP
!------------------------------------------------------------------------------
!BOC
!
! !LOCAL VARIABLES:
!
      LOGICAL            :: EOF
      INTEGER            :: N
      CHARACTER(LEN=255) :: SUBSTRS(MAXDIM), DIAGINFO, TRACERINFO

      !=================================================================
      ! READ_GAMAP_MENU begins here!
      !=================================================================

      ! Background
      CALL SPLIT_ONE_LINE( SUBSTRS, N, 1, 'read_gamap_menu:1' )
      READ( SUBSTRS(1:N), '(a)' ) DIAGINFO

      ! Redirect
      CALL SPLIT_ONE_LINE( SUBSTRS, N, 1, 'read_gamap_menu:2' )
      READ( SUBSTRS(1:N), '(a)' ) TRACERINFO

      ! Separator line
      CALL SPLIT_ONE_LINE( SUBSTRS, N, 1, 'read_gamap_menu:3' )

      !=================================================================
      ! Set fields of Input Options object
      !=================================================================
      Input_Opt%GAMAP_DIAGINFO   = DIAGINFO
      Input_Opt%GAMAP_TRACERINFO = TRACERINFO

      ! Return success
      RC = GIGC_SUCCESS

      !=================================================================
      ! Print to screen
      !=================================================================
      IF ( am_I_Root ) THEN
         WRITE( 6, '(/,a)' ) 'GAMAP MENU'
         WRITE( 6, '(  a)' ) '---------------'            
         WRITE( 6, '(a,a)' ) 'GAMAP "diaginfo.dat"   file : ', 
     &                        TRIM( DIAGINFO   )
         WRITE( 6, '(a,a)' ) 'GAMAP "tracerinfo.dat" file : ',
     &                        TRIM( TRACERINFO )
      ENDIF

      END SUBROUTINE READ_GAMAP_MENU
!EOC
!------------------------------------------------------------------------------
!                  GEOS-Chem Global Chemical Transport Model                  !
!------------------------------------------------------------------------------
!BOP
!
! !IROUTINE: read_output_menu
!
! !DESCRIPTION: Subroutine READ\_OUTPUT\_MENU reads the OUTPUT MENU section of 
!  the GEOS-Chem input file.
!\\
!\\
! !INTERFACE:
!
      SUBROUTINE READ_OUTPUT_MENU( am_I_Root, Input_Opt, RC )
!
! !USES:
!
      USE FILE_MOD, ONLY : IOERROR
      
      USE CMN_SIZE_MOD   ! Size parameters
      USE CMN_DIAG_MOD   ! NJDAY
      USE GIGC_ErrCode_Mod
      USE GIGC_Input_Opt_Mod, ONLY : OptInput
!
! !INPUT PARAMETERS:
!
      LOGICAL,        INTENT(IN)    :: am_I_Root   ! Is this the root CPU?
!
! !INPUT/OUTPUT PARAMETERS:
!
      TYPE(OptInput), INTENT(INOUT) :: Input_Opt   ! Input options
!
! !OUTPUT PARAMETERS:
!
      INTEGER,        INTENT(OUT)   :: RC          ! Success or failure
! 
! !REVISION HISTORY: 
!  20 Jul 2004 - R. Yantosca - Initial version
!  27 Aug 2010 - R. Yantosca - Added ProTeX headers
!  30 Jul 2012 - R. Yantosca - Now accept am_I_Root as an argument when
!                              running with the traditional driver main.F
!  03 Aug 2012 - R. Yantosca - IU_GEOS is now a global module variable
!  01 Nov 2012 - R. Yantosca - Now pass Input_Opt, RC as arguments
!  28 Feb 2013 - R. Yantosca - Don't call IS_LAST_DAY_GOOD when using ESMF
!EOP
!------------------------------------------------------------------------------
!BOC
!
! !LOCAL VARIABLES:
!
      INTEGER :: IOS

      !=================================================================
      ! READ_OUTPUT_MENU begins here!
      !=================================================================
      READ( IU_GEOS, 100, IOSTAT=IOS ) NJDAY
 100  FORMAT( 26x, 31i1, /  26x, 29i1, /, 26x, 31i1, /, 26x, 30i1, /, 
     &        26x, 31i1, /, 26x, 30i1, /, 26x, 31i1, /, 26x, 31i1, /,
     &        26x, 30i1, /  26x, 31i1, /, 26x, 30i1, /, 26x, 31i1 )

      ! Error check
      IF ( IOS /= 0 ) CALL IOERROR( IOS, IU_GEOS, 'read_output_menu:1' )

      !=================================================================
      ! Set fields of Input Options object
      !=================================================================
      Input_Opt%NJDAY = NJDAY
      
      ! Return success
      RC = GIGC_SUCCESS

      !=================================================================
      ! Print to screen
      !=================================================================
      IF( am_I_Root ) THEN
         WRITE( 6, '(/,a)' ) 'OUTPUT MENU'
         WRITE( 6, '(  a)' ) '-----------'
         WRITE( 6, 110     )
         WRITE( 6, 120     )
         WRITE( 6, 130     )
         WRITE( 6, 140     ) NJDAY
      ENDIF

      ! FORMAT statements
 110  FORMAT( '              1111111111222222222233' )
 120  FORMAT( '     1234567890123456789012345678901' )
 130  FORMAT( '     -------------------------------' )
 140  FORMAT( 'JAN--', 31i1, /, 'FEB--', 29i1, /, 'MAR--', 31i1, /, 
     &        'APR--', 30i1, /, 'MAY--', 31i1, /, 'JUN--', 30i1, /, 
     &        'JUL--', 31i1, /, 'AUG--', 31i1, /, 'SEP--', 30i1, /,
     &        'OCT--', 31i1, /, 'NOV--', 30i1, /, 'DEC--', 31i1 )

#if defined( ESMF_ ) || defined( EXTERNAL_GRID ) || defined( EXTERNAL_FORCING )
      !-----------------------------------------------------------------
      !         %%%%%%% GEOS-Chem HP (with ESMF & MPI) %%%%%%%
      !
      ! When we connect to the GEOS-5 GCM via ESMF, we let the GCM
      ! handle all timing and diagnostic output via the GEOS-5 History
      ! Component.  Therefore we do not need to make sure that we have 
      ! scheduled output for the last day of the run.  This can cause
      ! a premature exit. (bmy, 2/28/13)
      !-----------------------------------------------------------------
#else
      !-----------------------------------------------------------------
      !         %%%%%%% GEOS-Chem CLASSIC (with OpenMP) %%%%%%%
      !
      ! Current practice in the std GEOS-Chem is to not let the run
      ! proceed unless the user has scheduled output for the last day.
      ! (bmy, 2/28/13)
      !-----------------------------------------------------------------

      ! Make sure we have output at end of run
      CALL IS_LAST_DAY_GOOD
#endif

      END SUBROUTINE READ_OUTPUT_MENU
!EOC
!------------------------------------------------------------------------------
!                  GEOS-Chem Global Chemical Transport Model                  !
!------------------------------------------------------------------------------
!BOP
!
! !IROUTINE: read_diagnostic_menu
!
! !DESCRIPTION: Subroutine READ\_DIAGNOSTIC\_MENU reads the DIAGNOSTIC MENU 
!  section of the GEOS-Chem input file.
!\\
!\\
! !INTERFACE:
!
      SUBROUTINE READ_DIAGNOSTIC_MENU( am_I_Root, Input_Opt, RC )
!
! !USES:
!
      USE BPCH2_MOD,    ONLY : OPEN_BPCH2_FOR_WRITE
      USE DIAG03_MOD,   ONLY : ND03,      PD03
      USE DIAG03_MOD,   ONLY : PD03_PL    !eds 9/9/10
      USE DIAG04_MOD,   ONLY : ND04,      PD04,      INIT_DIAG04
      USE DIAG41_MOD,   ONLY : ND41,      PD41,      INIT_DIAG41
      USE DIAG42_MOD,   ONLY : ND42,      PD42,      INIT_DIAG42
      USE DIAG53_MOD,   ONLY : ND53,      PD53,      INIT_DIAG53
      USE DIAG56_MOD,   ONLY : ND56,      PD56,      INIT_DIAG56
      USE DIAG_OH_MOD,  ONLY : INIT_DIAG_OH
      USE DRYDEP_MOD,   ONLY : NUMDEP
      USE ERROR_MOD,    ONLY : ERROR_STOP
      USE FILE_MOD,     ONLY : IU_BPCH
      USE TIME_MOD,     ONLY : GET_NYMDb, GET_NHMSb, EXPAND_DATE
      USE CMN_SIZE_MOD       ! Size parameters
      USE CMN_DIAG_MOD       ! NDxx flags, TINDEX, TCOUNT, TMAX
      USE GIGC_ErrCode_Mod
      USE GIGC_Input_Opt_Mod, ONLY : OptInput
!
! !INPUT PARAMETERS:
!
      LOGICAL,        INTENT(IN)    :: am_I_Root   ! Is this the root CPU?
!
! !INPUT/OUTPUT PARAMETERS:
!
      TYPE(OptInput), INTENT(INOUT) :: Input_Opt   ! Input options
!
! !OUTPUT PARAMETERS:
!
      INTEGER,        INTENT(OUT)   :: RC          ! Success or failure
!
! !REVISION HISTORY: 
!  20 Jul 2004 - R. Yantosca - Initial version
!  (1 ) Now reference IU_BPCH from "file_mod.f" and OPEN_BPCH2_FOR_WRITE
!        from "bpch2_mod.f".  Now opens the bpch file for output here
!        instead of w/in "main.f" (bmy, 2/3/05)
!  (2 ) Now references "diag03_mod.f" and "diag41_mod.f".  Now turn off ND38
!        when both LWETD=F and LCONV=F.  Now calls EXPAND_DATE to replace
!        YYYYMMDD and HHMMSS tokens in the bpch file name with the actual
!        starting date & time of the run. (bmy, 3/25/05)
!  (3 ) Now get diag info for ND09 for HCN/CH3CN sim (bmy, 6/27/05)
!  (4 ) Now references "diag04_mod.f" (bmy, 7/26/05)
!  (5 ) Now make sure all USE statements are USE, ONLY.  Also remove reference
!        to DIAG_MOD, it's not needed. (bmy, 10/3/05)
!  (6 ) Now remove reference to NBIOTRCE; Replace w/ NBIOMAX. (bmy, 4/5/06)
!  (7 ) Now reference ND56, PD56, INIT_DIAG56 from "diag56_mod.f" 
!        (bmy, 5/10/06)
!  (8 ) Now reference ND42, PD42, INIT_DIAG42 from "diag42_mod.f"
!        (dkh, bmy, 5/22/06)
!  (9 ) Now set max dimension for GFED2 or default biomass (bmy, 9/22/06)
!  (10) Bug fix: Should use ND52 in call to SET_TINDEX (cdh, bmy, 2/11/08)
!  (11) Remove call to NDXX_SETUP; this is now called in READ_INPUT_FILE.
!        (phs, 11/18/08)
!  (12) Now set TINDEX with PD45=NNPAR+1 tracers instead of N_TRACERS.
!        (tmf, 2/10/09)
!  (13) NBIOMAX now in CMN_SIZE (fp, 6/2009)
!  27 Aug 2010 - R. Yantosca - Added ProTeX headers
!  26 May 2011 - R. Yantosca - For ND17, ND18, ND37, ND38, ND39, we need to
!                              set N_TMP = N_TRACERS, or else wetdep tracers 
!                              with indices higher than #32 won't print out.
!  30 Jul 2012 - R. Yantosca - Now accept am_I_Root as an argument when
!                              running with the traditional driver main.F
!  01 Nov 2012 - R. Yantosca - Now pass Input_Opt, RC as arguments
!  06 Mar 2013 - H. Amos     - merge C. Friedman's POP code
!  08 Nov 2013 - M. Sulprizio- Remove HR1_NO, and HR2_NO from ND43 diagnostic.
!  03 Feb 2014 - R. Yantosca - Remove references to TINDEX, TCOUNT, and TMAX
!                              from diag_mod.  They are in CMN_SIZE_mod.F.
!                              Lee Murray reports this causes the compilation
!                              to choke on Macintosh platforms.
!  23 Jun 2014 - R. Yantosca - Now pass Input_Opt, RC to INIT_DIAG_OH
!  24 Jun 2014 - R. Yantosca - Removed references to logical_mod.F
!  25 Jun 2014 - R. Yantosca - Removed references to tracer_mod.F
!  15 Dec 2014 - M. Sulprizio- Moved radiation diagnostic from ND71 to ND72 to
!                              avoid conflicts with hourly max ppbv diagnostic.
!  15 Jan 2015 - R. Yantosca - Now define Input_Opt%DIAG_COLLECTION 
!  22 May 2015 - R. Yantosca - Remove variables made obsolete by HEMCO
!EOP
!------------------------------------------------------------------------------
!BOC
!
! !LOCAL VARIABLES:
!
      INTEGER            :: M,      N,     N_MAX, N_TMP,   N_TRACERS
      CHARACTER(LEN=255) :: SUBSTRS(MAXDIM), MSG, LOCATION, BPCH_FILE

      !=================================================================
      ! READ_DIAGNOSTIC_MENU begins here!
      !=================================================================

      ! Get fields from Input_Opt
      N_TRACERS = Input_Opt%N_TRACERS
      
      ! Location for ERROR_STOP
      LOCATION = 'READ_DIAGNOSTIC_MENU ("input_mod.f")'

      ! Error check
      IF ( CT1 /= 2 ) THEN 
         MSG = 'SIMULATION MENU & TRACER MENU must be read in first!'
         CALL ERROR_STOP( MSG, LOCATION )
      ENDIF

      ! Get max number of tracers
      N_MAX = MIN( N_TRACERS, NNPAR )

      IF ( .not. Input_Opt%LEMIS ) THEN
         WRITE( 6, '(a)' ) 'WARNING: Emissions are turned off. The'
         WRITE( 6, '(a)' ) ' following diagnostics will also be turned'
         WRITE( 6, '(a)' ) ' off:  ND01, ND04, ND06, ND07, ND08, ND11,'
         WRITE( 6, '(a)' ) ' ND13, ND28, ND29, ND32, ND34, ND36, ND46,'
         WRITE( 6, '(a)' ) ' ND53, ND56, ND58'
      ENDIF

      ! Binary punch file name
      CALL SPLIT_ONE_LINE( SUBSTRS, N, 1,  'read_diagnostic_menu:1' )
      READ( SUBSTRS(1:N), '(a)' ) BPCH_FILE

      ! Separator line
      CALL SPLIT_ONE_LINE( SUBSTRS, N, -1, 'read_diagnostic_menu:2' )

      !--------------------------
      ! ND01: Rn-Pb-Be source
      !--------------------------
      CALL SPLIT_ONE_LINE( SUBSTRS, N, -1, 'read_diagnostic_menu:3' )
      READ( SUBSTRS(1), * ) ND01
      IF ( .not. Input_Opt%ITS_A_RnPbBe_SIM .or.
     &     .not. Input_Opt%LEMIS ) ND01 = 0 
      CALL SET_TINDEX( am_I_Root, 01, ND01, SUBSTRS(2:N), N-1, N_MAX )

      !--------------------------
      ! ND02: Rn-Pb-Be decay
      !--------------------------
      CALL SPLIT_ONE_LINE( SUBSTRS, N, -1, 'read_diagnostic_menu:4' )
      READ( SUBSTRS(1), * ) ND02
      IF ( .not. Input_Opt%ITS_A_RnPbBe_SIM ) ND02 = 0 
      CALL SET_TINDEX( am_I_Root, 02, ND02, SUBSTRS(2:N), N-1, N_MAX )

      !--------------------------
      ! ND03: Hg diagnostics
      !--------------------------
      CALL SPLIT_ONE_LINE( SUBSTRS, N, -1, 'read_diagnostic_menu:5' )
      READ( SUBSTRS(1), * ) ND03
      IF ( .not. Input_Opt%ITS_A_MERCURY_SIM ) ND03 = 0
      CALL SET_TINDEX( am_I_Root, 03, ND03, SUBSTRS(2:N), N-1, PD03 )

      !--------------------------
      ! ND04: CO2 emissions
      !--------------------------
      CALL SPLIT_ONE_LINE( SUBSTRS, N, -1, 'read_diagnostic_menu:6' )
      READ( SUBSTRS(1), * ) ND04
      IF ( .not. Input_Opt%ITS_A_CO2_SIM .or.
     &     .not. Input_Opt%LEMIS ) ND04 = 0
      CALL SET_TINDEX( am_I_Root, 04, ND04, SUBSTRS(2:N), N-1, PD04 )

      !--------------------------
      ! ND05: Sulfate prod/loss
      !--------------------------
      CALL SPLIT_ONE_LINE( SUBSTRS, N, -1, 'read_diagnostic_menu:7' )
      READ( SUBSTRS(1), * ) ND05
      IF ( .not. Input_Opt%LSULF ) ND05 = 0
      CALL SET_TINDEX( am_I_Root, 05, ND05, SUBSTRS(2:N), N-1, PD05 )

      !--------------------------
      ! ND06: Dust emissions
      !--------------------------
      CALL SPLIT_ONE_LINE( SUBSTRS, N, -1, 'read_diagnostic_menu:8' )
      READ( SUBSTRS(1), * ) ND06
      IF ( .not. Input_Opt%LDUST .or.
     &     .not. Input_Opt%LEMIS ) ND06 = 0
      CALL SET_TINDEX( am_I_Root, 06, ND06, SUBSTRS(2:N), N-1, NDSTBIN )
 
      !--------------------------
      ! ND07: Carbon/SOA source
      !--------------------------
      CALL SPLIT_ONE_LINE( SUBSTRS, N, -1, 'read_diagnostic_menu:9' )
      READ( SUBSTRS(1), * ) ND07
      IF ( .not. Input_Opt%LCARB .or.
     &     .not. Input_Opt%LEMIS ) ND07 = 0
      CALL SET_TINDEX( am_I_Root, 07, ND07, SUBSTRS(2:N), N-1, PD07 )

      !--------------------------
      ! ND08: Sea salt source
      !--------------------------
      CALL SPLIT_ONE_LINE( SUBSTRS, N, -1, 'read_diagnostic_menu:10' )
      READ( SUBSTRS(1), * ) ND08
      IF ( .not. Input_Opt%LSSALT .or.
     &     .not. Input_Opt%LEMIS ) ND08 = 0
      CALL SET_TINDEX( am_I_Root, 08, ND08, SUBSTRS(2:N), N-1, PD08 )

      ! Included in HEMCO diagnostics for netCDF

      !--------------------------
      ! ND09: HCN/CH3CN (obsolete)
      !--------------------------
      CALL SPLIT_ONE_LINE( SUBSTRS, N, -1, 'read_diagnostic_menu:11' )
      READ( SUBSTRS(1), * ) ND09
      ND09 = 0
      CALL SET_TINDEX( am_I_Root, 
     &     09, ND09, SUBSTRS(2:N), N-1, N_TRACERS+PD09 )

      !--------------------------
      ! ND10: Free
      !--------------------------
      CALL SPLIT_ONE_LINE( SUBSTRS, N, -1, 'read_diagnostic_menu:12' )
      READ( SUBSTRS(1), * ) ND10
      CALL SET_TINDEX( am_I_Root, 10, ND10, SUBSTRS(2:N), N-1, PD10 )

      !--------------------------
      ! ND11: Acetone source
      !--------------------------
      CALL SPLIT_ONE_LINE( SUBSTRS, N, -1, 'read_diagnostic_menu:13' )
      READ( SUBSTRS(1), * ) ND11
      IF ( .not. Input_Opt%LEMIS ) ND11 = 0
      CALL SET_TINDEX( am_I_Root, 11, ND11, SUBSTRS(2:N), N-1, PD11 )

      !--------------------------
      ! ND12: PBL distribution
      !--------------------------
      CALL SPLIT_ONE_LINE( SUBSTRS, N, -1, 'read_diagnostic_menu:14' )
      READ( SUBSTRS(1), * ) ND12
      CALL SET_TINDEX( am_I_Root, 12, ND12, SUBSTRS(2:N), N-1, PD12 )

      !--------------------------
      ! ND13: Sulfur sources
      !--------------------------
      CALL SPLIT_ONE_LINE( SUBSTRS, N, -1, 'read_diagnostic_menu:15' )
      READ( SUBSTRS(1), * ) ND13
      IF ( .not. Input_Opt%LSULF .or.
     &     .not. Input_Opt%LEMIS ) ND13 = 0
      CALL SET_TINDEX( am_I_Root, 13, ND13, SUBSTRS(2:N), N-1, PD13 )

      !--------------------------
      ! ND14: Wet conv up flux
      !--------------------------
      CALL SPLIT_ONE_LINE( SUBSTRS, N, -1, 'read_diagnostic_menu:16' )
      READ( SUBSTRS(1), * ) ND14
      IF ( .not. Input_Opt%LCONV ) ND14 = 0
      CALL SET_TINDEX( am_I_Root, 14, ND14, SUBSTRS(2:N), N-1, N_MAX )

      !--------------------------
      ! ND15: Mass change in PBL
      !--------------------------
      CALL SPLIT_ONE_LINE( SUBSTRS, N, -1, 'read_diagnostic_menu:17' )
      READ( SUBSTRS(1), * ) ND15
      IF ( .not. Input_Opt%LTURB ) ND15 = 0
      CALL SET_TINDEX( am_I_Root, 15, ND15, SUBSTRS(2:N), N-1, N_MAX )

      !--------------------------
      ! ND16: Precip fractions
      !--------------------------
      CALL SPLIT_ONE_LINE( SUBSTRS, N, -1, 'read_diagnostic_menu:18' )
      READ( SUBSTRS(1), * ) ND16
      CALL SET_TINDEX( am_I_Root, 16, ND16, SUBSTRS(2:N), N-1, N_MAX )

      !--------------------------
      ! ND17: Rainout losses
      !--------------------------
      N_TMP = N_TRACERS
      CALL SPLIT_ONE_LINE( SUBSTRS, N, -1, 'read_diagnostic_menu:19' )
      READ( SUBSTRS(1), * ) ND17
      IF ( .not. Input_Opt%LWETD ) ND17 = 0
      CALL SET_TINDEX( am_I_Root, 17, ND17, SUBSTRS(2:N), N-1, N_TMP )

      !--------------------------
      ! ND18: Washout losses
      !--------------------------
      N_TMP = N_TRACERS
      CALL SPLIT_ONE_LINE( SUBSTRS, N, -1, 'read_diagnostic_menu:20' )
      READ( SUBSTRS(1), * ) ND18
      IF ( .not. Input_Opt%LWETD ) ND18 = 0
      CALL SET_TINDEX( am_I_Root, 18, ND18, SUBSTRS(2:N), N-1, N_TMP )

      !--------------------------
      ! ND19: CH4 loss
      !--------------------------
      CALL SPLIT_ONE_LINE( SUBSTRS, N, -1, 'read_diagnostic_menu:21' )
      READ( SUBSTRS(1), * ) ND19
      CALL SET_TINDEX( am_I_Root, 19, ND19, SUBSTRS(2:N), N-1, PD19 )

      !--------------------------
      ! ND21: Opt depths etc.
      !--------------------------
      CALL SPLIT_ONE_LINE( SUBSTRS, N, -1, 'read_diagnostic_menu:22' )
      READ( SUBSTRS(1), * ) ND21
      CALL SET_TINDEX( am_I_Root, 21, ND21, SUBSTRS(2:N), N-1, PD21 )

      ! Error check 
      IF ( ND21 > 0 .and. Input_Opt%SALA_REDGE_um(2) /= 0.5 ) THEN
         MSG = 'Cannot output seasalt AOD''s when radius bin' //
     &         ' is not split at 0.5 um!!'
         CALL ERROR_STOP( MSG, LOCATION )
      ENDIF

      !--------------------------
      ! ND22: J-values
      !--------------------------
      CALL SPLIT_ONE_LINE( SUBSTRS, N, -1, 'read_diagnostic_menu:23' )
      READ( SUBSTRS(1), * ) ND22
      CALL SET_TINDEX( am_I_Root, 22, ND22, SUBSTRS(2:N), N-1, PD22 )

      CALL SPLIT_ONE_LINE( SUBSTRS, N, 2,  'read_diagnostic_menu:24' ) 
      READ( SUBSTRS(1:N), * ) HR1_JV, HR2_JV

      !--------------------------
      ! ND24: E/W transport flux
      !--------------------------
      CALL SPLIT_ONE_LINE( SUBSTRS, N, -1, 'read_diagnostic_menu:25' )
      READ( SUBSTRS(1), * ) ND24
      CALL SET_TINDEX( am_I_Root, 24, ND24, SUBSTRS(2:N), N-1, N_MAX )

      !--------------------------
      ! ND25: N/S transport flux
      !--------------------------
      CALL SPLIT_ONE_LINE( SUBSTRS, N, -1, 'read_diagnostic_menu:26' )
      READ( SUBSTRS(1), * ) ND25
      CALL SET_TINDEX( am_I_Root, 25, ND25, SUBSTRS(2:N), N-1, N_MAX )

      !--------------------------
      ! ND26: U/D transport flux
      !--------------------------
      CALL SPLIT_ONE_LINE( SUBSTRS, N, -1, 'read_diagnostic_menu:27' )
      READ( SUBSTRS(1), * ) ND26
      CALL SET_TINDEX( am_I_Root, 26, ND26, SUBSTRS(2:N), N-1, N_MAX )

      !--------------------------
      ! ND27: Strat fluxes
      !--------------------------
      CALL SPLIT_ONE_LINE( SUBSTRS, N, -1, 'read_diagnostic_menu:28' )
      READ( SUBSTRS(1), * ) ND27
      CALL SET_TINDEX( am_I_Root, 27, ND27, SUBSTRS(2:N), N-1, PD27 )

      !--------------------------
      ! ND28: Biomass emissions
      !--------------------------
      CALL SPLIT_ONE_LINE( SUBSTRS, N, -1, 'read_diagnostic_menu:29' )
      READ( SUBSTRS(1), * ) ND28
      IF ( .not. Input_Opt%LEMIS ) ND28 = 0
 
      !--------------------------
      ! ND29: CO sources
      !--------------------------
      CALL SPLIT_ONE_LINE( SUBSTRS, N, -1, 'read_diagnostic_menu:30' )
      READ( SUBSTRS(1), * ) ND29
      IF ( .not. Input_Opt%LEMIS ) ND29 = 0
      CALL SET_TINDEX( am_I_Root, 29, ND29, SUBSTRS(2:N), N-1, PD29 )

      !--------------------------
      ! ND30: Land map
      !--------------------------
      CALL SPLIT_ONE_LINE( SUBSTRS, N, -1, 'read_diagnostic_menu:31' )
      READ( SUBSTRS(1), * ) ND30
      CALL SET_TINDEX( am_I_Root, 30, ND30, SUBSTRS(2:N), N-1, PD30 )

      !--------------------------
      ! ND31: Surface pressure
      !--------------------------
      CALL SPLIT_ONE_LINE( SUBSTRS, N, -1, 'read_diagnostic_menu:32' )
      READ( SUBSTRS(1), * ) ND31
      CALL SET_TINDEX( am_I_Root, 31, ND31, SUBSTRS(2:N), N-1, PD31 )

      !--------------------------
      ! ND32: NOx sources
      !--------------------------
      CALL SPLIT_ONE_LINE( SUBSTRS, N, -1, 'read_diagnostic_menu:33' )
      READ( SUBSTRS(1), * ) ND32
      IF ( .not. Input_Opt%LEMIS ) ND32 = 0
      CALL SET_TINDEX( am_I_Root, 32, ND32, SUBSTRS(2:N), N-1, PD32 )

      !--------------------------
      ! ND33: Column tracer
      !--------------------------
      CALL SPLIT_ONE_LINE( SUBSTRS, N, -1, 'read_diagnostic_menu:34' )
      READ( SUBSTRS(1), * ) ND33
      CALL SET_TINDEX( am_I_Root, 33, ND33, SUBSTRS(2:N), N-1, N_MAX )

      !--------------------------
      ! ND34: Biofuel sources
      !--------------------------
      CALL SPLIT_ONE_LINE( SUBSTRS, N, -1, 'read_diagnostic_menu:35' )
      READ( SUBSTRS(1), * ) ND34
      IF ( .not. Input_Opt%LEMIS ) ND34 = 0

      !--------------------------
      ! ND35: 500 hPa tracer
      !--------------------------
      CALL SPLIT_ONE_LINE( SUBSTRS, N, -1, 'read_diagnostic_menu:36' )
      READ( SUBSTRS(1), * ) ND35
      CALL SET_TINDEX( am_I_Root, 35, ND35, SUBSTRS(2:N), N-1, N_MAX )

      !--------------------------
      ! ND36: Anthro emissions
      !--------------------------
      CALL SPLIT_ONE_LINE( SUBSTRS, N, -1, 'read_diagnostic_menu:37' )
      READ( SUBSTRS(1), * ) ND36
      IF ( .not. Input_Opt%LEMIS ) ND36 = 0
      CALL SET_TINDEX( am_I_Root, 
     &                 36, ND36, SUBSTRS(2:N), N-1, N_TRACERS )      

      !--------------------------
      ! ND37: Updraft scav frac
      !--------------------------
      N_TMP = N_TRACERS
      CALL SPLIT_ONE_LINE( SUBSTRS, N, -1, 'read_diagnostic_menu:38' )
      READ( SUBSTRS(1), * ) ND37
      CALL SET_TINDEX( am_I_Root, 37, ND37, SUBSTRS(2:N), N-1, N_TMP )

      !--------------------------
      ! ND38: Cld conv losses
      !--------------------------
      N_TMP = N_TRACERS
      CALL SPLIT_ONE_LINE( SUBSTRS, N, -1, 'read_diagnostic_menu:39' )
      READ( SUBSTRS(1), * ) ND38
      IF ( .not. Input_Opt%LWETD .and. .not. Input_Opt%LCONV ) THEN
         ND38 = 0
      ENDIF
      CALL SET_TINDEX( am_I_Root, 38, ND38, SUBSTRS(2:N), N-1, N_TMP )

      !--------------------------
      ! ND39: Wet scav losses
      !--------------------------
      N_TMP = N_TRACERS
      CALL SPLIT_ONE_LINE( SUBSTRS, N, -1, 'read_diagnostic_menu:40' )
      READ( SUBSTRS(1), * ) ND39
      IF ( .not. Input_Opt%LWETD ) ND39 = 0
      CALL SET_TINDEX( am_I_Root, 39, ND39, SUBSTRS(2:N), N-1, N_TMP )

      !--------------------------
      ! ND41: Afternoon PBL ht
      !--------------------------
      CALL SPLIT_ONE_LINE( SUBSTRS, N, -1, 'read_diagnostic_menu:41' )
      READ( SUBSTRS(1), * ) ND41
      CALL SET_TINDEX( am_I_Root, 41, ND41, SUBSTRS(2:N), N-1, PD41 )

      !--------------------------
      ! ND42: SOA concentrations
      !--------------------------
      CALL SPLIT_ONE_LINE( SUBSTRS, N, -1, 'read_diagnostic_menu:42' )
      READ( SUBSTRS(1), * ) ND42
      CALL SET_TINDEX( am_I_Root, 42, ND42, SUBSTRS(2:N), N-1, PD42 )

      !--------------------------
      ! ND43: OH, HO2
      !--------------------------
      CALL SPLIT_ONE_LINE( SUBSTRS, N, -1, 'read_diagnostic_menu:43' )
      READ( SUBSTRS(1), * ) ND43
      IF ( .not. ( Input_Opt%ITS_A_FULLCHEM_SIM    .or.
     &             Input_Opt%ITS_A_CH4_SIM      ) ) ND43 = 0
      CALL SET_TINDEX( am_I_Root, 43, ND43, SUBSTRS(2:N), N-1, PD43 )

      CALL SPLIT_ONE_LINE( SUBSTRS, N, 2,  'read_diagnostic_menu:44' )
      READ( SUBSTRS(1:N), * ) HR1_OH, HR2_OH

      !--------------------------
      ! ND44 drydep vel & flux
      !--------------------------

      ! Number of tracers depends on simulation type
      IF ( Input_Opt%ITS_A_TAGOX_SIM ) THEN
         N_TMP = Input_Opt%N_TRACERS 
      ELSE
         N_TMP = NUMDEP
      ENDIF

      CALL SPLIT_ONE_LINE( SUBSTRS, N, -1, 'read_diagnostic_menu:46' )
      READ( SUBSTRS(1), * ) ND44
      IF ( .not. Input_Opt%LDRYD ) ND44 = 0
      CALL SET_TINDEX( am_I_Root, 44, ND44, SUBSTRS(2:N), N-1, N_TMP )

      !--------------------------
      ! ND45: Tracer conc.
      !--------------------------
      CALL SPLIT_ONE_LINE( SUBSTRS, N, -1, 'read_diagnostic_menu:47' )
      READ( SUBSTRS(1), * ) ND45
      CALL SET_TINDEX( am_I_Root, 45, ND45, SUBSTRS(2:N), N-1, PD45 )

      CALL SPLIT_ONE_LINE( SUBSTRS, N, 2,  'read_diagnostic_menu:48' ) 
      READ( SUBSTRS(1:N), * ) HR1_OTH, HR2_OTH

      !--------------------------
      ! ND46: Biogenic sources
      !--------------------------
      CALL SPLIT_ONE_LINE( SUBSTRS, N, -1, 'read_diagnostic_menu:49' )
      READ( SUBSTRS(1), * ) ND46
      IF ( .not. Input_Opt%LEMIS ) ND46 = 0
      CALL SET_TINDEX( am_I_Root, 46, ND46, SUBSTRS(2:N), N-1, PD46 )

      !--------------------------
      ! ND47: 24h avg tracer
      !--------------------------
      CALL SPLIT_ONE_LINE( SUBSTRS, N, -1, 'read_diagnostic_menu:50' )
      READ( SUBSTRS(1), * ) ND47
      CALL SET_TINDEX( am_I_Root, 
     &                 47, ND47, SUBSTRS(2:N), N-1, N_TRACERS )

      !--------------------------
      ! ND52: GAMMA HO2
      !--------------------------
      CALL SPLIT_ONE_LINE( SUBSTRS, N, -1, 'read_diagnostic_menu:51' )
      READ( SUBSTRS(1), * ) ND52
      CALL SET_TINDEX( am_I_Root, 52, ND52, SUBSTRS(2:N), N-1, PD52 )

      !--------------------------
      ! ND53: POPS
      !--------------------------
      CALL SPLIT_ONE_LINE( SUBSTRS, N, -1, 'read_diagnostic_menu:52' )
      READ( SUBSTRS(1), * ) ND53
      IF ( .not. Input_Opt%ITS_A_POPS_SIM .or.
     &     .not. Input_Opt%LEMIS) ND53 = 0
      CALL SET_TINDEX( am_I_Root, 53, ND53, SUBSTRS(2:N), N-1, PD53 )

      !--------------------------
      ! ND54: Time in troposphere
      !--------------------------
      CALL SPLIT_ONE_LINE( SUBSTRS, N, -1, 'read_diagnostic_menu:53' )
      READ( SUBSTRS(1), * ) ND54
      CALL SET_TINDEX( am_I_Root, 54, ND54, SUBSTRS(2:N), N-1, 1 )

      !--------------------------
      ! ND55: Tropopause diags
      !--------------------------
      CALL SPLIT_ONE_LINE( SUBSTRS, N, -1, 'read_diagnostic_menu:54' )
      READ( SUBSTRS(1), * ) ND55
      CALL SET_TINDEX( am_I_Root, 55, ND55, SUBSTRS(2:N), N-1, PD55 )

      !--------------------------
      ! ND56: Lightning flashes
      !--------------------------
      CALL SPLIT_ONE_LINE( SUBSTRS, N, -1, 'read_diagnostic_menu:55' )
      READ( SUBSTRS(1), * ) ND56
      IF ( .not. Input_Opt%LEMIS ) ND56 = 0
      CALL SET_TINDEX( am_I_Root, 56, ND56, SUBSTRS(2:N), N-1, PD56 )

      !--------------------------
      ! ND57: Potential temperature
      !--------------------------
      CALL SPLIT_ONE_LINE( SUBSTRS, N, -1, 'read_diagnostic_menu:56' )
      READ( SUBSTRS(1), * ) ND57
      CALL SET_TINDEX( am_I_Root, 57, ND57, SUBSTRS(2:N), N-1, PD57 )

      !--------------------------
      ! ND58: CH4 Emissions 
      !--------------------------
      CALL SPLIT_ONE_LINE( SUBSTRS, N, -1, 'read_diagnostic_menu:57' )
      READ( SUBSTRS(1), * ) ND58
      IF ( .not. Input_Opt%LEMIS ) ND58 = 0
      CALL SET_TINDEX( am_I_Root, 58, ND58, SUBSTRS(2:N), N-1, PD58 )

      !--------------------------
      ! ND59: TOMAS aerosol emiss
      !--------------------------
      CALL SPLIT_ONE_LINE( SUBSTRS, N, -1, 'read_diagnostic_menu:58' )
      READ( SUBSTRS(1), * ) ND59
      CALL SET_TINDEX( am_I_Root, 59, ND59, SUBSTRS(2:N), N-1, PD59 )

      !--------------------------
      ! ND60: Wetland Fraction
      ! ND60: TOMAS rate
      !--------------------------
      CALL SPLIT_ONE_LINE( SUBSTRS, N, -1, 'read_diagnostic_menu:59' )
      READ( SUBSTRS(1), * ) ND60
      CALL SET_TINDEX( am_I_Root, 60, ND60, SUBSTRS(2:N), N-1, PD60 )

      !--------------------------
      ! ND61: 3-D TOMAS rate
      !--------------------------
      CALL SPLIT_ONE_LINE( SUBSTRS, N, -1, 'read_diagnostic_menu:60' )
      READ( SUBSTRS(1), * ) ND61
      CALL SET_TINDEX( am_I_Root, 61, ND61, SUBSTRS(2:N), N-1, PD61 )

      !--------------------------
      ! ND62: Free
      !--------------------------
      CALL SPLIT_ONE_LINE( SUBSTRS, N, -1, 'read_diagnostic_menu:61' )
      READ( SUBSTRS(1), * ) ND62
      CALL SET_TINDEX( am_I_Root, 62, ND62, SUBSTRS(2:N), N-1, PD62 )

      !--------------------------
      ! ND64: Radiative flux
      !--------------------------
      CALL SPLIT_ONE_LINE( SUBSTRS, N, -1, 'read_diagnostic_menu:63' )
      READ( SUBSTRS(1), * ) ND64
      CALL SET_TINDEX( am_I_Root, 64, ND64, SUBSTRS(2:N), N-1, PD64*3 )

      !--------------------------
      ! ND66: DAO 3-D fields
      !--------------------------
      CALL SPLIT_ONE_LINE( SUBSTRS, N, -1, 'read_diagnostic_menu:64' )
      READ( SUBSTRS(1), * ) ND66
      CALL SET_TINDEX( am_I_Root, 66, ND66, SUBSTRS(2:N), N-1, PD66 )

      !--------------------------
      ! ND67: DAO 2-D fields
      !--------------------------
      CALL SPLIT_ONE_LINE( SUBSTRS, N, -1, 'read_diagnostic_menu:65' )
      READ( SUBSTRS(1), * ) ND67
      CALL SET_TINDEX( am_I_Root, 67, ND67, SUBSTRS(2:N), N-1, PD67 )

      !--------------------------
      ! ND68: Air masses etc
      !--------------------------
      CALL SPLIT_ONE_LINE( SUBSTRS, N, -1, 'read_diagnostic_menu:66' )
      READ( SUBSTRS(1), * ) ND68
      CALL SET_TINDEX( am_I_Root, 68, ND68, SUBSTRS(2:N), N-1, PD68 )

      !--------------------------
      ! ND69: Surface areas
      !--------------------------
      CALL SPLIT_ONE_LINE( SUBSTRS, N, -1, 'read_diagnostic_menu:67' )
      READ( SUBSTRS(1), * ) ND69
      CALL SET_TINDEX( am_I_Root, 69, ND69, SUBSTRS(2:N), N-1, PD69 )

      !--------------------------
      ! ND70: Debug info
      !--------------------------
      CALL SPLIT_ONE_LINE( SUBSTRS, N, -1, 'read_diagnostic_menu:68' )
      READ( SUBSTRS(1), * ) ND70
      CALL SET_TINDEX( am_I_Root, 70, ND70, SUBSTRS(2:N), N-1, PD70 )
     
      !--------------------------
      ! ND71: Maximum tracer
      !--------------------------
      CALL SPLIT_ONE_LINE( SUBSTRS, N, -1, 'read_diagnostic_menu:69' )
      READ( SUBSTRS(1), * ) ND71
      CALL SET_TINDEX( am_I_Root, 
     &                 71, ND71, SUBSTRS(2:N), N-1, N_TRACERS )

      !--------------------------
      ! ND72: Radiation output
      !--------------------------
      CALL SPLIT_ONE_LINE( SUBSTRS, N, -1, 'read_diagnostic_menu:70' )
      READ( SUBSTRS(1), * ) ND72

      !output fields are nspecies*nradfields but user can only specify
      !rad fields (e.g. SW TOA ALL-SKY) so we set the max to the total
      !divided by number of allowed species (PD72R)
      CALL SET_TINDEX( am_I_Root, 72, ND72, SUBSTRS(2:N), N-1, PD72R )

      !If LRAD is on then ND72 must be on (so the diagnostic is
      !available to write into). Check for this
      IF ( (Input_Opt%LRAD) .AND. (ND72.EQ.0) ) THEN
       MSG = 'If LRAD is true then ND72 diagnostic must be switched on'
       CALL ERROR_STOP( MSG, 'READ_DIAGNOSTIC_MENU ("input_mod.f")' )
      ENDIF

#if defined( NC_DIAG )
      !----------------------------------------------------------
      ! NETCDF diagnostic output type (eventually read from file)
      !----------------------------------------------------------
      Input_Opt%TRANSPORT_OUTPUT_TYPE    = 'Mean'
      Input_Opt%WETSCAV_OUTPUT_TYPE      = 'Mean'
      Input_Opt%DRYDEP_OUTPUT_TYPE       = 'Mean'
      Input_Opt%TRACER_CONC_OUTPUT_TYPE  = 'Mean'
      Input_Opt%TRACER_EMIS_OUTPUT_TYPE  = 'Mean'
      Input_Opt%MET_OUTPUT_TYPE          = 'Mean'

      ! placeholders pending grouping of diagnostics
      Input_Opt%ND01_OUTPUT_TYPE         = 'Mean'
      Input_Opt%ND02_OUTPUT_TYPE         = 'Mean'
      Input_Opt%ND12_OUTPUT_TYPE         = 'Mean'
      Input_Opt%ND14_OUTPUT_TYPE         = 'Mean'
      Input_Opt%ND15_OUTPUT_TYPE         = 'Mean'
      Input_Opt%ND16_OUTPUT_TYPE         = 'Mean'
      Input_Opt%ND17_OUTPUT_TYPE         = 'Mean'
      Input_Opt%ND18_OUTPUT_TYPE         = 'Mean'
      Input_Opt%ND19_OUTPUT_TYPE         = 'Mean'
      Input_Opt%ND30_OUTPUT_TYPE         = 'Mean'

#endif

      ! Separator line
      CALL SPLIT_ONE_LINE( SUBSTRS, N, 1,  'read_diagnostic_menu:71' )

      !=================================================================
      ! Call other setup routines
      !=================================================================
      Input_Opt%ND01               = ND01
      Input_Opt%ND02               = ND02
      Input_Opt%ND03               = ND03
      Input_Opt%ND04               = ND04
      Input_Opt%ND05               = ND05
      Input_Opt%ND06               = ND06
      Input_Opt%ND07               = ND07
      Input_Opt%ND08               = ND08
      Input_Opt%ND09               = ND09
      Input_Opt%ND10               = ND10
      Input_Opt%ND11               = ND11
      Input_Opt%ND12               = ND12
      Input_Opt%ND13               = ND13
      Input_Opt%ND14               = ND14
      Input_Opt%ND15               = ND15
      Input_Opt%ND16               = ND16
      Input_Opt%ND17               = ND17
      Input_Opt%ND18               = ND18
      Input_Opt%ND19               = ND19
      Input_Opt%ND20               = ND20
      Input_Opt%ND21               = ND21
      Input_Opt%ND22               = ND22
      Input_Opt%ND23               = ND23
      Input_Opt%ND24               = ND24
      Input_Opt%ND25               = ND25
      Input_Opt%ND26               = ND26
      Input_Opt%ND27               = ND27
      Input_Opt%ND28               = ND28
      Input_Opt%ND29               = ND29
      Input_Opt%ND30               = ND30
      Input_Opt%ND31               = ND31
      Input_Opt%ND32               = ND32
      Input_Opt%ND33               = ND33
      Input_Opt%ND34               = ND34
      Input_Opt%ND35               = ND35
      Input_Opt%ND36               = ND36
      Input_Opt%ND37               = ND37
      Input_Opt%ND38               = ND38
      Input_Opt%ND39               = ND39
      Input_Opt%ND40               = ND40
      Input_Opt%ND41               = ND41
      Input_Opt%ND42               = ND42
      Input_Opt%ND43               = ND43
      Input_Opt%ND44               = ND44
      Input_Opt%ND45               = ND45
      Input_Opt%ND46               = ND46
      Input_Opt%ND47               = ND47
      Input_Opt%ND48               = ND48
      Input_Opt%ND49               = ND49
      Input_Opt%ND50               = ND50
      Input_Opt%ND51               = ND51
      Input_Opt%ND52               = ND52
      Input_Opt%ND53               = ND53
      Input_Opt%ND54               = ND54
      Input_Opt%ND55               = ND55
      Input_Opt%ND56               = ND56
      Input_Opt%ND57               = ND57
      Input_Opt%ND58               = ND58
      Input_Opt%ND59               = ND59
      Input_Opt%ND60               = ND60
      Input_Opt%ND61               = ND61
      Input_Opt%ND62               = ND62
      Input_Opt%ND63               = ND63
      Input_Opt%ND64               = ND64
      Input_Opt%ND66               = ND66
      Input_Opt%ND67               = ND67
      Input_Opt%ND68               = ND68
      Input_Opt%ND69               = ND69
      Input_Opt%ND70               = ND70
      Input_Opt%ND71               = ND71
      Input_Opt%ND72               = ND72
      Input_Opt%LPRT               = ( ND70 > 0 )

      ! Loop over # of diagnostics
      DO M = 1, Input_Opt%MAX_DIAG
         Input_Opt%TCOUNT(M)       = TCOUNT(M)
         Input_Opt%TMAX(M)         = TMAX(M)

         ! Loop over tracers per diagnostic
         DO N = 1, Input_Opt%MAX_TRCS
            Input_Opt%TINDEX(M,N)  = TINDEX(M,N)
         ENDDO
      ENDDO

      ! Return success
      RC = GIGC_SUCCESS

      !=================================================================
      ! Call other setup routines
      !================================================================

      ! Allocate diagnostic arrays
!-----------------------------------------------------------------------------
! Prior to 4/25/16:
! Need to move INIT_DIAG03 to GIGC_Init_Extra so that we can use the
! species database in the State_Chm object (bmy, 4/25/16)
!      CALL INIT_DIAG03
!-----------------------------------------------------------------------------
      CALL INIT_DIAG04
      CALL INIT_DIAG41
      CALL INIT_DIAG42( am_I_Root, Input_Opt, RC )
      CALL INIT_DIAG53
      CALL INIT_DIAG56

      ! Enable Mean OH (or CH3CCl3) diag for runs which need it
      CALL INIT_DIAG_OH( am_I_Root, Input_Opt, RC )

      ! Expand YYYYMMDD tokens in the bpch file name
      CALL EXPAND_DATE( BPCH_FILE, GET_NYMDb(), GET_NHMSb() )

      ! Find a free file LUN
      IU_BPCH = findFreeLUN()

      ! Open the binary punch file for output
      CALL OPEN_BPCH2_FOR_WRITE( IU_BPCH, BPCH_FILE )

      END SUBROUTINE READ_DIAGNOSTIC_MENU
!EOC
!------------------------------------------------------------------------------
!                  GEOS-Chem Global Chemical Transport Model                  !
!------------------------------------------------------------------------------
!BOP
!
! !IROUTINE: set_tindex
!
! !DESCRIPTION: Subroutine SET\_TINDEX sets the TINDEX and TMAX arrays, 
!  which determine how many tracers to print to the punch file. 
!\\
!\\
! !INTERFACE:
!
      SUBROUTINE SET_TINDEX( am_I_Root, 
     &                       N_DIAG, L_DIAG, SUBSTRS, N, NMAX )
!
! !USES:
!
#if   defined( TOMAS )
      USE CHARPAK_MOD, ONLY : TXTEXT   ! (win, 7/14/09)
#endif

      USE CMN_SIZE_MOD                              ! Size parameters
      USE CMN_DIAG_MOD                              ! TMAX, TINDEX
!
! !INPUT PARAMETERS: 
!
      INTEGER,            INTENT(IN) :: N_DIAG      ! GEOS-Chem diagnostic #
      INTEGER,            INTENT(IN) :: N           ! # of valid substrs passed
      INTEGER,            INTENT(IN) :: NMAX        ! Max # of tracers allowed
      INTEGER,            INTENT(IN) :: L_DIAG      ! # of levels to save
      CHARACTER(LEN=255), INTENT(IN) :: SUBSTRS(N)  ! Substrs passed from
                                                    !  READ_DIAGNOSTIC_MENU
      LOGICAL,            INTENT(IN) :: am_I_Root   ! Is this the root CPU?

! 
! !REVISION HISTORY: 
!  20 Jul 2004 - R. Yantosca - Initial version
!  (1 ) Bug fix: now do not drop the last tracer number if "all" is not
!        explicitly specified (tmf, bmy, 11/15/04)
!  27 Aug 2010 - R. Yantosca - Added ProTeX headers
!EOP
!------------------------------------------------------------------------------
!BOC
!
! !LOCAL VARIABLES:
!
      LOGICAL, SAVE       :: FIRST = .TRUE.
      LOGICAL             :: IS_ALL 
      INTEGER             :: M
#if   defined( TOMAS )
      INTEGER             :: NN,     COL,     IFLAG, TC     ! (win, 7/14/09)
      CHARACTER (LEN=255) :: WORD,   SUBWORD, TMP1,  TMP2   ! (win, 7/14/09)
      INTEGER             :: MINTMP, MAXTMP                 ! (win, 7/14/09)
#endif

      !=================================================================
      ! SET_TINDEX begins here!
      !=================================================================     

      ! Error check
      IF ( N < 1 ) THEN
         IF ( am_I_Root ) THEN
            WRITE( 6, '(a)' ) 'ERROR: N must be 1 or greater!'
            WRITE( 6, '(a)' ) 'STOP in SET_TINDEX (input_mod.f)'
            WRITE( 6, '(a)' ) REPEAT( '=', 79 )
         ENDIF
         STOP
      ENDIF

      !=================================================================
      ! If the word "all" is present, then set TMAX, TINDEX to all
      ! available tracers for the given diagnostic.  Otherwise, just
      ! use the tracers that were read in from the line
      !=================================================================
      IF ( TRIM( SUBSTRS(1) ) == 'all'  .or. 
     &     TRIM( SUBSTRS(1) ) == 'ALL' ) THEN 

         ! TMAX is the max # of tracers to print out
         TMAX(N_DIAG) = NMAX 

         ! Fill TINDEX with all possible diagnostic tracer numbers
         DO M = 1, TMAX(N_DIAG)
            TINDEX(N_DIAG,M) = M
         ENDDO

         ! Set flag
         IS_ALL = .TRUE. 

      ELSE 

#if   defined( TOMAS )
!(win, 7/14/09)  use TXTEXT and split the read in characters by -

         COL   = 1
         NN    = 0
         SUBWORD  = ''
         IFLAG = 0

         ! Use explicit DO-loop
         DO M = 1, N
            WORD = SUBSTRS(M)

            ! Check if the characters are a range with - in the middle
            CALL TXTEXT ( '-', WORD, COL, SUBWORD, IFLAG )

            ! Found a dash!  Get the numbers on both sides of the dash
            ! since these the min and max of the tracer range
            IF ( IFLAG == 0 ) THEN
               TMP1 = TRIM( WORD(      1:COL-1      ) )
               TMP2 = TRIM( WORD( COL+1:LEN_TRIM( WORD ) ) )

               READ( TMP1, * ) MINTMP
               READ( TMP2, * ) MAXTMP
               
               DO TC = MINTMP, MAXTMP
                  NN = NN + 1
                  TINDEX( N_DIAG, NN ) = TC
               ENDDO

            ! If we haven't found a dash, then there is only one number,
            ! so that number is both the min and max of the tracer range
            ELSE IF ( IFLAG == -1 ) THEN
               NN = NN + 1
               TMP1 = TRIM( WORD )
               READ( TMP1, * ) TINDEX( N_DIAG, NN )
            ENDIF
               
         ENDDO

         ! Set TMAX to the counted # of tracers
         TMAX( N_DIAG ) = NN
#else
         ! Otherwise, set TMAX, TINDEX to the # of tracers
         ! listed in "input.ctm" -- need some error checks too
         TMAX(N_DIAG) = N

         ! Use explicit DO-loop
         DO M = 1, N
            READ( SUBSTRS(M:M), * ) TINDEX(N_DIAG,M)
         ENDDO

#endif
         ! Set flag
         IS_ALL = .FALSE.

      ENDIF

      !=================================================================
      ! Print to screen
      !=================================================================

      ! First-time printing only
      IF ( FIRST ) THEN
         IF( am_I_Root ) THEN 
            WRITE( 6,'(/,a)' ) 'DIAGNOSTIC MENU'
            WRITE( 6,'(  a)' ) '---------------'
            WRITE( 6,'(  a)' ) 'Diag    L   Tracers being saved to disk'
         ENDIF
         FIRST = .FALSE.
      ENDIF

      ! Test if all tracers are being printed out
      IF ( IS_ALL ) THEN

         ! Print abbreviated output string
         IF ( L_DIAG > 0 ) THEN
           IF ( am_I_Root ) THEN
              WRITE( 6, 100 ) N_DIAG, L_DIAG, 1, TMAX(N_DIAG)
           ENDIF
 100       FORMAT( 'ND', i2.2, 2x, i3, 1x, i3, ' -', i3 ) 
         ENDIF

      ELSE

         ! Or just list each tracer
         ! Print each diagnostic and # of tracers that will print out
         IF ( L_DIAG > 0 ) THEN 
            IF ( am_I_Root ) THEN
               WRITE( 6, 110 ) N_DIAG, L_DIAG, 
     &                         ( TINDEX(N_DIAG,M), M=1,TMAX(N_DIAG) )
            ENDIF
 110        FORMAT( 'ND', i2, 2x, i3, 1x, 100i3 ) 
         ENDIF

      ENDIF

      END SUBROUTINE SET_TINDEX
!EOC
!------------------------------------------------------------------------------
!                  GEOS-Chem Global Chemical Transport Model                  !
!------------------------------------------------------------------------------
!BOP
!
! !IROUTINE: read_planeflight_menu
!
! !DESCRIPTION: Subroutine READ\_PLANEFLIGHT\_MENU reads the PLANEFLIGHT MENU 
!  section of the GEOS-Chem input file.  This turns on the ND40 flight track 
!  diagnostic.
!\\
!\\
! !INTERFACE:
!
      SUBROUTINE READ_PLANEFLIGHT_MENU( am_I_Root, Input_Opt, RC )
!
! !USES:
!
      USE ERROR_MOD,       ONLY : ERROR_STOP
      USE PLANEFLIGHT_MOD, ONLY : SET_PLANEFLIGHT

      USE CMN_SIZE_MOD                   ! MAXFAM
      USE CMN_DIAG_MOD                   ! ND40
      USE GIGC_ErrCode_Mod
      USE GIGC_Input_Opt_Mod, ONLY : OptInput
!
! !INPUT PARAMETERS:
!
      LOGICAL,        INTENT(IN)    :: am_I_Root   ! Is this the root CPU?
!
! !INPUT/OUTPUT PARAMETERS:
!
      TYPE(OptInput), INTENT(INOUT) :: Input_Opt   ! Input options
!
! !OUTPUT PARAMETERS:
!
      INTEGER,        INTENT(OUT)   :: RC          ! Success or failure
!
! !REVISION HISTORY: 
!  20 Jul 2004 - R. Yantosca - Initial version
!  27 Aug 2010 - R. Yantosca - Added ProTeX headers
!  30 Jul 2012 - R. Yantosca - Now accept am_I_Root as an argument when
!                              running with the traditional driver main.F
!  01 Nov 2012 - R. Yantosca - Now pass Input_Opt, RC as arguments
!EOP
!------------------------------------------------------------------------------
!BOC
!
! !LOCAL VARIABLES:
!
      LOGICAL            :: DO_PF
      INTEGER            :: N
      CHARACTER(LEN=255) :: IFILE
      CHARACTER(LEN=255) :: OFILE
      CHARACTER(LEN=255) :: SUBSTRS(MAXDIM), MSG

      !=================================================================
      ! READ_PLANEFLIGHT_MENU begins here!
      !=================================================================

      ! Error check
      IF ( CT1 /= 2 ) THEN 
         MSG = 'SIMULATION MENU & TRACER MENU must be read in first!'
         CALL ERROR_STOP( MSG, 'READ_PLANEFLIGHT_MENU ("input_mod.f")' )
      ENDIF

      ! Initialize
      ND40  = 0
      DO_PF = .FALSE.
      IFILE = ''
      OFILE = ''

      ! Turn on planeflight diagnostic?
      CALL SPLIT_ONE_LINE( SUBSTRS, N, 1,  'read_planeflight_menu:1' )
      READ( SUBSTRS(1:N), * ) DO_PF

      ! Set ND40 flag from DO_PF
      IF ( DO_PF ) ND40 = 1

      ! Input file name (w/ flight track data points)
      CALL SPLIT_ONE_LINE( SUBSTRS, N, 1,  'read_planeflight_menu:2' )
      READ( SUBSTRS(1:N), '(a)' ) IFILE

      ! Output file name
      CALL SPLIT_ONE_LINE( SUBSTRS, N, 1,  'read_planeflight_menu:3' )
      READ( SUBSTRS(1:N), '(a)' ) OFILE

      !=================================================================
      ! Set fields of Input Options object
      !=================================================================
      Input_Opt%DO_PF    = DO_PF
      Input_Opt%PF_IFILE = IFILE
      Input_Opt%PF_OFILE = OFILE

      ! Return success
      RC = GIGC_SUCCESS

      !=================================================================
      ! Print to screen
      !=================================================================
      IF( am_I_Root ) THEN
         WRITE( 6, '(/,a)' ) 'PLANEFLIGHT MENU'
         WRITE( 6, '(  a)' ) '----------------'
         WRITE( 6, 100 ) 'Turn on planeflight diag?   : ', DO_PF
         WRITE( 6, 110 ) 'Flight track input file     : ', TRIM(IFILE)
         WRITE( 6, 110 ) 'Output file name            : ', TRIM(OFILE)
      ENDIF

      ! FORMAT statements
 100  FORMAT( A, L5    )
 110  FORMAT( A, A     )

      !=================================================================
      ! Call setup routines from other F90 modules
      !=================================================================

      ! Pass variables to "planeflight_mod.f"
      CALL SET_PLANEFLIGHT( DO_PF, IFILE, OFILE )
   
      END SUBROUTINE READ_PLANEFLIGHT_MENU
!EOC
!------------------------------------------------------------------------------
!                  GEOS-Chem Global Chemical Transport Model                  !
!------------------------------------------------------------------------------
!BOP
!
! !IROUTINE: read_nd48_menu
!
! !DESCRIPTION: Subroutine READ\_ND48\_MENU reads the ND48 MENU section of the 
!  GEOS-Chem input file.
!\\
!\\
! !INTERFACE:
!
      SUBROUTINE READ_ND48_MENU( am_I_Root, Input_Opt, RC )
!
! !USES:
!
      USE DIAG48_MOD, ONLY : INIT_DIAG48, ND48_MAX_STATIONS
      USE ERROR_MOD,  ONLY : ERROR_STOP
      USE GIGC_ErrCode_Mod
      USE GIGC_Input_Opt_Mod, ONLY : OptInput
!
! !INPUT PARAMETERS:
!
      LOGICAL,        INTENT(IN)    :: am_I_Root   ! Is this the root CPU?
!
! !INPUT/OUTPUT PARAMETERS:
!
      TYPE(OptInput), INTENT(INOUT) :: Input_Opt   ! Input options
!
! !OUTPUT PARAMETERS:
!
      INTEGER,        INTENT(OUT)   :: RC          ! Success or failure
! 
! !REVISION HISTORY: 
!  20 Jul 2004 - R. Yantosca - Initial version
!  (1 ) Bug fix: ND48 stations should now be read correctly. (bmy, 3/6/06)
!  27 Aug 2010 - R. Yantosca - Added ProTeX headers
!  30 Jul 2012 - R. Yantosca - Now accept am_I_Root as an argument when
!                              running with the traditional driver main.F
!  01 Nov 2012 - R. Yantosca - Now pass Input_Opt, RC as arguments
!EOP
!------------------------------------------------------------------------------
!BOC
!
! !LOCAL VARIABLES:
!
      LOGICAL            :: DO_ND48
      INTEGER            :: N, S
      INTEGER            :: FREQ
      INTEGER            :: N_STA
      INTEGER            :: IARR(ND48_MAX_STATIONS)
      INTEGER            :: JARR(ND48_MAX_STATIONS)
      INTEGER            :: LARR(ND48_MAX_STATIONS)
      INTEGER            :: NARR(ND48_MAX_STATIONS)
      CHARACTER(LEN=255) :: SUBSTRS(MAXDIM), MSG
      CHARACTER(LEN=255) :: FILE
      CHARACTER(LEN=10)  :: C

      !=================================================================
      ! READ_ND48_MENU begins here!
      !=================================================================
      
      ! Error check
      IF ( CT1 /= 2 ) THEN 
         MSG = 'SIMULATION MENU & TRACER MENU must be read in first!'
         CALL ERROR_STOP( MSG, 'READ_ND48_MENU ("input_mod.f")' )
      ENDIF

      ! Turn on ND48 diagnostic
      CALL SPLIT_ONE_LINE( SUBSTRS, N, 1, 'read_nd48_menu:1' )
      READ( SUBSTRS(1:N), * ) DO_ND48

      ! Timeseries file
      CALL SPLIT_ONE_LINE( SUBSTRS, N, 1, 'read_nd48_menu:2' )
      READ( SUBSTRS(1:N), '(a)' ) FILE

      ! Frequency
      CALL SPLIT_ONE_LINE( SUBSTRS, N, 1, 'read_nd48_menu:3' )
      READ( SUBSTRS(1:N), * ) FREQ

      ! Number of stations 
      CALL SPLIT_ONE_LINE( SUBSTRS, N, 1, 'read_nd48_menu:4' )
      READ( SUBSTRS(1:N), * ) N_STA

      ! Initialize
      IARR(:) = 0
      JARR(:) = 0
      LARR(:) = 0
      NARR(:) = 0
      
      ! Read individual stations
      DO S = 1, N_STA
         CALL SPLIT_ONE_LINE( SUBSTRS, N, 4, 'read_nd48_menu:5' )
         READ( SUBSTRS(1), * ) IARR(S) 
         READ( SUBSTRS(2), * ) JARR(S)
         READ( SUBSTRS(3), * ) LARR(S) 
         READ( SUBSTRS(4), * ) NARR(S) 
      ENDDO

      !=================================================================
      ! Set fields of Input Options object
      !=================================================================
      Input_Opt%DO_ND48            = DO_ND48
      Input_Opt%ND48_FILE          = FILE
      Input_Opt%ND48_FREQ          = FREQ
      Input_Opt%ND48_N_STA         = N_STA
      Input_Opt%ND48_IARR(1:N_STA) = IARR(1:N_STA)
      Input_Opt%ND48_JARR(1:N_STA) = JARR(1:N_STA)
      Input_Opt%ND48_LARR(1:N_STA) = LARR(1:N_STA)
      Input_Opt%ND48_NARR(1:N_STA) = NARR(1:N_STA)

      ! Return success
      RC = GIGC_SUCCESS

      !=================================================================
      ! Print to screen
      !=================================================================
      IF( am_I_Root ) THEN
         WRITE( 6, '(/,a)' ) 'ND48 STATION TIMESERIES MENU'
         WRITE( 6, '(  a)' ) '----------------------------'
         WRITE( 6, 100 ) 'Turn on ND48 timeseries?    : ', DO_ND48
         WRITE( 6, 110 ) 'ND48 timeseries file name   : ', TRIM( FILE )
         WRITE( 6, 120 ) 'ND48 save frequency [min]   : ', FREQ
      ENDIF

      DO S = 1, N_STA
         WRITE( 6, 130 ) S, IARR(S), JARR(S), LARR(S), NARR(S) 
      ENDDO

      ! FORMAT statements
 100  FORMAT( A, L5    )
 110  FORMAT( A, A     )
 120  FORMAT( A, I5    )                   
 130  FORMAT( 'ND48 timeseries station', i4, ' : ', 4i5 )

      !=================================================================
      ! Call setup routines from other F90 modules
      !=================================================================

      ! Initialize for ND48 timeseries
      CALL INIT_DIAG48( DO_ND48, FREQ, N_STA, IARR, 
     &                  JARR,    LARR, NARR,  FILE )

      END SUBROUTINE READ_ND48_MENU
!EOC
!------------------------------------------------------------------------------
!                  GEOS-Chem Global Chemical Transport Model                  !
!------------------------------------------------------------------------------
!BOP
!
! !IROUTINE: read_nd49_menu
!
! !DESCRIPTION: Subroutine READ\_ND49\_MENU reads the ND49 MENU section of 
!  the GEOS-Chem input file.
!\\
!\\
! !INTERFACE:
!
      SUBROUTINE READ_ND49_MENU( am_I_Root, Input_Opt, RC )
!
! !USES:
!
      USE CMN_SIZE_MOD
      USE DIAG49_MOD,         ONLY : INIT_DIAG49
      USE ERROR_MOD,          ONLY : ERROR_STOP
      USE GIGC_ErrCode_Mod
      USE GIGC_Input_Opt_Mod, ONLY : OptInput
!
! !INPUT PARAMETERS:
!
      LOGICAL,        INTENT(IN)    :: am_I_Root   ! Is this the root CPU?
!
! !INPUT/OUTPUT PARAMETERS:
!
      TYPE(OptInput), INTENT(INOUT) :: Input_Opt   ! Input options
!
! !OUTPUT PARAMETERS:
!
      INTEGER,        INTENT(OUT)   :: RC          ! Success or failure
! 
! !REVISION HISTORY: 
!  20 Jul 2004 - R. Yantosca - Initial version
!  27 Aug 2010 - R. Yantosca - Added ProTeX headers
!  30 Jul 2012 - R. Yantosca - Now accept am_I_Root as an argument when
!                              running with the traditional driver main.F
!  01 Nov 2012 - R. Yantosca - Now pass Input_Opt, RC as arguments
!EOP
!------------------------------------------------------------------------------
!BOC
!
! !LOCAL VARIABLES:
!
      LOGICAL             :: DO_ND49
      INTEGER             :: N,    I,         AS
      ! Increased to 121 from 100 (mpb,2009)
      INTEGER             :: ND49, N_TRACERS, TRACERS(121)
      INTEGER             :: IMIN, IMAX,      FREQ
      INTEGER             :: JMIN, JMAX,      N_ND49
      INTEGER             :: LMIN, LMAX
      CHARACTER(LEN=255)  :: SUBSTRS(MAXDIM), MSG
      CHARACTER(LEN=255)  :: FILE

      !=================================================================
      ! READ_ND49_MENU begins here!
      !=================================================================

      ! Error check
      IF ( CT1 /= 2 ) THEN 
         MSG = 'SIMULATION MENU & TRACER MENU must be read in first!'
         CALL ERROR_STOP( MSG, 'READ_ND49_MENU ("input_mod.f")' )
      ENDIF

      ! Initialize
      ND49       = 0
      TRACERS(:) = 0

      ! Turn on ND49 diagnostic
      CALL SPLIT_ONE_LINE( SUBSTRS, N, 1,  'read_nd49_menu:1' )
      READ( SUBSTRS(1:N), * ) DO_ND49

      ! Instantaneous 3-D timeseries file
      CALL SPLIT_ONE_LINE( SUBSTRS, N, 1,  'read_nd49_menu:2' )
      READ( SUBSTRS(1:N), '(a)' ) FILE

      ! Tracers to include
      CALL SPLIT_ONE_LINE( SUBSTRS, N_ND49, -1, 'read_nd49_menu:3' )
      DO N = 1, N_ND49
         READ( SUBSTRS(N), * ) TRACERS(N)
      ENDDO

      ! FREQ
      CALL SPLIT_ONE_LINE( SUBSTRS, N, 1,  'read_nd49_menu:4' )
      READ( SUBSTRS(1:N), * ) FREQ

      ! IMIN, IMAX
      CALL SPLIT_ONE_LINE( SUBSTRS, N, 2,  'read_nd49_menu:5' )
      READ( SUBSTRS(1:N), * ) IMIN, IMAX

      ! JMIN, JMAX
      CALL SPLIT_ONE_LINE( SUBSTRS, N, 2,  'read_nd49_menu:6' )
      READ( SUBSTRS(1:N), * ) JMIN, JMAX

      ! LMIN, LMAX
      CALL SPLIT_ONE_LINE( SUBSTRS, N, 2,  'read_nd49_menu:7' )
      READ( SUBSTRS(1:N), * ) LMIN, LMAX

      ! Separator line
      CALL SPLIT_ONE_LINE( SUBSTRS, N, 1,  'read_nd49_menu:8' )

#if defined( MASSCONS )
      !%%%%%%%%%%%%%%%%%%%%%%%%%%%%%%%%%%%%%%%%%%%%%%%%%%%%%%%%%%%%%%%%%
      !%%%  MASS CONSERVATION TEST:                                  %%%
      !%%%  Always turn on ND49 for the mass conservation test.      %%%
      !%%%  Also specify a single tracer for ND49 (in this case,     %%%
      !%%%  it will be total CO2). (ewl, 6/24/15)                    %%%
      !%%%%%%%%%%%%%%%%%%%%%%%%%%%%%%%%%%%%%%%%%%%%%%%%%%%%%%%%%%%%%%%%% 

      ! Reset quantities: Turn on ND49 but with 1 tracer
      DO_ND49    = .TRUE.
      N_ND49     = 1
      TRACERS    = 0
      TRACERS(1) = 1

      ! Print info to stdout stating that we have changed some quantities
      WRITE( 6, '(a)' ) REPEAT( '%', 79 )
      WRITE( 6, 200   ) 
      WRITE( 6, 205   )
      WRITE( 6, 210   )
      WRITE( 6, 215   )
      WRITE( 6, '(a)' ) REPEAT( '%', 79 )
 200  FORMAT( '%%% MASS CONSERVATION TEST'                         )
 205  FORMAT( '%%% Automatically reset these ND49 MENU settings: ' )
 210  FORMAT( '%%% DO_ND49 is now TRUE'                            )
 215  FORMAT( '%%% TRACERS is now 1 (i.e. Total CO2 only)'         )
#endif


      !=================================================================
      ! Set fields of Input Options object
      !=================================================================
      Input_Opt%DO_ND49                = DO_ND49
      Input_Opt%ND49_FILE              = FILE
      Input_Opt%ND49_TRACERS(1:N_ND49) = TRACERS(1:N_ND49)
      Input_Opt%ND49_FREQ              = FREQ
      Input_Opt%ND49_IMIN              = IMIN
      Input_Opt%ND49_IMAX              = IMAX
      Input_Opt%ND49_JMIN              = JMIN
      Input_Opt%ND49_JMAX              = JMAX
      Input_Opt%ND49_LMIN              = LMIN
      Input_Opt%ND49_LMAX              = LMAX

      ! Return success
      RC = GIGC_SUCCESS

      !=================================================================
      ! Print to screen
      !=================================================================
      IF( am_I_Root ) THEN
         WRITE( 6, '(/,a)' ) 'ND49 3-D INSTANTANEOUS TIMESERIES MENU'
         WRITE( 6, '(  a)' ) '--------------------------------------'
         WRITE( 6, 100 ) 'Turn on ND49 timeseries?    : ', DO_ND49
         WRITE( 6, 110 ) 'ND49 timeseries file name   : ', TRIM( FILE )
         WRITE( 6, 120 ) 'ND49 timeseries tracers     : ', 
     &                    ( TRACERS(N), N=1, N_ND49 )
         WRITE( 6, 130 ) 'ND49 save frequency [min]   : ', FREQ
         WRITE( 6, 130 ) 'ND49 longitude limits       : ', IMIN, IMAX
         WRITE( 6, 130 ) 'ND49 latitude  limits       : ', JMIN, JMAX
         WRITE( 6, 130 ) 'ND49 level     limits       : ', LMIN, LMAX
      ENDIF

      ! FORMAT statements
 100  FORMAT( A, L5    )
 110  FORMAT( A, A     )
 120  FORMAT( A, 100I3 )
 130  FORMAT( A, 2I5   )

      !=================================================================
      ! Call setup routines from other F90 modules
      !=================================================================

      ! Initialize for ND49 timeseries
      CALL INIT_DIAG49( DO_ND49, N_ND49, TRACERS, IMIN, 
     &                  IMAX,    JMIN,   JMAX,    LMIN,    
     &                  LMAX,    FREQ,   FILE )

      END SUBROUTINE READ_ND49_MENU
!EOC
!------------------------------------------------------------------------------
!                  GEOS-Chem Global Chemical Transport Model                  !
!------------------------------------------------------------------------------
!BOP
!
! !IROUTINE: read_nd50_menu
!
! !DESCRIPTION: Subroutine READ\_ND50\_MENU reads the ND50 MENU section of 
!  the GEOS-Chem input file. 
!\\
!\\
! !INTERFACE:
!
      SUBROUTINE READ_ND50_MENU( am_I_Root, Input_Opt, RC )
!
! !USES:
!
      USE DIAG50_MOD,         ONLY : INIT_DIAG50
      USE ERROR_MOD,          ONLY : ERROR_STOP
      USE GIGC_ErrCode_Mod
      USE GIGC_Input_Opt_Mod, ONLY : OptInput
!
! !INPUT PARAMETERS:
!
      LOGICAL,        INTENT(IN)    :: am_I_Root   ! Is this the root CPU?
!
! !INPUT/OUTPUT PARAMETERS:
!
      TYPE(OptInput), INTENT(INOUT) :: Input_Opt   ! Input options
!
! !OUTPUT PARAMETERS:
!
      INTEGER,        INTENT(OUT)   :: RC          ! Success or failure
! 
! !REVISION HISTORY: 
!  20 Jul 2004 - R. Yantosca - Initial version
!  (1 ) Now include option to save ND51 diagnostic to HDF5 file format
!        (amv, bmy, 12/21/09)
!  (2 ) Increase tracer number to 121. (ccc, 4/20/10)
!  27 Aug 2010 - R. Yantosca - Added ProTeX headers
!  30 Jul 2012 - R. Yantosca - Now accept am_I_Root as an argument when
!                              running with the traditional driver main.F
!  01 Nov 2012 - R. Yantosca - Now pass Input_Opt, RC as arguments
!  23 Jun 2014 - R. Yantosca - Removed references to logical_mod.F

!EOP
!------------------------------------------------------------------------------
!BOC
!
! !LOCAL VARIABLES:
!
      ! Scalars
      LOGICAL            :: DO_ND50, LND50_HDF
      INTEGER            :: N,       I,        AS  
      INTEGER            :: N_ND50,  IMIN,     IMAX
      INTEGER            :: JMIN,    JMAX,     LMIN, LMAX
      CHARACTER(LEN=255) :: FILE,    MSG

      ! Arrays
      INTEGER            :: TRACERS(121)   
      CHARACTER(LEN=255) :: SUBSTRS(MAXDIM)

      !=================================================================
      ! READ_ND50_MENU begins here!
      !=================================================================
      
      ! Error check
      IF ( CT1 /= 2 ) THEN 
         MSG = 'SIMULATION MENU & TRACER MENU must be read in first!'
         CALL ERROR_STOP( MSG, 'READ_ND50_MENU ("input_mod.f")' )
      ENDIF

      ! Initialize
      TRACERS(:) = 0

      ! Turn on ND49 diagnostic
      CALL SPLIT_ONE_LINE( SUBSTRS, N, 1,  'read_nd50_menu:1' )
      READ( SUBSTRS(1:N), * ) DO_ND50

      ! Instantaneous 3-D timeseries file
      CALL SPLIT_ONE_LINE( SUBSTRS, N, 1,  'read_nd50_menu:2' )
      READ( SUBSTRS(1:N), '(a)' ) FILE

      ! Output as hdf
      CALL SPLIT_ONE_LINE( SUBSTRS, N, 1,  'read_nd50_menu:3' )
      READ( SUBSTRS(1:N), * ) LND50_HDF

#if   !defined( USE_HDF5 )
      ! Reset HDF5 option to FALSE if we are not linking to HDF library
      ! (bmy, 12/21/09)
      LND50_HDF = .FALSE.
#endif

      ! Tracers to include
      CALL SPLIT_ONE_LINE( SUBSTRS, N_ND50, -1, 'read_nd50_menu:4' )
      DO N = 1, N_ND50
         READ( SUBSTRS(N), * ) TRACERS(N)
      ENDDO

      ! IMIN, IMAX
      CALL SPLIT_ONE_LINE( SUBSTRS, N, 2,  'read_nd50_menu:5' )
      READ( SUBSTRS(1:N), * ) IMIN, IMAX

      ! JMIN, JMAX
      CALL SPLIT_ONE_LINE( SUBSTRS, N, 2,  'read_nd50_menu:6' )
      READ( SUBSTRS(1:N), * ) JMIN, JMAX

      ! LMIN, LMAX
      CALL SPLIT_ONE_LINE( SUBSTRS, N, 2,  'read_nd50_menu:7' )
      READ( SUBSTRS(1:N), * ) LMIN, LMAX

      ! Separator line
      CALL SPLIT_ONE_LINE( SUBSTRS, N, 1,  'read_nd50_menu:8' )

      !=================================================================
      ! Set fields of Input Options object
      !=================================================================
      Input_Opt%DO_ND50                = DO_ND50
      Input_Opt%ND50_FILE              = FILE
      Input_Opt%LND50_HDF              = LND50_HDF
      Input_Opt%ND50_TRACERS(1:N_ND50) = TRACERS(1:N_ND50)
      Input_Opt%ND50_IMIN              = IMIN
      Input_Opt%ND50_IMAX              = IMAX
      Input_Opt%ND50_JMIN              = JMIN
      Input_Opt%ND50_JMAX              = JMAX
      Input_Opt%ND50_LMIN              = LMIN
      Input_Opt%ND50_LMAX              = LMAX

      ! Return success
      RC = GIGC_SUCCESS

      !=================================================================
      ! Print to screen
      !=================================================================
      IF( am_I_Root ) THEN
         WRITE( 6, '(/,a)' ) 'ND50 3-D 24hr AVG TIMESERIES MENU'
         WRITE( 6, '(  a)' ) '---------------------------------'
         WRITE( 6, 100 ) 'Turn on ND50 timeseries?    : ', DO_ND50
         WRITE( 6, 110 ) 'ND50 timeseries file name   : ', TRIM( FILE )
         WRITE( 6, 100 ) 'Output as HDF?              : ', LND50_HDF
         WRITE( 6, 120 ) 'ND50 timeseries tracers     : ', 
     &                    ( TRACERS(N), N=1, N_ND50 )
         WRITE( 6, 130 ) 'ND50 longitude limits       : ', IMIN, IMAX
         WRITE( 6, 130 ) 'ND50 latitude  limits       : ', JMIN, JMAX
         WRITE( 6, 130 ) 'ND50 level     limits       : ', LMIN, LMAX
      ENDIF

      ! FORMAT statements
 100  FORMAT( A, L5    )
 110  FORMAT( A, A     )
 120  FORMAT( A, 100I3 )
 130  FORMAT( A, 2I5   )

      !=================================================================
      ! Call setup routines from other F90 modules
      !=================================================================

      ! Initialize parameters for ND49 timeseries
      CALL INIT_DIAG50( DO_ND50, N_ND50, TRACERS, IMIN, IMAX, 
     &                  JMIN,    JMAX,   LMIN,    LMAX, FILE )

      END SUBROUTINE READ_ND50_MENU
!EOC
!------------------------------------------------------------------------------
!                  GEOS-Chem Global Chemical Transport Model                  !
!------------------------------------------------------------------------------
!BOP
!
! !IROUTINE: read_nd51_menu
!
! !DESCRIPTION: Subroutine READ\_ND51\_MENU reads the ND51 MENU section of 
!  the GEOS-Chem input file.
!\\
!\\
! !INTERFACE:
!
      SUBROUTINE READ_ND51_MENU( am_I_Root, Input_Opt, RC )
!
! !USES:
!
      USE CMN_SIZE_MOD
      USE CMN_DIAG_MOD
      USE DIAG51_MOD,         ONLY : INIT_DIAG51
      USE ERROR_MOD,          ONLY : ERROR_STOP
      USE GIGC_ErrCode_Mod
      USE GIGC_Input_Opt_Mod, ONLY : OptInput
!
! !INPUT PARAMETERS:
!
      LOGICAL,        INTENT(IN)    :: am_I_Root   ! Is this the root CPU?
!
! !INPUT/OUTPUT PARAMETERS:
!
      TYPE(OptInput), INTENT(INOUT) :: Input_Opt   ! Input options
!
! !OUTPUT PARAMETERS:
!
      INTEGER,        INTENT(OUT)   :: RC          ! Success or failure
! 
! !REVISION HISTORY: 
!  20 Jul 2004 - R. Yantosca - Initial version
!  (1 ) Now include option to save ND51 diagnostic to HDF5 file format
!        (amv, bmy, 12/21/09)
!  (2 ) Increase # of tracers to 121 (ccc, 4/20/10)
!  27 Aug 2010 - R. Yantosca - Added ProTeX headers
!  30 Jul 2012 - R. Yantosca - Now accept am_I_Root as an argument when
!                              running with the traditional driver main.F
!  01 Nov 2012 - R. Yantosca - Now pass Input_Opt, RC as arguments
!  23 Jun 2014 - R. Yantosca - Removed references to logical_mod.F
!EOP
!------------------------------------------------------------------------------
!BOC
!
! !LOCAL VARIABLES:
!
      ! Scalars
      LOGICAL            :: DO_ND51, LND51_HDF
      INTEGER            :: N,       I,        AS
      INTEGER            :: N_ND51,  FREQ
      INTEGER            :: IMIN,    IMAX,     JMIN
      INTEGER            :: JMAX,    LMIN,     LMAX
      REAL(fp)             :: HR1,     HR2,      HR_WRITE
      CHARACTER(LEN=255) :: FILE,    MSG

      ! Arrays
      INTEGER            :: TRACERS(121)
      CHARACTER(LEN=255) :: SUBSTRS(MAXDIM)

      !=================================================================
      ! READ_ND51_MENU begins here!
      !=================================================================
      
      ! Error check
      IF ( CT1 /= 2 ) THEN 
         MSG = 'SIMULATION MENU & TRACER MENU must be read in first!'
         CALL ERROR_STOP( MSG, 'READ_ND51_MENU ("input_mod.f")' )
      ENDIF

      ! Initialize
      TRACERS(:) = 0

      ! Turn on ND51 diagnostic
      CALL SPLIT_ONE_LINE( SUBSTRS, N, 1,  'read_nd51_menu:1' )
      READ( SUBSTRS(1:N), * ) DO_ND51

      ! Instantaneous 3-D timeseries file
      CALL SPLIT_ONE_LINE( SUBSTRS, N, 1,  'read_nd51_menu:2' )
      READ( SUBSTRS(1:N), '(a)' ) FILE

      ! Output as hdf
      CALL SPLIT_ONE_LINE( SUBSTRS, N, 1,  'read_nd51_menu:3' )
      READ( SUBSTRS(1:N), * ) LND51_HDF

#if   !defined( USE_HDF5 )
      ! Reset HDF5 option to FALSE if we are not linking to HDF library
      ! (bmy, 12/21/09)
      LND51_HDF = .FALSE.
#endif

      ! Tracers to include
      CALL SPLIT_ONE_LINE( SUBSTRS, N_ND51, -1, 'read_nd51_menu:4' )
      DO N = 1, N_ND51
         READ( SUBSTRS(N), * ) TRACERS(N)
      ENDDO

      ! NHMS_WRITE
      CALL SPLIT_ONE_LINE( SUBSTRS, N, 1,  'read_nd51_menu:6' )
      READ( SUBSTRS(1:N), * ) HR_WRITE

      ! HR1, HR2
      CALL SPLIT_ONE_LINE( SUBSTRS, N, 2,  'read_nd51_menu:7' )
      READ( SUBSTRS(1:N), * ) HR1, HR2

      ! IMIN, IMAX
      CALL SPLIT_ONE_LINE( SUBSTRS, N, 2,  'read_nd51_menu:8' )
      READ( SUBSTRS(1:N), * ) IMIN, IMAX

      ! JMIN, JMAX
      CALL SPLIT_ONE_LINE( SUBSTRS, N, 2,  'read_nd51_menu:9' )
      READ( SUBSTRS(1:N), * ) JMIN, JMAX

      ! LMIN, LMAX
      CALL SPLIT_ONE_LINE( SUBSTRS, N, 2,  'read_nd51_menu:10' )
      READ( SUBSTRS(1:N), * ) LMIN, LMAX

      ! Separator line
      CALL SPLIT_ONE_LINE( SUBSTRS, N, 1,  'read_nd51_menu:11' )

      !=================================================================
      ! Set fields of Input Options object
      !=================================================================
      Input_Opt%DO_ND51                = DO_ND51
      Input_Opt%ND51_FILE              = FILE
      Input_Opt%LND51_HDF              = LND51_HDF
      Input_Opt%ND51_TRACERS(1:N_ND51) = TRACERS(1:N_ND51)
      Input_Opt%ND51_HR_WRITE          = HR_WRITE
      Input_Opt%ND51_HR1               = HR1 
      Input_Opt%ND51_HR2               = HR2
      Input_Opt%ND51_IMIN              = IMIN
      Input_Opt%ND51_IMAX              = IMAX
      Input_Opt%ND51_JMIN              = JMIN
      Input_Opt%ND51_JMAX              = JMAX
      Input_Opt%ND51_LMIN              = LMIN
      Input_Opt%ND51_LMAX              = LMAX

      ! Return success
      RC = GIGC_SUCCESS

      !=================================================================
      ! Print to screen
      !=================================================================
      IF ( am_I_Root ) THEN
         WRITE( 6, '(/,a)' ) 'ND51 MORNING OR AFTERNOON TIMESERIES MENU'
         WRITE( 6, '(  a)' ) '-----------------------------------------'
         WRITE( 6, 100 ) 'Turn on ND51 timeseries?    : ', DO_ND51
         WRITE( 6, 110 ) 'ND51 timeseries file name   : ', TRIM( FILE )
         WRITE( 6, 100 ) 'Output as HDF?              : ', LND51_HDF
         WRITE( 6, 120 ) 'ND41 timeseries tracers     : ', 
     &                    ( TRACERS(N), N=1, N_ND51 )
         WRITE( 6, 140 ) 'ND51 hour to write to disk  : ', HR_WRITE
         WRITE( 6, 140 ) 'ND51 averaging period [GMT] : ', HR1,  HR2
         WRITE( 6, 130 ) 'ND51 longitude limits       : ', IMIN, IMAX
         WRITE( 6, 130 ) 'ND51 latitude  limits       : ', JMIN, JMAX
         WRITE( 6, 130 ) 'ND51 altitude  limits       : ', LMIN, LMAX
      ENDIF

      ! FORMAT statements
 100  FORMAT( A, L5    )
 110  FORMAT( A, A     )
 120  FORMAT( A, 100I3 )
 130  FORMAT( A, 2I5   )
 140  FORMAT( A, 2F5.1 )

      !=================================================================
      ! Call setup routine from other F90 modules
      !=================================================================

      ! Initialize parameters for ND51 timeseries
      CALL INIT_DIAG51( DO_ND51, N_ND51, TRACERS, HR_WRITE, 
     &                  HR1,     HR2,    IMIN,    IMAX,   
     &                  JMIN,    JMAX,   LMIN,    LMAX,  FILE )

      END SUBROUTINE READ_ND51_MENU
!EOC
!------------------------------------------------------------------------------
!                  GEOS-Chem Global Chemical Transport Model                  !
!------------------------------------------------------------------------------
!BOP
!
! !IROUTINE: read_nd51b_menu
!
! !DESCRIPTION: Subroutine READ\_ND51b\_MENU reads the ND51 MENU section 
!  of the GEOS-Chem input file.
!\\
!\\
! !INTERFACE:
!
      SUBROUTINE READ_ND51b_MENU( am_I_Root, Input_Opt, RC )
!
! !USES:
!
      USE DIAG51b_MOD,        ONLY : INIT_DIAG51b
      USE ERROR_MOD,          ONLY : ERROR_STOP
      USE CMN_SIZE_MOD
      USE CMN_DIAG_MOD
      USE GIGC_ErrCode_Mod
      USE GIGC_Input_Opt_Mod, ONLY : OptInput
!
! !INPUT PARAMETERS:
!
      LOGICAL,        INTENT(IN)    :: am_I_Root   ! Is this the root CPU?
!
! !INPUT/OUTPUT PARAMETERS:
!
      TYPE(OptInput), INTENT(INOUT) :: Input_Opt   ! Input options
!
! !OUTPUT PARAMETERS:
!
      INTEGER,        INTENT(OUT)   :: RC          ! Success or failure
!
! !REVISION HISTORY: 
!  21 Dec 2009 - Aaron van D - Initial version
!  27 Aug 2010 - R. Yantosca - Added ProTeX headers
!  30 Jul 2012 - R. Yantosca - Now accept am_I_Root as an argument when
!                              running with the traditional driver main.F
!  01 Nov 2012 - R. Yantosca - Now pass Input_Opt, RC as arguments
!  23 Jun 2014 - R. Yantosca - Removed references to logical_mod.F
!EOP
!------------------------------------------------------------------------------
!BOC
!
! !LOCAL VARIABLES:
!
      ! Scalars
      LOGICAL              :: DO_ND51, LND51b_HDF
      INTEGER              :: N,       I,       AS
      INTEGER              :: N_ND51,  FREQ
      INTEGER              :: IMIN,    IMAX,    JMIN
      INTEGER              :: JMAX,    LMIN,    LMAX
      REAL(fp)               :: HR1,     HR2,     HR_WRITE
      CHARACTER(LEN=255)   :: FILE,    MSG

      ! Arrays
      INTEGER              :: TRACERS(121)
      CHARACTER(LEN=255)   :: SUBSTRS(MAXDIM)

      !=================================================================
      ! READ_ND51_MENU begins here!
      !=================================================================

      ! Error check
      IF ( CT1 /= 2 ) THEN
         MSG = 'SIMULATION MENU & TRACER MENU must be read in first!'
         CALL ERROR_STOP( MSG, 'READ_ND51b_MENU ("input_mod.f")' )
      ENDIF

      ! Initialize
      TRACERS(:) = 0

      ! Turn on ND51 diagnostic
      CALL SPLIT_ONE_LINE( SUBSTRS, N, 1,  'read_nd51b_menu:1' )
      READ( SUBSTRS(1:N), * ) DO_ND51

      ! Instantaneous 3-D timeseries file
      CALL SPLIT_ONE_LINE( SUBSTRS, N, 1,  'read_nd51b_menu:2' )
      READ( SUBSTRS(1:N), '(a)' ) FILE

      ! Output as hdf
      CALL SPLIT_ONE_LINE( SUBSTRS, N, 1,  'read_nd51b_menu:3' )
      READ( SUBSTRS(1:N), * ) LND51b_HDF

#if   !defined( USE_HDF5 )
      ! Reset HDF5 option to FALSE if we are not linking to HDF library
      ! (bmy, 12/21/09)
      LND51b_HDF = .FALSE.
#endif

      ! Tracers to include
      CALL SPLIT_ONE_LINE( SUBSTRS, N_ND51, -1, 'read_nd51b_menu:4' )
      DO N = 1, N_ND51
         READ( SUBSTRS(N), * ) TRACERS(N)
      ENDDO

      ! NHMS_WRITE
      CALL SPLIT_ONE_LINE( SUBSTRS, N, 1,  'read_nd51b_menu:5' )
      READ( SUBSTRS(1:N), * ) HR_WRITE

      ! HR1, HR2
      CALL SPLIT_ONE_LINE( SUBSTRS, N, 2,  'read_nd51b_menu:6' )
      READ( SUBSTRS(1:N), * ) HR1, HR2

      ! IMIN, IMAX
      CALL SPLIT_ONE_LINE( SUBSTRS, N, 2,  'read_nd51b_menu:7' )
      READ( SUBSTRS(1:N), * ) IMIN, IMAX

      ! JMIN, JMAX
      CALL SPLIT_ONE_LINE( SUBSTRS, N, 2,  'read_nd51b_menu:8' )
      READ( SUBSTRS(1:N), * ) JMIN, JMAX

      ! LMIN, LMAX
      CALL SPLIT_ONE_LINE( SUBSTRS, N, 2,  'read_nd51b_menu:9' )
      READ( SUBSTRS(1:N), * ) LMIN, LMAX

      ! Separator line
      CALL SPLIT_ONE_LINE( SUBSTRS, N, 1,  'read_nd51b_menu:10' )

      !=================================================================
      ! Set fields of Input Options object
      !=================================================================
      Input_Opt%DO_ND51b                 = DO_ND51
      Input_Opt%ND51b_FILE               = FILE
      Input_Opt%LND51b_HDF               = LND51b_HDF
      Input_Opt%ND51b_TRACERS(1:N_ND51)  = TRACERS(1:N_ND51)
      Input_Opt%ND51b_HR_WRITE           = HR_WRITE
      Input_Opt%ND51b_HR1                = HR1 
      Input_Opt%ND51b_HR2                = HR2
      Input_Opt%ND51b_IMIN               = IMIN
      Input_Opt%ND51b_IMAX               = IMAX
      Input_Opt%ND51b_JMIN               = JMIN
      Input_Opt%ND51b_JMAX               = JMAX
      Input_Opt%ND51b_LMIN               = LMIN
      Input_Opt%ND51b_LMAX               = LMAX

      ! Return success
      RC = GIGC_SUCCESS

      !=================================================================
      ! Print to screen
      !=================================================================
      IF ( am_I_Root ) THEN
         WRITE( 6, '(/,a)' )'ND51b MORNING OR AFTERNOON TIMESERIES MENU'
         WRITE( 6, '(  a)' )'-----------------------------------------'
         WRITE( 6, 100 ) 'Turn on ND51b timeseries?    : ', DO_ND51
         WRITE( 6, 110 ) 'ND51b timeseries file name   : ', TRIM( FILE )
         WRITE( 6, 100 ) 'Output as HDF?               : ', LND51b_HDF
         WRITE( 6, 120 ) 'ND41 timeseries tracers      : ',
     &                    ( TRACERS(N), N=1, N_ND51 )
         WRITE( 6, 140 ) 'ND51b hour to write to disk  : ', HR_WRITE
         WRITE( 6, 140 ) 'ND51b averaging period [GMT] : ', HR1,  HR2
         WRITE( 6, 130 ) 'ND51b longitude limits       : ', IMIN, IMAX
         WRITE( 6, 130 ) 'ND51b latitude  limits       : ', JMIN, JMAX
         WRITE( 6, 130 ) 'ND51b altitude  limits       : ', LMIN, LMAX
      ENDIF

      ! FORMAT statements
 100  FORMAT( A, L5    )
 110  FORMAT( A, A     )
 120  FORMAT( A, 100I3 )
 130  FORMAT( A, 2I5   )
 140  FORMAT( A, 2F5.1 )

      !=================================================================
      ! Call setup routine from other F90 modules
      !=================================================================

      ! Initialize parameters for ND51b timeseries
      CALL INIT_DIAG51b( DO_ND51, N_ND51, TRACERS, HR_WRITE,
     &                   HR1,     HR2,    IMIN,    IMAX,
     &                   JMIN,    JMAX,   LMIN,    LMAX,  FILE )

      END SUBROUTINE READ_ND51b_MENU
!EOC
!------------------------------------------------------------------------------
!                  GEOS-Chem Global Chemical Transport Model                  !
!------------------------------------------------------------------------------
!BOP
!
! !IROUTINE: read_nd63_menu
!
! !DESCRIPTION: Subroutine READ\_ND63\_MENU reads the ND63 MENU section
!  of the GEOS-Chem input file. (gvinken, 02/25/11)
!\\
!\\
! !INTERFACE:
!
      SUBROUTINE READ_ND63_MENU( am_I_Root, Input_Opt, RC )
!
! !USES:
!
      USE DIAG63_MOD,         ONLY : INIT_DIAG63
      USE ERROR_MOD,          ONLY : ERROR_STOP
      USE CMN_SIZE_MOD
      USE GIGC_ErrCode_Mod
      USE GIGC_Input_Opt_Mod, ONLY : OptInput
!
! !INPUT PARAMETERS:
!
      LOGICAL,        INTENT(IN)    :: am_I_Root   ! Is this the root CPU?
!
! !INPUT/OUTPUT PARAMETERS:
!
      TYPE(OptInput), INTENT(INOUT) :: Input_Opt   ! Input options
!
! !OUTPUT PARAMETERS:
!
      INTEGER,        INTENT(OUT)   :: RC          ! Success or failure
! 
! !REVISION HISTORY:
!  25 Feb 2011 - G. Vinken   - Initial version
!  07 Feb 2012 - M. Payer    - Added ProTeX headers
!  24 Feb 2012 - M. Payer    - Renamed routine from READ_ND59_MENU to
!                              READ_ND63 MENU. ND59 is used by TOMAS.
!  30 Jul 2012 - R. Yantosca - Now accept am_I_Root as an argument when
!                              running with the traditional driver main.F
!  01 Nov 2012 - R. Yantosca - Now pass Input_Opt, RC as arguments
!EOP
!------------------------------------------------------------------------------
!BOC
!
! !LOCAL VARIABLES:
!
      LOGICAL             :: DO_ND63
      INTEGER             :: N,    I,         AS
      INTEGER             :: ND63, N_TRACERS, TRACERS(121)
      INTEGER             :: IMIN, IMAX,      FREQ
      INTEGER             :: JMIN, JMAX,      N_ND63
      CHARACTER(LEN=255)  :: SUBSTRS(MAXDIM), MSG
      CHARACTER(LEN=255)  :: FILE

      !=================================================================
      ! READ_ND63_MENU begins here!
      !=================================================================

      ! Error check
      IF ( CT1 /= 2 ) THEN 
         MSG = 'SIMULATION MENU & TRACER MENU must be read in first!'
         CALL ERROR_STOP( MSG, 'READ_ND63_MENU ("input_mod.f")' )
      ENDIF

      ! Initialize
      ND63       = 0
      TRACERS(:) = 0

      ! Turn on ND63 diagnostic
      CALL SPLIT_ONE_LINE( SUBSTRS, N, 1,  'read_nd63_menu:1' )
      READ( SUBSTRS(1:N), * ) DO_ND63
      IF ( DO_ND63 .and. .not. Input_Opt%LEMIS ) THEN
         WRITE( 6, '(a)' ) 'WARNING: Emissions are turned off. ND63'
         WRITE( 6, '(a)' ) 'will also be turned off.'
         DO_ND63 = .FALSE.
      ENDIF

      ! Instantaneous 3-D timeseries file
      CALL SPLIT_ONE_LINE( SUBSTRS, N, 1,  'read_nd63_menu:2' )
      READ( SUBSTRS(1:N), '(a)' ) FILE

      ! Tracers to include
      CALL SPLIT_ONE_LINE( SUBSTRS, N_ND63, -1, 'read_nd63_menu:3' )
      DO N = 1, N_ND63
         READ( SUBSTRS(N), * ) TRACERS(N)
      ENDDO

      ! FREQ
      CALL SPLIT_ONE_LINE( SUBSTRS, N, 1,  'read_nd63_menu:4' )
      READ( SUBSTRS(1:N), * ) FREQ

      ! IMIN, IMAX
      CALL SPLIT_ONE_LINE( SUBSTRS, N, 2,  'read_nd63_menu:5' )
      READ( SUBSTRS(1:N), * ) IMIN, IMAX

      ! JMIN, JMAX
      CALL SPLIT_ONE_LINE( SUBSTRS, N, 2,  'read_nd63_menu:6' )
      READ( SUBSTRS(1:N), * ) JMIN, JMAX

      ! Separator line
      CALL SPLIT_ONE_LINE( SUBSTRS, N, 1,  'read_nd63_menu:8' )

      !=================================================================
      ! Set fields of Input Options object
      !=================================================================
      Input_Opt%DO_ND63              = DO_ND63
      Input_Opt%ND63_FILE            = FILE
      Input_Opt%ND63_TRACERS(1:ND63) = TRACERS(1:N_ND63)
      Input_Opt%ND63_FREQ            = FREQ
      Input_Opt%ND63_IMIN            = IMIN
      Input_Opt%ND63_IMAX            = IMAX
      Input_Opt%ND63_JMIN            = JMIN
      Input_Opt%ND63_JMAX            = JMAX

      ! Return success
      RC = GIGC_SUCCESS

      !=================================================================
      ! Print to screen
      !=================================================================
      IF ( am_I_Root ) THEN
         WRITE( 6, '(/,a)' ) 'ND63 SHIP TIMESERIES MENU'
         WRITE( 6, '(  a)' ) '--------------------------------------'
         WRITE( 6, 100 ) 'Turn on ND63 timeseries?    : ', DO_ND63
         WRITE( 6, 110 ) 'ND63 timeseries file name   : ', TRIM( FILE )
         WRITE( 6, 120 ) 'ND63 timeseries tracers     : ', 
     &                    ( TRACERS(N), N=1, N_ND63 )
         WRITE( 6, 130 ) 'ND63 save frequency [min]   : ', FREQ
         WRITE( 6, 130 ) 'ND63 longitude limits       : ', IMIN, IMAX
         WRITE( 6, 130 ) 'ND63 latitude  limits       : ', JMIN, JMAX
      ENDIF

      ! FORMAT statements
 100  FORMAT( A, L5    )
 110  FORMAT( A, A     )
 120  FORMAT( A, 100I3 )
 130  FORMAT( A, 2I5   )

      !=================================================================
      ! Call setup routines from other F90 modules
      !=================================================================

      ! Initialize for ND63 timeseries
      CALL INIT_DIAG63( DO_ND63, N_ND63, TRACERS, IMIN, 
     &                  IMAX,    JMIN,   JMAX,  FREQ,   FILE )

      END SUBROUTINE READ_ND63_MENU
!EOC
!------------------------------------------------------------------------------
!                  GEOS-Chem Global Chemical Transport Model                  !
!------------------------------------------------------------------------------
!BOP
!
! !IROUTINE: read_prod_loss_menu 
!
! !DESCRIPTION: Subroutine READ\_PROD\_LOSS\_MENU reads the PROD AND LOSS MENU 
!  section of the GEOS-Chem input file 
!\\
!\\
! !INTERFACE:
!
      SUBROUTINE READ_PROD_LOSS_MENU( am_I_Root, Input_Opt, RC )
!
! !USES:
!
      USE CHARPAK_MOD,        ONLY : ISDIGIT,         STRSPLIT
      USE DIAG_PL_MOD,        ONLY : INIT_DIAG_PL
      USE ERROR_MOD,          ONLY : ERROR_STOP
      USE CMN_SIZE_MOD
      USE CMN_DIAG_MOD
      USE GIGC_ErrCode_Mod
      USE GIGC_Input_Opt_Mod, ONLY : OptInput
!
! !INPUT PARAMETERS:
!
      LOGICAL,        INTENT(IN)    :: am_I_Root   ! Is this the root CPU?
!
! !INPUT/OUTPUT PARAMETERS:
!
      TYPE(OptInput), INTENT(INOUT) :: Input_Opt   ! Input options
!
! !OUTPUT PARAMETERS:
!
      INTEGER,        INTENT(OUT)   :: RC          ! Success or failure
! 
! !REVISION HISTORY: 
!  20 Jul 2004 - R. Yantosca - Initial version
!  (1 ) Bug fixes.  Only error check # of prod/loss families for TagOx and 
!        TagCO runs if DO_SAVE_PL=T.  Also turn off this diagnostic for
!        the offline aerosol run. (bmy, 10/29/04)
!  (2 ) Add error trap is P/L families are asked when using KPP. (ccc, 3/10/10)
!  27 Aug 2010 - R. Yantosca - Added ProTeX headers
!  30 Jul 2012 - R. Yantosca - Now accept am_I_Root as an argument when
!                              running with the traditional driver main.F
!  08 Nov 2012 - R. Yantosca - Now save fields to the Input_Opt object
!  23 Jun 2014 - R. Yantosca - Removed references to logical_mod.F
!  25 Jun 2014 - R. Yantosca - Removed references to tracer_mod.F
!EOP
!------------------------------------------------------------------------------
!BOC
!
! !LOCAL VARIABLES:
!
      LOGICAL              :: EOF,      DO_SAVE_PL, DO_SAVE_O3
      INTEGER              :: F,        M,    N,          NFAM
      CHARACTER(LEN=255)   :: LOCATION, NAME, MSG 

      ! Arrays
      INTEGER              :: FAM_NMEM(MAXFAM)
      REAL(fp)             :: FAM_COEF(MAXMEM,MAXFAM)
      CHARACTER(LEN=14 )   :: FAM_NAME(MAXFAM)
      CHARACTER(LEN=14 )   :: FAM_TYPE(MAXFAM)
      CHARACTER(LEN=14 )   :: FAM_MEMB(MAXMEM,MAXFAM)
      CHARACTER(LEN=255)   :: SUBSTRS(MAXDIM)

      !=================================================================
      ! READ_PROD_LOSS_MENU begins here!
      !=================================================================

      !%%%%%%%%%%%%%%%%%%%%%%%%%%%%%%%%%%%%%%%%%%%%%%%%%%%%%%%%%%%%%%%%%%%%%%%%
      !% IMPORTANT: Prod/loss diagnostics currently unavailable               %
      !%                                                                      %
      !% As of v11-01g, the prod/loss diagnostics are unavailable because we  %
      !% have removed the SMVGEAR solver for FlexChem. Mike Long has updated  %
      !% KPP to reproduce the prod/loss functionality, but this still needs   %
      !% to be connected to the GEOS-Chem diagnostics. We will restore the    %
      !% prod/loss diagnotics when we complete conversion of GEOS-Chem        %
      !% diagnostics from BPCH to netCDF format. This work should be done     %
      !% prior to the v11-01 public release. (mps, 5/5/16)                    %
      !%%%%%%%%%%%%%%%%%%%%%%%%%%%%%%%%%%%%%%%%%%%%%%%%%%%%%%%%%%%%%%%%%%%%%%%%

      ! Location string
      LOCATION = 'READ_PROD_LOSS_MENU ("input_mod.f")'

      ! Error check
      IF ( CT1 /= 2 ) THEN 
         MSG = 'SIMULATION MENU & TRACER MENU must be read in first!'
         CALL ERROR_STOP( MSG, LOCATION )
      ENDIF

      ! Initialize
      FAM_NAME(:)   = ''
      FAM_TYPE(:)   = ''
      FAM_NMEM(:)   = 0
      FAM_MEMB(:,:) = ''
      FAM_COEF(:,:) = 0e+0_fp

      !=================================================================
      ! Read info about prod & loss families
      !=================================================================

      ! Turn on production & loss diagnostic (e.g. ND65 diagnostic)
      CALL SPLIT_ONE_LINE( SUBSTRS, N, 1,  'read_prod_loss_menu:1' )
      READ( SUBSTRS(1:N), * ) DO_SAVE_PL

      ! Read number of levels for ND65 diagnostic 
      CALL SPLIT_ONE_LINE( SUBSTRS, N, 1,  'read_prod_loss_menu:2' )
      READ( SUBSTRS(1:N), * ) ND65

      ! Save P(O3) & L(O3) for tagged Ox run? (i.e. ND20 diagnostic)
      CALL SPLIT_ONE_LINE( SUBSTRS, N, 1,  'read_prod_loss_menu:3' )
      READ( SUBSTRS(1:N), * ) DO_SAVE_O3

      ! Read number of families 
      CALL SPLIT_ONE_LINE( SUBSTRS, N, 1,  'read_prod_loss_menu:4' )
      READ( SUBSTRS(1:N), * ) NFAM

      ! Loop over families
      DO F = 1, NFAM

         ! Get family members
         CALL SPLIT_ONE_LINE( SUBSTRS, N, -1,  'read_prod_loss_menu:5' )

         ! The first entry is the family name (strip colon at end)
         NAME        = SUBSTRS(1)
         FAM_NAME(F) = NAME( 1:LEN_TRIM( NAME )-1 )

         ! Get family type as prod or loss
         IF ( FAM_NAME(F)(1:1) == 'P'   .or. 
     &        FAM_NAME(F)(1:1) == 'p' ) THEN
            FAM_TYPE(F) = 'prod'
         ELSE
            FAM_TYPE(F) = 'loss'
         ENDIF

         ! Number of member species in this prodloss family
         FAM_NMEM(F) = N - 1

         ! Loop over substrings
         DO M = 1, N-1

            ! Family member name
            NAME          =  TRIM( SUBSTRS(M+1) )

            ! Family member coefficient (set to 1 for now)
            FAM_COEF(M,F) = 1e+0_fp

            ! If first char is a digit ...
            IF ( ISDIGIT( NAME(1:1) ) ) THEN
               
               ! Save new family coefficient 
               READ( NAME(1:1), * ) FAM_COEF(M,F)

               ! Get the rest of the member name (skip digit)
               NAME = NAME( 2:LEN_TRIM(NAME) )
            ENDIF

            ! Family member name
            FAM_MEMB(M,F) = NAME
         ENDDO
      ENDDO

      ! Separator line
      CALL SPLIT_ONE_LINE( SUBSTRS, N, 1,  'read_prod_loss_menu:6' )

      !=================================================================
      ! Error check: ND65 not available for KPP
      !=================================================================

      ! Temporarily turn off prod/loss diagnostic capability for
      ! full-chemistry simulations. This should be restored for the
      ! v11-01 release. (mps, 5/5/16)
      IF ( DO_SAVE_PL .AND. Input_Opt%ITS_A_FULLCHEM_SIM ) THEN
         MSG = 'P/L families are incompatible with KPP. ' //
     &         'Please change one option'
         CALL ERROR_STOP( MSG, LOCATION )
      ENDIF

      !=================================================================
      ! Error check families for certain types of simulations
      !=================================================================

      ! Tagged Ox
      IF ( DO_SAVE_PL .and. Input_Opt%ITS_A_TAGOX_SIM ) THEN
         IF ( NFAM /= 2*Input_Opt%N_TRACERS ) THEN
            MSG = 'Wrong number of P/L families for Tagged Ox!'
            CALL ERROR_STOP( MSG, LOCATION )
         ENDIF
      ENDIF

      ! Tagged CO
      IF ( DO_SAVE_PL .and. Input_Opt%ITS_A_TAGCO_SIM ) THEN
         IF ( NFAM /= Input_Opt%N_TRACERS+5 ) THEN
            MSG = 'Wrong number of P/L families for Tagged CO!'
            CALL ERROR_STOP( MSG, LOCATION )
         ENDIF
      ENDIF

      ! Offline aerosol -- turn off DO_SAVE_PL, since we use ND05,
      ! ND06, ND07, ND08, ND13 etc diagnostics instead of ND65
      IF ( Input_Opt%ITS_AN_AEROSOL_SIM ) THEN 
         DO_SAVE_PL    = .FALSE.
         DO_SAVE_O3    = .FALSE.
         ND65          = 0
         NFAM          = 0
         FAM_NAME(:)   = ''
         FAM_TYPE(:)   = ''
         FAM_NMEM(:)   = 0
         FAM_MEMB(:,:) = ''
         FAM_COEF(:,:) = 0e+0_fp
      ENDIF

      !=================================================================
      ! Print to screen
      !=================================================================
      IF ( am_I_Root ) THEN
         WRITE( 6, '(/,a)' ) 'PROD & LOSS DIAGNOSTIC MENU'
         WRITE( 6, '(  a)' ) '---------------------------'      
         WRITE( 6, 100 ) 'Turn on prod & loss diag?   : ', DO_SAVE_PL
         WRITE( 6, 110 ) '# of levels for P/L diag    : ', ND65
         WRITE( 6, 100 ) 'Save P(Ox), L(Ox) for TagOx?: ', DO_SAVE_O3
      
         ! Loop over families
         DO F = 1, NFAM

            ! Write family name, type and # of members
            WRITE( 6, 120 ) FAM_NAME(F), FAM_TYPE(F)
         
            ! Write info about each constituent member
            DO M = 1, FAM_NMEM(F)
               WRITE( 6, 130 ) M, FAM_COEF(M,F), FAM_MEMB(M,F)
            ENDDO
         ENDDO
      ENDIF

      ! FORMAT statements
 100  FORMAT( A, L5 )
 110  FORMAT( A, I5 )
 120  FORMAT( /, 'Family=', A5, '  Type=', a4 )
 130  FORMAT( I3, 1X, F4.1, 1X, A5 )

      !=================================================================
      ! Set fields of Input Options object
      !=================================================================
      Input_Opt%DO_SAVE_PL          = DO_SAVE_PL
      Input_Opt%LFAMILY             = ( DO_SAVE_PL .and. NFAM > 0 )
      Input_Opt%ND65                = ND65
      Input_Opt%DO_SAVE_O3          = DO_SAVE_O3
      Input_Opt%NFAM                = NFAM

      ! Loop over # families
      DO F = 1, NFAM
         Input_Opt%FAM_NAME(F)      = FAM_NAME(F) 
         Input_Opt%FAM_NMEM(F)      = FAM_NMEM(F)
         Input_Opt%FAM_TYPE(F)      = FAM_TYPE(F)

         ! Loop over # members/family
         DO M = 1, FAM_NMEM(F)   
            Input_Opt%FAM_COEF(M,F) = FAM_COEF(M,F)
            Input_Opt%FAM_MEMB(M,F) = FAM_MEMB(M,F)
         ENDDO
      ENDDO

      ! Return success
      RC = GIGC_SUCCESS

      !=================================================================
      ! Call setup routines from other F90 modules
      !=================================================================

      ! Pass variables to "diag_pl_mod.f" 
      CALL INIT_DIAG_PL( am_I_Root, Input_Opt, DO_SAVE_PL, DO_SAVE_O3, 
     &                   NFAM,      FAM_NAME,  FAM_TYPE,   FAM_NMEM,   
     &                   FAM_MEMB,  FAM_COEF,  RC )

      END SUBROUTINE READ_PROD_LOSS_MENU
!EOC
!------------------------------------------------------------------------------
!                  GEOS-Chem Global Chemical Transport Model                  !
!------------------------------------------------------------------------------
!BOP
!
! !IROUTINE: read_unix_cmds_menu
!
! !DESCRIPTION: Subroutine READ\_UNIX\_CMDS\_MENU reads the UNIX CMDS MENU 
!  section of the GEOS-Chem input file.
!\\
!\\
! !INTERFACE:
!
      SUBROUTINE READ_UNIX_CMDS_MENU( am_I_Root, Input_Opt, RC )
!
! !USES:
!
      USE CHARPAK_MOD,   ONLY : STRSQUEEZE
      USE GIGC_ErrCode_Mod
      USE GIGC_Input_Opt_Mod, ONLY : OptInput
!
! !INPUT PARAMETERS:
!
      LOGICAL,        INTENT(IN)    :: am_I_Root   ! Is this the root CPU?
!
! !INPUT/OUTPUT PARAMETERS:
!
      TYPE(OptInput), INTENT(INOUT) :: Input_Opt   ! Input options
!
! !OUTPUT PARAMETERS:
!
      INTEGER,        INTENT(OUT)   :: RC          ! Success or failure
!
! !REVISION HISTORY: 
!  20 Jul 2004 - R. Yantosca - Initial version
!  (1 ) Now make sure all USE statements are USE, ONLY (bmy, 10/3/05)
!  27 Aug 2010 - R. Yantosca - Added ProTeX headers
!  30 Jul 2012 - R. Yantosca - Now accept am_I_Root as an argument when
!                              running with the traditional driver main.F
!  01 Nov 2012 - R. Yantosca - Now pass Input_Opt, RC as arguments
!  20 Jun 2014 - R. Yantosca - Remove reference to unix_cmds_mod.F
!EOP
!------------------------------------------------------------------------------
!BOC
!
! !LOCAL VARIABLES:
!
      LOGICAL            :: EOF
      INTEGER            :: N
      CHARACTER(LEN=255) :: SUBSTRS(MAXDIM)

      !=================================================================
      ! READ_UNIX_CMDS_MENU begins here!
      !=================================================================

      ! Background
      CALL SPLIT_ONE_LINE( SUBSTRS, N, 1, 'read_unix_cmds_menu:1' )
      READ( SUBSTRS(1:N), '(a)' ) Input_Opt%BACKGROUND

      ! Redirect
      CALL SPLIT_ONE_LINE( SUBSTRS, N, 1, 'read_unix_cmds_menu:2' )
      READ( SUBSTRS(1:N), '(a)' ) Input_Opt%REDIRECT

      ! Remove command
      Input_Opt%REMOVE_CMD = READ_ONE_LINE( EOF,    
     &                                      'read_unix_cmds_menu:3' ) 
      Input_Opt%REMOVE_CMD = Input_Opt%REMOVE_CMD(FIRSTCOL:)
      CALL STRSQUEEZE( Input_Opt%REMOVE_CMD )

      ! Separator
      CALL SPLIT_ONE_LINE( SUBSTRS, N, 1, 'read_unix_cmds_menu:4' )
      READ( SUBSTRS(1:N), '(a)' ) Input_Opt%SEPARATOR

      ! Wild Card
      CALL SPLIT_ONE_LINE( SUBSTRS, N, 1, 'read_unix_cmds_menu:5' )
      READ( SUBSTRS(1:N), '(a)' ) Input_Opt%WILD_CARD

      ! Unzip command
      Input_Opt%UNZIP_CMD = READ_ONE_LINE( EOF,     
     &                                     'read_unix_cmds_menu:6' ) 
      Input_Opt%UNZIP_CMD =Input_Opt% UNZIP_CMD(FIRSTCOL:)
      CALL STRSQUEEZE( Input_Opt%UNZIP_CMD )

      ! Zip suffix
      CALL SPLIT_ONE_LINE( SUBSTRS, N, 1, 'read_unix_cmds_menu:7' )
      READ( SUBSTRS(1:N), '(a)' ) Input_Opt%ZIP_SUFFIX

      ! Separator line
      CALL SPLIT_ONE_LINE( SUBSTRS, N, 1, 'read_unix_cmds_menu:8' )

      ! Just hardwire the SPACE character
      Input_Opt%SPACE = ' '

      ! Return success
      RC = GIGC_SUCCESS

      !=================================================================
      ! Print to screen
      !=================================================================
      IF( am_I_Root ) THEN
         WRITE( 6, '(/,a)' ) 'UNIX CMDS MENU'
         WRITE( 6, '(  a)' ) '---------------'            
         WRITE( 6, 100     ) 'Unix BACKGROUND  command    : ', 
     &                        TRIM( Input_Opt%BACKGROUND )
         WRITE( 6, 100     ) 'Unix REDIRECT    command    : ', 
     &                        TRIM( Input_Opt%REDIRECT   )
         WRITE( 6, 100     ) 'Unix REMOVE      command    : ',
     &                        TRIM( Input_Opt%REMOVE_CMD )
         WRITE( 6, 100     ) 'Unix SEPARATOR   command    : ',
     &                        TRIM( Input_Opt%SEPARATOR  )
         WRITE( 6, 100     ) 'Unix WHITE SPACE command    : ',
     &                        TRIM( Input_Opt%SPACE      )
         WRITE( 6, 100     ) 'Unix WILD CARD   command    : ',
     &                        TRIM( Input_Opt%WILD_CARD  )
         WRITE( 6, 100     ) 'Unix UNZIP       command    : ',
     &                        TRIM( Input_Opt%UNZIP_CMD  )
      ENDIF

      ! FORMAT statements
 100  FORMAT( A, A )

      END SUBROUTINE READ_UNIX_CMDS_MENU
!EOC
!------------------------------------------------------------------------------
!                  GEOS-Chem Global Chemical Transport Model                  !
!------------------------------------------------------------------------------
!BOP
!
! !IROUTINE: read_nested_grid_menu
!
! !DESCRIPTION: Subroutine READ\_NESTED\_GRID\_MENU reads the NESTED GRID MENU 
!  section of the GEOS-CHEM input file.
!\\
!\\
! !INTERFACE:
!
      SUBROUTINE READ_NESTED_GRID_MENU( am_I_Root, Input_Opt, RC )
!
! !USES:
!
      USE GIGC_ErrCode_Mod
      USE GIGC_Input_Opt_Mod, ONLY : OptInput
      USE TPCORE_BC_MOD,      ONLY : INIT_TPCORE_BC
!
! !INPUT PARAMETERS:
!
      LOGICAL,        INTENT(IN)    :: am_I_Root   ! Is this the root CPU?
!
! !INPUT/OUTPUT PARAMETERS:
!
      TYPE(OptInput), INTENT(INOUT) :: Input_Opt   ! Input options
!
! !OUTPUT PARAMETERS:
!
      INTEGER,        INTENT(OUT)   :: RC          ! Success or failure
! 
! !REVISION HISTORY: 
!  20 Jul 2004 - R. Yantosca - Initial version
!  (1 ) Now give user the option of saving out nested grid boundary conditions 
!        at 2 x 2.5 resolution for the EU, CH, or NA grids (amv, bmy, 12/18/09)
!  27 Aug 2010 - R. Yantosca - Added ProTeX headers
!  30 Jul 2012 - R. Yantosca - Now accept am_I_Root as an argument when
!                              running with the traditional driver main.F
!  01 Nov 2012 - R. Yantosca - Now pass Input_Opt, RC as arguments
!  23 Jun 2014 - R. Yantosca - Removed references to logical_mod.F
!EOP
!------------------------------------------------------------------------------
!BOC
!
! !LOCAL VARIABLES:
!
      ! Scalars
      LOGICAL            :: LWINDO,      LWINDO2x25,  LWINDO_CU
      LOGICAL            :: LWINDO_NA,   LWINDO_EU,   LWINDO_CH
      LOGICAL            :: LWINDO_SE
      INTEGER            :: I0W,         J0W,         I1 
      INTEGER            :: I2,          J1,          J2
      INTEGER            :: N,           TS
      INTEGER            :: I0E,         J0E

      ! Arrays
      CHARACTER(LEN=255) :: SUBSTRS(MAXDIM)

      !=================================================================
      ! READ_NESTED_GRID_MENU begins here!
      !=================================================================

      ! Save out TPCORE BC's at 4x5
      CALL SPLIT_ONE_LINE( SUBSTRS, N, 1, 'read_nested_grid_menu:1' )
      READ( SUBSTRS(1:N), * ) LWINDO

      ! Save out TPCORE BC's at 2x2.5?
      CALL SPLIT_ONE_LINE( SUBSTRS, N, 1, 'read_nested_grid_menu:2' )
      READ( SUBSTRS(1:N), * ) LWINDO2x25

      ! Save out TPCORE BC's over NA
      CALL SPLIT_ONE_LINE( SUBSTRS, N, 1, 'read_nested_grid_menu:3' )
      READ( SUBSTRS(1:N), * ) LWINDO_NA

      ! Directory where NA TPCORE BC's are stored
      CALL SPLIT_ONE_LINE( SUBSTRS, N, 1, 'read_nested_grid_menu:4' )
      READ( SUBSTRS(1:N), '(a)' ) Input_Opt%TPBC_DIR_NA

      ! Save out TPCORE BC's over EU
      CALL SPLIT_ONE_LINE( SUBSTRS, N, 1, 'read_nested_grid_menu:5' )
      READ( SUBSTRS(1:N), * ) LWINDO_EU

      ! Directory where EU TPCORE BC's are stored
      CALL SPLIT_ONE_LINE( SUBSTRS, N, 1, 'read_nested_grid_menu:6' )
      READ( SUBSTRS(1:N), '(a)' ) Input_Opt%TPBC_DIR_EU

      ! Save out TPCORE BC's over CH
      CALL SPLIT_ONE_LINE( SUBSTRS, N, 1, 'read_nested_grid_menu:7' )
      READ( SUBSTRS(1:N), * ) LWINDO_CH

      ! Directory where CH TPCORE BC's are stored
      CALL SPLIT_ONE_LINE( SUBSTRS, N, 1, 'read_nested_grid_menu:8' )
      READ( SUBSTRS(1:N), '(a)' ) Input_Opt%TPBC_DIR_CH

      ! Save out TPCORE BC's over the SEAC4RS region
      CALL SPLIT_ONE_LINE( SUBSTRS, N, 1, 'read_nested_grid_menu:9' )
      READ( SUBSTRS(1:N), * ) LWINDO_SE

      ! Directory where SEAC4RS TPCORE BC's are stored
      CALL SPLIT_ONE_LINE( SUBSTRS, N, 1, 'read_nested_grid_menu:10' )
      READ( SUBSTRS(1:N), '(a)' ) Input_Opt%TPBC_DIR_SE

      ! Save out TPCORE BC's over Custom Region
      CALL SPLIT_ONE_LINE( SUBSTRS, N, 1, 'read_nested_grid_menu:11' )
      READ( SUBSTRS(1:N), * ) LWINDO_CU

      ! Directory where TPCORE BC's are stored
      CALL SPLIT_ONE_LINE( SUBSTRS, N, 1, 'read_nested_grid_menu:12' )
      READ( SUBSTRS(1:N), '(a)' ) Input_Opt%TPBC_DIR

      ! Timestep for 4x5 TPCORE BC's
      CALL SPLIT_ONE_LINE( SUBSTRS, N, 1, 'read_nested_grid_menu:13' )
      READ( SUBSTRS(1:N), * ) TS

      ! Lower left box
      CALL SPLIT_ONE_LINE( SUBSTRS, N, 2, 'read_nested_grid_menu:14' )
      READ( SUBSTRS(1:N), * ) I1, J1

      ! Timestep for 4x5 TPCORE BC's
      CALL SPLIT_ONE_LINE( SUBSTRS, N, 2, 'read_nested_grid_menu:15' )
      READ( SUBSTRS(1:N), * ) I2, J2

      ! Nested grid transport offsets 
      CALL SPLIT_ONE_LINE( SUBSTRS, N, 4, 'read_nested_grid_menu:16' )
      READ( SUBSTRS(1:N), * ) I0W, J0W, I0E, J0E

      ! Separator line
      CALL SPLIT_ONE_LINE( SUBSTRS, N, 1, 'read_nested_grid_menu:15' )

      !=================================================================
      ! Set fields of Input Options object
      !=================================================================
      Input_Opt%LWINDO     = LWINDO
      Input_Opt%LWINDO2x25 = LWINDO2x25
      Input_Opt%LWINDO_NA  = LWINDO_NA
      Input_Opt%LWINDO_EU  = LWINDO_EU
      Input_Opt%LWINDO_CH  = LWINDO_CH
      Input_Opt%LWINDO_SE  = LWINDO_SE
      Input_Opt%LWINDO_CU  = LWINDO_CU
      Input_Opt%NESTED_TS  = TS
      Input_Opt%NESTED_I1  = I1
      Input_Opt%NESTED_J1  = J1
      Input_Opt%NESTED_I2  = I2
      Input_Opt%NESTED_J2  = J2
      Input_Opt%NESTED_I0W = I0W
      Input_Opt%NESTED_J0W = J0W
      Input_Opt%NESTED_I0E = I0E
      Input_Opt%NESTED_J0E = J0E

      ! Return success
      RC = GIGC_SUCCESS

      !=================================================================
      ! Print to screen
      !=================================================================
      IF( am_I_Root ) THEN
         WRITE( 6, '(/,a)' ) 'NESTED GRID MENU'
         WRITE( 6, '(  a)' ) '----------------'
         WRITE( 6, 100 ) 'Save TPCORE BC''s at 4x5     : ', LWINDO
         WRITE( 6, 110 ) 'Dir w/ archived OH files     : ', 
     &                    TRIM( Input_Opt%TPBC_DIR )
         WRITE( 6, 120 ) 'Timestep for 4x5 BC''s [min] : ', TS
         WRITE( 6, 120 ) 'Bot left  box of 4x5 BC area : ', I1,  J1
         WRITE( 6, 120 ) 'Top right box of 4x5 BC area : ', I2,  J2
         WRITE( 6, 130 ) 'Nested grid window offsets   : ', I0W, J0W,
     &                                                      I0E, J0E
      END IF

      ! FORMAT statements
 100  FORMAT( A, L5  )
 110  FORMAT( A, A   )
 120  FORMAT( A, 2I5 )
 130  FORMAT( A, 4I5 )
    
      !=================================================================
      ! Call setup routines from other F90 modules
      !=================================================================

      ! Pass values to "tpcore_bc_mod.f"
      CALL INIT_TPCORE_BC( am_I_Root, Input_Opt, RC )

      END SUBROUTINE READ_NESTED_GRID_MENU
!EOC
!------------------------------------------------------------------------------
!                  GEOS-Chem Global Chemical Transport Model                  !
!------------------------------------------------------------------------------
!BOP
!
! !IROUTINE: read_benchmark_menu
!
! !DESCRIPTION: Subroutine READ\_BENCHMARK\_MENU reads the BENCHMARK MENU 
!  section of the GEOS-Chem input file.
!\\
!\\
! !INTERFACE:
!
      SUBROUTINE READ_BENCHMARK_MENU( am_I_Root, Input_Opt, RC )
!
! !USES:
!
      USE BENCHMARK_MOD,      ONLY : INITIAL_FILE, FINAL_FILE
      USE GIGC_ErrCode_Mod
      USE GIGC_Input_Opt_Mod, ONLY : OptInput
!
! !INPUT PARAMETERS:
!
      LOGICAL,        INTENT(IN)    :: am_I_Root   ! Is this the root CPU?
!
! !INPUT/OUTPUT PARAMETERS:
!
      TYPE(OptInput), INTENT(INOUT) :: Input_Opt   ! Input options
!
! !OUTPUT PARAMETERS:
!
      INTEGER,        INTENT(OUT)   :: RC          ! Success or failure
! 
! !REVISION HISTORY: 
!  20 Jul 2004 - R. Yantosca - Initial version
!  27 Aug 2010 - R. Yantosca - Added ProTeX headers
!  30 Jul 2012 - R. Yantosca - Now accept am_I_Root as an argument when
!                              running with the traditional driver main.F
!  01 Nov 2012 - R. Yantosca - Now pass Input_Opt, RC as arguments
!  23 Jun 2014 - R. Yantosca - Removed references to logical_mod.F
!EOP
!------------------------------------------------------------------------------
!BOC
!
! !LOCAL VARIABLES:
!
      LOGICAL            :: LSTDRUN
      INTEGER            :: N 
      CHARACTER(LEN=255) :: SUBSTRS(MAXDIM)

      !=================================================================
      ! READ_NESTED_GRID_MENU begins here!
      !=================================================================

      ! Save benchmark diagnostic output?
      CALL SPLIT_ONE_LINE( SUBSTRS, N, 1, 'read_benchmark_menu:1' )
      READ( SUBSTRS(1:N), * ) LSTDRUN

      ! Filename for initial tracer mass
      CALL SPLIT_ONE_LINE( SUBSTRS, N, 1, 'read_benchmark_menu:2' )
      READ( SUBSTRS(1:N), '(a)' ) INITIAL_FILE

      ! Filename for initial tracer mass
      CALL SPLIT_ONE_LINE( SUBSTRS, N, 1, 'read_benchmark_menu:3' )
      READ( SUBSTRS(1:N), '(a)' ) FINAL_FILE

      ! Separator line
      CALL SPLIT_ONE_LINE( SUBSTRS, N, 1, 'read_benchmark_menu:4' )

      !=================================================================
      ! Set fields of Input Options object
      !=================================================================
      Input_Opt%LSTDRUN           = LSTDRUN
      Input_Opt%STDRUN_INIT_FILE  = INITIAL_FILE
      Input_Opt%STDRUN_FINAL_FILE = FINAL_FILE

      ! Return success
      RC = GIGC_SUCCESS

      !=================================================================
      ! Print to screen
      !=================================================================
      IF ( am_I_Root ) THEN
         WRITE( 6, '(/,a)' ) 'BENCHMARK MENU'
         WRITE( 6, '(  a)' ) '--------------'
         WRITE( 6, 100     ) 'Save benchmark diag output? : ', LSTDRUN
         WRITE( 6, 110     ) 'File for initial tracer mass: ',  
     &                        TRIM( INITIAL_FILE )
         WRITE( 6, 110     ) 'File for final tracer mass  : ',  
     &                        TRIM( FINAL_FILE )
      ENDIF

      ! FORMAT statements
 100  FORMAT( A, L5  )
 110  FORMAT( A, A   )
    
      END SUBROUTINE READ_BENCHMARK_MENU
!EOC
!------------------------------------------------------------------------------
!                  GEOS-Chem Global Chemical Transport Model                  !
!------------------------------------------------------------------------------
!BOP
!
! !IROUTINE: read_mercury_menu
!
! !DESCRIPTION: Subroutine READ\_MERCURY\_MENU reads the BENCHMARK MENU 
!  section of the GEOS-Chem input file.
!\\
!\\
! !INTERFACE:
!
      SUBROUTINE READ_MERCURY_MENU( am_I_Root, Input_Opt, RC )
!
! !USES:
!
      ! References to F90 modules
      USE GIGC_ErrCode_Mod
      USE GIGC_Input_Opt_Mod, ONLY : OptInput
!
! !INPUT PARAMETERS:
!
      LOGICAL,        INTENT(IN)    :: am_I_Root   ! Is this the root CPU?
!
! !INPUT/OUTPUT PARAMETERS:
!
      TYPE(OptInput), INTENT(INOUT) :: Input_Opt   ! Input options
!
! !OUTPUT PARAMETERS:
!
      INTEGER,        INTENT(OUT)   :: RC          ! Success or failure
! 
! !REVISION HISTORY: 
!  24 Feb 2006 - R. Yantosca - Initial version
!  ( 1) Update for Chris Holmes's mercury version. (ccc, 5/6/10)
!  ( 2) Add options to use GTMM for mercury soil emissions (ccc, 9/16/09)
!  27 Aug 2010 - R. Yantosca - Added ProTeX headers
!  30 Jul 2012 - R. Yantosca - Now accept am_I_Root as an argument when
!                              running with the traditional driver main.F
!  01 Nov 2012 - R. Yantosca - Now pass Input_Opt, RC as arguments
!  23 Jun 2014 - R. Yantosca - Removed references to logical_mod.F
!  25 Jun 2014 - R. Yantosca - Removed references to tracer_mod.F
!  25 Apr 2016 - R. Yantosca - Now init mercury modules from GIGC_INIT_EXTRA
!EOP
!------------------------------------------------------------------------------
!BOC
!
! !LOCAL VARIABLES:
!
      ! Scalars
      LOGICAL            :: LDYNOCEAN,      LPREINDHG
      LOGICAL            :: LGTMM,          USE_CHECKS
      LOGICAL            :: LARCTICRIV,     LKRedUV
      INTEGER            :: ANTHRO_Hg_YEAR, N 
      CHARACTER(LEN=255) :: HG_SCENARIO
      CHARACTER(LEN=255) :: IN_HG_RST_FILE
      CHARACTER(LEN=255) :: OUT_HG_RST_FILE
      CHARACTER(LEN=255) :: GTMM_RST_FILE

      ! Arrays
      CHARACTER(LEN=255) :: SUBSTRS(MAXDIM)

      !=================================================================
      ! READ_MERCURY_MENU begins here!
      !=================================================================

      ! Year for anthro Hg emissions
      CALL SPLIT_ONE_LINE( SUBSTRS, N, 1, 'read_mercury_menu:1' )
      READ( SUBSTRS(1:N), * ) ANTHRO_Hg_YEAR

      ! Use future emissions scenario?   !eds 5/17/12
      CALL SPLIT_ONE_LINE( SUBSTRS, N, 1, 'read_mercury_menu:2' )
      READ( SUBSTRS(1:N), '(a)' ) HG_SCENARIO

      ! Use error check for tag/tot Hg?
      CALL SPLIT_ONE_LINE( SUBSTRS, N, 1, 'read_mercury_menu:3' )
      READ( SUBSTRS(1:N), * ) USE_CHECKS

      ! Use dynamic ocean model?
      CALL SPLIT_ONE_LINE( SUBSTRS, N, 1, 'read_mercury_menu:4' )
      READ( SUBSTRS(1:N), * ) LDYNOCEAN

      ! Use preindustrial simulation?
      CALL SPLIT_ONE_LINE( SUBSTRS, N, 1, 'read mercury_menu:5' )
      READ( SUBSTRS(1:N), * ) LPREINDHG

      ! Name of input ocean restart file
      CALL SPLIT_ONE_LINE( SUBSTRS, N, 1, 'read_mercury_menu:6' )
      READ( SUBSTRS(1:N), '(a)' ) IN_HG_RST_FILE

      ! Name of output ocean restart file
      CALL SPLIT_ONE_LINE( SUBSTRS, N, 1, 'read_mercury_menu:6' )
      READ( SUBSTRS(1:N), '(a)' ) OUT_HG_RST_FILE

      ! Use GTMM ?
      CALL SPLIT_ONE_LINE( SUBSTRS, N, 1, 'read_mercury_menu:7' )
      READ( SUBSTRS(1:N), * ) LGTMM

      ! Name of GTMM restart file
      CALL SPLIT_ONE_LINE( SUBSTRS, N, 1, 'read_mercury_menu:8' )
      READ( SUBSTRS(1:N), * ) GTMM_RST_FILE

      ! Use Arctic river Hg?
      CALL SPLIT_ONE_LINE( SUBSTRS, N, 1, 'read_mercury_menu:9' )
      READ( SUBSTRS(1:N), * ) LARCTICRIV

      ! Tie reducible HgII(aq) to UV-B?
      CALL SPLIT_ONE_LINE( SUBSTRS, N, 1, 'read_mercury_menu:10' )
      READ( SUBSTRS(1:N), * ) LKRedUV

      ! Separator line
      CALL SPLIT_ONE_LINE( SUBSTRS, N, 1, 'read_mercury_menu:11' )

      ! Check on logical
      IF (.NOT.( Input_Opt%ITS_A_MERCURY_SIM ) ) THEN
         LGTMM     = .FALSE.
         LDYNOCEAN = .FALSE.
         LARCTICRIV = .FALSE.
         LKRedUV    = .FALSE.
      ENDIF

      !=================================================================
      ! Print to screen
      !=================================================================
      IF ( am_I_Root ) THEN
         WRITE( 6, '(/,a)' ) 'MERCURY MENU'
         WRITE( 6, '(  a)' ) '------------'
         WRITE( 6, 100 ) 'Anthro Hg emissions year    : ', 
     &                    ANTHRO_Hg_YEAR
         WRITE( 6, 120 ) 'Future emissions scenario   : ',  !eds 5/17/12
     &                    TRIM( HG_SCENARIO )
         WRITE( 6, 110 ) 'Error check tag & total Hg? : ', USE_CHECKS
         WRITE( 6, 110 ) 'Use dynamic ocean Hg model? : ', LDYNOCEAN
         WRITE( 6, 110 ) 'Preindustrial simulation?   : ', LPREINDHG
         WRITE( 6, 120 ) 'Input  ocean Hg restart file: ',
     &                    TRIM( IN_HG_RST_FILE )
         WRITE( 6, 120 ) 'Output ocean Hg restart file: ',
     &                    TRIM( OUT_HG_RST_FILE )
         WRITE( 6, 110 ) 'Use GTMM ?                  : ', LGTMM
         WRITE( 6, 120 ) '=> GTMM restart file        : ',
     &                        TRIM( GTMM_RST_FILE )
         WRITE( 6, 110 ) 'Use Arctic river Hg ?       : ', LARCTICRIV
         WRITE( 6, 110 ) 'Tie HgII(aq) red. to UV-B?  : ', LKRedUV
      END IF

      ! FORMAT statements
 100  FORMAT( A, I4  )
 110  FORMAT( A, L5  )
 120  FORMAT( A, A   )
    
      !=================================================================
      ! Copy to Input Options object
      ! NOTE: Hg modules will be initialized from GIGC_INIT_EXTRA
      !=================================================================
      Input_Opt%ANTHRO_Hg_YEAR = ANTHRO_Hg_YEAR
      Input_Opt%HG_SCENARIO    = HG_SCENARIO
      Input_Opt%USE_CHECKS     = USE_CHECKS
      Input_Opt%LDYNOCEAN      = LDYNOCEAN
      Input_Opt%LPREINDHG      = LPREINDHG
      Input_Opt%In_HG_RST_FILE = IN_HG_RST_FILE
      Input_Opt%OUT_HG_RST_FILE= OUT_HG_RST_FILE
      Input_Opt%LGTMM          = LGTMM
      Input_Opt%GTMM_RST_FILE  = GTMM_RST_FILE
      Input_Opt%LARCTICRIV     = LARCTICRIV
      Input_Opt%LKRedUV        = LKRedUV

      ! Return success
      RC = GIGC_SUCCESS

      END SUBROUTINE READ_MERCURY_MENU
!EOC
!------------------------------------------------------------------------------
!                  GEOS-Chem Global Chemical Transport Model                  !
!------------------------------------------------------------------------------
!BOP
!
! !IROUTINE: read_ch4_menu
!
! !DESCRIPTION: Subroutine READ\_CH4\_MENU reads the CH4 MENU section of 
!  the GEOS-Chem input file; this defines emissions options for CH4 tagged 
!  simulations.
!\\
!\\
! !INTERFACE:
!
      SUBROUTINE READ_CH4_MENU( am_I_Root, Input_Opt, RC )
!
! !USES:
!
      USE ERROR_MOD,          ONLY : ERROR_STOP
      USE GIGC_ErrCode_Mod
      USE GIGC_Input_Opt_Mod, ONLY : OptInput
!
! !INPUT PARAMETERS:
!
      LOGICAL,        INTENT(IN)    :: am_I_Root   ! Is this the root CPU?
!
! !INPUT/OUTPUT PARAMETERS:
!
      TYPE(OptInput), INTENT(INOUT) :: Input_Opt   ! Input options
!
! !OUTPUT PARAMETERS:
!
      INTEGER,        INTENT(OUT)   :: RC          ! Success or failure?
! 
! !REVISION HISTORY: 
!  03 Aug 2009 - K. Wecht, C. Pickett-Heaps - Initial version
!  27 Aug 2010 - R. Yantosca - Added ProTeX headers
!  30 Jul 2012 - R. Yantosca - Now accept am_I_Root as an argument when
!                              running with the traditional driver main.F
!  01 Nov 2012 - R. Yantosca - Now pass Input_Opt, RC as arguments
!  20 Aug 2013 - R. Yantosca - Removed "define.h", this is now obsolete
!  19 Feb 2014 - R. Yantosca - Add warning for CH4 budget (which is now
!                              controlled by an #ifdef in global_ch4_mod.F)
!  23 Jun 2014 - R. Yantosca - Removed references to logical_mod.F
!EOP
!------------------------------------------------------------------------------
!BOC
!
! !LOCAL VARIABLES:
!
      ! Scalars
      LOGICAL            :: LGAO,    LCOL,    LLIV,   LWAST
      LOGICAL            :: LBFCH4,  LBMCH4,  LWETL,  LRICE
      LOGICAL            :: LOTANT,  LSOABS,  LOTNAT, LCH4BUD
      INTEGER            :: N
      CHARACTER(LEN=255) :: MSG

      ! Arrays
      CHARACTER(LEN=255) :: SUBSTRS(MAXDIM)

      !=================================================================
      ! READ_CH4_MENU begins here!
      !=================================================================

      ! Compute CH4 budget
      CALL SPLIT_ONE_LINE( SUBSTRS, N, 1, 'read_CH4_menu:1' )
      READ( SUBSTRS(1:N), * ) LCH4BUD

      ! Use Gas & Oil emissions?
      CALL SPLIT_ONE_LINE( SUBSTRS, N, 1, 'read_CH4_menu:2' )
      READ( SUBSTRS(1:N), * ) LGAO

      ! Use Coal emissions?
      CALL SPLIT_ONE_LINE( SUBSTRS, N, 1, 'read_CH4_menu:3' )
      READ( SUBSTRS(1:N), * ) LCOL              
                                                
      ! Use Livestock emissions?                
      CALL SPLIT_ONE_LINE( SUBSTRS, N, 1, 'read_CH4_menu:4' )
      READ( SUBSTRS(1:N), * ) LLIV              
                                                
      ! Use Waste emissions?                    
      CALL SPLIT_ONE_LINE( SUBSTRS, N, 1, 'read_CH4_menu:5' )
      READ( SUBSTRS(1:N), * ) LWAST             
                                                
      ! Use Biofuel emissions?                  
      CALL SPLIT_ONE_LINE( SUBSTRS, N, 1, 'read_CH4_menu:6' )
      READ( SUBSTRS(1:N), * ) LBFCH4          
                                                
      ! Use Rice emissions?                     
      CALL SPLIT_ONE_LINE( SUBSTRS, N, 1, 'read_CH4_menu:7' )
      READ( SUBSTRS(1:N), * ) LRICE             
                                                
      ! Use Other Anthropogenic emissions?      
      CALL SPLIT_ONE_LINE( SUBSTRS, N, 1, 'read_CH4_menu:8' )
      READ( SUBSTRS(1:N), * ) LOTANT            
                                                
      ! Use Biomass emissions?                  
      CALL SPLIT_ONE_LINE( SUBSTRS, N, 1, 'read_CH4_menu:9' )
      READ( SUBSTRS(1:N), * ) LBMCH4          
                                                
      ! Use Wetlands emissions?                 
      CALL SPLIT_ONE_LINE( SUBSTRS, N, 1, 'read_CH4_menu:10' )
      READ( SUBSTRS(1:N), * ) LWETL             
                                                
      ! Use Soil Absorption?          
      CALL SPLIT_ONE_LINE( SUBSTRS, N, 1, 'read_CH4_menu:11' )
      READ( SUBSTRS(1:N), * ) LSOABS            
                                                
      ! Use Other Natural emissions?            
      CALL SPLIT_ONE_LINE( SUBSTRS, N, 1, 'read_CH4_menu:12' )
      READ( SUBSTRS(1:N), * ) LOTNAT            
                                                
      ! Separator line                          
      CALL SPLIT_ONE_LINE( SUBSTRS, N, 1, 'read_CH4_menu:13' )

      !=================================================================
      ! Print to screen
      !=================================================================
      IF( am_I_Root ) THEN
         WRITE( 6, '(/,a)' ) 'CH4 MENU'
         WRITE( 6, '(  a)' ) '-----------'
         WRITE( 6, 100     ) 'Compute CH4 budget?   : ', LCH4BUD
         WRITE( 6, 100     ) 'Use Gas & Oil emis?   : ', LGAO
         WRITE( 6, 100     ) 'Use Coal Mine emis?   : ', LCOL
         WRITE( 6, 100     ) 'Use Livestock emis?   : ', LLIV
         WRITE( 6, 100     ) 'Use Waste emis?       : ', LWAST
         WRITE( 6, 100     ) 'Use Biofuel emis?     : ', LBFCH4
         WRITE( 6, 100     ) 'Use Rice emis?        : ', LRICE
         WRITE( 6, 100     ) 'Use Ot. Anthro emis?  : ', LOTANT
         WRITE( 6, 100     ) 'Use Biomass emis?     : ', LBMCH4
         WRITE( 6, 100     ) 'Use Wetlands emis?    : ', LWETL
         WRITE( 6, 100     ) 'Use Soil Absorption?  : ', LSOABS
         WRITE( 6, 100     ) 'Use Ot. Natural emis? : ', LOTNAT
      END IF

      ! Error check (kjw)
      IF ( LCH4BUD .EQ. .TRUE. ) THEN
         MSG = 'To print CH4 budget information, be sure that ' //
     &         'USE_CH4_BUDGET_DIAG is defined at the beginning' //
     &         ' of global_ch4_mod.F'
         IF ( am_I_Root ) THEN
            print*,'CH4 Budget warning:'
            print*,MSG
         ENDIF
      ENDIF

      ! FORMAT statements
 100  FORMAT( A, L5  )

      !=================================================================
      ! Set fields of Input Options object
      !=================================================================
      Input_Opt%LCH4BUD = LCH4BUD
      Input_Opt%LGAO    = LGAO
      Input_Opt%LCOL    = LCOL         
      Input_Opt%LLIV    = LLIV         
      Input_Opt%LWAST   = LWAST         
      Input_Opt%LBFCH4  = LBFCH4       
      Input_Opt%LRICE   = LRICE         
      Input_Opt%LOTANT  = LOTANT         
      Input_Opt%LBMCH4  = LBMCH4       
      Input_Opt%LWETL   = LWETL         
      Input_Opt%LSOABS  = LSOABS          
      Input_Opt%LOTNAT  = LOTNAT 

      ! Return success
      RC = GIGC_SUCCESS         

      END SUBROUTINE READ_CH4_MENU
!EOC
!------------------------------------------------------------------------------
!                  GEOS-Chem Global Chemical Transport Model                  !
!------------------------------------------------------------------------------
!BOP
!
! !IROUTINE: read_pops_menu
!
! !DESCRIPTION: Subroutine READ\_POPS\_MENU reads the POPS MENU section of 
!  the GEOS-Chem input file; this defines emissions options for POPs
!  simulations.
!\\
!\\
! !INTERFACE:
!
      SUBROUTINE READ_POPS_MENU( am_I_Root, Input_Opt, RC )
!
! !USES:
!
      USE GIGC_ErrCode_Mod
      USE GIGC_Input_Opt_Mod,   ONLY : OptInput
!
! !INPUT PARAMETERS:
!
      LOGICAL, INTENT(IN)           :: am_I_Root   ! Is this the root CPU?
!
! !INPUT/OUTPUT PARAMETERS:
!
      TYPE(OptInput), INTENT(INOUT) :: Input_Opt   ! Input options
!
! !OUTPUT PARAMETERS:
!
      INTEGER,        INTENT(OUT)   :: RC          ! Success or failure?
! 
! !REVISION HISTORY: 
!  01 Oct 2012 - C. Friedman - Initial version
!  26 Nov 2012 - M. Payer    - Added ProTeX headers
!  29 Nov 2012 - M. Payer    - Now pass Input_Opt, RC as arguments
!  26 Mar 2013 - R. Yantosca - Now pass Input_Opt to INIT_POPS
!  14 Apr 2014 - R. Yantosca - Now echo all POPs parameters to log file
!  23 Jun 2014 - R. Yantosca - Now use Input_Opt%POP_EMISDIR
!  25 Aug 2014 - M. Sulprizio- Move call to INIT_POPs to GIGC_Init_Extra
!  27 Aug 2014 - M. Sulprizio- Remove POP_EMISDIR, emissions are now handled
!                              by HEMCO
!EOP
!------------------------------------------------------------------------------
!BOC
!
! !LOCAL VARIABLES:
!
      ! Scalars
      INTEGER            :: N
      LOGICAL            :: CHEM_PROCESS
      REAL(fp)           :: POP_XMW, POP_KOA, POP_KBC
      REAL(fp)           :: POP_K_POPG_OH
      REAL(fp)           :: POP_K_POPP_O3A, POP_K_POPP_O3B
      REAL(fp)           :: POP_HSTAR, POP_DEL_H, POP_DEL_Hw
      CHARACTER(LEN=3)   :: POP_TYPE

      ! Arrays
      CHARACTER(LEN=255) :: SUBSTRS(MAXDIM)


      !=================================================================
      ! READ_POPS_MENU begins here!
      !=================================================================

      ! POP species
      CALL SPLIT_ONE_LINE( SUBSTRS, N, 1, 'read_pops_menu:1' )
      READ( SUBSTRS(1:N), * ) POP_TYPE

      ! Dummy for future process logical switches
      CALL SPLIT_ONE_LINE( SUBSTRS, N, 1, 'read_pops_menu:2' )
      READ( SUBSTRS(1:N), * ) CHEM_PROCESS

      ! Molecular weight
      CALL SPLIT_ONE_LINE( SUBSTRS, N, 1, 'read_pops_menu:4' )
      READ( SUBSTRS(1:N), * ) POP_XMW

      ! KOA
      CALL SPLIT_ONE_LINE( SUBSTRS, N, 1, 'read_pops_menu:5' )
      READ( SUBSTRS(1:N), * ) POP_KOA

      ! KBC
      CALL SPLIT_ONE_LINE( SUBSTRS, N, 1, 'read_pops_menu:6' )
      READ( SUBSTRS(1:N), * ) POP_KBC

      ! OH oxidation
      CALL SPLIT_ONE_LINE( SUBSTRS, N, 1, 'read_pops_menu:7' )
      READ( SUBSTRS(1:N), * ) POP_K_POPG_OH

      ! O3 oxidation 1
      CALL SPLIT_ONE_LINE( SUBSTRS, N, 1, 'read_pops_menu:8' )
      READ( SUBSTRS(1:N), * ) POP_K_POPP_O3A

      ! O3 oxidation 2
      CALL SPLIT_ONE_LINE( SUBSTRS, N, 1, 'read_pops_menu:9' )
      READ( SUBSTRS(1:N), * ) POP_K_POPP_O3B

      ! H*
      CALL SPLIT_ONE_LINE( SUBSTRS, N, 1, 'read_pops_menu:10' )
      READ( SUBSTRS(1:N), * ) POP_HSTAR

      ! DEL_H
      CALL SPLIT_ONE_LINE( SUBSTRS, N, 1, 'read_pops_menu:11' )
      READ( SUBSTRS(1:N), * ) POP_DEL_H

      ! DEL_Hw
      CALL SPLIT_ONE_LINE( SUBSTRS, N, 1, 'read_pops_menu:12' )
      READ( SUBSTRS(1:N), * ) POP_DEL_Hw

      ! Separator line
      CALL SPLIT_ONE_LINE( SUBSTRS, N, 1, 'read_pops_menu:13' )

      !=================================================================
      ! Print to screen
      !=================================================================
      IF( am_I_Root ) THEN
         WRITE( 6, '(/,a)' ) 'POPS MENU'
         WRITE( 6, '(  a)' ) '------------'
         WRITE( 6, 120     ) 'Species of POP        : ', POP_TYPE
         WRITE( 6, 110     ) 'Chemistry on?         : ', CHEM_PROCESS
         WRITE( 6, 130     ) 'POP_XMW               : ', POP_XMW
         WRITE( 6, 130     ) 'POP_KOA               : ', POP_KOA
         WRITE( 6, 130     ) 'POP_KBC               : ', POP_KBC
         WRITE( 6, 130     ) 'POP_K_POPG_OH         : ', POP_K_POPG_OH
         WRITE( 6, 130     ) 'POP_K_POPP_O3A        : ', POP_K_POPP_O3A
         WRITE( 6, 130     ) 'POP_K_POPP_O3B        : ', POP_K_POPP_O3B
         WRITE( 6, 130     ) 'POP_HSTAR             : ', POP_HSTAR
         WRITE( 6, 130     ) 'POP_DEL_H             : ', POP_DEL_H
         WRITE( 6, 130     ) 'POP_DEL_Hw            : ', POP_DEL_Hw 
      ENDIF

      ! FORMAT statements
 110  FORMAT( A, L5  )
 120  FORMAT( A, A   )
 130  FORMAT( A, ES10.2 )

      !=================================================================
      ! Copy to Input Options object
      !=================================================================
      Input_Opt%POP_TYPE       = POP_TYPE
      Input_Opt%CHEM_PROCESS   = CHEM_PROCESS
      Input_Opt%POP_XMW        = POP_XMW
      Input_Opt%POP_KOA        = POP_KOA
      Input_Opt%POP_KBC        = POP_KBC
      Input_Opt%POP_K_POPG_OH  = POP_K_POPG_OH
      Input_Opt%POP_K_POPP_O3A = POP_K_POPP_O3A
      Input_Opt%POP_K_POPP_O3B = POP_K_POPP_O3B
      Input_Opt%POP_HSTAR      = POP_HSTAR
      Input_Opt%POP_DEL_H      = POP_DEL_H 
      Input_Opt%POP_DEL_Hw     = POP_DEL_Hw

      ! Return success
      RC = GIGC_SUCCESS

      END SUBROUTINE READ_POPS_MENU
!EOC
#if   defined( APM ) 
!------------------------------------------------------------------------------
!                  GEOS-Chem Global Chemical Transport Model                  !
!------------------------------------------------------------------------------
!BOP
!
! !IROUTINE: read_apm_menu
!
! !DESCRIPTION: Subroutine READ\_APM\_MENU reads the APM MENU 
!  section of the GEOS-Chem input file.
!\\
!\\
! !INTERFACE:
!
      SUBROUTINE READ_APM_MENU( am_I_Root, Input_Opt, RC )
!
! !USES:
!
      USE APM_INIT_MOD,       ONLY : APMTRACER_MW_G
      USE APM_INIT_MOD,       ONLY : APMTRACER_MW_Kg
      USE APM_INIT_MOD,       ONLY : IFNUCL
      USE APM_INIT_MOD,       ONLY : FE0
      USE APM_INIT_MOD,       ONLY : LAPM
      USE CHARPAK_MOD,        ONLY : STRREPL
      USE PHYSCONSTANTS,      ONLY : AIRMW, AVO
      USE ERROR_MOD,          ONLY : ERROR_STOP
      USE FILE_MOD,           ONLY : IOERROR
      USE GAMAP_MOD,          ONLY : DO_GAMAP
      USE GIGC_ErrCode_Mod
      USE GIGC_Input_Opt_Mod, ONLY : OptInput
      USE TRACER_MOD,         ONLY : N_APMTRA
!
! !INPUT PARAMETERS:
!
      LOGICAL,        INTENT(IN)    :: am_I_Root   ! Is this the root CPU?
!
! !INPUT/OUTPUT PARAMETERS:
!
      TYPE(OptInput), INTENT(INOUT) :: Input_Opt   ! Input options
!
! !OUTPUT PARAMETERS:
!
      INTEGER,        INTENT(OUT)   :: RC          ! Success or failure
!
! !REMARKS:
!  This subroutine is only compiled when you build GEOS-Chem with the
!  APM=yes makefile option.
!
! !REVISION HISTORY: 
!  30 Sep 2008 - G. Luo, F. Yu - Initial version
!  16 Feb 2011 - R. Yantosca - Added ProTeX headers
!  30 Jul 2012 - R. Yantosca - Now accept am_I_Root as an argument when
!                              running with the traditional driver main.F
!  25 Jun 2014 - R. Yantosca - Removed references to tracer_mod.F
!  06 Jan 2015 - E. Lundgren - Use global physical parameters
!EOP
!------------------------------------------------------------------------------
!BOC
!
! !LOCAL VARIABLES:
!
      INTEGER            :: N,               N_APMTRAC1, T, N_TRACERS
      CHARACTER(LEN=255) :: SUBSTRS(MAXDIM), MSG

      !=================================================================
      ! READ_APM_MENU begins here!
      !=================================================================
      
      ! Get fields from Input_Opt
      N_TRACERS = Input_Opt%N_TRACERS

      ! Error check
      IF ( CT1 /= 2 ) THEN
         MSG = 'SIMULATION MENU & TRACER MENU must be read in first!'
         CALL ERROR_STOP( MSG, 'READ_APM_MENU ("input_mod.f")' )
      ENDIF

      ! Nucleation scheme
      CALL SPLIT_ONE_LINE( SUBSTRS, N, 1, 'read_apm_menu:1' )
      READ( SUBSTRS(1:N), * ) IFNUCL

      ! Primary sulfate fraction
      CALL SPLIT_ONE_LINE( SUBSTRS, N, 1, 'read_apm_menu:2' )
      READ( SUBSTRS(1:N), * ) FE0

      ! Separator line
      CALL SPLIT_ONE_LINE( SUBSTRS, N, 1, 'read_apm_menu:3' )

      ! Increment the TCVV and XNUMOL arrays for APM tracers
      DO T = 1, N_APMTRA
         Input_Opt%TCVV(N_TRACERS+T) = AIRMW / APMTRACER_MW_G(T)
         Input_Opt%XNUMOL(N_TRACERS+T) = AVO / 
     &                                   APMTRACER_MW_KG(T) 
      ENDDO

      !=================================================================
      ! Set fields of the Input Options object
      !=================================================================
      Input_Opt%IFNUCL = IFNUCL
      Input_Opt%FE0    = FE0

      DO T = 1, N_APMTRA
         Input_Opt%TCVV  (N_TRACERS+T) = TCVV(T)
         Input_Opt%XNUMOL(N_TRACERS+T) = XNUMOL(T)
      ENDDO

      ! Return success
      RC = GIGC_SUCCESS

      !=================================================================
      ! Print to screen
      !=================================================================
      IF ( am_I_Root ) THEN
         WRITE( 6, '(/,a)' ) 'APM MENU'
         WRITE( 6, '(  a)' ) '----------------'
         WRITE( 6, 100     ) 'Turn on APM and add tracers?: ', LAPM
         WRITE( 6, 110     ) '# of additional APM tracers : ', N_APMTRA
         WRITE( 6, 110     ) 'Nucleation Scheme           : ', IFNUCL
         WRITE( 6, 120     ) 'Primary Sulfate Fraction    : ', FE0
      ENDIF

      ! FORMATs
 100  FORMAT( A, L5 )
 110  FORMAT( A, I5 )
 120  FORMAT( A, F7.3 )

      END SUBROUTINE READ_APM_MENU
!EOC
#endif
!EOC
!------------------------------------------------------------------------------
!                  GEOS-Chem Global Chemical Transport Model                  !
!------------------------------------------------------------------------------
!BOP
!
! !IROUTINE: validate_directories
!
! !DESCRIPTION: Subroutine VALIDATE\_DIRECTORIES makes sure that each of the 
!  directories that we have read from the GEOS-Chem input file are valid.  
!  Also, trailing separator characters will be added.
!\\
!\\
! !INTERFACE:
!
      SUBROUTINE VALIDATE_DIRECTORIES( am_I_Root, Input_Opt, RC )
!
! !USES:
!
      USE GIGC_ErrCode_Mod
      USE GIGC_Input_Opt_Mod, ONLY : OptInput
      USE GRID_MOD,           ONLY : ITS_A_NESTED_GRID 
      USE TIME_MOD,           ONLY : EXPAND_DATE
      USE TIME_MOD,           ONLY : GET_NYMDb
      USE TIME_MOD,           ONLY : GET_NYMDe
!
! !INPUT PARAMETERS:
!
      LOGICAL,        INTENT(IN)    :: am_I_Root   ! Are we on the root CPU?
!
! !INPUT/OUTPUT PARAMETERS:
!
      TYPE(OptInput), INTENT(INOUT) :: Input_Opt   ! Input Options object
!
! !OUTPUT PARAMETERS:
!
      INTEGER,        INTENT(OUT)   :: RC          ! Success or failure?
! 
! !REVISION HISTORY: 
!  20 Jul 2004 - R. Yantosca - Initial version
!  (1 ) Now make sure all USE statements are USE, ONLY.  Now also validate
!        GCAP and GEOS-5 directories. (bmy, 10/3/05)
!  (2 ) Now references DATA_DIR_1x1 from directory_mod.f (bmy, 10/24/05)
!  (3 ) Remove support for GEOS-1 and GEOS-STRAT met fields (bmy, 8/4/06)
!  (4 ) Now check TPBC_DIR_NA, TPBC_DIR_CH, TPBC_DIR_EU (amv, bmy, 12/18/09)
!  27 Aug 2010 - R. Yantosca - Added ProTeX headers
!  27 Aug 2010 - R. Yantosca -  Now check MERRA directory
!  08 Feb 2012 - R. Yantosca - Now check GEOS-5.7.x directory
!  09 Feb 2012 - R. Yantosca - Rewrote USE statements for clarity
!  28 Feb 2012 - R. Yantosca - Removed support for GEOS-3
!  20 Aug 2013 - R. Yantosca - Removed "define.h", this is now obsolete
!  20 Jun 2014 - R. Yantosca - Now use fields from Input_Opt
!  05 Mar 2015 - R. Yantosca - Now also check CHEM_INPUTS_DIR
!  12 Aug 2015 - R. Yantosca - Now validate Input_Opt%MERRA2_DIR
!EOP
!------------------------------------------------------------------------------
!BOC
!
! !LOCAL VARIABLES:
!
      INTEGER            :: NYMDb, NYMDe
      CHARACTER(LEN=255) :: DIR

      !=================================================================
      ! VALIDATE_DIRECTORIES begins here!
      !=================================================================

      ! Assume success
      RC = GIGC_SUCCESS

      ! Get starting & ending dates
      NYMDb = GET_NYMDb()
      NYMDe = GET_NYMDe()

      ! Check directories
      CALL CHECK_DIRECTORY( Input_Opt, Input_Opt%DATA_DIR        )
      CALL CHECK_DIRECTORY( Input_Opt, Input_Opt%DATA_DIR_1x1    )
      CALL CHECK_DIRECTORY( Input_Opt, Input_Opt%CHEM_INPUTS_DIR )
      CALL CHECK_DIRECTORY( Input_Opt, Input_Opt%RUN_DIR         )

      ! Only validate the TEMP_DIR if we are unzipping met fields
      IF ( Input_Opt%LUNZIP ) THEN
         CALL CHECK_DIRECTORY( Input_Opt, Input_Opt%TEMP_DIR )
      ENDIF

      ! Only validate the TPCORE BC directory if we need it
      IF ( ITS_A_NESTED_GRID() ) THEN
#if   defined( NESTED_NA)
         CALL CHECK_DIRECTORY( Input_Opt, Input_Opt%TPBC_DIR_NA )
#elif defined( NESTED_EU)
         CALL CHECK_DIRECTORY( Input_Opt, Input_Opt%TPBC_DIR_EU )
#elif defined( NESTED_CH)
         CALL CHECK_DIRECTORY( Input_Opt, Input_Opt%TPBC_DIR_CH )
#endif

      ENDIF
      IF ( Input_Opt%LWINDO_CU ) THEN
         CALL CHECK_DIRECTORY( Input_Opt, Input_Opt%TPBC_DIR )
      ENDIF
      IF ( Input_Opt%LWINDO_NA ) THEN
         CALL CHECK_DIRECTORY( Input_Opt, Input_Opt%TPBC_DIR_NA )
      ENDIF
      IF ( Input_Opt%LWINDO_EU ) THEN
         CALL CHECK_DIRECTORY( Input_Opt, Input_Opt%TPBC_DIR_EU )
      ENDIF
      IF ( Input_Opt%LWINDO_CH ) THEN
         CALL CHECK_DIRECTORY( Input_Opt, Input_Opt%TPBC_DIR_CH )
      ENDIF

#if   defined( GEOS_4 )

      ! Check GEOS-4 met field directory (starting date)
      DIR = Input_Opt%GEOS_4_DIR
      CALL EXPAND_DATE( DIR, NYMDb, 000000 )
      DIR = TRIM( Input_Opt%DATA_DIR ) // TRIM( DIR )
      CALL CHECK_DIRECTORY( Input_Opt, DIR )

      ! Check GEOS-4 met field directory (ending date)
      DIR = Input_Opt%GEOS_4_DIR
      CALL EXPAND_DATE( DIR, NYMDe, 000000 )
      DIR = TRIM( Input_Opt%DATA_DIR ) // TRIM( DIR )
      CALL CHECK_DIRECTORY( Input_Opt, DIR )

#elif defined( GEOS_5 )

      ! Check GEOS-5 met field directory (starting date)
      DIR = Input_Opt%GEOS_5_DIR
      CALL EXPAND_DATE( DIR, NYMDb, 000000 )
      DIR = TRIM( Input_Opt%DATA_DIR ) // TRIM( DIR )
      CALL CHECK_DIRECTORY( Input_Opt, DIR )

      ! Check GEOS-5 met field directory (ending date)
      DIR = Input_Opt%GEOS_5_DIR
      CALL EXPAND_DATE( DIR, NYMDe, 000000 )
      DIR = TRIM( Input_Opt%DATA_DIR ) // TRIM( DIR )
      CALL CHECK_DIRECTORY( Input_Opt, DIR )

#elif defined( GEOS_FP )

      ! Check GEOS-FP met field directory (starting date)
      DIR = Input_Opt%GEOS_FP_DIR
      CALL EXPAND_DATE( DIR, NYMDb, 000000 )
      DIR = TRIM( Input_Opt%DATA_DIR ) // TRIM( DIR )
      CALL CHECK_DIRECTORY( Input_Opt, DIR )

      ! Check GEOS-FP met field directory (ending date)
      DIR = Input_Opt%GEOS_FP_DIR
      CALL EXPAND_DATE( DIR, NYMDe, 000000 )
      DIR = TRIM( Input_Opt%DATA_DIR ) // TRIM( DIR )
      CALL CHECK_DIRECTORY( Input_Opt, DIR )

#elif defined( MERRA )

      ! Check MERRA met field directory (starting date)
      DIR = Input_Opt%MERRA_DIR
      CALL EXPAND_DATE( DIR, NYMDb, 000000 )
      DIR = TRIM( Input_Opt%DATA_DIR ) // TRIM( DIR )
      CALL CHECK_DIRECTORY( Input_Opt, DIR )

      ! Check MERRA met field directory (ending date)
      DIR = Input_Opt%MERRA_DIR
      CALL EXPAND_DATE( DIR, NYMDe, 000000 )
      DIR = TRIM( Input_Opt%DATA_DIR ) // TRIM( DIR )
      CALL CHECK_DIRECTORY( Input_Opt, DIR )

#elif defined( MERRA2 )

      ! Check MERRA2 met field directory (starting date)
      DIR = Input_Opt%MERRA2_DIR
      CALL EXPAND_DATE( DIR, NYMDb, 000000 )
      DIR = TRIM( Input_Opt%DATA_DIR ) // TRIM( DIR )
      CALL CHECK_DIRECTORY( Input_Opt, DIR )

      ! Check MERRA2 met field directory (ending date)
      DIR = Input_Opt%MERRA2_DIR
      CALL EXPAND_DATE( DIR, NYMDe, 000000 )
      DIR = TRIM( Input_Opt%DATA_DIR ) // TRIM( DIR )
      CALL CHECK_DIRECTORY( Input_Opt, DIR )

#elif defined( GCAP )

      ! Check GCAP met field directory (starting date)
      DIR = Input_Opt%GCAP_DIR
      CALL EXPAND_DATE( DIR, NYMDb, 000000 )
      DIR = TRIM( Input_Opt%DATA_DIR ) // TRIM( DIR )
      CALL CHECK_DIRECTORY( Input_Opt, DIR )

      ! Check GCAP met field directory (ending date)
      DIR = Input_Opt%GCAP_DIR
      CALL EXPAND_DATE( DIR, NYMDe, 000000 )
      DIR = TRIM( Input_Opt%DATA_DIR ) // TRIM( DIR )
      CALL CHECK_DIRECTORY( Input_Opt, DIR )

#endif

      END SUBROUTINE VALIDATE_DIRECTORIES
!EOC
!------------------------------------------------------------------------------
!                  GEOS-Chem Global Chemical Transport Model                  !
!------------------------------------------------------------------------------
!BOP
!
! !IROUTINE: check_directory
!
! !DESCRIPTION: Subroutine CHECK\_DIRECTORY makes sure that the given 
!  directory is valid.  Also a trailing slash character will be added if 
!  necessary. 
!\\
!\\
! !INTERFACE:
!
      SUBROUTINE CHECK_DIRECTORY( Input_Opt, DIR )
!
! !USES:
!
      USE ERROR_MOD,          ONLY : ERROR_STOP
      USE FILE_MOD,           ONLY : FILE_EXISTS
      USE GIGC_Input_Opt_Mod, ONLY : OptInput
!
! !INPUT/OUTPUT PARAMETERS: 
!
      TYPE(OptInput),   INTENT(INOUT) :: Input_Opt   ! Input Options object
      CHARACTER(LEN=*), INTENT(INOUT) :: DIR         ! Dir to be checked
! 
! !REVISION HISTORY: 
!  20 Mar 2003 - R. Yantosca - Initial version
!  (1 ) Now references FILE_EXISTS from "file_mod.f" (bmy, 3/23/05)
!  27 Aug 2010 - R. Yantosca - Added ProTeX headers
!  20 Aug 2013 - R. Yantosca - Removed "define.h", this is now obsolete
!  20 Jun 2014 - R. Yantosca - Now added Input_Opt object via arg list
!EOP
!------------------------------------------------------------------------------
!BOC
!
! !LOCAL VARIABLES:
!
      INTEGER            :: C
      CHARACTER(LEN=255) :: MSG
      
      !=================================================================
      ! CHECK_DIRECTORY begins here!
      !=================================================================

      ! Locate the last non-white-space character of NEWDIR
      C = LEN_TRIM( DIR )

      ! Add the trailing directory separator if it is not present
      IF ( DIR(C:C) /= TRIM( Input_Opt%SEPARATOR ) ) THEN 
         DIR(C+1:C+1) = TRIM( Input_OPt%SEPARATOR )
      ENDIF
     
      !=================================================================
      ! Test if the directory actually exists
      !=================================================================

      ! If the directory does not exist then stop w/ an error message
      IF ( .not. FILE_EXISTS( DIR ) ) THEN 
         MSG = 'Invalid directory: ' // TRIM( DIR ) 
         CALL ERROR_STOP( MSG, 'CHECK_DIRECTORY ("input_mod.f")' )
      ENDIF

      END SUBROUTINE CHECK_DIRECTORY
!EOC
!------------------------------------------------------------------------------
!                  GEOS-Chem Global Chemical Transport Model                  !
!------------------------------------------------------------------------------
!BOP
!
! !IROUTINE: check_time_steps
!
! !DESCRIPTION: Subroutine CHECK\_TIME\_STEPS computes the smallest dynamic 
!  time step for the model, based on which operation are turned on.  This 
!  is called from routine READ\_INPUT\_FILE, after all of the timesteps and 
!  logical flags have been read from "input.geos".
!\\
!\\
! !INTERFACE:
!
      SUBROUTINE CHECK_TIME_STEPS( am_I_Root, Input_Opt, RC )
!
! !USES:
!
      USE ERROR_MOD,          ONLY : GEOS_CHEM_STOP
      USE GIGC_Input_Opt_Mod, ONLY : OptInput
      USE TIME_MOD,           ONLY : SET_TIMESTEPS
!
! !INPUT PARAMETERS:
!
      LOGICAL,        INTENT(IN)  :: am_I_Root   ! Is this the root CPU?
      TYPE(OptInput), INTENT(IN)  :: Input_Opt   ! Input Options object
!
! !OUTPUT PARAMETERS:
!
      INTEGER,        INTENT(OUT) :: RC          ! Success or failure?
!
! !REVISION HISTORY: 
!  20 Jul 2004 - R. Yantosca - Initial version
!  (1 ) Now make sure all USE statements are USE, ONLY (bmy, 10/3/05)
!  (2 ) Add TS_DIAG, the largest time steps used for diagnostics.
!        And test that all time steps are multiple of the smallest one.
!        (ccc, 5/13/09)
!  (3 ) Corrected typos -99999 instead of -999999 (phs, bmy, 8/21/09)
!  (4 ) Now compute TS_SUN_2 which is 1/2 of the chemistry timestep (or
!        smallest timestep if LCHEM=LEMIS=LDRYD=F).  This is used to compute
!        SUNCOS at the midpoint of the timestep instead of the beginning.
!        (bmy, 4/27/10)
!  27 Aug 2010 - R. Yantosca - Added ProTeX headers
!  07 Oct 2011 - R. Yantosca - Add extra error checks for centralizing
!                              chemistry timestep algorithm
!  07 Oct 2011 - R. Yantosca - Remove TS_SUN_2 from call to SET_TIMESTEPS
!  30 Jul 2012 - R. Yantosca - Now accept am_I_Root as an argument when
!                              running with the traditional driver main.F
!  23 Jun 2014 - R. Yantosca - Removed references to logical_mod.F

!EOP
!------------------------------------------------------------------------------
!BOC
!
! !LOCAL VARIABLES:
!
      LOGICAL :: LCONV, LCHEM,       LDRYD 
      LOGICAL :: LEMIS, LTRAN,       LTURB 
      INTEGER :: I,     J,           K 
      INTEGER :: L,     TS_SMALLEST, TS_DIAG
      INTEGER :: TS_CHEM, TS_EMIS, TS_CONV, TS_DYN, TS_UNIT, TS_RAD

      !=================================================================
      ! CHECK_TIME_STEPS begins here!
      !=================================================================

      ! Copy fields from Input_Opt
      LCONV = Input_Opt%LCONV
      LCHEM = Input_Opt%LCHEM
      LDRYD = Input_Opt%LDRYD 
      LEMIS = Input_Opt%LEMIS
      LTRAN = Input_Opt%LTRAN
      LTURB = Input_Opt%LTURB 
     
      TS_CHEM = Input_Opt%TS_CHEM
      TS_EMIS = Input_Opt%TS_EMIS
      TS_CONV = Input_Opt%TS_CONV
      TS_DYN  = Input_Opt%TS_DYN 
      TS_RAD  = Input_Opt%TS_RAD
 
      ! NUNIT is time step in minutes for unit conversion
      TS_UNIT = -1

      ! For the centralizing chemistry timestep modification, the emissions 
      ! should be done at the same time as chemistry.  Stop the run if the
      ! emissions timestep differs from the chemistry timestep. (bmy, 10/7/11)
      IF ( TS_EMIS /= TS_CHEM ) THEN 
         IF ( am_I_Root ) THEN
          WRITE(6,*) 'The emission time step should equal the chemistry'
          WRITE(6,*) 'timestep.  This is required for the new central'
          WRITE(6,*) 'chemistry timestep algorithm.'
         ENDIF
         CALL GEOS_CHEM_STOP
      ENDIF

      ! For the centralizing chemistry timestep modification, the convection 
      ! should be done at the same time as dynamics.  Stop the run if the
      ! convection timestep differs from the dynamic timestep. (bmy, 10/7/11)
      IF ( TS_CONV /= TS_DYN ) THEN 
         IF ( am_I_Root ) THEN
          WRITE(6,*) 'The convection time step should equal the dynamic'
          WRITE(6,*) 'timestep.  This is required for the new central'
          WRITE(6,*) 'chemistry timestep algorithm.'
         ENDIF
         CALL GEOS_CHEM_STOP
      ENDIF

      ! Only do unit conversion if necessary
      IF ( LTRAN .or. LCONV .or. LTURB ) THEN
         TS_UNIT = MAX( TS_DYN, TS_CONV )
      ENDIF

      ! Compute NSMALLEST as the minimum of NDYN, NCONV, NSRCE, NCHEM
      I = TS_DYN
      J = TS_CONV
      K = TS_EMIS
      L = TS_CHEM

      IF ( .not. LTRAN                  ) I = 999999 
      IF ( .not. LCONV .and..not. LTURB ) J = 999999
      IF ( .not. LDRYD .and..not. LEMIS ) K = 999999
      IF ( .not. LCHEM                  ) L = 999999

      ! Get the smallest of all of the above
      TS_SMALLEST = MIN( I, J, K, L )

      ! If all of the operators above are turned off, 
      ! then set TS_SMALLEST to TS_DYN.
      IF ( TS_SMALLEST == 999999 ) THEN 
         TS_SMALLEST = TS_DYN
      ENDIF
       
      IF ( LTRAN .and. TS_DYN /= TS_SMALLEST ) THEN
         IF ( am_I_Root ) THEN
         WRITE(6,*) 'The transport time step should be the smallest one'
         ENDIF
         CALL GEOS_CHEM_STOP
      ENDIF
     
      ! If TS_DYN is smaller than TS_SMALLEST, reset TS_DYN
      ! to TS_SMALLEST.
      ! This is useful for runs where transport is turned off,
      ! but where chemistry is turned on. 
      IF ( TS_DYN < TS_SMALLEST ) THEN
         TS_DYN = TS_SMALLEST
      ENDIF

      ! Define the largest time step, TS_DIAG, for diagnostics.
      ! Diagnostics should be incremented at the end of multiples of
      ! TS_DIAG, so that the system is at a physical state.
      ! (ccc, 5/13/09)
      IF ( .not. LTRAN                  ) I = -999999 
      IF ( .not. LCONV .and..not. LTURB ) J = -999999
      IF ( .not. LDRYD .and..not. LEMIS ) K = -999999
      IF ( .not. LCHEM                  ) L = -999999

      TS_DIAG = MAX( I, J, K, L )

      ! If all the operators are turned off, then set TS_DIAG to TS_CHEM
      ! Usually the chemistry time step is large. (ccc, 5/13/09)
      IF ( TS_DIAG == -999999 ) THEN
         TS_DIAG = TS_CHEM
      ENDIF

      ! Change TS_DIAG to TS_DYN for methane simulation. (ccc, 8/27/09)
      IF ( Input_Opt%ITS_A_CH4_SIM ) TS_DIAG = TS_DYN

      ! Check if all time steps are multiples of the smallest.
      ! (ccc, 5/13/09)
      IF ( L /= -999999 .and. MOD( TS_CHEM, TS_SMALLEST ) /= 0 ) THEN
         IF ( am_I_Root ) THEN
            WRITE( 6, 100 ) 'Chemistry', TS_CHEM, TS_SMALLEST
         ENDIF
         CALL GEOS_CHEM_STOP
      ENDIF
      
      IF ( K /= -999999 .and. MOD( TS_EMIS, TS_SMALLEST ) /= 0 ) THEN
         IF ( am_I_Root ) THEN
            WRITE( 6, 100 ) 'Emission', TS_EMIS, TS_SMALLEST
         ENDIF
         CALL GEOS_CHEM_STOP
      ENDIF

      IF ( J /= -999999 .and. MOD( TS_CONV, TS_SMALLEST ) /= 0 ) THEN
         IF ( am_I_Root ) THEN
            WRITE( 6, 100 ) 'Convection', TS_CONV, TS_SMALLEST
         ENDIF
         CALL GEOS_CHEM_STOP
      ENDIF

      IF ( I /= -999999 .and. MOD( TS_DYN, TS_SMALLEST ) /= 0 ) THEN
         IF ( am_I_Root ) THEN
            WRITE( 6, 100 ) 'Transport', TS_DYN, TS_SMALLEST
         ENDIF
         CALL GEOS_CHEM_STOP
      ENDIF

      ! Initialize timesteps in "time_mod.f"
      CALL SET_TIMESTEPS( am_I_Root,
     &                    CHEMISTRY  = TS_CHEM, EMISSION  = TS_EMIS, 
     &                    DYNAMICS   = TS_DYN,  UNIT_CONV = TS_UNIT,
     &                    CONVECTION = TS_CONV, DIAGNOS   = TS_DIAG,
     &                    RADIATION  = TS_RAD )

 100  FORMAT( A, ' time step must be a multiple of the smallest one:',
     &        i5, i5 )

      END SUBROUTINE CHECK_TIME_STEPS
!EOC
!------------------------------------------------------------------------------
!                  GEOS-Chem Global Chemical Transport Model                  !
!------------------------------------------------------------------------------
!BOP
!
! !IROUTINE: is_last_day_good
!
! !DESCRIPTION: Suborutine IS\_LAST\_DAY\_GOOD tests to see if there is 
!  output scheduled on the last day of the run. 
!\\
!\\
! !INTERFACE:
!
      SUBROUTINE IS_LAST_DAY_GOOD
!
! !USES:
!

      USE CMN_SIZE_MOD
      USE CMN_DIAG_MOD
      USE ERROR_MOD,  ONLY : ERROR_STOP
      USE JULDAY_MOD, ONLY : JULDAY
      USE TIME_MOD,   ONLY : GET_NYMDe, ITS_A_LEAPYEAR, YMD_EXTRACT
! 
! !REVISION HISTORY: 
!  20 Jul 2004 - R. Yantosca - Initial version
!  (1 ) Moved to "input_mod.f" from "main.f" (bmy, 1/11/05)
!  (2 ) Now call ITS_A_LEAPYEAR with FORCE=.TRUE. to always return whether
!        the year Y would be a leap year, regardless of met field type.
!        (swu, bmy, 4/24/06)
!  27 Aug 2010 - R. Yantosca - Added ProTeX headers
!EOP
!------------------------------------------------------------------------------
!BOC
!
! !LOCAL VARIABLES:
!
      LOGICAL :: IS_LEAPYEAR
      INTEGER :: NYMDe, Y, M, D, LASTDAY
      REAL(fp)  :: JD, JD0

      !=================================================================
      ! IS_LAST_DAY_GOOD begins here!
      !=================================================================

      ! Astronomical Julian Day corresponding to NYMDe
      NYMDe = GET_NYMDe()
      CALL YMD_EXTRACT( NYMDe, Y, M, D )
      JD = JULDAY( Y, M, DBLE( D ) )

      ! Astronomical Julian Day corresponding to the 1st of the year
      JD0 = JULDAY( Y, 1, 0d0 )

      ! LASTDAY is the day of year corresponding to NYMDe      
      LASTDAY = JD - JD0

      ! Skip past the element of NJDAY for Feb 29, if necessary
      IF ( .not. ITS_A_LEAPYEAR( Y, .TRUE. ) .and. LASTDAY > 59 ) THEN
         LASTDAY = LASTDAY + 1
      ENDIF

      ! Stop w/ error if THIS_NJDAY = 0 
      IF ( NJDAY(LASTDAY) == 0 ) THEN
         CALL ERROR_STOP( 'No output scheduled on last day of run!',
     &                    'IS_LAST_DAY_GOOD ("input_mod.f")' )
      ENDIF
     
      END SUBROUTINE IS_LAST_DAY_GOOD
!EOC
!------------------------------------------------------------------------------
!                  GEOS-Chem Global Chemical Transport Model                  !
!------------------------------------------------------------------------------
!BOP
!
! !IROUTINE: gigc_init_extra
!
! !DESCRIPTION: Suborutine GIGC\_INIT\_EXTRA initializes other GEOS-Chem 
!  modules that have not been initialized in either GIGC\_Allocate\_All or
!  GIGC\_Init\_all.
!\\
!\\
! !INTERFACE:
!
      SUBROUTINE GIGC_Init_Extra( am_I_Root, Input_Opt, State_Chm, RC )
!
! !USES:
!
      USE Aerosol_Mod,        ONLY : Init_Aerosol
      USE Carbon_Mod,         ONLY : Init_Carbon
      USE CO2_Mod,            ONLY : Init_CO2
      USE C2H6_Mod,           ONLY : Init_C2H6
      USE Chemgrid_Mod,       ONLY : Init_Chemgrid
      USE Depo_Mercury_Mod,   ONLY : Init_Depo_Mercury
      USE Diag03_Mod,         ONLY : Init_Diag03
      USE Drydep_Mod,         ONLY : Init_Drydep
      USE Dust_Mod,           ONLY : Init_Dust
      USE Error_Mod,          ONLY : Debug_Msg
      USE Gamap_Mod,          ONLY : Do_Gamap
      USE Get_Ndep_Mod,       ONLY : Init_Get_Ndep
      USE GIGC_ErrCode_Mod
      USE GIGC_Input_Opt_Mod, ONLY : OptInput
      USE GIGC_State_Chm_Mod, ONLY : ChmState
      USE Global_CH4_Mod,     ONLY : Init_Global_CH4
      USE Linoz_Mod,          ONLY : Init_Linoz
      USE Land_Mercury_Mod,   ONLY : Init_Land_Mercury
      USE Mercury_Mod,        ONLY : Init_Mercury
      USE Modis_Lai_Mod,      ONLY : Init_Modis_Lai
      USE Ocean_Mercury_Mod,  ONLY : Init_Ocean_Mercury
      USE POPs_Mod,           ONLY : Init_POPs
      USE Seasalt_Mod,        ONLY : Init_SeaSalt
      USE Sulfate_Mod,        ONLY : Init_Sulfate
      USE Tagged_CO_Mod,      ONLY : Init_Tagged_CO
      USE Tagged_Ox_Mod,      ONLY : Init_Tagged_Ox
      USE Toms_Mod,           ONLY : Init_Toms
      USE Vdiff_Pre_Mod,      ONLY : Set_Vdiff_Values
      USE WetScav_Mod,        ONLY : Init_WetScav
!#if   defined( APM )
!      USE APM_WETS_MOD, ONLY : WETDEPBINID
!#endif
!
! !INPUT PARAMETERS:
!
      LOGICAL,        INTENT(IN)    :: am_I_Root   ! Are we on the root CPU?
!
! !INPUT/OUTPUT PARAMETERS:
!
      TYPE(OptInput), INTENT(INOUT) :: Input_Opt   ! Input Options object
      TYPE(ChmState), INTENT(INOUT) :: State_Chm   ! Chemistry state object
!
! !INPUT/OUTPUT PARAMETERS:
!
      INTEGER,        INTENT(OUT)   :: RC          ! Success or failure?
!
! !REMARKS:
!  Several of the INIT routines now called within GIGC_Init_Extra had 
!  originally been called from the Run method.  We now gather these INIT
!  routines here so that they may be called from the Initialization method.
!  This is necessary when connecting GEOS-Chem to the GEOS-5 GCM via ESMF.
!                                                                             .
!  GIGC_Init_Extra should be called after the call to DO_DRYDEP, since
!  these routines depend on dry deposition parameters being set up first.
!
! !REVISION HISTORY: 
!  04 Mar 2013 - R. Yantosca - Initial revision
!  05 Mar 2013 - R. Yantosca - Now call INIT_AEROSOL (GeosCore/aerosol_mod.F)
!  15 Mar 2013 - R. Yantosca - Now call INIT_LINOZ (GeosCore/linoz_mod.F)
!  29 Mar 2013 - R. Yantosca - Now call INIT_TROPOPAUSE (so that we can pass
!                              a LVARTROP from Input_Opt and not logical_mod.F)
!  10 Apr 2014 - R. Yantosca - Now call INIT_TAGGED_CO
!  10 Apr 2014 - R. Yantosca - Now call INIT_TAGGED_OX and INIT_GLOBAL_CH4
!  11 Apr 2014 - R. Yantosca - Now call INIT_C2H6 and INIT_HCN_CH3CN
!  14 Apr 2014 - R. Yantosca - Also call INIT_C2H6 if it's a fullchem sim
!                              since we read C2H6 emissions from c2h6_mod.F
!  25 Jun 2014 - R. Yantosca - Now call INIT_MODIS_LAI      
!  25 Jun 2014 - R. Yantosca - Now call SET_VDIFF_VALUES (vdiff_pre_mod.F90)
!  25 Aug 2014 - M. Sulprizio- Now call INIT_POPS
!  16 Mar 2015 - R. Yantosca - Now call INIT_TOMS here
!  28 Aug 2015 - R. Yantosca - Now initialize drydep & wetdep here, so that
!                              we can take advantage of the species database
!  03 Sep 2015 - R. Yantosca - Now call INIT_WETSCAV instead of WETDEPID
!  21 Sep 2015 - R. Yantosca - Now pass State_Chm to INIT_POPS
!  22 Sep 2015 - R. Yantosca - Bug fix: only call INIT_WETSCAV if convection,
!                              wetdep, or chemistry ist turned on.  This
!                              replicates the prior behavior,
!  23 Sep 2015 - R. Yantosca - Now pass State_Chm to INIT_SEASALT
!  23 Sep 2015 - R. Yantosca - Now pass State_Chm to INIT_SULFATE
!  25 Apr 2016 - R. Yantosca - Now call INIT_DIAG03 here
!  25 Apr 2016 - R. Yantosca - Now initialize all mercury modules from here
!EOP
!------------------------------------------------------------------------------
!BOC
!
! !LOCAL VARIABLES:
!
      LOGICAL :: prtDebug

      !=================================================================
      ! GIGC_Init_Extra begins here!
      !=================================================================

      ! Assume success
      RC       = GIGC_SUCCESS

      ! Set a flag for debugging
      prtDebug = ( am_I_Root .and. Input_Opt%LPRT )

      !=================================================================
      ! Call setup routines for drydep and wetdep
      !=================================================================

      ! Initialize dry deposition arrays
      IF ( Input_Opt%LDRYD ) THEN

         ! Setup for dry deposition
         CALL Init_DryDep( am_I_Root, Input_Opt, State_Chm, RC )
      
         ! Print extra info message for Hg simulation
         IF ( Input_Opt%ITS_A_MERCURY_SIM  .and. 
     &        Input_Opt%LSPLIT            ) THEN
            WRITE ( 6, 120 )
            WRITE ( 6, 121 )
         ENDIF
      ENDIF

      ! FORMAT strings
 120  FORMAT( /, 'All tagged Hg2 tracers have the same dep velocity '
     &           'as the total Hg2 tracer.' )
 121  FORMAT( 'All tagged HgP tracers have the same dep velocity '
     &        'as the total HgP tracer.' )

      ! We need to initialize the wetdep module if either wet deposition 
      ! or convection is turned on, so that we can do the large-scale and 
      ! convective scavenging.  Also initialize the wetdep module if both 
      ! wetdep and convection are turned off, but chemistry is turned on.
      ! The INIT_WETSCAV routine will also allocate the H2O2s and SO2s 
      ! arrays that are referenced in the convection code. (bmy, 9/23/15)
      IF ( Input_Opt%LCONV   .or. 
     &     Input_Opt%LWETD   .or.    
     &     Input_Opt%LCHEM ) THEN
         CALL Init_WetScav( am_I_Root, Input_Opt, State_Chm, RC )
      ENDIF
         
! This might be obsolete now
!#if   defined( APM )
!     ! Initialize wet deposition tracers for APM
!      IF ( Input_Opt%LWETD .or. Input_Opt%LCONV ) THEN
!         CALL WETDEPBINID
!      ENDIF
!#endif

      !=================================================================
      ! Call setup routines from other F90 modules
      !=================================================================

      ! Initialize the MODIS leaf area index module
      CALL Init_Modis_LAI( am_I_Root, Input_Opt, RC )
      IF ( RC /= GIGC_SUCCESS ) RETURN

      ! Call SET_VDIFF_VALUES so that we can pass several values from 
      ! Input_Opt to the vdiff_mod.F90.  This replaces the funcitionality
      ! of logical_mod.F and tracer_mod.F..  This has to be called
      ! after the input.geos file has been read from disk.
      CALL Set_Vdiff_Values( am_I_Root, Input_Opt, RC )

      ! Initialize the GET_NDEP_MOD for soil NOx deposition (bmy, 6/17/16)
      CALL Init_Get_Ndep( am_I_Root, RC )
      IF ( RC /= GIGC_SUCCESS ) RETURN

      ! Initialize "carbon_mod.F"
      IF ( Input_Opt%LCARB ) THEN
         CALL Init_Carbon( am_I_Root, Input_Opt, RC )
         IF ( RC /= GIGC_SUCCESS ) RETURN
         IF ( prtDebug ) CALL DEBUG_MSG( '### a INIT_CARBON' )
      ENDIF
    
      ! Initialize "dust_mod.F"
      IF ( Input_Opt%LDUST ) then
         CALL Init_Dust( am_I_Root, Input_Opt, State_Chm, RC )
         IF ( RC /= GIGC_SUCCESS ) RETURN
         IF ( prtDebug ) CALL DEBUG_MSG( '### a INIT_DUST' )
      ENDIF

      ! Initialize "seasalt_mod.F
      IF ( Input_Opt%LSSALT ) THEN
         CALL Init_Seasalt( am_I_Root, Input_Opt, State_Chm, RC )
         IF ( RC /= GIGC_SUCCESS ) RETURN
         IF ( prtDebug ) CALL DEBUG_MSG( '### a INIT_SEASALT' )
      ENDIF

      ! Initialize "sulfate_mod.F"
      IF ( Input_Opt%LSULF ) THEN
         CALL Init_Sulfate( am_I_Root, Input_Opt, State_Chm, RC )
         IF ( RC /= GIGC_SUCCESS ) RETURN
         IF ( prtDebug ) CALL DEBUG_MSG( '### a INIT_SULFATE' )
      ENDIF

      ! Initialize "aerosol_mod.F"
      IF ( Input_Opt%LSULF .or. Input_Opt%LCARB   .or. 
     &     Input_Opt%LDUST .or. Input_Opt%LSSALT) THEN
         CALL Init_Aerosol( am_I_Root, Input_Opt, RC )
         IF ( RC /= GIGC_SUCCESS ) RETURN
         IF ( prtDebug ) CALL DEBUG_MSG( '### a INIT_AEROSOL' )
      ENDIF

      ! Initialize "linoz_mod.F"
      IF ( Input_Opt%LLINOZ ) THEN
         CALL Init_Linoz( am_I_Root, Input_Opt, RC )
         IF ( prtDebug ) CALL DEBUG_MSG( '### a INIT_LINOZ' )
      ENDIF

      ! Initialize "chemgrid_mod.F" (TROPOPAUSE)
      CALL Init_ChemGrid( am_I_Root, Input_Opt, RC )
      IF ( prtDebug ) CALL DEBUG_MSG( '### a INIT_CHEMGRID' )

      ! Initialize "chemgrid_mod.F" (TROPOPAUSE)
      CALL Init_Toms( am_I_Root, Input_Opt, RC )
      IF ( prtDebug ) CALL DEBUG_MSG( '### a INIT_TOMS' )

      !-----------------------------------------------------------------
      ! Also initialize specialty simulation modules here
      !
      ! Hg modules are initialized in READ_MERCURY_MENU
      ! POPS modules are initialized in READ_POPS_MENU
      !-----------------------------------------------------------------

      ! Initialize "co2_mod.F"
      IF ( Input_Opt%ITS_A_CO2_SIM ) THEN
         CALL Init_CO2( am_I_Root, Input_Opt, RC )
      ENDIF

      ! Initialize "c2h6_mod.F"
      IF ( Input_Opt%ITS_A_FULLCHEM_SIM   .or. 
     &     Input_Opt%ITS_A_C2H6_SIM     ) THEN
         CALL Init_C2H6( am_I_Root, Input_Opt, RC )
      ENDIF

      ! Initialize "global_ch4_mod.F"
      IF ( Input_Opt%ITS_A_CH4_SIM ) THEN
         CALL Init_Global_Ch4( am_I_Root, Input_Opt, RC )
      ENDIF

      ! Initialize "tagged_co_mod.F"
      IF ( Input_Opt%ITS_A_TAGCO_SIM   .or.
     &     Input_Opt%ITS_A_H2HD_SIM  ) THEN
         CALL Init_Tagged_CO( am_I_Root, Input_Opt, RC )
      ENDIF

      ! Initialize "tagged_ox_mod.F"
      IF ( Input_Opt%ITS_A_TAGOX_SIM ) THEN
         CALL Init_Tagged_Ox( am_I_Root, Input_Opt, RC )
      ENDIF

      IF ( Input_Opt%ITS_A_POPS_SIM ) THEN
         CALL Init_POPs( am_I_Root, Input_Opt, State_Chm, RC )
      ENDIF

      ! Initialize Mercury simulation routines
      IF ( Input_Opt%ITS_A_MERCURY_SIM ) THEN 
         CALL INIT_MERCURY      ( am_I_Root, Input_Opt, State_Chm, RC )
         CALL INIT_LAND_MERCURY ( am_I_Root, Input_Opt, State_Chm, RC )
         CALL INIT_DEPO_MERCURY ( am_I_Root, Input_Opt, State_Chm, RC )
         CALL INIT_OCEAN_MERCURY( am_I_Root, Input_Opt, State_Chm, RC )
      ENDIF

#if defined( TOMAS )
      ! Initialize the TOMAS microphysics package, if necessary
      CALL INIT_TOMAS_MICROPHYSICS( am_I_Root, Input_Opt, 
     &                              State_Chm, RC )    
#endif

      !=================================================================
      ! Initialize GEOS-Chem bpch diagnostics here.  This allows us to
      ! take advantage of the species database object. (bmy, 8/31/15)
      !=================================================================

      ! Allocate and initialize variables
      CALL NDXX_SETUP( am_I_Root, Input_Opt, State_Chm, RC )

      ! Initialize the Hg diagnostics (bpch)
      CALL INIT_DIAG03( State_Chm )

      ! Write out diaginfo.dat, tracerinfo.dat files for this simulation
      CALL DO_GAMAP( am_I_Root, Input_Opt, State_Chm, RC )

      END SUBROUTINE GIGC_Init_Extra
!EOC
      END MODULE INPUT_MOD<|MERGE_RESOLUTION|>--- conflicted
+++ resolved
@@ -2169,11 +2169,8 @@
 !                              running with the traditional driver main.F
 !  23 Apr 2013 - R. Yantosca - Renamed to INIT_TOMAS_MICROPHYS
 !  30 Jan 2014 - R. Yantosca - INIT_TOMAS accepts am_I_Root, Input_Opt, RC
-<<<<<<< HEAD
 !  16 Jun 2016 - K. Travis   - Now define species ID's with the IND_ function 
-=======
 !  16 Jun 2016 - E. Lundgren - INIT_TOMAS now accepts State_Chm
->>>>>>> 14fe5382
 !EOP
 !------------------------------------------------------------------------------
 !BOC
