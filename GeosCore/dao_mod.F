!------------------------------------------------------------------------------
!                  GEOS-Chem Global Chemical Transport Model                  !
!------------------------------------------------------------------------------
!BOP
!
! !MODULE: dao_mod.F
!
! !DESCRIPTION: Module DAO\_MOD contains both arrays that hold DAO met fields, 
!  as well as subroutines that compute, interpolate, or otherwise process 
!  DAO met field data. 
!\\
!\\
! !INTERFACE: 
!
      MODULE DAO_MOD
!
! !USES:
!
      USE CMN_SIZE_MOD           ! Size parameters
      USE PhysConstants          ! Physical constants
      USE PRECISION_MOD          ! For GEOS-Chem Precision (fp)

      IMPLICIT NONE
      PRIVATE
!
! !PUBLIC MEMBER FUNCTIONS:
!
      PUBLIC  :: AVGPOLE
      PUBLIC  :: AIRQNT
      PUBLIC  :: GET_COSINE_SZA
      PUBLIC  :: GET_OBK
      PUBLIC  :: INTERP
      PUBLIC  :: IS_LAND
      PUBLIC  :: IS_WATER
      PUBLIC  :: IS_ICE
      PUBLIC  :: SET_DRY_SURFACE_PRESSURE
      PUBLIC  :: Set_Met_AgeOfAir
#if defined( ESMF_ ) || defined( EXTERNAL_GRID )
      PUBLIC  :: GIGC_Cap_Tropopause_Prs
#endif
!
! !REVISION HISTORY:
!  26 Jun 2010 - R. Yantosca - Initial version
!  (1 ) Added sea level pressure (SLP) met field for GEOS-3 (bmy, 10/10/00)
!  (2 ) Moved MAKE_QQ to "wetscav_mod.f" (bmy, 10/12/00)
!  (3 ) Now get LWI from ALBEDO for GEOS-3 in routines IS_LAND and
!        IS_WATER (bmy, 4/4/01)
!  (4 ) Define OPTDEP allocatable array for GEOS-3 -- this is the grid 
!        box optical depth and is now stored as a met field (bmy, 8/15/01)
!  (5 ) Updated comments (bmy, 9/4/01)
!  (6 ) Now make AVGW an allocatable module array.  Also replace obsolete
!        parameters {IJL}GCMPAR with IIPAR,JJPAR,LLPAR. (bmy, 9/27/01)
!  (7 ) Remove arguments LMAKEPW, PW, and LM from AIRQNT (bmy, 10/3/01)
!  (8 ) Remove obsolete code from 9/01 (bmy, 10/23/01)
!  (9 ) Bug fixes in IS_LAND and IS_WATER.  Also cosmetic changes and 
!        updated some comments. (mje, bmy, 1/9/02)
!  (10) Now add additional array PSC2 in order to pass to TPCORE, which will
!        fix the mixing ratio bug.  Compute PSC2 in subroutine INTERP.
!        Now bundle "convert_units.f" into "dao_mod.f".  Updated comments.
!        (bmy, 3/27/02)
!  (11) Updated comments (bmy, 5/28/02)
!  (12) Replaced all instances of IM with IIPAR and JM with JJPAR, in order
!        to prevent namespace confusion for the new TPCORE (bmy, 6/25/02)
!  (13) Eliminated PS, PSC arrays.  Now reference "pressure_mod.f".  Also
!        updated AIRQNT for hybrid grid.  Added routine MAKE_RH to this
!        module. (dsa, bdf, bmy, 8/27/02)
!  (14) Added arrays AD, BXHEIGHT, and T to "dao_mod.f".  Also removed 
!        obsolete code from 8/02 from several module routines.  Now 
!        references "error_mod.f".  Remove all references to QQ, it is now
!        declared in "wetscav_mod.f".  (bmy, 11/8/02)
!  (15) Now references "grid_mod.f".  Also added PHIS field, which was
!        formerly stored as PALTD in "CMN".  Added bug fix in routine
!        AVGPOLE for 1x1 nested grid. (bmy, 3/11/03)
!  (16) Added SUNCOSB array for SMVGEAR II.  Also removed KZZ array, since
!        that is now obsolete. (bmy, 4/28/03)
!  (17) Now moved MAKE_CLDFRC into "a6_read_mod.f".  Added HKBETA, HKETA, 
!        TSKIN, GWETTOP, ZMEU, ZMMD, ZMMU, PARDF, PARDR fields for 
!        GEOS-4/fvDAS. (bmy, 6/25/03)
!  (18) Added CLDFRC, RADSWG, RADLWG, SNOW arrays (bmy, 12/9/03)
!  (19) Added routine COPY_I6_FIELDS w/ parallel DO-loops (bmy, 4/13/04)
!  (20) Now also allocate AVGW for offline aerosol simulation (bmy, 9/28/04)
!  (21) AVGPOLE now uses NESTED_CH and NESTED_NA cpp switches (bmy, 12/1/04)
!  (22) Now modified for GEOS-5 and GCAP met fields (swu, bmy, 5/25/05)
!  (23) Now allocate SNOW and GWET for GCAP (bmy, 8/17/05)
!  (24) Now also add TSKIN for GEOS-3 (tmf, bmy, 10/20/05)
!  (25) Modifications for near-land formulation (ltm, bmy, 5/16/06)
!  (26) Remove support for GEOS-1 and GEOS-STRAT met fields (bmy, 8/4/06)
!  (27) Modified for variable tropopause (phs, bdf, 9/14/06)
!  (28) Add in extra fields for GEOS-5.  Updated COSSZA.  Now cap var trop 
!        at 200hPa near poles in INTERP (bmy, phs, 9/18/07)
!  (29) Bug fix in INIT_DAO for CMFMC array (bmy, jaf, 6/11/08)
!  (30) Add heat flux EFLUX for GEOS5. (lin, ccc, 5/29/09)
!  (31) Add fractions of land and water, FRLAND, FROCEAN, FRLANDIC, FRLAKE 
!        for methane (kjw, 8/18/09)
!  (32) Bug fix in AVGPOLE (bmy, 12/18/09)
!  (33) Remove obsolete SUNCOSB array (bmy, 4/28/10)
!  16 Aug 2010 - R. Yantosca - Added ProTeX headers
!  18 Aug 2010 - R. Yantosca - Added modifications for MERRA data
!  18 Aug 2010 - R. Yantosca - Move CMN_SIZE, CMN_DIAG to top of module
!  25 Aug 2010 - R. Yantosca - Now read LWI (land/water/ice) for MERRA met
!  05 Oct 2011 - R. Yantosca - Add SUNCOS_30 array to hold the cos(SZA)
!                              computed @ 30 mins after each GMT hour.
!  07 Oct 2011 - R. Yantosca - Rename SUNCOS30 to SUNCOS_MID, which is the
!                              cos(SZA) at the midpt of the chemistry timestep
!  06 Feb 2012 - R. Yantosca - Add modifications for GEOS-5.7.x met fields
!  06 Feb 2012 - R. Yantosca - Split up INIT_DAO into several routines
!  07 Feb 2012 - M. Payer    - Add subroutine GET_COSINE_SZA to compute sun
!                              angles at the current time and 5 hours prior to
!                              the current time (for the PARANOX ship emissions
!                              plume model) (R. Yantosca)
!  28 Feb 2012 - R. Yantosca - Removed support for GEOS-3
!  01 Mar 2012 - R. Yantosca - Now references the new grid_mod.F90
!  06 Mar 2012 - R. Yantosca - Now allocate TO3 for all met fields
!  21 Nov 2012 - R. Yantosca - Removed met fields now contained in State_met
!  21 Nov 2012 - R. Yantosca - Remove functions INIT_DAO_GCAP, INIT_DAO_GEOS4,
!                              INIT_DAO_GEOS5, INIT_DAO_GEOS57, INIT_DAO_MERRA
!  27 Nov 2012 - R. Yantosca - Removed obsolete AIRQNT_FULLGRID routine and 
!                              obsolete arrays AIRDEN_FULLGRID, T_FULLGRID
!  28 Nov 2012 - R. Yantosca - Removed SUNCOS, SUNCOS_MID, SUNCOS_MID_5hr
!  28 Nov 2012 - R. Yantosca - Removed routines INIT_DAO, INIT_DAO_DERIVED, and
!                              CLEANUP_DAO; we have no more allocatable arrays
!  14 Mar 2013 - M. Payer    - Restored routines AIRQNT_FULLGRID, INIT_DAO,
!                              CLEANUP_DAO and arrays AIRDEN_FULLGRID and
!                              T_FULLGRID. They are required to correct vertical
!                              regridding of OH for offline simulations.
!  20 Aug 2013 - R. Yantosca - Removed "define.h", this is now obsolete
!  07 Nov 2014 - M. Yannetti - Added PRECISION_MOD
!  23 Feb 2015 - E. Lundgren - Change AIRQNT and formulas to take into
!                              account the presence of water vapor
!  26 Feb 2015 - E. Lundgren - Move calculations of RH and AVGW from MAKE_RH
!                              and MAKE_AVGW to AIRQNT. Update algorithms
!                              to account for the presence of water vapor
!                              and to use [g water / kg moist air] for the
!                              definition of specific humidity (SPHU).
!  16 Apr 2015 - R. Yantosca - Removed AIRQNT_FULLGRID, this was used to regrid
!                              OH fields, but that is now done by HEMCO
!  16 Apr 2015 - R. Yantosca - Also remove INIT_DAO and CLEANUP_DAO, since
!                              these allocated/deallocated the FULLGRID arrays
!  29 Nov 2016 - R. Yantosca - grid_mod.F90 is now gc_grid_mod.F90
!  24 Aug 2017 - M. Sulprizio- Remove support for GCAP, GEOS-4, GEOS-5 and MERRA
!  08 Mar 2018 - E. Lundgren - Add GIGC_Cap_Tropopause_Prs from GCHP gchp_util
!  21 Dec 2018 - M. Sulprizio- Add new routine Set_Met_AgeOfAir
!  17 Feb 2019 - M. Sulprizio- Remove obsolete IS_NEAR function
!EOP
!------------------------------------------------------------------------------
!BOC
      CONTAINS
!EOC
!------------------------------------------------------------------------------
!                  GEOS-Chem Global Chemical Transport Model                  !
!------------------------------------------------------------------------------
!BOP
!
! !IROUTINE: avgpole
!
! !DESCRIPTION: Subroutine AVGPOLE computes average quantity near polar caps, 
!  defined by (J = 1, 2) and (J = State_Grid%NY-1, State_Grid%NY).  
!\\
!\\
! !INTERFACE:
!
      SUBROUTINE AVGPOLE( State_Grid, Z ) 
!
! !USES:
!
      USE State_Grid_Mod, ONLY : GrdState
!
! !INPUT PARAMETERS:
!
      TYPE(GrdState), INTENT(IN) :: State_Grid ! Grid State object
!
! !INPUT/OUTPUT PARAMETERS: 
!
      ! Quantity to be averaged over the pole (usually PS)
      REAL(fp), INTENT(INOUT) :: Z(State_Grid%NX,State_Grid%NY)
! 
! !REVISION HISTORY: 
!  30 Jan 1998 - R. Yantosca - Initial version
!  (1 ) AVGPOLE is written in Fixed-Form Fortran 90.  Use F90 syntax
!        for declarations, etc (bmy, 4/14/99)
!  (2 ) MAIN now passes the Harvard CTM variable for surface area of
!        a gridbox, DXYP(JJPAR), to AVGPOLE.  Use window offset
!        J+J0 when accessing DXYP.  Add JJPAR to the parameter list.
!  (3 ) Added this routine to "dao_mod.f" (bmy, 6/27/00)
!  (4 ) Updated comments (bmy, 4/4/01)
!  (5 ) Now replaced DXYP(J) with routine GET_AREA_M2 of "grid_mod.f"
!        Now also return immediately if GRID1x1 is selected. (bmy, 3/11/03)
!  (6 ) Now use cpp switches NESTED_CH and NESTED_NA to denote nested
!        grids...GRID1x1 can now also denote a global grid (bmy, 12/1/04)
!  (7 ) Also need to RETURN for 0.5 x 0.666 nested grid simulations 
!        (mpb, bmy, 12/18/09)
!  16 Aug 2010 - R. Yantosca - Added ProTeX headers
!  01 Mar 2012 - R. Yantosca - Now use GET_AREA_M2(I,J,L) from grid_mod.F90
!  26 Sep 2013 - R. Yantosca - Remove SEAC4RS C-preprocessor switch
!EOP
!------------------------------------------------------------------------------
!BOC
!
! !LOCAL VARIABLES:
!
      INTEGER :: I, J
      REAL(fp)  :: TOTAL_Z1, TOTAL_Z2, TOTAL_Z3, TOTAL_Z4
      REAL(fp)  :: TOTAL_A1, TOTAL_A2, TOTAL_A3, TOTAL_A4

      !=================================================================
      ! AVGPOLE begins here!                                                  
      !=================================================================

      IF ( State_Grid%NestedGrid ) THEN
         ! Nested grids typically do not extend to poles. Add better check
         ! here is users wish to define custom nested grids near the poles.
         RETURN
      ENDIF

      TOTAL_Z1 = 0.
      TOTAL_Z2 = 0.
      TOTAL_Z3 = 0.
      TOTAL_Z4 = 0.
      TOTAL_A1 = 0.
      TOTAL_A2 = 0.
      TOTAL_A3 = 0.
      TOTAL_A4 = 0.

      DO I = 1, State_Grid%NX
         TOTAL_Z1 = TOTAL_Z1 
     &            + State_Grid%Area_M2(I,1) * Z(I,1      )

         TOTAL_Z2 = TOTAL_Z2 
     &            + State_Grid%Area_M2(I,2) * Z(I,2      )

         TOTAL_Z3 = TOTAL_Z3 
     &            + State_Grid%Area_M2(I,State_Grid%NY-1)
     &            * Z(I,State_Grid%NY-1)

         TOTAL_Z4 = TOTAL_Z4 
     &            + State_Grid%Area_M2(I,State_Grid%NY)
     &            * Z(I,State_Grid%NY  )

         TOTAL_A1 = TOTAL_A1 + State_Grid%Area_M2(I,1) 
         TOTAL_A2 = TOTAL_A2 + State_Grid%Area_M2(I,2)
         TOTAL_A3 = TOTAL_A3 + State_Grid%Area_M2(I,State_Grid%NY-1)
         TOTAL_A4 = TOTAL_A4 + State_Grid%Area_M2(I,State_Grid%NY)
      ENDDO

      DO I = 1, State_Grid%NX
         Z(I,      1) = (TOTAL_Z1 + TOTAL_Z2) / (TOTAL_A1 + TOTAL_A2)
         Z(I,      2) = Z(I,1)
         Z(I,State_Grid%NY-1) = (TOTAL_Z3 + TOTAL_Z4) / 
     &                          (TOTAL_A3 + TOTAL_A4)
         Z(I,State_Grid%NY  ) = Z(I,State_Grid%NY-1)
      ENDDO

      END SUBROUTINE AVGPOLE
!EOC
!------------------------------------------------------------------------------
!                  GEOS-Chem Global Chemical Transport Model                  !
!------------------------------------------------------------------------------
!BOP
!
! !IROUTINE: airqnt
!
! !DESCRIPTION: Subroutine AIRQNT sets several members of State\_Met, the
!  meteorology object of derived type MetState, and optionally updates
!  the tracer concentrations to conserve tracer mass when air quantities
!  change. 
!\\
!\\
! !INTERFACE:
!
      SUBROUTINE AIRQNT( am_I_Root,  Input_Opt, State_Chm,
     &                   State_Grid, State_Met, RC,
     &                   Update_Mixing_Ratio )
!
! !USES:
!
      USE ErrCode_Mod    
      USE Input_Opt_Mod,  ONLY : OptInput
      USE State_Chm_Mod,  ONLY : ChmState
      USE State_Grid_Mod, ONLY : GrdState
      USE State_Met_Mod,  ONLY : MetState
      USE PhysConstants,  ONLY : AIRMW, AVO
      USE Pressure_Mod
<<<<<<< HEAD
      USE Time_Mod,       ONLY : Get_LocalTime
=======
      USE Time_Mod,      ONLY : Get_LocalTime
      USE Time_Mod,      ONLY : Get_LocalTime_In_Sec
      USE Time_Mod,      ONLY : Get_Ts_Dyn
>>>>>>> 4f189308
!
! !INPUT PARAMETERS:
!
      LOGICAL,        INTENT(IN)           :: am_I_Root  ! On the root CPU?
      TYPE(OptInput), INTENT(IN)           :: Input_Opt  ! Input Options object
      TYPE(GrdState), INTENT(IN)           :: State_Grid ! Grid State object
      LOGICAL,        INTENT(IN), OPTIONAL :: Update_Mixing_Ratio 
                                                         ! Update mixing ratio?
                                                         ! Default is yes
!
! !INPUT/OUTPUT PARAMETERS:
!
      TYPE(MetState), INTENT(INOUT)        :: State_Met ! Meteorology State obj
      TYPE(ChmState), INTENT(INOUT)        :: State_Chm ! Chemistry State object
!
! !OUTPUT PARAMETERS:
!
      INTEGER,        INTENT(OUT)          :: RC        ! Success or failure?
!
! !REMARKS:
!  DAO met fields updated by AIRQNT:
!  ========================================================================
!  (1)  PEDGE     (REAL(fp)) : Moist air pressure at grid box bottom      [hPa]
!  (2)  PEDGE_DRY (REAL(fp)) : Dry air partial pressure at box bottom     [hPa]
!  (3)  PMID      (REAL(fp)) : Moist air pressure at grid box centroid    [hPa]
!  (4)  PMID_DRY  (REAL(fp)) : Dry air partial pressure at box centroid   [hPa]
!  (5)  PMEAN     (REAL(fp)) : Altitude-weighted mean moist air pressure  [hPa]
!  (6)  PMEAN_DRY (REAL(fp)) : Alt-weighted mean dry air partial pressure [hPa]
!  (7)  DELP      (REAL(fp)) : Delta-P extent of grid box                 [hPa]
!                              (Same for both moist and dry air since we
!                              assume constant water vapor pressure 
!                              across box) 
!  (8)  AIRDEN    (REAL(fp)) : Mean grid box dry air density            [kg/m^3]
!                              (defined as total dry air mass/box vol)
!  (9)  MAIRDEN   (REAL(fp)) : Mean grid box moist air density          [kg/m^3]
!                              (defined as total moist air mass/box vol)
!  (10) AD        (REAL(fp)) : Total dry air mass in grid box             [kg]
!  (11) ADMOIST   (REAL(fp)) : Total moist air mass in grid box           [kg]
!  (12) BXHEIGHT  (REAL(fp)) : Vertical height of grid box                [m]   
!  (13) AIRVOL    (REAL(fp)) : Volume of grid box                         [m^3]
!  (14) MOISTMW   (REAL(fp)) : Molecular weight of moist air in box     [g/mol]
!
! !REVISION HISTORY: 
!  30 Jan 1998 - R. Yantosca - Initial version
!  (1 ) AIRQNT is written in Fixed-Form Fortran 90.  Use F90 syntax
!        for declarations etc. (bmy, 4/14/99)
!  (2 ) AIRQNT can now compute PW from PS (if LMAKEPW=T) or PS from PW.
!  (3 ) AIRQNT should also be called after TPCORE, since TPCORE changes
!        the PW values.  AIRQNT must then be called to compute the post-TPCORE
!        values of AD, BXHEIGHT, AIRVOL, and AIRDEN.
!  (4 ) The AIRDEN and DELP arrays are now dimensioned as (LLPAR,IIPAR,JJPAR) 
!        for better efficiency when processing a whole (I,J) column layer by 
!        layer.  In FORTRAN, the best efficiency is obtained when the leftmost 
!        array index corresponds to the innermost loop.
!  (5 ) Remove PTOP from the arg list.  PTOP is now a parameter in 
!      "CMN_SIZE".  Also updated comments. (bmy, 2/22/00)
!  (6 ) Replace IM, JM, LM with IIPAR, JJPAR, LLPAR as loop boundaries.
!        This ensures that all quantities get defined up to the top of
!        the atmosphere. (bmy, 6/15/00)
!  (7 ) Added to "dao_mod.f" (bmy, 6/26/00)
!  (8 ) Updated comments (bmy, 4/4/01)
!  (9 ) P(IREF,JREF) is now P(I,J).  T(IREF,JREF,L) is now T(I,J,L).  Also
!        removed LM from the arg list, it is obsolete.  Also updated
!        comments. (bmy, 9/26/01)
!  (10) Remove PW -- it is now obsolete.  Also make PW a local variable,
!        we need to preserve the way it computes P so as to avoid numerical
!        drift. (bmy, 10/4/01)
!  (11) Removed obsolete code from 9/01 and 10/01 (bmy, 10/23/01)
!  (12) Removed LMAKEPW from arg list.  Added parallel DO loops (bmy, 11/15/01)
!  (13) Removed obsolete code from 11/01 (bmy, 1/9/02)
!  (14) Now rename G_SIGE to SIGE, and dimension it (1:LLPAR+1).  Updated
!        comments, cosmetic changes. (bmy, 4/4/02)
!  (15) Removed obsolete, commented-out code (bmy, 6/25/02)
!  (16) Removed PS, P, SIGE from the arg list for hybrid grid.  Now reference
!        routines GET_PEDGE and GET_BP from "pressure_mod.f".  Removed 
!        obsolete, commented-out code. (dsa, bdf, bmy, 8/27/02)
!  (17) Now only pass DXYP via the arg list -- the other arguments are actually
!        are already contained within "dao_mod.f" (bmy, 11/15/02)
!  (18) Now replace DXYP(JREF) with routine GET_AREA_M2 of "grid_mod.f".
!        (bmy, 3/11/03)
!  (19) Now move computation of DELP into main loop.  Also remove P, LOGP,
!        JREF, DSIG variables -- these are obsolete for fvDAS.  (bmy, 6/19/03)
!  16 Aug 2010 - R. Yantosca - Added ProTeX headers
!  01 Mar 2012 - R. Yantosca - Now use GET_AREA_M2(I,J,L) from grid_mod.F90
!  22 Oct 2012 - R. Yantosca - Now reference gigc_state_met_mod.F90
!  22 Oct 2012 - R. Yantosca - Renamed LOCAL_MET argument to State_Met
!  09 Nov 2012 - M. Payer    - Copy met field arrays to the State_Met derived
!                              type object
!  06 Nov 2014 - R. Yantosca - Now use State_Met%AIRDEN(I,J,L)
!  06 Nov 2014 - R. Yantosca - Now use State_Met%DELP(I,J,L)
!  07 Jan 2015 - E. Lundgren - Add new Met field MAIRDEN (moist air density)
!  13 Feb 2015 - E. Lundgren - Incorporate water vapor in calculations of 
!                              densities. Calculate dry air pressures.
!  23 Feb 2015 - E. Lundgren - Change box height formula to include water vapor
!  24 Feb 2015 - E. Lundgren - Add calculation of RH to subroutine. Use new
!                              formulate for H20 saturation pressure.
!  03 Mar 2015 - E. Lundgren - Set State_Met%TV (virtual temperature)
!  16 Apr 2015 - E. Lundgren - Add new State_Met variables PMEAN, PMEAN_DRY, 
!                              MOISTMW, and ADMOIST
!  28 Oct 2015 - E. Lundgren - Pass update_mixing_ratio flag, Input_Opt, and
!                              State_Chm to optionally update tracer units
!  30 Jun 2016 - R. Yantosca - Remove instances of STT.  Now get the advected
!                              species ID from State_Chm%Map_Advect.
!  15 Aug 2016 - E. Lundgren - Update conc w/ RH for all species
!  08 Jan 2018 - R. Yantosca - Now define query fields from State_Met here
!  17 Jan 2018 - R. Yantosca - Now compute tropopause quantities here, which
!                              allows us to retire GeosCore/chemgrid_mod.F
!EOP
!------------------------------------------------------------------------------
!BOC
!
! !LOCAL VARIABLES:
!
      ! Scalars
      INTEGER             :: Dt_Sec
      INTEGER             :: I,         J,          L
      INTEGER             :: L_CG,      L_TP,       N
      REAL(fp)            :: PEdge_Top, Esat,       Ev_mid,    Ev_edge
      REAL(fp)            :: Ev_mean,   PMEAN,      PMEAN_DRY, EsatA
      REAL(fp)            :: EsatB,     EsatC,      EsatD
      REAL(fp)            :: SPHU_kgkg, AVGW_moist, H,         FRAC
      REAL(fp)            :: Pb,        Pt
      LOGICAL             :: UpdtMR     

      ! Arrays
<<<<<<< HEAD
      LOGICAL             :: IsLocNoon(State_Grid%NX)
      REAL(f8)            :: LocTime  (State_Grid%NX)
=======
      LOGICAL             :: IsLocNoon (IIPAR,JJPAR)
      REAL(f8)            :: LocTime   (IIPAR,JJPAR)
      INTEGER             :: LocTimeSec(IIPAR,JJPAR)
>>>>>>> 4f189308

      ! Strings
      CHARACTER(LEN=255)  :: ErrMsg, ThisLoc
!
! DEFINED PARAMETERS:
!
      ! Conversion factors
      REAL(fp), PARAMETER :: TOFFSET = -2.7315e+2_fp   ! K   -> deg C
      REAL(fp), PARAMETER :: PCONV   = 1.00e+2_fp      ! hPa -> Pa
      REAL(fp), PARAMETER :: RHCONV  = 1.00e-2_fp      ! %   -> fraction
      REAL(fp), PARAMETER :: MCONV   = 1.00e-3_fp      ! g   -> kg

      ! Empirical parameters for water vapor saturation pressure
      ! (Source: Nordquist, 1973. "Numerical Approximiations of
      !  Selected Meteorological Parameters Related to Cloud Physics"
      !  Text quality clarifications from Stipanuk, 1973. "Algorithms
      !  for Generating a Skew-T, Log P Diagram and Computing Selected
      !  Meteorological Quantities") 
      REAL(fp), PARAMETER :: ESATP1  =  2.3832241e+1_fp
      REAL(fp), PARAMETER :: ESATP2  = -5.02808e+0_fp
      REAL(fp), PARAMETER :: ESATP3  =  8.1328e-3_fp
      REAL(fp), PARAMETER :: ESATP4  =  3.49149e+0_fp
      REAL(fp), PARAMETER :: ESATP5  = -1.3028844e+3_fp
      REAL(fp), PARAMETER :: ESATP6  = -1.3816e-7_fp
      REAL(fp), PARAMETER :: ESATP7  =  1.1344e+1_fp
      REAL(fp), PARAMETER :: ESATP8  = -3.03998e-2_fp
      REAL(fp), PARAMETER :: ESATP9  = -2.949076e+3_fp

      !=================================================================
      ! AIRQNT begins here! 
      !=================================================================

      ! Initialize
      RC       = GC_SUCCESS
      ErrMsg   = ''
      ThisLoc  = ' -> at AIRQNT (in module GeosCore/dao_mod.F)'
      Dt_Sec   = Get_Ts_Dyn()

      ! Shadow variable for mixing ratio update
      UpdtMR = .TRUE.
      IF ( PRESENT(update_mixing_ratio) ) UpdtMR = update_mixing_ratio

      ! Pre-compute local solar time = UTC + Lon/15
<<<<<<< HEAD
      ! NOTE: Local time only depends on longitude
      DO I = 1, State_Grid%NX
         LocTime(I) = GET_LOCALTIME( I, 1, 1, State_Grid )
=======
!$OMP PARALLEL DO
!$OMP+DEFAULT( SHARED )
!$OMP+PRIVATE( I, J   )
      DO J = 1, JJPAR
      DO I = 1, IIPAR
>>>>>>> 4f189308

         ! Local time only depends on longitude, but longitude is a
         ! function of (I,J) for cubed-sphere grids.  Therefore, use
         ! (I,J) in the call to GET_LOCALTIME.  Obtain the local time
         ! both in hours and in seconds (bmy, 4/18/19)
         LocTime   (I,J) = Get_LocalTime       ( I, J, 1 )
         LocTimeSec(I,J) = Get_LocalTime_In_Sec( I, J, 1 )

         ! Pick the boxes that are closest to local noon (12hr = 43200 s).
         ! Use local time in seconds, which avoids roundoff issues.
         IsLocNoon(I,J) = ( LocTimeSec(I,J)          <= 43200  .and. 
     &                      LocTimeSec(I,J) + Dt_Sec >= 43200 )
      ENDDO
      ENDDO
!$OMP END PARALLEL DO

      !=============================================================
      ! Update air quantities
      !=============================================================  

!$OMP PARALLEL DO
!$OMP+DEFAULT( SHARED                                 )
!$OMP+PRIVATE( I,       J,         L,       Pedge_Top )
!$OMP+PRIVATE( EsatA,   EsatB,     EsatC,   EsatD     )
!$OMP+PRIVATE( Esat,    SPHU_kgkg, Ev_mid,  Ev_edge   )
!$OMP+PRIVATE( PMean,   Ev_mean,   PMean_Dry          )
      DO L = 1, State_Grid%NZ
      DO J = 1, State_Grid%NY
      DO I = 1, State_Grid%NX
                                                                          
         !=============================================================   
         ! Set wet air pressures [hPa]                                    
         ! (lower edge, delta, centroid, and spatially-weighted mean)     
         !=============================================================   
                                                                          
         ! Pressure at bottom edge of grid box [hPa]                      
         State_Met%PEDGE(I,J,L)      = GET_PEDGE( I, J, L   )

         ! Pressure at top edge of grid box [hPa]                         
         PEdge_Top                   = GET_PEDGE( I, J, L+1 )                 
                                                                          
         ! Pressure at bottom edge of grid box [hPa](level State_Grid%NZ+1 only)
         IF ( L == State_Grid%NZ ) THEN
            State_Met%PEDGE(I,J,L+1) = PEdge_Top
         ENDIF

         ! Pressure difference between top & bottom edges [hPa]           
         State_Met%DELP(I,J,L)       = State_Met%PEDGE(I,J,L)
     &                               - PEdge_Top

         ! Arithmetic average pressure in grid box [hPa] defined as       
         ! ( PEDGE(L) + PEDGE(L+1) ) / 2. This represents the grid box    
         ! mass centroid pressure. Use in the ideal gas law yields        
         ! a local air density at the centroid.                           
         State_Met%PMID(I,J,L)       = GET_PCENTER( I, J, L )
                                                                          
         !=============================================================   
         ! Calculate water vapor saturation pressure [hPa]                
         ! from temperature                                               
         !=============================================================   

         ! Prepare the intermediate terms
         EsatA = ESATP1 + ESATP2 * log10( State_Met%T(I,J,L) )            
         EsatB = ESATP3 * 10**( ESATP4 + ESATP5 / State_Met%T(I,J,L) )    
         EsatC = ESATP6 * 10**( ESATP7 + ESATP8 * State_Met%T(I,J,L) )    
         EsatD = ESATP9 / State_Met%T(I,J,L)                              

         ! Saturation water vapor pressure [hPa]
         Esat  = 10**( EsatA + EsatB + EsatC + EsatD )

         !=============================================================   
         ! Set AVGW, the water vapor volume mixing ratio from             
         ! specific humidity [mol H2O / mol dry air]                      
         !=============================================================   
         !                                                                
         ! vol H2O       dry air    H2O         kg H2O      kg wet air    
         ! ----------  = molec wt / molec wt * ---------- * ---------     
         ! vol dry air   [g/mol]    [g/mol]    kg wet air   kg dry air    
         !                                                                
         !      thus AVGW = AIRMW * SPHU_kgkg / ( H2OMW * (1-SPHU_kgkg) ) 
         !                                                                
         ! where,                                                         
         !        SPHU_kgkg = specific humidity in [kg/kg]                
         !                                                                
                                                                          
         ! Convert specific humidity from [g/kg] to [kg/kg]               
         SPHU_kgkg             = State_Met%SPHU(I,J,L) * MCONV

         ! Water vapor volume mixing ratio [v/v dry air]                  
         State_Met%AVGW(I,J,L) = AIRMW * SPHU_kgkg                        
     &                         / ( H2OMW * (1.0e+0_fp - SPHU_kgkg ) )
                                                                          
         !=============================================================   
         ! Calculate water vapor partial pressures [hPa] from relative    
         ! humidity
         !=============================================================   

         ! At vertical midpoint of grid box
         Ev_mid  = State_Met%RH(I,J,L) * RHCONV * Esat

         ! At bottom edge of grid box
         Ev_edge = State_Met%PEDGE(I,J,L) * Ev_mid
     &           / State_Met%PMID(I,J,L)

         !=============================================================   
         ! Set grid box height [m]                                        
         !=============================================================   
         !                                                                
         ! BXHEIGHT is the height (Delta-Z) of grid box (I,J,L)           
         ! in meters. It is calculated using the hypsometric equation.    
         ! A virtual temperature is calculated to enable use of           
         ! of moist air pressure with dry air molecular weight.           
         !                                                                
         !              Gas constant   virtual                            
         !              for dry air  * grid box                           
         !              [J/K/mol]      temp [K]       bottom edge P       
         ! height [m] = ----------------------- * ln(---------------)     
         !                     g [m/s2]                top edge P         
         !                                                                
         !  where,                                                        
         !                                                                
         !                         Grid box temperature [K]               
         !    Virtual  = -------------------------------------------      
         !    Temp [K]       H20 partial pressure          MW_H2O         
         !               1 - -------------------- * ( 1 - --------- )     
         !                    moist air  pressure         MW_dryair       
         !                                                                
         ! Source: Wallace and Hobbes "Atmospheric Science: An            
         !         Introductory Survey"                                   
         !                                                                
         ! Assume constant temperature and moisture across grid box. 
         !                                                                

         ! Grid box potential temperature [K]
         ! NOTE: Due to the parallelization, we cannot assume that
         ! State_Met%PEDGE(I,J,1) has been defined.  So always call
         ! GET_PEDGE(I,J,1) to return the proper surface pressure
         ! (bmy, 2/23/18)
         State_Met%THETA(I,J,L)    = State_Met%T(I,J,L)
     &                             * ( GET_PEDGE( I, J, 1 )
     &                             /   State_Met%PMID(I,J,L) )**0.286

         ! Grid box virtual temperature [K]                               
         State_Met%TV(I,J,L)       = State_Met%T(I,J,L) / (1 -
     &                               Ev_edge / State_Met%PEDGE(I,J,L)
     &                             * ( 1 - H2OMW / AIRMW ) )

         ! Grid box box height [m]                                        
         State_Met%BXHEIGHT(I,J,L) = Rdg0 * State_Met%TV(I,J,L)
     &                             * LOG( State_Met%PEDGE(I,J,L)
     &                             /      PEdge_Top )

         !==============================================================  
         ! Set grid box volume [m3]                                       
         !==============================================================  
         !                                                                
         ! AIRVOL is the volume of grid box (I,J,L) in meters^3           
         !                                                                
         ! AREA_M2 is the Delta-X * Delta-Y surface area of grid          
         ! boxes (I,J,L=1), that is, at the earth's surface.              
         !                                                                
         ! Since the thickness of the atmosphere is much smaller          
         ! than the radius of the earth, we can make the "thin            
         ! atmosphere" approximation, namely:                             
         !                                                                
         !               (Rearth + h) ~ Rearth                            
         !                                                                
         ! Therefore, the Delta-X * Delta-Y surface area of grid          
         ! boxes that are above the earth's surface will be               
         ! approx. the same as AREA_M2.  Thus we are justified            
         ! in using AREA_M2 for grid boxes (I, J, L > 1)                  
         !                                                                
         State_Met%AIRVOL(I,J,L) = State_Met%BXHEIGHT(I,J,L) * 
     &                             State_Grid%AREA_M2(I,J)
                                                                          
         !==============================================================
         ! Set grid box dry air partial pressures at grid box edges
         ! and at grid box centroid (arithmetic mean pressure level)
         ! [hPa]. Assume constant humidity across grid box.
         !============================================================== 

         ! Partial pressure of dry air at lower edge of grid box [hPa]
         State_Met%PEDGE_DRY(I,J,L) = State_Met%PEDGE(I,J,L) - Ev_edge

         ! Set dry air partial pressure for level State_Grid%NZ+1 lower edge
         IF ( L == State_Grid%NZ ) THEN
            State_Met%PEDGE_DRY(I,J,L+1) = Pedge_Top - Ev_edge
         ENDIF

         ! Partial pressure of dry air at box centroid [hPa]
         State_Met%PMID_DRY(I,J,L) = State_Met%PMID(I,J,L) - Ev_mid

         ! Set previous dry P difference to current dry P difference
         ! prior to updating with new met values
         State_Met%DP_DRY_PREV(I,J,L) = State_Met%DELP_DRY(I,J,L)

         ! Update dry pressure difference as calculated from the
         ! dry surface pressure
         State_Met%DELP_DRY(I,J,L) = GET_DELP_DRY(I,J,L)

         !==============================================================
         ! Set mass of dry air in grid box [kg]
         !==============================================================
         
         ! AD = mass of dry air in grid box (I,J,L) 
         !
         ! given by:        
         ! 
         !        Dry air pressure   Grid box   100 [Pa]   1 [s2]
         ! Mass = difference       * surface  * -------- * -----
         !        across grid        area       1 [hPa]    g [m]
         !        box [hPa]          [m2]                        
         !
         ! NOTES: 
         ! Dry air pressure difference across grid box is calculate
         ! from the surface dry pressure and GMAO A and B parameters
         ! (see GeosUtil/pressure_mod.F). The dry surface pressure
         ! that is used is calculated from the GMAO wet surface pressure 
         ! (or time-interpolated value) and the A and B parameters 
         ! (see SET_DRY_SURFACE_PRESSURE). It is not derived from the
         ! wet edge pressures. This distinction is important for
         ! mass conservation.
         State_Met%AD(I,J,L) = ( State_Met%DELP_DRY(I,J,L) * G0_100 )
     &                       * State_Grid%AREA_M2(I,J)

         !==============================================================
         ! Set grid box dry air partial pressures at grid box 
         ! altitude-weighted mean pressure [hPa]
         ! Assume constant humidity across grid box.
         !==============================================================

         ! Mean altitude-weighted pressures in grid box [hPa] defined as   
         ! average P(z) over z. Use in the ideal gas law yields a         
         ! mean density equivalent to total mass per volume in grid box.  
         PMEAN     = State_Met%DELP(I,J,L) /
     &                              log( State_Met%PEDGE(I,J,L) /
     &                                   PEdge_Top )
         Ev_mean   = PMEAN * Ev_mid / State_Met%PMID(I,J,L)
         PMEAN_DRY = PMEAN - Ev_mean

         ! NOTE: Try the below definition in the future to change the
         ! AIRDEN equation to use the ideal gas law, thereby removing 
         ! area-independence of AIRDEN
         !State_Met%PMEAN_DRY( I,J,L ) = State_Met%DELP_DRY(I,J,L) /
         !&                              log( State_Met%PEDGE(I,J,L) /         
         !&                                   PEdge_Top )     

         !==============================================================
         ! Set grid box densities
         !============================================================== 
         
         ! Set grid box dry air density [kg/m3]
         !
         ! NOTE: Air density is derived from dry surface pressure
         ! following implementation of the moisture fix, and therefore
         ! its equation must be dry air mass divided by volume. 
         ! This is because the level pressures derived from the dry 
         ! surface pressure may be used for extracting mass per level, 
         ! but not a representative pressure for that level. The ideal 
         ! gas law requires a representative level pressure. Eventually 
         ! a representative pressure must be derived that, when used in
         ! the ideal gas law, will replicate the air density defined as
         ! mass/volume. Moving to use of the ideal gas law is necessary 
         ! for grid-independence (ewl, 9/16/16)
         State_Met%AIRDEN(I,J,L)    = State_Met%AD(I,J,L)
     &                              / State_Met%AIRVOL(I,J,L)

         ! Set grid box dry air number density [molec/cm3]
         State_Met%AIRNUMDEN(I,J,L) = State_Met%AIRDEN(I,J,L)
     &                              * 1e-3_fp *  AVO / AIRMW

         ! Set grid box moist air density [kg/m3] using the ideal gas law
         ! and pressures derived from GMAO pressure
         !
         !  MAIRDEN = density of moist air [kg/m^3],
         !  given by:
         !           
         !            Partial      Molec     Partial       Molec
         !            pressure   * wt of   + pressure of * wt of 
         !            of dry air   air       water vapor   water     
         ! Moist      [hPa]        [g/mol]   [hPa]         [g/mol]  
         ! Air     =  ------------------------------------------------        
         ! Density    Universal gas constant * Temp * 1000  * 0.01
         !                   [J/K/mol]         [K]   [g/kg]   [hPa/Pa]
         !
         ! NOTE: MAIRDEN is used in wetscav_mod only
         State_Met%MAIRDEN(I,J,L) = ( PMEAN_DRY 
     &                                * AIRMW + Ev_mean * H2OMW ) 
     &                              * PCONV * MCONV
     &                              / RSTARG / State_Met%T(I,J,L)


         !==============================================================
         ! Define the various query fields of State_Met
         !
         ! NOTE: For convenience, we set State_Met%InPbl in routine 
         ! COMPUTE_PBL_HEIGHT (in module GeosCore/pbl_mix_mod.F).
         !
         ! NOTE: For certain queries we test against level numbers,
         ! (e.g. LLSTRAT, LLCHEM), but should really test level 
         ! pressure edges, so that this algorithm will be robust if 
         ! we switch to different met fields or interface with 
         ! different ESMs.  Add this at a later time. (bmy, 1/8/18)
         !============================================================== 
 
         ! Is this grid box within the troposphere?
         State_Met%InTroposphere(I,J,L) = 
     &      ( State_Met%PEDGE(I,J,L) > State_Met%TROPP(I,J) )

         ! Is this grid box within the stratosphere or mesosphere?
         State_Met%InStratMeso(I,J,L) = 
     &      ( .not. State_Met%InTroposphere(I,J,L) )

         ! Is this grid box within the stratosphere (but not mesosphere)?
         State_Met%InStratosphere(I,J,L) =
     &      ( L <= State_Grid%MaxStratLev .and.
     &        State_Met%InStratMeso(I,J,L) )

         ! Is grid box (I,J,L) within the chemistry grid?
         IF ( L > State_Grid%MaxChemLev ) THEN

            ! Chemistry is not done higher than the mesopause
            State_Met%InChemGrid(I,J,L) = .FALSE.

         ELSE

            IF ( Input_Opt%LUCX ) THEN

               ! UCX mechanisms: Chemistry grid goes up to stratopause
               State_Met%InChemGrid(I,J,L) =
     &            ( L <= State_Grid%MaxChemLev )

            ELSE

               ! "tropchem" mechanisms: Chemistry grid goes up to tropopause
               State_Met%InChemGrid(I,J,L) =
     &              State_Met%InTroposphere(I,J,L)

            ENDIF

         ENDIF

      ENDDO
      ENDDO
      ENDDO
!$OMP END PARALLEL DO

      !=================================================================
      ! Compute more tropopause and chemistry grid quantities.  This
      ! has to be done after the State_Met%InChemGrid etc. fields have 
      ! been totally initialized.
      !
      ! Also compute if it is near local noon in a grid box.
      ! This will be used for the J-value diagnostics.
      !=================================================================
!$OMP PARALLEL DO
!$OMP+DEFAULT( SHARED                            )
!$OMP+PRIVATE( I, J, L_CG, L_TP, H, Pb, Pt, FRAC )
      DO J = 1, State_Grid%NY
      DO I = 1, State_Grid%NX

         !--------------------------------------------------------------
         ! Local solar time and box that is nearest to local noon
         !--------------------------------------------------------------
         State_Met%LocalSolarTime(I,J) = LocTime(I,J)
         State_Met%IsLocalNoon(I,J)    = IsLocNoon(I,J)

         !--------------------------------------------------------------
         ! Compute highest level of chemistry grid and the troposphere
         !
         ! NOTE: The COUNT intrinsic function returns the number of 
         ! locations where the column State_Met%InChemGrid(I,J,:) is 
         ! TRUE.  This is also equivalent to the maximum level of the 
         ! chemistry grid.  Ditto for State_Met%InTroposphere.
         !--------------------------------------------------------------

         ! Highest level in the column at (I,J)
         ! that is fully within the chemistry grid
         L_CG  = COUNT( State_Met%InChemGrid(I,J,:) )

         ! Highest level in the column at (I,J)
         ! that is fully within the tropopause
         L_TP  = COUNT( State_Met%InTroposphere(I,J,:) )

         !--------------------------------------------------------------
         ! Compute tropopause height
         !--------------------------------------------------------------

         ! Get height (from surface to top edge) of all boxes that lie
         ! totally w/in the troposphere.  NOTE: Grid box (I,J,L_TP-1)
         ! is the highest purely tropospheric grid box in the column.
         !
         ! BMY COMMENT: L_TP may be the highest purely tropospheric
         ! grid box in the column, not L_TP-1. That might have been
         ! due to historical baggage.  In any case, this is only used
         ! to compute State_Met%TropHt which is a purely diagnostic
         ! output, so it won't make a big difference even if it is
         ! incorrect.  Check into this later on. (bmy, 1/17/18)
         H     = SUM( State_Met%BXHEIGHT(I,J,1:L_TP-1) )

         ! Get the pressures [hPa] at the bottom and top edges
         ! of the grid box in which the tropopause occurs
         Pb    = State_Met%PEDGE(I,J,L_TP  )  
         Pt    = State_Met%PEDGE(I,J,L_TP+1)

         ! FRAC is the fraction of the grid box (I,J,L_TP) 
         ! that lies totally within the troposphere
         FRAC  = ( Pb - State_Met%TROPP(I,J) ) / ( Pb - Pt ) 

         ! Add to H the height [m] of the purely tropospheric 
         ! fraction of grid box (I,J,L_TP)
         H     = H + ( FRAC * State_Met%BXHEIGHT(I,J,L_TP) )

         !--------------------------------------------------------------
         ! Save in the relevant fields of State_Met
         !--------------------------------------------------------------
         State_Met%ChemGridLev(I,J) = L_CG           ! Max chemgrid level
         State_Met%TropLev    (I,J) = L_TP           ! Max tropopause level
         State_Met%TropHt     (I,J) = H / 1000.0_fp  ! Troposphere ht [km]

      ENDDO
      ENDDO
!$OMP END PARALLEL DO

      !=================================================================
      ! Update species concentrations with updated air quantities
      ! if update mixing ratio flag indicates to do so
      !=================================================================

      ! Update the mixing ratio with new air quantities such that species
      ! mass is conserved if (1) update_mixing_ratio flag is not passed, 
      ! or (2) update_mixing_ratio flag is passed as true.
      ! NOTE: The only places where mixing ratio is not currently updated
      ! following air quantity change is during GEOS-Chem initialization and  
      ! in transport after the pressure fixer is applied 
      IF ( UpdtMR ) THEN
!      IF ( .not. PRESENT( update_mixing_ratio )  
!     &               .or. update_mixing_ratio ) THEN

         ! The concentration update formula works only for dry mixing ratios
         ! (kg/kg or v/v) so check if units are correct
         IF ( State_Chm%Spc_units == 'kg/kg dry' .or.
     &        State_Chm%Spc_units == 'v/v dry' ) THEN

!$OMP PARALLEL DO
!$OMP+DEFAULT( SHARED )
!$OMP+PRIVATE( I, J, L, N )
            DO N = 1, State_Chm%nSpecies
            DO L = 1, State_Grid%NZ
            DO J = 1, State_Grid%NY
            DO I = 1, State_Grid%NX
               State_Chm%Species(I,J,L,N) = State_Chm%Species(I,J,L,N)
     &                                    * State_Met%DP_DRY_PREV(I,J,L)
     &                                    / State_Met%DELP_DRY(I,J,L) 
            ENDDO
            ENDDO
            ENDDO
            ENDDO
!$OMP END PARALLEL DO

         ELSE
            ErrMsg = 'Incorrect species units: ' // 
     &                TRIM( State_Chm%Spc_Units )
            CALL GC_Error( ErrMsg, RC, ThisLoc )
            RETURN
         ENDIF
      ENDIF

      END SUBROUTINE AIRQNT
!EOC
!------------------------------------------------------------------------------
!                  GEOS-Chem Global Chemical Transport Model                  !
!------------------------------------------------------------------------------
!BOP
!
! !IROUTINE: interp
!
! !DESCRIPTION: Subroutine INTERP linearly interpolates GEOS-Chem I6 and I3
!  fields (winds, surface pressure, temperature, surface albedo, specific 
!  humidity etc.)  to the current dynamic timestep.
!\\
!\\
! !INTERFACE:
!
      SUBROUTINE INTERP( NTIME0,    NTIME1,     NTDT,
     &                   Input_Opt, State_Grid, State_Met )
!
! !USES:
!
      USE Input_Opt_Mod,      ONLY : OptInput
      USE State_Grid_Mod,     ONLY : GrdState
      USE State_Met_Mod,      ONLY : MetState
!
! !INPUT PARAMETERS: 
!
      INTEGER,        INTENT(IN)    :: NTIME0     ! Elapsed time [s] at 
                                                  !  start of outer time step
      INTEGER,        INTENT(IN)    :: NTIME1     ! Elapsed time [s] at 
                                                  !  current time
      INTEGER,        INTENT(IN)    :: NTDT       ! Dynamic timestep [s]
      TYPE(OptInput), INTENT(IN)    :: Input_Opt  ! Input Options object
      TYPE(GrdState), INTENT(IN)    :: State_Grid ! State Grid object
!
! !INPUT/OUTPUT PARAMETERS: 
!
      TYPE(MetState), INTENT(INOUT) :: State_Met  ! Meteorology State object
! 
! !REMARKS:
!  Different met fields are archived at I6 (instantaneous 6-hr) and
!  I3 (instantaneous 3-hr) time resolution depending on the specific product.  
!  For example, relative humidity is an instantaneous 6hr field in MERRA and 
!  a 6-hr time averaged field in GEOS-5.
!
! !REVISION HISTORY: 
!  30 Jan 1998 - R. Yantosca - Initial version
!  (1 ) INTERP is written in Fixed-Form Fortran 90.
!  (2 ) Subtract PINT from PSC since the only subroutine that uses PSC
!        is TPCORE.  This prevents having to subtract and add PINT to PSC
!        before and after each call of TPCORE.
!  (3 ) Pass the Harvard CTM temperature variable T(IGCMPAR,JGCMPAR,LGCMPAR)
!        to INTERP via the argument list (instead of including file CMN).
!        It is computationally inefficient to keep two large arrays for
!        the same quantity.  Use the proper window offsets with T.
!  (4 ) Added to "dao_mod.f" (bmy, 6/26/00)
!  (5 ) Updated comments (bmy, 4/4/01)
!  (6 ) Replaced {IJL}GCMPAR w/ IIPAR,JJPAR,LLPAR.  Also now use parallel
!        DO-loop for interpolation.  Updated comments. (bmy, 9/26/01)
!  (7 ) Removed obsolete code from 9/01 (bmy, 10/23/01)
!  (8 ) Add PSC2 as the surface pressure at the end of the dynamic timestep.
!        This needs to be passed to TPCORE and AIRQNT so that the mixing ratio
!        can be converted to mass properly.  Removed PINT from the arg list,
!        since we don't need it anymore.  Also updated comments and made
!        some cosmetic changes.  (bmy, 3/27/02)
!  (9 ) Removed obsolete, commented-out code (bmy, 6/25/02)
!  (10) Eliminated PS, PSC from the arg list, for floating-pressure fix.
!        (dsa, bdf, bmy, 8/27/02)
!  (11) Met field arrays are module variables, so we don't need to pass them
!        as arguments. (bmy, 11/20/02)
!  (12) Removed NDT from the arg list since that is always 21600.  For GEOS-4
!        met fields, only interpolate PSC2; the other fields are 6-h averages.
!        Eliminate TC variable, it's obsolete.  Now use double precision to
!        compute TM and TC2 values.  Renamed NTIME to NTIME1 and NTIME1 to
!        NTIME0.  Updated comments. (bmy, 6/19/03)
!  (13) Now modified for GEOS-5 and GCAP met fields. (swu, bmy, 5/25/05)
!  (14) Remove support for GEOS-1 and GEOS-STRAT met fields (bmy, 8/4/06)
!  (15) Now interpolate TROPP, only if variable tropopause is used 
!        (phs, 9/12/06)
!  (16) Don't interpolate TROPP for GEOS-5 (bmy, 1/17/07)
!  (17) Now limit tropopause pressure to 200 mbar at latitudes above 60deg
!        (phs, 9/18/07)
!  16 Aug 2010 - R. Yantosca - Added ProTeX headers
!  18 Aug 2010 - R. Yantosca - Rewrite #if block logic for clarity
!  06 Feb 2012 - R. Yantosca - Add modifications for GEOS-5.7.x met fields
!  28 Feb 2012 - R. Yantosca - Removed support for GEOS-3
!  01 Mar 2012 - R. Yantosca - Now use GET_YEDGE(I,J,L) from new grid_mod.F90
!  09 Nov 2012 - M. Payer    - Replaced all met field arrays with State_Met
!                              derived type object
!  26 Sep 2013 - R. Yantosca - Renamed GEOS_57 Cpp switch to GEOS_FP
!  29 Oct 2013 - R. Yantosca - Now interpolate T_FULLGRID field for GEOS-FP met
!  12 May 2015 - E. Lundgren - Fix I3 interpolation bug where time fraction
!                              spans from 1 to 2, not 0 to 1, for hrs 3 to 6
!  11 Aug 2015 - R. Yantosca - MERRA2 behaves the same way as GEOS-FP
!  28 Oct 2015 - E. Lundgren - Set previous SPHU to current SPHU before update
!  04 May 2016 - E. Lundgren - Now also interpolate dry pressure calculated
!                              in SET_DRY_SURFACE_PRESSURE using GMAO wet P
!  07 Nov 2017 - R. Yantosca - Dynamic tropopause is now always assumed
!EOP
!------------------------------------------------------------------------------
!BOC
!
! !LOCAL VARIABLES:
!
      INTEGER   :: I,        J,        L
      REAL(fp)  :: D_NTIME0, D_NTIME1, D_NDT
      REAL(fp)  :: D_NTDT,   TM,       TC2
      REAL(fp)  :: YSOUTH,   YNORTH

      !=================================================================
      ! Initialization
      !=================================================================

      ! Convert time variables from FLOAT to DBLE
      D_NTIME0 = DBLE( NTIME0 )
      D_NTIME1 = DBLE( NTIME1 )
      D_NTDT   = DBLE( NTDT   )

      D_NDT    = 10800e+0_fp              ! For 3-hr instantaneous fields

      ! Fraction of timestep elapsed at mid point of this dyn timestep
      TM  = ( D_NTIME1 + D_NTDT/2e+0_fp - D_NTIME0 ) / D_NDT
      
      ! Fraction of timestep elapsed at the end of this dyn timestep
      TC2 = ( D_NTIME1 + D_NTDT     - D_NTIME0 ) / D_NDT 

      ! For I3 fields, need to reset fraction after 3 hours (ewl, 5/12/2015)
      IF ( TM > 1.0e+0_fp ) THEN
         TM  = TM  - 1.0e+0_fp
         TC2 = TC2 - 1.0e+0_fp
      ENDIF

      !=================================================================
      ! GEOS-FP or MERRA2 met fields: PSC2_WET, PSC2_DRY, TROPP, T, SPHU 
      !=================================================================
!$OMP PARALLEL DO
!$OMP+DEFAULT( SHARED )
!$OMP+PRIVATE( I, J, L, YSOUTH, YNORTH )
      DO L = 1, State_Grid%NZ
      DO J = 1, State_Grid%NY
      DO I = 1, State_Grid%NX

         !----------------------------------------------------
         ! Interpolate 2D variables
         !----------------------------------------------------
         IF ( L == 1 ) THEN

            ! North & south edges of box
            YSOUTH     = State_Grid%YEdge(I,J  )
            YNORTH     = State_Grid%YEdge(I,J+1)

            ! Interpolate wet pressure [hPa] to the end of the dynamic timestep
            State_Met%PSC2_WET(I,J)  = State_Met%PS1_WET(I,J) +
     &                               ( State_Met%PS2_WET(I,J) -
     &                                 State_Met%PS1_WET(I,J) ) * TC2 
   
            ! Do the same for dry pressure [hPa] (ewl, 5/4/16)
            State_Met%PSC2_DRY(I,J)  = State_Met%PS1_DRY(I,J) +
     &                               ( State_Met%PS2_DRY(I,J) -
     &                                 State_Met%PS1_DRY(I,J) ) * TC2 

            ! Even though TROPP is a 3-hour average field, we 
            ! we still need to make sure to cap TROPP in the
            ! polar regions (if the entire box is outside 60S-60N)
            ! so that we don't do chemistry at an abnormally high
            ! altitude.  Set TROPP in the polar regions to 200 hPa.
            ! (jal, phs, bmy, 9/18/07)
            IF ( YSOUTH >= 60.0_fp .OR. YNORTH <= -60.0_fp ) THEN
               State_Met%TROPP(I,J) = MAX( State_Met%TROPP(I,J),
     &                                     200e+0_fp )
            ENDIF
         ENDIF

         !----------------------------------------------------
         ! Interpolate 3D variables
         !----------------------------------------------------

         ! Interpolate temperature
         State_Met%T   (I,J,L) = State_Met%TMPU1(I,J,L)   +
     &                         ( State_Met%TMPU2(I,J,L)   -
     &                           State_Met%TMPU1(I,J,L) ) * TM

         ! Interpolate specific humidity
         State_Met%SPHU(I,J,L) = State_Met%SPHU1(I,J,L)   +
     &                         ( State_Met%SPHU2(I,J,L)   -
     &                           State_Met%SPHU1(I,J,L) ) * TM 

      ENDDO
      ENDDO
      ENDDO
!$OMP END PARALLEL DO

      END SUBROUTINE INTERP
!EOC
#if defined( ESMF_ ) || defined( EXTERNAL_GRID )
!------------------------------------------------------------------------------
!          Harvard University Atmospheric Chemistry Modeling Group            !
!------------------------------------------------------------------------------
!BOP
!
! !IROUTINE: gigc_cap_tropopause_prs
!
! !DESCRIPTION: Subroutine GIGC\_CAP\_TROPOPAUSE\_PRS caps the tropopause
!  pressure in polar latitudes to 200 hPa, so that we don't end up doing
!  troposheric chemistry too high over the poles.  This is done in the
!  standalone GEOS-Chem, and we also need to apply this when running
!  GEOS-Chem within the GEOS-5 GCM.
!\\
!\\
! !INTERFACE:
!
      SUBROUTINE GIGC_Cap_Tropopause_Prs( am_I_Root, IM, JM, 
     &                                    Input_Opt, State_Grid,
     &                                    State_Met, RC  )
!
! !USES:
!
      USE ErrCode_Mod
      USE Input_Opt_Mod,  ONLY : OptInput
      USE State_Grid_Mod, ONLY : GrdState
      USE State_Met_Mod,  ONLY : MetState
!
! !INPUT PARAMETERS:
!
      LOGICAL,        INTENT(IN)    :: am_I_Root     ! Are we on the root CPU?
      INTEGER,        INTENT(IN)    :: IM            ! # of lons on this CPU
      INTEGER,        INTENT(IN)    :: JM            ! # of lats on this CPU
      TYPE(OptInput), INTENT(IN)    :: Input_Opt     ! Input Options object
      TYPE(GrdState), INTENT(IN)    :: State_Grid    ! Grid State object
!
! !INPUT/OUTPUT PARAMETERS:
!
      TYPE(MetState), INTENT(INOUT) :: State_Met     ! Meteorology State object
!
! !OUTPUT PARAMETERS:
!
      INTEGER,        INTENT(OUT)   :: RC            ! Success or failure
!
! !REMARKS:
!  Jennifer Logan (see correspondence below) suggested that we should cap the 
!  variable tropopause at 200hPa in near-polar regions (90-60S and 60-90N), 
!  to avoid the problem with anomalously high tropopause heights at high 
!  latitudes. This fix was standardized in GEOS-Chem v7-04-13.
!                                                                             .
!  Jennifer Logan wrote:
!     I think we should restrict the tropopause at latitudes > 60 deg. to 
!     pressures greater than 200 mb (about 11 km). From Fig. 3 in Seidel and 
!     Randel, there are tropopause (TP) heights as high as 13.5 km in the 
!     Antarctic (median height is ~9.8 km, 250 mb), but I don't think we want 
!     to be doing trop. chem there. The median TP pressure at ~80 N is ~300 mb, 
!     compared to ~250 mb at 70-85 S. The extratropical TP heights are higher
!     (lower pressure) in the SH than in the NH according to Fig. 3. 
!     This approach is also very easy to explain in a paper. 
! 
! !REVISION HISTORY: 
!  14 Mar 2013 - R. Yantosca - Initial version
!  08 Mar 2018 - E. Lundgren - Move this rtn from obsolete GCHP/gchp_utils.F90
!EOP
!------------------------------------------------------------------------------
!BOC
!
! !LOCAL VARIABLES:
!
      INTEGER :: I,       J
      REAL*8  :: YSOUTH,  YNORTH
      
      ! Assume success
      RC = GC_SUCCESS
      
      ! Loop over grid boxes on this PET
      DO J = 1, JM
      DO I = 1, IM
      
         ! North & south edges of box
         YSOUTH = State_Grid%YEdge(I,J  )
         YNORTH = State_Grid%YEdge(I,J+1)
      
         ! Cap tropopause height at 200 hPa polewards of 60N and 60S
         IF ( YSOUTH >= 60d0 .or. YNORTH <= -60d0 ) THEN
            State_Met%TROPP(I,J) = MAX( State_Met%TROPP(I,J), 200d0 )
         ENDIF
      
      ENDDO
      ENDDO

      END SUBROUTINE GIGC_Cap_Tropopause_Prs
!EOC
#endif
!------------------------------------------------------------------------------
!                  GEOS-Chem Global Chemical Transport Model                  !
!------------------------------------------------------------------------------
!BOP
!
! !IROUTINE: set_dry_surface_pressure
!
! !DESCRIPTION: Subroutine SET\_DRY\_SURFACE\_PRESSURE sets the dry
!  surface pressures PS1\_DRY or PS2\_DRY by removing the water vapor from
!  the column constructed with MET pressure fields PS1\_WET or PS2\_WET. 
!\\
!\\
! !INTERFACE:
!
      SUBROUTINE SET_DRY_SURFACE_PRESSURE( State_Grid, State_Met, PS_ID)
!
! !USES:
!
      USE CMN_SIZE_MOD 
      USE ERROR_MOD,            ONLY : CHECK_VALUE
      USE State_Grid_Mod,       ONLY : GrdState
      USE State_Met_Mod,        ONLY : MetState
      USE PRESSURE_MOD,         ONLY : GET_AP, GET_BP
!
! !INPUT PARAMETERS: 
!
      INTEGER,        INTENT(IN)     :: PS_ID       ! 1 = PS1, 2 = PS2
      TYPE(GrdState), INTENT(IN)     :: State_Grid  ! Grid State object
!
! !INPUT/OUTPUT PARAMETERS: 
!
      TYPE(MetState), INTENT(INOUT)  :: State_Met   ! Meteorology State object
! 
! !REMARKS:
!  This subroutine is an adaptation of the GEOS-Chem moisture fix 
!  implemented by Meemong Lee (JPL) in the adjoint model. Like PS1_WET
!  and PS2_WET, from which PS1_DRY and PS2_DRY are derived, these values
!  are interpolated within routine INTERP to derive instantaneous PSC2_DRY.
!  Note that PSC2_WET and PSC2_DRY are not used to fetch pressures and 
!  calculate air quantities until after advection. Also note that the
!  dry surface pressure calculated in this routine may be used to 
!  calculate delta dry pressures across a level by utilitizing GMAO 
!  parameters Ap and Bp but should not be used to extract dry pressure 
!  edge values as a height proxy.
!
! !REVISION HISTORY:
!  03 May 2002 - E. Lundgren - Initial version (M. Lee, JPL) 
!  18 Feb 2017 - S. D. Eastham - Updated to include TOA pressure
!EOP
!------------------------------------------------------------------------------
!BOC
!
! !LOCAL VARIABLES:
! 
      INTEGER            :: I, J, L
      REAL(fp)           :: PEDGE_BOT, PEDGE_TOP

      ! Pointers
      REAL(fp), POINTER  :: PS_WET(:,:) => NULL()
      REAL(fp), POINTER  :: PS_DRY(:,:) => NULL()
      REAL(fp), POINTER  :: SPHU(:,:,:) => NULL()

      !=================================================================
      ! SET_DRY_SURFACE_PRESSURE begins here!
      !=================================================================

      ! Set pointer to the appropriate humidity
      IF ( PS_ID == 1 ) THEN
         SPHU   => State_Met%SPHU1
      ELSE IF ( PS_ID == 2 ) THEN
         SPHU   => State_Met%SPHU2
      ENDIF

      ! Set pointers to State_Met pressure fields.
      IF ( PS_ID == 1 ) THEN
         PS_WET => State_Met%PS1_WET
         PS_DRY => State_Met%PS1_DRY
      ELSE IF ( PS_ID == 2 ) THEN
         PS_WET => State_Met%PS2_WET
         PS_DRY => State_Met%PS2_DRY
      ELSE 
         ! Throw an error (to be added)
      ENDIF

      ! Reset dry surface pressure to TOA value
      PS_DRY = GET_AP(State_Grid%NZ+1)

      ! Calculate dry surface pressure from GMAO wet pressure as the 
      ! column sum of wet delta pressures with humidity removed
!$OMP PARALLEL DO
!$OMP+DEFAULT( SHARED )
!$OMP+PRIVATE( I, J, L, PEDGE_BOT, PEDGE_TOP )
      DO J = 1, State_Grid%NY
      DO I = 1, State_Grid%NX
      DO L = 1, State_Grid%NZ
         PEDGE_BOT   = GET_AP(L) + GET_BP(L) * PS_WET(I,J) 
         PEDGE_TOP   = GET_AP(L+1) + GET_BP(L+1) * PS_WET(I,J)
         PS_DRY(I,J) = PS_DRY(I,J) + ( PEDGE_BOT - PEDGE_TOP ) 
     &                     * ( 1.e+0_fp - SPHU(I,J,L) * 1.0e-3_fp )
      ENDDO
      ENDDO
      ENDDO
!$OMP END PARALLEL DO

      ! If dry pressure is negative, set equal to moist pressure
!$OMP PARALLEL DO
!$OMP+DEFAULT( SHARED )
!$OMP+PRIVATE( I, J )
      DO J = 1, State_Grid%NY
      DO I = 1, State_Grid%NX
         IF ( PS_DRY(I,J) < 0.e+0_fp) THEN
            PS_DRY(I,J) = PS_WET(I,J)
         ENDIF
      ENDDO
      ENDDO
!$OMP END PARALLEL DO

      ! Nullify pointers
      PS_WET  => NULL()
      PS_DRY  => NULL()
      SPHU    => NULL()

      END SUBROUTINE SET_DRY_SURFACE_PRESSURE
!EOC
!------------------------------------------------------------------------------
!                  GEOS-Chem Global Chemical Transport Model                  !
!------------------------------------------------------------------------------
!BOP
!
! !IROUTINE: is_land
!
! !DESCRIPTION: Function IS\_LAND returns TRUE if surface grid box (I,J) is 
!  a land box.
!\\
!\\
! !INTERFACE:
!
      FUNCTION IS_LAND( I, J, State_Met ) RESULT ( LAND )
!
! !USES:
!
      USE State_Met_Mod,      ONLY : MetState
      USE TIME_MOD,           ONLY : GET_YEAR
!
! !INPUT PARAMETERS: 
!
      INTEGER,        INTENT(IN)  :: I           ! Longitude index of grid box
      INTEGER,        INTENT(IN)  :: J           ! Latitude  index of grid box
      TYPE(MetState), INTENT(IN)  :: State_Met   ! Meteorology State object
!
! !RETURN VALUE:
!
      LOGICAL                     :: LAND        ! =T if it is a land box
! 
! !REVISION HISTORY: 
!  26 Jun 2000 - R. Yantosca - Initial version
!  (1 ) Now use ALBEDO field to determine land or land ice boxes for GEOS-3.
!        (bmy, 4/4/01)
!  (2 ) For 4x5 data, regridded albedo field can cause small inaccuracies
!        near the poles (bmy, 4/4/01)
!  (3 ) Add references to CMN_SIZE and CMN, so that we can use the JYEAR
!        variable to get the current year.  Also, for 1998, we need to compute
!        if is a land box or not from the surface albedo, since for this
!        year the LWI/SURFTYPE field is not given.  For other years than 1998,
!        we use LWI(I,J) < 50 as our land box criterion.  Deleted obsolete
!        code and updated comments.(mje, bmy, 1/9/02)
!  (4 ) Deleted GEOS-2 #ifdef statement.  GEOS-2 met fields never really
!        materialized, we use GEOS-3 instead. (bmy, 9/18/02)
!  (5 ) Now uses function GET_YEAR from "time_mod.f".  Removed reference
!        to CMN header file. (bmy, 3/11/03)
!  (6 ) Added code to determine land boxes for GEOS-4 (bmy, 6/18/03)
!  (7 ) Now modified for GEOS-5 and GCAP met fields (swu, bmy, 5/25/05)
!  (8 ) Now return TRUE only for land boxes (w/ no ice) (bmy, 8/10/05)
!  (9 ) Now use NINT to round LWI for GEOS-4/GEOS-5 (ltm, bmy, 5/9/06)
!  (10) Remove support for GEOS-1 and GEOS-STRAT met fields (bmy, 8/4/06)
!  16 Aug 2010 - R. Yantosca - Added ProTeX headers
!  25 Aug 2010 - R. Yantosca - Treat MERRA in the same way as GEOS-5
!  06 Feb 2012 - R. Yantosca - Treat GEOS-5.7.x in the same way as MERRA/GEOS-5
!  28 Feb 2012 - R. Yantosca - Removed support for GEOS-3
!  09 Nov 2012 - M. Payer    - Replaced all met field arrays with State_Met
!                              derived type object
!EOP
!------------------------------------------------------------------------------
!BOC

      ! LWI=1 and ALBEDO less than 69.5% is a LAND box 
      LAND = ( NINT( State_Met%LWI(I,J) ) == 1       .and.
     &               State_Met%ALBD(I,J)  <  0.695e+0_fp )

      END FUNCTION IS_LAND
!EOC
!------------------------------------------------------------------------------
!                  GEOS-Chem Global Chemical Transport Model                  !
!------------------------------------------------------------------------------
!BOP
!
! !IROUTINE: is_water 
!
! !DESCRIPTION: Function IS\_WATER returns TRUE if surface grid box (I,J) is 
!  an ocean or an ocean-ice box.  
!\\
!\\
! !INTERFACE:
!
      FUNCTION IS_WATER( I, J, State_Met ) RESULT ( WATER )
!
! !USES:
!
      USE State_Met_Mod,      ONLY : MetState
      USE TIME_MOD,           ONLY : GET_YEAR
!
! !INPUT PARAMETERS: 
!
      INTEGER,         INTENT(IN) :: I           ! Longitude index of grid box
      INTEGER,         INTENT(IN) :: J           ! Latitude  index of grid box
      TYPE(MetState),  INTENT(IN) :: State_Met   ! Meteorology State object
!
! !RETURN VALUE:
!
      LOGICAL                     :: WATER       ! =T if this is a water box
! 
! !REVISION HISTORY: 
!  30 Jan 1998 - R. Yantosca - Initial version
!  (1 ) Now use ALBEDO field to determine water or water ice boxes for GEOS-3.
!        (bmy, 4/4/01)
!  (2 ) For 4x5 data, regridded albedo field can cause small inaccuracies
!        near the poles (bmy, 4/4/01)
!  (3 ) Add references to CMN_SIZE and CMN, so that we can use the JYEAR
!        variable to get the current year.  Also, for 1998, we need to compute
!        if is an ocean box or not from the surface albedo, since for this
!        year the LWI/SURFTYPE field is not given.  For other years than 1998,
!        we use LWI(I,J) >= 50 as our ocean box criterion.  Deleted obsolete
!        code and updated comments. (mje, bmy, 1/9/02)
!  (4 ) Deleted GEOS-2 #ifdef statement.  GEOS-2 met fields never really
!        materialized, we use GEOS-3 instead. (bmy, 9/18/02)
!  (5 ) Now uses function GET_YEAR from "time_mod.f".  Removed reference
!        to CMN header file. (bmy, 3/11/03)
!  (6 ) Added code to determine water boxes for GEOS-4 (bmy, 6/18/03)
!  (7 ) Now modified for GEOS-5 and GCAP met fields (swu, bmy, 5/25/05)
!  (8 ) Now remove test for sea ice (bmy, 8/10/05)
!  (9 ) Now use NINT to round LWI for GEOS-4/GEOS-5 (ltm, bmy, 5/9/06)
!  (10) Remove support for GEOS-1 and GEOS-STRAT met fields (bmy, 8/4/06
!  16 Aug 2010 - R. Yantosca - Added ProTeX headers
!  25 Aug 2010 - R. Yantosca - Treat MERRA in the same way as GEOS-5
!  06 Feb 2012 - R. Yantosca - Treat GEOS-5.7.x in the same way as MERRA/GEOS-5
!  28 Feb 2012 - R. Yantosca - Removed support for GEOS-3
!  09 Nov 2012 - M. Payer    - Replaced all met field arrays with State_Met
!                              derived type object
!EOP
!------------------------------------------------------------------------------
!BOC

      ! LWI=0 and ALBEDO less than 69.5% is a water box 
      WATER = ( NINT( State_Met%LWI(I,J) ) == 0       .and.
     &                State_Met%ALBD(I,J)  <  0.695e+0_fp )

      END FUNCTION IS_WATER
!EOC
!------------------------------------------------------------------------------
!                  GEOS-Chem Global Chemical Transport Model                  !
!------------------------------------------------------------------------------
!BOP
!
! !IROUTINE: is_ice
!
! !DESCRIPTION: Function IS\_ICE returns TRUE if surface grid box (I,J) 
!  contains either land-ice or sea-ice. 
!\\
!\\
! !INTERFACE:
!
      FUNCTION IS_ICE( I, J, State_Met ) RESULT ( ICE )
!
! !USES:
!
      USE State_Met_Mod,      ONLY : MetState
      USE TIME_MOD,           ONLY : GET_YEAR
!
! !INPUT PARAMETERS: 
!
      INTEGER,         INTENT(IN) :: I           ! Longitude index of grid box
      INTEGER,         INTENT(IN) :: J           ! Latitude  index of grid box
      TYPE(MetState),  INTENT(IN) :: State_Met   ! Meteorology State object
!
! !RETURN VALUE:
!
      LOGICAL                     :: ICE         ! =T if this is an ice box
!
! 
! !REVISION HISTORY: 
!  09 Aug 2005 - R. Yantosca - Initial version
!  (1 ) Remove support for GEOS-1 and GEOS-STRAT met fields (bmy, 8/4/06)
!  16 Aug 2010 - R. Yantosca - Added ProTeX headers
!  25 Aug 2010 - R. Yantosca - Treat MERRA in the same way as GEOS-5
!  06 Feb 2012 - R. Yantosca - Treat GEOS-5.7.x in the same way as MERRA/GEOS-5
!  28 Feb 2012 - R. Yantosca - Removed support for GEOS-3
!EOP
!------------------------------------------------------------------------------
!BOC

      ! LWI=2 or ALBEDO > 69.5% is ice
      ICE = ( NINT( State_Met%LWI(I,J) ) == 2       .or.
     &              State_Met%ALBD(I,J)  >= 0.695e+0_fp )

      END FUNCTION IS_ICE
!EOC
!------------------------------------------------------------------------------
!                  GEOS-Chem Global Chemical Transport Model                  !
!------------------------------------------------------------------------------
!BOP
!
! !IROUTINE: get_obk
!
! !DESCRIPTION: Function GET\_OBK returns the Monin-Obhukov length at a grid 
!  box (I,J).
!\\
!\\
! !INTERFACE:
!
      FUNCTION GET_OBK( I, J, State_Met ) RESULT( OBK )
!
! !USES:
!
      USE State_Met_Mod,      ONLY : MetState
!
! !INPUT PARAMETERS: 
!
      INTEGER,         INTENT(IN) :: I           ! Longitude index
      INTEGER,         INTENT(IN) :: J           ! Latitude  index
      TYPE(MetState),  INTENT(IN) :: State_Met   ! Meteorology State object
!
! !RETURN VALUE:
!
      REAL(fp)                      :: OBK         ! Monin-Obhukhov length
!
! !REMARKS:
! 
! 
! !REVISION HISTORY: 
!  25 May 2005 - R. Yantosca - Initial version
!  16 Aug 2010 - R. Yantosca - Added ProTeX headers
!  09 Nov 2012 - M. Payer    - Replaced all met field arrays with State_Met
!                              derived type object
!EOP
!------------------------------------------------------------------------------
!BOC
!
      !=================================================================
      ! For all GEOS met fields:
      !
      ! The direct computation of the Monin-Obhukov length is:
      !
      !            - Air density * Cp * T(surface air) * Ustar^3 
      !    OBK =  -----------------------------------------------
      !              Kappa       * g  * Sensible Heat flux
      !
      ! Cp    = 1000 J / kg / K = specific heat of air at constant P
      ! Kappa = 0.4             = Von Karman's constant
      !
      !
      !  Also test the denominator in order to prevent div by zero.
      !=================================================================

      ! Local variables
      REAL(fp)            :: NUM, DEN

      ! Parameters
      REAL(fp), PARAMETER :: KAPPA = 0.4e+0_fp 
      REAL(fp), PARAMETER :: CP    = 1000.0e+0_fp

      ! Numerator
      NUM = - State_Met%AIRDEN(I,J,1) * CP                   *
     &        State_Met%TS(I,J)       * State_Met%USTAR(I,J) *
     &        State_Met%USTAR(I,J)    * State_Met%USTAR(I,J)

      ! Denominator
      DEN =  KAPPA         * g0       * State_Met%HFLUX(I,J) 

      ! Prevent div by zero
      IF ( ABS( DEN ) > 0e+0_fp ) THEN
         OBK = NUM / DEN
      ELSE
         OBK = 1.0e+5_fp
      ENDIF

      END FUNCTION GET_OBK
!EOC
!------------------------------------------------------------------------------
!                  GEOS-Chem Global Chemical Transport Model                  !
!------------------------------------------------------------------------------
!BOP
!
! !IROUTINE: get_cosine_sza
!
! !DESCRIPTION: Routine GET\_COSINE\_SZA is a driver for calling the COSSZA 
!  routine from dao\_mod.F.  This routine calls COSSZA twice.  The first call
!  computes the sun angles at the current time and midpoint of the current 
!  chemistry time step.  The second call computes the sun angles 5 hours 
!  prior to the current time (for the PARANOX ship emissions plume model).
!\\
!\\
! !INTERFACE:
!
      SUBROUTINE GET_COSINE_SZA( am_I_Root, Input_Opt, State_Grid,
     &                           State_Met, RC  )
!
! USES:
!
      USE ErrCode_Mod
      USE Input_Opt_Mod,      ONLY : OptInput
      USE JULDAY_MOD,         ONLY : JULDAY
      USE State_Grid_Mod,     ONLY : GrdState
      USE State_Met_Mod,      ONLY : MetState
      USE TIME_MOD,           ONLY : GET_DAY_OF_YEAR
      USE TIME_MOD,           ONLY : GET_DAY
      USE TIME_MOD,           ONLY : GET_GMT
      USE TIME_MOD,           ONLY : GET_HOUR 
      USE TIME_MOD,           ONLY : GET_MINUTE
      USE TIME_MOD,           ONLY : GET_SECOND
      USE TIME_MOD,           ONLY : GET_MONTH
      USE TIME_MOD,           ONLY : GET_YEAR
!
! !INPUT PARAMETERS:
!
      LOGICAL,        INTENT(IN)    :: am_I_Root   ! Are we on the root CPU?
      TYPE(OptInput), INTENT(IN)    :: Input_Opt   ! Input Options object
      TYPE(GrdState), INTENT(IN)    :: State_Grid  ! Grid State object
!
! !INPUT/OUTPUT PARAMETERS:
!
      TYPE(MetState), INTENT(INOUT) :: State_Met   ! Meteorology State object
!
! !OUTPUT PARAMETERS:
!
      INTEGER,        INTENT(OUT)   :: RC          ! Success or failure?
!
! !REVISION HISTORY: 
!  07 Feb 2012 - R. Yantosca - Initial version
!  27 Nov 2012 - R. Yantosca - Add am_I_root, Input_Opt, State_Met, RC args
!  27 Nov 2012 - R. Yantosca - Now pass State_Met to COSSZA so that the
!                              SUNCOS fields may be updated
!  28 Nov 2012 - R. Yantosca - Removed references to 1-D SUNCOS arrays
!  04 Dec 2014 - M. Yannetti - REAL*8 needs to stay *8 due to JULDAY
!EOP
!------------------------------------------------------------------------------
!BOC
!
! !LOCAL VARAIBLES
!
      ! Scalars
      INTEGER :: DOY, YEAR, MONTH, DAY, HOUR, MINUTE, SECOND
      REAL*8  :: DDAY, JD,  GMT

      !=================================================================
      ! Get cosine(SZA) at the current time (SUNCOS) and at the
      ! midpoint of the chemistry timestep (SUNCOS_MID)
      !=================================================================

      ! Assume success
      RC     = GC_SUCCESS

      ! Current time
      DOY    = GET_DAY_OF_YEAR()                       ! Current day of year
      YEAR   = GET_YEAR()                              ! Current year
      MONTH  = GET_MONTH()                             ! Current month
      DAY    = GET_DAY()                               ! Current day of month
      HOUR   = GET_HOUR()                              ! Current GMT hour
      MINUTE = GET_MINUTE()                            ! Current GMT minutes
      SECOND = GET_SECOND()                            ! Current GMT seconds
      GMT    = GET_GMT()                               ! Current GMT
      DDAY   = DAY + ( HOUR/24d0     ) + ( MINUTE/1440d0 ) 
     &             + ( SECOND/3600d0 )                 ! Current decimal day 
! Current decimal day
      JD     = JULDAY( YEAR, MONTH, DDAY )             ! Current Julian date

      ! Compute cosine(SZA) quantities for the current time
      CALL COSSZA( DOY, HOUR,  .FALSE., State_Grid, State_Met )

      END SUBROUTINE GET_COSINE_SZA
!EOC
!------------------------------------------------------------------------------
!                  GEOS-Chem Global Chemical Transport Model                  !
!------------------------------------------------------------------------------
!BOP
!
! !IROUTINE: cossza
!
! !DESCRIPTION: COSSZA computes the cosine of the solar zenith angle, given
!  the day of the year and GMT hour.  The cosine of the solar zenith
!  angle is returned at both the current time and at the midpoint of the
!  chemistry timestep (i.e. for the centralized chemistry timestep option).
!\\
!\\
! !INTERFACE:
!
      SUBROUTINE COSSZA( DOY, GMT_HOUR, DO_5hr_AGO,
     &                   State_Grid, State_Met )
!
! !USES:
!
      USE State_Grid_Mod,     ONLY : GrdState
      USE State_Met_Mod,      ONLY : MetState
      USE TIME_MOD,           ONLY : GET_MINUTE, GET_SECOND
      USE TIME_MOD,           ONLY : GET_LOCALTIME
      USE TIME_MOD,           ONLY : GET_TS_CHEM
!
! !INPUT PARAMETERS: 
!
      INTEGER,        INTENT(IN)    :: DOY          ! Day of the year
      INTEGER,        INTENT(IN)    :: GMT_HOUR     ! Hour of day
      LOGICAL,        INTENT(IN)    :: DO_5hr_AGO   ! Compute 5h ago?
      TYPE(GrdState), INTENT(IN)    :: State_Grid   ! Grid State object
!
! !INPUT/OUTPUT PARAMETERS:
!
      TYPE(MetState), INTENT(INOUT) :: State_Met    ! Meteorology State
!
! !REMARKS:
!  Hour angle (AHR) is a function of longitude.  AHR is zero at solar noon, 
!  and increases by 15 deg for every hour before or after solar noon.  Hour 
!  angle can be thought of as the time in hours since the sun last passed
!  the meridian (i.e. the time since the last local noon).
!                                                                             .
!  The cosine of the solar zenith angle (SZA) is given by:
!                                                                             .
!     cos(SZA) = sin(LAT)*sin(DEC) + cos(LAT)*cos(DEC)*cos(AHR) 
!                                                                             .
!  where LAT = the latitude angle, 
!        DEC = the solar declination angle,  
!        AHR = the hour angle, all in radians. 
!                                                                             .
!  If SUNCOS < 0, then the sun is below the horizon, and therefore does not 
!  contribute to any solar heating.  
!
! !REVISION HISTORY: 
!  21 Jan 1998 - R. Yantosca - Initial version
!  (1 ) COSSZA is written in Fixed-Form Fortran 90.
!  (2 ) Use IMPLICIT NONE
!  (3 ) Use C-preprocessor #include statement to include CMN_SIZE, which 
!        has IIPAR, JJPAR, LLPAR, IIPAR, JJPAR, LGLOB. 
!  (4 ) Use IM and JM (in CMN_SIZE) as loop limits.
!  (5 ) Include Harvard CTM common blocks and rename variables where needed.  
!  (6 ) Use SUNCOS(MAXIJ) instead of a 2D array, in order for compatibility
!        with the Harvard CTM subroutines.  SUNCOS loops over J, then I.
!  (7 ) Added DO WHILE loops to reduce TIMLOC into the range 0h - 24h.
!  (8 ) Cosmetic changes.  Also use F90 declaration statements (bmy, 6/5/00)
!  (9 ) Added to "dao_mod.f".  Also updated comments. (bmy, 9/27/01)
!  (10) Replaced all instances of IM with IIPAR and JM with JJPAR, in order
!        to prevent namespace confusion for the new TPCORE (bmy, 6/25/02)
!  (11) Deleted obsolete code from 6/02 (bmy, 8/21/02)
!  (12) Removed RLAT and XLON from the arg list.  Now compute these using 
!        functions from "grid_mod.f" (bmy, 2/3/03)
!  (13) Now uses GET_LOCALTIME from "time_mod.f" to get the local time. 
!        Added parallel DO loop. Removed NHMSb, NSEC arguments. (bmy, 2/13/07)
!  (14) Now compute SUNCOS at the midpoint of the relevant time interval
!        (i.e. the chemistry timestep).   Also make the A and B coefficients
!        parameters instead of variables. (bmy, 4/27/10)
!  16 Aug 2010 - R. Yantosca - Added ProTeX headers
!  05 Oct 2011 - R. Yantosca - Now also return the cosine of the solar 
!                              zenith angle at 30m after the GMT hour.
!  07 Oct 2011 - R. Yantosca - Now return SUNCOS_MID, the cos(SZA) at the
!                              midpt of the chem step (not always at 00:30).
!  07 Feb 2012 - R. Yantosca - Now add GMT_HOUR as a new argument, which !
!                              will facilitate computing sun angles 5h ago
!  01 Mar 2012 - R. Yantosca - Now use GET_YMID_R(I,J,L) from grid_mod.F90
!  01 Mar 2012 - R. Yantosca - Now use GET_LOCALTIME(I,J,L) from time_mod.F90
!  27 Nov 2012 - R. Yantosca - Update SUNCOS fields of the State_Met object
!  10 Mar 2017 - E. Lundgren - Bug fix: include partial hour in current time
!EOP
!------------------------------------------------------------------------------
!BOC
!
! !LOCAL VARIABLES:
!      
      INTEGER              :: I,        J
      INTEGER              :: SECOND,   MINUTE,   TS_SUN,   FACTOR
      REAL(fp)             :: TIMLOC,   DEC,      C_DEC
      REAL(fp)             :: S_DEC,    R,        YMID_R
      REAL(fp)             :: C_YMID_R, S_YMID_R
      REAL(fp)             :: AHR,      SUNCOS,   SUNCOS_MID
      REAL(f8)             :: GMT_CUR,  GMT_MID 
!
! !DEFINED PARAMETERS:
!
      ! Coefficients for solar declination angle
      REAL(fp),  PARAMETER :: A0 = 0.006918e+0_fp
      REAL(fp),  PARAMETER :: A1 = 0.399912e+0_fp
      REAL(fp),  PARAMETER :: A2 = 0.006758e+0_fp
      REAL(fp),  PARAMETER :: A3 = 0.002697e+0_fp
      REAL(fp),  PARAMETER :: B1 = 0.070257e+0_fp
      REAL(fp),  PARAMETER :: B2 = 0.000907e+0_fp
      REAL(fp),  PARAMETER :: B3 = 0.000148e+0_fp

      !=================================================================
      ! Initialization   
      !=================================================================

      ! Quantities for central chemistry timestep
      TS_SUN   = GET_TS_CHEM()                         ! Chemistry interval
      SECOND   = GET_SECOND()                          ! Current seconds
      MINUTE   = GET_MINUTE()                          ! Current minutes
      FACTOR   = ( MINUTE * 60 + SECOND ) / TS_SUN     ! Multiplying factor

      ! GMT at the current time
      GMT_CUR  = DBLE( GMT_HOUR          )
     &         + ( DBLE( TS_SUN * FACTOR ) / 3600e+0_fp ) 

      ! GMT at the midpoint of the chemistry time interval
      GMT_MID  = ( DBLE( GMT_HOUR        )        )  
     &         + ( DBLE( TS_SUN * FACTOR ) / 3600e+0_fp ) 
     &         + ( DBLE( TS_SUN / 2      ) / 3600e+0_fp ) 

      ! Path length of earth's orbit traversed since Jan 1 [radians]
      R        = ( 2e+0_fp * PI / 365e+0_fp ) * DBLE( DOY - 1 ) 

      ! Solar declination angle (low precision formula) [radians]
      DEC      = A0 - A1*COS(         R ) + B1*SIN(         R )
     &              - A2*COS( 2e+0_fp*R ) + B2*SIN( 2e+0_fp*R )
     &              - A3*COS( 3e+0_fp*R ) + B3*SIN( 3e+0_fp*R )

      ! Pre-compute sin & cos of DEC outside of DO loops (for efficiency)
      S_DEC    = SIN( DEC )
      C_DEC    = COS( DEC )

      !=================================================================
      ! Compute cosine of solar zenith angle
      !=================================================================
!$OMP PARALLEL DO
!$OMP+DEFAULT( SHARED )
!$OMP+PRIVATE( I,      J,   YMID_R, S_YMID_R,  C_YMID_R )
!$OMP+PRIVATE( TIMLOC, AHR, SUNCOS, SUNCOS_MID          )
      DO J = 1, State_Grid%NY
      DO I = 1, State_Grid%NX

         ! Latitude of grid box [radians]
         YMID_R     = State_Grid%YMid_R(I,J)

         ! Pre-compute sin & cos of DEC outside of I loop (for efficiency)
         S_YMID_R   = SIN( YMID_R )
         C_YMID_R   = COS( YMID_R )

         !==============================================================
         ! Compute cosine of SZA at the current GMT time
         !==============================================================

         ! Local time at box (I,J) [hours]
         TIMLOC     = GET_LOCALTIME( I, J, 1, State_Grid, GMT=GMT_CUR )

         ! Hour angle at box (I,J) [radians]
         AHR        = ABS( TIMLOC - 12e+0_fp ) * 15e+0_fp * PI_180
         
         ! Cosine of solar zenith angle at box (I,J) [unitless]
         SUNCOS     = ( S_YMID_R * S_DEC              ) 
     &              + ( C_YMID_R * C_DEC * COS( AHR ) )

         !==============================================================
         ! Compute cosine of SZA at the midpoint of the chem timestep
         ! Required for photolysis, chemistry, emissions, drydep
         !==============================================================

         ! Local time [hours] at box (I,J) at the midpt of the chem timestep
         TIMLOC     = GET_LOCALTIME( I, J, 1, State_Grid, GMT=GMT_MID )

         ! Hour angle at box (I,J) [radians]
         AHR        = ABS( TIMLOC - 12e+0_fp ) * 15e+0_fp * PI_180
         
         ! Corresponding cosine( SZA ) at box (I,J) [unitless]
         SUNCOS_MID = ( S_YMID_R * S_DEC              )
     &              + ( C_YMID_R * C_DEC * COS( AHR ) )

         !==============================================================
         ! Copy data into fields of the Meteorology State object
         !==============================================================
         IF ( DO_5hr_AGO ) THEN

!            ! COS(SZA) at midpt of chemistry timestep that was 5h ago
!            ! This is needed for the PARANOX ship plume model
!            State_Met%SUNCOSmid5(I,J) = SUNCOS_MID

         ELSE

            ! COS(SZA) at the current time
            State_Met%SUNCOS    (I,J) = SUNCOS
                               
            ! COS(SZA) @ the midpoint of the current chemistry timestep
            State_Met%SUNCOSmid (I,J) = SUNCOS_MID
                                                           
         ENDIF                                             

      ENDDO
      ENDDO
!$OMP END PARALLEL DO

      END SUBROUTINE COSSZA
!EOC
!------------------------------------------------------------------------------
!                  GEOS-Chem Global Chemical Transport Model                  !
!------------------------------------------------------------------------------
!BOP
!
! !IROUTINE: set_met_ageofair
!
! !DESCRIPTION: Subroutine Set\_Met\_AgeOfAir adds the time step (in seconds)
!  to every grid box every time step with a total sink at the surface every 
!  time step to reproduce GMI tracer mechanism.
!\\
!\\
! !INTERFACE:
!
      SUBROUTINE Set_Met_AgeOfAir( State_Grid, State_Met )
!
! !USES:
!
      USE State_Grid_Mod,     ONLY : GrdState
      USE State_Met_Mod,      ONLY : MetState
      USE TIME_MOD,           ONLY : GET_TS_DYN
!
! !INPUT PARAMETERS: 
!
      TYPE(GrdState), INTENT(IN)    :: State_Grid  ! Grid State object
!
! !OUTPUT PARAMETERS: 
!
      TYPE(MetState), INTENT(INOUT) :: State_Met   ! Meteorology State object
!
! !REVISION HISTORY: 
!  21 Dec 2018 - M. Sulprizio- Initial version
!EOP
!------------------------------------------------------------------------------
!BOC
!
! !LOCAL VARIABLES:
!
      INTEGER        :: I, J, L
      REAL(fp), SAVE :: TimeStep

      !=================================================================
      ! SET_MET_AGEOFAIR begins here!
      !=================================================================

      ! Get timestep [s]
      TimeStep = GET_TS_DYN()

!$OMP PARALLEL DO
!$OMP+DEFAULT( SHARED )
!$OMP+PRIVATE( I, J, L )
      DO L=1,State_Grid%NZ
      DO J=1,State_Grid%NY
      DO I=1,State_Grid%NX

         IF ( L == 1 ) THEN
            ! Set the surface to a sink
            State_Met%AgeOfAir(I,J,L) = 0
         ELSE
            ! Otherwise add time step [s]
            State_Met%AgeOfAir(I,J,L) = State_Met%AgeOfAir(I,J,L) + 
     &                                  TimeStep
         ENDIF

      ENDDO
      ENDDO
      ENDDO
!$OMP END PARALLEL DO

      END SUBROUTINE Set_Met_AgeOfAir
!EOC
      END MODULE DAO_MOD<|MERGE_RESOLUTION|>--- conflicted
+++ resolved
@@ -280,13 +280,9 @@
       USE State_Met_Mod,  ONLY : MetState
       USE PhysConstants,  ONLY : AIRMW, AVO
       USE Pressure_Mod
-<<<<<<< HEAD
       USE Time_Mod,       ONLY : Get_LocalTime
-=======
-      USE Time_Mod,      ONLY : Get_LocalTime
-      USE Time_Mod,      ONLY : Get_LocalTime_In_Sec
-      USE Time_Mod,      ONLY : Get_Ts_Dyn
->>>>>>> 4f189308
+      USE Time_Mod,       ONLY : Get_LocalTime_In_Sec
+      USE Time_Mod,       ONLY : Get_Ts_Dyn
 !
 ! !INPUT PARAMETERS:
 !
@@ -412,14 +408,9 @@
       LOGICAL             :: UpdtMR     
 
       ! Arrays
-<<<<<<< HEAD
-      LOGICAL             :: IsLocNoon(State_Grid%NX)
-      REAL(f8)            :: LocTime  (State_Grid%NX)
-=======
-      LOGICAL             :: IsLocNoon (IIPAR,JJPAR)
-      REAL(f8)            :: LocTime   (IIPAR,JJPAR)
-      INTEGER             :: LocTimeSec(IIPAR,JJPAR)
->>>>>>> 4f189308
+      LOGICAL             :: IsLocNoon (State_Grid%NX,State_Grid%NY)
+      REAL(f8)            :: LocTime   (State_Grid%NX,State_Grid%NY)
+      INTEGER             :: LocTimeSec(State_Grid%NX,State_Grid%NY)
 
       ! Strings
       CHARACTER(LEN=255)  :: ErrMsg, ThisLoc
@@ -463,24 +454,18 @@
       IF ( PRESENT(update_mixing_ratio) ) UpdtMR = update_mixing_ratio
 
       ! Pre-compute local solar time = UTC + Lon/15
-<<<<<<< HEAD
-      ! NOTE: Local time only depends on longitude
-      DO I = 1, State_Grid%NX
-         LocTime(I) = GET_LOCALTIME( I, 1, 1, State_Grid )
-=======
 !$OMP PARALLEL DO
 !$OMP+DEFAULT( SHARED )
 !$OMP+PRIVATE( I, J   )
-      DO J = 1, JJPAR
-      DO I = 1, IIPAR
->>>>>>> 4f189308
+      DO J = 1, State_Grid%NY
+      DO I = 1, State_Grid%NX
 
          ! Local time only depends on longitude, but longitude is a
          ! function of (I,J) for cubed-sphere grids.  Therefore, use
          ! (I,J) in the call to GET_LOCALTIME.  Obtain the local time
          ! both in hours and in seconds (bmy, 4/18/19)
-         LocTime   (I,J) = Get_LocalTime       ( I, J, 1 )
-         LocTimeSec(I,J) = Get_LocalTime_In_Sec( I, J, 1 )
+         LocTime   (I,J) = Get_LocalTime       ( I, J, 1, State_Grid )
+         LocTimeSec(I,J) = Get_LocalTime_In_Sec( I, J, 1, State_Grid )
 
          ! Pick the boxes that are closest to local noon (12hr = 43200 s).
          ! Use local time in seconds, which avoids roundoff issues.
