--- conflicted
+++ resolved
@@ -1160,13 +1160,8 @@
 !                              derived type object
 !  26 Sep 2013 - R. Yantosca - Renamed GEOS_57 Cpp switch to GEOS_FP
 !  29 Oct 2013 - R. Yantosca - Now interpolate T_FULLGRID field for GEOS-FP met
-<<<<<<< HEAD
-!  01 May 2015 - E. Lundgren - Fix bug where TM and TC2 range is 0-2 over 6 hrs
-!                              instead of 0-1 over hrs 0-3 and then 3-6
-=======
 !  12 May 2015 - E. Lundgren - Fix I3 interpolation bug where time fraction
 !                              spans from 1 to 2, not 0 to 1, for hrs 3 to 6
->>>>>>> 4d2ce07d
 !EOP
 !------------------------------------------------------------------------------
 !BOC
@@ -1199,36 +1194,27 @@
       ! Fraction of timestep elapsed at the end of this dyn timestep
       TC2 = ( D_NTIME1 + D_NTDT     - D_NTIME0 ) / D_NDT 
 
-<<<<<<< HEAD
 !      ! DEBUGGING (ewl, 5/1/2015)
 !      PRINT *, "Old fraction timestep elapsed at mid-point of "
 !      PRINT *, "  this dyn step  (TM in INTERP): ", TM
 !      PRINT *, "Old fraction timestep elapsed t end of "
 !      PRINT *, "  this dyn step (TC2 in INTERP): ", TC2
 !      ! END DEBUGGING
-
-!      ! For I3 fields, need to reset fraction after 3 hours (ewl, 5/1/2015)
-!      ! ( keep this bug fix commented out for initial AirQntFixes testing )
+!
+!#if   defined( GEOS_FP )
+!      ! For I3 fields, need to reset fraction after 3 hours (ewl, 5/12/2015)
 !      IF ( TM > 1.0e+0_fp ) THEN
 !         TM  = TM  - 1.0e+0_fp
 !         TC2 = TC2 - 1.0e+0_fp
 !      ENDIF
-
+!#endif
+!
 !      ! DEBUGGING (ewl, 5/1/2015)
 !      PRINT *, "New fraction timestep elapsed at mid-point of "
 !      PRINT *, "  this dyn step  (TM in INTERP): ", TM
 !      PRINT *, "New fraction timestep elapsed t end of "
 !      PRINT *, "  this dyn step (TC2 in INTERP): ", TC2
 !      ! END DEBUGGING
-=======
-#if   defined( GEOS_FP )
-      ! For I3 fields, need to reset fraction after 3 hours (ewl, 5/12/2015)
-      IF ( TM > 1.0e+0_fp ) THEN
-         TM  = TM  - 1.0e+0_fp
-         TC2 = TC2 - 1.0e+0_fp
-      ENDIF
-#endif
->>>>>>> 4d2ce07d
 
 #if   defined( GEOS_4 ) || defined( GCAP )
 
