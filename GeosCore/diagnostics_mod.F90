!------------------------------------------------------------------------------
!                  GEOS-Chem Global Chemical Transport Model                  !
!------------------------------------------------------------------------------
!BOP
!
! !MODULE: diagnostics_mod.F90
!
! !DESCRIPTION: Module diagnostics\_mod.F90 is the first crack of the new
! diagnostics package for GEOS-Chem.
!
! !INTERFACE:
!
MODULE Diagnostics_Mod
!
! !USES:
!
  USE CMN_SIZE_Mod
  USE Error_Mod,          ONLY : Error_Stop
  USE HCO_Error_Mod
  USE GIGC_ErrCode_Mod
  USE Precision_Mod

  IMPLICIT NONE
  PRIVATE
!
! !PUBLIC MEMBER FUNCTIONS:
!
  PUBLIC  :: Diagnostics_Write

  ! All of the following is currently only active for NETCDF=y
#if defined( NC_DIAG )
  PUBLIC  :: Diagnostics_Init
  PUBLIC  :: Diagnostics_Final
  PUBLIC  :: DiagnUpdate_Met            ! ND31, 55, 57, 66, 67, and 68
  PUBLIC  :: DiagnUpdate_Transport_Flux ! ND24, ND25, ND26
#if defined( DIAG_DEVEL )
  PUBLIC  :: CalcDobsonColumn           ! added by ck - no existing bpch diag
#endif
!
! !PRIVATE MEMBER FUNCTIONS:
!
! Benchmark diagnostic groups
  PRIVATE :: DiagnInit_WetScav          ! ND38 and 39 (add 37)
  PRIVATE :: DiagnInit_DryDep           ! ND44
  PRIVATE :: DiagnInit_Species_Conc     ! ND45
  PRIVATE :: DiagnInit_Met              ! ND31, 55, 57, 66, 67, and 68

  !PRIVATE :: DiagnInit_Sulfate_ProdLoss ! ND05 (implementation not complete)
  !PRIVATE :: DiagnInit_Carbon_Sources   ! ND07 (implementation not complete)
  !PRIVATE :: DiagnInit_Cloud_Properties ! ND21 (implementation not complete)
  !PRIVATE :: DiagnInit_Photolysis_Rates ! ND22 (implementation not complete)

! Specialty simulation diagnostic groups
  PRIVATE :: DiagnInit_Pb_Emiss      ! ND01 init
  PRIVATE :: DiagnInit_Rn_Decay      ! ND02 init
  PRIVATE :: DiagnInit_CH4_Loss      ! ND19 init
  !   to do: ND03 (Hg emissions, P/L)
  !          ND43 (POPs emissions prod/loss)
  !          ND60 (wetland fraction)
  !          ND61 (TOMAS aerosol rates)
  !          ND61 (TOMAS 3D rates)
  !          ND72 (RRTMD radiative output)
  
! Optional diagnostic groups
  PRIVATE :: DiagnInit_Transport_Flux   ! ND24, 25, and 26
  PRIVATE :: DiagnInit_BL_Frac          ! ND12 init
  PRIVATE :: DiagnInit_CldConv_Flx      ! ND14 init
  PRIVATE :: DiagnInit_BlMix_Flx        ! ND15 init
  PRIVATE :: DiagnInit_Precip_Frac      ! ND16 init
  PRIVATE :: DiagnInit_Rain_Frac        ! ND17 init
  PRIVATE :: DiagnInit_Wash_Frac        ! ND18 init
  PRIVATE :: DiagnInit_Landmap          ! ND30 init
#if defined( DIAG_DEVEL )
  PRIVATE :: DiagnInit_Species_Emis     ! added by ck
#endif
  !PRIVATE :: DiagnInit_HrlyMax_SurfConc ! ND71 init (impementation commented
                                         ! out pending decision on if to keep)
  !   to do: ND37 (updraft scav fraction)
  !          ND62 (instantaneous column maps)

#if defined( DIAG_DEVEL )
  PRIVATE :: DiagnInit_Dobson          ! added by ck
#endif

#if defined( DIAG_DEVEL )
  ! Diagnostics for testing FlexChem (may be removed later)
  PRIVATE :: DiagnInit_KPP_Rates
  PRIVATE :: DiagnInit_KPP_Spec
#endif
!
! !DEFINED PARAMETERS:
!
  ! Prefix of diagnostics file. This file will hold all diagnostics that 
  ! are written out at the end of a simulation (either because their
  ! output frequency is set to 'End' or the run finishes and these
  ! diagnostics haven't reached the end of their output interval yet).
  CHARACTER(LEN=31), PARAMETER :: DGN = 'GEOSCHEM_Diagnostics_Hrly'

  ! Toggle to enable species diagnostics. This will write out chemical species 
  ! concentrations (in addition to the advected species). Not recommended unless
  ! you have a good reason (ckeller, 8/11/2015).
  LOGICAL, PARAMETER, PUBLIC   :: DiagnSpec = .FALSE.

  ! Initialize GEOS-Chem diagnostics container id (ewl, 1/20/16)
  ! If we add containers, we will need to modify this to have a different
  ! container id variable per collection.
  INTEGER, SAVE, PRIVATE       :: cId = 0            

#endif ! netcdf 1
!
! !REVISION HISTORY:
!  09 Jan 2015 - C. Keller   - Initial version. 
!  14 Jan 2016 - E. Lundgren - Add several GEOS-Chem diagnostics
!  29 Jan 2016 - E. Lundgren - Update diagnostics for recent HEMCO updates
!  20 Jul 2016 - R. Yantosca - Replace #ifdef DEVEL with #ifdef DIAG_DEVEL
!EOP
!------------------------------------------------------------------------------
!BOC
!
! !PRIVATE TYPES:
!
  ! Species ID flags
  INTEGER :: id_Rn, id_Pb, id_Be7

CONTAINS
#if defined( NC_DIAG )
!EOC
!------------------------------------------------------------------------------
!                  GEOS-Chem Global Chemical Transport Model                  !
!------------------------------------------------------------------------------
!BOP
!
! !IROUTINE: Diagnostics_Init

!
! !DESCRIPTION: Subroutine Diagnostics\_Init initializes the GEOS-Chem 
! diagnostics collections and populates them with diagnostics containers. 
!\\
!\\
! !INTERFACE:
!
  SUBROUTINE Diagnostics_Init( am_I_Root, Input_Opt, State_Met, State_Chm, RC ) 
!
! !USES:
!
    USE GIGC_Input_Opt_Mod, ONLY : OptInput
    USE GIGC_State_Met_Mod, ONLY : MetState
    USE GIGC_State_Chm_Mod, ONLY : ChmState
    USE GIGC_State_Chm_Mod, ONLY : Ind_
    USE GRID_MOD,           ONLY : AREA_M2
    USE HCO_DIAGN_MOD
    USE TIME_MOD,           ONLY : GET_TS_CHEM
#if defined( USE_TEND )
    USE TENDENCIES_MOD,     ONLY : TEND_INIT
#endif
!
! !INPUT PARAMETERS:
!
    LOGICAL,          INTENT(IN   ) :: am_I_Root  ! Are we on the root CPU?
    TYPE(MetState),   INTENT(IN   ) :: State_Met  ! Met state
!
! !INPUT/OUTPUT PARAMETERS:
!
    TYPE(ChmState),   INTENT(INOUT) :: State_Chm  ! Chemistry state 
    TYPE(OptInput),   INTENT(INOUT) :: Input_Opt  ! Input opts
!
! !OUTPUT PARAMETERS:
!
    INTEGER,          INTENT(OUT)   :: RC         ! Failure or success
!
! !REVISION HISTORY: 
!  09 Jan 2015 - C. Keller   - Initial version 
!  25 Mar 2015 - C. Keller   - Moved UCX initialization to UCX_mod.F
!  06 Nov 2015 - C. Keller   - Added argument OutTimeStamp
!  29 Apr 2016 - R. Yantosca - Don't initialize pointers in declaration stmts
!  22 Jun 2016 - R. Yantosca - Now use IND_() to define id_Rn, id_Pb, id_Be7
!  22 Jun 2016 - R. Yantosca - Remove reference to Species type
!  01 Jul 2016 - R. Yantosca - Pass State_Chm to several other routines
!  19 Jul 2016 - R. Yantosca - Now bracket tendency calls with #ifdef USE_TEND
!  19 Jul 2016 - R. Yantosca - Add missing nAdvect variable
!EOP
!------------------------------------------------------------------------------
!BOC
!
! !LOCAL VARIABLES:
!
    ! Scalars
    INTEGER            :: N
    INTEGER            :: CollectionID
    INTEGER            :: DeltaYMD,    DeltaHMS 
    REAL(sp)           :: TS

    ! Pointers
    REAL(fp), POINTER  :: AM2(:,:)

    ! Strings
    CHARACTER(LEN=255) :: LOC = 'Diagnostics_Init (diagnostics_mod.F90)'

    !=======================================================================
    ! Diagnostics_Init begins here 
    !=======================================================================

    ! Assume successful return
    RC      =  GIGC_SUCCESS

    ! Define collection variables
    AM2     => AREA_M2(:,:,1)
    TS      =  GET_TS_CHEM() * 60.0_sp

    !-----------------------------------------------------------------------
    ! Store local diagnostic species ID flags
    !-----------------------------------------------------------------------

    ! Get species ID flags
    id_Rn   =  Ind_('Rn' )
    id_Pb   =  Ind_('Pb' )
    id_Be7  =  Ind_('Be7')

    !-----------------------------------------------------------------------
    ! Create diagnostics collection for GEOS-Chem.  This will keep the
    ! GEOS-Chem diagostics separate from the HEMCO diagnostics.
    !-----------------------------------------------------------------------

    ! Define output write frequency. In ESMF environment, make sure 
    ! diagnostics is always passed to MAPL history!
    CALL DiagnCollection_GetDefaultDelta ( am_I_Root, deltaYMD, deltaHMS, RC )
    IF ( RC /= HCO_SUCCESS ) RETURN

    ! Temporarily manually set to hourly. Eventually this will be set
    ! per collection in input.geos or a new diagnostics input file
    !  (ewl, 1/13/16)
    CALL DiagnCollection_Create( am_I_Root,                      &
                                 NX           = IIPAR,           &
                                 NY           = JJPAR,           &
                                 NZ           = LLPAR,           &
                                 TS           = TS,              &
                                 AM2          = AM2,             &
                                 PREFIX       = DGN,             &
!                                 deltaYMD     = deltaYMD,        &
!                                 deltaHMS     = deltaHMS,        &
                                 deltaYMD     = 00000000,        &
                                 deltaHMS     = 010000,          &
                                 COL          = CollectionID,    &
                                 OutTimeStamp = HcoDiagnEnd,     &
                                 RC           = RC                )
    IF ( RC /= HCO_SUCCESS ) THEN
       CALL ERROR_STOP( 'Error in creating diagnostics collection '//TRIM(DGN), LOC ) 
    ENDIF

    ! Cleanup
    AM2 => NULL()

    ! Save collection ID in Input_Opt%DIAG_COLLECTION for easy future 
    ! reference
    Input_Opt%DIAG_COLLECTION = CollectionID

    !-----------------------------------------------------------------------
    ! Create diagnostics containers and add to collections by initializing
    ! each diagnostic group
    ! (Add calls to additional subroutines for other diagnostics here!)
    !
    ! NOTE: Right now there is only one GEOS-Chem collection, but eventually
    ! we may want to add more (i.e. hourly, instantaneous, monthly, etc.)
    !-----------------------------------------------------------------------

!   ! Sulfate prod/loss diagnostic (ND05)
!   IF ( Input_Opt%ND05 > 0 ) THEN
!      CALL DiagnInit_Sulfate_ProdLoss( am_I_Root, Input_Opt, RC )
!      IF ( RC /= GIGC_SUCCESS ) THEN
!         CALL ERROR_STOP( 'Error in DiagnInit_Sulfate_ProdLoss', LOC ) 
!      ENDIF
!   ENDIF
!
!   ! Carbon sources diagnostic (ND07)
!   IF ( Input_Opt%ND07 > 0 ) THEN
!      CALL DiagnInit_Carbon_Sources( am_I_Root, Input_Opt, RC )
!      IF ( RC /= GIGC_SUCCESS ) THEN
!         CALL ERROR_STOP( 'Error in DiagnInit_Carbon_Sources', LOC ) 
!      ENDIF
!   ENDIF
!
!   ! Cloud properties (ND21)
!   IF ( Input_Opt%ND21 > 0 ) THEN
!      CALL DiagnInit_Cloud_Properties( am_I_Root, Input_Opt, RC )
!      IF ( RC /= GIGC_SUCCESS ) THEN
!         CALL ERROR_STOP( 'Error in DiagnInit_Cloud_Properties', LOC ) 
!      ENDIF
!   ENDIF
!
!   ! Photolysis rates diagnostic (ND22)
!   IF ( Input_Opt%ND22 > 0 ) THEN
!      CALL DiagnInit_Photolysis_Rates( am_I_Root, Input_Opt, RC )
!      IF ( RC /= GIGC_SUCCESS ) THEN
!         CALL ERROR_STOP( 'Error in DiagnInit_Photolysis_Rates', LOC ) 
!      ENDIF
!   ENDIF

    ! Transport fluxes diagnostic (ND24, ND25, and ND26)
    ! For now, use ND24 as indicator of whether to turn on diag group
    IF ( Input_Opt%ND24 > 0 ) THEN
       CALL DiagnInit_Transport_Flux( am_I_Root, Input_Opt, State_Chm, RC )
       IF ( RC /= GIGC_SUCCESS ) THEN
          CALL ERROR_STOP( 'Error in DiagnInit_Transport_Flux', LOC ) 
       ENDIF
    ENDIF

    ! Wet scavenging diagnostic group (ND38 and ND39) (add others?)
    ! Assume both ND38 and ND39 are on if ND38 is on
    IF ( Input_Opt%ND38 > 0 ) THEN
       CALL DiagnInit_WetScav( am_I_Root, Input_Opt, State_Met, State_Chm, RC )
       IF ( RC /= GIGC_SUCCESS ) THEN
          CALL ERROR_STOP( 'Error in DiagnInit_WetScav', LOC ) 
       ENDIF
    ENDIF

    ! Drydep diagnostic (ND44)
    IF ( Input_Opt%ND44 > 0 ) THEN
       CALL DiagnInit_DryDep( am_I_Root, Input_Opt, State_Chm, RC )
       IF ( RC /= GIGC_SUCCESS ) THEN
          CALL ERROR_STOP( 'Error in DiagnInit_DryDep', LOC ) 
       ENDIF
    ENDIF

    ! Species concentration diagnostics (ND45)
    IF ( Input_Opt%ND45 > 0 ) THEN
       CALL DiagnInit_Species_Conc( am_I_Root, Input_Opt, State_Chm, RC )
       IF ( RC /= GIGC_SUCCESS ) THEN
          CALL ERROR_STOP( 'Error in DiagnInit_Species_Conc', LOC ) 
       ENDIF
    ENDIF

    ! Meteorology state diagnostic (ND31, 55, 57, 66, 67, and 68)
    ! For now, use ND68 as indicator for entire diagnostic group
    IF ( Input_Opt%ND68 > 0 ) THEN
       CALL DiagnInit_Met( am_I_Root, Input_Opt, State_Met, RC )
       IF ( RC /= GIGC_SUCCESS ) THEN
          CALL ERROR_STOP( 'Error in DiagnInit_Met', LOC )
       ENDIF
    ENDIF

    ! Pb emissions diagnostic (ND01)
    IF ( Input_Opt%ND01 > 0 ) THEN
       CALL DiagnInit_Pb_Emiss( am_I_Root, Input_Opt, State_Chm, RC )
       IF ( RC /= GIGC_SUCCESS ) THEN
          CALL ERROR_STOP( 'Error in DiagnInit_Pb_Emiss', LOC ) 
       ENDIF
    ENDIF

    ! Rn/Pb/Be decay diagnostic (ND02)
    IF ( Input_Opt%ND02 > 0 ) THEN
       CALL DiagnInit_Rn_Decay( am_I_Root, Input_Opt, RC )
       IF ( RC /= GIGC_SUCCESS ) THEN
          CALL ERROR_STOP( 'Error in DiagnInit_Rn_Decay', LOC ) 
       ENDIF
    ENDIF

    ! Boundary layer fraction diagnostic (ND12)
    IF ( Input_Opt%ND12 > 0 ) THEN
       CALL DiagnInit_BL_Frac( am_I_Root, Input_Opt, RC )
       IF ( RC /= GIGC_SUCCESS ) THEN
          CALL ERROR_STOP( 'Error in DiagnInit_BL_Frac', LOC ) 
       ENDIF
    ENDIF

    ! Cloud convection mass flux diagnostic (ND14)
    IF ( Input_Opt%ND14 > 0 ) THEN
       CALL DiagnInit_CldConv_Flx( am_I_Root, Input_Opt, State_Chm, RC )
       IF ( RC /= GIGC_SUCCESS ) THEN
          CALL ERROR_STOP( 'Error in DiagnInit_CldConv_Flx', LOC ) 
       ENDIF
    ENDIF

    ! Boundary-layer mixing mass flux diagnostic (ND15)
    IF ( Input_Opt%ND15 > 0 ) THEN
       CALL DiagnInit_BLMix_Flx( am_I_Root, Input_Opt, State_Chm, RC )
       IF ( RC /= GIGC_SUCCESS ) THEN
          CALL ERROR_STOP( 'Error in DiagnInit_BLMix_Flx', LOC ) 
       ENDIF
    ENDIF

    ! Areal fraction of precip diagnostic (ND16)
    IF ( Input_Opt%ND16 > 0 ) THEN
       CALL DiagnInit_Precip_Frac( am_I_Root, Input_Opt, RC )
       IF ( RC /= GIGC_SUCCESS ) THEN
          CALL ERROR_STOP( 'Error in DiagnInit_Precip_Frac', LOC ) 
       ENDIF
    ENDIF

    ! Rainout fraction diagnostic (ND17)
    IF ( Input_Opt%ND17 > 0 ) THEN
       CALL DiagnInit_Rain_Frac( am_I_Root, Input_Opt, State_Chm, RC )
       IF ( RC /= GIGC_SUCCESS ) THEN
          CALL ERROR_STOP( 'Error in DiagnInit_Rain_Frac', LOC ) 
       ENDIF
    ENDIF

    ! Washout fraction diagnostic (ND18)
    IF ( Input_Opt%ND18 > 0 ) THEN
       CALL DiagnInit_Wash_Frac( am_I_Root, Input_Opt, State_Chm, RC )
       IF ( RC /= GIGC_SUCCESS ) THEN
          CALL ERROR_STOP( 'Error in DiagnInit_Wash_Frac', LOC ) 
       ENDIF
    ENDIF

    ! CH4 loss diagnostic (ND19)
    IF ( Input_Opt%ND19 > 0 ) THEN
       CALL DiagnInit_CH4_Loss(am_I_Root, Input_Opt, RC )
       IF ( RC /= GIGC_SUCCESS ) THEN
          CALL ERROR_STOP( 'Error in DiagnInit_CH4_Loss', LOC ) 
       ENDIF
    ENDIF


    ! Land map diagnostic (ND30)
    IF ( Input_Opt%ND30 > 0 ) THEN
       CALL DiagnInit_LandMap( am_I_Root, Input_Opt, RC )
       IF ( RC /= GIGC_SUCCESS ) THEN
          CALL ERROR_STOP( 'Error in DiagnInit_LandMap', LOC ) 
       ENDIF
    ENDIF

    ! UCX diagnostics are now initialized in ucx_mod.F. The UCX diagnostics
    ! currently only include the PSC state, which is written into the HEMCO
    ! restart file for now. Initialize this outside this module to make sure
    ! that this field is also diagnosed if we are not using the DEVEL compiler
    ! switch (ckeller, 3/25/2015). 
!    ! UCX diagnostics
!    IF ( Input_Opt%LUCX ) THEN
!       CALL DiagnInit_UCX( am_I_Root, Input_Opt, State_Chm, RC )
!       IF ( RC /= GIGC_SUCCESS ) THEN
!          CALL ERROR_STOP( 'Error in DiagnInit_UCX', LOC ) 
!       ENDIF
!    ENDIF

    !! Houly-maximum species mixing ratio (IJ-MAX) at surface (ND71)
    !IF ( Input_Opt%ND71 > 0 ) THEN
    !   CALL DiagnInit_HrlyMax_SurfConc( am_I_Root, Input_Opt, RC )
    !   IF ( RC /= GIGC_SUCCESS ) THEN
    !      CALL ERROR_STOP( 'Error in DiagnInit_HrlyMax_SurfConc', LOC )
    !   ENDIF
    !ENDIF

#if defined( DIAG_DEVEL )
    CALL DiagnInit_Dobson( am_I_Root, Input_Opt, RC )
    IF ( RC /= GIGC_SUCCESS ) THEN
       CALL ERROR_STOP( 'Error in DiagnInit_Dobson', LOC ) 
    ENDIF
#endif

#if defined( USE_TEND )
    ! Initialize tendencies
    CALL Tend_Init( am_I_Root, Input_Opt, State_Met, State_Chm, RC )
    IF ( RC /= GIGC_SUCCESS ) THEN
       CALL ERROR_STOP( 'Error in Tendencies_Init', LOC ) 
    ENDIF
#endif

#if defined( DIAG_DEVEL )
    ! Species emission diagnostics (NEW) (added by Christoph)
    ! NOTE: Currently this diagnostic must be initialized last since since
    ! container ids start at 10000 for routine TotalsToLogFile (ewl, 1/20/16)
    IF ( .FALSE. ) THEN
       CALL DiagnInit_Species_Emis( am_I_Root, Input_Opt, State_Met, RC )
       IF ( RC /= GIGC_SUCCESS ) THEN
          CALL ERROR_STOP( 'Error in DiagnInit_Species_Emis', LOC ) 
       ENDIF
    ENDIF
#endif

#if defined( DIAG_DEVEL )
    ! KPP diagnostics
    CALL DiagnInit_KPP_Rates( am_I_Root, Input_Opt, RC )
    IF ( RC /= GIGC_SUCCESS ) THEN
       CALL ERROR_STOP( 'Error in DiagnInit_KPP_Rates', LOC ) 
    ENDIF

    CALL DiagnInit_KPP_Spec( am_I_Root, Input_Opt, RC )
    IF ( RC /= GIGC_SUCCESS ) THEN
       CALL ERROR_STOP( 'Error in DiagnInit_KPP_Spec', LOC ) 
    ENDIF
#endif

    ! Leave with success
    RC = GIGC_SUCCESS

  END SUBROUTINE Diagnostics_Init
!EOC
!------------------------------------------------------------------------------
!                  GEOS-Chem Global Chemical Transport Model                  !
!------------------------------------------------------------------------------
!BOP
!
! !IROUTINE: Diagnostics_Final
!
! !DESCRIPTION: Subroutine Diagnostics\_Final finalizes the GEOS-Chem 
! diagnostics collection. 
!\\
!\\
! !INTERFACE:
!
  SUBROUTINE Diagnostics_Final( am_I_Root, Input_Opt, RC ) 
!
! !USES:
!
    USE GIGC_Input_Opt_Mod, ONLY : OptInput
#if defined( USE_TEND )
    USE TENDENCIES_MOD,     ONLY : TEND_CLEANUP
#endif
!
! !INPUT PARAMETERS:
!
    LOGICAL,        INTENT(IN ) :: am_I_Root  ! Are we on the root CPU?
    TYPE(OptInput), INTENT(IN ) :: Input_Opt  ! Input Options objec
!
! !OUTPUT PARAMETERS:
!
    INTEGER,        INTENT(OUT) :: RC         ! Failure or success
!
! !REVISION HISTORY: 
!  09 Jan 2015 - C. Keller   - Initial version 
!  15 Jan 2015 - R. Yantosca - Now accept Input_Opt, am_I_Root, RC arguments
!  19 Jul 2016 - R. Yantosca - Now bracket tendency calls with #ifdef USE_TEND
!EOP
!------------------------------------------------------------------------------
!BOC

!    ! Finalize diagnostics
!    CALL DiagnCollection_Cleanup( COL = Input_Opt%DIAG_COLLECTION )

#if defined( USE_TEND )
    CALL TEND_CLEANUP()
#endif

    ! Return with success
    RC = GIGC_SUCCESS

  END SUBROUTINE Diagnostics_Final
!EOC
!------------------------------------------------------------------------------
!                  GEOS-Chem Global Chemical Transport Model                  !
!------------------------------------------------------------------------------
!BOP
!
! !IROUTINE: diagninit_transport_flux
!
! !DESCRIPTION: Subroutine DIAGNINIT\_TRANSPORT\_FLUX initializes the zonal
!  (east/west), meridional (north/south), and vertical mass transport 
!  flux diagnostics (aka ND24, ND25, and ND26).
!\\
!\\
! !INTERFACE:
!
  SUBROUTINE DiagnInit_Transport_Flux( am_I_Root, Input_Opt, State_Chm, RC )
!
! !USES:
!
    USE GIGC_Input_Opt_Mod, ONLY : OptInput
    USE GIGC_State_Chm_Mod, ONLY : ChmState
    USE HCO_Diagn_Mod,      ONLY : Diagn_Create
    USE Species_Mod,        ONLY : Species
!
! !INPUT PARAMETERS:
!
    LOGICAL,        INTENT(IN)    :: am_I_Root   ! Is this the root CPU?!
    TYPE(OptInput), INTENT(IN)    :: Input_Opt   ! Input Options object
!
! !INPUT/OUTPUT PARAMETERS
!
    TYPE(ChmState), INTENT(INOUT) :: State_Chm   ! Chemistry State object
!
! !OUTPUT PARAMETERS:
!
    INTEGER,        INTENT(OUT)   :: RC          ! Success or failure
! 
! !REVISION HISTORY: 
!  19 Jan 2016 - E. Lundgren - Initial version
!  01 Jul 2016 - R. Yantosca - Use State_Chm%nAdvect to replace N_TRACERS
!  01 Jul 2016 - R. Yantosca - Now rename species DB object ThisSpc to SpcInfo
!EOP
!------------------------------------------------------------------------------
!BOC
!
! !LOCAL VARIABLES:
!
    ! Scalars
    INTEGER                :: Collection, N, M, NA

    ! Strings
    CHARACTER(LEN=15)      :: OutOper
    CHARACTER(LEN=60)      :: DiagnName
    CHARACTER(LEN=30)      :: NamePrefix
    CHARACTER(LEN=255)     :: MSG
    CHARACTER(LEN=255)     :: LOC='DiagnInit_Transport_Flux (diagnostics_mod.F90)' 

    ! Pointers
    TYPE(Species), POINTER :: SpcInfo

    !=======================================================================
    ! DIAGNINIT_TRANSPORT_FLUX begins here!
    !=======================================================================
      
    ! Assume successful return
    RC = GIGC_SUCCESS

    ! Get diagnostic parameters from the Input_Opt object
    ! For now, use ND24 for entire transport diagnostic group
    Collection = Input_Opt%DIAG_COLLECTION
    OutOper    = Input_Opt%TRANSPORT_OUTPUT_TYPE

    ! Loop over 3 types of transport fluxes
    DO M = 1, 3

       ! Loop over advected species
       DO NA = 1, State_Chm%nAdvect
         
          ! Species ID
          N = State_Chm%Map_Advect(NA)

          ! Entry in the species database
          SpcInfo => State_Chm%SpcData(N)%Info

          ! If this species number N is scheduled for output
          ! then define the diagnostic containers for mass flux
          ! NOTE: for now, use species indicated for ND24 only until 
          ! consolidation into one group in new netcdf diag input file
          IF ( ANY( Input_Opt%TINDEX(24,:) == N ) ) THEN

             !----------------------------------------------------------------
             ! Create container for mass flux by transport [kg/s]
             !----------------------------------------------------------------

             SELECT CASE ( M )
                CASE ( 1 )
                   NamePrefix = 'TRANSPORT_FLX_EW_'   ! ND24
                CASE ( 2 )
                   NamePrefix = 'TRANSPORT_FLX_NS_'   ! ND25
                CASE ( 3 )
                   NamePrefix = 'TRANSPORT_FLX_VERT_' ! ND26
             END SELECT

             ! Diagnostic container name and ID
             DiagnName = TRIM( NamePrefix ) // TRIM( SpcInfo%Name )
             cId = cId + 1
   
             ! Create container
             CALL Diagn_Create( am_I_Root,                     &
                                Col       = Collection,        & 
                                cId       = cId,               &
                                cName     = TRIM( DiagnName ), &
                                SpaceDim  =  3,                &
                                OutUnit   = 'kg/s' ,           &
                                OutOper   = TRIM( OutOper   ), &
                                RC        = RC )
         
             IF ( RC /= HCO_SUCCESS ) THEN
                MSG = 'Cannot create diagnostics: ' // TRIM(DiagnName)
                CALL ERROR_STOP( MSG, LOC ) 
             ENDIF  
          ENDIF

          ! Free pointer
          SpcInfo => NULL()
       ENDDO
    ENDDO

  END SUBROUTINE DiagnInit_Transport_Flux
!EOC
!------------------------------------------------------------------------------
!                  GEOS-Chem Global Chemical Transport Model                  !
!------------------------------------------------------------------------------
!BOP
!
! !IROUTINE: diagninit_wetscav
!
! !DESCRIPTION: Subroutine DIAGNINIT\_WETSCAV initializes the wet
!  scavenging loss diagnostics, including loss in moist convection (ND38)
!  and loss in aerosol wet deposition (ND39).
!\\
!\\
! !INTERFACE:
!
  SUBROUTINE DiagnInit_WetScav( am_I_Root, Input_Opt, State_Met,  &
                                State_Chm, RC )
!
! !USES:
!
    USE GIGC_Input_Opt_Mod, ONLY : OptInput
    USE GIGC_State_Met_Mod, ONLY : MetState
    USE GIGC_State_Chm_Mod, ONLY : ChmState
    USE HCO_Diagn_Mod,      ONLY : Diagn_Create
    USE Species_Mod,        ONLY : Species   
!
! !INPUT PARAMETERS:
!
    LOGICAL,        INTENT(IN)    :: am_I_Root   ! Is this the root CPU?!
    TYPE(OptInput), INTENT(IN)    :: Input_Opt   ! Input Options object
    TYPE(MetState), INTENT(IN)    :: State_Met   ! Met state
    TYPE(ChmState), INTENT(IN)    :: State_Chm   ! Chemistry State object
!
! !OUTPUT PARAMETERS:
!
    INTEGER,        INTENT(OUT)   :: RC          ! Success or failure
! 
! !REVISION HISTORY: 
!  21 Jan 2016 - E. Lundgren - Initial version
!  01 Jul 2016 - R. Yantosca - Use State_Chm%Map_WETDEP to get the wetdep ID's
!  01 Jul 2016 - R. Yantosca - Now rename species DB object ThisSpc to SpcInfo
!EOP
!------------------------------------------------------------------------------
!BOC
!
! !LOCAL VARIABLES:
!
    ! Scalars
    INTEGER                :: N, NW
    INTEGER                :: Collection

    ! Strings
    CHARACTER(LEN=15)      :: OutOper
    CHARACTER(LEN=60)      :: DiagnName
    CHARACTER(LEN=255)     :: MSG
    CHARACTER(LEN=255)     :: LOC = 'DiagnInit_WetScav (diagnostics_mod.F90)' 

    ! Pointers
    TYPE(Species), POINTER :: SpcInfo

    !=======================================================================
    ! DIAGNINIT_WETSCAV begins here!
    !=======================================================================
      
    ! Assume successful return
    RC = GIGC_SUCCESS

    ! Get diagnostic parameters from the Input_Opt object
    ! Use same output frequency and operations as for species concentrations.
    Collection = Input_Opt%DIAG_COLLECTION
    OutOper    = Input_Opt%WETSCAV_OUTPUT_TYPE ! Assume same for ND38 and ND39

    ! Loop over # of soluble species 
    DO NW = 1, State_Chm%nWetDep

       ! Get the species ID from the wetdep ID
       N = State_Chm%Map_WetDep(NW)

       ! Get info about the Nth species from the species database
       SpcInfo => State_Chm%SpcData(N)%Info
          
       ! Check if this species is turned on for this diagnostic
       ! NOTE: Use ND38 species for entire group
       IF ( ANY( Input_Opt%TINDEX(38,:) == N ) ) THEN

          !----------------------------------------------------------------
          ! Create container for convective loss (kg/s) (ND38) 
          !----------------------------------------------------------------

          ! Diagnostic container name and id
          DiagnName = 'WETSCAV_CONVLOSS_' // TRIM( SpcInfo%Name )
          cId = cId + 1

          ! Create container
          CALL Diagn_Create( am_I_Root,                     &
                             Col       = Collection,        & 
                             cId       = cId,               &
                             cName     = TRIM( DiagnName ), &
                             SpaceDim  =  2,                & ! 2D for now!!
                             OutUnit   = 'kg/s',            &
                             OutOper   = TRIM( OutOper   ), &
                             RC        = RC                  )

          IF ( RC /= HCO_SUCCESS ) THEN
             MSG = 'Cannot create diagnostics: ' // TRIM(DiagnName)
             CALL ERROR_STOP( MSG, LOC ) 
          ENDIF

          !----------------------------------------------------------------
          ! Create container for wetdep loss (kg/s) (ND39)
          !----------------------------------------------------------------

          ! Skip if this is not a wet-depositing species
          IF ( .not. SpcInfo%Is_WetDep ) CYCLE

          ! Diagnostic container name and id
          DiagnName = 'WETSCAV_DEPLOSS_' // TRIM( SpcInfo%Name )
          cId = cId + 1

          ! Create container
          CALL Diagn_Create( am_I_Root,                     &
                             Col       = Collection,        & 
                             cId       = cId,               &
                             cName     = TRIM( DiagnName ), &
                             SpaceDim  =  2,                &
                             OutUnit   = 'kg/s',            &
                             OutOper   = TRIM( OutOper   ), &
                             RC        = RC                  )

          IF ( RC /= HCO_SUCCESS ) THEN
             MSG = 'Cannot create diagnostics: ' // TRIM(DiagnName)
             CALL ERROR_STOP( MSG, LOC ) 
          ENDIF
       ENDIF

       ! Free pointer
       SpcInfo => NULL()
    ENDDO

  END SUBROUTINE DiagnInit_WetScav
!EOC
!------------------------------------------------------------------------------
!                  GEOS-Chem Global Chemical Transport Model                  !
!------------------------------------------------------------------------------
!BOP
!
! !IROUTINE: diagninit_drydep
!
! !DESCRIPTION: Subroutine DIAGNINIT\_DRYDEP initializes the dry deposition 
! diagnostics, including drydep velocity and drydep flux. 
!\\
!\\
! !INTERFACE:
!
  SUBROUTINE DiagnInit_DryDep( am_I_Root, Input_Opt, State_Chm, RC )
!
! !USES:
!
    USE GIGC_Input_Opt_Mod, ONLY : OptInput
    USE GIGC_State_Chm_Mod, ONLY : ChmState
    USE HCO_Diagn_Mod,      ONLY : Diagn_Create
    USE Species_Mod,        ONLY : Species
!
! !INPUT PARAMETERS:
!
    LOGICAL,        INTENT(IN)    :: am_I_Root   ! Is this the root CPU?!
    TYPE(OptInput), INTENT(IN)    :: Input_Opt   ! Input Options object
!
! !INPUT/OUTPUT PARAMTERS:
!
    TYPE(ChmState), INTENT(INOUT) :: State_Chm   ! Chemistry State object
!
! !OUTPUT PARAMETERS:
!
    INTEGER,        INTENT(OUT)   :: RC          ! Success or failure
! 
! !REVISION HISTORY: 
!  13 Jan 2015 - C. Keller   - Initial version 
!  15 Jan 2015 - R. Yantosca - Init drydep velocity & flux diagnostics
!  01 Jul 2016 - R. Yantosca - Use State_Chm%Map_Drydep to get the drydep ID's
!  01 Jul 2016 - R. Yantosca - Now rename species DB object ThisSpc to SpcInfo
!EOP
!------------------------------------------------------------------------------
!BOC
!
! !LOCAL VARIABLES:
!
    ! Scalars
    INTEGER                :: Collection, D, N, M

    ! Strings
    CHARACTER(LEN=15)      :: OutOper
    CHARACTER(LEN=60)      :: Prefix, Units, DiagnName
    CHARACTER(LEN=255)     :: MSG
    CHARACTER(LEN=255)     :: LOC = 'DiagnInit_DryDep (diagnostics_mod.F)' 
    
    ! Pointers
    TYPE(Species), POINTER :: SpcInfo

    !=======================================================================
    ! DIAGNINIT_DRYDEP begins here!
    !=======================================================================

    ! Assume successful return
    RC = GIGC_SUCCESS

    ! Get diagnostic parameters from the Input_Opt object
    Collection = Input_Opt%DIAG_COLLECTION
    OutOper    = Input_Opt%DRYDEP_OUTPUT_TYPE

    ! Loop over 3 types of drydep diagnostics
    DO M = 1, 3

       SELECT CASE ( M )
          CASE ( 1 )
             Prefix = 'DRYDEP_VEL_'
             Units  = 'cm s-1'
          CASE ( 2 )
             Prefix = 'DRYDEP_FLX_CHEM_'
             Units  = 'molec cm-2 s-1'
          CASE ( 3 )
             Prefix = 'DRYDEP_FLX_MIX_'
             Units  = 'molec cm-2 s-2'
       END SELECT

       ! Loop over # of depositing species
       DO D = 1, State_Chm%nDryDep
            
          ! Corresponding GEOS-Chem species number
          N = State_Chm%Map_DryDep(D)
       
          ! Entry in the species database
          SpcInfo => State_Chm%SpcData(N)%Info

          ! If this species number N is scheduled for output in input.geos, 
          ! then define the diagnostic containers for drydep velocity & flux
          IF ( ANY( Input_Opt%TINDEX(44,:) == N ) ) THEN
       
             !----------------------------------------------------------------
             ! Create diagnostic container
             !----------------------------------------------------------------
       
             ! Diagnostic container name and id
             DiagnName = TRIM( Prefix ) // TRIM( SpcInfo%Name )
             cId = cId + 1
       
             ! Create container
             CALL Diagn_Create( am_I_Root,                     &
                                Col       = Collection,        &
                                cId       = cId,               & 
                                cName     = TRIM( DiagnName ), &
                                SpaceDim  =  2,                &
                                OutUnit   = TRIM( Units ),     &
                                OutOper   = TRIM( OutOper ),   &
                                OkIfExist = .TRUE.,            &
                                RC        = RC )
       
             IF ( RC /= HCO_SUCCESS ) THEN
                MSG = 'Cannot create diagnostics: ' // TRIM(DiagnName)
                CALL ERROR_STOP( MSG, LOC ) 
             ENDIF
          ENDIF

          ! Free pointer
          SpcInfo => NULL()
       ENDDO
    ENDDO

  END SUBROUTINE DiagnInit_DryDep
!EOC
!------------------------------------------------------------------------------
!                  GEOS-Chem Global Chemical Transport Model                  !
!------------------------------------------------------------------------------
!BOP
!
! !IROUTINE: diagninit_species_conc
!
! !DESCRIPTION: Subroutine DIAGNINIT\_SPECIES\_CONC initializes the species
!  concentration diagnostic (aka ND45).
!\\
!\\
! !INTERFACE:
!
  SUBROUTINE DiagnInit_Species_Conc( am_I_Root, Input_Opt, State_Chm, RC )
!
! !USES:
!
    USE GIGC_Input_Opt_Mod, ONLY : OptInput
    USE GIGC_State_Chm_Mod, ONLY : ChmState
    USE HCO_Diagn_Mod,      ONLY : Diagn_Create
    USE Species_Mod,        ONLY : Species
!
! !INPUT PARAMETERS:
!
    LOGICAL,        INTENT(IN)    :: am_I_Root   ! Is this the root CPU?!
    TYPE(OptInput), INTENT(IN)    :: Input_Opt   ! Input Options object
    TYPE(ChmState), INTENT(IN   ) :: State_Chm  ! Chemistry state 
!
! !OUTPUT PARAMETERS:
!
    INTEGER,        INTENT(OUT)   :: RC          ! Success or failure
! 
! !REVISION HISTORY: 
!  20 Jan 2015 - R. Yantosca - Initial version
!  13 Jan 2016 - E. Lundgren - Define diagnostic ID
!  06 Jun 2016 - M. Sulprizio- Replace NTSPEC with State_Chm%nSpecies and
!                              NAMEGAS with ThisSpc%Name from species database
!  01 Jul 2016 - R. Yantosca - Use module variable nAdvect to replace N_TRACERS
!  01 Jul 2016 - R. Yantosca - Now rename species DB object ThisSpc to SpcInfo
!EOP
!------------------------------------------------------------------------------
!BOC
!
! !LOCAL VARIABLES:
!
    INTEGER            :: Collection, N, NA
    CHARACTER(LEN=15)  :: OutOper
    CHARACTER(LEN=60)  :: DiagnName
    CHARACTER(LEN=255) :: MSG
    CHARACTER(LEN=255) :: LOC = 'DIAGNINIT_SPECIES_CONC (diagnostics_mod.F90)' 

    ! Objects
    TYPE(Species), POINTER :: SpcInfo

    !=======================================================================
    ! DIAGNINIT_SPECIES_CONC begins here!
    !=======================================================================
      
    ! Assume successful return
    RC = GIGC_SUCCESS

    ! Initialize pointer
    SpcInfo => NULL()

    ! Get diagnostic parameters from the Input_Opt object
    Collection = Input_Opt%DIAG_COLLECTION
    OutOper    = Input_Opt%SPECIES_CONC_OUTPUT_TYPE
      
    ! Loop over all species
    DO N = 1, State_Chm%nSpecies
         
       ! Get info about this species from the species database
       SpcInfo => State_Chm%SpcData(N)%Info

       ! Only save out chemical species if DiagnSpec option is on
       IF ( .not. DiagnSpec .and. .not. SpcInfo%Is_Advected ) THEN
          CYCLE
       ENDIF
       
       ! If this species number N is scheduled for output in input.geos, 
       ! then define the diagnostic containers for drydep velocity & flux
       IF ( ANY( Input_Opt%TINDEX(45,:) == N ) ) THEN
    
          !----------------------------------------------------------------
          ! Create containers for species concentrations
          !----------------------------------------------------------------
    
          ! Diagnostic container name and id
          DiagnName = 'SPECIES_CONC_' // TRIM( SpcInfo%Name )
          cId = cId + 1
    
          ! Create container
          CALL Diagn_Create( am_I_Root,                     &
                             Col       = Collection,        & 
                             cId       = cId,               &
                             cName     = TRIM( DiagnName ), &
                             SpaceDim  =  3,                &
                             OutUnit   = 'v/v',             &
                             OutOper   = TRIM( OutOper   ), &
                             RC        = RC )
    
          IF ( RC /= HCO_SUCCESS ) THEN
             MSG = 'Cannot create diagnostics: ' // TRIM(DiagnName)
             CALL ERROR_STOP( MSG, LOC ) 
          ENDIF
       ENDIF

       ! Free pointer
       SpcInfo => NULL()
    ENDDO
   
   END SUBROUTINE DiagnInit_Species_Conc
!EOC
!------------------------------------------------------------------------------
!                  GEOS-Chem Global Chemical Transport Model                  !
!------------------------------------------------------------------------------
!BOP
!
! !IROUTINE: diagninit_met
!
! !DESCRIPTION: Subroutine DIAGNINIT\_MET initializes the meteorology state
!  diagnostics (aka ND31, ND55, ND57, ND66, ND67, and ND68).
!\\
!\\
! !INTERFACE:
!
  SUBROUTINE DiagnInit_Met( am_I_Root, Input_Opt, State_Met, RC )
!
! !USES:
!
    USE GIGC_Input_Opt_Mod, ONLY : OptInput
    USE GIGC_State_Met_Mod, ONLY : MetState
    USE HCO_Diagn_Mod,      ONLY : Diagn_Create
    USE PHYSCONSTANTS,      ONLY : XNUMOLAIR
!
! !INPUT PARAMETERS:
!
    LOGICAL,        INTENT(IN)    :: am_I_Root   ! Is this the root CPU?!
    TYPE(OptInput), INTENT(IN)    :: Input_Opt   ! Input Options object
    TYPE(MetState), INTENT(IN   ) :: State_Met  ! Met state
!
! !OUTPUT PARAMETERS:
!
    INTEGER,        INTENT(OUT)   :: RC          ! Success or failure
! 
! !REVISION HISTORY: 
!  21 Jan 2015 - E. Lundgren - Initial version
!  15 Jan 2016 - E. Lundgren - Revise for all MET-related diagnostics
!EOP
!------------------------------------------------------------------------------
!BOC
!
! !LOCAL VARIABLES:
!
    ! Scalars
    INTEGER            :: Collection, N, Num2D, Num3D
    INTEGER            :: SpaceDim 

    ! Strings
    CHARACTER(LEN=15)  :: OutOper, Units
    CHARACTER(LEN=30)  :: NameSuffix, DiagnName
    CHARACTER(LEN=255) :: MSG
    CHARACTER(LEN=255) :: LOC = 'DiagnInit_Met (diagnostics_mod.F90)' 

    !=======================================================================
    ! DIAGNINIT_MET begins here!
    !=======================================================================
      
    ! Assume successful return
    RC = GIGC_SUCCESS

    ! Get diagnostic parameters from the Input_Opt object
    Collection = Input_Opt%DIAG_COLLECTION
    OutOper    = Input_Opt%MET_OUTPUT_TYPE

    ! Set number of 3D and 2D MET diagnostics
    Num3d = 12
    Num2d = 26

    !----------------------------------------------------------------
    ! Create containers
    !----------------------------------------------------------------
  
    ! Loop over 3D diagnostics within Met category
    DO N = 1, Num3D

       SELECT CASE ( N )
          CASE ( 1 )
             NameSuffix = 'THETA'        ! ND57, trcr 1: potential temperature
             Units      = 'K'
          CASE ( 2 )
             NameSuffix = 'UWND'         ! ND66, trcr 1: Zonal wind
             Units      = 'm/s'
          CASE ( 3 )
             NameSuffix = 'VWND'         ! ND66, trcr 2: Meridional wind
             Units      = 'm/s'
          CASE ( 4 )
             NameSuffix = 'TMPU'         ! ND66, trcr 3: Temperature
             Units      = 'K'
          CASE ( 5 )
             NameSuffix = 'SPHU'         ! ND66, trcr 4: Specific humidity 
             Units      = 'g H2O/kg air'
          CASE ( 6 )
             NameSuffix = 'CLDMAS'       ! ND66, trcr 5: Convective mass flux
             Units      = 'kg/m2/s'      
          CASE ( 7 )
             NameSuffix = 'DTRAIN'       ! ND66, trcr 6: Detrainment flux
             Units      = 'kg/m2/s'
          CASE ( 8 )
             NameSuffix = 'BXHEIGHT'     ! ND68, trcr 1
             Units      = 'm'
          CASE ( 9 )
             NameSuffix = 'DRYAIRMASS'   ! ND68, trcr 2
             Units      = 'kg'
          CASE ( 10 )
             NameSuffix = 'AVGW'         ! ND68, trcr 3
             Units      = 'v/v'
          CASE ( 11 )
             NameSuffix = 'NAIR'         ! ND68, trcr 4
             Units      = 'molec/m3'
          CASE ( 12 )
             NameSuffix = 'PEDGE'        ! ND31, trcr 1
             Units      = 'hPa'
          CASE DEFAULT
             IF ( N < Num3D ) THEN
                MSG = 'Num3D is less than number of named 3D MET diagnostics'
             ELSE
                MSG = 'Undefined 3D diagnostic case in MET diagnostic group'
             ENDIF
             CALL ERROR_STOP( MSG, LOC ) 
       END SELECT

       ! Diagnostic container info
       DiagnName = 'MET_3D_' // NameSuffix
       cId       = cId + 1
       SpaceDim  = 3

       ! Create container
       CALL Diagn_Create( am_I_Root,                     &
                          Col       = Collection,        & 
                          cId       = cId,               &
                          cName     = TRIM( DiagnName ), &
                          SpaceDim  =  SpaceDim,         &
                          OutUnit   = TRIM( Units ),     &
                          OutOper   = TRIM( OutOper ),   &
                          RC        = RC )

       IF ( RC /= HCO_SUCCESS ) THEN
          MSG = 'Cannot create 3D MET diagnostic ' // TRIM(DiagnName)
          CALL ERROR_STOP( MSG, LOC ) 
       ENDIF
    ENDDO

    ! Loop over 2D diagnostics within Met category
    DO N = 1, Num2D

       SELECT CASE ( N )
          CASE ( 1 )
             NameSuffix = 'TRPAUSE_LVL'  ! ND55, trcr 1
             Units      = 'level'
          CASE ( 2 )
             NameSuffix = 'TRPAUSE_HGHT' ! ND55, trcr 2
             Units      = 'km'
          CASE ( 3 )
             NameSuffix = 'TRPAUSE_PRESS' ! ND55, trcr 3: Tropopause Pressure
             Units      = 'mb'
          CASE ( 4 )
             NameSuffix = 'HFLUX'        ! ND67, trcr 1: Sens heat flux
             Units      = 'W/m2'
          CASE ( 5 )
             NameSuffix = 'RADSWG'       ! ND67, trcr 2: SW rad @ sfc
             Units      = 'W/m2'
          CASE ( 6 )
             NameSuffix = 'PREACC'       ! ND67, trcr 3: Tot prec [kg/m2/s]???
             Units      = 'mm/day'
          CASE ( 7 )
             NameSuffix = 'PRECON'       ! ND67, trcr 4: Sfc conv prec[kg/m2/s]?
             Units      = 'mm/day'
          CASE ( 8 )
             NameSuffix = 'TS'           ! ND67, trcr 5: T @ 2m height
             Units      = 'K'
          CASE ( 9 )
             NameSuffix = 'RADSWT'       ! ND67, trcr 6
             Units      = 'W/m2'
          CASE ( 10 )
             NameSuffix = 'USTAR'        ! ND67, trcr 7: Friction vel
             Units      = 'm/s'
          CASE ( 11 )
             NameSuffix = 'Z0'           ! ND67, trcr 8: Roughness height
             Units      = 'm'
          CASE ( 12 )
             NameSuffix = 'PBL'          ! ND67, trcr 9: PBL height [m]?
             Units      = 'hPa'
          CASE ( 13 )
             NameSuffix = 'CLDFRC'       ! ND67, trcr 10: Column cld fraction
             Units      = '0-1'
          CASE ( 14 )
             NameSuffix = 'U10M'         ! ND67, trcr 11: U-wind @ 10m
             Units      = 'm/s'
          CASE ( 15 )
             NameSuffix = 'V10M'         ! ND67, trcr 12: V-wind @ 10m
             Units      = 'm/s'
          CASE ( 16 )
             NameSuffix = 'PS-PBL'       ! ND67, trcr 13
             Units      = 'hPa'
          CASE ( 17 )
             NameSuffix = 'ALBD'         ! ND67, trcr 14: Surface albedo
             Units      = 'unitless'
          CASE ( 18 )
             NameSuffix = 'PHIS'         ! ND67, trcr 15: Surface geopotential
             Units      = 'm'
          CASE ( 19 )
             NameSuffix = 'CLDTOP'       ! ND67, trcr 16: Cloud top level
             Units      = 'level'
          CASE ( 20 )
             NameSuffix = 'TROPP'        ! ND67, trcr 17: T'pause pressure
             Units      = 'hPa'
          CASE ( 21 )
             NameSuffix = 'SLP'          ! ND67, trcr 18: Sea level pressure
             Units      = 'hPa'
          CASE ( 22 )
             NameSuffix = 'TSKIN'        ! ND67, trcr 19: Surface skin temp
             Units      = 'K'
          CASE ( 23 )
             NameSuffix = 'PARDF'        ! ND67, trcr 20: Diffuse PAR
             Units      = 'W/m2'
          CASE ( 24 )
             NameSuffix = 'PARDR'        ! ND67, trcr 21: Direct PAR
             Units      = 'W/m2'
          CASE ( 25 )
             NameSuffix = 'GWETTOP'      ! ND67, trcr 22: Topsoil wetness [frac]
             Units      = 'unitless'
          CASE ( 26 )
             NameSuffix = 'EFLUX'        ! ND67, trcr 23: Latent heat flux
             Units      = 'W/m2'
          CASE DEFAULT
             IF ( N < Num2D ) THEN
                MSG = 'Num2D is less than number of named 2D MET diagnostics'
             ELSE
                MSG = 'Undefined 2D diagnostic case in MET diagnostic group'
             ENDIF
             CALL ERROR_STOP( MSG, LOC ) 
        END SELECT

       ! Diagnostic container info
       DiagnName = 'MET_2D_' // NameSuffix
       cId       = cId + 1
       SpaceDim  = 2

       ! Create container
       CALL Diagn_Create( am_I_Root,                     &
                          Col       = Collection,        & 
                          cId       = cId,               &
                          cName     = TRIM( DiagnName ), &
                          SpaceDim  =  SpaceDim,         &
                          OutUnit   = TRIM( Units ),     &
                          OutOper   = TRIM( OutOper ),   &
                          RC        = RC )

       IF ( RC /= HCO_SUCCESS ) THEN
          MSG = 'Cannot create 2D MET diagnostic ' // TRIM(DiagnName)
          CALL ERROR_STOP( MSG, LOC ) 
       ENDIF
    ENDDO

  END SUBROUTINE DiagnInit_Met
!EOC
!------------------------------------------------------------------------------
!                  GEOS-Chem Global Chemical Transport Model                  !
!------------------------------------------------------------------------------
!BOP
!
! !IROUTINE: diagninit_pb_emiss
!
! !DESCRIPTION: Subroutine DIAGNINIT\_PB\_EMISS initializes the Pb emissions 
!  diagnostic (aka ND01). Other ND01 species emissions (Rn and Be7) are 
!  handled within HEMCO.
!\\
!\\
! !INTERFACE:
!
  SUBROUTINE DiagnInit_Pb_Emiss( am_I_Root, Input_Opt, State_Chm, RC )
!
! !USES:
!
    USE GIGC_Input_Opt_Mod, ONLY : OptInput
    USE GIGC_State_Chm_Mod, ONLY : ChmState
    USE GIGC_State_Chm_Mod, ONLY : Ind_
    USE HCO_Diagn_Mod,      ONLY : Diagn_Create
!
! !INPUT PARAMETERS:
!
    LOGICAL,        INTENT(IN)    :: am_I_Root   ! Is this the root CPU?!
    TYPE(OptInput), INTENT(IN)    :: Input_Opt   ! Input Options object
!
! !INPUT/OUTPUT PARAMETERS:
!
    TYPE(ChmState), INTENT(INOUT) :: State_Chm   ! Chemistry State object
!
! !OUTPUT PARAMETERS:
!
    INTEGER,        INTENT(OUT)   :: RC          ! Success or failure
! 
! !REVISION HISTORY: 
!  21 Jan 2015 - E. Lundgren - Initial version
!  16 Jun 2016 - K. Travis   - Now define species ID's with the IND_ function
!  01 Jul 2016 - R. Yantosca - Remove reference to Input_Opt%TRACER_NAME
!  19 Jul 2016 - R. Yantosca - Now pass State_Chm as an argument
!EOP
!------------------------------------------------------------------------------
!BOC
!
! !LOCAL VARIABLES:
!
    ! Scalars
    INTEGER            :: Collection
    INTEGER            :: id_Pb

    ! Strings
    CHARACTER(LEN=15)  :: OutOper
    CHARACTER(LEN=60)  :: DiagnName
    CHARACTER(LEN=255) :: MSG
    CHARACTER(LEN=255) :: LOC = 'DIAGNINIT_PB_EMISS (diagnostics_mod.F90)' 

    !=======================================================================
    ! DIAGNINIT_PB_EMISS begins here!
    !=======================================================================
      
    ! Assume successful return
    RC = GIGC_SUCCESS

    ! Pb210 species Id
    id_Pb      = Ind_('PB')

    ! Get diagnostic parameters from the Input_Opt object
    Collection = Input_Opt%DIAG_COLLECTION
    OutOper    = Input_Opt%ND01_OUTPUT_TYPE
    
    ! If the species number for lead is scheduled for output in input.geos, 
    ! then define the diagnostic container for 210Pb emissions.
    IF ( ANY ( Input_Opt%TINDEX(1,:) == id_Pb ) ) THEN

       !----------------------------------------------------------------
       ! Create containers for Pb emissions [kg/s]
       !----------------------------------------------------------------
       
       ! Diagnostic container name and id
       DiagnName = 'EMISS_' // TRIM( State_Chm%SpcData(id_Pb)%Info%Name )
       cId = cId + 1

       ! Create container
       CALL Diagn_Create( am_I_Root,                     &
                          Col       = Collection,        & 
                          cId       = cId,               &
                          cName     = TRIM( DiagnName ), &
                          SpaceDim  =  3,                &
                          OutUnit   = 'kg/s',            &
                          OutOper   = TRIM( OutOper ),   &
                          RC        = RC )

       IF ( RC /= HCO_SUCCESS ) THEN
          MSG = 'Cannot create diagnostics: ' // TRIM(DiagnName)
          CALL ERROR_STOP( MSG, LOC ) 
       ENDIF
    ENDIF

  END SUBROUTINE DiagnInit_Pb_Emiss
!EOC
!------------------------------------------------------------------------------
!                  GEOS-Chem Global Chemical Transport Model                  !
!------------------------------------------------------------------------------
!BOP
!
! !IROUTINE: diagninit_rn_decay
!
! !DESCRIPTION: Subroutine DIAGNINIT\_RN\_DECAY initializes the Rn/Pb/Be7
!  decay diagnostic (aka ND02).
!\\
!\\
! !INTERFACE:
!
  SUBROUTINE DiagnInit_Rn_Decay( am_I_Root, Input_Opt, RC )
!
! !USES:
!
    USE GIGC_Input_Opt_Mod, ONLY : OptInput
    USE HCO_Diagn_Mod,      ONLY : Diagn_Create
!
! !INPUT PARAMETERS:
!
    LOGICAL,        INTENT(IN)    :: am_I_Root   ! Is this the root CPU?!
    TYPE(OptInput), INTENT(IN)    :: Input_Opt   ! Input Options object
!
! !OUTPUT PARAMETERS:
!
    INTEGER,        INTENT(OUT)   :: RC          ! Success or failure
! 
! !REVISION HISTORY: 
!  23 Jan 2015 - E. Lundgren - Initial version
!  01 Jul 2016 - R. Yantosca - Remove references to Input_Opt%TRACER_NAME
!EOP
!------------------------------------------------------------------------------
!BOC
!
! !DEFINED PARAMETERS:
!
    INTEGER, PARAMETER   :: NumSpecies = 3        ! Does a var exist for this
!
! !LOCAL VARIABLES:
!
    ! Scalars
    INTEGER              :: Collection, M
    
    ! Strings
    CHARACTER(LEN=15)    :: OutOper
    CHARACTER(LEN=60)    :: DiagnName
    CHARACTER(LEN=255)   :: MSG
    CHARACTER(LEN=255)   :: LOC = 'DIAGNINIT_RN_DECAY (diagnostics_mod.F90)' 

    ! Arrays
    INTEGER              :: SpeciesN   (NumSpecies) 
    CHARACTER(LEN=3)     :: SpeciesName(NumSpecies)


    !=======================================================================
    ! DIAGNINIT_RN_DECAY begins here!
    !=======================================================================
      
    ! Assume successful return
    RC = GIGC_SUCCESS

    ! Get diagnostic parameters from the Input_Opt object
    Collection = Input_Opt%DIAG_COLLECTION
    OutOper    = Input_Opt%ND02_OUTPUT_TYPE
    
    ! Assign array of species numbers corresponding to decaying species
    SpeciesN    = (/ id_Pb, id_Rn, id_Be7 /)
    SpeciesName = (/ 'Pb',  'Rn',  'Be7'  /)

    ! Loop over # of radon decay diagnostics
    DO M = 1, NumSpecies

       ! If the species number is scheduled for output in input.geos, 
       ! then define the diagnostic container for that species.
       IF ( ANY ( Input_Opt%TINDEX(2,:) == SpeciesN( M ) ) ) THEN

          !----------------------------------------------------------------
          ! Create containers for Rn/Pb/Be7 decay [kg/s]
          !----------------------------------------------------------------

          ! Diagnostic container name and id
          DiagnName = 'DECAY_' // TRIM( SpeciesName(M) )
          cId = cId + 1
          
          ! Create container
          CALL Diagn_Create( am_I_Root,                     &
                             Col       = Collection,        & 
                             cId       = cId,               &
                             cName     = TRIM( DiagnName ), &
                             SpaceDim  =  3,                &
                             OutUnit   = 'kg/s',            &
                             OutOper   = TRIM( OutOper   ), &
                             RC        = RC )

          IF ( RC /= HCO_SUCCESS ) THEN
             MSG = 'Cannot create diagnostics: ' // TRIM(DiagnName)
             CALL ERROR_STOP( MSG, LOC ) 
          ENDIF
       ENDIF
    ENDDO

  END SUBROUTINE DiagnInit_Rn_Decay
!EOC
!------------------------------------------------------------------------------
!                  GEOS-Chem Global Chemical Transport Model                  !
!------------------------------------------------------------------------------
!BOP
!
! !IROUTINE: diagninit_bl_frac (LL in progress)
!
! !DESCRIPTION: Subroutine DIAGNINIT\_BL\_FRAC initializes the distribution 
!  of surface emissions in the boundary layer diagnostics (aka ND12).
!\\
!\\
! !INTERFACE:
!
  SUBROUTINE DiagnInit_BL_Frac( am_I_Root, Input_Opt, RC )
!
! !USES:
!
    USE GIGC_Input_Opt_Mod, ONLY : OptInput
    USE HCO_Diagn_Mod,      ONLY : Diagn_Create

!
! !INPUT PARAMETERS:
!
    LOGICAL,        INTENT(IN)    :: am_I_Root   ! Is this the root CPU?!
    TYPE(OptInput), INTENT(IN)    :: Input_Opt   ! Input Options object
!
! !OUTPUT PARAMETERS:
!
    INTEGER,        INTENT(OUT)   :: RC          ! Success or failure
! 
! !REVISION HISTORY: 
!  26 Jan 2015 - E. Lundgren - Initial version
!EOP
!------------------------------------------------------------------------------
!BOC
!
! !LOCAL VARIABLES:
!
    INTEGER              :: Collection, N
    CHARACTER(LEN=15)    :: OutOper
    CHARACTER(LEN=60)    :: DiagnName
    CHARACTER(LEN=255)   :: MSG
    CHARACTER(LEN=255)   :: LOC = 'DIAGNINIT_BL_FRAC (diagnostics_mod.F90)' 

    !=======================================================================
    ! DIAGNINIT_BL_FRAC begins here!
    !=======================================================================
      
    ! Assume successful return
    RC = GIGC_SUCCESS

    ! Get diagnostic parameters from the Input_Opt object
    Collection = Input_Opt%DIAG_COLLECTION
    OutOper    = Input_Opt%ND12_OUTPUT_TYPE

    ! Check if certain species listed for ND12 in input.geos???

    !----------------------------------------------------------------
    ! Create containers for fraction of BL occupied by level L [.]
    !----------------------------------------------------------------

    ! Diagnostic container name and id
    DiagnName = 'BL_FRAC'
    cId = cId + 1

    ! Create container
    CALL Diagn_Create( am_I_Root,                     &
                       Col       = Collection,        & 
                       cId       = cId,               &
                       cName     = TRIM( DiagnName ), &
                       SpaceDim  =  3,                &
                       OutUnit   = '.' ,              &
                       OutOper   = TRIM( OutOper ),   &
                       RC        = RC )

    IF ( RC /= HCO_SUCCESS ) THEN
       MSG = 'Cannot create diagnostics: ' // TRIM(DiagnName)
       CALL ERROR_STOP( MSG, LOC ) 
    ENDIF

  END SUBROUTINE DiagnInit_BL_Frac
!EOC

!------------------------------------------------------------------------------
!                  GEOS-Chem Global Chemical Transport Model                  !
!------------------------------------------------------------------------------
!BOP
!
! !IROUTINE: diagninit_cldconv_flx (LL in progress)
!
! !DESCRIPTION: Subroutine DIAGNINIT\_CLDCONV\_FLX initializes the upward
!  mass flux due to wet convection diagnostic (aka ND14).
!\\
!\\
! !INTERFACE:
!
  SUBROUTINE DiagnInit_CldConv_Flx( am_I_Root, Input_Opt, State_Chm, RC )
!
! !USES:
!
    USE GIGC_Input_Opt_Mod, ONLY : OptInput
    USE GIGC_State_Chm_Mod, ONLY : ChmState
    USE HCO_Diagn_Mod,      ONLY : Diagn_Create
    USE Species_Mod,        ONLY : Species
!
! !INPUT PARAMETERS:
!
    LOGICAL,        INTENT(IN)    :: am_I_Root   ! Is this the root CPU?!
    TYPE(OptInput), INTENT(IN)    :: Input_Opt   ! Input Options object
!
! !INPUT/OUTPUT PARAMETERS:
!
    TYPE(ChmState), INTENT(INOUT) :: State_Chm   ! Chemistry State object
!
! !OUTPUT PARAMETERS:
!
    INTEGER,        INTENT(OUT)   :: RC          ! Success or failure
! 
! !REVISION HISTORY: 
!  26 Jan 2015 - E. Lundgren - Initial version
!  01 Jul 2016 - R. Yantosca - Use State_Chm%nAdvect to replace N_TRACERS
!  01 Jul 2016 - R. Yantosca - Now rename species DB object ThisSpc to SpcInfo
!EOP
!------------------------------------------------------------------------------
!BOC
!
! !LOCAL VARIABLES:
!
    ! Scalars
    INTEGER                :: Collection, N, NA
    CHARACTER(LEN=15)      :: OutOper
    CHARACTER(LEN=60)      :: DiagnName
    CHARACTER(LEN=255)     :: MSG
    CHARACTER(LEN=255)     :: LOC='DIAGNINIT_CLDCONV_FLX (diagnostics_mod.F90)'

    ! Pointers
    TYPE(Species), POINTER :: SpcInfo

    !=======================================================================
    ! DIAGNINIT_CLDCONV_FLX begins here!
    !=======================================================================
      
    ! Assume successful return
    RC = GIGC_SUCCESS

    ! Get diagnostic parameters from the Input_Opt object
    Collection = Input_Opt%DIAG_COLLECTION
    OutOper    = Input_Opt%ND14_OUTPUT_TYPE

    ! Check if certain species listed for ND14 in input.geos???
    
    ! Loop over advected species
    DO NA = 1, State_Chm%nAdvect
         
       ! Species ID 
       N = State_Chm%Map_Advect(NA)

       ! Entry in the species database
       SpcInfo => State_Chm%SpcData(N)%Info

       ! If this species number N is scheduled for output in input.geos, 
       ! then define the diagnostic containers for cloud convection mass change
       IF ( ANY( Input_Opt%TINDEX(14,:) == N ) ) THEN

          !----------------------------------------------------------------
          ! Create container for mass change due to cloud convection [kg/s]
          !----------------------------------------------------------------
      
          ! Diagnostic container name and id
          DiagnName = 'CLDCONV_FLX_' // TRIM( SpcInfo%Name )
          cId = cId + 1

          ! Create container
          CALL Diagn_Create( am_I_Root,                     &
                             Col       = Collection,        & 
                             cId       = cId,               &
                             cName     = TRIM( DiagnName ), &
                             SpaceDim  =  3,                &
                             OutUnit   = 'kg/s' ,           &
                             OutOper   = TRIM( OutOper ),   &
                             RC        = RC )
      
          IF ( RC /= HCO_SUCCESS ) THEN
             MSG = 'Cannot create diagnostics: ' // TRIM(DiagnName)
             CALL ERROR_STOP( MSG, LOC ) 
          ENDIF      
       ENDIF

       ! Free pointer
       SpcInfo => NULL()
    ENDDO   

  END SUBROUTINE DiagnInit_CldConv_Flx
!EOC

!------------------------------------------------------------------------------
!                  GEOS-Chem Global Chemical Transport Model                  !
!------------------------------------------------------------------------------
!BOP
!
! !IROUTINE: diagninit_blmix_flx (LL in progress)
!
! !DESCRIPTION: Subroutine DIAGNINIT\_BLMIX\_FLX initializes the upward
!  mass flux from boundary-layer mixing diagnostic (aka ND15).
!\\
!\\
! !INTERFACE:
!
  SUBROUTINE DiagnInit_BLMix_Flx( am_I_Root, Input_Opt, State_Chm, RC )
!
! !USES:
!
    USE GIGC_Input_Opt_Mod, ONLY : OptInput
    USE GIGC_State_Chm_Mod, ONLY : ChmState
    USE HCO_Diagn_Mod,      ONLY : Diagn_Create
    USE Species_Mod,        ONLY : Species
!
! !INPUT PARAMETERS:
!
    LOGICAL,        INTENT(IN)    :: am_I_Root   ! Is this the root CPU?!
    TYPE(OptInput), INTENT(IN)    :: Input_Opt   ! Input Options object
!
! !INPUT/OUTPUT PARAMETERS:
!
    TYPE(ChmState), INTENT(INOUT) :: State_Chm   ! Chemistry State object
!
! !OUTPUT PARAMETERS:
!
    INTEGER,        INTENT(OUT)   :: RC          ! Success or failure
! 
! !REVISION HISTORY: 
!  26 Jan 2015 - E. Lundgren - Initial version
!  01 Jul 2016 - R. Yantosca - Use State_Chm%nAdvect to replace N_TRACERS
!  01 Jul 2016 - R. Yantosca - Now rename species DB object ThisSpc to SpcInfo
!EOP
!------------------------------------------------------------------------------
!BOC
!
! !LOCAL VARIABLES:
!
    ! Scalars
    INTEGER                :: Collection, N, NA

    ! Strings
    CHARACTER(LEN=15)      :: OutOper
    CHARACTER(LEN=60)      :: DiagnName
    CHARACTER(LEN=255)     :: MSG
    CHARACTER(LEN=255)     :: LOC = 'DIAGNINIT_BLMIX_FLX (diagnostics_mod.F90)' 

    ! Pointers
    TYPE(Species), POINTER :: SpcInfo

    !=======================================================================
    ! DIAGNINIT_BLMIX_FLX begins here!
    !=======================================================================
      
    ! Assume successful return
    RC = GIGC_SUCCESS

    ! Get diagnostic parameters from the Input_Opt object
    Collection = Input_Opt%DIAG_COLLECTION
    OutOper    = Input_Opt%ND15_OUTPUT_TYPE
    
    ! Check if certain species listed for ND15 in input.geos???

    ! Loop over only the advected species
    DO NA = 1, State_Chm%nAdvect

       ! Species ID
       N = State_Chm%Map_Advect(NA)

       ! Entry in the species database
       SpcInfo => State_Chm%SpcData(N)%Info
         
       ! If this species number N is scheduled for output in input.geos, 
       ! then define the diagnostic containers for BL mixing upward flux
       IF ( ANY( Input_Opt%TINDEX(15,:) == N ) ) THEN

          !----------------------------------------------------------------
          ! Create containers for boundary-layer mixing upward mass flux [kg/s]
          !----------------------------------------------------------------
      
          ! Diagnostic container name and id
          DiagnName = 'BLMIX_FLX_' // TRIM( SpcInfo%Name )
          cId = cId + 1

          ! Create container
          CALL Diagn_Create( am_I_Root,                     &
                             Col       = Collection,        & 
                             cId       = cId,               &
                             cName     = TRIM( DiagnName ), &
                             SpaceDim  =  3,                &
                             OutUnit   = 'kg/s' ,           &
                             OutOper   = TRIM( OutOper ),   &
                             RC        = RC )
      
          IF ( RC /= HCO_SUCCESS ) THEN
             MSG = 'Cannot create diagnostics: ' // TRIM(DiagnName)
             CALL ERROR_STOP( MSG, LOC ) 
          ENDIF
       ENDIF

       ! Free pointer
       SpcInfo => NULL()
    ENDDO   

  END SUBROUTINE DiagnInit_BLMix_Flx
!EOC

!------------------------------------------------------------------------------
!                  GEOS-Chem Global Chemical Transport Model                  !
!------------------------------------------------------------------------------
!BOP
!
! !IROUTINE: diagninit_precip_frac (LL in progress)
!
! !DESCRIPTION: Subroutine DIAGNINIT\_PRECIP\_FRAC initializes the areal
!  fraction of precipitation diagnostic (aka ND16).
!\\
!\\
! !INTERFACE:
!
  SUBROUTINE DiagnInit_Precip_Frac( am_I_Root, Input_Opt, RC )
!
! !USES:
!
    USE GIGC_Input_Opt_Mod, ONLY : OptInput
    USE HCO_Diagn_Mod,      ONLY : Diagn_Create

!
! !INPUT PARAMETERS:
!
    LOGICAL,        INTENT(IN)    :: am_I_Root   ! Is this the root CPU?!
    TYPE(OptInput), INTENT(IN)    :: Input_Opt   ! Input Options object
!
! !OUTPUT PARAMETERS:
!
    INTEGER,        INTENT(OUT)   :: RC          ! Success or failure
! 
! !REVISION HISTORY: 
!  26 Jan 2015 - E. Lundgren - Initial version
!EOP
!------------------------------------------------------------------------------
!BOC
!
! !LOCAL VARIABLES:
!
    INTEGER              :: Collection, M
    CHARACTER(LEN=15)    :: OutOper
    CHARACTER(LEN=60)    :: DiagnName
    CHARACTER(LEN=255)   :: MSG
    CHARACTER(LEN=255)   :: LOC = 'DIAGNINIT_PRECIP_FRAC (diagnostics_mod.F90)' 

    !=======================================================================
    ! DIAGNINIT_PRECIP_FRAC begins here!
    !=======================================================================
      
    ! Assume successful return
    RC = GIGC_SUCCESS

    ! Get diagnostic parameters from the Input_Opt object
    Collection = Input_Opt%DIAG_COLLECTION
    OutOper    = Input_Opt%ND16_OUTPUT_TYPE

    DO M = 1, 2    
      
       SELECT CASE ( M )
          CASE ( 1 )
             !----------------------------------------------------------------
             ! Name container for fraction of grid box with rainout and
             ! washout (large-scale precipitation) [.]
             !----------------------------------------------------------------
             DiagnName = 'PRECIP_FRAC_LS' 
          CASE ( 2 )
             !----------------------------------------------------------------
             ! Name container for fraction of grid box with rainout and
             ! washout (convective precipitation) [.]
             !----------------------------------------------------------------
             DiagnName = 'PRECIP_FRAC_CONV'
          CASE DEFAULT
             IF ( RC /= HCO_SUCCESS ) THEN
                MSG = 'ND16 diagnostic name not defined.'
                CALL ERROR_STOP( MSG, LOC ) 
             ENDIF             
       END SELECT

       ! Diagnostic container id
       cId = cId + 1

       ! Create container
       CALL Diagn_Create( am_I_Root,                     &
                          Col       = Collection,        & 
                          cId       = cId,               &
                          cName     = TRIM( DiagnName ), &
                          SpaceDim  =  3,                &
                          OutUnit   = '.' ,              &
                          OutOper   = TRIM( OutOper ),   &
                          RC        = RC )
   
       IF ( RC /= HCO_SUCCESS ) THEN
          MSG = 'Cannot create ND16 diagnostic: ' // TRIM(DiagnName)
          CALL ERROR_STOP( MSG, LOC ) 
       ENDIF
   ENDDO

  END SUBROUTINE DiagnInit_Precip_Frac
!EOC

!------------------------------------------------------------------------------
!                  GEOS-Chem Global Chemical Transport Model                  !
!------------------------------------------------------------------------------
!BOP
!
! !IROUTINE: diagninit_rain_frac (LL in progress)
!
! !DESCRIPTION: Subroutine DIAGNINIT\_RAIN\_FRAC initializes the rainout
!  fraction in precipitation diagnostic (aka ND17).
!\\
!\\
! !INTERFACE:
!
  SUBROUTINE DiagnInit_Rain_Frac( am_I_Root, Input_Opt, State_Chm, RC )
!
! !USES:
!
    USE GIGC_Input_Opt_Mod, ONLY : OptInput
    USE GIGC_State_Chm_Mod, ONLY : ChmState
    USE HCO_Diagn_Mod,      ONLY : Diagn_Create
    USE Species_Mod,        ONLY : Species
!
! !INPUT PARAMETERS:
!
    LOGICAL,        INTENT(IN)    :: am_I_Root   ! Is this the root CPU?!
    TYPE(OptInput), INTENT(IN)    :: Input_Opt   ! Input Options object
!
! !INPUT/OUTPUT PARAMETERS:
!
    TYPE(ChmState), INTENT(INOUT) :: State_Chm   ! Chemistry State object
!
! !OUTPUT PARAMETERS:
!
    INTEGER,        INTENT(OUT)   :: RC          ! Success or failure
! 
! !REVISION HISTORY: 
!  26 Jan 2015 - E. Lundgren - Initial version
!  01 Jul 2016 - R. Yantosca - Use module variable nAdvect to replace N_TRACERS
!  01 Jul 2016 - R. Yantosca - Now rename species DB object ThisSpc to SpcInfo
!  19 Jul 2016 - R. Yantosca - Bug fix: now declare N, nAdvect variables
!EOP
!------------------------------------------------------------------------------
!BOC
!
! !LOCAL VARIABLES:
!
    ! Scalars
    INTEGER                :: Collection, M, NA, N

    ! Strings
    CHARACTER(LEN=15)      :: OutOper
    CHARACTER(LEN=60)      :: DiagnName
    CHARACTER(LEN=255)     :: MSG
    CHARACTER(LEN=255)     :: LOC='DIAGNINIT_RAIN_FRAC (diagnostics_mod.F90)'

    ! Pointers
    TYPE(Species), POINTER :: SpcInfo

    !=======================================================================
    ! DIAGNINIT_RAIN_FRAC begins here!
    !=======================================================================
      
    ! Assume successful return
    RC = GIGC_SUCCESS

    ! Get diagnostic parameters from the Input_Opt object
    Collection = Input_Opt%DIAG_COLLECTION
    OutOper    = Input_Opt%ND17_OUTPUT_TYPE
    
    ! Check if certain species listed for ND17 in input.geos???

    ! Loop over only the advected species
    DO NA = 1, State_Chm%nAdvect
         
       ! Species ID
       N = State_Chm%Map_Advect(NA)

       ! Entry in the species database
       SpcInfo => State_Chm%SpcData(N)%Info

       ! If this species number N is scheduled for output in input.geos, 
       ! then define the diagnostic containers for rainout fraction
       IF ( ANY( Input_Opt%TINDEX(17,:) == N ) ) THEN

          DO M = 1, 2          
             SELECT CASE ( M )
                CASE ( 1 )
                !-----------------------------------------------------
                ! Name container for the fraction of soluble species
                ! lost to rainout (large-scale precipitation) [.]
                !-----------------------------------------------------
                DiagnName = 'RAIN_FRAC_LS_' // TRIM( SpcInfo%Name )
                CASE ( 2 )
               !------------------------------------------------------
               ! Name container for the fraction of soluble species
               ! lost to rainout (convective precipitation) [.]
               !------------------------------------------------------
               ! Diagnostic name
               DiagnName = 'RAIN_FRAC_CONV_' // TRIM( SpcInfo%Name )
                CASE DEFAULT
                   IF ( RC /= HCO_SUCCESS ) THEN
                      MSG = 'ND17 diagnostic name not defined.'
                      CALL ERROR_STOP( MSG, LOC ) 
                   ENDIF             
             END SELECT

             ! Diagnostic container id
             cId = cId + 1
      
             ! Create container
             CALL Diagn_Create( am_I_Root,                     &
                                Col       = Collection,        & 
                                cId       = cId,               &
                                cName     = TRIM( DiagnName ), &
                                SpaceDim  =  3,                &
                                OutUnit   = '.' ,              &
                                OutOper   = TRIM( OutOper ),   &
                                RC        = RC )
         
             IF ( RC /= HCO_SUCCESS ) THEN
                MSG = 'Cannot create ND17 diagnostic: ' // TRIM(DiagnName)
                CALL ERROR_STOP( MSG, LOC ) 
             ENDIF 
          ENDDO     
       ENDIF

       ! Free pointer
       SpcInfo => NULL()
    ENDDO     

  END SUBROUTINE DiagnInit_Rain_Frac
!EOC

!------------------------------------------------------------------------------
!                  GEOS-Chem Global Chemical Transport Model                  !
!------------------------------------------------------------------------------
!BOP
!
! !IROUTINE: diagninit_wash_frac (LL in progress)
!
! !DESCRIPTION: Subroutine DIAGNINIT\_WASH\_FRAC initializes the washout
!  fraction diagnostic (aka ND18).
!\\
!\\
! !INTERFACE:
!
  SUBROUTINE DiagnInit_Wash_Frac( am_I_Root, Input_Opt, State_Chm, RC )
!
! !USES:
!
    USE GIGC_Input_Opt_Mod, ONLY : OptInput
    USE GIGC_State_Chm_Mod, ONLY : ChmState
    USE HCO_Diagn_Mod,      ONLY : Diagn_Create
    USE Species_Mod,        ONLY : Species
!
! !INPUT PARAMETERS:
!
    LOGICAL,        INTENT(IN)    :: am_I_Root   ! Is this the root CPU?!
    TYPE(OptInput), INTENT(IN)    :: Input_Opt   ! Input Options object
!
! !INPUT/OUTPUT PARAMETERS:
!
    TYPE(ChmState), INTENT(INOUT) :: State_Chm   ! Chemistry State object
!
! !OUTPUT PARAMETERS:
!
    INTEGER,        INTENT(OUT)   :: RC          ! Success or failure
! 
! !REVISION HISTORY: 
!  26 Jan 2015 - E. Lundgren - Initial version
!  01 Jul 2016 - R. Yantosca - Use module variable nAdvect to replace N_TRACERS
!  01 Jul 2016 - R. Yantosca - Now rename species DB object ThisSpc to SpcInfo
!EOP
!------------------------------------------------------------------------------
!BOC
!
! !LOCAL VARIABLES:
!
    ! Scalars
    INTEGER                :: Collection, M, NA, N

    ! Strings
    CHARACTER(LEN=15)      :: OutOper
    CHARACTER(LEN=60)      :: DiagnName
    CHARACTER(LEN=255)     :: MSG
    CHARACTER(LEN=255)     :: LOC='DiagnInit_Wash_Frac (diagnostics_mod.F90)' 

    ! Pointers
    TYPE(Species), POINTER :: SpcInfo

    !=======================================================================
    ! DIAGNINIT_WASH_FRAC begins here!
    !=======================================================================
      
    ! Assume successful return
    RC         = GIGC_SUCCESS

    ! Get diagnostic parameters from the Input_Opt object
    Collection = Input_Opt%DIAG_COLLECTION
    OutOper    = Input_Opt%ND18_OUTPUT_TYPE
 
    ! Check if certain species listed for ND18 in input.geos???

    ! Loop over advected species
    DO NA = 1, State_Chm%nAdvect
         
       ! Species ID
       N = State_Chm%Map_Advect(NA)

       ! Entry in the species database
       SpcInfo => State_Chm%SpcData(N)%Info

       ! If this species number N is scheduled for output in input.geos, 
       ! then define the diagnostic containers for washout fraction
       IF ( ANY( Input_Opt%TINDEX(18,:) == N ) ) THEN

          DO M = 1, 2          
             SELECT CASE ( M )
                CASE ( 1 )
                   !-----------------------------------------------------
                   ! Name container for the fraction of soluble species
                   ! lost to washout (large-scale precipitation) [.]
                   !-----------------------------------------------------
                   DiagnName = 'WASH_FRAC_LS' // TRIM( SpcInfo%Name )
                CASE ( 2 )
                   !------------------------------------------------------
                   ! Name container for the fraction of soluble species
                   ! lost to washout (convective precipitation) [.]
                   !------------------------------------------------------
                   DiagnName = 'WASH_FRAC_CONV_' // TRIM( SpcInfo%Name )
                CASE DEFAULT
                   IF ( RC /= HCO_SUCCESS ) THEN
                      MSG = 'ND18 diagnostic name not defined.'
                      CALL ERROR_STOP( MSG, LOC ) 
                   ENDIF             
             END SELECT

             ! Diagnostic container id
             cId = cId + 1

             ! Create container
             CALL Diagn_Create( am_I_Root,                     &
                                Col       = Collection,        & 
                                cId       = cId,               &
                                cName     = TRIM( DiagnName ), &
                                SpaceDim  =  3,                &
                                OutUnit   = '.' ,              &
                                OutOper   = TRIM( OutOper ),   &
                                RC        = RC )
         
             IF ( RC /= HCO_SUCCESS ) THEN
                MSG = 'Cannot create ND18 diagnostic: ' // TRIM(DiagnName)
                CALL ERROR_STOP( MSG, LOC ) 
             ENDIF
          ENDDO
       ENDIF

       ! Free pointer
       SpcInfo => NULL()
    ENDDO

  END SUBROUTINE DiagnInit_Wash_Frac
!EOC

!------------------------------------------------------------------------------
!                  GEOS-Chem Global Chemical Transport Model                  !
!------------------------------------------------------------------------------
!BOP
!
! !IROUTINE: diagninit_CH4_Loss (LL in progress)
!
! !DESCRIPTION: Subroutine DIAGNINIT\_CH4\_LOSS initializes the methane
!  loss diagnostic (aka ND19).
!\\
!\\
! !INTERFACE:
!
  SUBROUTINE DiagnInit_CH4_Loss( am_I_Root, Input_Opt, RC )
!
! !USES:
!
    USE GIGC_Input_Opt_Mod, ONLY : OptInput
    USE HCO_Diagn_Mod,      ONLY : Diagn_Create

!
! !INPUT PARAMETERS:
!
    LOGICAL,        INTENT(IN)    :: am_I_Root   ! Is this the root CPU?!
    TYPE(OptInput), INTENT(IN)    :: Input_Opt   ! Input Options object
!
! !OUTPUT PARAMETERS:
!
    INTEGER,        INTENT(OUT)   :: RC          ! Success or failure
! 
! !REVISION HISTORY: 
!  26 Jan 2015 - E. Lundgren - Initial version
!EOP
!------------------------------------------------------------------------------
!BOC
!
! !LOCAL VARIABLES:
!
    INTEGER              :: Collection, N
    CHARACTER(LEN=15)    :: OutOper
    CHARACTER(LEN=60)    :: DiagnName
    CHARACTER(LEN=255)   :: MSG
    CHARACTER(LEN=255)   :: LOC = 'DIAGNINIT_CH4_LOSS (diagnostics_mod.F90)' 

    !=======================================================================
    ! DIAGNINIT_CH4_LOSS begins here!
    !=======================================================================
      
    ! Assume successful return
    RC = GIGC_SUCCESS

    ! Get diagnostic parameters from the Input_Opt object
    Collection = Input_Opt%DIAG_COLLECTION
    OutOper    = Input_Opt%ND19_OUTPUT_TYPE
    
    ! Check if certain species listed for ND19 in input.geos???

    !----------------------------------------------------------------
    ! Create containers for CH4 removal by OH [kg CH4]
    !----------------------------------------------------------------

    ! Diagnostic container name and id
    DiagnName = 'CH4_LOSS'
    cId = cId + 1

    ! Create container
    CALL Diagn_Create( am_I_Root,                     &
                       Col       = Collection,        & 
                       cId       = cId,               &
                       cName     = TRIM( DiagnName ), &
                       SpaceDim  =  3,                &
                       OutUnit   = 'kg CH4' ,         &
                       OutOper   = TRIM( OutOper ),   &
                       RC        = RC )

    IF ( RC /= HCO_SUCCESS ) THEN
       MSG = 'Cannot create diagnostics: ' // TRIM(DiagnName)
       CALL ERROR_STOP( MSG, LOC ) 
    ENDIF

  END SUBROUTINE DiagnInit_CH4_Loss
!EOC
!------------------------------------------------------------------------------
!                  GEOS-Chem Global Chemical Transport Model                  !
!------------------------------------------------------------------------------
!BOP
!
! !IROUTINE: diagninit_landmap (LL in progress)
!
! !DESCRIPTION: Subroutine DIAGNINIT\_LANDMAP initializes the land map  
!  diagnostic (aka ND30).
!\\
!\\
! !INTERFACE:
!
  SUBROUTINE DiagnInit_LandMap( am_I_Root, Input_Opt, RC )
!
! !USES:
!
    USE GIGC_Input_Opt_Mod, ONLY : OptInput
    USE HCO_Diagn_Mod,      ONLY : Diagn_Create
!
! !INPUT PARAMETERS:
!
    LOGICAL,        INTENT(IN)    :: am_I_Root   ! Is this the root CPU?!
    TYPE(OptInput), INTENT(IN)    :: Input_Opt   ! Input Options object
!
! !OUTPUT PARAMETERS:
!
    INTEGER,        INTENT(OUT)   :: RC          ! Success or failure
! 
! !REVISION HISTORY: 
!  26 Jan 2015 - E. Lundgren - Initial version
!EOP
!------------------------------------------------------------------------------
!BOC
!
! !LOCAL VARIABLES:
!
    INTEGER              :: Collection, N
    CHARACTER(LEN=15)    :: OutOper 
    CHARACTER(LEN=60)    :: DiagnName
    CHARACTER(LEN=255)   :: MSG
    CHARACTER(LEN=255)   :: LOC = 'DIAGNINIT_LANDMAP (diagnostics_mod.F90)' 

    !=======================================================================
    ! DIAGNINIT_LANDMAP begins here!
    !=======================================================================
      
    ! Assume successful return
    RC = GIGC_SUCCESS

    ! Get diagnostic parameters from the Input_Opt object
    Collection = Input_Opt%DIAG_COLLECTION
    OutOper    = Input_Opt%ND30_OUTPUT_TYPE
   
    !----------------------------------------------------------------
    ! Create container for the GMAO land-water indices [.]
    !----------------------------------------------------------------

    ! Diagnostic container name and id
    DiagnName = 'LANDMAP'
    cId = cId + 1

    ! Create container
    CALL Diagn_Create( am_I_Root,                     &
                       Col       = Collection,        & 
                       cId       = cId,               &
                       cName     = TRIM( DiagnName ), &
                       SpaceDim  =  2,                &
                       OutUnit   = '.' ,              &
                       OutOper   = TRIM( OutOper ),   &
                       RC        = RC )

    IF ( RC /= HCO_SUCCESS ) THEN
       MSG = 'Cannot create diagnostics: ' // TRIM(DiagnName)
       CALL ERROR_STOP( MSG, LOC ) 
    ENDIF   

  END SUBROUTINE DiagnInit_LandMap
!EOC
!------------------------------------------------------------------------------
!                  GEOS-Chem Global Chemical Transport Model                  !
!------------------------------------------------------------------------------
!BOP
!
! !IROUTINE: diagnupdate_met
!
! !DESCRIPTION: Subroutine DIAGNUPDATE\_MET updates the meteorology state
!  diagnostics (aka ND31, ND55, ND57, ND66, ND67, and ND68). Only the subset
!  of Met diagnostics which save State_Met data or are calculated from
!  State_Met data are updated in this subroutine. All other Met diagnostics
!  are updated within Met-field read modules.
!\\
!\\
! !INTERFACE:
!
  SUBROUTINE DiagnUpdate_Met( am_I_Root, Input_Opt, State_Met, RC )
!
! !USES:
!
    USE GIGC_Input_Opt_Mod, ONLY : OptInput
    USE GIGC_State_Met_Mod, ONLY : MetState
    USE HCO_Diagn_Mod,      ONLY : Diagn_Update
    USE PHYSCONSTANTS,      ONLY : XNUMOLAIR, SCALE_HEIGHT
!
! !INPUT PARAMETERS:
!
    LOGICAL,        INTENT(IN)    :: am_I_Root   ! Is this the root CPU?!
    TYPE(OptInput), INTENT(IN)    :: Input_Opt   ! Input Options object
    TYPE(MetState), INTENT(IN   ) :: State_Met  ! Met state
!
! !OUTPUT PARAMETERS:
!
    INTEGER,        INTENT(OUT)   :: RC          ! Success or failure
! 
! !REVISION HISTORY: 
!  21 Jan 2015 - E. Lundgren - Initial version
!  15 Jan 2016 - E. Lundgren - Revise for all MET-related diagnostics
!  29 Apr 2016 - R. Yantosca - Don't initialize pointers in declaration stmts
!EOP
!------------------------------------------------------------------------------
!BOC
!
! !LOCAL VARIABLES:
!
    INTEGER            :: I, J, L, N, Collection, Num2D, Num3D, HCRC
    CHARACTER(LEN=30)  :: NameSuffix, DiagnName
    CHARACTER(LEN=255) :: MSG
    CHARACTER(LEN=255) :: LOC = 'DiagnUpdate_Met (diagnostics_mod.F90)'
    REAL(fp), TARGET   :: Temp2D( IIPAR, JJPAR )
    REAL(fp), TARGET   :: Temp3D( IIPAR, JJPAR, LLPAR )
    REAL(fp), POINTER  :: Ptr2D(:,:)
    REAL(fp), POINTER  :: Ptr3D(:,:,:)

    !=======================================================================
    ! DIAGNUPDATE_MET begins here!
    !=======================================================================
      
    ! Assume successful return
    RC = GIGC_SUCCESS

    ! Initialize pointers
    Ptr2D => NULL()
    Ptr3D => NULL()

    ! Get diagnostic parameters from the Input_Opt object
    ! This is not currently used, but keep for possible later use/editing
    Collection = Input_Opt%DIAG_COLLECTION

    ! For now, only update if GEOS-FP or MERRA2 since diagnostics
    ! for those are stored in State_Met and are therefore accessible here.
#if defined( GEOS_FP ) || defined ( MERRA2 )

    ! Set number of 3D and 2D MET diagnostics that are updated 
    Num2d = 23
    Num3d = 14

    !----------------------------------------------------------------
    ! Update 2D containers
    !----------------------------------------------------------------
  
    ! Loop over 2D diagnostics within Met category
    DO N = 1, Num2D

       ! Zero the temporary array in case it is used
       Temp2D = 0.0e+0_fp

       SELECT CASE ( N )
          CASE ( 1 )
             NameSuffix = 'HFLUX'   ! ND67, trcr 1: Sens heat flux [W/m2]
             Ptr2D => State_Met%HFLUX  
          CASE ( 2 )
             NameSuffix = 'RADSWG'  ! ND67, trcr 2: SW rad @ sfc [W/m2]
             Ptr2D => State_Met%SWGDN  
          CASE ( 3 )
             NameSuffix = 'PREACC'  ! ND67, trcr 3: Tot prec [kg/m2/s]
             Ptr2D => State_Met%PRECTOT 
          CASE ( 4 )
             NameSuffix = 'PRECON'  ! ND67, trcr 4: Sfc conv prec[kg/m2/s]
             Ptr2D => State_Met%PRECCON 
          CASE ( 5 )
             NameSuffix = 'TS'      ! ND67, trcr 5: T @ 2m height [K]
             Ptr2D => State_Met%TS   
          CASE ( 6 )
             NameSuffix = 'RADSWT'  ! ND67, trcr 6
             Ptr2D => Temp2D        ! BPCH is set to 0 for GEOS-FP/MERRA2
          CASE ( 7 )
             NameSuffix = 'USTAR'   ! ND67, trcr 7: Friction vel [m/s]
             Ptr2D => State_Met%USTAR   
          CASE ( 8 )
             NameSuffix = 'Z0'      ! ND67, trcr 8: Roughness height [m]
             Ptr2D => State_Met%Z0    
          CASE ( 9 )
             NameSuffix = 'PBL'     ! ND67, trcr 9: PBL height [m]
             Ptr2D => State_Met%PBLH  
          CASE ( 10 )
             NameSuffix = 'CLDFRC'  ! ND67, trcr 10: Column cld fraction
             Ptr2D => State_Met%CLDFRC  
          CASE ( 11 )
             NameSuffix = 'U10M'    ! ND67, trcr 11: U-wind @ 10m [m/s]
             Ptr2D => State_Met%U10M   
          CASE ( 12 )
             NameSuffix = 'V10M'    ! ND67, trcr 12: V-wind @ 10m [m/s]
             Ptr2D => State_Met%V10M  
          CASE ( 13 )
             NameSuffix = 'PS-PBL'  ! ND67, trcr 13: Boundary layer top pressure
             Temp2D = State_Met%PEDGE(:,:,1) *      &             ! [hPa]
                      EXP( -State_Met%PBLH(:,:) / SCALE_HEIGHT ) 
             Ptr2D => Temp2D
          CASE ( 14 )
             NameSuffix = 'ALBD'    ! ND67, trcr 14: Sfc albedo [unitless]
             Ptr2D => State_Met%ALBD   
          CASE ( 15 )
             NameSuffix = 'PHIS'    ! ND67, trcr 15: Sfc geopotential [m]
             Ptr2D => State_Met%PHIS
          CASE ( 16 )
             NameSuffix = 'CLDTOP'  ! ND67, trcr 16: Max cloud top level
             Temp2D = FLOAT( State_Met%CLDTOPS )
             Ptr2D => Temp2D
          CASE ( 17 )
             NameSuffix = 'TROPP'   ! ND67, trcr 17: T'pause pressure
             Ptr2D => State_Met%TROPP !              [hPa]
          CASE ( 18 )
             NameSuffix = 'SLP'     ! ND67, trcr 18: Sea level prs [hPa]
             Ptr2D => State_Met%SLP 
          CASE ( 19 )
             NameSuffix = 'TSKIN'   ! ND67, trcr 19: Sfc skin temp [K]
             Ptr2D => State_Met%TSKIN   
          CASE ( 20 )
             NameSuffix = 'PARDF'   ! ND67, trcr 20: Diffuse PAR [W/m2]
             Ptr2D => State_Met%PARDF 
          CASE ( 21 )
             NameSuffix = 'PARDR'   ! ND67, trcr 21: Direct PAR [W/m2]
             Ptr2D => State_Met%PARDR   
          CASE ( 22 )
             NameSuffix = 'GWETTOP' ! ND67, trcr 22: Topsoil wetness
             Ptr2D => State_Met%GWETTOP !            [frac]
          CASE ( 23 )
             NameSuffix = 'EFLUX'   ! ND67, trcr 23: Latent heat flx
             Ptr2D => State_Met%EFLUX !              [W/m2] 
          CASE DEFAULT
             IF ( N > Num2D ) THEN
                MSG = 'Undefined 2D diagnostic in MET diagnostic group'
             ENDIF
             CALL ERROR_STOP( MSG, LOC ) 
       END SELECT

       ! Diagnostic info
       DiagnName = 'MET_2D_' // NameSuffix

       ! Update diagnostics
       IF ( ASSOCIATED(Ptr2D) ) THEN 
          CALL Diagn_Update( am_I_Root,                   &
                             cName   = TRIM( DiagnName ), &
                             Array2D = Ptr2D,             &
                             RC      = HCRC )

          ! Free the pointer
          Ptr2D => NULL()
 
          IF ( HCRC /= HCO_SUCCESS ) THEN
             MSG = 'Cannot update 2D MET diagnostic ' // TRIM(DiagnName)
             CALL ERROR_STOP( MSG, LOC ) 
          ENDIF
       ENDIF
    ENDDO

    !----------------------------------------------------------------
    ! Update 3D containers
    !----------------------------------------------------------------
    ! Loop over 3D diagnostics within Met category
    DO N = 1, Num3D

       ! Zero the temporary array in case it is used
       Temp3D = 0.0e+0_fp

       SELECT CASE ( N ) 
          CASE ( 1 )
             NameSuffix = 'PEDGE'        ! ND31, trcr 1
             Ptr3D => State_Met%PEDGE
          CASE ( 2 )
             NameSuffix = 'THETA'        ! Potential temp, ND57, trcr 1
             !$OMP PARALLEL DO &
             !$OMP DEFAULT( SHARED ) &
             !$OMP PRIVATE( I, J, L )
             DO L = 1, LLPAR
             DO J = 1, JJPAR
             DO I = 1, IIPAR
                Temp3D(I,J,L) = State_Met%T(I,J,L)               &
                                * ( State_MET%PEDGE(I,J,1)       & 
                                / State_Met%PMID(I,J,L) )**0.286
             ENDDO
             ENDDO
             ENDDO
             !$OMP END PARALLEL DO
             Ptr3D => Temp3D
          CASE ( 3 )
             NameSuffix = 'UWND'         ! ND66, trcr 1: Zonal wind [m/s]
             Ptr3D => State_Met%U 
          CASE ( 4 )
             NameSuffix = 'VWND'         ! ND66, trcr 2: Meridional wind [m/s]
             Ptr3D => State_Met%V 
          CASE ( 5 )
             NameSuffix = 'TMPU'         ! ND66, trcr 3: Temperature [K]
             Ptr3D => State_Met%TMPU1
          CASE ( 6 )
             NameSuffix = 'TMPU'         ! ND66, trcr 3: Temperature [K]
             Ptr3D => State_Met%TMPU2
          CASE ( 7 )
             NameSuffix = 'SPHU'         ! ND66, trcr 4: Specific humidity
             Ptr3D => State_Met%SPHU1                   ! [g H2O/kg air]
          CASE ( 8 )
             NameSuffix = 'SPHU'         ! ND66, trcr 4: Specific humidity
             Ptr3D => State_Met%SPHU2                   ! [g H2O/kg air]
          CASE ( 9 )
             NameSuffix = 'CLDMAS'       ! ND66, trcr 5: Convective mass flux
             Ptr3D => State_Met%CMFMC                  ! [kg/m2/s]
          CASE ( 10 )
             NameSuffix = 'DTRAIN'       ! ND66, trcr 6: Detrainment flux 
             Ptr3D => State_Met%DTRAIN                 ! [kg/m2/s]            
          CASE ( 11 )
             NameSuffix = 'BXHEIGHT'     ! ND68, trcr 1: grid box height [m]
             Ptr3D => State_Met%BXHEIGHT 
          CASE ( 12 )
             NameSuffix = 'DRYAIRMASS'   ! ND68, trcr 2: grid box dry air mass
             Ptr3D => State_Met%AD       !               [kg dry air]
          CASE ( 13 )
             NameSuffix = 'AVGW'         ! ND68, trcr 3: H2O vapor mixing ratio
             Ptr3D => State_Met%AVGW     !               [v/v dry air]
          CASE ( 14 )
             NameSuffix = 'NAIR'         ! ND68, trcr 4: Air number density
             Temp3D = State_Met%AIRDEN * XNUMOLAIR  !    [molec dry air/m3]
             Ptr3D => Temp3D
          CASE DEFAULT
             IF ( N < Num3D ) THEN
                MSG = 'Num3D is less than number of named 3D MET diagnostics'
             ELSE
                MSG = 'Undefined 3D diagnostic in MET diagnostic group'
             ENDIF
             CALL ERROR_STOP( MSG, LOC ) 
       END SELECT

       ! Diagnostic name
       DiagnName = 'MET_3D_' // NameSuffix

       ! Update diagnostics
       CALL Diagn_Update( am_I_Root,                    &
                          cName   = TRIM( DiagnName ),  &
                          Array3D = Ptr3D,              &
                          RC      = RC )

       ! Free the pointer
       Ptr3D => NULL()
 
       IF ( RC /= HCO_SUCCESS ) THEN
          MSG = 'Cannot update MET diagnostic ' // TRIM(DiagnName)
          CALL ERROR_STOP( MSG, LOC ) 
       ENDIF
    ENDDO

#endif

  END SUBROUTINE DiagnUpdate_Met
!EOC
!------------------------------------------------------------------------------
!                  GEOS-Chem Global Chemical Transport Model                  !
!------------------------------------------------------------------------------
!BOP
!
! !ROUTINE: diagnupdate_transport_flux
!
! !DESCRIPTION: Subroutine DIAGNUPDATE\_TRANSPORT\_FLUX updates the transport 
!  mass flux diagnostics (zonal ND24, meridional ND25, and vertical ND26) 
!  that are written to netCDF. This routine is called within various
!  TPCORE routines.
!\\
!\\
! !INTERFACE:
!
  SUBROUTINE DiagnUpdate_Transport_Flux( am_I_Root, FLUX_EW,   FLUX_NS,       &
                                         FLUX_VERT, Input_Opt, State_Chm, RC )

!
! !USES:
!
   USE GIGC_Input_Opt_Mod, ONLY : OptInput    
   USE GIGC_State_Chm_Mod, ONLY : ChmState
   USE HCO_Diagn_Mod,      ONLY : Diagn_Update
   USE Species_Mod,        ONLY : Species
!
! !INPUT PARAMETERS:
!
   LOGICAL,        INTENT(IN)    :: am_I_Root          ! Are we on root CPU?
   REAL(fp),       INTENT(IN)    :: FLUX_EW(:,:,:,:)   ! zonal mass flux
   REAL(fp),       INTENT(IN)    :: FLUX_NS(:,:,:,:)   ! meridional flux
   REAL(fp),       INTENT(IN)    :: FLUX_VERT(:,:,:,:) ! vertical mass flux
   TYPE(OptInput), INTENT(IN)    :: Input_Opt          ! Input Options object
!
! !INPUT/OUTPUT PARAMETERS:
!
   TYPE(ChmState), INTENT(INOUT) :: State_Chm          ! Chemistry State object
!
!
! !OUTPUT PARAMETERS:
!
   INTEGER,        INTENT(OUT)   :: RC                 ! Success or failure
!
! !REMARKS:
!
! !REVISION HISTORY:
!  12 Feb 2015 - E. Lundgren - Initial version
!  19 Jan 2016 - E. Lundgren - Updated to include all transport flux diags
!  30 Jun 2016 - R. Yantosca - Now get advected species IDs from State_Chm
!  20 Jul 2016 - R. Yantosca - Remove references to NNPAR
!EOP
!------------------------------------------------------------------------------
!BOC
!
! !LOCAL VARIABLES:
!
   ! Scalars
   INTEGER                :: N, M, NumLevels, NA

   ! Strings
   CHARACTER(LEN=60)      :: DiagnPrefix, DiagnName
   CHARACTER(LEN=255)     :: MSG
   CHARACTER(LEN=255)     :: LOC = 'DiagnUpdate_Transport_Flux'  &
                               // ' (Transport_mod.F)'

   ! Array to hold input mass flux array with reverse-order levels
   ! and only levels that have data (ie. less than LLPAR if input.geos
   ! levels for the diagnostic are less than LLPAR).
   REAL(fp), TARGET       :: DiagnArray( IIPAR, JJPAR, Input_Opt%LD24,    &
                                                       State_Chm%nAdvect )

   ! Pointers
   REAL(fp),      POINTER :: Ptr3D(:,:,:)
   TYPE(Species), POINTER :: SpcInfo

   !=================================================================
   ! DIAGNUPDATE_TRANSPORT_FULX begins here!
   !=================================================================
   
    ! Assume successful return
    RC        =  GIGC_SUCCESS

    ! Get number of levels for transport diagnostics
    NumLevels =  Input_Opt%LD24

    ! Initialize pointers
    Ptr3d     => NULL()
    SpcInfo   => NULL()

    ! Loop over diagnostics
    DO M = 1, 3

       ! Set diagnostic name suffix and reverse-order the levels such that 
       ! index 1 corresponds to surface. 
       SELECT CASE ( M )
          CASE ( 1 )
             DiagnPrefix = 'TRANSPORT_FLX_EW_'
             DiagnArray  = FLUX_EW(:,:,LLPAR:LLPAR-NumLevels+1:-1,:)
          CASE ( 2 )
             DiagnPrefix = 'TRANSPORT_FLX_NS_'
             DiagnArray  = FLUX_NS(:,:,LLPAR:LLPAR-NumLevels+1:-1,:)
          CASE ( 3 )
             DiagnPrefix = 'TRANSPORT_FLX_VERT_'
             DiagnArray  = FLUX_VERT(:,:,LLPAR:LLPAR-NumLevels+1:-1,:)
       END SELECT

       ! Loop over only the advected species
       DO NA = 1, State_Chm%nAdvect
      
          ! Get the species ID from the advected species ID
          N = State_Chm%Map_Advect(NA)

          ! If this species number N is scheduled for output in input.geos, 
          ! then update its diagnostic container for transport flux
          IF ( ANY( Input_Opt%TINDEX(24,:) == N ) ) THEN
            
             !----------------------------------------------------------------
             ! Update diagnostic container
             !----------------------------------------------------------------
         
             ! Point to the corresponding entry in the species database
             SpcInfo   => State_Chm%SpcData(N)%Info

             ! Diagnostic container name
             DiagnName =  TRIM( DiagnPrefix ) // TRIM( SpcInfo%Name )
       
             ! Point to the array with levels corrected
             Ptr3D     => DiagnArray(:,:,:,NA)
       
             ! Create container
             CALL Diagn_Update( am_I_Root,                        &
                                cName     = TRIM( DiagnName ),    &
                                Array3D   = Ptr3D,                &
                                RC        = RC )
       
             ! Free the pointers
             Ptr3D   => NULL()
             SpcInfo => NULL()
       
             ! Stop with error if the diagnostics update was unsuccessful.
             IF ( RC /= HCO_SUCCESS ) THEN
                MSG = 'Cannot update diagnostic: ' // TRIM( DiagnName )
                CALL ERROR_STOP( MSG, LOC ) 
             ENDIF 
          ENDIF
       ENDDO
    ENDDO

   END SUBROUTINE DiagnUpdate_Transport_Flux
!EOC
#if defined( DIAG_DEVEL )
!------------------------------------------------------------------------------
!                  GEOS-Chem Global Chemical Transport Model                  !
!------------------------------------------------------------------------------
!BOP
!
! !IROUTINE: DiagnInit_Species_Emis
!
! !DESCRIPTION: Subroutine DiagnInit\_Species\_Emis initializes diagnostics for 
!  total species emissions diagnostics. 
!\\
!\\
! !INTERFACE:
!
  SUBROUTINE DiagnInit_Species_Emis( am_I_Root, Input_Opt,     &
                                    State_Met, State_Chm, RC ) 
!
! !USES:
!
    USE GIGC_Input_Opt_Mod, ONLY : OptInput
    USE GIGC_State_Met_Mod, ONLY : MetState
    USE HCO_Diagn_Mod,      ONLY : Diagn_Create
    USE HCOI_GC_MAIN_MOD,   ONLY : GetHcoID
    USE GIGC_State_Chm_Mod, ONLY : ChmState
    USE GIGC_State_Chm_Mod, ONLY : IND_
    USE Species_Mod,        ONLY : Species
!
! !INPUT PARAMETERS:
!
    LOGICAL,          INTENT(IN   )  :: am_I_Root  ! Are we on the root CPU?
    TYPE(OptInput),   INTENT(IN   )  :: Input_Opt   ! Input Options object
    TYPE(MetState),   INTENT(IN   )  :: State_Met  ! Met state
!
! !OUTPUT PARAMETERS:
!
    INTEGER,          INTENT(OUT)    :: RC         ! Failure or success
!
! !REMARKS:
!
! !REVISION HISTORY: 
!  05 Mar 2015 - C. Keller   - Initial version
!  16 Jun 2016 - K. Travis   - Now define species ID's with the IND_ function 
!  01 Jul 2016 - R. Yantosca - Use State_Chm%nAdvect to replace N_TRACERS
!  01 Jul 2016 - R. Yantosca - Now rename species DB object ThisSpc to SpcInfo
!EOP
!------------------------------------------------------------------------------
!BOC
!
! !LOCAL VARIABLES:
!
    ! Scalars
    INTEGER                :: ID
    INTEGER                :: Collection, N, NA

    ! Strings
    CHARACTER(LEN=15)      :: OutOper
    CHARACTER(LEN=60)      :: DiagnName
    CHARACTER(LEN=255)     :: MSG
    CHARACTER(LEN=255)     :: LOC='DiagnInit_Species_Emis (diagnostics_mod.F90)'

    ! Pointers
    TYPE(Species), POINTER :: SpcInfo

    !=======================================================================
    ! DIAGNINIT_SPECIES_EMIS begins here!
    !=======================================================================
      
    ! Assume successful return
    RC = GIGC_SUCCESS

    ! Get diagnostic parameters from the Input_Opt object
    ! Use same output frequency and operations as for species concentrations.
    Collection = Input_Opt%DIAG_COLLECTION
    OutOper    = Input_Opt%SPECIES_EMIS_OUTPUT_TYPE
 
    ! Loop over # of species 
    DO NA = 1, State_Chm%nAdvect

       ! Species ID
       N = State_Chm%Map_Advect(NA)

       ! Entry in the species database
       SpcInfo => State_Chm%SpcData(N)%Info
       
       ! HEMCO ID
       ID = GetHcoID( SpcId = N )
 
       ! Restrict diagnostics to these species
       IF ( N /= IND_('NO'   ) .AND. N /= IND_('CO'    ) .AND. &
            N /= IND_('ALK4' ) .AND. N /= IND_('ISOP'  ) .AND. &
            N /= IND_('HNO3' ) .AND. N /= IND_('ACET'  ) .AND. &
            N /= IND_('MEK'  ) .AND. N /= IND_('ALD2'  ) .AND. &
            N /= IND_('PRPE' ) .AND. N /= IND_('C3H8'  ) .AND. &
            N /= IND_('C2H6' ) .AND. N /= IND_('DMS'   ) .AND. &
            N /= IND_('SO2'  ) .AND. N /= IND_('SO4'   ) .AND. &
            N /= IND_('NH3'  ) .AND. N /= IND_('BCPI'  ) .AND. &
            N /= IND_('OCPI' ) .AND. N /= IND_('BCPO'  ) .AND. &
            N /= IND_('OCPO' ) .AND. N /= IND_('DST1'  ) .AND. &
            N /= IND_('DST2' ) .AND. N /= IND_('DST3'  ) .AND. &
            N /= IND_('DST4' ) .AND. N /= IND_('SALA'  ) .AND. &
            N /= IND_('SALC' ) .AND. N /= IND_('Br2'   ) .AND. &
            N /= IND_('BrO'  ) .AND. N /= IND_('CH2Br2') .AND. &
            N /= IND_('CH3Br') .AND. N /= IND_('O3'    )        ) THEN
          ID = -1
       ENDIF
 
       ! If this is an emission species, add diagnostics for emissions. 
       IF ( ID > 0 ) THEN 

          !----------------------------------------------------------------
          ! Create container for emission flux (kg/s) 
          !----------------------------------------------------------------

          ! Diagnostic container name and id
          DiagnName = 'SPECIES_EMIS_' // TRIM( SpcInfo%Name )
          cId = 10000 + ID

          ! Create container
          CALL Diagn_Create( am_I_Root,                     &
                             Col       = Collection,        & 
                             cId       = cId,               &
                             cName     = TRIM( DiagnName ), &
                             HcoID     = ID,                &
                             SpaceDim  =  3,                &
                             OutUnit   = 'kg/s',            &
                             OutOper   = TRIM( OutOper ),   &
                             RC        = RC                  )

          IF ( RC /= HCO_SUCCESS ) THEN
             MSG = 'Cannot create diagnostics: ' // TRIM(DiagnName)
             CALL ERROR_STOP( MSG, LOC ) 
          ENDIF
       ENDIF

       ! Free pointer
       SpcInfo => NULL()
       
    ENDDO

  END SUBROUTINE DiagnInit_Species_Emis
!EOC
!------------------------------------------------------------------------------
!                  GEOS-Chem Global Chemical Transport Model                  !
!------------------------------------------------------------------------------
!BOP
!
! !IROUTINE: diagninit_dobson
!
! !DESCRIPTION: Subroutine DIAGNINIT\_DOBSON initializes the O3 dobson column
! diagnostics. 
!\\
!\\
! !INTERFACE:
!
  SUBROUTINE DiagnInit_Dobson( am_I_Root, Input_Opt, RC )
!
! !USES:
!
    USE GIGC_Input_Opt_Mod, ONLY : OptInput
    USE GIGC_State_Chm_Mod, ONLY : IND_
    USE HCO_Diagn_Mod,      ONLY : Diagn_Create
!
! !INPUT PARAMETERS:
!
    LOGICAL,        INTENT(IN)    :: am_I_Root   ! Is this the root CPU?!
    TYPE(OptInput), INTENT(IN)    :: Input_Opt   ! Input Options object
!
! !OUTPUT PARAMETERS:
!
    INTEGER,        INTENT(OUT)   :: RC          ! Success or failure
! 
! !REVISION HISTORY: 
!  07 Jul 2015 - C. Keller   - Initial version 
!  16 Jun 2016 - K. Travis   - Now define species ID's with the IND_ function 
!EOP
!------------------------------------------------------------------------------
!BOC
!
! !LOCAL VARIABLES:
!
    INTEGER            :: Collection, N
    CHARACTER(LEN=15)  :: OutOper
    CHARACTER(LEN=60)  :: DiagnName
    CHARACTER(LEN=255) :: MSG
    CHARACTER(LEN=255) :: LOC = 'DIAGNINIT_DOBSON (diagnostics_mod.F)' 
    
    !=======================================================================
    ! DIAGNINIT_DOBSON begins here!
    !=======================================================================

    ! Assume successful return
    RC = GIGC_SUCCESS

    ! Nothing to do if O3 is not a species
    IF ( IND_('O3') <= 0 ) RETURN

    ! Get diagnostic parameters from the Input_Opt object
    Collection = Input_Opt%DIAG_COLLECTION
    OutOper    = 'Mean'
     
    ! troposphere and total column
    DO N = 1, 2
 
       ! Diagnostic container name and id
       IF ( N == 1 ) THEN
          DiagnName = 'O3_COLUMN' 
       ELSEIF ( N == 2 ) THEN
          DiagnName = 'O3_TROPCOLUMN' 
       ENDIF
       cId = cId + 1

       ! Create container
       CALL Diagn_Create( am_I_Root,                     &
                          Col       = Collection,        & 
                          cId       = cId,               & 
                          cName     = TRIM( DiagnName ), &
                          SpaceDim  =  2,                &
                          OutUnit   = 'dobson',          &
                          OutOper   = TRIM( OutOper ),   &
                          OkIfExist = .TRUE.,            &
                          RC        = RC )
      IF ( RC /= HCO_SUCCESS ) THEN
         CALL ERROR_STOP( 'Cannot create diagnostics '//TRIM(DiagnName), LOC ) 
      ENDIF  
 
   ENDDO
   
  END SUBROUTINE DiagnInit_Dobson
!EOC
!------------------------------------------------------------------------------
!                  GEOS-Chem Global Chemical Transport Model                  !
!------------------------------------------------------------------------------
!BOP
!
! !IROUTINE: CalcDobsonColumn 
!
! !DESCRIPTION: Subroutine CalcDobsonColumn calculates total ozone column in
! dobsons and adds them to the GEOS-Chem diagnostics. 
!\\
!\\
! !INTERFACE:
!
  SUBROUTINE CalcDobsonColumn( am_I_Root, Input_Opt, State_Met, State_Chm, RC )
!
! !USES:
!
    USE PHYSCONSTANTS,      ONLY : AIRMW, AVO,   g0
    USE GIGC_Input_Opt_Mod, ONLY : OptInput
    USE GIGC_State_Met_Mod, ONLY : MetState
    USE GIGC_State_Chm_Mod, ONLY : ChmState
    USE GIGC_State_Chm_Mod, ONLY : IND_
    USE HCO_Diagn_Mod,      ONLY : Diagn_Update
    USE HCO_Diagn_Mod,      ONLY : DiagnCont
    USE HCO_Diagn_Mod,      ONLY : DiagnCont_Find
    USE CHEMGRID_MOD,       ONLY : ITS_IN_THE_TROP
    USE PRESSURE_MOD,       ONLY : GET_PEDGE
    USE Species_Mod,        ONLY : Species
!
! !INPUT PARAMETERS:
!
    LOGICAL,        INTENT(IN)    :: am_I_Root  ! Is this the root CPU?!
    TYPE(OptInput), INTENT(IN)    :: Input_Opt  ! Input Options object
    TYPE(MetState), INTENT(IN   ) :: State_Met  ! Met state
    TYPE(ChmState), INTENT(IN   ) :: State_Chm  ! Chemistry state 
!
! !OUTPUT PARAMETERS:
!
    INTEGER,        INTENT(OUT)   :: RC          ! Success or failure
! 
! !REVISION HISTORY: 
!  07 Jul 2015 - C. Keller   - Initial version 
!  29 Apr 2016 - R. Yantosca - Don't initialize pointers in declaration stmts
!  16 Jun 2016 - K. Travis   - Now define species ID's with the IND_ function 
!  22 Jun 2016 - M. Yannetti - Replace TCVV with species db MW and phys constant
!EOP
!------------------------------------------------------------------------------
!BOC
!
! !LOCAL VARIABLES:
!
    TYPE(DiagnCont), POINTER :: DgnPtr

    INTEGER                  :: I, J, L, id_O3

    REAL(fp)                 :: constant
    REAL(fp)                 :: DP, O3vv, DU, MW_O3
    REAL(fp)                 :: TROPO3(IIPAR,JJPAR)
    REAL(fp)                 :: TOTO3 (IIPAR,JJPAR)

    LOGICAL, SAVE            :: FIRST      = .TRUE.
    LOGICAL, SAVE            :: TropDiagn  = .FALSE.
    LOGICAL, SAVE            :: TotDiagn   = .FALSE.

    CHARACTER(LEN=255)       :: MSG
    CHARACTER(LEN=255)       :: LOC = 'CalcDobsonColumn (diagnostics_mod.F)' 

    !=======================================================================
    ! CalcDobsonColumn begins here!
    !=======================================================================

    ! Assume successful return
    RC = GIGC_SUCCESS

    ! Initialize
    DgnPtr => NULL()
    id_O3  = IND_('O3')
    MW_O3 = State_Chm%SpcData(id_O3)%Info%emMW_g


    ! Nothing to do if O3 is not a species
    IF ( id_O3 <= 0 ) RETURN

    ! On first call, check if any of the two diagnostics is defined
    IF ( FIRST ) THEN
       CALL DiagnCont_Find( -1, -1, -1, -1, -1, 'O3_COLUMN', &
                            -1, TotDiagn, DgnPtr )
       DgnPtr => NULL()

       CALL DiagnCont_Find( -1, -1, -1, -1, -1, 'O3_TROPCOLUMN', &
                            -1, TropDiagn, DgnPtr ) 

       DgnPtr => NULL()
       FIRST = .FALSE.
    ENDIF

    ! Nothing to do if none of the diagnostics exist
    IF ( .NOT. TotDiagn .AND. .NOT. TropDiagn ) RETURN 

    ! Initialize values
    TROPO3 = 0.0_fp
    TOTO3  = 0.0_fp

    ! Constant
    constant = 0.01_fp * AVO / ( g0 * ( AIRMW/1000.0_fp) )

    ! Do for all levels
    !$OMP PARALLEL DO &
    !$OMP DEFAULT( SHARED ) &
    !$OMP PRIVATE( I, J, L, DP, O3vv, DU )
    DO L = 1, LLPAR
    DO J = 1, JJPAR
    DO I = 1, IIPAR

       ! Pressure difference in hPa
       DP = GET_PEDGE(I,J,L) - GET_PEDGE(I,J,L+1)

       ! Ozone in v/v
<<<<<<< HEAD
       O3vv = State_Chm%Species(I,J,L,id_O3) * Input_Opt%TCVV(id_O3) &
=======
       O3vv = State_Chm%Tracers(I,J,L,id_O3) &
            * (AIRMW / MW_O3) &
>>>>>>> c732b901
            / State_Met%AD(I,J,L)

       ! Calculate O3 in DU for this grid box 
       DU = O3vv * DP * constant / 2.69e16_fp

       ! Add to totals
       IF ( TotDiagn ) THEN
          TOTO3(I,J) = TOTO3(I,J) + DU
       ENDIF
       IF ( TropDiagn ) THEN
          IF ( ITS_IN_THE_TROP(I,J,L,State_Met) ) THEN
             TROPO3(I,J) = TROPO3(I,J) + DU
          ENDIF
       ENDIF

    ENDDO
    ENDDO
    ENDDO
    !$OMP END PARALLEL DO

    ! Update diagnostics
    IF ( TotDiagn ) THEN
       CALL Diagn_Update( am_I_Root, cName = 'O3_COLUMN',     Array2D = TOTO3,  RC=RC )
    ENDIF
    IF ( TropDiagn ) THEN
       CALL Diagn_Update( am_I_Root, cName = 'O3_TROPCOLUMN', Array2D = TROPO3, RC=RC )
    ENDIF

    ! Return w/ success
    RC = GIGC_SUCCESS
   
  END SUBROUTINE CalcDobsonColumn
!EOC
#endif
!------------------------------------------------------------------------------
!                  GEOS-Chem Global Chemical Transport Model                  !
!------------------------------------------------------------------------------
!BOP
!
! !IROUTINE: diagninit_KPP_rates
!
! !DESCRIPTION: Subroutine DIAGNINIT\_KPP_RATES initializes the KPP-based
! diagnostics arrays. It is associated (at this point) with the
! ND45 diagnostic.
!
!\\
!\\
! !INTERFACE:
!
  SUBROUTINE DiagnInit_KPP_Rates( am_I_Root, Input_Opt, RC )
!
! !USES:
!
    USE gckpp_Parameters
    USE gckpp_Monitor
    USE GIGC_Input_Opt_Mod, ONLY : OptInput
    USE HCO_Diagn_Mod,      ONLY : Diagn_Create
!
! !INPUT PARAMETERS:
!
    LOGICAL,        INTENT(IN)    :: am_I_Root   ! Is this the root CPU?!
    TYPE(OptInput), INTENT(IN)    :: Input_Opt   ! Input Options object
!
! !INPUT/OUTPUT PARAMETERS:
!
    INTEGER,        INTENT(INOUT) :: RC          ! Success or failure
! 
! !REVISION HISTORY: 
!  09 Nov 2016 - M. Long     - Initial version, designed to output
!                              ALL reaction rates (including Phot. & HET)
!EOP
!------------------------------------------------------------------------------
!BOC
!
! !LOCAL VARIABLES:
!
    INTEGER            :: cID,      Collection, D, N
    CHARACTER(LEN=15)  :: OutOper
    CHARACTER(LEN=155) :: DiagnName, DiagnNameBase
    CHARACTER(LEN=255) :: MSG
    CHARACTER(LEN=255) :: LOC = 'DIAGNINIT_KPP_RATES (diagnostics_mod.F90)' 
    
    !=======================================================================
    ! DIAGNINIT_KPP_RATES begins here!
    !=======================================================================

    ! Assume successful return
    RC = GIGC_SUCCESS

    ! Get diagnostic parameters from the Input_Opt object
    Collection = Input_Opt%DIAG_COLLECTION
    OutOper    = 'Instantaneous'

    ! Loop over # of rates
    DO D = 1, NREACT
       !----------------------------------------------------------------
       ! Create containers for reaction rates (mcl/cc/s)
       ! CURRENTLY initializes ALL rates.
       !----------------------------------------------------------------

       ! Diagnostic name
       DiagnNameBase = TRIM( ADJUSTL(EQN_NAMES(D)) )
       write(DiagnName,'(a)')'RR_' // TRIM(DiagnNameBase)
       cId = cId + 1

       ! Create container
       CALL Diagn_Create( am_I_Root,                     &
                          Col       = Collection,        & 
                          cId       = cId,               &
                          cName     = TRIM( DiagnName ), &
                          SpaceDim  =  2,                &
                          OutUnit   = 'cm-3 s-1',        &
                          OutOper   = TRIM( OutOper   ), &
                          RC        = RC )
       
       IF ( RC /= HCO_SUCCESS ) THEN
          MSG = 'Cannot create diagnostics: ' // TRIM(DiagnName)
          CALL ERROR_STOP( MSG, LOC ) 
       ENDIF
       
    ENDDO
 
    ! Diagnostic name
    DiagnName = 'T'
    cId = cId + 1

    ! Create container
    CALL Diagn_Create( am_I_Root,       &
                       Col       = Collection,        & 
                       cId       = cId,               &
                       cName     = TRIM( DiagnName ), &
                       SpaceDim  =  3,                &
                       OutUnit   = 'K',               &
                       OutOper   = TRIM( OutOper   ), &
                       RC        = RC )
    
    IF ( RC /= HCO_SUCCESS ) THEN
       MSG = 'Cannot create diagnostics: ' // TRIM(DiagnName)
       CALL ERROR_STOP( MSG, LOC ) 
    ENDIF

    !--------------------------------------
    ! Sticking coefficients from HetRates
    !--------------------------------------
    ! Create container
    cId = cId + 1
    CALL Diagn_Create( am_I_Root,          &
         Col       = Collection,           & 
         cId       = cId,                  &
         cName     = TRIM( 'STK_N2O5' ),   &
         SpaceDim  =  3,                   &
         OutUnit   = '1',                  &
         OutOper   = TRIM( OutOper   ),    &
         RC        = RC )
    
    cId = cId + 1
    CALL Diagn_Create( am_I_Root,          &
         Col       = Collection,           & 
         cId       = cId,                  &
         cName     = TRIM( 'STK_HBr' ),    &
         SpaceDim  =  3,                   &
         OutUnit   = '1',                  &
         OutOper   = TRIM( OutOper   ),    &
         RC        = RC )
    
    cId = cId + 1
    CALL Diagn_Create( am_I_Root,          &
         Col       = Collection,           & 
         cId       = cId,                  &
         cName     = TRIM( 'STK_HBrICE' ), &
         SpaceDim  =  3,                   &
         OutUnit   = '1',                  &
         OutOper   = TRIM( OutOper   ),    &
         RC        = RC )
    

  END SUBROUTINE DiagnInit_KPP_Rates
!EOC
!------------------------------------------------------------------------------
!                  GEOS-Chem Global Chemical Transport Model                  !
!------------------------------------------------------------------------------
!BOP
!
! !IROUTINE: diagninit_KPP_Spec
!
! !DESCRIPTION: Subroutine DIAGNINIT\_KPP initializes the KPP-based
! diagnostics arrays. It is associated (at this point) with the
! ND45 diagnostic.
!
!\\
!\\
! !INTERFACE:
!
  SUBROUTINE DiagnInit_KPP_Spec( am_I_Root, Input_Opt, RC )
!
! !USES:
!
    USE gckpp_Parameters
    USE gckpp_Monitor
    USE GIGC_Input_Opt_Mod, ONLY : OptInput
    USE HCO_Diagn_Mod,      ONLY : Diagn_Create
!
! !INPUT PARAMETERS:
!
    LOGICAL,        INTENT(IN)    :: am_I_Root   ! Is this the root CPU?!
    TYPE(OptInput), INTENT(IN)    :: Input_Opt   ! Input Options object
!
! !INPUT/OUTPUT PARAMETERS:
!
    INTEGER,        INTENT(INOUT) :: RC          ! Success or failure
! 
! !REVISION HISTORY: 
!  09 Nov 2016 - M. Long     - Initial version, designed to output
!                              ALL reaction rates (including Phot. & HET)
!EOP
!------------------------------------------------------------------------------
!BOC
!
! !LOCAL VARIABLES:
!
    INTEGER            :: Collection, D, N
    CHARACTER(LEN=15)  :: OutOper
    CHARACTER(LEN=155) :: DiagnName, DiagnNameBase
    CHARACTER(LEN=255) :: MSG
    CHARACTER(LEN=255) :: LOC = 'DIAGNINIT_KPP_SPEC (diagnostics_mod.F90)' 
    
    !=======================================================================
    ! DIAGNINIT_KPP_SPEC begins here!
    !=======================================================================

    ! Assume successful return
    RC = GIGC_SUCCESS

    ! Get diagnostic parameters from the Input_Opt object
    Collection = Input_Opt%DIAG_COLLECTION
    OutOper    = 'Instantaneous'

    ! Loop over # of rates
    DO D = 1, NSPEC
       !----------------------------------------------------------------
       ! Create containers for reaction rates (mcl/cc/s)
       ! CURRENTLY initializes ALL rates.
       !----------------------------------------------------------------

       ! Diagnostic name
       DiagnNameBase = TRIM( ADJUSTL(SPC_NAMES(D)) )
       write(DiagnName,'(a)')'SPC_' // TRIM(DiagnNameBase)
       cId = cId + 1

       ! Create container
       CALL Diagn_Create( am_I_Root,                     &
                          Col       = Collection,        & 
                          cId       = cId,               &
                          cName     = TRIM( DiagnName ), &
                          SpaceDim  =  2,                &
                          OutUnit   = 'cm-3',            &
                          OutOper   = TRIM( OutOper   ), &
                          RC        = RC )
       
       IF ( RC /= HCO_SUCCESS ) THEN
          MSG = 'Cannot create diagnostics: ' // TRIM(DiagnName)
          CALL ERROR_STOP( MSG, LOC ) 
       ENDIF
       
    ENDDO
 
  END SUBROUTINE DiagnInit_KPP_Spec
!EOC
!------------------------------------------------------------------------------
!                  Harvard-NASA Emissions Component (HEMCO)                   !
!------------------------------------------------------------------------------
!BOP
!
! !IROUTINE: TotalsToLogfile 
!
! !DESCRIPTION: Subroutine TotalsToLogfile is a helper routine to print the 
! monthly emission totals to the GEOS-Chem logfile.
!\\
!\\
! !INTERFACE:
!
  SUBROUTINE TotalsToLogfile( am_I_Root, Input_Opt, State_Chm, RC ) 
!
! !USES:
!
    USE GIGC_Input_Opt_Mod, ONLY : OptInput
    USE GIGC_Input_Opt_Mod, ONLY : ChmState
    USE HCO_Diagn_Mod,      ONLY : Diagn_TotalGet
    USE TIME_MOD,           ONLY : GET_YEAR, GET_MONTH 
    USE HCOI_GC_MAIN_MOD,   ONLY : GetHcoID
!
! !INPUT PARAMETERS:
!
    LOGICAL,          INTENT(IN   )  :: am_I_Root  ! root CPU?
    TYPE(OptInput),   INTENT(IN   )  :: Input_Opt  ! Input Options object
    TYPE(ChmState),   INTENT(IN   )  :: State_Chm  ! Chemistry State object
!
! !OUTPUT PARAMETERS:
!
    INTEGER,          INTENT(OUT)    :: RC         ! Failure or success
!
! !REVISION HISTORY: 
!  15 Mar 2015 - C. Keller   - Initial version 
!  18 Aug 2016 - M. Sulprizio- Use State_Chm%nAdvect to replace N_TRACERS
!EOP
!------------------------------------------------------------------------------
!BOC
    INTEGER       :: N, NA, cId, HCRC
    INTEGER       :: YEAR, MONTH 
    INTEGER, SAVE :: SAVEMONTH = -999
    REAL(sp)      :: TOTAL
    LOGICAL       :: FOUND

    !=================================================================
    ! TotalsToLogfile begins here!
    !=================================================================

    ! Assume success
    RC = GIGC_SUCCESS

    ! Don't do anything if not root
    IF ( .NOT. Am_I_Root ) RETURN

    ! Get this month
    MONTH = GET_MONTH()

    ! Print totals if it's a new month, but not on first call
    IF ( (SAVEMONTH /= MONTH) .AND. (SAVEMONTH > 0) ) THEN 

       ! Get year/month of previous month
       YEAR = GET_YEAR()
       IF ( MONTH == 1 ) THEN
          YEAR  = YEAR -1
          MONTH = 12
       ELSE
          MONTH = MONTH - 1
       ENDIF

       ! Print header
       WRITE(6,*    ) ''
       WRITE(6,'(a)') REPEAT( '-', 79 )
       WRITE(6,100  ) MONTH, YEAR

       ! Loop over advected species
       DO NA = 1, State_Chm%nAdvect

          N = State_Chm%Map_Advect(NA)

          ! Entry in the species database
          SpcInfo => State_Chm%SpcData(N)%Info

          ! Only if it's a HEMCO species...
          cId = GetHcoID( SpcId=N )
          IF ( cId <= 0 ) CYCLE
          
          ! Define diagnostics ID
          cId = 10000 + cId

          ! Get the total [kg] 
          CALL Diagn_TotalGet( am_I_Root,                           & 
                               cId     = cId,                       &
                               Found   = Found,                     &
                               Total   = Total,                     &
                               COL     = Input_Opt%DIAG_COLLECTION, &
                               Reset   = .TRUE.,                    &
                               RC      = HCRC                       )
          IF ( .NOT. FOUND ) CYCLE

          ! Only if there have been any emissions...
          IF ( Total == 0.0_fp ) CYCLE
   
          ! Convert total from kg to Mg
          Total = Total / 1000.0_fp

          ! Write out
          WRITE(6,101) TRIM( SpcInfo%Name ), Total
       ENDDO
    ENDIF
    
    ! Update month counter
    SAVEMONTH = MONTH

100 FORMAT( 'Emissions in month ', i2, ' of year ', i4, ':')
101 FORMAT( a9, ': ', e11.3, ' Mg/month')

  END SUBROUTINE TotalsToLogfile 
!EOC
#endif
!------------------------------------------------------------------------------
!                  GEOS-Chem Global Chemical Transport Model                  !
!------------------------------------------------------------------------------
!BOP
!
! !IROUTINE: Diagnostics_Write
!
! !DESCRIPTION: Subroutine Diagnostics\_Write writes the GEOS-Chem diagnostics
! to disk. If the variable RESTART is set to true, all GEOS-Chem diagnostics
! are passed to the restart file.
!\\
!\\
! The Diagnostics\_Write routine is called from main.F, at the end of the time
! loop and during cleanup (to write the restart file).
!\\
!\\
! !INTERFACE:
!
  SUBROUTINE Diagnostics_Write ( am_I_Root, Input_Opt, State_Chm, RESTART, RC ) 
!
! !USES:
!
    USE GIGC_Input_Opt_Mod, ONLY : OptInput
    USE GIGC_State_Chm_Mod, ONLY : ChmState
    USE HCO_STATE_MOD,      ONLY : HCO_STATE
    USE HCOI_GC_MAIN_MOD,   ONLY : GetHcoState
    USE HCOI_GC_MAIN_MOD,   ONLY : HCOI_GC_WriteDiagn 
    USE HCOIO_Diagn_Mod,    ONLY : HCOIO_Diagn_WriteOut
!
! !INPUT PARAMETERS:
!
    LOGICAL,          INTENT(IN   )  :: am_I_Root  ! Are we on the root CPU?
    LOGICAL,          INTENT(IN   )  :: RESTART    ! Write restart file? 
    TYPE(OptInput),   INTENT(IN   )  :: Input_Opt  ! Input Options object
    TYPE(ChmState),   INTENT(IN   )  :: State_Chm  ! Chemistry State object
!
! !OUTPUT PARAMETERS:
!
    INTEGER,          INTENT(OUT  )  :: RC         ! Failure or success
!
! !REVISION HISTORY: 
!  09 Jan 2015 - C. Keller   - Initial version
!  15 Jan 2015 - R. Yantosca - Now accept Input_Opt via the arg list
!  29 Apr 2016 - R. Yantosca - Don't initialize pointers in declaration stmts
!EOP
!------------------------------------------------------------------------------
!BOC
!
! !LOCAL VARIABLES:
!
    TYPE(HCO_STATE), POINTER :: HcoState
    CHARACTER(LEN=255)       :: LOC = 'Diagnostics_Write (diagnostics_mod.F90)'

    !=======================================================================
    ! Diagnostics_Write begins here 
    !=======================================================================

    ! Initialize
    HcoState => NULL()

    ! Write HEMCO diagnostics
    CALL HCOI_GC_WriteDiagn( am_I_Root, Input_Opt, RESTART, RC )
    IF ( RC /= GIGC_SUCCESS ) RETURN

    ! Write netCDF GEOS-Chem diagnostics
#if defined( NC_DIAG )
    ! Get pointer to HEMCO state object.
    CALL GetHcoState( HcoState )
    IF ( .NOT. ASSOCIATED(HcoState) ) THEN
       CALL ERROR_STOP( 'Cannot get HEMCO state object', LOC )
    ENDIF

    !-----------------------------------------------------------------------
    ! Eventually write out emission totals to GEOS-Chem logfile
    !-----------------------------------------------------------------------
    CALL TotalsToLogfile( am_I_Root, Input_Opt, State_Chm, RC )
    IF ( RC /= GIGC_SUCCESS ) THEN 
       CALL ERROR_STOP ('Error in TotalsToLogfile', LOC ) 
    ENDIF

    !-----------------------------------------------------------------------
    ! RESTART: write out all diagnostics. Use current time stamp and save into
    ! restart file.
    ! GEOS-Chem restart file is currently not defined ...
    !-----------------------------------------------------------------------
    IF ( RESTART ) THEN

       ! Do nothing. GEOS-Chem restart is written by call to routine
       ! WRITE_GC_RESTART in main.F. That routine is implemented in
       ! GeosCore/restart_mod.F (ewl, 2/5/16)

    !-----------------------------------------------------------------------
    ! Not restart: write out regular diagnostics. Use current time stamp.
    !-----------------------------------------------------------------------
    ELSE

       CALL HCOIO_DIAGN_WRITEOUT( am_I_Root,                                & 
                                  HcoState,                                 &
                                  ForceWrite  = .FALSE.,                    &
                                  UsePrevTime = .FALSE.,                    &
                                  COL         = Input_Opt%DIAG_COLLECTION,  &
                                  RC          = RC                         )
       IF ( RC /= HCO_SUCCESS ) THEN
          CALL ERROR_STOP( 'Diagnostics write error', LOC ) 
       ENDIF

    ENDIF

    ! Free pointer
    HcoState => NULL()
#endif

    ! Leave w/ success
    RC = GIGC_SUCCESS

  END SUBROUTINE Diagnostics_Write
!EOC

! Not yet working diagnostics code

!!------------------------------------------------------------------------------
!!                  GEOS-Chem Global Chemical Transport Model                  !
!!------------------------------------------------------------------------------
!!BOP
!!
!! !IROUTINE: diagninit_cloud_properties (LL in progress)
!!
!! !DESCRIPTION: Subroutine DIAGNINIT\_CLOUD\_PROPERTIES initializes the cloud
!!  optical depths and cloud fractions diagnostic (aka ND21).
!!\\
!!\\
!! !INTERFACE:
!!
!  SUBROUTINE DiagnInit_Cloud_Properties( am_I_Root, Input_Opt, RC )
!!
!! !USES:
!!
!    USE Error_Mod,          ONLY : Error_Stop
!    USE GIGC_Input_Opt_Mod, ONLY : OptInput
!    USE HCO_Diagn_Mod,      ONLY : Diagn_Create
!    USE HCO_Error_Mod
!!
!! !INPUT PARAMETERS:
!!
!    LOGICAL,        INTENT(IN)    :: am_I_Root   ! Is this the root CPU?!
!    TYPE(OptInput), INTENT(IN)    :: Input_Opt   ! Input Options object
!!
!! !INPUT/OUTPUT PARAMETERS:
!!
!    INTEGER,        INTENT(INOUT) :: RC          ! Success or failure
!! 
!! !REVISION HISTORY: 
!!  26 Jan 2015 - E. Lundgren - Initial version
!!EOP
!!------------------------------------------------------------------------------
!!BOC
!!
!! !LOCAL VARIABLES:
!!
!    INTEGER              :: Collection, N
!    CHARACTER(LEN=15)    :: OutOper
!    CHARACTER(LEN=60)    :: DiagnName
!    CHARACTER(LEN=255)   :: MSG
!    CHARACTER(LEN=255)   :: LOC = 'DiagnInit_Cloud_Properties (diagnostics_mod.F90)' 
!
!    !=======================================================================
!    ! DIAGNINIT_CLOUD_PROPERTIES begins here!
!    !=======================================================================
!      
!    ! Assume successful return
!    RC = GIGC_SUCCESS
!
!    ! Get diagnostic parameters from the Input_Opt object
!    Collection = Input_Opt%DIAG_COLLECTION
!    OutOper    = Input_Opt%ND21_OUTPUT_TYPE
!    
!    ! Loop over # of cloud OD and fractions diagnostics
!    DO N = 1, NumDiagND21
!
!       ! If the species number is scheduled for output in input.geos, 
!       ! then define the diagnostic container for that species.
!       IF ( ANY ( Input_Opt%TINDEX(21,:) == TRCN(N) ) ) THEN
!
!          !----------------------------------------------------------------
!          ! Create containers for ...  [???] - lots of diags. Revisit!
!          !----------------------------------------------------------------
!
!          ! Diagnostic name
!          DiagnName = 'CLD_OD_' // TRIM( Input_Opt%TRACER_NAME(N) )
!
!          ! Create container
!          CALL Diagn_Create( am_I_Root,                     &
!                             Col       = Collection,        & 
!                             cId       = cId,               &
!                             cName     = TRIM( DiagnName ), &
!                             SpaceDim  =  3,                &
!                             OutUnit   = 'kg' ,             &
!                             OutOper   = TRIM( OutOper   ), &
!                             RC        = RC )
!
!          IF ( RC /= HCO_SUCCESS ) THEN
!             MSG = 'Cannot create diagnostics: ' // TRIM(DiagnName)
!             CALL ERROR_STOP( MSG, LOC ) 
!          ENDIF
!       ENDIF
!    ENDDO
!
!  END SUBROUTINE DiagnInit_Cloud_Properties
!!EOC

!!------------------------------------------------------------------------------
!!                  GEOS-Chem Global Chemical Transport Model                  !
!!------------------------------------------------------------------------------
!!BOP
!!
!! !IROUTINE: diagninit_photolysis_rates (LL in progress)
!!
!! !DESCRIPTION: Subroutine DIAGNINIT\_PHOTOLYSIS\_RATES initializes the photolysis
!!  rates (J-values) diagnostic (aka ND22).
!!\\
!!\\
!! !INTERFACE:
!!
!  SUBROUTINE DiagnInit_Photolysis_Rates( am_I_Root, Input_Opt, RC )
!!
!! !USES:
!!
!    USE Error_Mod,          ONLY : Error_Stop
!    USE GIGC_Input_Opt_Mod, ONLY : OptInput
!    USE HCO_Diagn_Mod,      ONLY : Diagn_Create
!    USE HCO_Error_Mod
!!
!! !INPUT PARAMETERS:
!!
!    LOGICAL,        INTENT(IN)    :: am_I_Root   ! Is this the root CPU?!
!    TYPE(OptInput), INTENT(IN)    :: Input_Opt   ! Input Options object
!!
!! !INPUT/OUTPUT PARAMETERS:
!!
!    INTEGER,        INTENT(INOUT) :: RC          ! Success or failure
!! 
!! !REVISION HISTORY: 
!!  26 Jan 2015 - E. Lundgren - Initial version
!!EOP
!!------------------------------------------------------------------------------
!!BOC
!!
!! !LOCAL VARIABLES:
!!
!    INTEGER              :: Collection, N
!    CHARACTER(LEN=15)    :: OutOper
!    CHARACTER(LEN=60)    :: DiagnName
!    CHARACTER(LEN=255)   :: MSG
!    CHARACTER(LEN=255)   :: LOC = 'DiagnInit_Photolysis_Rates (diagnostics_mod.F90)' 
!
!    !=======================================================================
!    ! DIAGNINIT_PHOTOLYSIS begins here!
!    !=======================================================================
!      
!    ! Assume successful return
!    RC = GIGC_SUCCESS
!
!    ! Get diagnostic parameters from the Input_Opt object
!    Collection = Input_Opt%DIAG_COLLECTION
!    OutOper    = Input_Opt%ND22_OUTPUT_TYPE
!    
!    ! Loop over # of photolysis rate diagnostics
!    DO N = 1, NumDiagND22 (NO2, HNO3, H2O2, CH2O, O3, OH source from O3)
!
!       ! If the species number is scheduled for output in input.geos, 
!       ! then define the diagnostic container for that species.
!       IF ( ANY ( Input_Opt%TINDEX(22,:) == TRCN(N) ) ) THEN
!
!          !----------------------------------------------------------------
!          ! Create containers for J-Values [1/s] - Revisit this!!!
!          !----------------------------------------------------------------
!
!          ! Diagnostic name
!          DiagnName = 'JVALUES_' // TRIM( Input_Opt%TRACER_NAME(N) )
!
!          ! Create container
!          CALL Diagn_Create( am_I_Root,                  &
!                          Col       = Collection,        & 
!                          cId       = cId,               &
!                          cName     = TRIM( DiagnName ), &
!                          SpaceDim  =  3,                &
!                          OutUnit   = '1/s' ,            &
!                          OutOper   = TRIM( OutOper   ), &
!                          RC        = RC )
!
!          IF ( RC /= HCO_SUCCESS ) THEN
!             MSG = 'Cannot create diagnostics: ' // TRIM(DiagnName)
!             CALL ERROR_STOP( MSG, LOC ) 
!          ENDIF
!       ENDIF
!    ENDDO
!
!    ! If simulation is SOA, also output J(GLYX) and J(MGLY)...revisit!!!
!
!  END SUBROUTINE DiagnInit_Photolysis_Rates
!!EOC

!!------------------------------------------------------------------------------
!!                  GEOS-Chem Global Chemical Transport Model                  !
!!------------------------------------------------------------------------------
!!BOP
!!
!! !IROUTINE: diagninit_hg_source (LL in progress)
!!
!! !DESCRIPTION: Subroutine DIAGNINIT\_HG\_SOURCE initializes the mercury
!!  emissions, production, and loss diagnostic (aka ND03).
!!\\
!!\\
!! !INTERFACE:
!!
!  SUBROUTINE DiagnInit_Hg_Source( am_I_Root, Input_Opt, RC )
!!
!! !USES:
!!
!    USE Error_Mod,          ONLY : Error_Stop
!    USE GIGC_Input_Opt_Mod, ONLY : OptInput
!    USE HCO_Diagn_Mod,      ONLY : Diagn_Create
!    USE HCO_Error_Mod
!!
!! !INPUT PARAMETERS:
!!
!    LOGICAL,        INTENT(IN)    :: am_I_Root   ! Is this the root CPU?!
!    TYPE(OptInput), INTENT(IN)    :: Input_Opt   ! Input Options object
!!
!! !INPUT/OUTPUT PARAMETERS:
!!
!    INTEGER,        INTENT(INOUT) :: RC          ! Success or failure
!! 
!! !REVISION HISTORY: 
!!  23 Jan 2015 - E. Lundgren - Initial version
!!EOP
!!------------------------------------------------------------------------------
!!BOC
!!
!! !LOCAL VARIABLES:
!!
!    INTEGER              :: Collection, N
!!    INTEGER, PARAMETER  :: NUMTRC = 3
!!    INTEGER             :: TRCN ( NUMTRC )
!    CHARACTER(LEN=15)    :: OutOper
!    CHARACTER(LEN=60)    :: DiagnName
!    CHARACTER(LEN=255)   :: MSG
!    CHARACTER(LEN=255)   :: LOC = 'DIAGNINIT_HG_SOURCE (diagnostics_mod.F90)' 
!
!    !=======================================================================
!    ! DIAGNINIT_HG_SOURCE begins here!
!    !=======================================================================
!      
!    ! Assume successful return
!    RC = GIGC_SUCCESS
!
!    ! Get diagnostic parameters from the Input_Opt object
!    Collection = Input_Opt%DIAG_COLLECTION
!    OutOper    = Input_Opt%ND03_OUTPUT_TYPE
!    
!    ! Assign array of species numbers corresponding to decaying species
!    TRCN(1) = IDTPB
!    TRCN(2) = IDTRN
!    TRCN(3) = IDTBE7
!
!    ! Loop over # of mercury diagnostics
!    DO N = 1, NumDiagND03
!
!       ! If the species number is scheduled for output in input.geos, 
!       ! then define the diagnostic container for that species.
!       IF ( ANY ( Input_Opt%TINDEX(3,:) == TRCN(N) ) ) THEN
!
!          !----------------------------------------------------------------
!          ! Create containers for mercury sources [units?]
!          !----------------------------------------------------------------
!
!          ! Diagnostic name
!          DiagnName = 'HG_SOURCE_' // TRIM( Input_Opt%TRACER_NAME(N) )
!
!          ! Create container
!          CALL Diagn_Create( am_I_Root,                     &
!                             Col       = Collection,        & 
!                             cId       = cId,               &
!                             cName     = TRIM( DiagnName ), &
!                             SpaceDim  =  2,                &
!                             OutUnit   = 'kg' ,             &
!                             OutOper   = TRIM( OutOper   ), &
!                             RC        = RC )
!
!          IF ( RC /= HCO_SUCCESS ) THEN
!             MSG = 'Cannot create diagnostics: ' // TRIM(DiagnName)
!             CALL ERROR_STOP( MSG, LOC ) 
!          ENDIF
!       ENDIF
!    ENDDO
!
!  END SUBROUTINE DiagnInit_Hg_Source
!!EOC

!!------------------------------------------------------------------------------
!!                  GEOS-Chem Global Chemical Transport Model                  !
!!------------------------------------------------------------------------------
!!BOP
!!
!! !IROUTINE: diagninit_sulfate_prodloss (LL in progress)
!!
!! !DESCRIPTION: Subroutine DIAGNINIT\_SULFATE\_PRODLOSS initializes the sulfate
!!  chemistry production and loss diagnostic (aka ND05).
!!\\
!!\\
!! !INTERFACE:
!!
!  SUBROUTINE DiagnInit_Sulfate_ProdLoss( am_I_Root, Input_Opt, RC )
!!
!! !USES:
!!
!    USE GIGC_Input_Opt_Mod, ONLY : OptInput
!    USE HCO_Diagn_Mod,      ONLY : Diagn_Create
!!
!! !INPUT PARAMETERS:
!!
!    LOGICAL,        INTENT(IN)    :: am_I_Root   ! Is this the root CPU?!
!    TYPE(OptInput), INTENT(IN)    :: Input_Opt   ! Input Options object
!!
!! !INPUT/OUTPUT PARAMETERS:
!!
!    INTEGER,        INTENT(INOUT) :: RC          ! Success or failure
!! 
!! !REVISION HISTORY: 
!!  26 Jan 2015 - E. Lundgren - Initial version
!!EOP
!!------------------------------------------------------------------------------
!!BOC
!!
!! !LOCAL VARIABLES:
!!
!    INTEGER              :: Collection, N
!    CHARACTER(LEN=15)    :: OutOper
!    CHARACTER(LEN=60)    :: DiagnName
!    CHARACTER(LEN=255)   :: MSG
!    CHARACTER(LEN=255)   :: LOC = 'DiagnInit_Sulfate_ProdLoss (diagnostics_mod.F90)' 
!
!    !=======================================================================
!    ! DIAGNINIT_SULFATE_PRODLOSS begins here!
!    !=======================================================================
!      
!    ! Assume successful return
!    RC = GIGC_SUCCESS
!
!    ! Get diagnostic parameters from the Input_Opt object
!    Collection = Input_Opt%DIAG_COLLECTION
!    OutOper    = Input_Opt%ND05_OUTPUT_TYPE
!    
!    ! Loop over # of diagnostics (only ones with units kg S)
!    DO N = 1, NumDiagND05
!
!       ! If the species number is scheduled for output in input.geos, 
!       ! then define the diagnostic container for that species.
!       IF ( ANY ( Input_Opt%TINDEX(5,:) == TRCN(N) ) ) THEN
!
!          !----------------------------------------------------------------
!          ! Create containers for sulfate PL [kg S] (8 of these so need a loop)
!          !----------------------------------------------------------------
!
!          ! Diagnostic name
!          DiagnName = 'PL_SUL_' // TRIM( Input_Opt%TRACER_NAME(N) )
!
!          ! Create container
!          CALL Diagn_Create( am_I_Root,                     &
!                             Col       = Collection,        & 
!                             cId       = cId,               &
!                             cName     = TRIM( DiagnName ), &
!                             SpaceDim  =  3,                &
!                             OutUnit   = 'kg S' ,           &
!                             OutOper   = TRIM( OutOper   ), &
!                             RC        = RC )
!
!          IF ( RC /= HCO_SUCCESS ) THEN
!             MSG = 'Cannot create diagnostics: ' // TRIM(DiagnName)
!             CALL ERROR_STOP( MSG, LOC ) 
!          ENDIF
!
!          !----------------------------------------------------------------
!          ! Create containers for L(OH) by DMS [kg OH] - just 1
!          !----------------------------------------------------------------
!
!          ! Diagnostic name
!          DiagnName = 'PL_SUL_' // TRIM( Input_Opt%TRACER_NAME(N) )
!
!          ! Create container
!          CALL Diagn_Create( am_I_Root,                     &
!                             Col       = Collection,        & 
!                             cId       = cId,               &
!                             cName     = TRIM( DiagnName ), &
!                             SpaceDim  =  3,                &
!                             OutUnit   = 'kg OH' ,          &
!                             OutOper   = TRIM( OutOper   ), &
!                             RC        = RC )
!
!          IF ( RC /= HCO_SUCCESS ) THEN
!             MSG = 'Cannot create diagnostics: ' // TRIM(DiagnName)
!             CALL ERROR_STOP( MSG, LOC ) 
!
!          !----------------------------------------------------------------
!          ! Create containers for L(NO3) by DMS [kg NO3] - just 1
!          !----------------------------------------------------------------
!
!          ! Diagnostic name
!          DiagnName = 'PL_SUL_' // TRIM( Input_Opt%TRACER_NAME(N) )
!
!          ! Create container
!          CALL Diagn_Create( am_I_Root,                     &
!                             Col       = Collection,        & 
!                             cId       = cId,               &
!                             cName     = TRIM( DiagnName ), &
!                             SpaceDim  =  3,                &
!                             OutUnit   = 'kg NO3' ,         &
!                             OutOper   = TRIM( OutOper   ), &
!                             RC        = RC )
!
!          IF ( RC /= HCO_SUCCESS ) THEN
!             MSG = 'Cannot create diagnostics: ' // TRIM(DiagnName)
!             CALL ERROR_STOP( MSG, LOC ) 
!
!       ENDIF
!    ENDDO
!!
!  END SUBROUTINE DiagnInit_Sulfate_ProdLoss
!!EOC

!!------------------------------------------------------------------------------
!!                  GEOS-Chem Global Chemical Transport Model                  !
!!------------------------------------------------------------------------------
!!BOP
!!
!! !IROUTINE: diagninit_Carbon_Sources (LL in progress)
!!
!! !DESCRIPTION: Subroutine DIAGNINIT\_CARBON\_SOURCES initializes the sources of
!!  black carbon and organic carbon diagnostic (aka ND07).
!!\\
!!\\
!! !INTERFACE:
!!
!  SUBROUTINE DiagnInit_Carbon_Sources( am_I_Root, Input_Opt, RC )
!!
!! !USES:
!!
!    USE Error_Mod,          ONLY : Error_Stop
!    USE GIGC_Input_Opt_Mod, ONLY : OptInput
!    USE HCO_Diagn_Mod,      ONLY : Diagn_Create
!    USE HCO_Error_Mod
!!
!! !INPUT PARAMETERS:
!!
!    LOGICAL,        INTENT(IN)    :: am_I_Root   ! Is this the root CPU?!
!    TYPE(OptInput), INTENT(IN)    :: Input_Opt   ! Input Options object
!!
!! !INPUT/OUTPUT PARAMETERS:
!!
!    INTEGER,        INTENT(INOUT) :: RC          ! Success or failure
!! 
!! !REVISION HISTORY: 
!!  26 Jan 2015 - E. Lundgren - Initial version
!!EOP
!!------------------------------------------------------------------------------
!!BOC
!!
!! !LOCAL VARIABLES:
!!
!    INTEGER              :: Collection, N
!    CHARACTER(LEN=15)    :: OutOper
!    CHARACTER(LEN=60)    :: DiagnName
!    CHARACTER(LEN=255)   :: MSG
!    CHARACTER(LEN=255)   :: LOC = 'DiagnInit_Carbon_Sources (diagnostics_mod.F90)' 
!
!    !=======================================================================
!    ! DIAGNINIT_CARBON_SOURCES begins here!
!    !=======================================================================
!      
!    ! Assume successful return
!    RC = GIGC_SUCCESS
!
!    ! Get diagnostic parameters from the Input_Opt object
!    Collection = Input_Opt%DIAG_COLLECTION
!    OutOper    = Input_Opt%ND07_OUTPUT_TYPE
!    
!    ! Loop over # of diagnostics (NOTE: diags 10-23 only if SOA simulation)
!    DO N = 1, NumDiagND07
!
!       ! If the species number is scheduled for output in input.geos, 
!       ! then define the diagnostic container for that species.
!       IF ( ANY ( Input_Opt%TINDEX(7,:) == TRCN(N) ) ) THEN
!
!          !----------------------------------------------------------------
!          ! Create containers for carbon aerosol sources [kg]
!          !----------------------------------------------------------------
!
!          ! Diagnostic name
!          DiagnName = 'C_AERSRC_' // TRIM( Input_Opt%TRACER_NAME(N) )
!
!          ! Create container
!          CALL Diagn_Create( am_I_Root,                     &
!                             Col       = Collection,        & 
!                             cId       = cId,               &
!                             cName     = TRIM( DiagnName ), &
!                             SpaceDim  =  2,                &
!                             OutUnit   = 'kg' ,             &
!                             OutOper   = TRIM( OutOper   ), &
!                             RC        = RC )
!
!          IF ( RC /= HCO_SUCCESS ) THEN
!             MSG = 'Cannot create diagnostics: ' // TRIM(DiagnName)
!             CALL ERROR_STOP( MSG, LOC ) 
!          ENDIF
!       ENDIF
!    ENDDO
!
!  END SUBROUTINE DiagnInit_Carbon_Sources
!!EOC
!!------------------------------------------------------------------------------
!!                  GEOS-Chem Global Chemical Transport Model                  !
!!------------------------------------------------------------------------------
!!BOP
!!
!! !IROUTINE: diagninit_hrlymax_surfconc
!!
!! !DESCRIPTION: Subroutine DIAGNINIT\_HRLYMAX\_SURFCONC initializes the 
!!  diagnostics for hourly maximum species mixing ratio at the surface (aka
!!  ND71).
!!\\
!!\\
!! !INTERFACE:
!!
!  SUBROUTINE DiagnInit_HrlyMax_SurfConc( am_I_Root, Input_Opt, State_Chm, RC )
!!
!! !USES:
!!
!    USE GIGC_Input_Opt_Mod, ONLY : OptInput
!    USE GIGC_State_Chm_Mod, ONLY : ChmState
!    USE HCO_Diagn_Mod,      ONLY : Diagn_Create
!!
!! !INPUT PARAMETERS:
!!
!    LOGICAL,        INTENT(IN)    :: am_I_Root   ! Is this the root CPU?!
!    TYPE(OptInput), INTENT(IN)    :: Input_Opt   ! Input Options object
!    TYPE(ChmState), INTENT(IN)    :: State_Chm   ! Chemistry State object
!!
!! !INPUT/OUTPUT PARAMETERS:
!!
!    INTEGER,        INTENT(INOUT) :: RC          ! Success or failure
!!
!! !REVISION HISTORY:
!!  30 Jan 2015 - M. Yannetti - Initial version
!!EOP
!!------------------------------------------------------------------------------
!!BOC
!!
!! !LOCAL VARIABLES:
!!
!    INTEGER              :: Collection, N, M
!    CHARACTER(LEN=15)    :: OutOper 
!    CHARACTER(LEN=60)    :: DiagnName
!    CHARACTER(LEN=255)   :: MSG
!    CHARACTER(LEN=255)   :: LOC = 'DIAGNINIT_HRLYMAX_SURFCONC (diagnostics_mod.F90)'
!
!    !=======================================================================
!    ! DIAGNINIT_HRLYMAX_SURFCONC begins here!
!    !=======================================================================
!
!    ! Assume successful return
!    RC = GIGC_SUCCESS
!
!    ! Get diagnostic parameters from the Input_Opt object
!    Collection = Input_Opt%DIAG_COLLECTION
!    OutOper    = Input_Opt%ND71_OUTPUT_TYPE
!
!    ! TODO Check if certain species listed for ND71 in input.geos 
!
!    !----------------------------------------------------------------
!    ! Create containers for Species Mixing Ratio
!    !----------------------------------------------------------------
!
!    ! Diagnostic name
!    DiagnName = 'IJ-MAX'
!    DO M = 1, Input_Opt%TMAX(71)
!       N = Input_Opt%TINDEX(71,M)
!       IF ( N > State_Chm%nAdvect ) CYCLE
!
!!       ! line from diag3
!!       ARRAY(:,:,1) = AD71(:,:,N)/AD71_COUNT
!
!       ! Create container
!       CALL Diagn_Create( am_I_Root,                  &
!                       Col       = Collection,        &
!                       cId       = cId,               &
!                       cName     = TRIM( DiagnName ), &
!                       SpaceDim  =  3,                &
!                       OutUnit   = 'v/v' ,            &
!                       OutOper   = TRIM( OutOper   ), &
!                       RC        = RC )
!
!       IF ( RC /= HCO_SUCCESS ) THEN
!          MSG = 'Cannot create diagnostics: ' // TRIM(DiagnName)
!          CALL ERROR_STOP( MSG, LOC )
!       ENDIF
!    ENDDO
!
!  END SUBROUTINE DiagnInit_HrlyMax_SurfConc
!!EOC


END MODULE Diagnostics_Mod<|MERGE_RESOLUTION|>--- conflicted
+++ resolved
@@ -3121,12 +3121,8 @@
        DP = GET_PEDGE(I,J,L) - GET_PEDGE(I,J,L+1)
 
        ! Ozone in v/v
-<<<<<<< HEAD
-       O3vv = State_Chm%Species(I,J,L,id_O3) * Input_Opt%TCVV(id_O3) &
-=======
-       O3vv = State_Chm%Tracers(I,J,L,id_O3) &
+       O3vv = State_Chm%Species(I,J,L,id_O3) &
             * (AIRMW / MW_O3) &
->>>>>>> c732b901
             / State_Met%AD(I,J,L)
 
        ! Calculate O3 in DU for this grid box 
