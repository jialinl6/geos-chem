--- conflicted
+++ resolved
@@ -127,12 +127,9 @@
 !  10 Sep 2015 - E. Lundgren - Modification for State_Chm%TRACERS units 
 !                              now in kg/kg dry air (previously kg/box)
 !  10 Sep 2015 - E. Lundgren - Remove passed argument 'unitflag'
-<<<<<<< HEAD
 !  30 Jun 2016 - R. Yantosca - Remove instances of STT.  Now get the advected
 !                              species ID from State_Chm%Map_Advect.
-=======
-!  25 Jul 2016 - M. Yannetti - Replaced TCVV.
->>>>>>> 66ff3da3
+!  25 Jul 2016 - M. Yannetti - Replaced TCVV with MW from spec db and phys const
 !EOP
 !------------------------------------------------------------------------------
 !BOC
@@ -155,7 +152,6 @@
       REAL(fp)            :: CH3Br_conc
       REAL(fp)            :: LAT_MID
 
-<<<<<<< HEAD
       ! Pointers
       REAL(fp),   POINTER :: Spc(:,:,:,:)
 !@@@@@@@@@@@@@@@@@@@@@@@@@@@@@@@@@@@@@@@@@@@@@@@@@@@@@@@@@@@@@@@@@@@@@@@@@@@@@@
@@ -167,35 +163,6 @@
       !=================================================================
       ! Initialization
       !=================================================================
-=======
-      ! For values from Input_Opt
-      INTEGER             :: N_TRACERS
-!      REAL(fp)            :: TCVV(Input_Opt%N_TRACERS)
-      REAL(fp),   POINTER :: STT(:,:,:,:)
-
-      ! Pointers
-      TYPE(Species), POINTER :: ThisSpc
-
-      ! Temp Variables
-      REAL(fp)          :: tempTCVV
-
-
-      !===================================
-      ! Initializing Variables
-      !===================================
-
-      ! Get fields from derived-type objects
-      N_TRACERS  =  Input_Opt%N_TRACERS
-!      TCVV       =  Input_Opt%TCVV(1:N_TRACERS)
-      STT        => State_Chm%TRACERS
-
-      ! Initialize pointers
-      ThisSpc => NULL()
-
-      ! Zero
-      LAT_MID    = 0e+0_fp
-      CH3Br_conc = 0e+0_fp
->>>>>>> 66ff3da3
 
       ! Locate the species ID of CH3Br on the first call
       IF ( FIRST ) THEN
@@ -241,14 +208,10 @@
       ! SET_CH3Br begins here!
       !=================================================================
 
-      ThisSpc => State_Chm%SpcData(CH3Br_sel)%Info
-      tempTCVV = ( AIRMW / ThisSpc%emMW_g )
-      ThisSpc => NULL()
-
       ! Loop over grid boxes
 !$OMP PARALLEL DO
 !$OMP+DEFAULT( SHARED )
-!$OMP+PRIVATE( I, J, L, LAT_MID, CH3Br_conc, tempTCVV )
+!$OMP+PRIVATE( I, J, L, LAT_MID, CH3Br_conc )
       DO L = 1, LLPAR
       DO J = 1, JJPAR
       DO I = 1, IIPAR
@@ -273,11 +236,9 @@
 
             ! Convert the [v/v] CH3Br conc units (dry air) to [kg/kg] 
             ! when setting tracer concentration (ewl, 9/10/15)
-<<<<<<< HEAD
-            Spc(I,J,L,id_CH3Br) = CH3Br_conc / Input_Opt%TCVV(id_CH3Br)
-=======
-            STT(I,J,L,CH3Br_sel) = CH3Br_conc / tempTCVV
->>>>>>> 66ff3da3
+!LL            Spc(I,J,L,id_CH3Br) = CH3Br_conc / Input_Opt%TCVV(id_CH3Br)
+            Spc(I,J,L,id_CH3Br) = CH3Br_conc / ( AIRMW / 
+     &                         State_Chm%SpcData(id_CH3Br)%Info%emMW_g )
                
          ENDIF  ! end selection of PBL boxes
 
@@ -366,12 +327,9 @@
 !  10 Sep 2015 - E. Lundgren - Modification for State_Chm%TRACERS units 
 !                              now in kg/kg dry air (previously kg/box)
 !  10 Sep 2015 - E. Lundgren - Remove passed argument 'unitflag'
-<<<<<<< HEAD
 !  30 Jun 2016 - R. Yantosca - Remove instances of STT.  Now get the advected
 !                              species ID from State_Chm%Map_Advect.
-=======
-!  25 Jul 2016 - M. Yannetti - Replaced TCVV.
->>>>>>> 66ff3da3
+!  25 Jul 2016 - M. Yannetti - Replaced TCVV with MW from spec db and phys const
 !EOP
 !------------------------------------------------------------------------------
 !BOC
@@ -386,21 +344,12 @@
       REAL(fp)          :: BrO_conc
 
       ! Pointers
-<<<<<<< HEAD
       REAL(fp), POINTER :: Spc(:,:,:,:)
 !@@@@@@@@@@@@@@@@@@@@@@@@@@@@@@@@@@@@@@@@@@@@@@@@@@@@@@@@@@@@@@@@@@@@@@@@@@@@@@
 !@@@ REMOVE TRACERS MODIFICATION (bmy, 6/30/16)
 !@@@
       REAL(fp) :: Spc_temp(IIPAR,JJPAR,LLPAR)
 !@@@@@@@@@@@@@@@@@@@@@@@@@@@@@@@@@@@@@@@@@@@@@@@@@@@@@@@@@@@@@@@@@@@@@@@@@@@@@@
-=======
-      !REAL(fp)          :: TCVV(Input_Opt%N_TRACERS)
-      REAL(fp), POINTER :: STT(:,:,:,:)
-      TYPE(Species), POINTER :: ThisSpc
-
-      ! Temp Variables
-      REAL(fp)          :: tempTCVV
->>>>>>> 66ff3da3
 
       !====================================================================
       ! SET_BrO begins here!
@@ -442,14 +391,7 @@
 
       ! Point to the chemical species array [kg/kg dry air]
       ! Reference fields in derived-type objects
-<<<<<<< HEAD
       Spc => State_Chm%Species
-=======
-      N_TRACERS =  Input_Opt%N_TRACERS
-      !TCVV      =  Input_Opt%TCVV(1:N_TRACERS)
-      STT       => State_Chm%TRACERS
-      ThisSpc   => NULL()
->>>>>>> 66ff3da3
 
       ! ------------------------------------------------------
       ! Set the BrO concentration to 1 pptv inside the PBL.
@@ -465,10 +407,6 @@
          RETURN
       ENDIF
 
-      ThisSpc => State_Chm%SpcData(BrO_sel)%Info
-      tempTCVV = ( AIRMW / ThisSpc%emMW_g )
-      ThisSpc => NULL()
-
       !=================================================================
       ! SET_BrO begins here!
       !=================================================================
@@ -476,7 +414,7 @@
       ! Loop over grid boxes
 !$OMP PARALLEL DO
 !$OMP+DEFAULT( SHARED )
-!$OMP+PRIVATE( I, J, L, BrO_conc, tempTCVV )
+!$OMP+PRIVATE( I, J, L, BrO_conc )
       DO J = 1, JJPAR
          lon_loop: DO I = 1, IIPAR
 
@@ -508,30 +446,11 @@
             DO L = 1, LLPAR
                IF ( GET_FRAC_UNDER_PBLTOP( I, J, L ) > 0d0 ) THEN
 
-! old:
-!                  ! Make sure we're using the correct units
-!                  IF ( unit_flag ) THEN
-!                     ! If the flag is true, then Spc has been
-!                     ! converted from kg/box to v/v mixing ratio.
-!                     ! so we must supply v/v
-!                     Spc(I,J,L,BrO_sel) = BrO_conc
-!                  ELSE
-!                     ! Now convert the [v/v] units to [kg]
-!                     ! as in convert_units subroutine in dao_mod.f
-!                     Spc(I,J,L,BrO_sel) = BrO_conc * 
-!     &                                    State_Met%AD(I,J,L) /
-!     &                                    TCVV(BrO_sel)
-!                  ENDIF
-!
-! new:
                   ! Convert the [v/v] BrO conc units (dry air) to [kg/kg] 
                   ! when setting tracer concentration (ewl, 9/10/15)
-<<<<<<< HEAD
-                  Spc(I,J,L,id_BrO) = BrO_conc / Input_Opt%TCVV(id_BrO)
-=======
-                  STT(I,J,L,BrO_sel) = BrO_conc / tempTCVV
->>>>>>> 66ff3da3
-! end new (ewl)
+!LL                  Spc(I,J,L,id_BrO) = BrO_conc / Input_Opt%TCVV(id_BrO)
+                  Spc(I,J,L,id_BrO) = BrO_conc / ( AIRMW 
+     &                       / State_Chm%SpcData(id_BrO)%Info%emMW_g )
 
                ENDIF            ! end selection of PBL boxes
 
