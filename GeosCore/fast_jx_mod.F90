!------------------------------------------------------------------------------
!                  GEOS-Chem Global Chemical Transport Model                  !
!------------------------------------------------------------------------------
!BOP
!
! !MODULE: fast_jx_mod.F90
!
! !DESCRIPTION: Module FAST\_JX\_MOD contains routines and variables for
!  calculating photolysis rates using the Fast-JX scheme (Prather et al).
!  Current implementation is version 7.0a.
!\\
!\\
! !INTERFACE:
!
MODULE FAST_JX_MOD
!
! !USES:
!
  USE CMN_FJX_MOD
  USE PRECISION_MOD    ! For GEOS-Chem Precision (fp)
#if defined( MODEL_CESM ) && defined( SPMD )
      USE MPISHORTHAND
      USE SPMD_UTILS
#endif

  IMPLICIT NONE

  PRIVATE
!
! !PUBLIC MEMBER FUNCTIONS:
!
  PUBLIC  :: EXITC
  PUBLIC  :: PHOTO_JX
  PUBLIC  :: INIT_FJX
  PUBLIC  :: FAST_JX
  PUBLIC  :: PHOTRATE_ADJ
!
! !PRIVATE MEMBER FUNCTIONS:
!
  PRIVATE :: SOLAR_JX
  PRIVATE :: OPMIE
  PRIVATE :: MIESCT
  PRIVATE :: LEGND0
  PRIVATE :: BLKSLV
  PRIVATE :: GEN_ID
  PRIVATE :: JRATET
  PRIVATE :: X_INTERP
  PRIVATE :: SPHERE2
  PRIVATE :: EXTRAL
  PRIVATE :: RD_PROF_NC
  PRIVATE :: RD_AOD
  PRIVATE :: RD_MIE
  PRIVATE :: RD_XXX
  PRIVATE :: RD_JS_JX
  PRIVATE :: SET_AER
!
! !REVISION HISTORY:
!  See https://github.com/geoschem/geos-chem for complete history
!EOP
!------------------------------------------------------------------------------
!BOC
  ! Flags for certain photo-reactions that will be adjusted by
  ! subroutine PHOTRATE_ADJ, which is called by FlexChem (bmy 3/29/16)
  INTEGER, PUBLIC :: RXN_O2    = -1   ! O2  + jv --> O   + O
  INTEGER, PUBLIC :: RXN_O3_1  = -1   ! O3  + hv --> O2  + O
  INTEGER, PUBLIC :: RXN_O3_2  = -1   ! O3  + hv --> O2  + O(1D)
  INTEGER, PUBLIC :: RXN_H2SO4 = -1   ! SO4 + hv --> SO2 + 2OH
  INTEGER, PUBLIC :: RXN_NO2   = -1   ! NO2 + hv --> NO  + O

  INTEGER, PUBLIC :: RXN_JHNO3  = -1   ! HNO3 + hv --> OH + NO2
  INTEGER, PUBLIC :: RXN_JNITSa = -1   ! NITs  + hv --> HNO2
  INTEGER, PUBLIC :: RXN_JNITSb = -1   ! NITs  + hv --> NO2
  INTEGER, PUBLIC :: RXN_JNITa  = -1   ! NIT + hv --> HNO2
  INTEGER, PUBLIC :: RXN_JNITb  = -1   ! NIT + hv --> NO2

  ! Needed for UCX_MOD
  INTEGER, PUBLIC :: RXN_NO    = -1
  INTEGER, PUBLIC :: RXN_NO3   = -1
  INTEGER, PUBLIC :: RXN_N2O   = -1

  ! For Hg chem
  INTEGER, PUBLIC :: RXN_BrO   = -1
  INTEGER, PUBLIC :: RXN_ClO   = -1

  ! Species ID flags
  INTEGER :: id_CH2IBr, id_IBr,  id_CH2ICl, id_ICl,   id_I2
  INTEGER :: id_HOI,    id_IO,   id_OIO,    id_INO,   id_IONO
  INTEGER :: id_IONO2,  id_I2O2, id_CH3I,   id_CH2I2, id_I2O4
  INTEGER :: id_I2O3

  ! Needed for scaling JNIT/JNITs photolysis to JHNO3
  REAL(fp)      :: JscaleNITs, JscaleNIT, JNITChanA, JNITChanB

CONTAINS
!EOC
!------------------------------------------------------------------------------
!                  GEOS-Chem Global Chemical Transport Model                  !
!------------------------------------------------------------------------------
!BOP
!
! !ROUTINE: fast_jx
!
! !DESCRIPTION: Subroutine FAST\_JX loops over longitude and latitude, and
!  calls PHOTO\_JX to compute J-Values for each column at every chemistry
!  time-step.
!\\
!\\
! !INTERFACE:
!
  SUBROUTINE FAST_JX( WLAOD, Input_Opt, State_Chm, State_Diag, &
                      State_Grid, State_Met, RC )
!
! !USES:
!
    USE CMN_SIZE_MOD,       ONLY : NDUST, NRH
    USE ErrCode_Mod
    USE ERROR_MOD,          ONLY : ERROR_STOP, ALLOC_ERR
    USE ERROR_MOD,          ONLY : DEBUG_MSG
    USE Input_Opt_Mod,      ONLY : OptInput
    USE State_Chm_Mod,      ONLY : ChmState
    USE State_Chm_Mod,      ONLY : Ind_
    USE State_Diag_Mod,     ONLY : DgnState
    USE State_Grid_Mod,     ONLY : GrdState
    USE State_Met_Mod,      ONLY : MetState
    USE TIME_MOD,           ONLY : GET_MONTH, GET_DAY, GET_DAY_OF_YEAR
    USE TIME_MOD,           ONLY : GET_TAU,   GET_YEAR
    USE TOMS_MOD,           ONLY : GET_OVERHEAD_O3

    IMPLICIT NONE

!==============================================================================
! Uncomment the appropriate #define statement to denote which of the
! available cloud overlap options that you wish to use.

!! Linear overlap
!#define USE_LINEAR_OVERLAP 1

! Approximate random overlap (balance between accuracy & speed)
#define USE_APPROX_RANDOM_OVERLAP 1

!! Maximum random cloud overlap (most computationally intensive)
!#define USE_MAXIMUM_RANDOM_OVERLAP 1
!==============================================================================
!
! !INPUT PARAMETERS:
!
    INTEGER,        INTENT(IN)    :: WLAOD       ! AOD calculated how?
                                                 ! (1: 550 nm, 0: 999 nm)
    TYPE(OptInput), INTENT(IN)    :: Input_Opt   ! Input options
    TYPE(ChmState), INTENT(IN)    :: State_Chm   ! Chemistry State object
    TYPE(GrdState), INTENT(IN)    :: State_Grid  ! Grid State object
    TYPE(MetState), INTENT(IN)    :: State_Met   ! Meteorology State object
!
! !INPUT/OUTPUT PARAMETERS:
!
    TYPE(DgnState), INTENT(INOUT) :: State_Diag  ! Diagnostics State object
!
! !OUTPUT PARAMETERS:
!
    INTEGER,        INTENT(OUT)   :: RC          ! Success or failure?
!
! !REMARKS:
!
!  Parameter to choose cloud overlap algorithm:
!  ============================================================================
!  (1 ) OVERLAP (INTEGER) : 1 - Linear Approximation (used up to v7-04-12)
!                           2 - Approximate Random Overlap (default)
!                           3 - Maximum Random Overlap (computation intensive)
!
! !REVISION HISTORY:
!  See https://github.com/geoschem/geos-chem for complete history
!EOP
!------------------------------------------------------------------------------
!BOC
!
! !LOCAL VARIABLES:
!
    INTEGER, SAVE :: LASTMONTH = -1
    INTEGER       :: NLON, NLAT, DAY,  MONTH, DAY_OF_YR, L, N
    INTEGER       :: IOPT, LCHEM
    REAL(fp)      :: CSZA, PRES, SFCA, YLAT,  O3_TOMS
    REAL(fp)      :: O3_CTM(State_Grid%NZ+1)
    REAL(fp)      :: T_CTM(State_Grid%NZ+1), OPTD(State_Grid%NZ)
    REAL(fp)      :: OPTDUST(State_Grid%NZ,NDUST)
    REAL(fp)      :: OPTAER(State_Grid%NZ,A_)

    ! Local variables for cloud overlap (hyl, phs)
    INTEGER       :: NUMB, KK, I
    INTEGER       :: INDIC(State_Grid%NZ+1)
    INTEGER       :: INDGEN(State_Grid%NZ+1)! = (/ (i,i=1,State_Grid%NZ+1) /)
    INTEGER       :: KBOT(State_Grid%NZ)
    INTEGER       :: KTOP(State_Grid%NZ)
    INTEGER       :: INDICATOR(State_Grid%NZ+2)
    REAL(fp)      :: FMAX(State_Grid%NZ)    ! maximum cloud fraction
                                              !  in a block, size can be to
                                              !  FIX(State_Grid%NZ)+1
    REAL(fp)      :: CLDF1D(State_Grid%NZ)
    REAL(fp)      :: ODNEW(State_Grid%NZ)
    REAL(fp)      :: P_CTM(State_Grid%NZ+2)

    LOGICAL       :: AOD999
    LOGICAL, SAVE :: FIRST = .true.
    LOGICAL       :: prtDebug

    ! Species ID flags
    INTEGER, SAVE :: id_O3

    ! Strings
    CHARACTER(LEN=255) :: ErrMsg, ThisLoc

    !=================================================================
    ! FAST_JX begins here!
    !=================================================================

    ! Initialize
    RC        = GC_SUCCESS
    ErrMsg    = ''
    ThisLoc   = ' -> at Fast_JX (in module GeosCore/fast_jx_mod.F)'
    prtDebug  = ( Input_Opt%LPRT .and. Input_Opt%amIRoot)

    ! Get day of year (0-365 or 0-366)
    DAY_OF_YR = GET_DAY_OF_YEAR()

    ! Get current month
    MONTH     = GET_MONTH()

    ! Get day of month
    DAY       = GET_DAY()

    ! Was AOD calculated at 999 nm or reference?
    AOD999    = ( WLAOD == 0 )

    ! Zero diagnostic archival arrays to make sure that we don't have any
    ! leftover values from the last timestep near the top of the chemgrid
    IF ( State_Diag%Archive_UVFluxDiffuse ) THEN
       State_Diag%UVFluxDiffuse = 0.0_f4
    ENDIF
    IF ( State_Diag%Archive_UVFluxDirect ) THEN
       State_Diag%UVFluxDirect = 0.0_f4
    ENDIF
    IF ( State_Diag%Archive_UVFluxNet ) THEN
       State_Diag%UVFluxNet = 0.0_f4
    ENDIF

    !-----------------------------------------------------------------
    ! Special handling for first-time setup
    !-----------------------------------------------------------------
    IF ( FIRST ) THEN

       ! Get the species ID for O3
       id_O3 = Ind_('O3')
       IF ( id_O3 < 0 ) THEN
          ErrMsg = 'O3 is not a defined species!'
          CALL GC_Error( ErrMsg, RC, ThisLoc )
          RETURN
       ENDIF

#ifdef USE_MAXIMUM_RANDOM_OVERLAP
       ! Special setup only for max random overlap
       DO i = 1,State_Grid%NZ+1
          INDGEN(i) = i       !(/(i,i=1,State_Grid%NZ+1)/)
       ENDDO
#endif

       ! Reset first-time flag
       FIRST = .FALSE.

    ENDIF

    !=================================================================
    ! For each (NLON,NLAT) location, call subroutine PHOTO_JX (in a
    ! parallel loop to compute J-values for the entire column.
    ! J-values will be stored in the common-block variable ZPJ, and
    ! will be later accessed via function FJXFUNC.
    !=================================================================
    !$OMP PARALLEL DO       &
    !$OMP DEFAULT( SHARED ) &
    !$OMP PRIVATE( NLAT,    NLON,   YLAT,      CSZA,    L       ) &
    !$OMP PRIVATE( P_CTM ,  T_CTM,  SFCA,      O3_TOMS, O3_CTM  ) &
    !$OMP PRIVATE( LCHEM,   OPTAER, N,         IOPT             ) &
    !$OMP PRIVATE( OPTDUST, OPTD,   CLDF1D                      ) &
#ifdef USE_MAXIMUM_RANDOM_OVERLAP
    !$OMP PRIVATE( FMAX,    KK,     NUMB,      KBOT             ) &
    !$OMP PRIVATE( KTOP     ODNEW,  INDICATOR, INDIC            ) &
#endif
    !$OMP SCHEDULE( DYNAMIC )

    ! Loop over latitudes and longitudes
    DO NLAT = 1, State_Grid%NY
    DO NLON = 1, State_Grid%NX

       ! Grid box latitude [degrees]
       YLAT = State_Grid%YMid( NLON, NLAT )

       ! Cosine of solar zenith angle [unitless] at (NLON,NLAT)
       CSZA = State_Met%SUNCOSmid(NLON,NLAT)

       ! Define the P array here
       DO L = 1, State_Grid%NZ+1
          P_CTM(L) = State_Met%PEDGE( NLON, NLAT, L )
       ENDDO

       ! Top edge of P_CTM is top of atmosphere (bmy, 2/13/07)
       P_CTM(State_Grid%NZ+2) = 0e+0_fp

       ! Temperature profile [K] at (NLON,NLAT)
       T_CTM(1:State_Grid%NZ) = State_Met%T( NLON, NLAT, 1:State_Grid%NZ)

       ! Top of atmosphere
       T_CTM(State_Grid%NZ+1) = T_CTM(State_Grid%NZ)

       ! Surface albedo [unitless] at (NLON,NLAT)
       SFCA = State_Met%UVALBEDO(NLON,NLAT)

       ! Overhead ozone column [DU] at (NLON, NLAT)
       ! These values are either from the met fields or TOMS/SBUV,
       ! depending on the settings in input.geos
       O3_TOMS = GET_OVERHEAD_O3( State_Chm, NLON, NLAT )

       ! CTM ozone densities (molec/cm3) at (NLON, NLAT)
       O3_CTM = 0e+0_fp
       LCHEM  = State_Met%ChemGridLev(NLON,NLAT)
       DO L = 1, LCHEM
          O3_CTM(L) = State_Chm%Species(NLON,NLAT,L,id_O3)
       ENDDO

       ! Aerosol OD profile [unitless] at (NLON,NLAT)
       ! and at 1000nm, IWV1000 (DAR)
       !OPTAER wants NAER*NRH values but ODAER is now NAER
       !use IRHARR to map to correct OPTAER bin (DAR 08/13)
       OPTAER = 0.0e+0_fp
       DO N = 1, NAER
       DO L = 1, State_Grid%NZ
          IOPT = ( (N-1) * NRH ) + IRHARR(NLON,NLAT,L)
          OPTAER(L,IOPT) = ODAER(NLON,NLAT,L,IWV1000,N)
       ENDDO
       ENDDO
       DO N = 1, NDUST
       DO L = 1, State_Grid%NZ
          OPTDUST(L,N) = ODMDUST(NLON,NLAT,L,IWV1000,N)
       ENDDO
       ENDDO

       ! Mineral dust OD profile [unitless] at (NLON,NLAT)
       ! and at 1000nm, IWV1000 (DAR)
       !OPTDUST = ODMDUST(NLON,NLAT,:,IWV1000,:)

       ! Cloud OD profile [unitless] at (NLON,NLAT)
       OPTD = State_Met%OPTD(NLON,NLAT,1:State_Grid%NZ)

       !-----------------------------------------------------------
       !### If you want to exclude aerosol OD, mineral dust OD,
       !### or cloud OD, then uncomment the following lines:
       !OPTAER  = 0d0
       !OPTDUST = 0d0
       !OPTD(:)    = 0d0
       !-----------------------------------------------------------

#if defined( USE_LINEAR_OVERLAP )
       !===========================================================
       ! %%%% CLOUD OVERLAP: LINEAR ASSUMPTION %%%%
       !
       ! Directly use OPTDEPTH = TAUCLD * CLDTOT
       !===========================================================

       ! Column cloud fraction (not less than zero)
       CLDF1D = State_Met%CLDF(NLON,NLAT,1:State_Grid%NZ)
       WHERE ( CLDF1D < 0e+0_fp ) CLDF1D = 0e+0_fp

       ! NOTE: For GEOS-FP and MERRA-2 met fields, the optical
       ! depth is the in-cloud optical depth.  At this point it has
       ! NOT been multiplied by cloud fraction yet.  Therefore, we can
       ! just apply the ! we can just apply the linear overlap formula
       ! as written above (i.e. multiply by cloud fraction).
       OPTD = OPTD * CLDF1D

       ! Call FAST-JX routines to compute J-values
       CALL PHOTO_JX( CSZA,       SFCA,      P_CTM,  T_CTM,  &
                      O3_CTM,     O3_TOMS,   AOD999, OPTAER, &
                      OPTDUST,    OPTD,      NLON,   NLAT,   &
                      YLAT,       DAY_OF_YR, MONTH,  DAY,    &
                      Input_Opt, State_Diag, State_Grid, State_Met )

#elif defined( USE_APPROX_RANDOM_OVERLAP )
       !===========================================================
       ! %%%% CLOUD OVERLAP: APPROX RANDOM OVERLAP ASSUMPTION %%%%
       !
       ! Use OPTDEPTH = TAUCLD * CLDTOT**1.5
       !===========================================================

       ! Column cloud fraction (not less than zero)
       CLDF1D = State_Met%CLDF(NLON,NLAT,1:State_Grid%NZ)
       WHERE ( CLDF1D < 0e+0_fp ) CLDF1D = 0e+0_fp

       ! NOTE: For GEOS-FP and MERRA-2 met fields, the optical
       ! depth is the in-cloud optical depth.  At this point it has
       ! NOT been multiplied by cloud fraction yet.  Therefore, we can
       ! just apply the approximate random overlap formula as written
       ! above (i.e. multiply by cloud fraction^1.5).
       OPTD = OPTD * ( CLDF1D )**1.5e+0_fp

       ! Call FAST-JX routines to compute J-values
       CALL PHOTO_JX( CSZA,       SFCA,      P_CTM,  T_CTM,  &
                      O3_CTM,     O3_TOMS,   AOD999, OPTAER, &
                      OPTDUST,    OPTD,      NLON,   NLAT,   &
                      YLAT,       DAY_OF_YR, MONTH,  DAY,    &
                      Input_Opt, State_Diag, State_Grid, State_Met )

#elif defined( USE_MAXIMUM_RANDOM_OVERLAP )
       !===========================================================
       ! %%%% CLOUD OVERLAP: MAXIMUM RANDOM OVERLAP %%%%
       !
       ! The Maximum-Random Overlap (MRAN) scheme assumes that
       ! clouds in adjacent layers are maximally overlapped to
       ! form a cloud block and that blocks of clouds separated by
       ! clear layers are randomly overlapped.  A vertical profile
       ! of fractional cloudiness is converted into a series of
       ! column configurations with corresponding fractions
       ! (see Liu et al., JGR 2006; hyl,3/3/04).
       !
       ! For more details about cloud overlap assumptions and
       ! their effect on photolysis frequencies and key oxidants
       ! in the troposphere, refer to the following articles:
       !
       ! (1) Liu, H., et al., Radiative effect of clouds on
       !      tropospheric chemistry in a global three-dimensional
       !      chemical transport model, J. Geophys. Res., vol.111,
       !      D20303, doi:10.1029/2005JD006403, 2006.
       ! (2) Tie, X., et al., Effect of clouds on photolysis and
       !      oxidants in the troposphere, J. Geophys. Res.,
       !      108(D20), 4642, doi:10.1029/2003JD003659, 2003.
       ! (3) Feng, Y., et al., Effects of cloud overlap in
       !      photochemical models, J. Geophys. Res., 109,
       !      D04310, doi:10.1029/2003JD004040, 2004.
       ! (4) Stubenrauch, C.J., et al., Implementation of subgrid
       !      cloud vertical structure inside a GCM and its effect
       !      on the radiation budget, J. Clim., 10, 273-287, 1997.
       !-----------------------------------------------------------
       ! MMRAN needs IN-CLOUD optical depth (ODNEW) as input
       ! Use cloud fraction, instead of OPTD, to form cloud blocks
       ! (hyl,06/19/04)
       !===========================================================

       ! Sort this out later
       CALL ERROR_STOP('MMRAN_16 not yet FJX compatible.', 'fast_jx_mod.F90')

       !! Initialize
       !FMAX(:)   = 0d0  ! max cloud fraction in each cloud block
       !ODNEW(:)  = 0d0  ! in-cloud optical depth
       !CLDF1D    = State_Met%CLDF(1:State_Grid%NZ,NLON,NLAT)
       !INDICATOR = 0
       !
       !! set small negative CLDF or OPTD to zero.
       !! Set indicator vector.
       !WHERE ( CLDF1D <= 0d0 )
       !   CLDF1D               = 0d0
       !   OPTD                 = 0D0
       !ELSEWHERE
       !   INDICATOR(2:State_Grid%NZ+1) = 1
       !ENDWHERE
       !
       !! Prevent negative opt depth
       !WHERE ( OPTD < 0D0 ) OPTD   = 0D0
       !
       !!--------------------------------------------------------
       !! Generate cloud blocks & get their Bottom and Top levels
       !!--------------------------------------------------------
       !INDICATOR = CSHIFT(INDICATOR, 1) - INDICATOR
       !INDIC     = INDICATOR(1:State_Grid%NZ+1)
       !
       !! Number of cloud block
       !NUMB      = COUNT( INDIC == 1 )
       !
       !! Bottom layer of each block
       !KBOT(1:NUMB) = PACK(INDGEN, (INDIC == 1 ) )
       !
       !! Top layer of each block
       !KTOP(1:NUMB) = PACK(INDGEN, (INDIC == -1) ) - 1
       !
       !!--------------------------------------------------------
       !! For each cloud block, get Max Cloud Fractions, and
       !! in-cloud optical depth vertical distribution.
       !!--------------------------------------------------------
       !DO KK = 1, NUMB
       !
       !   ! Max cloud fraction
       !   FMAX(KK) = MAXVAL( CLDF1D(KBOT(KK):KTOP(KK)) )
       !
       !   ! NOTE: for the GEOS-FP and MERRA-2 met fields (i.e. with
       !   ! optical depth & cloud fractions regridded with RegridTau)
       !   ! OPTD is the in-cloud optical depth.  At this point it has
       !   ! NOT been multiplied by cloud fraction yet.  Therefore,
       !   ! we can just set ODNEW = OPTD. (bmy, hyl, 10/24/08)
       !
       !   ! ODNEW is adjusted in-cloud OD vertical distrib.
       !   ODNEW(KBOT(KK):KTOP(KK)) = OPTD(KBOT(KK):KTOP(KK))
       !
       !ENDDO
       !
       !!--------------------------------------------------------
       !! Apply Max RANdom if 1-6 clouds blocks, else use linear
       !!--------------------------------------------------------
       !SELECT CASE( NUMB )
       !
       !CASE( 0,7: )
       !   CALL PHOTOJ( NLON,  NLAT,     YLAT,    DAY_OF_YR,
       !                MONTH, DAY,      CSZA,    TEMP,
       !                SFCA,  OPTD,     OPTDUST, OPTAER,
       !                O3COL )
       !
       !CASE( 1:6 )
       !    CALL MMRAN_16( NUMB,  NLON,  NLAT,      YLAT,
       !                   DAY,   MONTH, DAY_OF_YR, CSZA,
       !                   TEMP,  SFCA,  OPTDUST,   OPTAER,
       !                   State_Grid%NZ, FMAX,  ODNEW,     KBOT,
       !                   KTOP,  O3COL )
       !
       !END SELECT
#endif

    ENDDO
    ENDDO
    !$OMP END PARALLEL DO

    ! Reset first-time flag
    FIRST=.FALSE.

  END SUBROUTINE FAST_JX
!EOC
!------------------------------------------------------------------------------
!                  GEOS-Chem Global Chemical Transport Model                  !
!------------------------------------------------------------------------------
!BOP
!
! !IROUTINE: blkslv
!
! !DESCRIPTION: Subroutine BLKSLV solves the block tri-diagonal system
!\\
!\\
! !INTERFACE:
!
  SUBROUTINE BLKSLV(FJ,POMEGA,FZ,ZTAU,ZFLUX,RFL,PM,PM0,FJTOP,FJBOT,ND)
!
! !USES:
!
!
! !INPUT PARAMETERS:
!
    INTEGER,  INTENT(IN)  :: ND
    REAL(fp), INTENT(IN)  :: POMEGA(M2_,N_,W_)
    REAL(fp), INTENT(IN)  :: FZ(N_,W_)
    REAL(fp), INTENT(IN)  :: ZTAU(N_,W_)
    REAL(fp), INTENT(IN)  :: PM(M_,M2_)
    REAL(fp), INTENT(IN)  :: PM0(M2_)
    REAL(fp), INTENT(IN)  :: RFL(W_)
    REAL(fp), INTENT(IN)  :: ZFLUX(W_)
!
! !OUTPUT PARAMETERS:
!
    REAL(fp), INTENT(OUT) :: FJ(N_,W_)
    REAL(fp), INTENT(OUT) :: FJTOP(W_)
    REAL(fp), INTENT(OUT) :: FJBOT(W_)
!
! !REMARKS:
! The block tri-diagonal system:
!       A(I)*X(I-1) + B(I)*X(I) + C(I)*X(I+1) = H(I)
!
! !REVISION HISTORY:
!  27 Mar 2013 - S. D. Eastham - Copied from GEOS-Chem v9-01-03
!  See https://github.com/geoschem/geos-chem for complete history
!EOP
!------------------------------------------------------------------------------
!BOC
!
! !LOCAL VARIABLES:
!
    REAL(fp), DIMENSION(M_,N_,W_)    ::  A,C,H,   RR
    REAL(fp), DIMENSION(M_,M_,N_,W_) ::  B,AA,CC,  DD
    REAL(fp), DIMENSION(M_,M_)       ::  E
    REAL(fp)  SUMB,SUMBX,SUMT
    INTEGER I, J, K, L

    !=================================================================
    ! BLKSLV begins here!
    !=================================================================

    do K = 1,W_
       call GEN_ID (POMEGA(1,1,K),FZ(1,K),ZTAU(1,K),ZFLUX(K),RFL(K), &
                    PM,PM0, B(1,1,1,K),CC(1,1,1,K),AA(1,1,1,K),      &
                    A(1,1,K),H(1,1,K),C(1,1,K), ND)
    enddo

    do K = 1,W_
       ! UPPER BOUNDARY L=1
       L = 1
       do J = 1,M_
       do I = 1,M_
          E(I,J) = B(I,J,1,K)
       enddo
       enddo

       ! setup L & U matrices
       E(2,1) = E(2,1)/E(1,1)
       E(2,2) = E(2,2)-E(2,1)*E(1,2)
       E(2,3) = E(2,3)-E(2,1)*E(1,3)
       E(2,4) = E(2,4)-E(2,1)*E(1,4)
       E(3,1) = E(3,1)/E(1,1)
       E(3,2) = (E(3,2)-E(3,1)*E(1,2))/E(2,2)
       E(3,3) = E(3,3)-E(3,1)*E(1,3)-E(3,2)*E(2,3)
       E(3,4) = E(3,4)-E(3,1)*E(1,4)-E(3,2)*E(2,4)
       E(4,1) = E(4,1)/E(1,1)
       E(4,2) = (E(4,2)-E(4,1)*E(1,2))/E(2,2)
       E(4,3) = (E(4,3)-E(4,1)*E(1,3)-E(4,2)*E(2,3))/E(3,3)
       E(4,4) = E(4,4)-E(4,1)*E(1,4)-E(4,2)*E(2,4)-E(4,3)*E(3,4)
       ! invert L
       E(4,3) = -E(4,3)
       E(4,2) = -E(4,2)-E(4,3)*E(3,2)
       E(4,1) = -E(4,1)-E(4,2)*E(2,1)-E(4,3)*E(3,1)
       E(3,2) = -E(3,2)
       E(3,1) = -E(3,1)-E(3,2)*E(2,1)
       E(2,1) = -E(2,1)
       ! invert U
       E(4,4) = 1.e+0_fp/E(4,4)
       E(3,4) = -E(3,4)*E(4,4)/E(3,3)
       E(3,3) = 1.e+0_fp/E(3,3)
       E(2,4) = -(E(2,3)*E(3,4)+E(2,4)*E(4,4))/E(2,2)
       E(2,3) = -E(2,3)*E(3,3)/E(2,2)
       E(2,2) = 1.e+0_fp/E(2,2)
       E(1,4) = -(E(1,2)*E(2,4)+E(1,3)*E(3,4)+E(1,4)*E(4,4))/E(1,1)
       E(1,3) = -(E(1,2)*E(2,3)+E(1,3)*E(3,3))/E(1,1)
       E(1,2) = -E(1,2)*E(2,2)/E(1,1)
       E(1,1) = 1.e+0_fp/E(1,1)
       ! multiply U-invers * L-inverse
       E(1,1) = E(1,1)+E(1,2)*E(2,1)+E(1,3)*E(3,1)+E(1,4)*E(4,1)
       E(1,2) = E(1,2)+E(1,3)*E(3,2)+E(1,4)*E(4,2)
       E(1,3) = E(1,3)+E(1,4)*E(4,3)
       E(2,1) = E(2,2)*E(2,1)+E(2,3)*E(3,1)+E(2,4)*E(4,1)
       E(2,2) = E(2,2)+E(2,3)*E(3,2)+E(2,4)*E(4,2)
       E(2,3) = E(2,3)+E(2,4)*E(4,3)
       E(3,1) = E(3,3)*E(3,1)+E(3,4)*E(4,1)
       E(3,2) = E(3,3)*E(3,2)+E(3,4)*E(4,2)
       E(3,3) = E(3,3)+E(3,4)*E(4,3)
       E(4,1) = E(4,4)*E(4,1)
       E(4,2) = E(4,4)*E(4,2)
       E(4,3) = E(4,4)*E(4,3)

       do J = 1,M_
          do I = 1,M_
             DD(I,J,1,K) = -E(I,1)*CC(1,J,1,K)-E(I,2)*CC(2,J,1,K) &
                           -E(I,3)*CC(3,J,1,K)-E(I,4)*CC(4,J,1,K)
          enddo
          RR(J,1,K) = E(J,1)*H(1,1,K)+E(J,2)*H(2,1,K) &
                    + E(J,3)*H(3,1,K)+E(J,4)*H(4,1,K)
       enddo

       ! CONTINUE THROUGH ALL DEPTH POINTS ID=2 TO ID=ND-1
       do L = 2,ND-1

          do J = 1,M_
             do I = 1,M_
                B(I,J,L,K) = B(I,J,L,K) + A(I,L,K)*DD(I,J,L-1,K)
             enddo
             H(J,L,K) = H(J,L,K) - A(J,L,K)*RR(J,L-1,K)
          enddo

          do J = 1,M_
             do I = 1,M_
                E(I,J) = B(I,J,L,K)
             enddo
          enddo

          ! setup L & U matrices
          E(2,1) = E(2,1)/E(1,1)
          E(2,2) = E(2,2)-E(2,1)*E(1,2)
          E(2,3) = E(2,3)-E(2,1)*E(1,3)
          E(2,4) = E(2,4)-E(2,1)*E(1,4)
          E(3,1) = E(3,1)/E(1,1)
          E(3,2) = (E(3,2)-E(3,1)*E(1,2))/E(2,2)
          E(3,3) = E(3,3)-E(3,1)*E(1,3)-E(3,2)*E(2,3)
          E(3,4) = E(3,4)-E(3,1)*E(1,4)-E(3,2)*E(2,4)
          E(4,1) = E(4,1)/E(1,1)
          E(4,2) = (E(4,2)-E(4,1)*E(1,2))/E(2,2)
          E(4,3) = (E(4,3)-E(4,1)*E(1,3)-E(4,2)*E(2,3))/E(3,3)
          E(4,4) = E(4,4)-E(4,1)*E(1,4)-E(4,2)*E(2,4)-E(4,3)*E(3,4)
          ! invert L
          E(4,3) = -E(4,3)
          E(4,2) = -E(4,2)-E(4,3)*E(3,2)
          E(4,1) = -E(4,1)-E(4,2)*E(2,1)-E(4,3)*E(3,1)
          E(3,2) = -E(3,2)
          E(3,1) = -E(3,1)-E(3,2)*E(2,1)
          E(2,1) = -E(2,1)
          ! invert U
          E(4,4) = 1.e+0_fp/E(4,4)
          E(3,4) = -E(3,4)*E(4,4)/E(3,3)
          E(3,3) = 1.e+0_fp/E(3,3)
          E(2,4) = -(E(2,3)*E(3,4)+E(2,4)*E(4,4))/E(2,2)
          E(2,3) = -E(2,3)*E(3,3)/E(2,2)
          E(2,2) = 1.e+0_fp/E(2,2)
          E(1,4) = -(E(1,2)*E(2,4)+E(1,3)*E(3,4)+E(1,4)*E(4,4))/E(1,1)
          E(1,3) = -(E(1,2)*E(2,3)+E(1,3)*E(3,3))/E(1,1)
          E(1,2) = -E(1,2)*E(2,2)/E(1,1)
          E(1,1) = 1.e+0_fp/E(1,1)
          ! multiply U-invers * L-inverse
          E(1,1) = E(1,1)+E(1,2)*E(2,1)+E(1,3)*E(3,1)+E(1,4)*E(4,1)
          E(1,2) = E(1,2)+E(1,3)*E(3,2)+E(1,4)*E(4,2)
          E(1,3) = E(1,3)+E(1,4)*E(4,3)
          E(2,1) = E(2,2)*E(2,1)+E(2,3)*E(3,1)+E(2,4)*E(4,1)
          E(2,2) = E(2,2)+E(2,3)*E(3,2)+E(2,4)*E(4,2)
          E(2,3) = E(2,3)+E(2,4)*E(4,3)
          E(3,1) = E(3,3)*E(3,1)+E(3,4)*E(4,1)
          E(3,2) = E(3,3)*E(3,2)+E(3,4)*E(4,2)
          E(3,3) = E(3,3)+E(3,4)*E(4,3)
          E(4,1) = E(4,4)*E(4,1)
          E(4,2) = E(4,4)*E(4,2)
          E(4,3) = E(4,4)*E(4,3)

          do J = 1,M_
             do I = 1,M_
                DD(I,J,L,K) = - E(I,J)*C(J,L,K)
             enddo
             RR(J,L,K) = E(J,1)*H(1,L,K)+E(J,2)*H(2,L,K) &
                       + E(J,3)*H(3,L,K)+E(J,4)*H(4,L,K)
          enddo

       enddo

       ! FINAL DEPTH POINT: L=ND
       L = ND
       do J = 1,M_
          do I = 1,M_
             B(I,J,L,K) = B(I,J,L,K) &
                   + AA(I,1,L,K)*DD(1,J,L-1,K) + AA(I,2,L,K)*DD(2,J,L-1,K) &
                   + AA(I,3,L,K)*DD(3,J,L-1,K) + AA(I,4,L,K)*DD(4,J,L-1,K)
          enddo
          H(J,L,K) = H(J,L,K) &
                   - AA(J,1,L,K)*RR(1,L-1,K) - AA(J,2,L,K)*RR(2,L-1,K) &
                   - AA(J,3,L,K)*RR(3,L-1,K) - AA(J,4,L,K)*RR(4,L-1,K)
       enddo

       do J = 1,M_
          do I = 1,M_
             E(I,J) = B(I,J,L,K)
          enddo
       enddo

       ! setup L & U matrices
       E(2,1) = E(2,1)/E(1,1)
       E(2,2) = E(2,2)-E(2,1)*E(1,2)
       E(2,3) = E(2,3)-E(2,1)*E(1,3)
       E(2,4) = E(2,4)-E(2,1)*E(1,4)
       E(3,1) = E(3,1)/E(1,1)
       E(3,2) = (E(3,2)-E(3,1)*E(1,2))/E(2,2)
       E(3,3) = E(3,3)-E(3,1)*E(1,3)-E(3,2)*E(2,3)
       E(3,4) = E(3,4)-E(3,1)*E(1,4)-E(3,2)*E(2,4)
       E(4,1) = E(4,1)/E(1,1)
       E(4,2) = (E(4,2)-E(4,1)*E(1,2))/E(2,2)
       E(4,3) = (E(4,3)-E(4,1)*E(1,3)-E(4,2)*E(2,3))/E(3,3)
       E(4,4) = E(4,4)-E(4,1)*E(1,4)-E(4,2)*E(2,4)-E(4,3)*E(3,4)
       ! invert L
       E(4,3) = -E(4,3)
       E(4,2) = -E(4,2)-E(4,3)*E(3,2)
       E(4,1) = -E(4,1)-E(4,2)*E(2,1)-E(4,3)*E(3,1)
       E(3,2) = -E(3,2)
       E(3,1) = -E(3,1)-E(3,2)*E(2,1)
       E(2,1) = -E(2,1)
       ! invert U
       E(4,4) = 1.e+0_fp/E(4,4)
       E(3,4) = -E(3,4)*E(4,4)/E(3,3)
       E(3,3) = 1.e+0_fp/E(3,3)
       E(2,4) = -(E(2,3)*E(3,4)+E(2,4)*E(4,4))/E(2,2)
       E(2,3) = -E(2,3)*E(3,3)/E(2,2)
       E(2,2) = 1.e+0_fp/E(2,2)
       E(1,4) = -(E(1,2)*E(2,4)+E(1,3)*E(3,4)+E(1,4)*E(4,4))/E(1,1)
       E(1,3) = -(E(1,2)*E(2,3)+E(1,3)*E(3,3))/E(1,1)
       E(1,2) = -E(1,2)*E(2,2)/E(1,1)
       E(1,1) = 1.e+0_fp/E(1,1)
       ! multiply U-invers * L-inverse
       E(1,1) = E(1,1)+E(1,2)*E(2,1)+E(1,3)*E(3,1)+E(1,4)*E(4,1)
       E(1,2) = E(1,2)+E(1,3)*E(3,2)+E(1,4)*E(4,2)
       E(1,3) = E(1,3)+E(1,4)*E(4,3)
       E(2,1) = E(2,2)*E(2,1)+E(2,3)*E(3,1)+E(2,4)*E(4,1)
       E(2,2) = E(2,2)+E(2,3)*E(3,2)+E(2,4)*E(4,2)
       E(2,3) = E(2,3)+E(2,4)*E(4,3)
       E(3,1) = E(3,3)*E(3,1)+E(3,4)*E(4,1)
       E(3,2) = E(3,3)*E(3,2)+E(3,4)*E(4,2)
       E(3,3) = E(3,3)+E(3,4)*E(4,3)
       E(4,1) = E(4,4)*E(4,1)
       E(4,2) = E(4,4)*E(4,2)
       E(4,3) = E(4,4)*E(4,3)

       do J = 1,M_
          RR(J,L,K) = E(J,1)*H(1,L,K)+E(J,2)*H(2,L,K) &
                    + E(J,3)*H(3,L,K)+E(J,4)*H(4,L,K)
       enddo

       ! BACK SOLUTION
       do L = ND-1,1,-1
          do J = 1,M_
             RR(J,L,K) = RR(J,L,K) &
                       + DD(J,1,L,K)*RR(1,L+1,K) + DD(J,2,L,K)*RR(2,L+1,K) &
                       + DD(J,3,L,K)*RR(3,L+1,K) + DD(J,4,L,K)*RR(4,L+1,K)
          enddo
       enddo

       ! mean J & H
       do L = 1,ND,2
          FJ(L,K) = RR(1,L,K)*WT(1) + RR(2,L,K)*WT(2) &
                  + RR(3,L,K)*WT(3) + RR(4,L,K)*WT(4)
       enddo
       do L = 2,ND,2
          FJ(L,K) = RR(1,L,K)*WT(1)*EMU(1) + RR(2,L,K)*WT(2)*EMU(2) &
                  + RR(3,L,K)*WT(3)*EMU(3) + RR(4,L,K)*WT(4)*EMU(4)
       enddo

       ! FJTOP = scaled diffuse flux out top-of-atmosphere (limit = mu0)
       ! FJBOT = scaled diffuse flux onto surface:
       ! ZFLUX = reflect/(1 + reflect) * mu0 * Fsolar(lower boundary)
       ! SUMBX = flux from Lambert reflected I+
       SUMT = RR(1, 1,K)*WT(1)*EMU(1) + RR(2, 1,K)*WT(2)*EMU(2) &
            + RR(3, 1,K)*WT(3)*EMU(3) + RR(4, 1,K)*WT(4)*EMU(4)
       SUMB = RR(1,ND,K)*WT(1)*EMU(1) + RR(2,ND,K)*WT(2)*EMU(2) &
            + RR(3,ND,K)*WT(3)*EMU(3) + RR(4,ND,K)*WT(4)*EMU(4)
       SUMBX = 4.e+0_fp*SUMB*RFL(K)/(1.0e+0_fp + RFL(K)) + ZFLUX(K)

       FJTOP(K) = 4.e+0_fp*SUMT
       FJBOT(K) = 4.e+0_fp*SUMB - SUMBX

    enddo

  END SUBROUTINE BLKSLV
!EOC
!------------------------------------------------------------------------------
!                  GEOS-Chem Global Chemical Transport Model                  !
!------------------------------------------------------------------------------
!BOP
!
! !IROUTINE: gen_id
!
! !DESCRIPTION: Subroutine GEN generates coefficient matrices for the block
!  tri-diagonal system described in BLKSLV.
!\\
!\\
! !INTERFACE:
!
  SUBROUTINE GEN_ID(POMEGA,FZ,ZTAU,ZFLUX,RFL,PM,PM0,B,CC,AA,A,H,C,ND)
!
! !INPUT PARAMETERS:
!
    INTEGER,  INTENT(IN)  :: ND
    REAL(fp), INTENT(IN)  :: POMEGA(M2_,N_)
    REAL(fp), INTENT(IN)  :: PM(M_,M2_)
    REAL(fp), INTENT(IN)  :: PM0(M2_)
    REAL(fp), INTENT(IN)  :: ZFLUX,RFL
    REAL(fp), INTENT(IN), DIMENSION(N_) :: FZ,ZTAU
!
! !OUTPUT PARAMETERS:
!
    REAL(fp), INTENT(OUT),DIMENSION(M_,M_,N_) :: B,AA,CC
    REAL(fp), INTENT(OUT),DIMENSION(M_,N_)    :: A,C,H

!
! !REVISION HISTORY:
!  28 Mar 2013 - S. D. Eastham - Copied from Fast-JX v7.0
!  See https://github.com/geoschem/geos-chem for complete history
!EOP
!------------------------------------------------------------------------------
!BOC
!
! !LOCAL VARIABLES:
!
    INTEGER I, J, K, L1,L2,LL
    REAL(fp)  SUM0, SUM1, SUM2, SUM3
    REAL(fp)  DELTAU, D1, D2, SURFAC

    REAL(fp), DIMENSION(M_,M_) :: S,T,U,V,W

    !=================================================================
    ! GEN_ID begins here!
    !=================================================================

    ! upper boundary:  2nd-order terms
    L1 = 1
    L2 = 2
    do I = 1,M_
       SUM0 = POMEGA(1,L1)*PM(I,1)*PM0(1) + POMEGA(3,L1)*PM(I,3)*PM0(3) &
            + POMEGA(5,L1)*PM(I,5)*PM0(5) + POMEGA(7,L1)*PM(I,7)*PM0(7)
       SUM2 = POMEGA(1,L2)*PM(I,1)*PM0(1) + POMEGA(3,L2)*PM(I,3)*PM0(3) &
            + POMEGA(5,L2)*PM(I,5)*PM0(5) + POMEGA(7,L2)*PM(I,7)*PM0(7)
       SUM1 = POMEGA(2,L1)*PM(I,2)*PM0(2) + POMEGA(4,L1)*PM(I,4)*PM0(4) &
            + POMEGA(6,L1)*PM(I,6)*PM0(6) + POMEGA(8,L1)*PM(I,8)*PM0(8)
       SUM3 = POMEGA(2,L2)*PM(I,2)*PM0(2) + POMEGA(4,L2)*PM(I,4)*PM0(4) &
            + POMEGA(6,L2)*PM(I,6)*PM0(6) + POMEGA(8,L2)*PM(I,8)*PM0(8)
       H(I,L1) = 0.5e+0_fp*(SUM0*FZ(L1) + SUM2*FZ(L2))
       A(I,L1) = 0.5e+0_fp*(SUM1*FZ(L1) + SUM3*FZ(L2))
    enddo

    do I = 1,M_
    do J = 1,I
       SUM0 = POMEGA(1,L1)*PM(I,1)*PM(J,1) + POMEGA(3,L1)*PM(I,3)*PM(J,3) &
            + POMEGA(5,L1)*PM(I,5)*PM(J,5) + POMEGA(7,L1)*PM(I,7)*PM(J,7)
       SUM2 = POMEGA(1,L2)*PM(I,1)*PM(J,1) + POMEGA(3,L2)*PM(I,3)*PM(J,3) &
            + POMEGA(5,L2)*PM(I,5)*PM(J,5) + POMEGA(7,L2)*PM(I,7)*PM(J,7)
       SUM1 = POMEGA(2,L1)*PM(I,2)*PM(J,2) + POMEGA(4,L1)*PM(I,4)*PM(J,4) &
            + POMEGA(6,L1)*PM(I,6)*PM(J,6) + POMEGA(8,L1)*PM(I,8)*PM(J,8)
       SUM3 = POMEGA(2,L2)*PM(I,2)*PM(J,2) + POMEGA(4,L2)*PM(I,4)*PM(J,4) &
            + POMEGA(6,L2)*PM(I,6)*PM(J,6) + POMEGA(8,L2)*PM(I,8)*PM(J,8)
       S(I,J) = - SUM2*WT(J)
       S(J,I) = - SUM2*WT(I)
       T(I,J) = - SUM1*WT(J)
       T(J,I) = - SUM1*WT(I)
       V(I,J) = - SUM3*WT(J)
       V(J,I) = - SUM3*WT(I)
       B(I,J,L1) = - 0.5e+0_fp*(SUM0 + SUM2)*WT(J)
       B(J,I,L1) = - 0.5e+0_fp*(SUM0 + SUM2)*WT(I)
    enddo
    enddo

    do I = 1,M_
       S(I,I)   = S(I,I)    + 1.0e+0_fp
       T(I,I)   = T(I,I)    + 1.0e+0_fp
       V(I,I)   = V(I,I)    + 1.0e+0_fp
       B(I,I,L1)= B(I,I,L1) + 1.0e+0_fp

       C(I,L1)= S(I,1)*A(1,L1)/EMU(1) + S(I,2)*A(2,L1)/EMU(2) &
              + S(I,3)*A(3,L1)/EMU(3) + S(I,4)*A(4,L1)/EMU(4)
    enddo

    do I = 1,M_
    do J = 1,M_
       W(J,I) = S(J,1)*T(1,I)/EMU(1) + S(J,2)*T(2,I)/EMU(2) &
              + S(J,3)*T(3,I)/EMU(3) + S(J,4)*T(4,I)/EMU(4)
       U(J,I) = S(J,1)*V(1,I)/EMU(1) + S(J,2)*V(2,I)/EMU(2) &
              + S(J,3)*V(3,I)/EMU(3) + S(J,4)*V(4,I)/EMU(4)
    enddo
    enddo
    ! upper boundary, 2nd-order, C-matrix is full (CC)
    DELTAU = ZTAU(L2) - ZTAU(L1)
    D2 = 0.25e+0_fp*DELTAU
    do I = 1,M_
       do J = 1,M_
          B(I,J,L1) = B(I,J,L1) + D2*W(I,J)
          CC(I,J,L1) = D2*U(I,J)
       enddo
       H(I,L1) = H(I,L1) + 2.0e+0_fp*D2*C(I,L1)
       A(I,L1) = 0.0e+0_fp
    enddo
    do I = 1,M_
       D1 = EMU(I)/DELTAU
       B(I,I,L1)  = B(I,I,L1) + D1
       CC(I,I,L1) = CC(I,I,L1) - D1
    enddo

    ! intermediate points:  can be even or odd, A & C diagonal
    ! mid-layer h-points, Legendre terms 2,4,6,8
    do LL=2,ND-1,2
       DELTAU = ZTAU(LL+1) - ZTAU(LL-1)
       do I = 1,M_
          A(I,LL) = EMU(I)/DELTAU
          C(I,LL) = -A(I,LL)
          H(I,LL) = FZ(LL)*( &
               POMEGA(2,LL)*PM(I,2)*PM0(2) + POMEGA(4,LL)*PM(I,4)*PM0(4) &
             + POMEGA(6,LL)*PM(I,6)*PM0(6) + POMEGA(8,LL)*PM(I,8)*PM0(8))
       enddo
       do I = 1,M_
       do J=1,I
          SUM0 = POMEGA(2,LL)*PM(I,2)*PM(J,2) + POMEGA(4,LL)*PM(I,4)*PM(J,4) &
               + POMEGA(6,LL)*PM(I,6)*PM(J,6) + POMEGA(8,LL)*PM(I,8)*PM(J,8)
          B(I,J,LL) =  - SUM0*WT(J)
          B(J,I,LL) =  - SUM0*WT(I)
       enddo
       enddo
       do I = 1,M_
          B(I,I,LL) = B(I,I,LL) + 1.0e+0_fp
       enddo
    enddo

    ! odd-layer j-points, Legendre terms 1,3,5,7
    do LL=3,ND-2,2
       DELTAU = ZTAU(LL+1) - ZTAU(LL-1)
       do I = 1,M_
          A(I,LL) = EMU(I)/DELTAU
          C(I,LL) = -A(I,LL)
          H(I,LL) = FZ(LL)*( &
               POMEGA(1,LL)*PM(I,1)*PM0(1) + POMEGA(3,LL)*PM(I,3)*PM0(3) &
             + POMEGA(5,LL)*PM(I,5)*PM0(5) + POMEGA(7,LL)*PM(I,7)*PM0(7))
       enddo
       do I = 1,M_
       do J=1,I
          SUM0 = POMEGA(1,LL)*PM(I,1)*PM(J,1) + POMEGA(3,LL)*PM(I,3)*PM(J,3) &
               + POMEGA(5,LL)*PM(I,5)*PM(J,5) + POMEGA(7,LL)*PM(I,7)*PM(J,7)
          B(I,J,LL) =  - SUM0*WT(J)
          B(J,I,LL) =  - SUM0*WT(I)
       enddo
       enddo
       do I = 1,M_
          B(I,I,LL) = B(I,I,LL) + 1.0e+0_fp
       enddo
    enddo

    ! lower boundary:  2nd-order terms
    L1 = ND
    L2 = ND-1
    do I = 1,M_
       SUM0 = POMEGA(1,L1)*PM(I,1)*PM0(1) + POMEGA(3,L1)*PM(I,3)*PM0(3) &
            + POMEGA(5,L1)*PM(I,5)*PM0(5) + POMEGA(7,L1)*PM(I,7)*PM0(7)
       SUM2 = POMEGA(1,L2)*PM(I,1)*PM0(1) + POMEGA(3,L2)*PM(I,3)*PM0(3) &
            + POMEGA(5,L2)*PM(I,5)*PM0(5) + POMEGA(7,L2)*PM(I,7)*PM0(7)
       SUM1 = POMEGA(2,L1)*PM(I,2)*PM0(2) + POMEGA(4,L1)*PM(I,4)*PM0(4) &
            + POMEGA(6,L1)*PM(I,6)*PM0(6) + POMEGA(8,L1)*PM(I,8)*PM0(8)
       SUM3 = POMEGA(2,L2)*PM(I,2)*PM0(2) + POMEGA(4,L2)*PM(I,4)*PM0(4) &
            + POMEGA(6,L2)*PM(I,6)*PM0(6) + POMEGA(8,L2)*PM(I,8)*PM0(8)
       H(I,L1) = 0.5e+0_fp*(SUM0*FZ(L1) + SUM2*FZ(L2))
       A(I,L1) = 0.5e+0_fp*(SUM1*FZ(L1) + SUM3*FZ(L2))
    enddo

    do I = 1,M_
    do J = 1,I
       SUM0 = POMEGA(1,L1)*PM(I,1)*PM(J,1) + POMEGA(3,L1)*PM(I,3)*PM(J,3) &
            + POMEGA(5,L1)*PM(I,5)*PM(J,5) + POMEGA(7,L1)*PM(I,7)*PM(J,7)
       SUM2 = POMEGA(1,L2)*PM(I,1)*PM(J,1) + POMEGA(3,L2)*PM(I,3)*PM(J,3) &
            + POMEGA(5,L2)*PM(I,5)*PM(J,5) + POMEGA(7,L2)*PM(I,7)*PM(J,7)
       SUM1 = POMEGA(2,L1)*PM(I,2)*PM(J,2) + POMEGA(4,L1)*PM(I,4)*PM(J,4) &
            + POMEGA(6,L1)*PM(I,6)*PM(J,6) + POMEGA(8,L1)*PM(I,8)*PM(J,8)
       SUM3 = POMEGA(2,L2)*PM(I,2)*PM(J,2) + POMEGA(4,L2)*PM(I,4)*PM(J,4) &
            + POMEGA(6,L2)*PM(I,6)*PM(J,6) + POMEGA(8,L2)*PM(I,8)*PM(J,8)
       S(I,J) = - SUM2*WT(J)
       S(J,I) = - SUM2*WT(I)
       T(I,J) = - SUM1*WT(J)
       T(J,I) = - SUM1*WT(I)
       V(I,J) = - SUM3*WT(J)
       V(J,I) = - SUM3*WT(I)
       B(I,J,L1) = - 0.5e+0_fp*(SUM0 + SUM2)*WT(J)
       B(J,I,L1) = - 0.5e+0_fp*(SUM0 + SUM2)*WT(I)
    enddo
    enddo

    do I = 1,M_
       S(I,I)   = S(I,I)   + 1.0e+0_fp
       T(I,I)   = T(I,I)   + 1.0e+0_fp
       V(I,I)   = V(I,I)   + 1.0e+0_fp
       B(I,I,L1)= B(I,I,L1) + 1.0e+0_fp

       C(I,L1)= S(I,1)*A(1,L1)/EMU(1) + S(I,2)*A(2,L1)/EMU(2) &
              + S(I,3)*A(3,L1)/EMU(3) + S(I,4)*A(4,L1)/EMU(4)
    enddo

    do I = 1,M_
    do J = 1,M_
       W(J,I) = S(J,1)*T(1,I)/EMU(1) + S(J,2)*T(2,I)/EMU(2) &
              + S(J,3)*T(3,I)/EMU(3) + S(J,4)*T(4,I)/EMU(4)
       U(J,I) = S(J,1)*V(1,I)/EMU(1) + S(J,2)*V(2,I)/EMU(2) &
              + S(J,3)*V(3,I)/EMU(3) + S(J,4)*V(4,I)/EMU(4)
    enddo
    enddo

    ! lower boundary, 2nd-order, A-matrix is full (AA)
    DELTAU = ZTAU(L1) - ZTAU(L2)
    D2 = 0.25e+0_fp*DELTAU
    SURFAC = 4.0e+0_fp*RFL/(1.0e+0_fp + RFL)
    do I = 1,M_
       D1 = EMU(I)/DELTAU
       SUM0 = D1 + D2*(W(I,1)+W(I,2)+W(I,3)+W(I,4))
       SUM1 = SURFAC*SUM0
       do J = 1,M_
          AA(I,J,L1) = - D2*U(I,J)
          B(I,J,L1) = B(I,J,L1) + D2*W(I,J) - SUM1*EMU(J)*WT(J)
       enddo
       H(I,L1) = H(I,L1) - 2.0e+0_fp*D2*C(I,L1) + SUM0*ZFLUX
    enddo

    do I = 1,M_
       D1 = EMU(I)/DELTAU
       AA(I,I,L1) = AA(I,I,L1) + D1
       B(I,I,L1)  = B(I,I,L1) + D1
       C(I,L1) = 0.0e+0_fp
    enddo

  END SUBROUTINE GEN_ID
!EOC
!------------------------------------------------------------------------------
!                  GEOS-Chem Global Chemical Transport Model                  !
!------------------------------------------------------------------------------
!BOP
!
! !IROUTINE: jratet
!
! !DESCRIPTION: Subroutine JRATET calculates temperature-dependent J-rates.
!\\
!\\
! !INTERFACE:
!
  SUBROUTINE JRATET(PPJ,TTJ,FFF,VALJL,LCTM,LCHEM,NJXU)
!
! !USES:
!
!
! !INPUT PARAMETERS:
!
    integer,  intent(in)    :: LCTM,LCHEM,NJXU
    real(fp), intent(in)    ::  PPJ(JXL1_+1),TTJ(JXL1_+1)
!
! !INPUT/OUTPUT PARAMETERS:
!
    real(fp), intent(inout) ::  FFF(W_,LCTM)
!
! !OUTPUT VARIABLES:
!
    real(fp), intent(out), dimension(LCTM,NJXU) ::  VALJL
!
! !REMARKS:
!
! !REVISION HISTORY:
!  28 Mar 2013 - S. D. Eastham - Copied from Fast-JX v7.0
!  See https://github.com/geoschem/geos-chem for complete history
!EOP
!------------------------------------------------------------------------------
!BOC
!
! !LOCAL VARIABLES:
!
    real(fp)  VALJ(X_)
    real(fp)  QO2TOT, QO3TOT, QO31DY, QO31D, QQQT, TFACT
    real(fp)  TT,PP,DD,TT200,TFACA,TFAC0,TFAC1,TFAC2
    real(fp)  QQQA,QQ2,QQ1A,QQ1B
    integer   J,K,L, IV

    !=================================================================
    ! JRATET begins here!
    !=================================================================

    if (NJXU .lt. NJX) then
       call EXITC(' JRATET:  CTM has not enough J-values dimensioned')
    endif
    do L = 1,LCTM
       ! need temperature, pressure, and density at mid-layer
       ! (for some quantum yields):
       TT   = TTJ(L)
       if (L .eq. 1) then
          PP = PPJ(1)
       else
          PP  = (PPJ(L)+PPJ(L+1))*0.5e+0_fp
       endif
       DD = 7.24e18*PP/TT

       ! if W_=18/12, must zero bin-11/5 below 100 hPa, since O2 e-fold is
       ! too weak and does not represent the decay of 215.5-221.5 nm sunlight.
       if (PP .gt. 100.e+0_fp) then
          if (W_ .eq. 18) then
             FFF(11,L) = 0.e+0_fp
          elseif (W_ .eq. 12) then
             FFF(5,L) = 0.e+0_fp
          endif
       endif

       do J = 1,NJXU
          VALJ(J) = 0.e+0_fp
       enddo

       do K = 1,W_
          call X_interp (TT,QO2TOT, TQQ(1,1),QO2(K,1), &
                         TQQ(2,1),QO2(K,2), TQQ(3,1),QO2(K,3), LQQ(1))
          call X_interp (TT,QO3TOT, TQQ(1,2),QO3(K,1), &
                         TQQ(2,2),QO3(K,2), TQQ(3,2),QO3(K,3), LQQ(2))
          call X_interp (TT,QO31DY, TQQ(1,3),Q1D(K,1), &
                         TQQ(2,3),Q1D(K,2), TQQ(3,3),Q1D(K,3), LQQ(3))
          QO31D  = QO31DY*QO3TOT
          VALJ(1) = VALJ(1) + QO2TOT*FFF(K,L)
          VALJ(2) = VALJ(2) + QO3TOT*FFF(K,L)
          VALJ(3) = VALJ(3) + QO31D*FFF(K,L)
       enddo

       do J = 4,NJXU
       do K = 1,W_
          ! also need to allow for Pressure interpolation if SQQ(J) = 'p'
          if (SQQ(J) .eq.'p') then
             call X_interp (PP,QQQT, TQQ(1,J),QQQ(K,1,J), &
                            TQQ(2,J),QQQ(K,2,J), TQQ(3,J),QQQ(K,3,J), LQQ(J))
          else
             call X_interp (TT,QQQT, TQQ(1,J),QQQ(K,1,J), &
                            TQQ(2,J),QQQ(K,2,J), TQQ(3,J),QQQ(K,3,J), LQQ(J))
          endif
          VALJ(J) = VALJ(J) + QQQT*FFF(K,L)
       enddo
       enddo

       do J=1,NJXU
          VALJL(L,J) = VALJ(J)
       enddo

    enddo

    ! Zero non-chemistry layers
    if (LCHEM.lt.LCTM) then
       do L=(LCTM+1),LCHEM
       do J=1,NJXU
          VALJL(L,J) = 0.e+0_fp
       enddo
       enddo
    endif

  END SUBROUTINE JRATET
!EOC
!------------------------------------------------------------------------------
!                  GEOS-Chem Global Chemical Transport Model                  !
!------------------------------------------------------------------------------
!BOP
!
! !IROUTINE: x_interp
!
! !DESCRIPTION: Subroutine X\_INTERP is an up-to-three-point linear interp.
!  function for cross-sections.
!\\
!\\
! !INTERFACE:
!
  SUBROUTINE X_INTERP (TINT,XINT,T1,X1,T2,X2,T3,X3,L123)
!
! !USES:
!
!
! !INPUT PARAMETERS:
!
    REAL(fp), INTENT(IN)  ::  TINT,T1,T2,T3, X1,X2,X3
    INTEGER,  INTENT(IN)  ::  L123
!
! !OUTPUT VARIABLES:
!
    REAL(fp), INTENT(OUT) ::  XINT
!
! !REMARKS:
!
! !REVISION HISTORY:
!  28 Mar 2013 - S. D. Eastham - Copied from Fast-JX v7.0
!  See https://github.com/geoschem/geos-chem for complete history
!EOP
!------------------------------------------------------------------------------
!BOC
!
! !LOCAL VARIABLES:
!
    REAL(fp)  TFACT

    !=================================================================
    ! X_INTERP begins here!
    !=================================================================

    if (L123 .le. 1) then
       XINT = X1
    elseif (L123 .eq. 2) then
       TFACT = max(0.e+0_fp,min(1.e+0_fp,(TINT-T1)/(T2-T1) ))
       XINT = X1 + TFACT*(X2 - X1)
    else
       if (TINT.le. T2) then
          TFACT = max(0.e+0_fp,min(1.e+0_fp,(TINT-T1)/(T2-T1) ))
          XINT = X1 + TFACT*(X2 - X1)
       else
          TFACT = max(0.e+0_fp,min(1.e+0_fp,(TINT-T2)/(T3-T2) ))
          XINT = X2 + TFACT*(X3 - X2)
       endif
    endif

  END SUBROUTINE X_INTERP
!EOC
!------------------------------------------------------------------------------
!                  GEOS-Chem Global Chemical Transport Model                  !
!------------------------------------------------------------------------------
!BOP
!
! !IROUTINE: sphere2
!
! !DESCRIPTION: Subroutine SPHERE2 is an AMF2.
!\\
!\\
! !INTERFACE:
!
  SUBROUTINE SPHERE2 (U0,ZHL,AMF2,L1U,LJX1U)
!
! !INPUT PARAMETERS:
!
    INTEGER,  INTENT(IN)  ::   L1U, LJX1U
    REAL(fp), INTENT(IN)  ::   U0,ZHL(L1U+1)
!
! !OUTPUT VARIABLES:
!
    REAL(fp), INTENT(OUT) ::   AMF2(2*LJX1U+1,2*LJX1U+1)
!
! !REMARKS:
! Quoting from the original:
!  New v6.2: does AirMassFactors for mid-layer, needed for SZA ~ 90
!  This new AMF2 does each of the half-layers of the CTM separately,
!     whereas the original, based on the pratmo code did the whole layers
!     and thus calculated the ray-path to the CTM layre edges, NOT the middle.
!  Since fast-JX is meant to calculate the intensity at the mid-layer, the
!     solar beam at low sun (interpolated between layer edges) was incorrect.
!  This new model does make some approximations of the geometry of the layers:
!     the CTM layer is split evenly in mass (good) and in height (approx).
!                                                                             .
!  Calculation of spherical geometry; derive tangent heights, slant path
!  lengths and air mass factor for each layer. Not called when
!  SZA > 98 degrees.  Beyond 90 degrees, include treatment of emergent
!  beam (where tangent height is below altitude J-value desired at).
!                                                                             .
!  ---------------------------------------------------------------------
!  Inputs:
!     U0      cos(solar zenith angle)
!     RAD  radius of Earth mean sea level (cm)
!     ZHL(L)  height (cm) of the bottom edge of CTM level L
!     ZZHT    scale height (cm) used above top of CTM (ZHL(L_+1))
!     L1U     dimension of CTM = levels +1 (L+1 = above-CTM level)
!  Outputs:
!     AMF2(I,J) = air mass factor for CTM level I for sunlight reaching J
!         ( these are calculated for both layer middle and layer edge)
!  ---------------------------------------------------------------------
!
! !REVISION HISTORY:
!  28 Mar 2013 - S. D. Eastham - Copied from Fast-JX v7.0
!  See https://github.com/geoschem/geos-chem for complete history
!EOP
!------------------------------------------------------------------------------
!BOC
!
! !LOCAL VARIABLES:
!
    INTEGER, PARAMETER  ::  LSPH_ = 200

    ! RZ      Distance from centre of Earth to each point (cm)
    ! RQ      Square of radius ratios
    ! SHADHT  Shadow height for the current SZA
    ! XL      Slant path between points
    INTEGER  I, J, K, II, L2
    REAL(fp)   XMU1,XMU2,XL,DIFF,SHADHT,RZ(LSPH_+1)
    REAL(fp)   RZ2(2*LSPH_+1),RQ2(2*LSPH_+1)

    !=================================================================
    ! SPHERE2 begins here!
    !=================================================================

    ! must have top-of-atmos (NOT top-of-CTM) defined
    !      ZHL(L1U+1) = ZHL(L1U) + ZZHT

    if (L1U .gt. LSPH_) then
       call EXITC(' SPHERE2: temp arrays not large enough')
    endif

    RZ(1) = RAD + ZHL(1)
    do II = 2,L1U+1
       RZ(II)   = RAD + ZHL(II)
    enddo

    ! calculate heights for edges of split CTM-layers
    L2 = 2*L1U
    do II = 2,L2,2
       I = II/2
       RZ2(II-1) = RZ(I)
       RZ2(II) = 0.5e+0_fp*(RZ(I)+RZ(I+1))
    enddo
    RZ2(L2+1) = RZ(L1U+1)
    do II = 1,L2
       RQ2(II) = (RZ2(II)/RZ2(II+1))**2
    enddo

    ! shadow height for SZA > 90
    if (U0 .lt. 0.0e+0_fp)  then
       SHADHT = RZ2(1)/sqrt(1.0e+0_fp - U0**2)
    else
       SHADHT = 0.e+0_fp
    endif

    ! up from the surface calculating the slant paths between each level
    ! and the level above, and deriving the appropriate Air Mass Factor
    AMF2(:,:) = 0.e+0_fp

    do 16 J = 1,2*L1U+1

       ! Air Mass Factors all zero if below the tangent height
       if (RZ2(J) .lt. SHADHT) goto 16

       ! Ascend from layer J calculating AMF2s
       XMU1 = abs(U0)
       do I = J,2*L1U
          XMU2     = sqrt(1.0e+0_fp - RQ2(I)*(1.0e+0_fp-XMU1**2))
          XL       = RZ2(I+1)*XMU2 - RZ2(I)*XMU1
          AMF2(I,J) = XL / (RZ2(I+1)-RZ2(I))
          XMU1     = XMU2
       enddo

       ! fix above top-of-atmos (L=L1U+1), must set DTAU(L1U+1)=0
       AMF2(2*L1U+1,J) = 1.e+0_fp

       ! Twilight case - Emergent Beam, calc air mass factors below layer
       if (U0 .ge. 0.0e+0_fp) goto 16

       ! Descend from layer J
       XMU1       = abs(U0)
       do II = J-1,1,-1
          DIFF        = RZ2(II+1)*sqrt(1.0e+0_fp-XMU1**2)-RZ2(II)
          if (II.eq.1)  DIFF = max(DIFF,0.e+0_fp)   ! filter

          ! Tangent height below current level - beam passes through twice
          if (DIFF .lt. 0.0e+0_fp)  then
             XMU2      = sqrt(1.0e+0_fp - (1.0e+0_fp-XMU1**2)/RQ2(II))
             XL        = abs(RZ2(II+1)*XMU1-RZ2(II)*XMU2)
             AMF2(II,J) = 2.e+0_fp*XL/(RZ2(II+1)-RZ2(II))
             XMU1      = XMU2

          ! Lowest level intersected by emergent beam
          else
             XL        = RZ2(II+1)*XMU1*2.0e+0_fp
             AMF2(II,J) = XL/(RZ2(II+1)-RZ2(II))
             goto 16
          endif
       enddo

16  continue

  END SUBROUTINE SPHERE2
!EOC
!------------------------------------------------------------------------------
!                  GEOS-Chem Global Chemical Transport Model                  !
!------------------------------------------------------------------------------
!BOP
!
! !IROUTINE: extral
!
! !DESCRIPTION: Subroutine EXTRAL adds sub-layers to thick cloud/aerosol layers
!  using log-spacing for sub-layers of increasing thickness ATAU.
!\\
!\\
! !INTERFACE:
!
  SUBROUTINE EXTRAL (Input_Opt,State_Diag,DTAUX,L1X,L2X,NX,JXTRA,ILON,ILAT)
!
! !USES:
    USE Input_Opt_Mod,  ONLY : OptInput
    USE State_Diag_Mod, ONLY : DgnState
!
!
! !INPUT PARAMETERS:
!
    TYPE(OptInput), INTENT(IN) :: Input_Opt   ! Input options
    INTEGER,        INTENT(IN) :: L1X,L2X     !index of cloud/aerosol
    integer,        intent(in) :: NX          !Mie scattering array size
    real(fp),       intent(in) :: DTAUX(L1X)  !cloud+3aerosol OD in each layer
    integer,        intent(in) :: ILON, ILAT  !lon,lat index
!
! !INPUT/OUTPUT PARAMETERS:
!
    TYPE(DgnState), INTENT(INOUT) :: State_Diag  ! Diagnostics State object
!
! !OUTPUT VARIABLES:
!
    integer,        intent(out):: JXTRA(L2X+1)!number of sub-layers to be added
!
! !REMARKS:
!     DTAUX(L=1:L1X) = Optical Depth in layer L (generally 600 nm OD)
!        This can be just cloud or cloud+aerosol, it is used only to set
!        the number in levels to insert in each layer L
!        Set for log-spacing of tau levels, increasing top-down.
!                                                                             .
!     N.B. the TTAU, etc calculated here are NOT used elsewhere
!                                                                             .
!   The log-spacing parameters have been tested for convergence and chosen
!     to be within 0.5% for ranges OD=1-500, rflect=0-100%, mu0=0.1-1.0
!     use of ATAU = 1.18 and min = 0.01, gives at most +135 pts for OD=100
!     ATAU = 1.12 now recommended for more -accurate heating rates (not J's)
!
! !REVISION HISTORY:
!  28 Mar 2013 - S. D. Eastham - Copied from Fast-JX v7.0
!  See https://github.com/geoschem/geos-chem for complete history
!EOP
!------------------------------------------------------------------------------
!BOC
!
! !LOCAL VARIABLES:
!
    INTEGER JTOTL,I,L,L2
    REAL(fp)  TTAU(L2X+1),DTAUJ, ATAU1,ATAULN,ATAUM,ATAUN1

#ifdef MODEL_GEOS
    ! ckeller, 5/21/18
    LOGICAL  :: failed
    INTEGER  :: N, NMAX
    REAL(fp) :: ATAULOC
#endif

    !=================================================================
    ! EXTRAL begins here!
    !=================================================================

#ifdef MODEL_GEOS
    ! This routine now repeats the extra layer computation with an
    ! increased heating rate (ATAU) if there is an array overfloat.
    ! This is repeated maximum 5 times. The diagnostics arrays
    ! EXTRAL_NLEVS and EXTRAL_NITER archive the number of extra layers
    ! and the number of iterations needed to converge to that solution.
    ! Ideally, NITER is 1 and no adjustments to the heating rate are
    ! needed (ckeller, 5/22/18).
    NMAX = MAX(1,Input_Opt%FJX_EXTRAL_ITERMAX)
    DO N=1,NMAX
       ! local heating rate
       ATAULOC = ATAU + (0.06*(N-1))
#endif

       ! Reinitialize arrays
       TTAU(:)  = 0.e+0_fp
       JXTRA(:) = 0

       ! combine these edge- and mid-layer points into grid of size:
       !     L2X+1 = 2*L1X+1 = 2*L_+3
       ! calculate column optical depths above each level, TTAU(1:L2X+1)
       !     note that TTAU(L2X+1)=0 and TTAU(1)=total OD
       !
       ! Divide thick layers to achieve better accuracy in the scattering code
       ! In the original fast-J, equal sub-layers were chosen, this is wasteful
       ! and this new code (ver 5.3) uses log-scale:
       !     Each succesive layer (down) increase thickness by ATAU > 1
       !     e.g., if ATAU = 2, a layer with OD = 15 could be divided into
       !     4 sub-layers with ODs = 1 - 2 - 4 - 8
       ! The key parameters are:
       !     ATAU = factor increase from one layer to the next
       !     ATAUMN = the smallest OD layer desired
       !     JTAUMX = maximum number of divisions (i.e., may not get to ATAUMN)
       ! These are set in CMN_FJX_MOD, and have been tested/optimized

#if defined( MODEL_GEOS )
       ATAU1  = ATAULOC - 1.e+0_fp
       ATAULN = log(ATAULOC)
#else
       ATAU1  = ATAU - 1.e+0_fp
       ATAULN = log(ATAU)
#endif
       TTAU(L2X+1)  = 0.0e+0_fp

       do L2 = L2X,1,-1
          L         = (L2+1)/2
          DTAUJ     = 0.5e+0_fp * DTAUX(L)
          TTAU(L2)  = TTAU(L2+1) + DTAUJ
          ! Now compute the number of log-spaced sub-layers to be added in
          ! the interval TTAU(L2) > TTAU(L2+1)
          ! The objective is to have successive TAU-layers increasing by factor
          ! ATAU >1 the number of sub-layers + 1
          if (TTAU(L2) .lt. ATAU0) then
             JXTRA(L2) = 0
          else
             ATAUM    = max(ATAU0, TTAU(L2+1))
             ATAUN1 = log(TTAU(L2)/ATAUM) / ATAULN
             JXTRA(L2) = min(JTAUMX, max(0, int(ATAUN1 - 0.5e+0_fp)))
          endif
       enddo

       ! check on overflow of arrays, cut off JXTRA at lower L if too many
       ! levels
#ifdef MODEL_GEOS
       failed   = .FALSE.
       JTOTL    = L2X + 2
       do L2 = L2X,1,-1
          JTOTL  = JTOTL + JXTRA(L2)
          if (JTOTL .gt. NX/2)  then
             failed = .TRUE.
             exit
          endif
       enddo

       ! exit loop if not failed
       if ( .not. failed ) exit
    enddo

    ! print error and cut off JXTRAL at lower L if too many levels
    if ( failed ) then
       IF ( Input_Opt%FJX_EXTRAL_ERR ) THEN
          write(6,'(A,7I5)') 'N_/L2_/L2-cutoff JXTRA:',ILON,ILAT,NX,L2X,L2,JXTRA(L2),JTOTL
       ENDIF
       do L = L2,1,-1
          JXTRA(L) = 0
       enddo
       !go to 10
    endif
    !enddo
    !10 continue

    ! Fill diagnostics arrays
    IF ( State_Diag%Archive_EXTRALNLEVS ) THEN
       State_Diag%EXTRALNLEVS(ILON,ILAT) = SUM(JXTRA(:))
    ENDIF
    IF ( State_Diag%Archive_EXTRALNITER ) THEN
       State_Diag%EXTRALNITER(ILON,ILAT) = N
    ENDIF
#else
    JTOTL    = L2X + 2
    do L2 = L2X,1,-1
       JTOTL  = JTOTL + JXTRA(L2)
       if (JTOTL .gt. NX/2)  then
          write(6,'(A,7I5)') 'N_/L2_/L2-cutoff JXTRA:',ILON,ILAT,NX,L2X,L2,JXTRA(L2),JTOTL
          do L = L2,1,-1
             JXTRA(L) = 0
          enddo
          go to 10
       endif
    enddo
10  continue
#endif

  END SUBROUTINE EXTRAL
!EOC
!------------------------------------------------------------------------------
!                  GEOS-Chem Global Chemical Transport Model                  !
!------------------------------------------------------------------------------
!BOP
!
! !IROUTINE: exitc
!
! !DESCRIPTION: Subroutine EXITC forces an error in GEOS-Chem and quits.
!\\
!\\
! !INTERFACE:
!
  SUBROUTINE EXITC (T_EXIT)
!
! !USES:
!
    USE ERROR_MOD, ONLY : ERROR_STOP
!
! !INPUT PARAMETERS:
!
    CHARACTER(LEN=*), INTENT(IN) ::  T_EXIT
!
! !REVISION HISTORY:
!  28 Mar 2013 - S. D. Eastham - Copied from Fast-JX v7.0
!  See https://github.com/geoschem/geos-chem for complete history
!EOP
!------------------------------------------------------------------------------
!BOC
!
! !LOCAL VARIABLES:
!
    CALL ERROR_STOP( T_EXIT, 'fast_jx_mod.F90' )

  END SUBROUTINE EXITC
!EOC
!------------------------------------------------------------------------------
!                  GEOS-Chem Global Chemical Transport Model                  !
!------------------------------------------------------------------------------
!BOP
!
! !IROUTINE: int_fjx
!
! !DESCRIPTION: Subroutine INIT\_FJX initializes Fast-JX variables.
!\\
!\\
! !INTERFACE:
!
  SUBROUTINE INIT_FJX( Input_Opt, State_Chm, State_Diag, State_Grid, RC )
!
! !USES:
!
    USE ErrCode_Mod
    USE Input_Opt_Mod,  ONLY : OptInput
    USE inquireMod,     ONLY : findFreeLUN
    USE State_Chm_Mod,  ONLY : ChmState
    USE State_Chm_Mod,  ONLY : Ind_
    USE State_Diag_Mod, ONLY : DgnState
    USE State_Grid_Mod, ONLY : GrdState
#if defined( MODEL_CESM )
    USE UNITS,          ONLY : freeUnit
#endif

!
! !INPUT PARAMETERS:
!
    TYPE(OptInput), INTENT(IN)  :: Input_Opt   ! Input Options object
    TYPE(ChmState), INTENT(IN)  :: State_Chm   ! Chemistry State object
    TYPE(DgnState), INTENT(IN)  :: State_Diag  ! Diagnostics State object
    TYPE(GrdState), INTENT(IN)  :: State_Grid  ! Grid State object
!
! !OUTPUT PARAMETERS:
!
    INTEGER,        INTENT(OUT) :: RC          ! Success or failure?
!
! !REVISION HISTORY:
!  28 Mar 2013 - S. D. Eastham - Copied from Fast-JX v7.0
!  See https://github.com/geoschem/geos-chem for complete history
!EOP
!------------------------------------------------------------------------------
!BOC
!
! !LOCAL VARIABLES:
!
    ! Scalars
    LOGICAL            :: notDryRun
    INTEGER            :: JXUNIT, J, NJXX, PhotoId
    REAL(fp)           :: ND64MULT

    ! Strings
    CHARACTER(LEN=6)   :: TITLEJXX(JVN_)
    CHARACTER(LEN=255) :: DATA_DIR
    CHARACTER(LEN=255) :: FILENAME
    CHARACTER(LEN=255) :: ErrMsg, ThisLoc

    !=================================================================
    ! INIT_FJX begins here!
    !=================================================================

    ! Initialize
    RC          = GC_SUCCESS
    notDryRun   = ( .not. Input_Opt%DryRun )
    ErrMsg      = ''
    ThisLoc     = ' -> at Init_FJX (in module GeosCore/fast_jx_mod.F90)'

    ! Skip these opterations when running in dry-run mode
    IF ( notDryRun ) THEN

       ! Define species IDs
       id_CH2IBr   = IND_('CH2IBr'  )
       id_IBr      = IND_('IBr'     )
       id_CH2ICl   = IND_('CH2ICl'  )
       id_ICl      = IND_('ICl'     )
       id_I2       = IND_('I2'      )
       id_HOI      = IND_('HOI'     )
       id_IO       = IND_('IO'      )
       id_OIO      = IND_('OIO'     )
       id_INO      = IND_('INO'     )
       id_IONO     = IND_('IONO'    )
       id_IONO2    = IND_('IONO2'   )
       id_I2O2     = IND_('I2O2'    )
       id_CH3I     = IND_('CH3i'    )
       id_CH2I2    = IND_('CH2I2'   )
       id_I2O4     = IND_('I2O4'    )
       id_I2O3     = IND_('I2O3'    )

       ! Print info
       IF ( Input_Opt%amIRoot ) THEN
          write(6,*) ' Initializing Fast-JX v7.0 standalone CTM code.'

          if (W_.ne.8 .and. W_.ne.12 .and. W_.ne.18) then
             ErrMsg =  ' INIT_FJX: invalid no. wavelengths'
             CALL GC_Error( ErrMsg, RC, ThisLoc )
             RETURN
          endif
       ENDIF

#if defined( MODEL_CESM )
       IF ( Input_Opt%amIRoot ) THEN
          JXUNIT = findFreeLUN()
       ELSE
          JXUNIT = 0
       ENDIF
#else
       ! Get a free LUN
       JXUNIT = findFreeLUN()
#endif

    ENDIF

    ! Define data directory for FAST-JX input
    DATA_DIR = TRIM( Input_Opt%FAST_JX_DIR )

    !=====================================================================
    ! Read in fast-J X-sections (spectral data)
    !=====================================================================
    FILENAME = TRIM( DATA_DIR ) // 'FJX_spec.dat'

    ! Read file, or just print filename if we are in dry-run mode
    CALL RD_XXX( JXUNIT, TRIM( FILENAME ), Input_Opt, RC)

    ! Trap potential errors
    IF ( RC /= GC_SUCCESS ) THEN
       ErrMsg = 'Error encountered in FAST-JX routine "RD_XXX"!'
       CALL GC_Error( ErrMsg, RC, ThisLoc )
       RETURN
    ENDIF

    ! Compute factors for UV flux diagnostics
    IF ( notDryRun ) THEN
       IF ( State_Diag%Archive_UVFluxNet      .or. &
            State_Diag%Archive_UVFluxDirect   .or. &
            State_Diag%Archive_UVFluxDiffuse ) THEN
          UVXFACTOR = 0e+0_fp
          ND64MULT  = UVXPLANCK*UVXCCONST*1.0e+13_fp
          DO J = 1, W_
             UVXFACTOR(J) = ND64MULT/WL(J)
          ENDDO
       ENDIF
    ENDIF

    !=====================================================================
    ! Read in 5-wavelength scattering data
    ! (or just print file name if in dry-run mode)
    !=====================================================================
    FILENAME = TRIM( DATA_DIR ) // 'jv_spec_mie.dat'

    ! Read data
    CALL RD_MIE( JXUNIT, TRIM( FILENAME ), Input_Opt, RC )

    ! Trap potential errors
    IF ( RC /= GC_SUCCESS ) THEN
       ErrMsg = 'Error encountered in FAST-JX routine "RD_MIE"!'
       CALL GC_Error( ErrMsg, RC, ThisLoc )
       RETURN
    ENDIF

    !=====================================================================
    ! Read in AOD data
    ! (or just print file name if in dry-run mode)
    !=====================================================================
    CALL RD_AOD( JXUNIT, Input_Opt, RC )

    ! Trap potential errors
    IF ( RC /= GC_SUCCESS ) THEN
       ErrMsg = 'Error encountered in FAST-JX routine "RD_AOD"!'
       CALL GC_Error( ErrMsg, RC, ThisLoc )
       RETURN
    ENDIF

    ! Set up MIEDX array to interpret between GC and FJX aerosol indexing
    IF ( notDryRun ) THEN
       CALL SET_AER( Input_Opt )
    ENDIF

    !=====================================================================
    ! Read in T & O3 climatology used to fill e.g. upper layers
    ! or if O3 not calc.
    !=====================================================================
    CALL RD_PROF_NC( Input_Opt, RC )

    ! Trap potential errors
    IF ( RC /= GC_SUCCESS ) THEN
       ErrMsg = 'Error encountered in "Rd_Prof_Nc"!'
       CALL GC_Error( ErrMsg, RC, ThisLoc )
       RETURN
    ENDIF

    ! Skip if not in dry-run mode
    IF ( notDryRun ) THEN
       NJXX = NJX
       do J = 1,NJX
          TITLEJXX(J) = TITLEJX(J)
       enddo
    ENDIF

    !=====================================================================
    ! Read in photolysis rates used in chemistry code and mapping onto
    ! FJX J's CTM call:  read in J-values names and link to fast-JX names
    !=====================================================================
    FILENAME = TRIM( DATA_DIR ) // 'FJX_j2j.dat'

    ! Read mapping information
    CALL RD_JS_JX( JXUNIT, TRIM( FILENAME ), TITLEJXX, NJXX, &
                   Input_Opt, RC )

    ! Trap potential errors
    IF ( RC /= GC_SUCCESS ) THEN
       ErrMsg = 'Error encountered in "Rd_Js_Jx"!'
       CALL GC_Error( ErrMsg, RC, ThisLoc )
       RETURN
    ENDIF

    ! Skip further processing if we are in dry-run mode
    IF ( notDryRun ) THEN

       ! Get the GEOS-Chem photolysis index for each of the 1...JVN_ entries
       ! in the FJX_j2j.dat file.  We'll use this for the diagnostics.
       DO J = 1, JVN_

          IF ( J == Rxn_O3_2 ) THEN

             !------------------------------------------------------------
             ! O3 + hv = O + O(1D)
             !
             ! Save this as JO3_O1D in the nPhotol+1 slot
             !------------------------------------------------------------
             GC_Photo_Id(J) = State_Chm%nPhotol + 1

          ELSE IF ( J == Rxn_O3_1 ) THEN

             !------------------------------------------------------------
             ! O3 + hv -> O + O
             !
             ! Save this as JO3_O3P in the nPhotol+2 slot
             !-------------------------------------------------------------
             GC_Photo_Id(J) = State_Chm%nPhotol + 2

          ELSE

             !------------------------------------------------------------
             ! Everything else
             !
             ! Find the matching GEOS-Chem photolysis species number
             !------------------------------------------------------------
             GC_Photo_Id(J) = Ind_( RNAMES(J), 'P' )

          ENDIF

          ! Print the mapping
          IF ( Input_Opt%amIRoot ) THEN
             IF ( GC_Photo_Id(J) > 0 ) THEN
                WRITE(6, 200) RNAMES(J), J, GC_Photo_Id(J), JFACTA(J)
200             FORMAT( a10, ':', i7, 2x, i7, 2x, f7.4 )
             ENDIF
          ENDIF
       ENDDO

#if defined( MODEL_CESM )
       IF ( Input_Opt%amIRoot ) THEN
         CALL freeUnit(JXUnit)
       ENDIF
#endif

    ENDIF

  END SUBROUTINE INIT_FJX
!EOC
!------------------------------------------------------------------------------
!                  GEOS-Chem Global Chemical Transport Model                  !
!------------------------------------------------------------------------------
!BOP
!
! !IROUTINE: rd_xxx
!
! !DESCRIPTION: Subroutine RD\_XXX reads in wavelength bins, solar fluxes,
!  Rayleigh and temperature-dependent cross-sections.
!\\
!\\
! !INTERFACE:
!
  SUBROUTINE RD_XXX ( NUN, NAMFIL, Input_Opt, RC )
!
! !USES:
!
    USE ErrCode_Mod
    USE Input_Opt_Mod, ONLY : OptInput
!
! !INPUT PARAMETERS:
!
    INTEGER,        INTENT(IN)  :: NUN
    CHARACTER(*),   INTENT(IN)  :: NAMFIL
    TYPE(OptInput), INTENT(IN)  :: Input_Opt
!
! !OUTPUT PARAMETERS:
!
    INTEGER,        INTENT(OUT) :: RC
!
! !REMARKS:
!    NEW v-6.8  now allow 1 to 3 sets of X-sects for T or P
!           LQQ = 1, 2, or 3 to determine interpolation with T or P
!           IF the temperatures TQQQ are <0, then use as pressure interp (hPa)
!           NB - the temperatures and pressures must be increasing
!    NEW v-6.4  changed to collapse wavelengths & x-sections to Trop-only:
!           WX_ = 18 should match the JX_spec.dat wavelengths
!           W_ = 12 (Trop-only) or 18 (std) is set in (CMN_FJX.F).
!       if W_=12 then drop strat wavels, and drop x-sects (e.g. N2O, ...)
!           W_ = 8, reverts to quick fix:  fast-J (12-18) plus bin (5) scaled
!                                                                             .
!   --------------------------------------------------------------------
!     NAMFIL   Name of spectral data file (FJX_spec.dat) >> j2 for fast-J2
!     NUN      Channel number for reading data file
!
!     NJX    Number of species to calculate J-values for
!     NWWW     Number of wavelength bins, from 1:NWWW
!     WBIN     Boundaries of wavelength bins
!     WL       Centres of wavelength bins - 'effective wavelength'
!     FL       Solar flux incident on top of atmosphere (cm-2.s-1)
!     QRAYL    Rayleigh parameters (effective cross-section) (cm2)
!     QO2      O2 cross-sections
!     QO3      O3 cross-sections
!     Q1D      O3 => O(1D) quantum yield
!     TQQ      Temperature for supplied cross sections
!     QQQ      Supplied cross sections in each wavelength bin (cm2)
!   --------------------------------------------------------------------
!
! !REVISION HISTORY:
!  28 Mar 2013 - S. D. Eastham - Copied from Fast-JX v7.0
!  See https://github.com/geoschem/geos-chem for complete history
!EOP
!------------------------------------------------------------------------------
!BOC
!
! !LOCAL VARIABLES:
!
    ! Scalars
    LOGICAL            :: FileExists
    INTEGER            :: I, J, JJ, K, IW, NQRD, NWWW, LQ
    REAL(fp)           :: TQQ2

    ! Arrays
    REAL(fp)           :: QQ2(199)

    ! Strings
    CHARACTER(LEN=255) :: FileMsg, FileStatus
    CHARACTER(LEN=255) :: ErrMsg,  ThisLoc
    CHARACTER(LEN=78)  :: TITLE0
    CHARACTER(LEN=6 )  :: TITLEJ2, TITLEJ3
    CHARACTER(LEN=1 )  :: TSTRAT

    !=================================================================
    ! In dry-run mode, print file path to dryrun log and exit.
    ! Otherwise, print file path to stdout and continue.
    !=================================================================

    ! Initialize
    RC      = GC_SUCCESS
    ErrMsg  = ''
    ThisLoc = '-> at RD_XXX (in module GeosCore/fast_jx_mod.F)'

    ! Test if the file exists
    INQUIRE( FILE=TRIM( NamFil ), EXIST=FileExists )

    ! Test if the file exists and define an output string
    IF ( FileExists ) THEN
       FileMsg    = 'FAST-JX (RD_XXX): Opening'
    ELSE
       FileMsg    = 'FAST-JX (RD_XXX): REQUIRED FILE NOT FOUND'
    ENDIF

    ! Write to stdout for both regular and dry-run simulations
    IF ( Input_Opt%AmIRoot ) THEN
       WRITE( 6, 300 ) TRIM( FileMsg ), TRIM( NamFil )
300    FORMAT( a, ' ', a )
    ENDIF

    ! For dry-run simulations, return to calling program.
    ! For regular simulations, throw an error if we can't find the file.
    IF ( Input_Opt%DryRun ) THEN
       RETURN
    ELSE
       IF ( .not. FileExists ) THEN
          WRITE( ErrMsg, 300 ) TRIM( FileMsg ), TRIM( NamFil )
          CALL GC_Error( ErrMsg, RC, ThisLoc )
          RETURN
       ENDIF
    ENDIF

    !=================================================================
    ! RD_XXX begins here!
    !=================================================================

    ! Initialization
    TQQ(:,:) = 0.e+0_fp

    ! -------spectral data----set for new format data------------------
    !         note that X_ = max # Xsects read in
    !                   NJX = # fast-JX J-values derived from this (.le. X_)

    ! >>>> W_ = 12 <<<< means trop-only, discard WL #1-4 and #9-10, some X-sects

#if defined( MODEL_CESM )
    ! Only read file on root thread if using CESM
    IF ( Input_Opt%amIRoot ) THEN
#endif

    ! Open file
    open (NUN,FILE=NAMFIL,status='old',form='formatted')
    read (NUN,100) TITLE0

    ! -note that NQRD is not used any more, a read until 'endofJ' is performed
    read (NUN,101) NQRD,NWWW
    NW1 = 1
    NW2 = NWWW
    IF ( Input_Opt%AmIRoot ) THEN
       write(6,'(1x,a)') TITLE0
       write(6,'(i8)') NWWW
    ENDIF
    ! -J-values:  1=O2, 2=O3P,3=O3D 4=readin Xsects
    read (NUN,102) (WL(IW),IW=1,NWWW)
    read (NUN,102) (FL(IW),IW=1,NWWW)
    read (NUN,102) (QRAYL(IW),IW=1,NWWW)

    ! Read O2 X-sects, O3 X-sects, O3=>O(1D) quant yields (each at 3 temps)
    ! NB the O3 and q-O3-O1D are at different temperatures and cannot be combined
    read (NUN,103) TITLEJX(1),TQQ(1,1), (QO2(IW,1),IW=1,NWWW)
    read (NUN,103) TITLEJ2,   TQQ(2,1), (QO2(IW,2),IW=1,NWWW)
    read (NUN,103) TITLEJ3,   TQQ(3,1), (QO2(IW,3),IW=1,NWWW)

    read (NUN,103) TITLEJX(2),TQQ(1,2), (QO3(IW,1),IW=1,NWWW)
    read (NUN,103) TITLEJ2,   TQQ(2,2), (QO3(IW,2),IW=1,NWWW)
    read (NUN,103) TITLEJ3,   TQQ(3,2), (QO3(IW,3),IW=1,NWWW)

    read (NUN,103) TITLEJX(3),TQQ(1,3), (Q1D(IW,1),IW=1,NWWW)
    read (NUN,103) TITLEJ2,   TQQ(2,3), (Q1D(IW,2),IW=1,NWWW)
    read (NUN,103) TITLEJ3,   TQQ(3,3), (Q1D(IW,3),IW=1,NWWW)

    SQQ(1) = ' '
    SQQ(2) = ' '
    SQQ(3) = ' '

    LQQ(1) = 3
    LQQ(2) = 3
    LQQ(3) = 3

    ! Read remaining species:  X-sections at 1-2-3 T_s
    JJ = 3
    do I=1,9999

       ! try to read in 3 X-sects per J-value (JJ)
       read (NUN,104) TITLEJ2,TSTRAT,TQQ2,(QQ2(IW),IW=1,NWWW)
       if (TITLEJ2 .eq. 'endofJ') goto 1

       ! skip stratosphere only J's (denoted by 'x')if W_<18 => trop-only J's
       if (W_.eq.18 .or. TSTRAT.ne.'x') then
          if (TITLEJ2 .ne. TITLEJX(JJ)) then
             JJ = JJ+1

             if (JJ .gt. X_) then
                call EXITC(' RD_XXX:  X_ not large enough for Xsects read in')
             endif

             TITLEJX(JJ) = TITLEJ2
             LQQ(JJ) = 1
             SQQ(JJ) = TSTRAT
             LQ = LQQ(JJ)
             TQQ(LQ,JJ) = TQQ2
             do IW = 1,NWWW
                QQQ(IW,LQ,JJ) = QQ2(IW)
             enddo
          else
             LQQ(JJ) = LQQ(JJ)+1
             if (LQQ(JJ) .le. 3) then
                LQ = LQQ(JJ)
                TQQ(LQ,JJ) = TQQ2
                do IW = 1,NWWW
                   QQQ(IW,LQ,JJ) = QQ2(IW)
                enddo
             endif
          endif
       endif
    enddo
1   continue
    NJX = JJ

    do J = 1,NJX
       if ( Input_Opt%AmIRoot ) then
          write(6,200) J,TITLEJX(J),SQQ(J),LQQ(J),(TQQ(I,J),I=1,LQQ(J))
       endif
       ! need to check that TQQ is monotonically increasing:
       if (LQQ(J) .eq. 3) then
          if (TQQ(2,J) .ge. TQQ(3,J)) then
             call EXITC ('TQQ out of order')
          endif
          if (TQQ(1,J) .ge. TQQ(2,J)) then
             call EXITC ('TQQ out of order')
          endif
       endif
       if (LQQ(J) .eq. 2) then
          if (TQQ(1,J) .ge. TQQ(2,J)) then
             call EXITC ('TQQ out of order')
          endif
       endif
    enddo

    ! check on doingpressure interp
    ! check on consolidating Qo2 and others into
    ! wrte a newFJX_J2J.dat for mapping on fjx Xsects

    ! truncate number of wavelengths to do troposphere-only
    if (W_ .ne. WX_) then
       ! TROP-ONLY
       if (W_ .eq. 12) then
          if ( Input_Opt%AmIRoot ) then
             write(6,'(a)') &
                  ' >>>TROP-ONLY reduce wavelengths to 12, drop strat X-sects'
          endif
          NW2 = 12
          do IW = 1,4
             WL(IW) = WL(IW+4)
             FL(IW) = FL(IW+4)
             QRAYL(IW) = QRAYL(IW+4)
             do K = 1,3
                QO2(IW,K) = QO2(IW+4,K)
                QO3(IW,K) = QO3(IW+4,K)
                Q1D(IW,K) = Q1D(IW+4,K)
             enddo
             do J = 4,NJX
                do LQ=1,LQQ(J)
                   QQQ(IW,LQ,J) = QQQ(IW+4,LQ,J)
                enddo
             enddo
          enddo
          do IW = 5,12
             WL(IW) = WL(IW+6)
             FL(IW) = FL(IW+6)
             QRAYL(IW) = QRAYL(IW+6)
             do K = 1,3
                QO2(IW,K) = QO2(IW+6,K)
                QO3(IW,K) = QO3(IW+6,K)
                Q1D(IW,K) = Q1D(IW+6,K)
             enddo
             do J = 4,NJX
                do LQ=1,LQQ(J)
                   QQQ(IW,LQ,J) = QQQ(IW+6,LQ,J)
                enddo
             enddo
          enddo
          ! TROP-QUICK  (must scale solar flux for W=5)
       elseif (W_ .eq. 8) then
          if ( Input_Opt%amIRoot ) then
             write(6,'(a)') &
                  ' >>>TROP-QUICK reduce wavelengths to 8, drop strat X-sects'
          endif
          NW2 = 8
          do IW = 1,1
             WL(IW) = WL(IW+4)
             FL(IW) = FL(IW+4)  * 2.e+0_fp
             QRAYL(IW) = QRAYL(IW+4)
             do K = 1,3
                QO2(IW,K) = QO2(IW+4,K)
                QO3(IW,K) = QO3(IW+4,K)
                Q1D(IW,K) = Q1D(IW+4,K)
             enddo
             do J = 4,NJX
                do LQ=1,LQQ(J)
                   QQQ(IW,LQ,J) = QQQ(IW+4,LQ,J)
                enddo
             enddo
          enddo
          do IW = 2,8
             WL(IW) = WL(IW+10)
             FL(IW) = FL(IW+10)
             QRAYL(IW) = QRAYL(IW+10)
             do K = 1,3
                QO2(IW,K) = QO2(IW+10,K)
                QO3(IW,K) = QO3(IW+10,K)
                Q1D(IW,K) = Q1D(IW+10,K)
             enddo
             do J = 4,NJX
                do LQ=1,LQQ(J)
                   QQQ(IW,LQ,J) = QQQ(IW+10,LQ,J)
                enddo
             enddo
          enddo

       else
          call EXITC(' no. wavelengths wrong: W_ .ne. 8,12,18')
       endif
    endif

    close(NUN)

#if defined( MODEL_CESM )
    ENDIF

#if defined( SPMD )
    CALL MPIBCAST( NJX,       1,             MPIR8,   0, MPICOM )
    CALL MPIBCAST( NW1,       1,             MPIR8,   0, MPICOM )
    CALL MPIBCAST( NW2,       1,             MPIR8,   0, MPICOM )
    CALL MPIBCAST( WBIN,      Size(WBIN),    MPIR8,   0, MPICOM )
    CALL MPIBCAST( WL,        Size(WL),      MPIR8,   0, MPICOM )
    CALL MPIBCAST( FL,        Size(FL),      MPIR8,   0, MPICOM )
    CALL MPIBCAST( QO2,       Size(QO2),     MPIR8,   0, MPICOM )
    CALL MPIBCAST( QO3,       Size(QO3),     MPIR8,   0, MPICOM )
    CALL MPIBCAST( Q1D,       Size(Q1D),     MPIR8,   0, MPICOM )
    CALL MPIBCAST( QQQ,       Size(QQQ),     MPIR8,   0, MPICOM )
    CALL MPIBCAST( QRAYL,     Size(QRAYL),   MPIR8,   0, MPICOM )
    CALL MPIBCAST( TQQ,       Size(TQQ),     MPIR8,   0, MPICOM )
    CALL MPIBCAST( LQQ,       Size(LQQ),     MPIINT,  0, MPICOM )
    CALL MPIBCAST( TITLEJX,   X_*6,          MPICHAR, 0, MPICOM )
    CALL MPIBCAST( SQQ,       X_*1,          MPICHAR, 0, MPICOM )
#endif
#endif

100 format(a)
101 format(10x,5i5)
102 format(10x,    6e10.3/(10x,6e10.3)/(10x,6e10.3))
103 format(a6,1x,f3.0,6e10.3/(10x,6e10.3)/(10x,6e10.3))
104 format(a6,a1,f3.0,6e10.3/(10x,6e10.3)/(10x,6e10.3))
200 format(1x,' x-sect:',i3,a10,a4,i5,3(3x,f6.2))
201 format(' Number of x-sections supplied to Fast-J2: ',i3,/, &
           ' Maximum number allowed (X_) only set to: ',i3,    &
           ' - increase in cmn_FJX.f')

  END SUBROUTINE RD_XXX
!EOC
!------------------------------------------------------------------------------
!                  GEOS-Chem Global Chemical Transport Model                  !
!------------------------------------------------------------------------------
!BOP
!
! !IROUTINE: rd_mie
!
! !DESCRIPTION: Subroutine RD\_MIE retrieves aerosol scattering data for FJX.
!\\
!\\
! !INTERFACE:
!
  SUBROUTINE RD_MIE( NUN, NAMFIL, Input_Opt, RC )
!
! !USES:
!
    USE ErrCode_Mod
    USE Input_Opt_Mod, ONLY : OptInput
!
! !INPUT PARAMETERS:
!
    INTEGER,        INTENT(IN)  :: NUN         ! Logical unit #
    CHARACTER(*),   INTENT(IN)  :: NAMFIL      ! File name
    TYPE(OptInput), INTENT(IN)  :: Input_Opt   ! Input Options object
!
! !OUTPUT PARAMETERS:
!
    INTEGER,        INTENT(OUT) :: RC          ! Success or failure?
!
! !REMARKS:
!   --------------------------------------------------------------------
!     NAMFIL   Name of scattering data file (e.g., FJX_scat.dat)
!     NUN      Channel number for reading data file
!     NAA      Number of categories for scattering phase functions
!     QAA      Aerosol scattering phase functions
!     WAA      5 Wavelengths for the supplied phase functions
!     PAA      Phase function: first 8 terms of expansion
!     RAA      Effective radius associated with aerosol type
!     SAA      Single scattering albedo
!   --------------------------------------------------------------------
!
! !REVISION HISTORY:
!  28 Mar 2013 - S. D. Eastham - Adapted from GEOS-Chem v9-1-3
!  See https://github.com/geoschem/geos-chem for complete history
!EOP
!------------------------------------------------------------------------------
!BOC
!
! !LOCAL VARIABLES:
!
    ! Scalars
    INTEGER            :: I, J, K, NK
    LOGICAL            :: LBRC, FileExists

    ! Strings
    CHARACTER(LEN=78 ) :: TITLE0
    CHARACTER(LEN=255) :: FileMsg, ErrMsg, ThisLoc

    !=================================================================
    ! In dry-run mode, print file path to dryrun log and exit.
    ! Otherwise, print file path to stdout and continue.
    !=================================================================

    ! Assume success
    RC = GC_SUCCESS
    ErrMsg = ''
    ThisLoc = ' -> at RD_MIE (in module GeosCore/fast_jx_mod.F90)'

    ! Test if the file exists
    INQUIRE( FILE=TRIM( NamFil ), EXIST=FileExists )

    ! Test if the file exists and define an output string
    IF ( FileExists ) THEN
       FileMsg = 'FAST-JX (RD_MIE): Opening'
    ELSE
       FileMsg = 'FAST-JX (RD_MIE): REQUIRED FILE NOT FOUND'
    ENDIF

    ! Write to stdout for both regular and dry-run simulations
    IF ( Input_Opt%amIRoot ) THEN
       WRITE( 6, 300 ) TRIM( FileMsg ), TRIM( NamFil )
300    FORMAT( a, ' ', a )
    ENDIF

    ! For dry-run simulations, return to calling program
    ! For regular simulations, throw an error if we can't find the file.
    IF ( Input_Opt%DryRun ) THEN
       RETURN
    ELSE
       IF ( .not. FileExists ) THEN
          WRITE( ErrMsg, 300 ) TRIM( FileMsg ), TRIM( NamFil )
          CALL GC_Error( ErrMsg, RC, ThisLoc )
          RETURN
       ENDIF
    ENDIF

    !=================================================================
    ! RD_MIE begins here -- read data from file
    !=================================================================

    ! Copy fields from Input_Opt
    LBRC = Input_Opt%LBRC

#if defined( MODEL_CESM )
    ! Only read file on root thread if using CESM
    IF ( Input_Opt%amIRoot ) THEN
#endif

    ! Open file
    open (NUN,FILE=NAMFIL,status='old',form='formatted')

    ! Read header lines
    READ( NUN,'(A)' ) TITLE0
    IF  ( Input_Opt%AmIRoot ) WRITE( 6, '(1X,A)' ) TITLE0
    READ( NUN,'(A)' ) TITLE0

    !---Read aerosol phase functions:
    read(NUN,'(A10,I5,/)') TITLE0,NAA

    NK=5
    do j=1,NAA
       read(NUN,110) TITLEAA(j)
       do k=1,NK
          read(NUN,*) WAA(k,j),QAA(k,j),RAA(k,j),SAA(k,j), &
                      (PAA(i,k,j),i=1,8)
       enddo
    enddo

    ! Brown carbon option
    IF (LBRC) THEN

       ! Overwrite OC entries (36-42 in jv_spec_mie.dat)
       ! with BR entries at end of file (labeled 57-63)
       do j= 36, 42
          read(NUN,110) TITLEAA(j)
          do k=1,NK
             read(NUN,*) WAA(k,j),QAA(k,j),RAA(k,j),SAA(k,j), &
                         (PAA(i,k,j),i=1,8)
          enddo
       enddo

    ENDIF

    close(NUN)

#if defined( MODEL_CESM )
    ENDIF

#if defined( SPMD )
    CALL MPIBCAST( QAA,       Size(QAA),     MPIR8,   0, MPICOM )
    CALL MPIBCAST( WAA,       Size(WAA),     MPIR8,   0, MPICOM )
    CALL MPIBCAST( PAA,       Size(PAA),     MPIR8,   0, MPICOM )
    CALL MPIBCAST( RAA,       Size(RAA),     MPIR8,   0, MPICOM )
    CALL MPIBCAST( SAA,       Size(SAA),     MPIR8,   0, MPICOM )
    CALL MPIBCAST( NAA,       1,             MPIINT,  0, MPICOM )
    CALL MPIBCAST( TITLEAA,   80*A_,         MPICHAR, 0, MPICOM )
#endif
#endif

    IF ( Input_Opt%amIRoot ) THEN
       write(6,'(a,9f8.1)') ' Aerosol optical: r-eff/rho/Q(@wavel):', &
                            (WAA(K,1),K=1,5)
       do J=1,NAA
          write(6,'(1x,A)') TRIM(TITLEAA(J))
          write(6,'(3x,I2,A,9F8.1)') J,'  wavel=',(WAA(K,J),K=1,NK)
          write(6,'(3x,I2,A,9F8.4)') J,'  Qext =',(QAA(K,J),K=1,NK)
       enddo
    ENDIF

110 format(3x,a80)

  END SUBROUTINE RD_MIE
!EOC
!------------------------------------------------------------------------------
!                  GEOS-Chem Global Chemical Transport Model                  !
!------------------------------------------------------------------------------
!BOP
!
! !IROUTINE: rd_aod
!
! !DESCRIPTION: Subroutine RD\_AOD reads aerosol phase functions that are
!  used to scale diagnostic output to an arbitrary wavelengh.  This
!  facilitates comparing with satellite observations.
!\\
!\\
! !INTERFACE:
!
  SUBROUTINE RD_AOD( NJ1, Input_Opt, RC )
!
! !USES:
!
    USE ErrCode_Mod
    USE Input_Opt_Mod, ONLY : OptInput
!
! !INPUT PARAMETERS:
!
    INTEGER,          INTENT(IN)  :: NJ1         ! Unit # of file to open
    TYPE(OptInput),   INTENT(IN)  :: Input_Opt   ! Input Options object
!
! !OUTPUT PARAMETERS:
!
    INTEGER,          INTENT(OUT) :: RC          ! Success or failure?
!
! !REMARKS:
!  The .dat files for each species contain the optical properties
!  at multiple wavelengths to be used in the online calculation of the aerosol
!  optical depth diagnostics.
!  These properties have been calculated using the same size and optical
!  properties as the FJX_spec.dat file used for the FAST-J photolysis
!  calculations (which is now redundant for aerosols, the values in the .dat
!  files here are now used). The file currently contains 11 wavelengths
!  for Fast-J and other commonly used wavelengths for satellite and
!  AERONET retrievals. 30 wavelengths follow that map onto RRTMG
!  wavebands for radiaitive flux calculations (not used if RRTMG is off).
!  A complete set of optical properties from 250-2000 nm for aerosols is
!  available at:
!  ftp://ftp.as.harvard.edu/geos-chem/data/aerosol_optics/hi_spectral_res
!                                                                             .
!     -- Colette L. Heald, 05/10/10)
!     -- David A. Ridley, 05/10/13 (update for new optics files)
!
! !REVISION HISTORY:
!  10 May 2010 - C. Heald      - Initial version
!  See https://github.com/geoschem/geos-chem for complete history
!EOP
!------------------------------------------------------------------------------
!BOC
!
! !LOCAL VARIABLES
!
    ! Scalars
    INTEGER            :: I, J, K, N
    INTEGER            :: IOS
    LOGICAL            :: LBRC, FileExists

    ! Strings
    CHARACTER(LEN=78 ) :: TITLE0
    CHARACTER(LEN=255) :: DATA_DIR
    CHARACTER(LEN=255) :: THISFILE
    CHARACTER(LEN=255) :: FileMsg
    CHARACTER(LEN=255) :: ErrMsg
    CHARACTER(LEN=255) :: ThisLoc

    ! String arrays
    CHARACTER(LEN=30)  :: SPECFIL(8)

    !================================================================
    ! RD_AOD begins here!
    !================================================================

    ! Initialize
    RC       = GC_SUCCESS
    ErrMsg   = ''
    ThisLoc  = ' -> at RD_AOD (in module GeosCore/fast_jx_mod.F90)'
    LBRC     = Input_Opt%LBRC
    DATA_DIR = TRIM( Input_Opt%FAST_JX_DIR )

    ! IMPORTANT: aerosol_mod.F and dust_mod.F expect aerosols in this order
    !
    ! Treating strat sulfate with GADS data but modified to match
    ! the old Fast-J values size (r=0.09um, sg=0.6) - I think there's
    ! evidence that this is too smale and narrow e.g. Deshler et al. 2003
    ! NAT should really be associated with something like cirrus cloud
    ! but for now we are just treating the NAT like the sulfate... limited
    ! info but ref index is similar e.g. Scarchilli et al. (2005)
    !(DAR 05/2015)
    DATA SPECFIL /"so4.dat","soot.dat","org.dat", &
                  "ssa.dat","ssc.dat",            &
                  "h2so4.dat","h2so4.dat",        &
                  "dust.dat"/

    ! Loop over the array of filenames
    DO k = 1, NSPAA

       ! Choose different set of input files for standard (trop+strat chenm)
       ! and tropchem (trop-only chem) simulations
       THISFILE = TRIM( DATA_DIR ) // TRIM( SPECFIL(k) )

       !--------------------------------------------------------------
       ! In dry-run mode, print file path to dryrun log and cycle.
       ! Otherwise, print file path to stdout and continue.
       !--------------------------------------------------------------

       ! Test if the file exists
       INQUIRE( FILE=TRIM( ThisFile ), EXIST=FileExists )

       ! Test if the file exists and define an output string
       IF ( FileExists ) THEN
          FileMsg = 'FAST-JX (RD_AOD): Opening'
       ELSE
          FileMsg = 'FAST-JX (RD_AOD): REQUIRED FILE NOT FOUND'
       ENDIF

       ! Write to stdout for both regular and dry-run simulations
       IF ( Input_Opt%amIRoot ) THEN
          WRITE( 6, 300 ) TRIM( FileMsg ), TRIM( ThisFile )
300       FORMAT( a, ' ', a )
       ENDIF

       ! For dry-run simulations, cycle to next file.
       ! For regular simulations, throw an error if we can't find the file.
       IF ( Input_Opt%DryRun ) THEN
          CYCLE
       ELSE
          IF ( .not. FileExists ) THEN
             WRITE( ErrMsg, 300 ) TRIM( FileMsg ), TRIM( ThisFile )
             CALL GC_Error( ErrMsg, RC, ThisLoc )
             RETURN
          ENDIF
       ENDIF

       !--------------------------------------------------------------
       ! If not a dry-run, read data from each species file
       !--------------------------------------------------------------

#if defined( MODEL_CESM )
       ! Only read file on root thread if using CESM
       IF ( Input_Opt%amIRoot ) THEN
#endif

       ! Open file
       OPEN( NJ1, FILE=TRIM( THISFILE ), STATUS='OLD', IOSTAT=RC )

       ! Error check
       IF ( RC /= 0 ) THEN
          ErrMsg = 'Error opening file: ' // TRIM( ThisFile )
          CALL GC_Error( ErrMsg, RC, ThisLoc )
          RETURN
       ENDIF

       ! Read header lines
       READ(  NJ1, '(A)' ) TITLE0
       IF ( Input_Opt%amIRoot ) WRITE( 6, '(1X,A)' ) TITLE0

       ! Second header line added for more info
       READ(  NJ1, '(A)' ) TITLE0
       IF ( Input_Opt%amIRoot ) WRITE( 6, '(1X,A)' ) TITLE0

       READ(  NJ1, '(A)' ) TITLE0
110    FORMAT( 3x, a20 )

       DO i = 1, NRAA
       DO j = 1, NWVAA

          READ(NJ1,*) WVAA(j,k),RHAA(i,k),NRLAA(j,i,k),NCMAA(j,i,k), &
                      RDAA(i,k),RWAA(i,k),SGAA(i,k),QQAA(j,i,k),   &
                      ALPHAA(j,i,k),REAA(i,k),SSAA(j,i,k),         &
                      ASYMAA(j,i,k),(PHAA(j,i,k,n),n=1,8)

          ! make note of where 1000nm is for FAST-J calcs
          IF (WVAA(j,k).EQ.1000.0) IWV1000=J

       ENDDO
       ENDDO

       ! Close file
       CLOSE( NJ1 )

#if defined( MODEL_CESM )
       ENDIF
#endif

    ENDDO

#if defined( MODEL_CESM ) && defined( SPMD )
    CALL MPIBCAST( WVAA,      Size(WVAA),     MPIR8,   0, MPICOM )
    CALL MPIBCAST( RHAA,      Size(RHAA),     MPIR8,   0, MPICOM )
    CALL MPIBCAST( NRLAA,     Size(NRLAA),    MPIR8,   0, MPICOM )
    CALL MPIBCAST( NCMAA,     Size(NCMAA),    MPIR8,   0, MPICOM )
    CALL MPIBCAST( RDAA,      Size(RDAA),     MPIR8,   0, MPICOM )
    CALL MPIBCAST( RWAA,      Size(RWAA),     MPIR8,   0, MPICOM )
    CALL MPIBCAST( SGAA,      Size(SGAA),     MPIR8,   0, MPICOM )
    CALL MPIBCAST( QQAA,      Size(QQAA),     MPIR8,   0, MPICOM )
    CALL MPIBCAST( ALPHAA,    Size(ALPHAA),   MPIR8,   0, MPICOM )
    CALL MPIBCAST( REAA,      Size(REAA),     MPIR8,   0, MPICOM )
    CALL MPIBCAST( SSAA,      Size(SSAA),     MPIR8,   0, MPICOM )
    CALL MPIBCAST( ASYMAA,    Size(ASYMAA),   MPIR8,   0, MPICOM )
    CALL MPIBCAST( PHAA,      Size(PHAA),     MPIR8,   0, MPICOM )
    CALL MPIBCAST( IWV1000,   1,              MPIINT,  0, MPICOM )
#endif

    !=================================================================
    ! Only do the following if we are not running in dry-run mode
    !=================================================================
    IF ( .not. Input_Opt%DryRun ) THEN

       IF ( Input_Opt%amIRoot ) THEN
          WRITE( 6, * ) 'Optics read for all wavelengths successfully'
       ENDIF

       ! Now calculate the required wavelengths in the LUT to calculate
       ! the requested AOD
       CALL CALC_AOD( Input_Opt )
    ENDIF

  END SUBROUTINE RD_AOD
!EOC
!------------------------------------------------------------------------------
!                  GEOS-Chem Global Chemical Transport Model                  !
!------------------------------------------------------------------------------
!BOP
!
! !IROUTINE: calc_aod
!
! !DESCRIPTION: Subroutine CALC\_AOD works out the closest tie points
! in the optics LUT wavelengths and the coefficients required to
! calculate the angstrom exponent for interpolating optics to the requested
! wavelength. If the wavelength requested matches a standard wavelength
! in the LUT then we skip the interpolation (DAR 09/2013)
!\\
!\\
! !INTERFACE:
!
  SUBROUTINE CALC_AOD( Input_Opt )
!
! !USES:
!
    USE CMN_FJX_MOD, ONLY : NWVAA, NWVAA0, WVAA
    USE CMN_FJX_MOD, ONLY : IWVSELECT
    USE CMN_FJX_MOD, ONLY : IRTWVSELECT
    USE CMN_FJX_MOD, ONLY : ACOEF_WV, BCOEF_WV, CCOEF_WV
    USE CMN_FJX_MOD, ONLY : ACOEF_RTWV, BCOEF_RTWV, CCOEF_RTWV
    USE CMN_FJX_MOD, ONLY : NWVREQUIRED, IWVREQUIRED
    USE CMN_FJX_MOD, ONLY : NRTWVREQUIRED, IRTWVREQUIRED
    USE Input_Opt_Mod, ONLY : OptInput
#ifdef RRTMG
    USE PARRRTM,     ONLY : NBNDLW
#endif
!
! !INPUT PARAMETERS:
!
    TYPE(OptInput),   INTENT(IN) :: Input_Opt
!
! !REMARKS:
!  Now the user is able to select any 3 wavelengths for optics
!  output in the input.geos file we need to be able to interpolate
!  to those wavelengths based on what is available in the optics
!  look-up table.
!                                                                             .
!  The standard lookup table currently has values for
!  11 common wavelengths followed by 30 that are required by RRTMG.
!  Only those required to interpolate to user requested
!  wavelengths are selected from the standard wavelengths. RRTMG
!  wavelengths are not used in the interpolation for AOD output
!  (DAR 10/2013)
!                                                                             .
!   UPDATE: because the RT optics output doesnt have access to the
!   standard wavelengths we now calculate two sets of values: one
!   for the ND21 and diag3 outputs that use the standard wavelengths
!   and one for RRTMG diagnostics that interpolate the optics from RRTMG
!   wavelengths. Perhaps a switch needs adding to switch off the RT
!   optics output (and interpolation) if this ends up costing too
!   much and is not used, but it is ideal to have an optics output
!   that matches exactly what RRTMG uses to calculate the fluxes
!
! !REVISION HISTORY:
!  18 Jun 2013 - D. Ridley   - Initial version
!  See https://github.com/geoschem/geos-chem for complete history
!EOP
!------------------------------------------------------------------------------
!BOC
!
! !LOCAL VARIABLES
!
    INTEGER             :: MINWV, MAXWV, N, N0, N1, W, NSTEP
    REAL(fp)            :: WVDIF

    !================================================================
    ! CALC_AOD begins here!
    !================================================================

    !cycle over standard wavelengths
    N0=1
    N1=NWVAA0
    NSTEP=1
    NWVREQUIRED=0
    DO W=1,Input_Opt%NWVSELECT
       MINWV     = -999
       MAXWV     =  999
       DO N=N0,N1,NSTEP
          WVDIF = WVAA(N,1)-Input_Opt%WVSELECT(W)
          IF ((WVDIF.LE.0).AND.(WVDIF.GT.MINWV)) THEN
             MINWV = WVDIF
             IWVSELECT(1,W)=N
          ENDIF
          IF ((WVDIF.GE.0).AND.(WVDIF.LT.MAXWV)) THEN
             MAXWV = WVDIF
             IWVSELECT(2,W)=N
          ENDIF
       ENDDO
       IF (IWVSELECT(2,W).EQ.IWVSELECT(1,W)) THEN
          !we have a match!
          MINWV=0
          MAXWV=0
          !add this wavelength to those for output
          NWVREQUIRED=NWVREQUIRED+1
          IWVREQUIRED(NWVREQUIRED)=IWVSELECT(1,W)
       ELSE
          !we are going to have to interpolate to the requested wavelength
          NWVREQUIRED=NWVREQUIRED+1
          IWVREQUIRED(NWVREQUIRED)=IWVSELECT(1,W)
          NWVREQUIRED=NWVREQUIRED+1
          IWVREQUIRED(NWVREQUIRED)=IWVSELECT(2,W)
       ENDIF

       !Error check - ensure we have a match or requested wavelength
       !falls within two LUT tie points
       IF (MINWV.EQ.-999) THEN
          ! requested wavelength is shorter than min wv in LUT
          ! set to min
          write(6,*) 'ERROR requested wavelength is too short!!'
          write(6,*) 'Defaulting to LUT min: ',WVAA(1,1)
          IWVSELECT(1,W)=1
          IWVSELECT(2,W)=1 !300nm
          NWVREQUIRED=NWVREQUIRED-1
          IWVREQUIRED(NWVREQUIRED)=IWVSELECT(1,W)
       ENDIF
       IF (MAXWV.EQ.999) THEN
          ! requested wavelength is longer than min wv in LUT
          ! set to max
          write(6,*) 'ERROR requested wavelength is too long!!'
          write(6,*) 'Defaulting to LUT min: ',WVAA(NWVAA0,1)
          IWVSELECT(1,W)=NWVAA0
          IWVSELECT(2,W)=NWVAA0 !1020nm
          NWVREQUIRED=NWVREQUIRED-1
          IWVREQUIRED(NWVREQUIRED)=IWVSELECT(1,W)
       ENDIF

       !now calcualte the angstrom exponent coefs for interpolation -
       !this is done here to save time and repetition in aerosol_mod.F
       IF (IWVSELECT(1,W).NE.IWVSELECT(2,W)) THEN
          ACOEF_WV(W) = WVAA(IWVSELECT(2,W),1)/Input_Opt%WVSELECT(W)
          BCOEF_WV(W) =1.0d0/(LOG(WVAA(IWVSELECT(2,W),1)/ &
                                  WVAA(IWVSELECT(1,W),1)))
          !relative location of selected wavelength between tie points
          !for interpolating SSA and ASYM for output in aerosol_mod.F and
          !dust_mod.F
          CCOEF_WV(W) =(Input_Opt%WVSELECT(W)-WVAA(IWVSELECT(1,W),1))/ &
                      (WVAA(IWVSELECT(2,W),1)-WVAA(IWVSELECT(1,W),1))
       ENDIF
       IF ( Input_Opt%amIRoot ) THEN
          write(6,*) 'N WAVELENGTHS: ',Input_Opt%NWVSELECT
          write(6,*) 'WAVELENGTH REQUESTED:',Input_Opt%WVSELECT(W)
          write(6,*) 'WAVELENGTH REQUIRED:', NWVREQUIRED
          !write(6,*) IWVSELECT(1,W),WVAA(IWVSELECT(1,W),1)
          !write(6,*) IWVSELECT(2,W),WVAA(IWVSELECT(2,W),1)
          !write(6,*) ACOEF_WV(W),BCOEF_WV(W),CCOEF_WV(W)
          write(6,*) '*********************************'
       ENDIF
    ENDDO !Input_Opt%NWVSELECT
#ifdef RRTMG
    !repeat for RRTMG wavelengths to get the closest wavelength
    !indices and the interpolation coefficients
    !Indices are relative to all wavelengths in the LUT i.e. the RRTMG
    !wavelengths start at NWVAA0+1
    N0=NWVAA0+1
    N1=NWVAA
    NSTEP=1
    NRTWVREQUIRED=0
    DO W=1,Input_Opt%NWVSELECT
       MINWV     = -999
       MAXWV     =  999
       DO N=N0,N1,NSTEP
          WVDIF = WVAA(N,1)-Input_Opt%WVSELECT(W)
          IF ((WVDIF.LE.0).AND.(WVDIF.GT.MINWV)) THEN
             MINWV = WVDIF
             IRTWVSELECT(1,W)=N
          ENDIF
          IF ((WVDIF.GE.0).AND.(WVDIF.LT.MAXWV)) THEN
             MAXWV = WVDIF
             IRTWVSELECT(2,W)=N
          ENDIF
       ENDDO
       IF (IRTWVSELECT(2,W).EQ.IRTWVSELECT(1,W)) THEN
          !we have a match!
          MINWV=0
          MAXWV=0
          !add this wavelength to those for output
          NRTWVREQUIRED=NRTWVREQUIRED+1
          IRTWVREQUIRED(NRTWVREQUIRED)=IRTWVSELECT(1,W)
       ELSE
          !we are going to have to interpolate to the requested
          !wavelength
          NRTWVREQUIRED=NRTWVREQUIRED+1
          IRTWVREQUIRED(NRTWVREQUIRED)=IRTWVSELECT(1,W)
          NRTWVREQUIRED=NRTWVREQUIRED+1
          IRTWVREQUIRED(NRTWVREQUIRED)=IRTWVSELECT(2,W)
       ENDIF

       !Error check - ensure we have a match or requested wavelength
       !falls within two LUT tie points
       IF (MINWV.EQ.-999) THEN
          ! requested wavelength is shorter than min wv in LUT
          ! set to min
          write(6,*) 'ERROR requested wavelength is too short!!'
          write(6,*) 'Defaulting to LUT min: ',WVAA(NWVAA-1,1)
          IRTWVSELECT(1,W)=NWVAA-1
          IRTWVSELECT(2,W)=NWVAA-1
          NRTWVREQUIRED=NRTWVREQUIRED-1
          IRTWVREQUIRED(NRTWVREQUIRED)=IRTWVSELECT(1,W)
       ENDIF
       IF (MAXWV.EQ.999) THEN
          ! requested wavelength is longer than min wv in LUT
          ! set to max
          write(6,*) 'ERROR requested wavelength is too long!!'
          write(6,*) 'Defaulting to LUT min: ',WVAA(NWVAA0+1,1)
          IRTWVSELECT(1,W)=NWVAA0+1
          IRTWVSELECT(2,W)=NWVAA0+1
          NRTWVREQUIRED=NRTWVREQUIRED-1
          IRTWVREQUIRED(NRTWVREQUIRED)=IRTWVSELECT(1,W)
       ENDIF

       !now calcualte the angstrom exponent coefs for interpolation -
       !this is done here to save time and repetition in aerosol_mod.F
       IF (IRTWVSELECT(1,W).NE.IRTWVSELECT(2,W)) THEN
          ACOEF_RTWV(W) = WVAA(IRTWVSELECT(2,W),1)/Input_Opt%WVSELECT(W)
          BCOEF_RTWV(W) =1.0d0/(LOG(WVAA(IRTWVSELECT(2,W),1)/ &
                                    WVAA(IRTWVSELECT(1,W),1)))
          !relative location of selected wavelength between tie points
          !for interpolating SSA and ASYM for output in aerosol_mod.F and
          !dust_mod.F
          CCOEF_RTWV(W) =(Input_Opt%WVSELECT(W)-WVAA(IRTWVSELECT(1,W),1))/ &
                      (WVAA(IRTWVSELECT(2,W),1)-WVAA(IRTWVSELECT(1,W),1))
       ENDIF
       !convert wavelength index to that required by rrtmg_rad_transfer
       !i.e. without the standard and LW wavelengths
       IRTWVSELECT(1,W) = IRTWVSELECT(1,W) - NWVAA0 - NBNDLW
       IRTWVSELECT(2,W) = IRTWVSELECT(2,W) - NWVAA0 - NBNDLW
       IF ( Input_Opt%amIRoot ) THEN
          write(6,*) 'N RT WAVELENGTHS: ',Input_Opt%NWVSELECT
          write(6,*) 'RT WAVELENGTH REQUESTED:',Input_Opt%WVSELECT(W)
          write(6,*) 'RT WAVELENGTH REQUIRED:', NRTWVREQUIRED
          write(6,*) IRTWVSELECT(1,W),WVAA(IRTWVSELECT(1,W)+NWVAA0+NBNDLW,1)
          write(6,*) IRTWVSELECT(2,W),WVAA(IRTWVSELECT(2,W)+NWVAA0+NBNDLW,1)
          write(6,*) ACOEF_WV(W),BCOEF_WV(W),CCOEF_WV(W)
          write(6,*) '*********************************'
       ENDIF
    ENDDO !Input_Opt%NWVSELECT
#endif
  END SUBROUTINE CALC_AOD
!EOC
!------------------------------------------------------------------------------
!                  GEOS-Chem Global Chemical Transport Model                  !
!------------------------------------------------------------------------------
!BOP
!
! !IROUTINE: rd_js_jx
!
! !DESCRIPTION: Subroutine RD\_JS\_JX reads in 'FJX\_j2j.dat', which defines
!  the mapping of Fast-JX J's (TITLEJX(1:NJX)) onto the CTM reactions.
!  Reaction number JJ, named T\_REACT, uses Fast-JX's T\_FJX (including scaling
!  factor F\_FJX).
!\\
!\\
! !INTERFACE:
!
  SUBROUTINE RD_JS_JX( NUNIT, NAMFIL, TITLEJX, NJXX, Input_Opt, RC )
!
! !USES:
!
    USE Charpak_Mod,   ONLY : CStrip
    USE ErrCode_Mod
    USE Input_Opt_Mod, ONLY : OptInput
!
! !INPUT PARAMETERS:
!
    INTEGER,          INTENT(IN)                  :: NUNIT
    INTEGER,          INTENT(IN)                  :: NJXX
    CHARACTER(LEN=*), INTENT(IN)                  :: NAMFIL
    CHARACTER(LEN=6), INTENT(IN), DIMENSION(NJXX) :: TITLEJX
    TYPE(OptInput),   INTENT(IN)                  :: Input_Opt
!
! !OUTPUT PARAMETERS:
!
    INTEGER,          INTENT(OUT)                 :: RC
!
! !REMARKS:
!  Now flag special reactions that are to be adjusted for FlexChem later.
!
! !REVISION HISTORY:
!  28 Mar 2013 - S. D. Eastham - Copied from Fast-JX v7.0
!  See https://github.com/geoschem/geos-chem for complete history
!EOP
!------------------------------------------------------------------------------
!BOC
!
! !LOCAL VARIABLES:
!
    ! Scalars
    LOGICAL            :: FileExists
    INTEGER            :: J, JJ, K
    REAL(fp)           :: F_FJX

    ! Strings
    CHARACTER(LEN=6  ) :: T_FJX
    CHARACTER(LEN=50 ) :: T_REACT
    CHARACTER(LEN=50 ) :: TEXT
    CHARACTER(LEN=120) :: CLINE
    CHARACTER(LEN=255) :: ErrMsg, ThisLoc, FileMsg

    ! String arrays
    CHARACTER(LEN=6)   :: JMAP(JVN_)

    !=================================================================
    ! RD_JS_JX begins here!
    !=================================================================

    ! Initialize
    RC       = GC_SUCCESS
    ErrMsg   = ''
    ThisLoc  = ' -> at Rd_Js_Jx (in module GeosCore/fast_jx_mod.F90)'

    !=================================================================
    ! In dry-run mode, print file path to dryrun log and exit.
    ! Otherwise, print file path to stdout and continue.
    !=================================================================

    ! Test if the file exists
    INQUIRE( FILE=TRIM( NamFil ), EXIST=FileExists )

    ! Test if the file exists and define an output string
    IF ( FileExists ) THEN
       FileMsg = 'FAST-JX (RD_JS_JX): Opening'
    ELSE
       FileMsg = 'FAST-JX (RD_JS_JX): REQUIRED FILE NOT FOUND'
    ENDIF

    ! Write to stdout for both regular and dry-run simulations
    IF ( Input_Opt%amIRoot ) THEN
       WRITE( 6, 300 ) TRIM( FileMsg ), TRIM( NamFil )
300    FORMAT( a, ' ', a )
    ENDIF

    ! For dry-run simulations, return to calling program.
    ! For regular simulations, throw an error if we can't find the file.
    IF ( Input_Opt%DryRun ) THEN
       RETURN
    ELSE
       IF ( .not. FileExists ) THEN
          WRITE( ErrMsg, 300 ) TRIM( FileMsg ), TRIM( NamFil )
          CALL GC_Error( ErrMsg, RC, ThisLoc )
          RETURN
       ENDIF
    ENDIF

    !=================================================================
    ! Read the FJX_j2j.dat file to map model specific J's onto fast-JX J's
    ! The chemistry code title describes fully the reaction (a50)
    ! Blank (unfilled) chemistry J's are unmapped
    ! The number NRATJ is the last JJ readin that is .le. JVN
    ! include fractional quantum yield for the fast-JX J's
    !=================================================================

    JLABEL(:) = '------'
    JMAP(:)   = '------'
    JFACTA(:) = 0.e+0_fp

#if defined( MODEL_CESM )
    ! Only read file on root thread if using CESM
    IF ( Input_Opt%amIRoot ) THEN
#endif

    ! Open file
    open (NUNIT,file=NAMFIL,status='old',form='formatted')

    read (NUNIT,'(a)') CLINE
    IF ( Input_Opt%amIRoot ) THEN
       write(6,'(a)') CLINE
    ENDIF
    do J = 1,JVN_
       read (NUNIT,'(i4,1x,a50,4x,f5.3,2x,a6)') JJ,T_REACT,F_FJX,T_FJX
       IF (JJ.gt.JVN_) THEN
          IF ( JJ .eq. 9999 ) THEN
             close(NUNIT)
             exit
          ELSE
             ErrMsg = 'Number of reactions in FJX_j2j.dat exceeds JVN_.' //&
                      'Adjust JVN_ in CMN_FJX_mod.F90 to get past this error.'
             CALL GC_Error( ErrMsg, RC, ThisLoc )
             RETURN
          ENDIF
       ENDIF

       JLABEL(JJ) = T_REACT
       JFACTA(JJ) = F_FJX
       JMAP(JJ) = T_FJX
       NRATJ = JJ
       ! SDE 03/31/13: Check number of branches
       ! Note that the order of the branches in
       ! globchem.dat must match the order in
       ! FJX_j2j.dat
       READ (T_REACT(1:10),"(a10)") RNAMES(JJ)
       RNAMES(JJ) = TRIM(RNAMES(JJ))
       BRANCH(JJ) = 1
       DO K=1,(JJ-1)
          IF (RNAMES(JJ) == RNAMES(K)) THEN
             BRANCH(JJ) = BRANCH(K) + 1
          ENDIF
       ENDDO
    enddo

20  close(NUNIT)

#if defined( MODEL_CESM )
    ENDIF
#if defined( SPMD )

    CALL MPIBCAST( JLABEL,    JVN_*50,       MPICHAR, 0, MPICOM )
    CALL MPIBCAST( JFACTA,    JVN_,          MPIR8,   0, MPICOM )
    CALL MPIBCAST( JMAP,      JVN_*6,        MPICHAR, 0, MPICOM )
    CALL MPIBCAST( NRATJ,     1,             MPIINT,  0, MPICOM )
    CALL MPIBCAST( RNAMES,    JVN_*10,       MPICHAR, 0, MPICOM )
    CALL MPIBCAST( BRANCH,    JVN_,          MPIINT,  0, MPICOM )
#endif
#endif

    ! Zero / Set index arrays that map Jvalue(j) onto rates
    do K = 1,NRATJ
       JIND(K) = 0
       do J = 1,NJXX
          T_FJX = TITLEJX(J)
          if (JMAP(K) .eq. TITLEJX(J)) then
             JIND(K)=J
          endif
       enddo
    enddo

    IF ( Input_Opt%amIRoot ) THEN
       write(6,'(a,i4,a)')'Photochemistry Scheme with',NRATJ,' J-values'
    ENDIF
    do K=1,NRATJ
       if (JMAP(K) .ne. '------' ) then
          J = JIND(K)
          IF ( Input_Opt%amIRoot ) THEN
             if (J.eq.0) then
                write(6,'(i5,1x,a50,f6.3,a,1x,a6)') K,JLABEL(K),JFACTA(K), &
                     ' no mapping onto fast-JX',JMAP(K)
             else
                write(6,'(i5,1x,a50,f6.3,a,i4,1x,a6)') K,JLABEL(K),JFACTA(K), &
                     ' mapped to FJX:',J,TITLEJX(J)
             endif
          ENDIF
       endif
    enddo

    !=================================================================
    ! Flag special reactions that will be later adjusted by
    ! routine PHOTRATE_ADJ (called from FlexChem)
    !=================================================================

    IF ( Input_Opt%ITS_A_FULLCHEM_SIM ) THEN
       ! Loop over all photolysis reactions
       DO K = 1, NRATJ

          ! Strip all blanks from the reactants and products list
          TEXT = JLABEL(K)
          CALL CSTRIP( TEXT )

          !IF ( Input_Opt%amIRoot ) THEN
          !   WRITE(*,*) K, TRIM( TEXT )
          !ENDIF

          ! Look for certain reactions
          SELECT CASE( TRIM( TEXT ) )

<<<<<<< HEAD
       ! O3 + hv -> O2 + O(1D)
       CASE( 'O3PHOTONO2O(1D)' )
          RXN_O3_2 = K
=======
             ! O2 + hv -> O + O
          CASE( 'O2PHOTONOO' )
             RXN_O2 = K

             ! O3 + hv -> O2 + O
          CASE( 'O3PHOTONO2O' )
             RXN_O3_1 = K
>>>>>>> 7dc1ae16

             ! O3 + hv -> O2 + O(1D)
          CASE( 'O3PHOTONO2O(1D)' )

             ! NOTE: There are 2 reactions of this form.  We shall save
             ! the first one that is encountered in RXN_O3_2a and the
             ! second one in RXN_O3_2b. (bmy, 3/29/16)
             IF ( RXN_O3_2a > 0 ) THEN
                RXN_O3_2b = K
             ELSE
                RXN_O3_2a = K
             ENDIF

             ! SO4 + hv -> SO2 + OH + OH
          CASE( 'SO4PHOTONSO2OHOH' )
             RXN_H2SO4 = K

             ! NO2 + hv -> NO + O
          CASE( 'NO2PHOTONNOO' )
             RXN_NO2 = K

             ! NO + hv -> N + O
          CASE( 'NOPHOTONNO' )
             RXN_NO = K

             ! NO3 + hv -> NO2 + O
          CASE( 'NO3PHOTONNO2O' )
             RXN_NO3 = K

             ! N2O + hv -> N2 + O
          CASE( 'N2OPHOTONN2O' )
             RXN_N2O = K

             ! NITs + hv -> HNO2
          CASE( 'NITsPHOTONHNO2' )
             RXN_JNITSa = K

             ! NITs + hv -> NO2
          CASE( 'NITsPHOTONNO2' )
             RXN_JNITSb = K

             ! NIT + hv -> HNO2
          CASE( 'NITPHOTONHNO2' )
             RXN_JNITa = K

             ! NIT + hv -> NO2
          CASE( 'NITPHOTONNO2' )
             RXN_JNITb = K

             ! HNO3 + hv = OH + NO2
          CASE( 'HNO3PHOTONNO2OH' )
             RXN_JHNO3 = K

          CASE DEFAULT
             ! Nothing
          END SELECT

<<<<<<< HEAD
    IF ( RXN_O3_1 < 0 ) THEN
       ErrMsg = 'Could not find rxn O3 + hv -> O2 + O'
       CALL GC_Error( ErrMsg, RC, ThisLoc )
       RETURN
    ENDIF

    IF ( RXN_O3_2 < 0 ) THEN
       ErrMsg = 'Could not find rxn O3 + hv -> O2 + O(1D)'
       CALL GC_Error( ErrMsg, RC, ThisLoc )
    ENDIF

    IF ( RXN_NO2 < 0 ) THEN
       ErrMsg = 'Could not find rxn NO2 + hv -> NO + O'
       CALL GC_Error( ErrMsg, RC, ThisLoc )
       RETURN
    ENDIF

    IF ( RXN_NO2 < 0 ) THEN
       ErrMsg = 'Could not find rxn NO2 + hv -> NO + O'
       CALL GC_Error( ErrMsg, RC, ThisLoc )
       RETURN
    ENDIF
=======
       ENDDO
>>>>>>> 7dc1ae16

       !---------------------------------------------------------------------
       ! Error check the various rxn flags
       !---------------------------------------------------------------------
       IF ( RXN_O2 < 0 ) THEN
          ErrMsg = 'Could not find rxn O2 + hv -> O + O'
          CALL GC_Error( ErrMsg, RC, ThisLoc )
          RETURN
       ENDIF

       IF ( RXN_O3_1 < 0 ) THEN
          ErrMsg = 'Could not find rxn O3 + hv -> O2 + O'
          CALL GC_Error( ErrMsg, RC, ThisLoc )
          RETURN
       ENDIF

       IF ( RXN_O3_2a < 0 ) THEN
          ErrMsg = 'Could not find rxn O3 + hv -> O2 + O(1D) #1'
          CALL GC_Error( ErrMsg, RC, ThisLoc )
          RETURN
       ENDIF

       IF ( RXN_O3_2b  < 0 ) THEN
          ErrMsg = 'Could not find rxn O3 + hv -> O2 + O(1D) #2'
          CALL GC_Error( ErrMsg, RC, ThisLoc )
       ENDIF

<<<<<<< HEAD
    IF ( RXN_H2SO4  < 0 ) THEN
       ErrMsg = 'Could not find rxn SO4 + hv -> SO2 + OH + OH!'
       CALL GC_Error( ErrMsg, RC, ThisLoc )
       RETURN
    ENDIF

    IF ( RXN_NO3 < 0 ) THEN
       ErrMsg = 'Could not find rxn NO3 + hv -> NO2 + O'
       CALL GC_Error( ErrMsg, RC, ThisLoc )
       RETURN
    ENDIF

    IF ( RXN_NO < 0 ) THEN
       ErrMsg = 'Could not find rxn NO + hv -> O + N'
       CALL GC_Error( ErrMsg, RC, ThisLoc )
       RETURN
    ENDIF

    IF ( RXN_N2O < 0 ) THEN
       ErrMsg = 'Could not find rxn N2O + hv -> N2 + O(1D)'
       CALL GC_Error( ErrMsg, RC, ThisLoc )
       RETURN
    ENDIF

    !------------------------------------
    ! Print out saved rxn flags
    !------------------------------------
    IF ( Input_Opt%amIRoot ) THEN
       WRITE( 6, 100 ) REPEAT( '=', 79 )
       WRITE( 6, 110 )
       WRITE( 6, 120 ) RXN_O2
       WRITE( 6, 130 ) RXN_O3_1
       WRITE( 6, 140 ) RXN_O3_2
       WRITE( 6, 180 ) RXN_JNITSa
       WRITE( 6, 190 ) RXN_JNITSb
       WRITE( 6, 200 ) RXN_JNITa
       WRITE( 6, 210 ) RXN_JNITb
       WRITE( 6, 160 ) RXN_H2SO4
       WRITE( 6, 170 ) RXN_NO2
       WRITE( 6, 100 ) REPEAT( '=', 79 )
=======
       IF ( RXN_NO2 < 0 ) THEN
          ErrMsg = 'Could not find rxn NO2 + hv -> NO + O'
          CALL GC_Error( ErrMsg, RC, ThisLoc )
          RETURN
       ENDIF

       IF ( RXN_NO2 < 0 ) THEN
          ErrMsg = 'Could not find rxn NO2 + hv -> NO + O'
          CALL GC_Error( ErrMsg, RC, ThisLoc )
          RETURN
       ENDIF

       IF ( RXN_JNITSa < 0 ) THEN
          ErrMsg = 'Could not find rxn NITS + hv -> HNO2'
          CALL GC_Error( ErrMsg, RC, ThisLoc )
          RETURN
       ENDIF

       IF ( RXN_JNITSb < 0 ) THEN
          ErrMsg = 'Could not find rxn NITS + hv -> NO2'
          CALL GC_Error( ErrMsg, RC, ThisLoc )
          RETURN
       ENDIF

       IF ( RXN_JNITa < 0 ) THEN
          ErrMsg = 'Could not find rxn NIT + hv -> HNO2'
          CALL GC_Error( ErrMsg, RC, ThisLoc )
          RETURN
       ENDIF

       IF ( RXN_JNITb < 0 ) THEN
          ErrMsg = 'Could not find rxn NIT + hv -> NO2'
          CALL GC_Error( ErrMsg, RC, ThisLoc )
          RETURN
       ENDIF

       !---------------------------------------------------------------------
       ! These reactions are only defined for the UCX mechanism!
       !---------------------------------------------------------------------
       IF ( Input_Opt%LUCX ) THEN

          IF ( RXN_H2SO4  < 0 ) THEN
             ErrMsg = 'Could not find rxn SO4 + hv -> SO2 + OH + OH!'
             CALL GC_Error( ErrMsg, RC, ThisLoc )
             RETURN
          ENDIF

          IF ( RXN_NO3 < 0 ) THEN
             ErrMsg = 'Could not find rxn NO3 + hv -> NO2 + O'
             CALL GC_Error( ErrMsg, RC, ThisLoc )
             RETURN
          ENDIF

          IF ( RXN_NO < 0 ) THEN
             ErrMsg = 'Could not find rxn NO + hv -> O + N'
             CALL GC_Error( ErrMsg, RC, ThisLoc )
             RETURN
          ENDIF

          IF ( RXN_N2O < 0 ) THEN
             ErrMsg = 'Could not find rxn N2O + hv -> N2 + O(1D)'
             CALL GC_Error( ErrMsg, RC, ThisLoc )
             RETURN
          ENDIF

       ENDIF

       !------------------------------------
       ! Print out saved rxn flags
       !------------------------------------
       IF ( Input_Opt%amIRoot ) THEN
          WRITE( 6, 100 ) REPEAT( '=', 79 )
          WRITE( 6, 110 )
          WRITE( 6, 120 ) RXN_O2
          WRITE( 6, 130 ) RXN_O3_1
          WRITE( 6, 140 ) RXN_O3_2a
          WRITE( 6, 150 ) RXN_O3_2b
          WRITE( 6, 180 ) RXN_JNITSa
          WRITE( 6, 190 ) RXN_JNITSb
          WRITE( 6, 200 ) RXN_JNITa
          WRITE( 6, 210 ) RXN_JNITb
          IF ( Input_Opt%LUCX ) THEN
             WRITE( 6, 160 ) RXN_H2SO4
          ENDIF
          WRITE( 6, 170 ) RXN_NO2
          WRITE( 6, 100 ) REPEAT( '=', 79 )
       ENDIF
    ENDIF

    !=================================================================
    ! Flag reactions for diagnostics (only in Hg chem)
    !=================================================================
    IF ( Input_Opt%ITS_A_MERCURY_SIM ) THEN
        ! Loop over all photolysis reactions
        DO K = 1, NRATJ

           ! Strip all blanks from the reactants and products list
           TEXT = JLABEL(K)
           CALL CSTRIP( TEXT )

           ! Look for certain reactions
           SELECT CASE( TRIM( TEXT ) )

           ! O3 + hv -> O2 + O
           CASE( 'O3PHOTONO2O' )
              RXN_O3_1 = K

           ! O3 + hv -> O2 + O(1D)
           CASE( 'O3PHOTONO2O(1D)' )
              RXN_O3_2a = K

           ! NO2 + hv -> NO + O
           CASE( 'NO2PHOTONNOO' )
              RXN_NO2 = K

           ! BrO + hv -> Br + O
           CASE( 'BrOPHOTONBrO' )
              RXN_BrO = K

           ! ClO + hv -> Cl + O
           CASE( 'ClOPHOTONClO' )
              RXN_ClO = K

           CASE DEFAULT
              ! Nothing
           END SELECT

        ENDDO

        !---------------------------------------------------------------------
        ! Error check the various rxn flags
        !---------------------------------------------------------------------
        IF ( RXN_O3_1 < 0 ) THEN
           ErrMsg = 'Could not find rxn O3 + hv -> O2 + O'
           CALL GC_Error( ErrMsg, RC, ThisLoc )
           RETURN
        ENDIF

        IF ( RXN_O3_2a < 0 ) THEN
           ErrMsg = 'Could not find rxn O3 + hv -> O2 + O(1D) #1'
           CALL GC_Error( ErrMsg, RC, ThisLoc )
           RETURN
        ENDIF

        IF ( RXN_NO2 < 0 ) THEN
           ErrMsg = 'Could not find rxn NO2 + hv -> NO + O'
           CALL GC_Error( ErrMsg, RC, ThisLoc )
           RETURN
        ENDIF

        IF ( RXN_BrO < 0 ) THEN
           ErrMsg = 'Could not find rxn BrO + hv -> Br + O'
           CALL GC_Error( ErrMsg, RC, ThisLoc )
           RETURN
        ENDIF

        IF ( RXN_ClO < 0 ) THEN
           ErrMsg = 'Could not find rxn ClO + hv -> Cl + O'
           CALL GC_Error( ErrMsg, RC, ThisLoc )
           RETURN
        ENDIF

>>>>>>> 7dc1ae16
    ENDIF

    ! FORMAT statements
100 FORMAT( a                                                 )
110 FORMAT( 'Photo rxn flags saved for use in PHOTRATE_ADJ:', / )
120 FORMAT( 'RXN_O2    [ O2  + hv -> O + O         ]  =  ', i5 )
130 FORMAT( 'RXN_O3_1  [ O3  + hv -> O2 + O        ]  =  ', i5 )
140 FORMAT( 'RXN_O3_2a [ O3  + hv -> O2 + O(1D) #1 ]  =  ', i5 )
150 FORMAT( 'RXN_O3_2b [ O3  + hv -> O2 + O(1D) #2 ]  =  ', i5 )
160 FORMAT( 'RXN_H2SO4 [ SO4 + hv -> SO2 + OH + OH ]  =  ', i5 )
170 FORMAT( 'RXN_NO2   [ NO2 + hv -> NO + O        ]  =  ', i5 )
180 FORMAT( 'RXN_JNITSa [ NITS + hv -> HNO2        ]  =  ', i5 )
190 FORMAT( 'RXN_JNITSb [ NITS + hv -> NO2         ]  =  ', i5 )
200 FORMAT( 'RXN_JNITa  [ NIT + hv -> HNO2         ]  =  ', i5 )
210 FORMAT( 'RXN_JNITb  [ NIT + hv -> NO2          ]  =  ', i5 )

  END SUBROUTINE RD_JS_JX
!EOC
!------------------------------------------------------------------------------
!                  GEOS-Chem Global Chemical Transport Model                  !
!------------------------------------------------------------------------------
!BOP
!
! !IROUTINE: solar_jx
!
! !DESCRIPTION: Subroutine SOLAR\_JX handles solar zenith angles.
!\\
!\\
! !INTERFACE:
!
  SUBROUTINE SOLAR_JX(NDAY,COSSZA,SZA,SOLFX)
!
! !USES:
!
    USE PhysConstants,ONLY : PI
!
! !INPUT PARAMETERS:
!
    REAL(fp), INTENT(IN)  ::  COSSZA
    INTEGER,  INTENT(IN)  ::  NDAY
!
! !OUTPUT VARIABLES:
!
    REAL(fp), INTENT(OUT) ::  SZA,SOLFX
!
! !REMARKS:
!  ---------------------------------------------------------------------
!     NDAY   = integer day of the year (used for solar lat and declin)
!     SZA = solar zenith angle in degrees
!     COSSZA = U0 = cos(SZA)
!     SOLFX = Solar function
!  ---------------------------------------------------------------------
!
! !REVISION HISTORY:
!  28 Mar 2013 - S. D. Eastham - Adapted from Fast-JX v7.0
!  See https://github.com/geoschem/geos-chem for complete history
!EOP
!------------------------------------------------------------------------------
!BOC
!
! !LOCAL VARIABLES:
!
    REAL(fp)  PI180

    !=================================================================
    ! SOLAR_JX begins here!
    !=================================================================

    PI180  = PI/180.e+0_fp
    SZA    = acos(MIN(MAX(COSSZA,-1._fp),1._fp))/PI180

    ! Offset used for GEOS-Chem slightly different
    !SOLFX  = 1.e+0_fp-(0.034e+0_fp*cos(dble(NDAY-186)*2.e+0_fp*PI/365.e+0_fp))
    SOLFX  = 1.e+0_fp-(0.034e+0_fp*cos(dble(NDAY-172) &
            *2.e+0_fp*PI/365.e+0_fp))

  END SUBROUTINE SOLAR_JX
!EOC
!------------------------------------------------------------------------------
!                  GEOS-Chem Global Chemical Transport Model                  !
!------------------------------------------------------------------------------
!BOP
!
! !IROUTINE: photo_jx
!
! !DESCRIPTION: Subroutine PHOTO\_JX is the core subroutine of Fast-JX.
!    calc J's for a single column atmosphere (aka Indep Colm Atmos or ICA)
!    needs P, T, O3, clds, aersls; adds top-of-atmos layer from climatology
!    needs day-fo-year for sun distance, SZA (not lat or long)
!\\
!\\
! !INTERFACE:
!
  SUBROUTINE PHOTO_JX( U0,             REFLB,     P_COL,       &
                       T_COL,          O3_COL,    O3_TOMS,     &
                       AOD999,         ODAER_COL, ODMDUST_COL, &
                       ODCLOUD_COL_IN, ILON,      ILAT,        &
                       YLAT,           DAY_OF_YR, MONTH,       &
                       DAY,            Input_Opt, State_Diag,  &
                       State_Grid,     State_Met )
!
! !USES:
!
    USE CMN_SIZE_Mod,   ONLY : NRH, NRHAER
    USE Input_Opt_Mod,  ONLY : OptInput
    USE State_Diag_Mod, ONLY : DgnState
    USE State_Grid_Mod, ONLY : GrdState
    USE State_Met_Mod,  ONLY : MetState
!
! !INPUT PARAMETERS:
!
    INTEGER,        INTENT(IN)                      :: ILON, ILAT
    INTEGER,        INTENT(IN)                      :: DAY_OF_YR
    INTEGER,        INTENT(IN)                      :: MONTH,DAY
    REAL(fp),       INTENT(IN)                      :: YLAT
    REAL(fp),       INTENT(IN)                      :: U0,REFLB
    REAL(fp),       INTENT(IN), DIMENSION(L1_+1   ) :: P_COL
    REAL(fp),       INTENT(IN), DIMENSION(L1_     ) :: T_COL
    REAL(fp),       INTENT(IN), DIMENSION(L1_     ) :: O3_COL
    REAL(fp),       INTENT(IN)                      :: O3_TOMS
    REAL(fp),       INTENT(IN), DIMENSION(L_,A_   ) :: ODAER_COL
    REAL(fp),       INTENT(IN), DIMENSION(L_,NDUST) :: ODMDUST_COL
    REAL(fp),       INTENT(IN), DIMENSION(L_      ) :: ODCLOUD_COL_IN
    LOGICAL,        INTENT(IN)                      :: AOD999
    TYPE(OptInput), INTENT(IN)                      :: Input_Opt
    TYPE(GrdState), INTENT(IN)                      :: State_Grid
    TYPE(MetState), INTENT(IN)                      :: State_Met
!
! !INPUT/OUTPUT PARAMETERS:
!
    TYPE(DgnState), INTENT(INOUT)                   :: State_Diag
!
! !REMARKS:
!
! !REVISION HISTORY:
!  28 Mar 2013 - S. D. Eastham - Copied from Fast-JX v7.0
!  See https://github.com/geoschem/geos-chem for complete history
!EOP
!------------------------------------------------------------------------------
!BOC
!
! !LOCAL VARIABLES:
!
    ! --------------------------------------------------------------------
    ! key LOCAL atmospheric data needed to solve plane-parallel J----
    ! --these are dimensioned JXL_, and must have JXL_ .ge. State_Grid%NZ
    real(fp), dimension(JXL1_)      :: DDJ,OOJ
    real(fp), dimension(JXL1_+1)    :: PPJ,ZZJ
    integer,dimension(JXL2_+1)      :: JXTRA
    real(fp), dimension(W_)         :: FJTOP,FJBOT,FSBOT,FLXD0,RFL
    real(fp), dimension(JXL_, W_)   :: AVGF, FJFLX
    real(fp), dimension(JXL1_,W_)   :: DTAUX, FLXD
    real(fp), dimension(8,JXL1_,W_) :: POMEGAX

    ! flux/heating arrays (along with FJFLX,FLXD,FLXD0)
    real(fp) :: ODABS,ODRAY
    real(fp) :: RFLECT
    real(fp) :: AMF2(2*JXL1_+1,2*JXL1_+1)

    ! ---------key SCATTERING arrays for clouds+aerosols------------------
    real(fp) :: OD(5,JXL1_),SSA(5,JXL1_),SLEG(8,5,JXL1_)
    real(fp) :: OD600(JXL1_)

    ! ---------key arrays AFTER solving for J's---------------------------
    real(fp) :: FFF(W_,JXL_),VALJ(X_)
    real(fp) :: VALJL(JXL_,X_) !2-D array of J_s returned by JRATET

    integer  :: L2EDGE, I,J,K,L,M,KMIE,IDXAER,IM
    INTEGER  :: KMIE2, IR
    real(fp) :: XQO3,XQO2,WAVE, TTTX
    ! --------------------------------------------------------------------
    ! For compatibility with GEOS-Chem (SDE 03/30/13)
    REAL(fp) :: QSCALING,LOCALOD,LOCALSSA,SZA,SOLF
    REAL(fp) :: AERX_COL(A_,L1_) ! Accumulated aerosol array
    REAL(fp) :: ODCLOUD_COL(L_)
    REAL(fp) :: VALJXX(L_,JVN_)

    ! T_CLIM: Climatology data temperature (K)
    REAL(fp) :: T_CLIM(JXL1_)

    ! T_INPUT: Input temperature (K) with extra layer for compatibility
    REAL(fp) :: T_INPUT(JXL1_+1)

    ! UVFlux* diagnostics
    REAL(fp) :: FDIRECT (JXL1_)
    REAL(fp) :: FDIFFUSE(JXL1_)
    REAL(fp) :: UVX_CONST
    INTEGER  :: S

    ! Logical flags
    LOGICAL :: IS_HALOGENS

    !Maps the new LUT optics wavelengths on to
    !the 5 jv_spec_mie.dat wavelengths
    ! N.B. currently 200nm and 300nm data is the same in
    ! jv_spec_mie.dat, so we copy from new LUT 300nm for both
    INTEGER :: LUTIDX(5)
    LUTIDX = (/1,1,2,6,10/)

    !=================================================================
    ! PHOTO_JX begins here!
    !=================================================================

#if defined( MODEL_GEOS )
    ! Initialize diagnostics arrays
    IF ( State_Diag%Archive_EXTRALNLEVS ) THEN
       State_Diag%EXTRALNLEVS(ILON,ILAT) = 0.0 
    ENDIF
    IF ( State_Diag%Archive_EXTRALNITER ) THEN
       State_Diag%EXTRALNITER(ILON,ILAT) = 0.0 
    ENDIF
#endif

    if (State_Grid%NZ+1 .gt. JXL1_) then
       call EXITC(' PHOTO_JX: not enough levels in JX')
    endif

    ! Define logical flags for ND22
    IS_HALOGENS = ( id_CH2IBr > 0 .and. id_IBr   > 0 .and. &
                    id_CH2ICl > 0 .and. id_ICl   > 0 .and. &
                    id_I2     > 0 .and. id_HOI   > 0 .and. &
                    id_IO     > 0 .and. id_OIO   > 0 .and. &
                    id_INO    > 0 .and. id_IONO  > 0 .and. &
                    id_IONO2  > 0 .and. id_I2O2  > 0 .and. &
                    id_CH3I   > 0 .and. id_CH2I2 > 0 .and. &
                    id_I2O4   > 0 .and. id_I2O3  > 0 )

    ! Copy cloud OD data to a variable array
    DO L=1,L_
       ODCLOUD_COL(L) = ODCLOUD_COL_IN(L)
    ENDDO

    ! Input conversion (SDE 03/29/13)
    ! Calculate solar zenith angle (degrees)
    CALL SOLAR_JX(DAY_OF_YR,U0,SZA,SOLF)

    L2EDGE = L_ + L_ + 2
    FFF(:,:) = 0.e+0_fp

    ! check for dark conditions SZA > 98.0 deg => tan ht = 63 km or
    !                                 99.0                 80 km
    if (SZA .gt. 98.e+0_fp) goto 99

    ! Use GEOS-Chem methodology to set vertical profiles of:
    ! Pressure      (PPJ)    [hPa]
    ! Temperature   (T_CLIm) [K]
    ! Path density  (DDJ)    [# molec/cm2]
    ! New methodology for:
    ! Ozone density (OOJ)    [# O3 molec/cm2]
    CALL SET_PROF (YLAT,        MONTH,     DAY,         &
                   T_COL,       P_COL,     ODCLOUD_COL, &
                   ODMDUST_COL, ODAER_COL, O3_COL,      &
                   O3_TOMS,     AERX_COL,  T_CLIM,      &
                   OOJ,         ZZJ,       DDJ,         &
                   Input_Opt,   State_Grid )

    ! Fill out PPJ and TTJ with CTM data to replace fixed climatology
    DO L=1,L1_
       PPJ(L) = P_COL(L)
       T_INPUT(L) = T_COL(L)
    ENDDO

    ! Ensure TOA pressure is zero
    PPJ(L1_+1) = 0.e+0_fp
    T_INPUT(L1_+1) = T_CLIM(L1_)

    ! calculate spherical weighting functions (AMF: Air Mass Factor)
    RFLECT = REFLB

    ! --------------------------------------------------------------------
    call SPHERE2 (U0,ZZJ,AMF2,L1_,JXL1_)
    ! --------------------------------------------------------------------

    !-----------------------------------------------------------------------
    ! Modification for GEOS-Chem: Optical depths are calculated at a single
    ! wavelength for GEOS-Chem, so we perform scaling in this routine.
    ! elsewhere.
    ! (SDE 03/31/13)
    !-----------------------------------------------------------------------
    ! calculate the optical properties (opt-depth, single-scat-alb,
    ! phase-fn(1:8)) at the 5 std wavelengths 200-300-400-600-999 nm
    ! for cloud+aerosols
    do L = 1,L1_
       OD600(L) = 0.e+0_fp
       ! ODs stored with fine-grain (DTAUX) and coarse (OD)
       do K=1,W_
          DTAUX(L,K) = 0.e+0_fp
       enddo
       do K=1,5
          OD(K,L)  = 0.e+0_fp
          SSA(K,L) = 0.e+0_fp
          do I=1,8
             SLEG(I,K,L) = 0.e+0_fp
          enddo
       enddo
    enddo

    ! Clunky fix to accomodate RRTMG and UCX (DAR 01/2015)
    ! Using a combination of old optics LUT format and
    ! new optics format (greater spectral resolution and range
    ! for RRTMG). Clouds, non-species aerosols and strat aerosols
    ! are not incorporated into the new LUT so must still use the
    ! old LUT for these.

    ! Don't bother on extraneous level - leave as zero
    do L = 1,L_
       DO KMIE=1,5
          ! Clouds and non-species aerosols
          DO M=1,3
             IF (AERX_COL(M,L).gt.0e+0_fp) THEN
                IDXAER=MIEDX(M)
                ! Cloud (600 nm scaling)
                QSCALING = QAA(KMIE,IDXAER)/QAA(4,IDXAER)
                LOCALOD = QSCALING*AERX_COL(M,L)
                LOCALSSA = SAA(KMIE,IDXAER)*LOCALOD
                OD(KMIE,L) = OD(KMIE,L) + LOCALOD
                SSA(KMIE,L)= SSA(KMIE,L) + LOCALSSA
                DO I=1,8
                   SLEG(I,KMIE,L) = SLEG(I,KMIE,L) + &
                                    (PAA(I,KMIE,IDXAER)*LOCALSSA)
                ENDDO ! I (Phase function)
             ENDIF
          ENDDO ! M (Aerosol)
          !transpose wavelength indices from the mie LUT
          !to the new speciated LUT
          KMIE2=LUTIDX(KMIE)

          ! Stratospheric aerosols
          IM=10+(NRHAER*NRH)+1
          DO M=IM,IM+1
             IDXAER=M-IM+6 !6-STS, 7-NAT

             IF (AERX_COL(M,L).gt.0d0) THEN
                IF (AOD999) THEN
                   ! Aerosol/dust (999 nm scaling)
                   ! Fixed to dry radius
                   QSCALING = QQAA(KMIE2,1,IDXAER)/QQAA(10,1,IDXAER)
                ELSE
                   ! Aerosol/dust (550 nm scaling)
                   QSCALING = QQAA(KMIE2,1,IDXAER)/QQAA(5,1,IDXAER)
                ENDIF
                LOCALOD    = QSCALING*AERX_COL(M,L)
                LOCALSSA   = SSAA(KMIE2,1,IDXAER)*LOCALOD
                OD(KMIE,L) = OD(KMIE,L) + LOCALOD
                SSA(KMIE,L)= SSA(KMIE,L) + LOCALSSA
                DO I=1,8
                   SLEG(I,KMIE,L) = SLEG(I,KMIE,L) + &
                                    (PAA(I,KMIE,IDXAER)*LOCALSSA)
                ENDDO     ! I (Phase function)
             ENDIF

          ENDDO           ! M (Aerosol)

          ! Mineral dust (from new optics LUT)
          DO M=4,10
             IF (AERX_COL(M,L).gt.0d0) THEN
                IDXAER=NSPAA !dust is last in LUT
                IR=M-3
                IF (AOD999) THEN
                   QSCALING = QQAA(KMIE2,IR,IDXAER)/ &
                              QQAA(10,IR,IDXAER) !1000nm in new .dat
                ELSE
                   ! Aerosol/dust (550 nm scaling)
                   QSCALING = QQAA(KMIE2,IR,IDXAER)/ &
                              QQAA(5,IR,IDXAER)  !550nm in new .dat
                ENDIF
                LOCALOD = QSCALING*AERX_COL(M,L)
                LOCALSSA = SSAA(KMIE2,IR,IDXAER)*LOCALOD
                OD(KMIE,L) = OD(KMIE,L) + LOCALOD
                SSA(KMIE,L)= SSA(KMIE,L) + LOCALSSA
                DO I=1,8
                   SLEG(I,KMIE,L) = SLEG(I,KMIE,L) + &
                                    (PHAA(KMIE2,IR,IDXAER,I)*LOCALSSA)
                ENDDO ! I (Phase function)
             ENDIF
          ENDDO ! M (Aerosol)

          ! Other aerosol (from new optics LUT)
          DO M=1,5
             DO IR=1,5
                IDXAER=10+(M-1)*NRH+IR
                IF (AERX_COL(IDXAER,L).gt.0d0) THEN
                   IF (AOD999) THEN
                      QSCALING = QQAA(KMIE2,IR,M)/ &
                                 QQAA(10,IR,M) !1000nm in new .dat
                   ELSE
                      ! Aerosol/dust (550 nm scaling)
                      QSCALING = QQAA(KMIE2,IR,M)/ &
                                 QQAA(5,IR,M)  !550nm in new .dat
                   ENDIF
                   LOCALOD = QSCALING*AERX_COL(IDXAER,L)
                   LOCALSSA = SSAA(KMIE2,IR,M)*LOCALOD
                   OD(KMIE,L) = OD(KMIE,L) + LOCALOD
                   SSA(KMIE,L)= SSA(KMIE,L) + LOCALSSA
                   DO I=1,8
                      SLEG(I,KMIE,L) = SLEG(I,KMIE,L) + &
                                       (PHAA(KMIE2,IR,M,I)*LOCALSSA)
                   ENDDO ! I (Phase function)
                ENDIF
             ENDDO    ! IR (RH bins)
          ENDDO ! M (Aerosol)
       ENDDO ! KMIE (Mie scattering wavelength bin)

       ! Normalize
       DO KMIE=1,5
          IF (OD(KMIE,L).gt.0.e+0_fp) THEN
             SSA(KMIE,L) = SSA(KMIE,L)/OD(KMIE,L)
             DO I=1,8
                SLEG(I,KMIE,L) = SLEG(I,KMIE,L)/OD(KMIE,L)
             ENDDO
          ENDIF
       ENDDO
       ! Retrieve 600 nm OD to determine added layers
       OD600(L) = OD(4,L)
    ENDDO ! L (Layer)

    ! when combining with Rayleigh and O2-O3 abs, remember the SSA and
    !  phase fn SLEG are weighted by OD and OD*SSA, respectively.
    ! Given the aerosol+cloud OD/layer in visible (600 nm) calculate how to add
    !  additonal levels at top of clouds (now uses log spacing)
    ! --------------------------------------------------------------------
    call EXTRAL(Input_Opt,State_Diag,OD600,L1_,L2EDGE,N_,JXTRA,ILON,ILAT)
    ! --------------------------------------------------------------------

    ! set surface reflectance
    RFL(:) = max(0.e+0_fp,min(1.e+0_fp,RFLECT))

    ! --------------------------------------------------------------------
    ! Loop over all wavelength bins to calc mean actinic flux AVGF(L)
    ! --------------------------------------------------------------------
    do K = 1,W_

       WAVE = WL(K)
       ! Pick nearest Mie wavelength to get scattering properites------------
       KMIE=1                             ! use 200 nm prop for <255 nm
       if( WAVE .gt. 255.e+0_fp ) KMIE=2  ! use 300 nm prop for 255-355 nm
       if( WAVE .gt. 355.e+0_fp ) KMIE=3  ! use 400 nm prop for 355-500 nm
       if( WAVE .gt. 500.e+0_fp ) KMIE=4
       if( WAVE .gt. 800.e+0_fp ) KMIE=5

       ! Combine: Rayleigh scatters & O2 & O3 absorbers to get optical
       ! properties values at L1_=L_+1 are a pseudo/climatol layer above
       ! the top CTM layer (L_)
       do L = 1,L1_
          TTTX     = T_CLIM(L) ! Following GEOS-Chem v9-1-3
          call X_interp (TTTX,XQO2, TQQ(1,1),QO2(K,1), TQQ(2,1),QO2(K,2), &
                         TQQ(3,1),QO2(K,3), LQQ(1))
          call X_interp (TTTX,XQO3, TQQ(1,2),QO3(K,1), TQQ(2,2),QO3(K,2), &
                         TQQ(3,2),QO3(K,3), LQQ(2))
          ODABS = XQO3*OOJ(L) + XQO2*DDJ(L)*0.20948e+0_fp
          ODRAY = DDJ(L)*QRAYL(K)

          DTAUX(L,K) = OD(KMIE,L) + ODABS + ODRAY

          ! Aerosols + clouds + O2 + O3
          do I=1,8
             POMEGAX(I,L,K) = SLEG(I,KMIE,L)*OD(KMIE,L)
          enddo
          ! Add Rayleigh scattering effects
          ! Only non-zero for 1st and 3rd phase functions
          POMEGAX(1,L,K) = POMEGAX(1,L,K) + 1.0e+0_fp*ODRAY
          POMEGAX(3,L,K) = POMEGAX(3,L,K) + 0.5e+0_fp*ODRAY
          ! Normalize
          do I=1,8
             POMEGAX(I,L,K) = POMEGAX(I,L,K)/DTAUX(L,K)
          enddo
       enddo
    enddo
    ! --------------------------------------------------------------------
    call OPMIE(DTAUX,POMEGAX,U0,RFL,AMF2,JXTRA, &
               AVGF,FJTOP,FJBOT,FSBOT,FJFLX,FLXD,FLXD0,State_Grid%NZ)

    !! --------------------------------------------------------------------

    do K = 1,W_

       do L = 1,L_
          FFF(K,L) = FFF(K,L) + SOLF*FL(K)*AVGF(L,K)
       enddo

    enddo

    ! Calculate photolysis rates
    call JRATET(PPJ,T_INPUT,FFF, VALJXX,L_,State_Grid%MaxChemLev,NJX)

    ! Fill out common-block array of J-rates
    DO L=1,State_Grid%MaxChemLev
       DO J=1,NRATJ
          IF (JIND(J).gt.0) THEN
             ZPJ(L,J,ILON,ILAT) = VALJXX(L,JIND(J))*JFACTA(J)
          ELSE
             ZPJ(L,J,ILON,ILAT) = 0.e+0_fp
          ENDIF
       ENDDO
    ENDDO

    ! Set J-rates outside the chemgrid to zero
    IF (State_Grid%MaxChemLev.lt.L_) THEN
       DO L=State_Grid%MaxChemLev+1,L_
          DO J=1,NRATJ
             ZPJ(L,J,ILON,ILAT) = 0.e+0_fp
          ENDDO
       ENDDO
    ENDIF

    !=================================================================
    ! UV radiative fluxes (direct, diffuse, net) [W/m2]
    !
    ! Updated for netCDF from nd64 (JMM 2019-09-11)
    ! Use it to calculate fluxes for output if necessary
    !
    ! Get net direct and net diffuse fluxes separately
    ! Order:
    !    1 - Net flux
    !    2 - Direct flux
    !    3 - Diffuse flux
    ! Convention: negative is downwards
    !=================================================================
    IF ( State_Diag%Archive_UVFluxDiffuse .or. &
         State_Diag%Archive_UVFluxDirect .or. &
         State_Diag%Archive_UVFluxNet ) THEN

       ! Loop over wavelength bins
       DO K = 1, W_

          ! Initialize
          FDIRECT  = 0.0_fp
          FDIFFUSE = 0.0_fp

          ! Direct & diffuse fluxes at each level
          FDIRECT(1)  = FSBOT(K)                    ! surface
          FDIFFUSE(1) = FJBOT(K)                    ! surface
          DO L = 2, State_Grid%NZ
             FDIRECT(L) = FDIRECT(L-1) + FLXD(L-1,K)
             FDIFFUSE(L) = FJFLX(L-1,K)
          ENDDO

          ! Constant to multiply UV fluxes at each wavelength bin
          UVX_CONST = SOLF * FL(K) * UVXFACTOR(K)

          ! Archive into diagnostic arrays
          DO L = 1, State_Grid%NZ

             IF ( State_Diag%Archive_UVFluxNet ) THEN
                S = State_Diag%Map_UvFluxNet%id2slot(K)
                IF ( S > 0 ) THEN
                   State_Diag%UVFluxNet(ILON,ILAT,L,S) =                     &
                   State_Diag%UVFluxNet(ILON,ILAT,L,S) +                     &
                        ( ( FDIRECT(L) + FDIFFUSE(L) ) * UVX_CONST )
                ENDIF
             ENDIF

             IF ( State_Diag%Archive_UVFluxDirect ) THEN
                S = State_Diag%Map_UvFluxDirect%id2slot(K)
                IF ( S > 0 ) THEN
                   State_Diag%UVFluxDirect(ILON,ILAT,L,S) =                  &
                   State_Diag%UVFluxDirect(ILON,ILAT,L,S) +                  &
                        ( FDIRECT(L) * UVX_CONST )
                ENDIF
             ENDIF

             IF ( State_Diag%Archive_UVFluxDiffuse ) THEN
                S = State_Diag%Map_UvFluxDiffuse%id2slot(K)
                IF ( S > 0 ) THEN
                   State_Diag%UVFluxDiffuse(ILON,ILAT,L,S) =                 &
                   State_Diag%UVFluxDiffuse(ILON,ILAT,L,S) +                 &
                        ( FDIFFUSE(L) * UVX_CONST )
                ENDIF
             ENDIF
          ENDDO
       ENDDO
    ENDIF

!%%%%%%%%%%%%%%%%%%%%%%%%%%%%%%%%%%%%%%%%%%%%%%%%%%%%%%%%%%%%%%%%%%%%%%%%%%%%%
!%%% COMMENT OUT FAST-J DIAGNOSTICS FOR NOW (bmy, 3/5/14)
!%%% LEAVE CODE HERE SO THAT IT CAN BE RESTORED
!      !---------------------------------------------------------------
!      ! Majority of heating code ignored by GEOS-Chem
!      ! Everything from here until statement number 99 is ignored
!      ! (SDE 03/31/13)
!      !---------------------------------------------------------------
!      IF (LFJXDIAG) THEN
!         DO K=1,W_
!! -direct(DIR) and diffuse(FLX) fluxes at top(UP) (solar = negative by convention)
!! -     also at bottom (DN), does not include diffuse reflected flux.
!            FLXUP(K) =  FJTOP(K)
!            DIRUP(K) = -FLXD0(K)
!            FLXDN(K) = -FJBOT(K)
!            DIRDN(K) = -FSBOT(K)
!
!            FREFI = FREFI + SOLF*FL(K)*FLXD0(K)/WL(K)
!            FREFL = FREFL + SOLF*FL(K)*FJTOP(K)/WL(K)
!            FREFS = FREFS + SOLF*FL(K)/WL(K)
!
!! for each wavelength calculate the flux budget/heating rates:
!c  FLXD(L) = direct flux deposited in layer L  [approx = MU0*(F(L+1) -F(L))]
!c            but for spherical atmosphere!
!c  FJFLX(L) = diffuse flux across top of layer L
!
!! calculate divergence of diffuse flux in each CTM layer (& t-o-a)
!!      need special fix at top and bottom:
!! FABOT = total abs at L.B. &  FXBOT = net diffusive flux at L.B.
!            FABOT = (1.e+0_fp-RFL(K))*(FJBOT(K)+FSBOT(K))
!            FXBOT = -FJBOT(K) + RFL(K)*(FJBOT(K)+FSBOT(K))
!            FLXJ(1) = FJFLX(1,K) - FXBOT
!            do L=2,LU
!               FLXJ(L) = FJFLX(L,K) - FJFLX(L-1,K)
!            enddo
!            FLXJ(LU+1) = FJTOP(K) - FJFLX(LU,K)
!! calculate net flux deposited in each CTM layer (direct & diffuse):
!            FFX0 = 0.e+0_fp
!            do L=1,L1U
!               FFX(K,L) = FLXD(L,K) - FLXJ(L)
!               FFX0 = FFX0 + FFX(K,L)
!            enddo
!
!c  NB: the radiation level ABOVE the top CTM level is included in these budgets
!c      these are the flux budget/heating terms for the column:
!c  FFXNET(K,1) = FLXD0        direct(solar) flux dep into atmos (spherical)
!c  FFXNET(K,2) = FSBOT        direct(solar) flux dep onto LB (surface)
!c  FFXNET(K,3) = FLXD0+FSBOT  TOTAL solar into atmopshere+surface
!c  FFXNET(K,4) = FJTOP        diffuse flux leaving top-of-atmos
!c  FFXNET(K,5) = FFX0         diffuse flux absorbed in atmos
!c  FFXNET(K,6) = FABOT        total (dir+dif) absorbed at LB (surface)
!c       these are surface fluxes to compare direct vs. diffuse:
!c  FFXNET(K,7) = FSBOT        direct flux dep onto LB (surface) - for srf diags
!c  FFXNET(K,8) = FJBOT        diffuse flux dep onto LB (surface)
!
!            FFXNET(K,1) = FLXD0(K)
!            FFXNET(K,2) = FSBOT(K)
!            FFXNET(K,3) = FLXD0(K) + FSBOT(K)
!            FFXNET(K,4) = FJTOP(K)
!            FFXNET(K,5) = FFX0
!            FFXNET(K,6) = FABOT
!            FFXNET(K,7) = FSBOT(K)
!            FFXNET(K,8) = FJBOT(K)
!
!! --------------------------------------------------------------------
!         enddo       ! end loop over wavelength K
!! --------------------------------------------------------------------
!         FREFL = FREFL/FREFS      !calculate reflected flux (energy weighted)
!         FREFI = FREFI/FREFS
!
!! NB UVB = 280-320 = bins 12:15, UVA = 320-400 = bins 16:17, VIS = bin 18 (++)
!
!
!! mapping J-values from fast-JX onto CTM chemistry is done in main
!
!! --------------------------------------------------------------------
!         if ((Input_Opt%amIRoot).and.(LPRTJ)) then
!! diagnostics below are NOT returned to the CTM code
!            write(6,*)'fast-JX-(7.0)---PHOTO_JX internal print:',
!     &               ' Atmosphere---'
!! used last called values of DTAUX and POMEGAX, should be 600 nm
!         do L=1,L1U
!            DTAU600(L) = DTAUX(L,W_)
!            do I=1,8
!               POMG600(I,L) = POMEGAX(I,L,W_)
!            enddo
!         enddo
!
!      !   call JP_ATM(PPJ,TTJ,DDJ,OOJ,ZZJ,DTAU600,POMG600,JXTRA, LU)
!
!! PRINT SUMMARY of mean intensity, flux, heating rates:
!         if (Input_Opt%amIRoot) then
!            write(6,*)
!            write(6,*)'fast-JX(7.0)---PHOTO_JX internal print:',
!     &               ' Mean Intens---'
!            write(6,'(a,5f10.4)')
!     &       ' SUMMARY fast-JX: albedo/SZA/u0/F-incd/F-refl/',
!     &        RFLECT,SZA,U0,FREFI,FREFL
!
!            write(6,'(a5,18i8)')   ' bin:',(K, K=NW2,NW1,-1)
!            write(6,'(a5,18f8.1)') ' wvl:',(WL(K), K=NW2,NW1,-1)
!            write(6,'(a,a)') ' ----  100000=Fsolar   ',
!     &                  'MEAN INTENSITY per wvl bin'
!         endif
!         do L = LU,1,-1
!            do K=NW1,NW2
!               RATIO(K) = (1.d5*FFF(K,L)/FL(K))
!            enddo
!            if (Input_Opt%amIRoot) then
!               write(6,'(i3,2x,18i8)') L,(RATIO(K),K=NW2,NW1,-1)
!            endif
!         enddo
!
!         if (Input_Opt%amIRoot) then
!            write(6,*)
!            write(6,*)'fast-JX(7.0)---PHOTO_JX internal print:',
!                              ' Net Fluxes---'
!            write(6,'(a11,18i8)')   ' bin:',(K, K=NW2,NW1,-1)
!            write(6,'(a11,18f8.1)') ' wvl:',(WL(K), K=NW2,NW1,-1)
!c            write(6,'(a11,18f8.4)') ' sol in atm',(FFXNET(K,1),
!c     &                        K=NW2,NW1,-1)
!c            write(6,'(a11,18f8.4)') ' sol at srf',(FFXNET(K,2),
!c     &                        K=NW2,NW1,-1)
!            write(6,*) ' ---NET FLUXES--- '
!            write(6,'(a11,18f8.4)') ' sol TOTAL ',(FFXNET(K,3),
!     &                        K=NW2,NW1,-1)
!            write(6,'(a11,18f8.4)') ' dif outtop',(FFXNET(K,4),
!     &                        K=NW2,NW1,-1)
!            write(6,'(a11,18f8.4)') ' abs in atm',(FFXNET(K,5),
!     &                        K=NW2,NW1,-1)
!            write(6,'(a11,18f8.4)') ' abs at srf',(FFXNET(K,6),
!     &                        K=NW2,NW1,-1)
!            write(6,*) ' ---SRF FLUXES--- '
!            write(6,'(a11,18f8.4)') ' srf direct',(FFXNET(K,7),
!     &                        K=NW2,NW1,-1)
!            write(6,'(a11,18f8.4)') ' srf diffus',(FFXNET(K,8),
!     &                        K=NW2,NW1,-1)
!            write(6,'(4a)') '  ---NET ABS per layer:',
!     &         '       10000=Fsolar',
!     &         '  [NB: values <0 = numerical error w/clouds',
!     &         ' or SZA>90, colm OK]'
!         endif
!         do L = LU,1,-1
!            do K=NW1,NW2
!               RATIO(K) = 1.d5*FFX(K,L)
!            enddo
!            if (Input_Opt%amIRoot) then
!               write(6,'(i9,2x,18i8)') L,(RATIO(K),K=NW2,NW1,-1)
!            endif
!         enddo
!         if (Input_Opt%amIRoot) then
!            write(6,'(a)')
!            write(6,'(a)') ' fast-JX (7.0)----J-values----'
!            write(6,'(1x,a,72(a6,3x))') 'L=  ',(TITLEJX(K), K=1,NJX)
!            do L = LU,1,-1
!              write(6,'(i3,1p, 72e9.2)') L,(VALJXX(L,K),K=1,NJX)
!            enddo
!         endif
!
!      ENDIF
!%%%%%%%%%%%%%%%%%%%%%%%%%%%%%%%%%%%%%%%%%%%%%%%%%%%%%%%%%%%%%%%%%%%%%%%%%%%%%

99  continue

  END SUBROUTINE PHOTO_JX
!EOC
!------------------------------------------------------------------------------
!                  GEOS-Chem Global Chemical Transport Model                  !
!------------------------------------------------------------------------------
!BOP
!
! !IROUTINE: opmie
!
! !DESCRIPTION: Subroutine OPMIE is a core Fast-JX scattering subroutine,
!  specifically for Mie scattering.
!\\
!\\
! !INTERFACE:
!
  SUBROUTINE OPMIE(DTAUX,POMEGAX,U0,RFL,AMF2,JXTRA, &
                   FJACT,FJTOP,FJBOT,FSBOT,FJFLX,FLXD,FLXD0,LU)
!
! !USES:
!
!
! !INPUT PARAMETERS:
!
    REAL(fp), INTENT(IN)  ::  DTAUX(JXL1_,W_),POMEGAX(8,JXL1_,W_)
    REAL(fp), INTENT(IN)  ::  AMF2(2*JXL1_+1,2*JXL1_+1)
    REAL(fp), INTENT(IN)  ::  U0,RFL(W_)
    INTEGER,  INTENT(IN)  ::  JXTRA(JXL2_+1), LU
!
! !OUTPUT VARIABLES:
!
    REAL(fp), INTENT(OUT) ::  FJACT(JXL_,W_),FJTOP(W_)
    REAL(fp), INTENT(OUT) ::  FJBOT(W_),FSBOT(W_)
    REAL(fp), INTENT(OUT) ::  FJFLX(JXL_,W_),FLXD(JXL1_,W_),FLXD0(W_)
!
! !REVISION HISTORY:
!  28 Mar 2013 - S. D. Eastham - Copied from Fast-JX v7.0
!EOP
!------------------------------------------------------------------------------
!BOC
!
! !LOCAL VARIABLES:
!
    INTEGER JNDLEV(JXL_),JNELEV(JXL1_)
    INTEGER JADDLV(JXL2_+1),JADDTO(JXL2_+1),L2LEV(JXL2_+1)
    INTEGER JTOTL,I,II,J,K,L,LL,IX,JK,   L2,L2L,L22,LZ,LZZ,ND
    INTEGER L1U,L2U,   LZ0,LZ1,LZMID
    REAL(fp)   SUMT,SUMJ

    REAL(fp)  DTAU(JXL1_+1,W_),POMEGAJ(M2_,JXL2_+1,W_)
    REAL(fp)  TTAU(JXL2_+1,W_)
    REAL(fp)  FTAU2(JXL2_+1,W_),POMEGAB(M2_,W_)
    REAL(fp)  ATAUA,ATAUZ,XLTAU,TAUDN,TAUUP,DTAUJ,FJFLX0
    REAL(fp), DIMENSION(W_) :: TAUBTM,TAUTOP,FBTM,FTOP,ZFLUX

    !  variables used in mie code-----------------------------------------
    REAL(fp), DIMENSION(W_)         :: FJT,FJB
    REAL(fp), DIMENSION(N_,W_)      :: FJ,FZ,ZTAU
    REAL(fp), DIMENSION(M2_,N_,W_)  :: POMEGA
    REAL(fp), DIMENSION(2*JXL1_,W_)  :: FLXD2

    !=================================================================
    ! OPMIE begins here!
    !=================================================================

    ! there is a parallel correspondence:
    !  dimension of JX arrays JXL_ .ge. dimension that CTM is using = L_
    !  but calculation is done for L_=LU, L1_=L1U, L2_=L2U lengths of CTM
    !
    !  fast-J Mie code for J_s, only uses 8-term expansion, 4-Gauss pts
    !
    ! in:
    !     DTAUX(1:L1_,1:W_) = optical depth of each layer
    !     POMEGAX(1:8,1:L1_,1:W_) = scattering phase fn (multiplied by s-s albedo)
    !     U0  = cos (SZA)
    !     RFL(1:W_) = Lambertian albedo of surface
    !     AMF2(1:2*L1_+1,1:2*L1_+1) = air mass factor (I,L)=wt of layer-I to layer-L
    !        AMF2 now does both edges and middle of CTM layers
    !     JXTRA(1:L1_) = number 0:J = no. of additional levels to be inserted
    ! out:
    !     FJACT(1:L_,1:W_) = mean actinic flux(diff+direct) at std CTM levels(mid-lyr)
    !  (new ver 5.7 diagnostics for fluxes, deposition)  fluxes 'down' are <0
    !     FJTOP(1:W_) = diffuse flux out top-of-atmosphere (TAU=0 above top model lyr)
    !     FJBOT(1:W_) = diffuse flux onto surface (<0 by definition)
    !     FSBOT(1:W_) = direct/solar flux onto surface  (<0 by definition)
    !     FJFLX(1:L_,1:W_) = diffuse flux across top of model layer L
    !        this connects with FJBOT = FJFLX(0) & FJTOP = FJFLX(L_+1) (not dim!!)
    !     FLXD(1:L_+1,1:W_) = solar flux deposited in layer L (includes lyr above CTM)
    !        this should take into account sphericity, and is not just = mu0
    !     FLXD0(1:W_) = sum of solar flux deposited in atmos
    !        does NOT include flux on lower surface, does NOT mean absorbed!
    ! --------------------------------------------------------------------
    !
    !     DTAU     Local optical depth of each CTM level
    !     TTAU     Optical depth of air vertically above each point (to top of atm)
    !     FTAU2     Attenuation of solar beam
    !     POMEGAJ  Scattering phase function
    !
    ! new ver 5.3 code adds sub-layers (# = JXTRA(L2)) using ATAU as the
    !   factor increase from sub-layer to sub-layer
    !
    ! ------------------SET UP FOR MIE CODE-------------------------------
    !
    ! --------------wavelength independent--------------------------------
    !
    !  Transpose the ascending TTAU grid to a descending ZTAU grid.
    !  Double the resolution - TTAU points become the odd points on the
    !  ZTAU grid, even points needed for asymm phase fn soln, contain 'h'.
    !  Odd point added at top of grid for unattenuated beam   (Z='inf')
    !
    !  The following mapping holds for JADDLV=0
    !        Surface:   TTAU(1)    ==> ZTAU(2*L2_+1)
    !        Top:       TTAU(L2_)  ==> ZTAU(3)
    !        Infinity:     0.0     ==> ZTAU(1)
    !        index: 2*(L2_+1-L2)+1 ==> LZ
    !
    !  Mie scattering code only used from surface to level L2_
    ! ---------------------------------------------------------------------
    !
    ! ---------------------------------------------------------------------
    !  Insert new levels, working downwards from the top of the atmosphere
    !  to the surface (down in 'LZ', up in 'L2'). This allows ztau and pomega
    !  to be incremented linearly, and the flux fz to be attenuated top-down
    !    (avoiding problems where lower level fluxes are zero).
    ! ---------------------------------------------------------------------
    !
    !  Ascend through atmosphere transposing grid and adding extra points
    !  remember L2=1 is surface of CTM, but last layer (LZ) in scattering code.
    !  there are twice the number of layers in the LZ arrays (2*L2_ + 2*JADDTO + 1)
    !    because we need to insert the intermediate layers (even LZ) for the
    !    asymmetric scattering code.
    !
    !  Transfer the L2=1:L2_+1 values (TTAU,FTAU2,POMEGAJ) onto the reverse
    !    order, expanded, doubled-level scatter grid.
    !    Note that we need to deal with the expansion by JADD levels (L2L).
    !      These JADDLV levels are skipped and need to be interpolated later.
    !    Note that only odd LZ levels are filled,
    !
    ! -------------------re-grid data---------------------------------------------
    !  Calculate cumulative total and define levels we want J-values at.
    !  Sum upwards for levels, and then downwards for Mie code readjustments.
    !
    !     JXTRA(L2)  Number of new levels to add between (L2) and (L2+1)
    !           ***JXTRA(1:L2_+1) is calculated based on the aerosol+cloud OD_s
    !     JADDLV(L2)  Number of new levels actually added at each wavelength
    !            where JADDLV = 0 when there is effectively no FTAU2
    !     JADDTO(L2)   Total number of new levels to add to and above level (L2)
    !     JNDLEV(L) = L2 index that maps on CTM mid-layer L
    !
    ! JADDLV(L2=1:L2_) = number of levels to add between TTAU2(L2) and TTAU(L2+1)
    !     JADDLV is taken from JXTRA, which is based on visible OD.
    !     JADDTO(L2=1:L2_+1) is the cumulative number of levels to be added
    ! these should be fixed for all wavelengths to lock-in the array sizes

    if (LU .gt. JXL_) then
       call EXITC (' OPMIE:  JXL_ .lt. L_')
    endif

    L1U = LU + 1
    L2U = 2*LU + 2

    do L2 = 1,L2U,1
       JADDLV(L2) = JXTRA(L2)
    enddo
    JADDTO(L2U+1) = 0
    do L2 = L2U,1,-1
       JADDTO(L2) = JADDTO(L2+1) + JADDLV(L2)
    enddo

    ! expanded grid now included CTM edge and mid layers plus expanded
    !     grid to allow for finer delta-tau at tops of clouds.
    !     DIM of new grid = L2U + JADDTO(1) + 1

    ! L2LEV(L2) = L2-index for old level L2 in expanded J-grid (w/JADDLV)
    !     in absence of JADDLV, L2LEV(L2) = L2
    L2LEV(1)  = 1
    do L2 = 2,L2U+1
       L2LEV(L2) = L2LEV(L2-1) + 1 + JADDLV(L2-1)
    enddo

    ! JNDLEV(L=1:L_) = L2-index in expanded grid for CTM mid-layer L
    ! JNELEV(L=1:L_) = L2-index for top of layer L
    do L = 1,LU
       JNDLEV(L) = L2LEV(2*L)
       JNELEV(L) = L2LEV(2*L+1)
    enddo
    JNELEV(LU+1) = 0  !need to set this to top-of-atmosphere

    ND = 2*L2U + 2*JADDTO(1) + 1

    if(ND .gt. N_) then
       call EXITC (' overflow of scatter arrays: ND > N_')
    endif

    ! -------------begin wavelength dependent set up---------------------------

    ! Reinitialize arrays
    ZTAU(:,:)     = 0.e+0_fp
    FZ(:,:)       = 0.e+0_fp
    POMEGA(:,:,:) = 0.e+0_fp

    do K=1,W_

       ! Set up optical depth DTAU(L)
       do L = 1,L1U
          DTAU(L,K) = DTAUX(L,K)
       enddo
       DTAU(L1U+1,K) = 0.e+0_fp

       ! Define the total scattering phase fn for each CTM layer L=1:L_+1
       !    from a DTAU-wt_d mix of aerosols, cloud & Rayleigh
       ! No. of quadrature pts fixed at 4(M_), expansion of phase fn @ 8
       do L = 1,L1U
          do I = 1,M2_
             POMEGAJ(I,L,K) = POMEGAX(I,L,K)
          enddo
       enddo

       ! Calculate attenuated incident beam exp(-TTAU/U0 = DTAU * AirMassFactor)
       !       at the middle & edges of the CTM layers L=1:2*L1_+1
       !   L1_ is top-edge of CTM (ie, L=38 = 2 hPa) which has TAU > 0
       !   note that DTAU(L1_) is optical depth in the FULL CTM layer just above
       FTAU2(:,:) = 0.e+0_fp
       FTAU2(L2U+1,:) = 1.0e+0_fp
       do LL = 1,2*L1U+1
          L = (LL+1)/2
          if (AMF2(LL,LL) .gt. 0.0e+0_fp) then
             XLTAU = 0.0e+0_fp
             do II = 1,2*L1U+1
                I = (II+1)/2
                XLTAU = XLTAU + 0.5e+0_fp*DTAU(I,K)*AMF2(II,LL)
             enddo
             if (XLTAU .lt. 76.e+0_fp) then   ! zero out flux at 1e-33
                FTAU2(LL,K) = exp(-XLTAU)
             endif
          endif
       enddo

       ! calculate direct solar flux deposited in each CTM half-layer: L=1:L2_
       !      use FSBOT for surface flux, cannot do layer above CTM (L_+1)
       FLXD2(:,:) = 0.e+0_fp
       do LL = 1,2*L1U
          if (AMF2(LL,LL) .gt. 0.e+0_fp) then
             FLXD2(LL,K) = (FTAU2(LL+1,K) - FTAU2(LL,K))/AMF2(LL,LL)
          endif
       enddo
       if (AMF2(1,1) .gt. 0.e+0_fp) then
          FSBOT(K) = FTAU2(1,K)/AMF2(1,1)
       else
          FSBOT(K) = 0.e+0_fp
       endif

       do LL = 2,2*L1U,2
          L=LL/2
          FLXD(L,K) = FLXD2(LL,K)+FLXD2(LL-1,K)
       enddo

       ! integrate solar flux depositied in CTM layers L=1:L_, cannot do top layer
       !   note FLXD0 .ne. (1.e+0_fp - FTAU(L_+1))/AMF(L_+1,L_+1) with spherical atmos
       FLXD0(K) = 0.e+0_fp
       if (AMF2(2*L1U,2*L1U) .gt. 0.e+0_fp) then
          do L=1,L1U
             FLXD0(K) = FLXD0(K) + FLXD(L,K)
          enddo
       endif

       ! ---------------------------------------------------------------------
       !  Take optical properties on CTM layers and convert to a photolysis
       !  level grid corresponding to layer centres and boundaries. This is
       !  required so that J-values can be calculated for the centre of CTM
       !  layers; the index of these layers is kept in the JNDLEV array.
       ! ---------------------------------------------------------------------
       ! Now combine the CTM layer edges (1:L_+2) with the CTM mid-layer
       !     points (1:L_) plus 1 for the mid point of added top layer.
       ! combine these edge- and mid-layer points into grid of size:
       !               L2_+1 = 2*L1_+1 = 2*L_+3
       ! calculate column optical depths above each level, TTAU(1:L2_+1)
       !       note that TTAU(L2_+1)=0 and TTAU(1)=total OD

       TTAU(L2U+1,K) = 0.0e+0_fp
       do L2 = L2U,1,-1
          L          = (L2+1)/2
          DTAUJ      = 0.5e+0_fp * DTAU(L,K)
          TTAU(L2,K)   = TTAU(L2+1,K) + DTAUJ
       enddo

       ! -solar flux incident on lower boundary & Lambertian reflect factor:
       if (FSBOT(K) .gt. 0.e+0_fp) then
          ZFLUX(K) = FSBOT(K)*RFL(K)/(1.e+0_fp+RFL(K))
       else
          ZFLUX(K) = 0.e+0_fp
       endif

       !  Calculate scattering properties, level centres then level boundaries
       !>>>>>be careful of order, we are overwriting/shifting the 'POMEGAJ'
       !     upward in index
       do L2 = L2U,2,-2
          L   = L2/2
          do I = 1,M2_
             POMEGAJ(I,L2,K) = POMEGAJ(I,L,K)
          enddo
       enddo
       ! lower boundary value is set (POMEGAJ(I,1)), but set upper:
       do I = 1,M2_
          POMEGAJ(I,L2U+1,K) = POMEGAJ(I,L2U,K)
       enddo
       ! now have POMEGAJ filled at even points from L2=3:L2_-1
       ! use inverse interpolation for correct tau-weighted values at edges
       do L2 = 3,L2U-1,2
          TAUDN = TTAU(L2-1,K)-TTAU(L2,K)
          TAUUP = TTAU(L2,K)-TTAU(L2+1,K)
          do I = 1,M2_
             POMEGAJ(I,L2,K) = (POMEGAJ(I,L2-1,K)*TAUDN + &
                                POMEGAJ(I,L2+1,K)*TAUUP) / (TAUDN+TAUUP)
          enddo
       enddo

       ! at this point FTAU2(1:L2_+1) and POMEAGJ(1:8, 1:L2_+1)
       !     where FTAU2(L2_+1) = 1.0 = top-of-atmos, FTAU2(1) = surface

       do L2 = 1,L2U+1          ! L2 = index of CTM edge- and mid-layers
          L2L = L2LEV(L2)        ! L2L = index for L2 in expanded scale(JADD)
          LZ  = ND + 2 - 2*L2L  ! LZ = index for L2 in scatt arrays
          ZTAU(LZ,K) = TTAU(L2,K)
          FZ(LZ,K)   = FTAU2(L2,K)
          do I=1,M2_
             POMEGA(I,LZ,K) = POMEGAJ(I,L2,K)
          enddo
       enddo

       ! Now go thru the pairs of L2 levels to see if we need JADD levels
       do L2 = 1,L2U             ! L2 = index of CTM edge- and mid-layers
          L2L = L2LEV(L2)        ! L2L = index for L2 in expanded scale(JADD)
          LZ  = ND + 2 - 2*L2L   ! LZ = index for L2 in scatt arrays
          L22 = L2LEV(L2+1) - L2LEV(L2) - 1   ! L22 = 0 if no added levels

          if (L22 .gt. 0) then
             TAUBTM(K) = TTAU(L2,K)
             TAUTOP(K) = TTAU(L2+1,K)
             FBTM(K)   = FTAU2(L2,K)
             FTOP(K)   = FTAU2(L2+1,K)
             do I = 1,M2_
                POMEGAB(I,K) = POMEGAJ(I,L2,K)
             enddo

             ! to fit L22 new layers between TAUBOT > TAUTOP, calculate new
             ! 1/ATAU factor
             ! such that TAU(just above TAU-btm) = ATUAZ * TAUBTM < TAUBTM
             ATAUZ = exp(-log(TAUBTM(K)/max(TAUTOP(K),ATAU0))/float(L22+1))
             do L = 1,L22      ! add odd levels between L2LEV(L2) & L2LEV(L2+1)
                LZZ = LZ - 2*L ! LZZ = index(odd) of added level in scatt arrays
                ZTAU(LZZ,K) = TAUBTM(K) * ATAUZ

                ! fraction from TAUBTM=>TAUTOP
                ATAUA=(TAUBTM(K)-ZTAU(LZZ,K))/(TAUBTM(K)-TAUTOP(K))
                ! solar flux at interp-levels: use exp(TAU/U0) if U0>0.02
                ! (89 deg), else scale by TAU
                if (U0 .gt. 0.02e+0_fp) then
                   FZ(LZZ,K) = FTOP(K) * exp((TAUTOP(K)-ZTAU(LZZ,K))/U0)
                else
                   if (FBTM(K) .lt. 1.d-32) then
                      FZ(LZZ,K) = 0.e+0_fp
                   else
                      FZ(LZZ,K) = FBTM(K) * (FTOP(K)/FBTM(K))**ATAUA
                   endif
                endif
                do I = 1,M2_
                   POMEGA(I,LZZ,K) = POMEGAB(I,K) + &
                        ATAUA*(POMEGAJ(I,L2+1,K)-POMEGAB(I,K))
                enddo
                TAUBTM(K)    = ZTAU(LZZ,K)
                FBTM(K)      = FZ(LZZ,K)
                do I = 1,M2_
                   POMEGAB(I,K) = POMEGA(I,LZZ,K)
                enddo
             enddo
          endif
       enddo

       ! Now fill in the even points with simple interpolation in scatter arrays
       do LZ = 2,ND-1,2
          ZTAU(LZ,K) = 0.5e+0_fp*(ZTAU(LZ-1,K)+ZTAU(LZ+1,K))
          FZ(LZ,K)   = sqrt(FZ(LZ-1,K)*FZ(LZ+1,K))
          do I=1,M2_
             POMEGA(I,LZ,K) = 0.5e+0_fp*(POMEGA(I,LZ-1,K)+POMEGA(I,LZ+1,K))
          enddo
       enddo

    enddo  ! wavelength loop!

    ! --------------------------------------------------------------------
    call MIESCT(FJ,FJT,FJB,POMEGA,FZ,ZTAU,ZFLUX,RFL,U0,ND)
    ! --------------------------------------------------------------------

    ! Move mean intensity from scatter array FJ(LZ=1:ND)
    !               to CTM mid-level array FJACT(L=1:L_)

    do K=1,W_

       ! mean intensity at mid-layer:  4*<I> + solar
       !do L = 1,LU
       ! L2L = JNDLEV(L)
       ! LZ  = ND+2 - 2*L2L
       ! FJACT(L,K) = 4.e+0_fp*FJ(LZ,K) + FZ(LZ,K)
       !enddo

       ! mean intensity averaged throughout layer:
       do L = 1,LU
          LZ0 = ND+2 - 2*JNELEV(L)
          if (L .gt. 1) then
             LZ1 = ND+2 - 2*JNELEV(L-1)
          else
             LZ1 = ND
          endif
          SUMJ = (4.e+0_fp*FJ(LZ0,K)+FZ(LZ0,K))*(ZTAU(LZ0+2,K)-ZTAU(LZ0,K)) &
               + (4.e+0_fp*FJ(LZ1,K)+FZ(LZ1,K))*(ZTAU(LZ1,K)-ZTAU(LZ1-2,K))
          SUMT = ZTAU(LZ0+2,K)-ZTAU(LZ0,K) + ZTAU(LZ1,K)-ZTAU(LZ1-2,K)

          do LZ = LZ0+2,LZ1-2,2
             SUMJ =SUMJ+(4.e+0_fp*FJ(LZ,K)+FZ(LZ,K))*(ZTAU(LZ+2,K)-ZTAU(LZ-2,K))
             SUMT =SUMT + ZTAU(LZ+2,K)-ZTAU(LZ-2,K)
          enddo
          FJACT(L,K) = SUMJ/SUMT

       enddo

       ! mean diffuse flux:  4<I*mu> (not solar) at top of layer L
       !       average (tau-wtd) the h's just above and below the L-edge
       do L = 1,LU
          L2L = JNELEV(L)
          LZ  = ND+2 - 2*L2L
          FJFLX0 = (ZTAU(LZ+1,K)-ZTAU(LZ,K))/(ZTAU(LZ+1,K)-ZTAU(LZ-1,K))
          FJFLX(L,K)=4.e+0_fp*(FJ(LZ-1,K)*FJFLX0 +FJ(LZ+1,K)*(1.e+0_fp-FJFLX0))
       enddo

       ! diffuse fluxes reflected at top, incident at bottom
       FJTOP(K) = FJT(K)
       FJBOT(K) = FJB(K)

    enddo  ! wavelength loop!

  END SUBROUTINE OPMIE
!EOC
!------------------------------------------------------------------------------
!                  GEOS-Chem Global Chemical Transport Model                  !
!------------------------------------------------------------------------------
!BOP
!
! !IROUTINE: miesct
!
! !DESCRIPTION: Subroutine MIESCT is an adaptation of the Prather radiative
!  transfer code (mjp, 10/95).
!\\
!\\
! !INTERFACE:
!
  SUBROUTINE MIESCT(FJ,FJT,FJB, POMEGA,FZ,ZTAU,ZFLUX,RFL,U0,ND)
!
! !USES:
!
!
! !INPUT PARAMETERS:
!
    INTEGER,  INTENT(IN)  ::  ND
    REAL(fp), INTENT(IN)  ::  POMEGA(M2_,N_,W_),FZ(N_,W_),ZTAU(N_,W_), &
                              RFL(W_),U0,ZFLUX(W_)
!
! !OUTPUT VARIABLES:
!
    REAL(fp), INTENT(OUT) ::  FJ(N_,W_),FJT(W_),FJB(W_)
!
! !REMARKS:
!     Prather, 1974, Astrophys. J. 192, 787-792.
!         Solution of inhomogeneous Rayleigh scattering atmosphere.
!         (original Rayleigh w/ polarization)
!     Cochran and Trafton, 1978, Ap.J., 219, 756-762.
!         Raman scattering in the atmospheres of the major planets.
!         (first use of anisotropic code)
!     Jacob, Gottlieb and Prather, 1989, J.Geophys.Res., 94, 12975-13002.
!         Chemistry of a polluted cloudy boundary layer,
!         (documentation of extension to anisotropic scattering)
!                                                                             .
!    takes atmospheric structure and source terms from std J-code
!    ALSO limited to 4 Gauss points, only calculates mean field! (M=1)
!
! !REVISION HISTORY:
!  28 Mar 2013 - S. D. Eastham - Copied from Fast-JX v7.0
!EOP
!------------------------------------------------------------------------------
!BOC
!
! !LOCAL VARIABLES:
!
    REAL(fp)  PM(M_,M2_),PM0(M2_)
    INTEGER I, IM  ,K

    !=================================================================
    ! MIESCT begins here!
    !=================================================================

    do I = 1,M_
       call LEGND0 (EMU(I),PM0,M2_)
       do IM = 1,M2_
          PM(I,IM) = PM0(IM)
       enddo
    enddo

    call LEGND0 (-U0,PM0,M2_)
    do IM=1,M2_
       PM0(IM) = 0.25e+0_fp*PM0(IM)
    enddo

    ! BLKSLV now called with all the wavelength arrays (K=1:W_)
    call BLKSLV(FJ,POMEGA,FZ,ZTAU,ZFLUX,RFL,PM,PM0,FJT,FJB, ND)

  END SUBROUTINE MIESCT
!EOC
!------------------------------------------------------------------------------
!                  GEOS-Chem Global Chemical Transport Model                  !
!------------------------------------------------------------------------------
!BOP
!
! !IROUTINE: legnd0
!
! !DESCRIPTION: Subroutine LEGND0 calculates ordinary Legendre functions
!  of X (real) from $P[0] = PL(1) = 1, P[1] = X, \dots, P[N-1] = PL(N)$
!\\
!\\
! !INTERFACE:
!
  SUBROUTINE LEGND0 (X,PL,N)
!
! !USES:
!
!
! !INPUT PARAMETERS:
!
    INTEGER,  INTENT(IN)  :: N
    REAL(fp), INTENT(IN)  :: X
!
! !OUTPUT VARIABLES:
!
    REAL(fp), INTENT(OUT) :: PL(N)
!
! !REMARKS:
!
! !REVISION HISTORY:
!  28 Mar 2013 - S. D. Eastham - Copied from Fast-JX v7.0
!EOP
!------------------------------------------------------------------------------
!BOC
!
! !LOCAL VARIABLES:
!
    INTEGER I
    REAL(fp)  DEN

    !=================================================================
    ! LEGND0 begins here!
    !=================================================================

    ! Always does PL(2) = P[1]
    PL(1) = 1.e+0_fp
    PL(2) = X
    do I = 3,N
       DEN = (I-1)
       PL(I) = PL(I-1)*X*(2.e+0_fp-1.0/DEN) - PL(I-2)*(1.e+0_fp-1.e+0_fp/DEN)
    enddo

  END SUBROUTINE LEGND0
!EOC
!------------------------------------------------------------------------------
!                  GEOS-Chem Global Chemical Transport Model                  !
!------------------------------------------------------------------------------
!BOP
!
! !IROUTINE: set_prof
!
! !DESCRIPTION: Subroutine SET\_PROF sets vertical profiles for a given
!  latitude and longitude.
!\\
!\\
! !INTERFACE:
!
  SUBROUTINE SET_PROF( YLAT,      MONTH,  DAY,     T_CTM,  P_CTM,    &
                       CLDOD,     DSTOD,  AEROD,   O3_CTM, O3_TOMS,  &
                       AERCOL,    T_CLIM, O3_CLIM, Z_CLIM, AIR_CLIM, &
                       Input_Opt, State_Grid )
!
! !USES:
!
    USE CMN_SIZE_Mod,       ONLY : NAER, NRH
    USE Input_Opt_Mod,      ONLY : OptInput
    USE PhysConstants,      ONLY : AIRMW, AVO, g0, BOLTZ
    USE State_Grid_Mod,     ONLY : GrdState
!
! !INPUT PARAMETERS:
!
    REAL(fp), INTENT(IN)       :: YLAT              ! Latitude (degrees)
    INTEGER,  INTENT(IN)       :: MONTH             ! Month
    INTEGER,  INTENT(IN)       :: DAY               ! Day *of month*
    REAL(fp), INTENT(IN)       :: T_CTM(L1_)        ! CTM temperatures (K)
    REAL(fp), INTENT(IN)       :: O3_TOMS           ! O3 column (DU)
    REAL(fp), INTENT(IN)       :: P_CTM(L1_+1)      ! CTM edge pressures (hPa)
    REAL(fp), INTENT(INOUT)    :: CLDOD(L_)         ! Cloud optical depth
    REAL(fp), INTENT(IN)       :: DSTOD(L_,NDUST)   ! Mineral dust OD
    REAL(fp), INTENT(IN)       :: AEROD(L_,A_)      ! Aerosol OD
    REAL(fp), INTENT(IN)       :: O3_CTM(L1_)       ! CTM ozone (molec/cm3)
    TYPE(OptInput), INTENT(IN) :: Input_Opt         ! Input options
    TYPE(GrdState), INTENT(IN) :: State_Grid        ! Grid State object
!
! !OUTPUT VARIABLES:
!
    REAL(fp), INTENT(OUT)      :: AERCOL(A_,L1_)    ! Aerosol column
    REAL(fp), INTENT(OUT)      :: T_CLIM(L1_)       ! Clim. temperatures (K)
    REAL(fp), INTENT(OUT)      :: Z_CLIM(L1_+1)     ! Edge altitudes (cm)
    REAL(fp), INTENT(OUT)      :: O3_CLIM(L1_)      ! O3 column depth (#/cm2)
    REAL(fp), INTENT(OUT)      :: AIR_CLIM(L1_)     ! O3 column depth (#/cm2)
!
! !REMARKS:
!
! !REVISION HISTORY:
!  30 Mar 2013 - S. D. Eastham - Adapted from J. Mao code
!  See https://github.com/geoschem/geos-chem for complete history
!EOP
!------------------------------------------------------------------------------
!BOC
!
! !LOCAL VARIABLES:
!
    INTEGER                  :: I, K, L, M, N, LCTM
    REAL(fp)                 :: DLOGP,F0,T0,B0,PB,PC,XC,MASFAC,SCALEH
    REAL(fp)                 :: PSTD(52),OREF2(51),TREF2(51)
    REAL(fp)                 :: PROFCOL, ODSUM
    REAL(fp), PARAMETER      :: ODMAX = 200.0e+0_fp

    ! Local variables for quantities from Input_Opt
    LOGICAL :: USE_ONLINE_O3

    !=================================================================
    ! SET_PROF begins here!
    !=================================================================

    ! Copy fields from INPUT_OPT
    USE_ONLINE_O3   = Input_Opt%USE_ONLINE_O3

    ! Zero aerosol column
    DO K=1,A_
       DO I=1,L1_
          AERCOL(K,I) = 0.e+0_fp
       ENDDO
    ENDDO

    ! Scale optical depths to stay within limits
    ODSUM = 0.e+0_fp
    DO I=1,L_
       CLDOD(I) = DBLE(CLDOD(I))
       ODSUM = ODSUM + CLDOD(I)
    ENDDO
    IF (ODSUM.gt.ODMAX) THEN
       ODSUM = ODMAX/ODSUM ! Temporary
       DO I=1,L_
          CLDOD(I) = CLDOD(I)*ODSUM
       ENDDO
       ODSUM = ODMAX
    ENDIF

    !=================================================================
    ! Set up pressure levels for O3/T climatology - assume that value
    ! given for each 2 km z* level applies from 1 km below to 1 km
    ! above, so select pressures at these boundaries. Surface level
    ! values at 1000 mb are assumed to extend down to the actual
    ! surface pressure for this lat/lon.
    !=================================================================
    PSTD(1)  = MAX(P_CTM(1),1000.e+0_fp)
    PSTD(2)  = 1000.e+0_fp * 10.e+0_fp ** (-1.e+0_fp/16.e+0_fp)
    DLOGP    = 10.e+0_fp**(-2.e+0_fp/16.e+0_fp)
    DO I=3,51
       PSTD(I) = PSTD(I-1) * DLOGP
    ENDDO
    PSTD(52) = 0.e+0_fp

    ! Mass factor - delta-Pressure [hPa] to delta-Column [molec/cm2]
    MASFAC = 100.e+0_fp * AVO / ( AIRMW * g0 * 10.e+0_fp )

    ! Select appropriate monthly and latitudinal profiles
    ! Now use YLAT instead of Oliver's YDGRD(NSLAT) (bmy, 9/13/99)
    M = MAX( 1, MIN( 12, MONTH                   ) )
    L = MAX( 1, MIN( 18, ( INT(YLAT) + 99 ) / 10 ) )

    ! Temporary arrays for climatology data
    DO I = 1, 51
       OREF2(I) = OREF(I,L,M)
       TREF2(I) = TREF(I,L,M)
    ENDDO

    ! Apportion O3 and T on supplied climatology z* levels onto CTM levels
    ! with mass (pressure) weighting, assuming constant mixing ratio and
    ! temperature half a layer on either side of the point supplied.
    DO I = 1, L1_
       F0 = 0.e+0_fp
       T0 = 0.e+0_fp
       DO K = 1, 51
          PC = MIN( P_CTM(I),   PSTD(K)   )
          PB = MAX( P_CTM(I+1), PSTD(K+1) )
          IF ( PC .GT. PB ) THEN
             XC = ( PC - PB ) / ( P_CTM(I) - P_CTM(I+1) )
             F0 = F0 + OREF2(K)*XC
             T0 = T0 + TREF2(K)*XC
          ENDIF
       ENDDO
       T_CLIM(I)  = T0
       O3_CLIM(I) = F0 * 1.e-6_fp
    ENDDO

    !=================================================================
    ! Calculate effective altitudes using scale height at each level
    !=================================================================
    Z_CLIM(1) = 0.e+0_fp
    DO I = 1, L_
       SCALEH = BOLTZ * 1.e+4_fp * MASFAC * T_CLIM(I)

       Z_CLIM(I+1) = Z_CLIM(I) - ( LOG( P_CTM(I+1) / P_CTM(I) ) * SCALEH )
    ENDDO
    Z_CLIM(L1_+1)=Z_CLIM(L1_) + ZZHT

    !=================================================================
    ! Add Aerosol Column - include aerosol types here. Currently use
    ! soot water and ice; assume black carbon x-section of 10 m2/g,
    ! independent of wavelength; assume limiting temperature for
    ! ice of -40 deg C.
    !=================================================================
    DO I = 1, L_
       ! Turn off uniform black carbon profile (rvm, bmy, 2/27/02)
       AERCOL(1,I) = 0e+0_fp

       IF ( T_CTM(I) .GT. 233.e+0_fp ) THEN
          AERCOL(2,I) = CLDOD(I)
          AERCOL(3,I) = 0.e+0_fp
       ELSE
          AERCOL(2,I) = 0.e+0_fp
          AERCOL(3,I) = CLDOD(I)
       ENDIF

       ! Also add in aerosol optical depth columns (rvm, bmy, 9/30/00)
       DO N = 1, NDUST
          AERCOL(3+N,I) = DSTOD(I,N)
       ENDDO

       ! Also add in other aerosol optical depth columns (rvm, bmy, 2/27/02)
       DO N = 1, NAER*NRH
          AERCOL(3+N+NDUST,I) = AEROD(I,N)
       ENDDO

    ENDDO

    DO K = 1,(3+NDUST+(NAER))
       AERCOL(K,L1_    ) = 0.e+0_fp
    ENDDO

    !=================================================================
    ! Calculate column quantities for FAST-JX
    !=================================================================
    PROFCOL = 0e+0_fp

    DO I = 1, L1_

       ! Monthly mean air Column [molec/cm2]
       AIR_CLIM(I)  = ( P_CTM(I) - P_CTM(I+1) ) * MASFAC

       ! Monthly mean O3 column [molec/cm2]
       O3_CLIM(I) = O3_CLIM(I) * AIR_CLIM(I)

       ! Monthly mean O3 column [DU]
       PROFCOL = PROFCOL + ( O3_CLIM(I) / 2.69e+16_fp )
    ENDDO

    !! Top values are special (do not exist in CTM data)
    !AIR_CLIM(L1_)     = P_CTM(L1_) * MASFAC
    !O3_CLIM(L1_) = O3_CLIM(L1_) * AIR_CLIM(L1_)

    !=================================================================
    ! Now weight the O3 column by the observed monthly mean TOMS.
    ! Missing data is denoted by the flag -999. (mje, bmy, 7/15/03)
    !
    ! TOMS/SBUV MERGED TOTAL OZONE DATA, Version 8, Revision 3.
    ! Resolution:  5 x 10 deg.
    !
    ! Methodology (bmy, 2/12/07)
    ! ----------------------------------------------------------------
    ! FAST-J comes with its own default O3 column climatology (from
    ! McPeters 1992 & Nagatani 1991), which is stored in the input
    ! file "jv_atms.dat".  These "FAST-J default" O3 columns are used
    ! in the computation of the actinic flux and other optical
    ! quantities for the FAST-J photolysis.
    !
    ! The TOMS/SBUV O3 columns and 1/2-monthly O3 trends (contained
    ! in the TOMS_200701 directory) are read into GEOS-Chem by routine
    ! READ_TOMS in "toms_mod.f".  Missing values (i.e. locations where
    ! there are no data) in the TOMS/SBUV O3 columns are defined by
    ! the flag -999.
    !
    ! After being read from disk in routine READ_TOMS, the TOMS/SBUV
    ! O3 data are then passed to the FAST-J routine "set_prof.f".  In
    ! "set_prof.f", a test is done to make sure that the TOMS/SBUV O3
    ! columns and 1/2-monthly trends do not have any missing values
    ! for (lat,lon) location for the given month.  If so, then the
    ! TOMS/SBUV O3 column data is interpolated to the current day and
    ! is used to weight the "FAST-J default" O3 column.  This
    ! essentially "forces" the "FAST-J default" O3 column values to
    ! better match the observations, as defined by TOMS/SBUV.
    !
    ! If there are no TOMS/SBUV O3 columns (and 1/2-monthly trends)
    ! at a (lat,lon) location for given month, then FAST-J will revert
    ! to its own "default" climatology for that location and month.
    ! Therefore, the TOMS O3 can be thought of as an  "overlay" data
    ! -- it is only used if it exists.
    !
    ! Note that there are no TOMS/SBUV O3 columns at the higher
    ! latitudes.  At these latitudes, the code will revert to using
    ! the "FAST-J default" O3 columns.
    !
    ! As of February 2007, we have TOMS/SBUV data for 1979 thru 2005.
    ! 2006 TOMS/SBUV data is incomplete as of this writing.  For years
    ! 2006 and onward, we use 2005 TOMS O3 columns.
    !
    ! This methodology was originally adopted by Mat Evans.  Symeon
    ! Koumoutsaris was responsible for creating the downloading and
    ! processing the TOMS O3 data files from 1979 thru 2005 in the
    ! TOMS_200701 directory.
    !=================================================================

    ! Since we now have stratospheric ozone calculated online, use
    ! this instead of archived profiles for all chemistry-grid cells
    ! The variable O3_CTM is obtained from State_Met%Species, and will be 0
    ! outside the chemgrid (in which case we use climatology)

    ! Scale monthly O3 profile to the daily O3 profile (if available)
    DO I = 1, L1_

       ! Use online O3 values in the chemistry grid if selected
       IF ( (USE_ONLINE_O3) .and. &
            (I <= State_Grid%MaxChemLev) .and. &
            (O3_CTM(I) > 0e+0_fp) ) THEN

          ! Convert from molec/cm3 to molec/cm2
          O3_CLIM(I) = O3_CTM(I) * (Z_CLIM(I+1)-Z_CLIM(I))

       ! Otherwise, use O3 values from the met fields or TOMS/SBUV
       ELSEIF (O3_TOMS > 0e+0_fp) THEN

          O3_CLIM(I) = O3_CLIM(I) * ( O3_TOMS / PROFCOL )

       ENDIF

    ENDDO

  END SUBROUTINE SET_PROF
!EOC
!------------------------------------------------------------------------------
!                  GEOS-Chem Global Chemical Transport Model                  !
!------------------------------------------------------------------------------
!BOP
!
! !IROUTINE: set_aer
!
! !DESCRIPTION: Subroutine SET\_AER fills out the array MIEDX.
!  Each entry connects a GEOS-Chem aerosol to its Fast-JX counterpart:
!  MIEDX(Fast-JX index) = (GC index)
!\\
!\\
! !INTERFACE:
!
  SUBROUTINE SET_AER( Input_Opt )
!
! !USES:
!
    USE CMN_SIZE_Mod,  ONLY : NRHAER, NRH
    USE Input_Opt_Mod, ONLY : OptInput
!
! !INPUT PARAMETERS:
!
    TYPE(OptInput), INTENT(IN) :: Input_Opt ! Input options
!
! !REVISION HISTORY:
!  31 Mar 2013 - S. D. Eastham - Adapted from J. Mao FJX v6.2 implementation
!  See https://github.com/geoschem/geos-chem for complete history
!EOP
!------------------------------------------------------------------------------
!BOC
!
! !LOCAL VARIABLES:
!
    INTEGER               :: I, J, K
    INTEGER               :: IND(NRHAER)

    !=================================================================
    ! SER_AER begins here!
    !=================================================================

    ! Taken from aerosol_mod.F
    IND = (/22,29,36,43,50/)

    DO I=1,AN_
       MIEDX(I) = 0
    ENDDO

    ! Select Aerosol/Cloud types to be used - define types here
    ! Each of these types must be listed in the order used by OPMIE.F

    ! Clouds
    MIEDX(1)  =  3   !  Black carbon absorber
    MIEDX(2)  = 10   !  Water Cloud (Deirmenjian 8 micron)
    MIEDX(3)  = 14   !  Irregular Ice Cloud (Mishchenko)

    ! Dust
    MIEDX(4)  = 15   !  Mineral Dust  .15 micron    (rvm, 9/30/00)
    MIEDX(5)  = 16   !  Mineral Dust  .25 micron    (rvm, 9/30/00)
    MIEDX(6)  = 17   !  Mineral Dust  .4  micron    (rvm, 9/30/00)
    MIEDX(7)  = 18   !  Mineral Dust  .8  micron    (rvm, 9/30/00)
    MIEDX(8)  = 19   !  Mineral Dust 1.5  micron    (rvm, 9/30/00)
    MIEDX(9)  = 20   !  Mineral Dust 2.5  micron    (rvm, 9/30/00)
    MIEDX(10) = 21   !  Mineral Dust 4.0  micron    (rvm, 9/30/00)

    ! Aerosols
    DO I=1,NRHAER
       DO J=1,NRH
          MIEDX(10+((I-1)*NRH)+J)=IND(I)+J-1
       ENDDO
    ENDDO

    ! Stratospheric aerosols - SSA/STS and solid PSCs
    MIEDX(10+(NRHAER*NRH)+1) = 4  ! SSA/LBS/STS
    MIEDX(10+(NRHAER*NRH)+2) = 14 ! NAT/ice PSCs

    ! Ensure all 'AN_' types are valid selections
    do i=1,AN_
       IF (Input_Opt%amIRoot) write(6,1000) MIEDX(i),TITLEAA(MIEDX(i))
       if (MIEDX(i).gt.NAA.or.MIEDX(i).le.0) then
          if (Input_Opt%amIRoot) then
             write(6,1200) MIEDX(i),NAA
          endif
          CALL EXITC('Bad MIEDX value.')
       endif
    enddo

1000 format('Using Aerosol type: ',i3,1x,a)
1200 format('Aerosol type ',i3,' unsuitable; supplied values must be ', &
            'between 1 and ',i3)

  END SUBROUTINE SET_AER
!EOC
!------------------------------------------------------------------------------
!                  GEOS-Chem Global Chemical Transport Model                  !
!------------------------------------------------------------------------------
!BOP
!
! !IROUTINE: rd_prof_nc
!
! !DESCRIPTION: Subroutine RAD\_PROF\_NC reads in the reference climatology
!  from a NetCDF file rather than an ASCII .dat.
!\\
!\\
! !INTERFACE:
!
  SUBROUTINE RD_PROF_NC( Input_Opt, RC )
!
! !USES:
!
    USE ErrCode_Mod
    USE Input_Opt_Mod, ONLY : OptInput

#if defined( MODEL_CESM )
    USE CAM_PIO_UTILS,     ONLY : CAM_PIO_OPENFILE
    USE IOFILEMOD,         ONLY : GETFIL
    USE PIO,               ONLY : PIO_CLOSEFILE
    USE PIO,               ONLY : PIO_INQ_DIMID
    USE PIO,               ONLY : PIO_INQ_DIMLEN
    USE PIO,               ONLY : PIO_INQ_VARID
    USE PIO,               ONLY : PIO_GET_VAR
    USE PIO,               ONLY : PIO_NOERR
    USE PIO,               ONLY : PIO_NOWRITE
    USE PIO,               ONLY : FILE_DESC_T
#else
    USE m_netcdf_io_open
    USE m_netcdf_io_read
    USE m_netcdf_io_readattr
    USE m_netcdf_io_close
#endif
!
! !INPUT PARAMETERS:
!
    TYPE(OptInput), INTENT(IN)  :: Input_Opt   ! Input Options object
!
! !OUTPUT PARAMETERS:
!
    INTEGER,        INTENT(OUT) :: RC          ! Success or failure?
!
! !REMARKS:
!  This file was automatically generated by the Perl scripts in the
!  NcdfUtilities package (which ships w/ GEOS-Chem) and was subsequently
!  hand-edited.
!
! !REVISION HISTORY:
!  19 Apr 2012 - R. Yantosca - Initial version
!  See https://github.com/geoschem/geos-chem for complete history
!EOP
!------------------------------------------------------------------------------
!BOC
!
! !LOCAL VARIABLES:
!
    ! Scalars
    LOGICAL            :: FileExists          ! Does input file exist?
    INTEGER            :: fId                 ! netCDF file ID

    ! Strings
    CHARACTER(LEN=255) :: nc_dir              ! netCDF directory name
    CHARACTER(LEN=255) :: nc_file             ! netCDF file name
    CHARACTER(LEN=255) :: nc_path             ! netCDF path name
    CHARACTER(LEN=255) :: v_name              ! netCDF variable name
    CHARACTER(LEN=255) :: a_name              ! netCDF attribute name
    CHARACTER(LEN=255) :: a_val               ! netCDF attribute value
    CHARACTER(LEN=255) :: FileMsg
    CHARACTER(LEN=255) :: ErrMsg
    CHARACTER(LEN=255) :: ThisLoc

    ! Arrays
    INTEGER            :: st3d(3), ct3d(3)    ! For 3D arrays

#if defined( MODEL_CESM )
    type(FILE_DESC_T)  :: ncid
    INTEGER            :: vId, iret
#endif

    !=================================================================
    ! RD_PROF_NC begins here!
    !=================================================================

    ! Initialize
    ! Assume success
    RC      = GC_SUCCESS
    ErrMsg  = ''
    ThisLoc = ' -> at RD_PROF_NC (in module GeosCore/fast_jx_mod.F90)'

    ! Directory and file names
    nc_dir  = TRIM( Input_Opt%CHEM_INPUTS_DIR ) // 'FastJ_201204/'
    nc_file = 'fastj.jv_atms_dat.nc'
    nc_path = TRIM( nc_dir ) // TRIM( nc_file )

    !=================================================================
    ! In dry-run mode, print file path to dryrun log and exit.
    ! Otherwise, print file path to stdout and continue.
    !=================================================================

    ! Test if the file exists
    INQUIRE( FILE=TRIM( nc_path ), EXIST=FileExists )

    ! Test if the file exists and define an output string
    IF ( FileExists ) THEN
       FileMsg = 'FAST-JX (RD_PROF_NC): Opening'
    ELSE
       FileMsg = 'FAST-JX (RD_PROF_NC): REQUIRED FILE NOT FOUND'
    ENDIF

    ! Write to stdout for both regular and dry-run simulations
    IF ( Input_Opt%amIRoot ) THEN
       WRITE( 6, 300 ) TRIM( FileMsg ), TRIM( nc_path )
300    FORMAT( a, ' ', a )
    ENDIF

    ! For dry-run simulations, return to calling program.
    ! For regular simulations, throw an error if we can't find the file.
    IF ( Input_Opt%DryRun ) THEN
       RETURN
    ELSE
       IF ( .not. FileExists ) THEN
          WRITE( ErrMsg, 300 ) TRIM( FileMsg ), TRIM( nc_path )
          CALL GC_Error( ErrMsg, RC, ThisLoc )
          RETURN
       ENDIF
    ENDIF

    !=========================================================================
    ! Open and read data from the netCDF file
    !=========================================================================

    ! Open netCDF file
#if defined( MODEL_CESM )
    CALL CAM_PIO_OPENFILE( ncid, TRIM(nc_path), PIO_NOWRITE )
#else
    CALL Ncop_Rd( fId, TRIM(nc_path) )
#endif

    ! Echo info to stdout
    IF ( Input_Opt%amIRoot ) THEN
       WRITE( 6, 100 ) REPEAT( '%', 79 )
       WRITE( 6, 110 ) TRIM(nc_file)
       WRITE( 6, 120 ) TRIM(nc_dir)
    ENDIF

    !----------------------------------------
    ! VARIABLE: T
    !----------------------------------------

    ! Variable name
    v_name = "T"

    ! Read T from file
    st3d   = (/  1,  1,  1 /)
    ct3d   = (/ 51, 18, 12 /)
#if defined( MODEL_CESM )
    iret = PIO_INQ_VARID( ncid, trim(v_name), vid  )
    iret = PIO_GET_VAR(   ncid, vid, TREF          )
#else
    CALL NcRd( TREF, fId, TRIM(v_name), st3d, ct3d )

    ! Read the T:units attribute
    a_name = "units"
    CALL NcGet_Var_Attributes( fId,TRIM(v_name),TRIM(a_name),a_val )

    ! Echo info to stdout
    IF ( Input_Opt%amIRoot ) THEN
       WRITE( 6, 130 ) TRIM(v_name), TRIM(a_val)
    ENDIF
#endif

    !----------------------------------------
    ! VARIABLE: O3
    !----------------------------------------

    ! Variable name
    v_name = "O3"

    ! Read O3 from file
    st3d   = (/  1,  1,  1 /)
    ct3d   = (/ 51, 18, 12 /)
#if defined( MODEL_CESM )
    iret = PIO_INQ_VARID( ncid, trim(v_name), vid  )
    iret = PIO_GET_VAR(   ncid, vid, OREF          )
#else
    CALL NcRd( OREF, fId, TRIM(v_name), st3d, ct3d )

    ! Read the O3:units attribute
    a_name = "units"
    CALL NcGet_Var_Attributes( fId,TRIM(v_name),TRIM(a_name),a_val )

    ! Echo info to stdout
    IF ( Input_Opt%amIRoot ) THEN
       WRITE( 6, 130 ) TRIM(v_name), TRIM(a_val)
    ENDIF
#endif

    !=================================================================
    ! Cleanup and quit
    !=================================================================

    ! Close netCDF file
#if defined( MODEL_CESM )
    CALL PIO_CLOSEFILE( ncid )
#else
    CALL NcCl( fId )
#endif

    ! Echo info to stdout
    IF ( Input_Opt%amIRoot ) THEN
       WRITE( 6, 140 )
       WRITE( 6, 100 ) REPEAT( '%', 79 )
    ENDIF

    ! FORMAT statements
100 FORMAT( a                                              )
110 FORMAT( '%% Opening file  : ',         a               )
120 FORMAT( '%%  in directory : ',         a, / , '%%'     )
130 FORMAT( '%% Successfully read ',       a, ' [', a, ']' )
140 FORMAT( '%% Successfully closed file!'                 )

  END SUBROUTINE RD_PROF_NC
!EOC
!------------------------------------------------------------------------------
!                  GEOS-Chem Global Chemical Transport Model                  !
!------------------------------------------------------------------------------
!BOP
!
! !IROUTINE: photrate_adj
!
! !DESCRIPTION: Subroutine PHOTRATE\_ADJ adjusts certain photolysis rates
!  for chemistry.
!\\
!\\
! !INTERFACE:
!
  SUBROUTINE PHOTRATE_ADJ( Input_Opt, State_Diag, State_Met,                 &
                           I,         J,          L,                         &
                           FRAC,      RC                                    )
!
! !USES:
!
    USE ErrCode_Mod
    USE Input_Opt_Mod,  ONLY : OptInput
    USE State_Diag_Mod, ONLY : DgnState
    USE State_Met_Mod,  ONLY : MetState
!
! !INPUT PARAMETERS:
!
    TYPE(OptInput), INTENT(IN)    :: Input_Opt  ! Input_Options object
    TYPE(MetState), INTENT(IN)    :: State_Met  ! Meteorology State object
    INTEGER,        INTENT(IN)    :: I, J, L    ! Lon, lat, lev indices
    REAL(fp),       INTENT(IN)    :: FRAC       ! Result of SO4_PHOTFRAC,
                                                !  called from DO_FLEXCHEM
! !INPUT/OUTPUT PARAMETERS:
!
    TYPE(DgnState), INTENT(INOUT) :: State_Diag ! Diagnostics State object
!
! !OUTPUT PARAMETERS:
!
    INTEGER,        INTENT(OUT)   :: RC         ! Success or failure
!
! !REMARKS:
!  NOTE: The netCDF diagnostics are attached in DO_FLEXCHEM so that we have
!  access to the adjusted rates.  Only the bpch diagnostics are updated
!  here.
!    -- Bob Yantosca, 19 Dec 2017
!
!  %%%% NOTE: WE SHOULD UPDATE THE COMMENTS TO MAKE SURE THAT WE DO      %%%%
!  %%%% NOT KEEP ANY CONFLICTING OR INCORRECT INFORMATION (bmy, 3/28/16) %%%%
!
! !REVISION HISTORY:
!  See https://github.com/geoschem/geos-chem for complete history
!EOP
!------------------------------------------------------------------------------
!BOC
!
! !LOCAL VARIABLES:
!
    REAL(fp) :: C_O2,     C_N2, C_H2,   ITEMPK, RO1DplH2O
    REAL(fp) :: RO1DplH2, RO1D, NUMDEN, TEMP,   C_H2O

    !=================================================================
    ! PHOTRATE_ADJ begins here!
    !=================================================================

    ! Initialize
    RC      = GC_SUCCESS
    TEMP    = State_Met%T(I,J,L)                                 ! K
    NUMDEN  = State_Met%AIRNUMDEN(I,J,L)                         ! molec/cm3
    C_H2O   = State_Met%AVGW(I,J,L) * State_Met%AIRNUMDEN(I,J,L) ! molec/cm3

    ! For all mechanisms. Set the photolysis rate of NITs and NIT to a
    ! scaled value of JHNO3. NOTE: this is set in input.geos
    IF ( Input_Opt%hvAerNIT ) THEN

       ! Get the photolysis scalars read in from input.geos
       JscaleNITs = Input_Opt%hvAerNIT_JNITs
       JscaleNIT  = Input_Opt%hvAerNIT_JNIT
       ! convert reaction channel % to a fraction
       JNITChanA  = Input_Opt%JNITChanA
       JNITChanB  = Input_Opt%JNITChanB
       JNITChanA  = JNITChanA / 100.0_fp
       JNITChanB  = JNITChanB / 100.0_fp
       ! Set the photolysis rate of NITs
       ZPJ(L,RXN_JNITSa,I,J) = ZPJ(L,RXN_JHNO3,I,J) * JscaleNITs
       ZPJ(L,RXN_JNITSb,I,J) = ZPJ(L,RXN_JHNO3,I,J) * JscaleNITs
       ! Set the photolysis rate of NIT
       ZPJ(L,RXN_JNITa,I,J) = ZPJ(L,RXN_JHNO3,I,J) * JscaleNIT
       ZPJ(L,RXN_JNITb,I,J) = ZPJ(L,RXN_JHNO3,I,J) * JscaleNIT
       ! Adjust to scaling for channels set in input.geos
       ! NOTE: channel scaling is 1 in FJX_j2j.dat, then updated here
       ZPJ(L,RXN_JNITSa,I,J) = ZPJ(L,RXN_JNITSa,I,J) * JNITChanA
       ZPJ(L,RXN_JNITa,I,J) = ZPJ(L,RXN_JNITa,I,J) * JNITChanA
       ZPJ(L,RXN_JNITSb,I,J) = ZPJ(L,RXN_JNITSb,I,J) * JNITChanB
       ZPJ(L,RXN_JNITb,I,J) = ZPJ(L,RXN_JNITb,I,J) * JNITChanB

    ! Gotcha to set JNIT and JNITs to zero if hvAerNIT switch is off
    ELSE

       ! Set the photolysis rate of NITs to zero
       ZPJ(L,RXN_JNITSa,I,J) = 0.0_fp
       ZPJ(L,RXN_JNITSb,I,J) = 0.0_fp
       ! Set the photolysis rate of NIT to zero
       ZPJ(L,RXN_JNITa,I,J) = 0.0_fp
       ZPJ(L,RXN_JNITb,I,J) = 0.0_fp

    ENDIF

    !==============================================================
    ! SPECIAL TREATMENT FOR H2SO4+hv -> SO2 + 2OH
    !
    ! Only allow photolysis of H2SO4 when gaseous (SDE 04/11/13)
    !==============================================================

    ! Calculate if H2SO4 expected to be gaseous or aqueous
    ! Only allow photolysis above 6 hPa
    ! RXN_H2SO4 specifies SO4 + hv -> SO2 + OH + OH
    ZPJ(L,RXN_H2SO4,I,J) = ZPJ(L,RXN_H2SO4,I,J) * FRAC

    !==============================================================
    ! SPECIAL TREATMENT FOR O3+hv -> O+O2
    !
    ! [O1D]ss=J[O3]/(k[H2O]+k[N2]+k[O2])
    ! SO, THE EFFECTIVE J-VALUE IS J*k[H2O]/(k[H2O]+k[N2]+k[O2])
    !
    ! We don't want to do this if strat-chem is in use, as all
    ! the intermediate reactions are included - this would be
    ! double-counting (SDE 04/01/13)
    !==============================================================

    ! Need to subtract O3->O1D from rate
    ! RXN_O3_1 specifies: O3 + hv -> O2 + O
    ! RXN_O3_2 specifies: O3 + hv -> O2 + O(1D)
    ZPJ(L,RXN_O3_1,I,J) = ZPJ(L,RXN_O3_1,I,J) &
                        - ZPJ(L,RXN_O3_2,I,J)

  END SUBROUTINE PHOTRATE_ADJ
!EOC
END MODULE FAST_JX_MOD<|MERGE_RESOLUTION|>--- conflicted
+++ resolved
@@ -2971,19 +2971,19 @@
     ! String arrays
     CHARACTER(LEN=6)   :: JMAP(JVN_)
 
-    !=================================================================
+    !========================================================================
     ! RD_JS_JX begins here!
-    !=================================================================
+    !========================================================================
 
     ! Initialize
     RC       = GC_SUCCESS
     ErrMsg   = ''
     ThisLoc  = ' -> at Rd_Js_Jx (in module GeosCore/fast_jx_mod.F90)'
 
-    !=================================================================
+    !========================================================================
     ! In dry-run mode, print file path to dryrun log and exit.
     ! Otherwise, print file path to stdout and continue.
-    !=================================================================
+    !========================================================================
 
     ! Test if the file exists
     INQUIRE( FILE=TRIM( NamFil ), EXIST=FileExists )
@@ -3013,13 +3013,13 @@
        ENDIF
     ENDIF
 
-    !=================================================================
+    !========================================================================
     ! Read the FJX_j2j.dat file to map model specific J's onto fast-JX J's
     ! The chemistry code title describes fully the reaction (a50)
     ! Blank (unfilled) chemistry J's are unmapped
     ! The number NRATJ is the last JJ readin that is .le. JVN
     ! include fractional quantum yield for the fast-JX J's
-    !=================================================================
+    !========================================================================
 
     JLABEL(:) = '------'
     JMAP(:)   = '------'
@@ -3113,10 +3113,10 @@
        endif
     enddo
 
-    !=================================================================
+    !========================================================================
     ! Flag special reactions that will be later adjusted by
     ! routine PHOTRATE_ADJ (called from FlexChem)
-    !=================================================================
+    !========================================================================
 
     IF ( Input_Opt%ITS_A_FULLCHEM_SIM ) THEN
        ! Loop over all photolysis reactions
@@ -3132,103 +3132,36 @@
 
           ! Look for certain reactions
           SELECT CASE( TRIM( TEXT ) )
-
-<<<<<<< HEAD
-       ! O3 + hv -> O2 + O(1D)
-       CASE( 'O3PHOTONO2O(1D)' )
-          RXN_O3_2 = K
-=======
-             ! O2 + hv -> O + O
-          CASE( 'O2PHOTONOO' )
-             RXN_O2 = K
-
-             ! O3 + hv -> O2 + O
-          CASE( 'O3PHOTONO2O' )
-             RXN_O3_1 = K
->>>>>>> 7dc1ae16
-
-             ! O3 + hv -> O2 + O(1D)
-          CASE( 'O3PHOTONO2O(1D)' )
-
-             ! NOTE: There are 2 reactions of this form.  We shall save
-             ! the first one that is encountered in RXN_O3_2a and the
-             ! second one in RXN_O3_2b. (bmy, 3/29/16)
-             IF ( RXN_O3_2a > 0 ) THEN
-                RXN_O3_2b = K
-             ELSE
-                RXN_O3_2a = K
-             ENDIF
-
-             ! SO4 + hv -> SO2 + OH + OH
-          CASE( 'SO4PHOTONSO2OHOH' )
-             RXN_H2SO4 = K
-
-             ! NO2 + hv -> NO + O
-          CASE( 'NO2PHOTONNOO' )
-             RXN_NO2 = K
-
-             ! NO + hv -> N + O
-          CASE( 'NOPHOTONNO' )
-             RXN_NO = K
-
-             ! NO3 + hv -> NO2 + O
-          CASE( 'NO3PHOTONNO2O' )
-             RXN_NO3 = K
-
-             ! N2O + hv -> N2 + O
-          CASE( 'N2OPHOTONN2O' )
-             RXN_N2O = K
-
-             ! NITs + hv -> HNO2
-          CASE( 'NITsPHOTONHNO2' )
-             RXN_JNITSa = K
-
-             ! NITs + hv -> NO2
-          CASE( 'NITsPHOTONNO2' )
-             RXN_JNITSb = K
-
-             ! NIT + hv -> HNO2
-          CASE( 'NITPHOTONHNO2' )
-             RXN_JNITa = K
-
-             ! NIT + hv -> NO2
-          CASE( 'NITPHOTONNO2' )
-             RXN_JNITb = K
-
-             ! HNO3 + hv = OH + NO2
-          CASE( 'HNO3PHOTONNO2OH' )
-             RXN_JHNO3 = K
-
-          CASE DEFAULT
-             ! Nothing
+             CASE( 'O2PHOTONOO' )
+                RXN_O2 = K                ! O2 + hv -> O + O
+             CASE( 'O3PHOTONO2O' )
+                RXN_O3_1 = K              ! O3 + hv -> O2 + O
+             CASE( 'O3PHOTONO2O(1D)' )
+                RXN_O3_2 = K              ! O3 + hv -> O2 + O(1D)
+             CASE( 'SO4PHOTONSO2OHOH' )
+                RXN_H2SO4 = K             ! SO4 + hv -> SO2 + OH + OH
+             CASE( 'NO2PHOTONNOO' )
+                RXN_NO2 = K               ! NO2 + hv -> NO + O
+             CASE( 'NOPHOTONNO' )
+                RXN_NO = K                ! NO + hv -> N + O
+             CASE( 'NO3PHOTONNO2O' )
+                RXN_NO3 = K               ! NO3 + hv -> NO2 + O
+             CASE( 'N2OPHOTONN2O' )
+                RXN_N2O = K               ! N2O + hv -> N2 + O
+             CASE( 'NITsPHOTONHNO2' )
+                RXN_JNITSa = K            ! NITs + hv -> HNO2
+             CASE( 'NITsPHOTONNO2' )
+                RXN_JNITSb = K            ! NITs + hv -> NO2
+             CASE( 'NITPHOTONHNO2' )
+                RXN_JNITa = K             ! NIT + hv -> HNO2
+             CASE( 'NITPHOTONNO2' )
+                RXN_JNITb = K             ! NIT + hv -> NO2
+             CASE( 'HNO3PHOTONNO2OH' )
+                RXN_JHNO3 = K             ! HNO3 + hv = OH + NO2
+             CASE DEFAULT
+                ! Nothing
           END SELECT
-
-<<<<<<< HEAD
-    IF ( RXN_O3_1 < 0 ) THEN
-       ErrMsg = 'Could not find rxn O3 + hv -> O2 + O'
-       CALL GC_Error( ErrMsg, RC, ThisLoc )
-       RETURN
-    ENDIF
-
-    IF ( RXN_O3_2 < 0 ) THEN
-       ErrMsg = 'Could not find rxn O3 + hv -> O2 + O(1D)'
-       CALL GC_Error( ErrMsg, RC, ThisLoc )
-    ENDIF
-
-    IF ( RXN_NO2 < 0 ) THEN
-       ErrMsg = 'Could not find rxn NO2 + hv -> NO + O'
-       CALL GC_Error( ErrMsg, RC, ThisLoc )
-       RETURN
-    ENDIF
-
-    IF ( RXN_NO2 < 0 ) THEN
-       ErrMsg = 'Could not find rxn NO2 + hv -> NO + O'
-       CALL GC_Error( ErrMsg, RC, ThisLoc )
-       RETURN
-    ENDIF
-=======
        ENDDO
->>>>>>> 7dc1ae16
 
        !---------------------------------------------------------------------
        ! Error check the various rxn flags
@@ -3245,59 +3178,11 @@
           RETURN
        ENDIF
 
-       IF ( RXN_O3_2a < 0 ) THEN
-          ErrMsg = 'Could not find rxn O3 + hv -> O2 + O(1D) #1'
-          CALL GC_Error( ErrMsg, RC, ThisLoc )
-          RETURN
-       ENDIF
-
-       IF ( RXN_O3_2b  < 0 ) THEN
-          ErrMsg = 'Could not find rxn O3 + hv -> O2 + O(1D) #2'
+       IF ( RXN_O3_2 < 0 ) THEN
+          ErrMsg = 'Could not find rxn O3 + hv -> O2 + O(1D)'
           CALL GC_Error( ErrMsg, RC, ThisLoc )
        ENDIF
 
-<<<<<<< HEAD
-    IF ( RXN_H2SO4  < 0 ) THEN
-       ErrMsg = 'Could not find rxn SO4 + hv -> SO2 + OH + OH!'
-       CALL GC_Error( ErrMsg, RC, ThisLoc )
-       RETURN
-    ENDIF
-
-    IF ( RXN_NO3 < 0 ) THEN
-       ErrMsg = 'Could not find rxn NO3 + hv -> NO2 + O'
-       CALL GC_Error( ErrMsg, RC, ThisLoc )
-       RETURN
-    ENDIF
-
-    IF ( RXN_NO < 0 ) THEN
-       ErrMsg = 'Could not find rxn NO + hv -> O + N'
-       CALL GC_Error( ErrMsg, RC, ThisLoc )
-       RETURN
-    ENDIF
-
-    IF ( RXN_N2O < 0 ) THEN
-       ErrMsg = 'Could not find rxn N2O + hv -> N2 + O(1D)'
-       CALL GC_Error( ErrMsg, RC, ThisLoc )
-       RETURN
-    ENDIF
-
-    !------------------------------------
-    ! Print out saved rxn flags
-    !------------------------------------
-    IF ( Input_Opt%amIRoot ) THEN
-       WRITE( 6, 100 ) REPEAT( '=', 79 )
-       WRITE( 6, 110 )
-       WRITE( 6, 120 ) RXN_O2
-       WRITE( 6, 130 ) RXN_O3_1
-       WRITE( 6, 140 ) RXN_O3_2
-       WRITE( 6, 180 ) RXN_JNITSa
-       WRITE( 6, 190 ) RXN_JNITSb
-       WRITE( 6, 200 ) RXN_JNITa
-       WRITE( 6, 210 ) RXN_JNITb
-       WRITE( 6, 160 ) RXN_H2SO4
-       WRITE( 6, 170 ) RXN_NO2
-       WRITE( 6, 100 ) REPEAT( '=', 79 )
-=======
        IF ( RXN_NO2 < 0 ) THEN
           ErrMsg = 'Could not find rxn NO2 + hv -> NO + O'
           CALL GC_Error( ErrMsg, RC, ThisLoc )
@@ -3334,62 +3219,52 @@
           RETURN
        ENDIF
 
+       IF ( RXN_H2SO4  < 0 ) THEN
+          ErrMsg = 'Could not find rxn SO4 + hv -> SO2 + OH + OH!'
+          CALL GC_Error( ErrMsg, RC, ThisLoc )
+          RETURN
+       ENDIF
+
+       IF ( RXN_NO3 < 0 ) THEN
+          ErrMsg = 'Could not find rxn NO3 + hv -> NO2 + O'
+          CALL GC_Error( ErrMsg, RC, ThisLoc )
+          RETURN
+       ENDIF
+
+       IF ( RXN_NO < 0 ) THEN
+          ErrMsg = 'Could not find rxn NO + hv -> O + N'
+          CALL GC_Error( ErrMsg, RC, ThisLoc )
+          RETURN
+       ENDIF
+
+       IF ( RXN_N2O < 0 ) THEN
+          ErrMsg = 'Could not find rxn N2O + hv -> N2 + O(1D)'
+          CALL GC_Error( ErrMsg, RC, ThisLoc )
+          RETURN
+       ENDIF
+
        !---------------------------------------------------------------------
-       ! These reactions are only defined for the UCX mechanism!
+       ! Print out saved rxn flags for fullchem simulations
        !---------------------------------------------------------------------
-       IF ( Input_Opt%LUCX ) THEN
-
-          IF ( RXN_H2SO4  < 0 ) THEN
-             ErrMsg = 'Could not find rxn SO4 + hv -> SO2 + OH + OH!'
-             CALL GC_Error( ErrMsg, RC, ThisLoc )
-             RETURN
-          ENDIF
-
-          IF ( RXN_NO3 < 0 ) THEN
-             ErrMsg = 'Could not find rxn NO3 + hv -> NO2 + O'
-             CALL GC_Error( ErrMsg, RC, ThisLoc )
-             RETURN
-          ENDIF
-
-          IF ( RXN_NO < 0 ) THEN
-             ErrMsg = 'Could not find rxn NO + hv -> O + N'
-             CALL GC_Error( ErrMsg, RC, ThisLoc )
-             RETURN
-          ENDIF
-
-          IF ( RXN_N2O < 0 ) THEN
-             ErrMsg = 'Could not find rxn N2O + hv -> N2 + O(1D)'
-             CALL GC_Error( ErrMsg, RC, ThisLoc )
-             RETURN
-          ENDIF
-
-       ENDIF
-
-       !------------------------------------
-       ! Print out saved rxn flags
-       !------------------------------------
        IF ( Input_Opt%amIRoot ) THEN
           WRITE( 6, 100 ) REPEAT( '=', 79 )
           WRITE( 6, 110 )
           WRITE( 6, 120 ) RXN_O2
           WRITE( 6, 130 ) RXN_O3_1
-          WRITE( 6, 140 ) RXN_O3_2a
-          WRITE( 6, 150 ) RXN_O3_2b
+          WRITE( 6, 140 ) RXN_O3_2
           WRITE( 6, 180 ) RXN_JNITSa
           WRITE( 6, 190 ) RXN_JNITSb
           WRITE( 6, 200 ) RXN_JNITa
           WRITE( 6, 210 ) RXN_JNITb
-          IF ( Input_Opt%LUCX ) THEN
-             WRITE( 6, 160 ) RXN_H2SO4
-          ENDIF
+          WRITE( 6, 160 ) RXN_H2SO4
           WRITE( 6, 170 ) RXN_NO2
           WRITE( 6, 100 ) REPEAT( '=', 79 )
        ENDIF
     ENDIF
 
-    !=================================================================
+    !========================================================================
     ! Flag reactions for diagnostics (only in Hg chem)
-    !=================================================================
+    !========================================================================
     IF ( Input_Opt%ITS_A_MERCURY_SIM ) THEN
         ! Loop over all photolysis reactions
         DO K = 1, NRATJ
@@ -3400,43 +3275,31 @@
 
            ! Look for certain reactions
            SELECT CASE( TRIM( TEXT ) )
-
-           ! O3 + hv -> O2 + O
-           CASE( 'O3PHOTONO2O' )
-              RXN_O3_1 = K
-
-           ! O3 + hv -> O2 + O(1D)
-           CASE( 'O3PHOTONO2O(1D)' )
-              RXN_O3_2a = K
-
-           ! NO2 + hv -> NO + O
-           CASE( 'NO2PHOTONNOO' )
-              RXN_NO2 = K
-
-           ! BrO + hv -> Br + O
-           CASE( 'BrOPHOTONBrO' )
-              RXN_BrO = K
-
-           ! ClO + hv -> Cl + O
-           CASE( 'ClOPHOTONClO' )
-              RXN_ClO = K
-
-           CASE DEFAULT
-              ! Nothing
+              CASE( 'O3PHOTONO2O' )
+                 RXN_O3_1 = K             ! O3 + hv -> O2 + O
+              CASE( 'O3PHOTONO2O(1D)' )
+                 RXN_O3_2 = K             ! O3 + hv -> O2 + O(1D)
+              CASE( 'NO2PHOTONNOO' )
+                 RXN_NO2 = K              ! NO2 + hv -> NO + O
+              CASE( 'BrOPHOTONBrO' )
+                 RXN_BrO = K              ! BrO + hv -> Br + O
+              CASE( 'ClOPHOTONClO' )
+                 RXN_ClO = K              ! ClO + hv -> Cl + O
+              CASE DEFAULT
+                 ! Nothing
            END SELECT
-
         ENDDO
 
-        !---------------------------------------------------------------------
+        !--------------------------------------------------------------------
         ! Error check the various rxn flags
-        !---------------------------------------------------------------------
+        !--------------------------------------------------------------------
         IF ( RXN_O3_1 < 0 ) THEN
            ErrMsg = 'Could not find rxn O3 + hv -> O2 + O'
            CALL GC_Error( ErrMsg, RC, ThisLoc )
            RETURN
         ENDIF
 
-        IF ( RXN_O3_2a < 0 ) THEN
+        IF ( RXN_O3_2 < 0 ) THEN
            ErrMsg = 'Could not find rxn O3 + hv -> O2 + O(1D) #1'
            CALL GC_Error( ErrMsg, RC, ThisLoc )
            RETURN
@@ -3460,22 +3323,36 @@
            RETURN
         ENDIF
 
->>>>>>> 7dc1ae16
+       !---------------------------------------------------------------------
+       ! Print out saved rxn flags for Hg simulation
+       !---------------------------------------------------------------------
+       IF ( Input_Opt%amIRoot ) THEN
+          WRITE( 6, 100 ) REPEAT( '=', 79 )
+          WRITE( 6, 110 )
+          WRITE( 6, 130 ) RXN_O3_1
+          WRITE( 6, 140 ) RXN_O3_2
+          WRITE( 6, 170 ) RXN_NO2
+          WRITE( 6, 220 ) RXN_BrO
+          WRITE( 6, 230 ) RXN_ClO
+          WRITE( 6, 100 ) REPEAT( '=', 79 )
+       ENDIF
     ENDIF
 
     ! FORMAT statements
 100 FORMAT( a                                                 )
 110 FORMAT( 'Photo rxn flags saved for use in PHOTRATE_ADJ:', / )
-120 FORMAT( 'RXN_O2    [ O2  + hv -> O + O         ]  =  ', i5 )
-130 FORMAT( 'RXN_O3_1  [ O3  + hv -> O2 + O        ]  =  ', i5 )
-140 FORMAT( 'RXN_O3_2a [ O3  + hv -> O2 + O(1D) #1 ]  =  ', i5 )
-150 FORMAT( 'RXN_O3_2b [ O3  + hv -> O2 + O(1D) #2 ]  =  ', i5 )
-160 FORMAT( 'RXN_H2SO4 [ SO4 + hv -> SO2 + OH + OH ]  =  ', i5 )
-170 FORMAT( 'RXN_NO2   [ NO2 + hv -> NO + O        ]  =  ', i5 )
-180 FORMAT( 'RXN_JNITSa [ NITS + hv -> HNO2        ]  =  ', i5 )
-190 FORMAT( 'RXN_JNITSb [ NITS + hv -> NO2         ]  =  ', i5 )
-200 FORMAT( 'RXN_JNITa  [ NIT + hv -> HNO2         ]  =  ', i5 )
-210 FORMAT( 'RXN_JNITb  [ NIT + hv -> NO2          ]  =  ', i5 )
+120 FORMAT( 'RXN_O2     [ O2   + hv -> O + O         ]  =  ', i5 )
+130 FORMAT( 'RXN_O3_1   [ O3   + hv -> O2 + O        ]  =  ', i5 )
+140 FORMAT( 'RXN_O3_2a  [ O3   + hv -> O2 + O(1D) #1 ]  =  ', i5 )
+150 FORMAT( 'RXN_O3_2b  [ O3   + hv -> O2 + O(1D) #2 ]  =  ', i5 )
+160 FORMAT( 'RXN_H2SO4  [ SO4  + hv -> SO2 + OH + OH ]  =  ', i5 )
+170 FORMAT( 'RXN_NO2    [ NO2  + hv -> NO + O        ]  =  ', i5 )
+180 FORMAT( 'RXN_JNITSa [ NITS + hv -> HNO2          ]  =  ', i5 )
+190 FORMAT( 'RXN_JNITSb [ NITS + hv -> NO2           ]  =  ', i5 )
+200 FORMAT( 'RXN_JNITa  [ NIT  + hv -> HNO2          ]  =  ', i5 )
+210 FORMAT( 'RXN_JNITb  [ NIT  + hv -> NO2           ]  =  ', i5 )
+220 FORMAT( 'RXN_BrO    [ BrO  + hv -> Br + O        ]  =  ', i5 )
+230 FORMAT( 'RXN_ClO    [ ClO  + hv -> Cl + O        ]  =  ', i5 )
 
   END SUBROUTINE RD_JS_JX
 !EOC
@@ -3667,10 +3544,10 @@
 #if defined( MODEL_GEOS )
     ! Initialize diagnostics arrays
     IF ( State_Diag%Archive_EXTRALNLEVS ) THEN
-       State_Diag%EXTRALNLEVS(ILON,ILAT) = 0.0 
+       State_Diag%EXTRALNLEVS(ILON,ILAT) = 0.0
     ENDIF
     IF ( State_Diag%Archive_EXTRALNITER ) THEN
-       State_Diag%EXTRALNITER(ILON,ILAT) = 0.0 
+       State_Diag%EXTRALNITER(ILON,ILAT) = 0.0
     ENDIF
 #endif
 
