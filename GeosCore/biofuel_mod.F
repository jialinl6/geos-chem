! $Id: biofuel_mod.f,v 1.1 2009/09/16 14:06:40 bmy Exp $
      MODULE BIOFUEL_MOD
!
!******************************************************************************
!  Module BIOFUEL_MOD contains arrays and routines to compute yearly
!  biofuel emissions for NOx, CO, ALK4, ACET, MEK, ALD2, PRPE, C3H8, 
!  CH2O, and C2H6. (bmy, 9/12/00, 9/18/07)
!
!  Module Variables:
!  ============================================================================
!  (1 ) NBFMAX             : Maximum # of biofuel burning species
!  (2 ) NBFTRACE           : # of emitted biofuel burning species (<= NBFMAX)
!  (3 ) BFTRACE            : Array of tracer #'s for emitted biofuel species
!  (4 ) BIOFUEL            : array containing biofuel emissions
!
!  Module Routines:
!  ============================================================================
!  (1 ) BIOFUEL_BURN       : Reads data from disk & computes biofuel emissions
!  (2 ) SCALE_BIOFUEL_CO   : Scales biofuel CO to account for VOC oxidation
!  (3 ) SCALE_BIOFUEL_ACET : Scales biofuel ACET to match a posteriori source
!  (4 ) SCALE_FUTURE       : Applies future scale factors to biofuel emissions
!  (5 ) SET_BFTRACE        : Initializes NBFTRACE counter and BFTRACE array
!  (6 ) INIT_BIOFUEL       : Initializes the BIOFUEL array
!  (7 ) CLEANUP_BIOFUEL    : Deallocates the BIOFUEL array
!
!  GEOS-CHEM modules referenced by biofuel_mod.f
!  ============================================================================
!  (1 ) bpch2_mod.f        : Module w/ routines for binary punch file I/O
!  (2 ) dao_mod.f          : Module w/ DAO met field arrays
!  (3 ) diag_mod.f         : Module w/ GEOS-CHEM diagnostic arrays
!  (4 ) directory_mod.f    : Module w/ GEOS-CHEM data & met field dirs
!  (5 ) epa_nei_mod.f      : Module w/ routines to read EPA/NEI99 data
!  (6 ) error_mod.f        : Module w/ NaN and other error check routines
!  (7 ) logical_mod.f      : Module w/ GEOS-CHEM logical switches
!  (8 ) tracer_mod.f       : Module w/ GEOS-CHEM tracer array etc.
!  (9 ) tracerid_mod.f     : Module w/ pointers to tracers & emissions 
!  (10) transfer_mod.f     : Module w/ routines to cast & resize arrays
!
!  NOTES:
!  (1 ) Now account for extra production of CO from VOC's for Tagged CO
!        and CO-OH simulations (bmy, 1/3/01)
!  (2 ) Now read NBIOFUEL=10 biofuel species.  Also archive biofuel emissions
!        in the ND34 diagnostic. (bmy, 4/17/01)
!  (3 ) Now dimension BFTRACE arrays to be of size NBFMAX instead of having 
!        them be made allocatable.  Also updated comments. (bmy, 4/17/01)
!  (4 ) Bug fix: now make sure to index biofuel tracers w/ the correct tracer
!        number, even when there are less than the maximum species being
!        requested (bmy, 8/24/01)
!  (5 ) Bug fix: now index biofuel CH2O correctly (bmy, 8/28/01)
!  (6 ) Now scale biofuel ACET by 0.82, in order to match the a posteriori
!        acetone source from Jacob et al 2001.  Also updated comments.
!        (bdf, bmy, 9/10/01)
!  (7 ) BIOFUEL is now declared (NBFTRACE,IIPAR,JJPAR).  Now use TRANSFER_2D
!        from "transfer_mod.f" to copy data into BIOFUEL. (bmy, 9/28/01)
!  (8 ) Deleted obsolete code from 9/01 (bmy, 11/15/01)
!  (9 ) Now do unit conversion every time step.  Also added private
!        array BIOFUEL_KG to hold emissions in kg over the entire
!        month. (bmy, 5/9/02)
!  (10) Now divide module header into MODULE PRIVATE, MODULE VARIABLES, and
!        MODULE ROUTINES sections.  Updated comments.  BIOMASS_KG is now
!        an allocatable module array instead of a local array in routine
!        "biofuel_burn.f". (bmy, 5/28/02)  
!  (11) Now reference BXHEIGHT from "dao_mod.f". Now references "error_mod.f".
!        Also deleted obsolete code from various routines.  Also references
!        "tracerid_mod.f"  Added routine SET_NBFTRACE. (bmy, 11/6/02)
!  (12) Now call READ_BPCH2 with QUIET=.TRUE. to suppress output (bmy, 3/14/03)
!  (13) Now references "directory_mod.f" (bmy, 7/19/04)
!  (14) Now references "time_mod.f" and "epa_nei_mod.f" (bmy, 11/5/04)
!  (15) Now can read data for both GEOS and GCAP grids (bmy, 8/16/05)
!  (16) Now make sure all USE statements are USE, ONLY (bmy, 10/3/05)
!  (17) Rewrite IF statements to avoid seg fault errors when LNEI99 is turned 
!        off (bmy, 2/1/06)
!  (18) Modified for IPCC future emissions scale factors.  Added private
!        routine SCALE_FUTURE. (swu, bmy, 5/30/06)
!  (19) Modified for VOC-scaling of CO emissions for H2/HD sim (phs, 5/16/07)
!  (20) Added 9 gaseous biofuel emissions: GLYX, MGLY, BENZ, 
!        TOLU, XYLE, C2H4, C2H2, GLYC, HAC. (tmf, 1/7/09)
!  (21) Emissions for these 9 tracers are scaled from CO emissions. (tmf, 1/7/09)
!  14 Mar 2013 - M. Payer    - Replace NOx emissions with NO emissions as part
!                              of removal of NOx-Ox partitioning
<<<<<<< HEAD
!  12 Jun 2013 - R. Yantosca - Now declare BIOFUEL_KG w/ the TARGET attribute
=======
>>>>>>> 4674865e
!  14 Jun 2013 - R. Yantosca - Now determine weekday/weekend with respect to
!                              the local time at each grid box.  (Formerly,
!                              this had been done w/r/t the GMT time.
!******************************************************************************
!
      IMPLICIT NONE
#     include "define.h"

      !=================================================================
      ! MODULE PRIVATE DECLARATIONS -- keep certain internal variables 
      ! and routines from being seen outside "biofuel_mod.f"
      !=================================================================

      ! Make everything PRIVATE ...
      PRIVATE

      ! ... except these variables ...
      PUBLIC :: NBFMAX
      PUBLIC :: NBFTRACE
      PUBLIC :: BFTRACE
      PUBLIC :: BIOFUEL

      ! ... and these routines
      PUBLIC :: BIOFUEL_BURN
      PUBLIC :: CLEANUP_BIOFUEL
      PUBLIC :: INIT_BIOFUEL
      PUBLIC :: SET_BFTRACE

      !=================================================================     
      ! MODULE VARIABLES
      !=================================================================
      INTEGER, PARAMETER          :: NBFMAX = 19

      INTEGER                     :: NBFTRACE
      INTEGER                     :: BFTRACE(NBFMAX) 

      REAL*8, ALLOCATABLE         :: BIOFUEL(:,:,:)
      REAL*8, ALLOCATABLE, TARGET :: BIOFUEL_KG(:,:,:)

      !=================================================================
      ! MODULE ROUTINES -- follow below the "CONTAINS" statement 
      !=================================================================
      CONTAINS

!------------------------------------------------------------------------------

      SUBROUTINE BIOFUEL_BURN( am_I_Root, Input_Opt, 
     &                         State_Met, State_Chm, RC )
!
!******************************************************************************
!  Subroutine BIOFUEL_BURN computes the yearly biofuel burning emissions
!  and also archives them into GEOS-CHEM diagnostics. 
!  (rvm, acs, bnd, bmy, 9/12/00, 5/30/06)
!
!  Biofuel emissions are based on estimates by Rose Yevich and Jennifer
!  Logan (reference TBA).
!
!  NOTES:
!  (1 ) Renamed array that held biofuel emissions from TWOODIJ to BIOFUEL,
!        and also expaneded to hold NOx. (rvm, acs, bmy, 9/12/00)
!  (2 ) BIOFUEL is a true global array -- use offsets IREF, JREF to index
!        it as you would T, P, or other global CTM variables (bmy, 9/12/00)
!  (3 ) ND29 and ND32 diagnostics are now computed within BIOFUEL_BURN
!        instead of in "emissdr.f", as was done previously. (bmy, 9/12/00)
!  (4 ) Enhance CO from biofuel burning by 10% for Tagged CO and CO-OH
!        simulations, to account for extra production of CO from VOC's.
!        (bnd, bmy, 1/3/01)  
!  (5 ) Now read NBIOFUEL=10 biofuel species.  Also archive biofuel emissions
!        in the ND34 diagnostic.  Updated output information. (bmy, 4/17/01)
!  (6 ) Now read new biofuel emissions (Apr 2001) from the "biofuel_200104"
!        subdirectory of DATA_DIR (bmy, 4/18/01)
!  (7 ) Bug fix: now make sure to index biofuel tracers w/ the correct tracer
!        number, even when there are less than the maximum species being
!        requested (bmy, 8/24/01)
!  (8 ) Bug fix: now use tracer #20 to read biofuel CH2O (bmy, 8/28/01)
!  (9 ) Now scale biofuel ACET by 0.5, in order to match the a posteriori
!        acetone source from Jacob et al 2001 (bdf, bmy, 9/5/01)
!  (10) Remove IREF, JREF -- they are obsolete.  BIOFUEL(:,IREF,JREF) is now 
!        BIOFUEL(:,I,J).  Make sure to use IDBFCO and IDBFNOX in ND29 and
!        ND32 diagnostics.  Now use TRANSFER_2D from "transfer_mod.f" to
!        cast data from REAL*4 to REAL*8 and copy to BIOFUEL (bmy, 9/28/01)
!  (11) Deleted obsolete code from 9/01 (bmy, 11/15/01)
!  (12) Bug fix -- need to convert from kg --> molec/cm3/s on every time
!        step since the box volumes change w/ the surface pressure over
!        the course of the year.  Add parallel DO-loop for unit conversion.
!        Also archive diagnostics w/in the parallel DO-loop.  MOLWT needs to 
!        be an array of size (NBFMAX).  Now read biofuel file w/ the correct 
!        amt of Tg C for ACET, C2H6, C3H8. (bmy, 6/11/02)
!  (13) Now reference BXHEIGHT from "dao_mod.f".  Also reference IDTNOX, 
!        IDBFNOX, etc. from "tracerid_mod.f". (bmy, 11/6/02)
!  (14) Now call READ_BPCH2 with QUIET=.TRUE. flag to suppress extra info 
!        from being printed (bmy, 3/14/03)
!  (15) Added fancy output (bmy, 4/26/04)
!  (16) Now references "tracer_mod.f" and "directory_mod.f" (bmy, 7/19/04)
!  (17) Now can overwrite USA with EPA/NEI biofuel emissions.  Now references 
!        function GET_DAY_OF_WEEK from "time_mod.f".  Now references LNEI99
!        from "logical_mod.f".  Now reference GET_EPA_BIOFUEL and
!        GET_USA_MASK from "epa_nei_mod.f". (rch, rjp, bmy, 11/5/04)
!  (18) Now can read data for both GEOS and GCAP grids (bmy, 8/16/05)
!  (19) Now make sure all USE statements are USE, ONLY.  Eliminate reference 
!        to TRACER_MOD, it's obsolete (bmy, 10/3/05)
!  (20) Rewrite IF statements to avoid seg fault errors when LNEI99 is turned 
!        off (bmy, 2/1/06)
!  (21) Now references LFUTURE from "logical_mod.f".  
!  (22) Now reference ITS_A_H2HD_SIM from "tracer_mod.f" for ND29.
!        (phs, 9/18/07)
!  (23) Switch off biofuel in S.E.-Asia if Streets 2006 inventory is used,
!        accounting for FSCLYR from CMN_O3 (phs,3/17/08)
!  (24) Add scaling of aromatic emissions over the US. (hotp, 11/23/09)
!   7 Feb 2011 - R. Yantosca - If we are using the EPA/NEI05 anthropogenic
!                              emissions, get biofuels from EPA/NEI99 over USA
!  18 Feb 2011 - C. Carouge  - Bug fix to avoid double-counting biofuel
!                              emissions over Asia.
!  18 Aug 2011 - D. Millet   - RETRO anthropogenic emissions include 
!                              residential biofuel, so we need to zero out the
!                              biofuel contributions to avoid double-counting
!  08 Mar 2012 - M. Payer    - Added modifications for historical emissions of
!                              NOx (E. Leibensperger)
!  06 Apr 2012 - M. Payer    - Changed regrid algorithm to map_a2a (M. Cooper)
!  24 May 2012 - R. Yantosca - Fix minor bugs in map_a2a implementation
!  24 Aug 2012 - R. Yantosca - DO_REGRID_A2A now reads netCDF input file
!  09 Nov 2012 - M. Payer    - Replaced all met field arrays with State_Met
!                              derived type object
!  15 Nov 2012 - C. Keller   - Set biofuel emissions to zero if BRAVO, CAC or
!                              EMEP emissions are used, since these 
!                              inventories already contain biofuel emissions.
!  03 Jan 2013 - M. Payer    - Renamed PERAREA to IS_MASS in DO_REGRID_A2A
!  14 Mar 2013 - M. Payer    - Replace NOx emissions with NO emissions as part
!                              of removal of NOx-Ox partitioning
<<<<<<< HEAD
=======
!  15 Nov 2012 - C. Keller   - Set biofuel emissions to zero if BRAVO, CAC or
!                              EMEP emissions are used, since these 
!                              inventories already contain biofuel emissions.
!  15 Nov 2012 - C. Keller   - Set biofuel emissions to zero if BRAVO, CAC or
!                              EMEP emissions are used, since these 
!                              inventories already contain biofuel emissions.
>>>>>>> 4674865e
!  25 Mar 2013 - R. Yantosca - Now accept am_I_Root, Input_Opt, State_Chm, RC]
!  12 Jun 2013 - R. Yantosca - Now eliminate array temporaries (as possible)
!  14 Jun 2013 - R. Yantosca - Now determine weekday/weekend with respect to
!                              the local time at each grid box.  (Formerly,
!                              this had been done w/r/t the GMT time.
!******************************************************************************
!
      ! References to F90 modules
      USE BPCH2_MOD,            ONLY : GET_NAME_EXT_2D,  GET_RES_EXT
      USE BPCH2_MOD,            ONLY : GET_TAU0,         READ_BPCH2
      USE DIAG_MOD,             ONLY : AD29,    AD32_bf, AD34
      USE DIRECTORY_MOD,        ONLY : DATA_DIR,         DATA_DIR_1x1
      USE EPA_NEI_MOD,          ONLY : GET_EPA_BIOFUEL,  GET_USA_MASK
      USE GIGC_ErrCode_Mod
      USE GIGC_Input_Opt_Mod,   ONLY : OptInput
      USE GIGC_State_Chm_Mod,   ONLY : ChmState
      USE GIGC_State_Met_Mod,   ONLY : MetState
      USE STREETS_ANTHRO_MOD,   ONLY : GET_SE_ASIA_MASK
      USE TIME_MOD,             ONLY : GET_DAY_OF_WEEK_LT,  GET_YEAR
      USE TRACERID_MOD,         ONLY : IDBFCO,  IDBFNO,  IDTACET
      USE TRACERID_MOD,         ONLY : IDTALD2, IDTALK4, IDTC2H6
      USE TRACERID_MOD,         ONLY : IDTC3H8, IDTCH2O, IDTCO
      USE TRACERID_MOD,         ONLY : IDTMEK,  IDTNO,   IDTPRPE 
      USE TRACERID_MOD,         ONLY : IDTGLYX, IDTMGLY, IDTBENZ
      USE TRACERID_MOD,         ONLY : IDTTOLU, IDTXYLE, IDTC2H4
      USE TRACERID_MOD,         ONLY : IDTC2H2, IDTGLYC, IDTHAC
      USE TRACERID_MOD,         ONLY : IDTNO2
      USE TRANSFER_MOD,         ONLY : TRANSFER_2D
      USE TRACERID_MOD,         ONLY : IDBFBENZ,IDBFTOLU,IDBFXYLE
      USE TRACERID_MOD,         ONLY : IDBFGLYX,IDBFMGLY,IDBFC2H4
      USE TRACERID_MOD,         ONLY : IDBFC2H2,IDBFGLYC,IDBFHAC
![eml 
      USE TIME_MOD,             ONLY : GET_HISTYR
      USE REGRID_A2A_MOD,       ONLY : DO_REGRID_A2A
!eml]
      ! for CAC / BRAVO emissions fix (ckeller, 11/15/12)
      USE LOGICAL_MOD,          ONLY : LBRAVO, LCAC, LEMEP
      USE BRAVO_MOD,            ONLY : GET_BRAVO_MASK
      USE CAC_ANTHRO_MOD,       ONLY : GET_CANADA_MASK
      USE EMEP_MOD,             ONLY : GET_EUROPE_MASK

      USE CMN_SIZE_MOD               ! Size parameters
      USE CMN_O3_MOD                 ! FSCLYR
      USE CMN_DIAG_MOD               ! ND29, ND32, ND34


      IMPLICIT NONE
#     include "define.h"
!
! !INPUT PARAMETERS:
!
      LOGICAL,        INTENT(IN)    :: am_I_Root   ! Are we on the root CPU?
      TYPE(OptInput), INTENT(IN)    :: Input_Opt   ! Input Options object
      TYPE(MetState), INTENT(IN)    :: State_Met   ! Meteorology State object
!
! !INPUT/OUTPUT PARAMETERS:
!
      TYPE(ChmState), INTENT(INOUT) :: State_Chm   ! Chemistry State object
!
! !OUTPUT PARAMETERS:
!
      INTEGER,        INTENT(OUT)   :: RC          ! Success or failure?
!
! !LOCAL VARIABLES:
!            
      LOGICAL                       :: WEEKDAY
      LOGICAL, SAVE                 :: FIRST = .TRUE.
      LOGICAL, SAVE                 :: DO_ND29, DO_ND32, DO_ND34
      INTEGER                       :: AS, I, J, N, NN, DOW_LT
      INTEGER                       :: SIM_YEAR
      REAL*4                        :: ARRAY(IIPAR,JJPAR,1)
      REAL*8,  SAVE                 :: MOLWT(NBFMAX)
      REAL*8                        :: TOTAL, BXHEIGHT_CM, EPA_NEI
      CHARACTER(LEN=255)            :: FILENAME 
![eml
      CHARACTER(LEN=4  )            :: CHISTYR
      CHARACTER(LEN=255)            :: ED_FILENAME
      REAL*4                        :: GENERIC_1x1(I1x1,J1x1-1)
      REAL*8, TARGET                :: GENERIC_8_1x1(I1x1,J1x1-1)
      REAL*8                        :: TEMP_ED(IIPAR,JJPAR,1), HIST_TAU
!eml]
      CHARACTER(LEN=255)            :: LLFILENAME
      REAL*8, POINTER               :: INGRID   (:,:) => NULL()
      REAL*8                        :: OUTGRID(IIPAR,JJPAR)
      
      ! External functions
      REAL*8,  EXTERNAL             :: BOXVL

      REAL*8                        :: BF_CO( IIPAR, JJPAR )  ! Biofuel emission of CO [molec/cm2/s]

      ! For fields from Input_Opt
      LOGICAL                       :: LFUTURE
      LOGICAL                       :: LNEI99
      LOGICAL                       :: LSTREETS
      LOGICAL                       :: LRETRO
      LOGICAL                       :: LNEI05
      LOGICAL                       :: LHIST
      LOGICAL                       :: ITS_A_H2HD_SIM

      !=================================================================
      !   B i o f u e l   B u r n i n g   B e g i n s   H e r e !!
      !=================================================================

      ! Assume success
      RC             =  GIGC_SUCCESS

      ! Copy values from Input_Opt
      LFUTURE        = Input_Opt%LFUTURE
      LNEI99         = Input_Opt%LNEI99
      LSTREETS       = Input_Opt%LSTREETS
      LRETRO         = Input_Opt%LRETRO
      LNEI05         = Input_Opt%LNEI05
      LHIST          = Input_Opt%LHIST
      ITS_A_H2HD_SIM = Input_Opt%ITS_A_H2HD_SIM

      ! First-time initialization
      IF ( FIRST ) THEN

         ! Allocate and zero the BIOFUEL array 
         CALL INIT_BIOFUEL

         ! Flags for whether or not to archive diagnostics
         DO_ND29 = ( ND29 > 0 .and. IDBFCO  /= 0 ) 
         DO_ND32 = ( ND32 > 0 .and. IDBFNO /= 0  ) 
         DO_ND34 = ( ND34 > 0                    ) 

         ! Fancy output..
         WRITE( 6, '(a)'   ) REPEAT( '=', 79 )
         WRITE( 6, '(a,/)' ) 'B I O F U E L   E M I S S I O N S'

         !==============================================================
         ! GEOS-CHEM has the following biofuel burning species:
         !
         !    Species   Index   CTM Tracer #   Units as read from file
         !    ---------------------------------------------------------
         !      NOX       1          1         [kg NOx /box/year]
         !      CO        2          4         [kg CO  /box/year]
         !      ALK4      3          5         [kg C   /box/year]
         !      ACET      4          9         [kg C   /box/year]
         !      MEK       5          10        [kg C   /box/year]
         !      ALD2      6          11        [kg C   /box/year]
         !      PRPE      7          18        [kg C   /box/year]
         !      C3H8      8          19        [kg C   /box/year]
         !      CH2O      9          20        [kg CH2O/box/year]
         !      C2H6      10         21        [kg C   /box/year]
         !
         ! These emissions are converted to [molec/cm3/s] (or 
         ! [molec C/cm3/s] for hydrocarbons), since the chemistry
         ! requires these units.
         !
         ! There are NBFMAX=10 maximum allowed biofuel species, but 
         ! only NBFTRACE of these are actually emitted.  Species are 
         ! turned off/on with the switches in the "tracer.dat" file.
         !
         ! The BIOFUEL array is only of size NBFTRACE, to save memory.
         ! We only read in the NBFTRACE species that are emitted.
         !
         ! Biofuel burning emissions are aseasonal, so we only have
         ! to read from disk on the very first model timestep. 
         ! However, we have to convert from kg --> molec/cm3/s every
         ! timestep to ensure that we use the box heights and box
         ! volumes throughout the year, instead of only at the
         ! first timestep (bmy, 5/3/02)
         !==============================================================
         FILENAME = TRIM( DATA_DIR )          // 
     &              'biofuel_200202/biofuel.' // GET_NAME_EXT_2D() // 
     &              '.'                       // GET_RES_EXT()

         ! Echo filename to log file
         WRITE( 6, 110 ) TRIM( FILENAME )

         ! Loop over the emitted biofuel burning tracers only
         DO N = 1, NBFTRACE

            ! NN is the actual CTM tracer number of species N
            NN = BFTRACE(N)

            ! Test for each tracer
            ! Replaced NOx with NO (mpayer, 3/14/13)
            IF ( NN == IDTNO ) THEN

               !----------------
               ! Biofuel NOx
               !----------------

               ! Read biofuel NOx emissions in [kg/box/yr] -- tracer #1
![eml
               IF ( LHIST ) THEN

                  !-----------------------------------------------------
                  ! Historical emissions of NOX
                  !-----------------------------------------------------

                  WRITE(CHISTYR, '(I4)') GET_HISTYR()
                  HIST_TAU = GET_TAU0(1,1,GET_HISTYR())

                  ED_FILENAME = TRIM( DATA_DIR_1x1 )                // 
     &                          'historical_emissions_201203/NOx/'  //
     &                          'EDGAR.BCNOX.'    //     CHISTYR    //
     &                          'generic.1x1'

                  CALL READ_BPCH2(ED_FILENAME, 'EDGAR-2D', 1,
     &                            HIST_TAU,    I1x1,       J1x1-1,
     &                            1,          GENERIC_1x1, QUIET=.TRUE.)

                  ! Cast from REAL*4 to REAL*8
                  GENERIC_8_1x1 = GENERIC_1x1

                  ! File with lat/lon edges for regridding
                  LLFILENAME = TRIM( DATA_DIR_1x1) //
     &              'MAP_A2A_Regrid_201203/MAP_A2A_latlon_generic1x1.nc'

                  ! Regrid to current model resolution
                  INGRID => GENERIC_8_1x1
                  CALL DO_REGRID_A2A( LLFILENAME, I1x1,    J1x1-1,
     &                                INGRID,     OUTGRID, IS_MASS=1,
     &                                netCDF=.TRUE. )
                  BIOFUEL_KG(N,:,:) = OUTGRID  
                  
                  ! Free pointer
                  NULLIFY( INGRID )

               ELSE

                  CALL READ_BPCH2( FILENAME, 'BIOFSRCE', 1 , 
     &                             0d0,       IIPAR,     JJPAR,     
     &                             1,         ARRAY,     QUIET=.TRUE. ) 
                          
                  ! Cast from REAL*4 to REAL*8, resize to (IIPAR,JJPAR)
                  BIOFUEL_KG(N,:,:) = ARRAY(:,:,1)
               
               ENDIF
!eml]
     
               ! Compute future NOx emissions (if necessary)
               IF ( LFUTURE ) THEN
                  CALL SCALE_FUTURE( 'NOxbf', BIOFUEL_KG(N,:,:) )
               ENDIF

               ! Compute total of biofuel NOx
               TOTAL = SUM( BIOFUEL_KG(N,:,:) ) * 1d-9
               WRITE( 6, 120 ) 'NO ', TOTAL, '[Tg  /yr]'
               
               ! Define MOLWT for use below
               MOLWT(N) = 46d-3

            ELSE IF ( NN == IDTCO ) THEN

               !----------------
               ! Biofuel CO
               !----------------

               ! Read biofuel CO emissions in [kg/box/yr] -- tracer #4
               CALL READ_BPCH2( FILENAME, 'BIOFSRCE', 4, 
     &                          0d0,       IIPAR,     JJPAR,     
     &                          1,         ARRAY,     QUIET=.TRUE. ) 

               ! Cast from REAL*4 to REAL*8, resize to (IIPAR,JJPAR)
               BIOFUEL_KG(N,:,:) = ARRAY(:,:,1)
               BF_CO             = ARRAY(:,:,1)

               ! Scale CO to account for oxidation of extra VOC's
               CALL SCALE_BIOFUEL_CO( BIOFUEL_KG(N,:,:) )
               
               ! Compute future CO emissions (if necessary)
               IF ( LFUTURE ) THEN
                  CALL SCALE_FUTURE( 'CObf', BIOFUEL_KG(N,:,:) )
               ENDIF

               ! Print total CO
               TOTAL = SUM( BIOFUEL_KG(N,:,:) ) * 1d-9
               WRITE( 6, 120 ) 'CO  ', TOTAL, '[Tg  /yr]'

               ! Define MOLWT for use below
               MOLWT(N) = 28d-3

            ELSE IF ( NN == IDTALK4 ) THEN

               !----------------
               ! Biofuel ALK4
               !----------------

               ! Read biofuel ALK4 emissions in [kg/box/yr] -- tracer #5
               CALL READ_BPCH2( FILENAME, 'BIOFSRCE', 5, 
     &                          0d0,       IIPAR,     JJPAR,     
     &                          1,         ARRAY,     QUIET=.TRUE. ) 

               ! Cast from REAL*4 to REAL*8, resize to (IIPAR,JJPAR)
               BIOFUEL_KG(N,:,:) = ARRAY(:,:,1)

               ! Compute future ALK4 emissions (if necessary)
               IF ( LFUTURE ) THEN
                  CALL SCALE_FUTURE( 'VOCbf', BIOFUEL_KG(N,:,:) )
               ENDIF

               ! Compute total ALK4
               TOTAL = SUM( BIOFUEL_KG(N,:,:) ) * 1d-9
               WRITE( 6, 120 ) 'ALK4', TOTAL, '[Tg C/yr]'

               ! Define MOLWT for use below
               MOLWT(N) = 12d-3

            ELSE IF ( NN == IDTACET ) THEN

               !----------------
               ! Biofuel ACET
               !----------------

               ! Read biofuel ACET emissions in [kg/box/yr] -- tracer #9
               CALL READ_BPCH2( FILENAME, 'BIOFSRCE', 9, 
     &                          0d0,       IIPAR,     JJPAR,     
     &                          1,         ARRAY,     QUIET=.TRUE. ) 

               ! Cast from REAL*4 to REAL*8, resize to (IIPAR,JJPAR)
               BIOFUEL_KG(N,:,:) = ARRAY(:,:,1)

               ! Scale to match a posteriori source (bdf, bmy, 9/10/01)
               CALL SCALE_BIOFUEL_ACET( BIOFUEL_KG(N,:,:) )

               ! Compute future ACET emissions (if necessary)
               IF ( LFUTURE ) THEN
                  CALL SCALE_FUTURE( 'VOCbf', BIOFUEL_KG(N,:,:) )
               ENDIF

               ! Compute total ACET
               TOTAL = SUM( BIOFUEL_KG(N,:,:) ) * 1d-9
               WRITE( 6, 120 ) 'ACET', TOTAL, '[Tg C/yr]'

               ! Define MOLWT for use below
               MOLWT(N) = 12d-3

            ELSE IF ( NN == IDTMEK ) THEN

               !----------------
               ! Biofuel MEK
               !----------------

               ! Read biofuel MEK emissions in [kg/box/yr] -- tracer #10
               CALL READ_BPCH2( FILENAME, 'BIOFSRCE', 10, 
     &                          0d0,       IIPAR,     JJPAR,      
     &                          1,         ARRAY,     QUIET=.TRUE. ) 

               ! Cast from REAL*4 to REAL*8, resize to (IIPAR,JJPAR)
               BIOFUEL_KG(N,:,:) = ARRAY(:,:,1)

               ! Compute future MEK emissions (if necessary)
               IF ( LFUTURE ) THEN
                  CALL SCALE_FUTURE( 'VOCbf', BIOFUEL_KG(N,:,:) )
               ENDIF

               ! Compute total MEK
               TOTAL = SUM( BIOFUEL_KG(N,:,:) ) * 1d-9
               WRITE( 6, 120 ) 'MEK ', TOTAL, '[Tg C/yr]'

               ! Define MOLWT for use below
               MOLWT(N) = 12d-3

            ELSE IF ( NN == IDTALD2 ) THEN

               !----------------
               ! Biofuel ALD2
               !----------------

               ! Read biofuel ALD2 emissions in [kg/box/yr] -- tracer #11
               CALL READ_BPCH2( FILENAME, 'BIOFSRCE', 11, 
     &                          0d0,       IIPAR,     JJPAR,      
     &                          1,         ARRAY,     QUIET=.TRUE. ) 

               ! Cast from REAL*4 to REAL*8, resize to (IIPAR,JJPAR)
               BIOFUEL_KG(N,:,:) = ARRAY(:,:,1)

               ! Compute future ALD2 emissions (if necessary)
               IF ( LFUTURE ) THEN
                  CALL SCALE_FUTURE( 'VOCbf', BIOFUEL_KG(N,:,:) )
               ENDIF

               ! Compute total ALD2
               TOTAL = SUM( BIOFUEL_KG(N,:,:) ) * 1d-9
               WRITE( 6, 120 ) 'ALD2', TOTAL, '[Tg C/yr]'

               ! Define MOLWT for use below
               MOLWT(N) = 12d-3

            ELSE IF ( NN == IDTPRPE ) THEN

               !----------------
               ! Biofuel PRPE
               !----------------

               ! Read biofuel PRPE emissions in [kg/box/yr] -- tracer #18
               CALL READ_BPCH2( FILENAME, 'BIOFSRCE', 18, 
     &                          0d0,       IIPAR,     JJPAR,      
     &                          1,         ARRAY,     QUIET=.TRUE. ) 

               ! Cast from REAL*4 to REAL*8, resize to (IIPAR,JJPAR)
               BIOFUEL_KG(N,:,:) = ARRAY(:,:,1)

               ! Compute future PRPE emissions (if necessary)
               IF ( LFUTURE ) THEN
                  CALL SCALE_FUTURE( 'VOCbf', BIOFUEL_KG(N,:,:) )
               ENDIF

               ! Compute total PRPE
               TOTAL = SUM( BIOFUEL_KG(N,:,:) ) * 1d-9
               WRITE( 6, 120 ) 'PRPE', TOTAL, '[Tg C/yr]'

               ! Define MOLWT for use below
               MOLWT(N) = 12d-3

            ELSE IF ( NN == IDTC3H8 ) THEN

               !----------------
               ! Biofuel C3H8
               !----------------

               ! Read biofuel C3H8 emissions in [kg/box/yr] -- tracer #19
               CALL READ_BPCH2( FILENAME, 'BIOFSRCE', 19, 
     &                          0d0,       IIPAR,     JJPAR,      
     &                          1,         ARRAY,     QUIET=.TRUE. ) 

               ! Cast from REAL*4 to REAL*8, resize to (IIPAR,JJPAR)
               BIOFUEL_KG(N,:,:) = ARRAY(:,:,1)

               ! Compute future C3H8 emissions (if necessary)
               IF ( LFUTURE ) THEN
                  CALL SCALE_FUTURE( 'VOCbf', BIOFUEL_KG(N,:,:) )
               ENDIF

               ! Compute total C3H8
               TOTAL = SUM( BIOFUEL_KG(N,:,:) ) * 1d-9
               WRITE( 6, 120 ) 'C3H8', TOTAL, '[Tg C/yr]'

               ! Define MOLWT for use below
               MOLWT(N) = 12d-3

            ELSE IF ( NN == IDTCH2O ) THEN

               !----------------
               ! Biofuel CH2O
               !----------------

               ! Read biofuel CH2O emissions in [kg/box/yr] -- tracer #20
               CALL READ_BPCH2( FILENAME, 'BIOFSRCE', 20, 
     &                          0d0,       IIPAR,     JJPAR,      
     &                          1,         ARRAY,     QUIET=.TRUE. ) 

               ! Cast from REAL*4 to REAL*8, resize to (IIPAR,JJPAR)
               BIOFUEL_KG(N,:,:) = ARRAY(:,:,1)

               ! Compute future CH2O emissions (if necessary)
               IF ( LFUTURE ) THEN
                  CALL SCALE_FUTURE( 'VOCbf', BIOFUEL_KG(N,:,:) )
               ENDIF

               ! Compute total CH2O
               TOTAL = SUM( BIOFUEL_KG(N,:,:) ) * 1d-9
               WRITE( 6, 120 ) 'CH2O', TOTAL, '[Tg  /yr]'

               ! Define MOLWT for use below
               MOLWT(N) = 30d-3

            ELSE IF ( NN == IDTC2H6 ) THEN

               !----------------
               ! Biofuel C2H6
               !----------------

               ! Read biofuel C2H6 emissions in [kg/box/yr] -- tracer #21
               CALL READ_BPCH2( FILENAME, 'BIOFSRCE', 21, 
     &                          0d0,       IIPAR,     JJPAR,      
     &                          1,         ARRAY,     QUIET=.TRUE. ) 

               ! Cast from REAL*4 to REAL*8, resize to (IIPAR,JJPAR)
               BIOFUEL_KG(N,:,:) = ARRAY(:,:,1)

               ! Compute future C2H6 emissions (if necessary)
               IF ( LFUTURE ) THEN
                  CALL SCALE_FUTURE( 'VOCbf', BIOFUEL_KG(N,:,:) )
               ENDIF 

               ! Compute total C2H6
               TOTAL = SUM( BIOFUEL_KG(N,:,:) ) * 1d-9
               WRITE( 6, 120 ) 'C2H6', TOTAL, '[Tg C/yr]'
               
               ! Define MOLWT for use below
               MOLWT(N) = 12d-3

            ELSE IF ( NN == IDTGLYX ) THEN

               !----------------
               ! Biofuel GLYX
               !----------------

               ! Emission ratio GLYX/CO = 6.62d-3 [mole/mole]
               BIOFUEL_KG(N,:,:) = 
     &          BF_CO(:,:) / 28d-3 * 58d-3 * 6.62d-3      ! [kg/box/yr]

               ! Compute total GLYX
               TOTAL = SUM( BIOFUEL_KG(N,:,:) ) * 1d-9
               WRITE( 6, 120 ) 'GLYX', TOTAL, '[Tg/yr]'

               ! Define MOLWT for use below
               MOLWT(N) = 58d-3

 
            ELSE IF ( NN == IDTMGLY ) THEN

               !----------------
               ! Biofuel MGLY
               !----------------

               ! Emission ratio MGLY/CO = 3.47d-3 [mole/mole]
               BIOFUEL_KG(N,:,:) = 
     &          BF_CO(:,:) / 28d-3 * 72d-3 * 3.47d-3      ! [kg/box/yr]

               ! Compute total MGLY
               TOTAL = SUM( BIOFUEL_KG(N,:,:) ) * 1d-9
               WRITE( 6, 120 ) 'MGLY', TOTAL, '[Tg/yr]'

               ! Define MOLWT for use below
               MOLWT(N) = 72d-3

            ELSE IF ( NN == IDTBENZ ) THEN

               !----------------
               ! Biofuel BENZ
               !----------------

               ! Emission ratio BENZ/CO = 4.06d-3 [mole/mole]
               BIOFUEL_KG(N,:,:) = 
     &          BF_CO(:,:) / 28d-3 * 12d-3 * 6d0 * 4.06d-3      ! [kg C/box/yr]

               ! Compute total BENZ
               TOTAL = SUM( BIOFUEL_KG(N,:,:) ) * 1d-9
               WRITE( 6, 120 ) 'BENZ', TOTAL, '[Tg C/yr]'

               ! Define MOLWT for use below
               MOLWT(N) = 12d-3


            ELSE IF ( NN == IDTTOLU ) THEN

               !----------------
               ! Biofuel TOLU
               !----------------

               ! Emission ratio TOLU/CO = 2.01d-3 [mole/mole]
               BIOFUEL_KG(N,:,:) = 
     &          BF_CO(:,:) / 28d-3 * 12d-3 * 7d0 * 2.01d-3      ! [kg C/box/yr]

               ! Compute total TOLU
               TOTAL = SUM( BIOFUEL_KG(N,:,:) ) * 1d-9
               WRITE( 6, 120 ) 'TOLU', TOTAL, '[Tg C/yr]'

               ! Define MOLWT for use below
               MOLWT(N) = 12d-3

            ELSE IF ( NN == IDTXYLE ) THEN

               !----------------
               ! Biofuel XYLE
               !----------------

               ! Emission ratio XYLE/CO = 0.82d-3 [mole/mole]
               BIOFUEL_KG(N,:,:) = 
     &          BF_CO(:,:) / 28d-3 * 12d-3 * 8d0 * 0.82d-3      ! [kg C/box/yr]

               ! Compute total XYLE
               TOTAL = SUM( BIOFUEL_KG(N,:,:) ) * 1d-9
               WRITE( 6, 120 ) 'XYLE', TOTAL, '[Tg C/yr]'

               ! Define MOLWT for use below
               MOLWT(N) = 12d-3

            ELSE IF ( NN == IDTC2H4 ) THEN

               !----------------
               ! Biofuel C2H4
               !----------------

               ! Emission ratio C2H4/CO = 15.7d-3 [mole/mole]
               BIOFUEL_KG(N,:,:) = 
     &          BF_CO(:,:) / 28d-3 * 12d-3 * 2d0 * 15.7d-3      ! [kg C/box/yr]

               ! Compute total C2H4
               TOTAL = SUM( BIOFUEL_KG(N,:,:) ) * 1d-9
               WRITE( 6, 120 ) 'C2H4', TOTAL, '[Tg C/yr]'

               ! Define MOLWT for use below
               MOLWT(N) = 12d-3

            ELSE IF ( NN == IDTC2H2 ) THEN

               !----------------
               ! Biofuel C2H2
               !----------------

               ! Emission ratio C2H2/CO = 19d-3 [mole/mole]
               BIOFUEL_KG(N,:,:) = 
     &          BF_CO(:,:) / 28d-3 * 12d-3 * 2d0 * 19d-3      ! [kg C/box/yr]

               ! Compute total C2H2
               TOTAL = SUM( BIOFUEL_KG(N,:,:) ) * 1d-9
               WRITE( 6, 120 ) 'C2H2', TOTAL, '[Tg C/yr]'

               ! Define MOLWT for use below
               MOLWT(N) = 12d-3

            ELSE IF ( NN == IDTGLYC ) THEN

               !----------------
               ! Biofuel GLYC
               !----------------

               ! Emission ratio GLYC/CO = 3.66d-3 [mole/mole]
               BIOFUEL_KG(N,:,:) = 
     &          BF_CO(:,:) / 28d-3 * 60d-3 * 3.66d-3      ! [kg/box/yr]

               ! Compute total GLYC
               TOTAL = SUM( BIOFUEL_KG(N,:,:) ) * 1d-9
               WRITE( 6, 120 ) 'GLYC', TOTAL, '[Tg/yr]'

               ! Define MOLWT for use below
               MOLWT(N) = 60d-3

            ELSE IF ( NN == IDTHAC  ) THEN

               !----------------
               ! Biofuel HAC
               !----------------

               ! Emission ratio HAC/CO = 3.31d-3 [mole/mole]
               BIOFUEL_KG(N,:,:) = 
     &          BF_CO(:,:) / 28d-3 * 74d-3 * 3.31d-3      ! [kg/box/yr]

               ! Compute total HAC
               TOTAL = SUM( BIOFUEL_KG(N,:,:) ) * 1d-9
               WRITE( 6, 120 ) 'HAC', TOTAL, '[Tg/yr]'

               ! Define MOLWT for use below
               MOLWT(N) = 74d-3

            ENDIF
         ENDDO

         ! Reset first time flag
         FIRST = .FALSE.

         ! Fancy output
         WRITE( 6, '(a)' ) REPEAT( '=', 79 )
      ENDIF   

      !=================================================================
      ! Do the following on each emission timestep...
      ! 
      ! Convert from [kg/box/yr] (or [kg C/box/yr]) to [molec/cm3/s] 
      ! (or [molec C/cm3/s]), since the emissions need to be in these 
      ! units for the chemistry.  Now use parallel DO loops. 
      !
      ! NOTE: Need to do the unit conversion outside the IF (FIRST)
      ! block, so that we use the same airmass quantities as are used
      ! for the diagnostics. (bmy, 5/30/02)
      !
      ! Also archive diagnostics w/in parallel loop (bmy, 5/30/02)
      !=================================================================

      ! get emissions year to test Streets
      IF ( FSCALYR < 0 ) THEN
         SIM_YEAR = GET_YEAR()
      ELSE
         SIM_YEAR = FSCALYR
      ENDIF

!$OMP PARALLEL DO
!$OMP+DEFAULT( SHARED )
!$OMP+PRIVATE( I, J, BXHEIGHT_CM, N, NN, EPA_NEI, DOW_LT, WEEKDAY )
      DO J = 1, JJPAR
      DO I = 1, IIPAR

         ! BXHEIGHT_CM = the surface grid box height in cm
         BXHEIGHT_CM = State_Met%BXHEIGHT(I,J,1) * 1d2

         ! Loop over all biofuel tracers
         DO N = 1, NBFTRACE

            ! Get GEOS-CHEM tracer number
            NN = BFTRACE(N)

            ! Biofuel emissions in [molec/cm3/s]
            BIOFUEL(N,I,J) = BIOFUEL_KG(N,I,J)                  * 
     &                       ( 6.023d23 / MOLWT(N)            ) /
     &                       ( 365d0 * 86400d0 * BOXVL(I,J,1,State_Met))

            !-----------------------------------------------------------
            ! RETRO anthropogenic emissions include residential biofuel,
            ! so set this to zero if we are using RETRO for anthro VOCs
            ! (dbm, 8/18/2011)
            !-----------------------------------------------------------
            IF ( LRETRO ) THEN
               IF ( (NN == IDTC2H2) .or. (NN == IDTC2H4) .or.
     &              (NN == IDTPRPE) .or.
     &              (NN == IDTC3H8) .or. (NN == IDTALK4) .or.
     &              (NN == IDTCH2O) .or. (NN == IDTALD2) .or. 
     &              (NN == IDTACET) .or. (NN == IDTMEK ) .or.
     &              (NN == IDTBENZ) .or. (NN == IDTTOLU) .or.
     &              (NN == IDTXYLE) ) THEN

                  BIOFUEL(N,I,J) = 0.d0

               ENDIF
            ENDIF

            !-----------------------------------------------------------
            ! Overwrite biofuels w/ EPA/NEI emissions over the USA
            !
            ! NOTE: The NEI05 inventory only contains anthro emissions,
            ! so we are forced to take the biofuel emissions over the
            ! USA from the NEI99 inventory.  (bmy, 2/7/11)
            !-----------------------------------------------------------
![eml Not if historical or not NOx
            IF( .not. LHIST .or. BFTRACE(N) .ne. IDTNO ) THEN
               ! If EPA/NEI99 emissions are turned on....
               IF ( LNEI99 .or. LNEI05 ) THEN

                  ! If we are over the USA ...
                  IF ( GET_USA_MASK( I, J ) > 0d0 ) THEN
  
                     ! Determine if we should use weekday or weekend NEI
                     ! emissions at grid box (I,J,L).  Since NEI is over
                     ! the US, then weekend is Sat/Sun.
                     DOW_LT  = GET_DAY_OF_WEEK_LT( I, J, 1 )
                     WEEKDAY = ( DOW_LT > 0 .and. DOW_LT < 6 )

                     ! Get GEOS-CHEM tracer number
                     NN      = BFTRACE(N)

                     ! We do not have EPA/NEI biofuel emission.  
                     ! Use default emission for the newly added species. 
                     ! (tmf, 1/8/08) 
                     IF ( (NN /= IDTGLYX) .and. (NN /= IDTMGLY) .and. 
     &                    (NN /= IDTBENZ) .and. (NN /= IDTTOLU) .and.
     &                    (NN /= IDTXYLE) .and. (NN /= IDTC2H4) .and.
     &                    (NN /= IDTC2H2) .and. (NN /= IDTGLYC) .and.          
     &                    (NN /= IDTHAC ) ) THEN

               ! Determine if we should use weekday or weekend NEI
               ! emissions at grid box (I,J,L).  Since NEI is over
               ! the US, then weekend is Sat/Sun.
                        DOW_LT       = GET_DAY_OF_WEEK_LT( I, J, 1 )
                        WEEKDAY      = ( DOW_LT > 0 .and. DOW_LT < 6 )
               
               ! Get EPA/NEI biofuel [molec/cm2/s or atoms C/cm2/s]
                        EPA_NEI = GET_EPA_BIOFUEL( I, J, NN, WEEKDAY )

                        ! Convert [molec/cm2/s] to [molec/cm3/s]
                        BIOFUEL(N,I,J) = EPA_NEI / BXHEIGHT_CM
                  
                     ENDIF
                  ENDIF
               ENDIF

               !-----------------------------------------------------------
               ! If we are over SE ASIA and are using Streets 2006 (that is
               ! emission year is GE 2006), set BIOFUEL to zero since they
               ! are already accounted for (phs, 3/17/08)
               !-----------------------------------------------------------
               IF ( LSTREETS .and. ( SIM_YEAR >= 2001 ) ) THEN

                  ! If we are over the SE Asia region
                  IF ( GET_SE_ASIA_MASK( I, J ) > 0d0 ) THEN

                     ! Only zero BIOFUEL for tracers included in Streets emiss
                     IF ( (NN /= IDTGLYX) .AND. (NN /= IDTMGLY) .AND.
     &                    (NN /= IDTGLYC) .AND. (NN /= IDTHAC ) .AND.
     &                    (NN /= IDTBENZ) .AND. (NN /= IDTTOLU) .AND.
     &                    (NN /= IDTXYLE) .AND. (NN /= IDTC2H4) .AND. 
     &                    (NN /= IDTC2H2) ) THEN

                        BIOFUEL(N,I,J) = 0.d0

                     ENDIF
                  ENDIF
               ENDIF

               !--------------------------------------------------------
               ! BRAVO anthropogenic emissions include residential 
               ! biofuel, so set this to zero if we are using BRAVO
               ! (ckeller, 11/15/2012)
               !--------------------------------------------------------
               IF ( LBRAVO .AND. .NOT. LHIST ) THEN

                  ! If we are over the BRAVO region
                  IF ( GET_BRAVO_MASK( I, J ) > 0d0 ) THEN

                     ! If it's a BRAVO species 
                     IF ( (NN == IDTNO) .or. (NN == IDTCO) ) THEN

                        BIOFUEL(N,I,J) = 0.d0

                     ENDIF
                  ENDIF
               ENDIF

               !--------------------------------------------------------
               ! CAC anthropogenic emissions include residential 
               ! biofuel, so set this to zero if we are using CAC
               ! (ckeller, 11/15/2012)
               !--------------------------------------------------------
               IF ( LCAC .AND. .NOT. LHIST ) THEN

                  ! If we are over the CAC region
                  IF ( GET_CANADA_MASK( I, J ) > 0d0 ) THEN

                     ! If it's a CAC species 
                     IF ( (NN == IDTNO) .or. (NN == IDTCO) ) THEN

                        BIOFUEL(N,I,J) = 0.d0

                     ENDIF
                  ENDIF
               ENDIF

               !--------------------------------------------------------
               ! EMEP anthropogenic emissions include residential 
               ! biofuel, so set this to zero if we are using EMEP
               ! (ckeller, 11/15/2012)
               !--------------------------------------------------------
               IF ( LEMEP .AND. .NOT. LHIST ) THEN

                  ! If we are over the EMEP region
                  IF ( GET_EUROPE_MASK( I, J ) > 0d0 ) THEN

                     ! If it's an EMEP species 
<<<<<<< HEAD
                     IF ( (NN == IDTNO)   .OR. (NN == IDTCO)   .OR.
=======
                     IF ( (NN == IDTNO)  .OR. (NN == IDTCO)   .OR.
>>>>>>> 4674865e
     &                    (NN == IDTALK4) .OR. (NN == IDTMEK)  .OR.
     &                    (NN == IDTALD2) .OR. (NN == IDTPRPE) .OR. 
     &                    (NN == IDTC2H6) ) THEN

                        BIOFUEL(N,I,J) = 0.d0

                     ENDIF
                  ENDIF
               ENDIF

            ENDIF
         ENDDO  

         ! ND29 -- CO source diagnostics [molec/cm2/s]
         IF ( DO_ND29 ) THEN

            IF ( ITS_A_H2HD_SIM ) THEN
               AD29(I,J,3) = AD29(I,J,3) + ( BIOFUEL(IDBFCO,I,J) * 
     &                                       BXHEIGHT_CM ) * 1.189d0
            ELSE
               AD29(I,J,3) = AD29(I,J,3) + ( BIOFUEL(IDBFCO,I,J) * 
     &                                       BXHEIGHT_CM )
            ENDIF

         ENDIF

         ! ND32 -- NOx source diagnostics [molec/cm2/s]
         IF ( DO_ND32 ) THEN 
            AD32_bf(I,J) = AD32_bf(I,J) + ( BIOFUEL(IDBFNO,I,J) * 
     &                                      BXHEIGHT_CM )
         ENDIF
      ENDDO  
      ENDDO
!$OMP END PARALLEL DO

      ! update aromatics based on CO over US (hotp 11/23/09)
!$OMP PARALLEL DO
!$OMP+DEFAULT( SHARED )
!$OMP+PRIVATE( I, J )
      DO J = 1, JJPAR
      DO I = 1, IIPAR

            !-----------------------------------------------------------
            ! Scale VOC's based on the EPA/NEI99 biofuels over the USA
            !
            ! NOTE: The NEI05 inventory only contains anthro emissions,
            ! so we are forced to take the biofuel emissions over the
            ! USA from the NEI99 inventory.  (bmy, 2/7/11)
            !-----------------------------------------------------------
            IF ( LNEI99 .or. LNEI05 ) THEN

               ! If we are over the USA ...
               IF ( GET_USA_MASK( I, J ) > 0d0 ) THEN
                  ! update aromatics if necessary (hotp 11/20/09)
                  ! molecC/cm3/s XXXX = molec/cm3/s CO * 
                  !                     mol XXXX/mol CO *
                  !                     molec C/molec XXXX

                  ! BENZ (6 carbon/molec)
                  IF ( IDBFBENZ > 0 ) THEN
                     BIOFUEL(IDBFBENZ,I,J) = 
     &                  BIOFUEL(IDBFCO,I,J) * 4.06d-3 * 6.d0
                  ENDIF

                  ! TOLU (7 carbon/molec)
                  IF ( IDBFTOLU > 0 ) THEN
                     BIOFUEL(IDBFTOLU,I,J) = 
     &                  BIOFUEL(IDBFCO,I,J) * 2.01d-3 * 7.d0
                  ENDIF

                  ! XYLE (8 carbon/molec)
                  IF ( IDBFXYLE > 0 ) THEN
                     BIOFUEL(IDBFXYLE,I,J) = 
     &                  BIOFUEL(IDBFCO,I,J) * 0.82d-3 * 8.d0
                  ENDIF

                  ! GLYX (molec/cm3/s)
                  IF ( IDBFGLYX > 0 ) THEN
                     BIOFUEL(IDBFGLYX,I,J) = 
     &                  BIOFUEL(IDBFCO,I,J) * 6.62d-3 
                  ENDIF

                  ! MGLY
                  IF ( IDBFMGLY > 0 ) THEN
                     BIOFUEL(IDBFMGLY,I,J) = 
     &                  BIOFUEL(IDBFCO,I,J) * 3.47d-3 
                  ENDIF

                  ! C2H4 (2 carbons/molec)
                  IF ( IDBFC2H4 > 0 ) THEN
                     BIOFUEL(IDBFC2H4,I,J) = 
     &                  BIOFUEL(IDBFCO,I,J) * 15.7d-3 * 2.d0
                  ENDIF

                  ! C2H2 (2 carbons/molec)
                  IF ( IDBFC2H2 > 0 ) THEN
                     BIOFUEL(IDBFC2H2,I,J) = 
     &                  BIOFUEL(IDBFCO,I,J) * 19.0d-3 * 2.d0
                  ENDIF

                  ! GLYC
                  IF ( IDBFGLYC > 0 ) THEN
                     BIOFUEL(IDBFGLYC,I,J) = 
     &                  BIOFUEL(IDBFCO,I,J) * 3.66d-3
                  ENDIF

                  ! HAC
                  IF ( IDBFHAC > 0 ) THEN
                     BIOFUEL(IDBFHAC,I,J) = 
     &                  BIOFUEL(IDBFCO,I,J) * 3.31d-3             
                  ENDIF

               ENDIF ! USA_MASK

            ENDIF ! LNEI99
      ENDDO ! I
      ENDDO ! J
!$OMP END PARALLEL DO


      ! Save diagnostic information (biofuel burning emissions) (hotp 11/23/09)
      ! ND34 -- archive biofuel burning species [molec/cm2/s] or
      ! [molecC/cm2/s] for species transported as carbon
      IF ( DO_ND34 ) THEN
!$OMP PARALLEL DO
!$OMP+DEFAULT( SHARED )
!$OMP+PRIVATE( I, J, BXHEIGHT_CM, N )
      DO J = 1, JJPAR
      DO I = 1, IIPAR

            ! BXHEIGHT_CM = the surface grid box height in cm
            BXHEIGHT_CM = State_Met%BXHEIGHT(I,J,1) * 1d2

            ! loop over biofuel species
            DO N = 1, NBFTRACE
               ! ND34 -- archive biofuel burning species [molec/cm2/s]
               AD34(I,J,N) = AD34(I,J,N) + ( BIOFUEL(N,I,J) * 
     &                                       BXHEIGHT_CM )
            ENDDO ! NBFTRACE

      ENDDO ! I
      ENDDO ! J
!$OMP END PARALLEL DO
      ENDIF ! ND34

      !=================================================================
      ! FORMAT statements
      !=================================================================
 110  FORMAT( 'BIOFUEL_BURN:  Reading ', a )
 120  FORMAT( 'Sum Biofuel ', a4, 1x, ': ', f9.3, 1x, a9  )

      ! Return to calling program
      END SUBROUTINE BIOFUEL_BURN

!------------------------------------------------------------------------------

      SUBROUTINE SCALE_BIOFUEL_CO( BFARRAY )
!
!******************************************************************************
!  Subroutine SCALE_BIOFUEL_CO multiplies the CO biofuel emissions by scale
!  factors to account for CO production from VOC's that are not explicitly 
!  carried in the chemistry mechanisms. (bnd, bmy, 3/19/01, 7/19/04)
!  
!  Arguments as Input:
!  ============================================================================
!  (1) BFARRAY (REAL*8) : Array containing biofuel burning CO emissions
!
!  NOTES:
!  (1 ) Scale factors were determined by Jennifer Logan (jal@io.harvard.edu),
!       Bryan Duncan (bnd@io.harvard.edu) and Daniel Jacob (djj@io.harvard.edu)
!  (2 ) BFARRAY is now of size (IIPAR,JJPAR) (bmy, 9/28/01)
!  (3 ) Deleted obsolete code from 9/01 (bmy, 11/15/01)
!  (4 ) Now use inquiry functions in "tracer_mod.f" instead of the variable
!        NSRCX (bmy, 7/19/04)
!******************************************************************************
!
      ! References to F90 modules
      USE TRACER_MOD, ONLY : ITS_A_FULLCHEM_SIM, ITS_A_TAGCO_SIM

      USE CMN_SIZE_MOD    ! Size parameters
      
      ! Arguments
      REAL*8, INTENT(INOUT) :: BFARRAY(IIPAR,JJPAR) 

      !=================================================================
      ! SCALE_BIOFUEL_CO begins here!
      !=================================================================
      IF ( ITS_A_FULLCHEM_SIM() ) THEN 

         ! Full chemistry w/ SMVGEAR  -- enhance by 8.6%
         BFARRAY = BFARRAY * 1.086d0

      ELSE IF ( ITS_A_TAGCO_SIM() ) THEN 

         ! Tagged CO -- enhance by 18.9%
         BFARRAY = BFARRAY * 1.189d0

      ENDIF

      ! Return to calling program  
      END SUBROUTINE SCALE_BIOFUEL_CO

!------------------------------------------------------------------------------

      SUBROUTINE SCALE_BIOFUEL_ACET( BFARRAY )
!
!******************************************************************************
!  Subroutine SCALE_BIOFUEL_ACET multiplies the ACET biofuel emissions by a
!  scale factor in order to match the source from the Jacob et al 2001 paper.
!  (bdf, bmy, 9/10/01, 11/15/01)
!  
!  Arguments as Input:
!  ============================================================================
!  (1) BFARRAY (REAL*8) : Array containing biofuel burning ACET emissions
!
!  Reference:
!  ============================================================================
!  Jacob, D.J., B.D. Field, E. Jin, I. Bey, Q. Li, J.A. Logan, and 
!    R.M. Yantosca, Atmospheric budget of acetone, submitted to 
!    Geophys. Res. Lett., 2001. 
!
!  NOTES:
!  (1 ) Adapted from SCALE_BIOMASS_CO (bdf, bmy, 9/10/01)
!  (2 ) BFARRAY is now of size (IIPAR,JJPAR) (bmy, 9/28/01)
!  (3 ) Deleted obsolete code from 9/01 (bmy, 11/15/01)
!******************************************************************************
!
      USE CMN_SIZE_MOD    ! Size parameters
      
      ! Arguments
      REAL*8, INTENT(INOUT) :: BFARRAY(IIPAR,JJPAR) 

      !=================================================================
      ! SCALE_BIOFUEL_ACET begins here!
      !=================================================================

      ! Scale by 0.82 to match the a posteriori source
      BFARRAY = BFARRAY * 0.82d0
        
      ! Return to calling program  
      END SUBROUTINE SCALE_BIOFUEL_ACET

!------------------------------------------------------------------------------

      SUBROUTINE SCALE_FUTURE( NAME, BF )
!
!******************************************************************************
!  Subroutine SCALE_FUTURE applies the IPCC future emissions scale factors
!  to the biofuel emisisons in order to compute the future biofuel emissions
!  for NOx, CO, and VOC's (swu, bmy, 5/30/06)
!
!  Arguments as Input:
!  ============================================================================
!  (1 ) NAME (CHARACTER) : Denotes type of scale factor to use (e.g. NOx)
!  (2 ) BF   (REAL*8   ) : Array w/ biomass burning emisisons [molec/cm2]
!
!  NOTES:
!******************************************************************************
!
      ! References to F90 modules
      USE FUTURE_EMISSIONS_MOD,   ONLY : GET_FUTURE_SCALE_CObf
      USE FUTURE_EMISSIONS_MOD,   ONLY : GET_FUTURE_SCALE_NOxbf
      USE FUTURE_EMISSIONS_MOD,   ONLY : GET_FUTURE_SCALE_VOCbf

      USE CMN_SIZE_MOD               ! Size parameters

      ! Arguments
      REAL*8,           INTENT(INOUT) :: BF(IIPAR,JJPAR)
      CHARACTER(LEN=*), INTENT(IN)    :: NAME

      ! Local variables
      INTEGER                         :: I, J
      
      !=================================================================
      ! SCALE_FUTURE begins here!
      !=================================================================

      IF ( NAME == 'NOxbf' ) THEN

         ! Compute future NOx emissions
!$OMP PARALLEL DO
!$OMP+DEFAULT( SHARED )
!$OMP+PRIVATE( I, J )
         DO J = 1, JJPAR
         DO I = 1, IIPAR
            BF(I,J) = BF(I,J) * GET_FUTURE_SCALE_NOxbf( I, J )
         ENDDO
         ENDDO
!$OMP END PARALLEL DO

      ELSE IF ( NAME == 'CObf' ) THEN

         ! Compute future CO emissions 
!$OMP PARALLEL DO
!$OMP+DEFAULT( SHARED )
!$OMP+PRIVATE( I, J )
         DO J = 1, JJPAR
         DO I = 1, IIPAR
            BF(I,J) = BF(I,J) * GET_FUTURE_SCALE_CObf( I, J )
         ENDDO
         ENDDO
!$OMP END PARALLEL DO
         
      ELSE

         ! Compute future hydrocarbon emissions
!$OMP PARALLEL DO
!$OMP+DEFAULT( SHARED )
!$OMP+PRIVATE( I, J )
         DO J = 1, JJPAR
         DO I = 1, IIPAR
            BF(I,J) = BF(I,J) * GET_FUTURE_SCALE_VOCbf( I, J )
         ENDDO
         ENDDO
!$OMP END PARALLEL DO

      ENDIF

      ! Return to calling program
      END SUBROUTINE SCALE_FUTURE

!------------------------------------------------------------------------------

      SUBROUTINE SET_BFTRACE( am_I_Root )
!
!******************************************************************************
!  Subroutine SET_NBFTRACE sets the NBFTRACE variable with the number of
!  biofuel tracers that are turned on.  This was split off from "tracerid.f"
!  in order to prevent circular module references. (bmy, 11/6/02, 10/3/05)
!
!  NOTES:
!  (1 ) Now make sure all USE statements are USE, ONLY (bmy, 10/3/05
!  30 Jul 2012 - R. Yantosca - Now accept am_I_Root as an argument when
!                              running with the traditional driver main.F
!  14 Mar 2013 - M. Payer    - Replace NOx emissions with NO emissions as part
!                              of removal of NOx-Ox partitioning
!******************************************************************************
!
      ! References to F90 modules
      USE TRACERID_MOD, ONLY : IDBFACET, IDBFALD2, IDBFALK4, IDBFC2H6 
      USE TRACERID_MOD, ONLY : IDBFC3H8, IDBFCH2O, IDBFCO,   IDBFMEK  
      USE TRACERID_MOD, ONLY : IDBFNO,   IDBFPRPE, IDTACET,  IDTALD2 
      USE TRACERID_MOD, ONLY : IDTALK4,  IDTC2H6,  IDTC3H8,  IDTCH2O
      USE TRACERID_MOD, ONLY : IDTCO,    IDTMEK,   IDTNO,    IDTPRPE 

      USE TRACERID_MOD, ONLY : IDBFGLYX, IDBFMGLY, IDBFBENZ, IDBFTOLU
      USE TRACERID_MOD, ONLY : IDBFXYLE, IDBFC2H4, IDBFC2H2, IDBFGLYC
      USE TRACERID_MOD, ONLY : IDBFHAC
      USE TRACERID_MOD, ONLY : IDTGLYX,  IDTMGLY,  IDTBENZ,  IDTTOLU
      USE TRACERID_MOD, ONLY : IDTXYLE,  IDTC2H4,  IDTC2H2,  IDTGLYC
      USE TRACERID_MOD, ONLY : IDTHAC

      LOGICAL, INTENT(IN) :: am_I_Root

      !=================================================================
      ! SET_BFTRACE begins here!
      !=================================================================

      ! Initialize
      NBFTRACE = 0
      
      ! Increment NBFTRACE for each turned on biofuel tracer
      ! Replaced NOx with NO (mpayer, 3/14/13)
      IF ( IDBFNO   /= 0 ) NBFTRACE = NBFTRACE + 1
      IF ( IDBFCO   /= 0 ) NBFTRACE = NBFTRACE + 1 
      IF ( IDBFALK4 /= 0 ) NBFTRACE = NBFTRACE + 1 
      IF ( IDBFACET /= 0 ) NBFTRACE = NBFTRACE + 1 
      IF ( IDBFMEK  /= 0 ) NBFTRACE = NBFTRACE + 1 
      IF ( IDBFALD2 /= 0 ) NBFTRACE = NBFTRACE + 1 
      IF ( IDBFPRPE /= 0 ) NBFTRACE = NBFTRACE + 1 
      IF ( IDBFC3H8 /= 0 ) NBFTRACE = NBFTRACE + 1 
      IF ( IDBFCH2O /= 0 ) NBFTRACE = NBFTRACE + 1 
      IF ( IDBFC2H6 /= 0 ) NBFTRACE = NBFTRACE + 1 
      IF ( IDBFGLYX /= 0 ) NBFTRACE = NBFTRACE + 1 
      IF ( IDBFMGLY /= 0 ) NBFTRACE = NBFTRACE + 1 
      IF ( IDBFBENZ /= 0 ) NBFTRACE = NBFTRACE + 1 
      IF ( IDBFTOLU /= 0 ) NBFTRACE = NBFTRACE + 1 
      IF ( IDBFXYLE /= 0 ) NBFTRACE = NBFTRACE + 1 
      IF ( IDBFC2H4 /= 0 ) NBFTRACE = NBFTRACE + 1 
      IF ( IDBFC2H2 /= 0 ) NBFTRACE = NBFTRACE + 1 
      IF ( IDBFGLYC /= 0 ) NBFTRACE = NBFTRACE + 1 
      IF ( IDBFHAC  /= 0 ) NBFTRACE = NBFTRACE + 1 

      ! Fill BFTRACE w/ appropriate TRACER ID #'s
      ! Replaced NOx with NO (mpayer, 3/14/13)
      IF ( IDBFNO   /= 0 ) BFTRACE(IDBFNO  ) = IDTNO
      IF ( IDBFCO   /= 0 ) BFTRACE(IDBFCO  ) = IDTCO
      IF ( IDBFALK4 /= 0 ) BFTRACE(IDBFALK4) = IDTALK4
      IF ( IDBFACET /= 0 ) BFTRACE(IDBFACET) = IDTACET
      IF ( IDBFMEK  /= 0 ) BFTRACE(IDBFMEK ) = IDTMEK
      IF ( IDBFALD2 /= 0 ) BFTRACE(IDBFALD2) = IDTALD2
      IF ( IDBFPRPE /= 0 ) BFTRACE(IDBFPRPE) = IDTPRPE
      IF ( IDBFC3H8 /= 0 ) BFTRACE(IDBFC3H8) = IDTC3H8
      IF ( IDBFCH2O /= 0 ) BFTRACE(IDBFCH2O) = IDTCH2O  
      IF ( IDBFC2H6 /= 0 ) BFTRACE(IDBFC2H6) = IDTC2H6  
      IF ( IDBFGLYX /= 0 ) BFTRACE(IDBFGLYX) = IDTGLYX
      IF ( IDBFMGLY /= 0 ) BFTRACE(IDBFMGLY) = IDTMGLY
      IF ( IDBFBENZ /= 0 ) BFTRACE(IDBFBENZ) = IDTBENZ
      IF ( IDBFTOLU /= 0 ) BFTRACE(IDBFTOLU) = IDTTOLU
      IF ( IDBFXYLE /= 0 ) BFTRACE(IDBFXYLE) = IDTXYLE
      IF ( IDBFC2H4 /= 0 ) BFTRACE(IDBFC2H4) = IDTC2H4
      IF ( IDBFC2H2 /= 0 ) BFTRACE(IDBFC2H2) = IDTC2H2
      IF ( IDBFGLYC /= 0 ) BFTRACE(IDBFGLYC) = IDTGLYC
      IF ( IDBFHAC  /= 0 ) BFTRACE(IDBFHAC ) = IDTHAC

      ! Echo biofuel tracer information
      IF ( am_I_Root ) THEN
         WRITE( 6, 100 ) BFTRACE( 1:NBFTRACE )
      ENDIF
 100  FORMAT( 'TRACERID: Biofuel burning tracers        :', 20i3 )
      
      END SUBROUTINE SET_BFTRACE

!------------------------------------------------------------------------------

      SUBROUTINE INIT_BIOFUEL
!
!******************************************************************************
!  Subroutine INIT_BIOFUEL allocates and zeroes the BIOFUEL array. 
!  (bmy, 9/12/00, 10/15/02)
!
!  NOTES:
!  (1 ) Increase BIOFUEL array from 2 to NBIOFUEL=10 elements (bmy, 3/15/01)
!  (2 ) Make sure NBFTRACE > 0 before allocating BIOFUEL (bmy, 4/17/01)
!  (3 ) BIOFUEL is now declared (NBFTRACE,IIPAR,JJPAR) (bmy, 9/28/01)
!  (4 ) Deleted obsolete code from 9/01 (bmy, 11/15/01)
!  (5 ) Now references ALLOC_ERR from "error_mod.f".  Also references IDBFNOX,
!        IDBFCO, etc from "tracerid_mod.f" (bmy, 11/6/02)
!  (6 ) Replace LWOODCO w/ LBIOFUEL from "logical_mod.f" (bmy, 7/19/04)
!  (7 ) Remove reference to TRACERID_MOD, it's obsolete (bmy, 10/3/05)
!******************************************************************************
!
      ! References to F90 modules
      USE ERROR_MOD,    ONLY : ALLOC_ERR
      USE LOGICAL_MOD,  ONLY : LBIOFUEL

      USE CMN_SIZE_MOD  ! Size parameters, etc

      ! Local variables
      INTEGER :: AS

      !=================================================================
      ! INIT_BIOFUEL begins here!
      !=================================================================
      IF ( LBIOFUEL .and. NBFTRACE > 0 ) THEN
         ALLOCATE( BIOFUEL( NBFTRACE, IIPAR, JJPAR ), STAT=AS )
         IF ( AS /= 0 ) CALL ALLOC_ERR( 'BIOFUEL' )
         BIOFUEL = 0d0

         ! This is a local array to hold biofuel in kg
         ALLOCATE( BIOFUEL_KG( NBFTRACE, IIPAR, JJPAR ), STAT=AS )
         IF ( AS /= 0 ) CALL ALLOC_ERR( 'BIOFUEL_KG' )
         BIOFUEL_KG = 0d0
      ENDIF

      ! Return to calling program
      END SUBROUTINE INIT_BIOFUEL

!------------------------------------------------------------------------------

      SUBROUTINE CLEANUP_BIOFUEL
!
!******************************************************************************
!  Subroutine CLEANUP_BIOFUEL deallocates the BIOFUEL array (bmy, 9/11/00)
!******************************************************************************
!      
      ! CLEANUP_BIOFUEL begins here!
      IF ( ALLOCATED( BIOFUEL    ) ) DEALLOCATE( BIOFUEL    )
      IF ( ALLOCATED( BIOFUEL_KG ) ) DEALLOCATE( BIOFUEL_KG )

      ! Return to calling program
      END SUBROUTINE CLEANUP_BIOFUEL

!------------------------------------------------------------------------------
      
      END MODULE BIOFUEL_MOD<|MERGE_RESOLUTION|>--- conflicted
+++ resolved
@@ -78,10 +78,7 @@
 !  (21) Emissions for these 9 tracers are scaled from CO emissions. (tmf, 1/7/09)
 !  14 Mar 2013 - M. Payer    - Replace NOx emissions with NO emissions as part
 !                              of removal of NOx-Ox partitioning
-<<<<<<< HEAD
 !  12 Jun 2013 - R. Yantosca - Now declare BIOFUEL_KG w/ the TARGET attribute
-=======
->>>>>>> 4674865e
 !  14 Jun 2013 - R. Yantosca - Now determine weekday/weekend with respect to
 !                              the local time at each grid box.  (Formerly,
 !                              this had been done w/r/t the GMT time.
@@ -211,15 +208,12 @@
 !  03 Jan 2013 - M. Payer    - Renamed PERAREA to IS_MASS in DO_REGRID_A2A
 !  14 Mar 2013 - M. Payer    - Replace NOx emissions with NO emissions as part
 !                              of removal of NOx-Ox partitioning
-<<<<<<< HEAD
-=======
 !  15 Nov 2012 - C. Keller   - Set biofuel emissions to zero if BRAVO, CAC or
 !                              EMEP emissions are used, since these 
 !                              inventories already contain biofuel emissions.
 !  15 Nov 2012 - C. Keller   - Set biofuel emissions to zero if BRAVO, CAC or
 !                              EMEP emissions are used, since these 
 !                              inventories already contain biofuel emissions.
->>>>>>> 4674865e
 !  25 Mar 2013 - R. Yantosca - Now accept am_I_Root, Input_Opt, State_Chm, RC]
 !  12 Jun 2013 - R. Yantosca - Now eliminate array temporaries (as possible)
 !  14 Jun 2013 - R. Yantosca - Now determine weekday/weekend with respect to
@@ -1053,11 +1047,7 @@
                   IF ( GET_EUROPE_MASK( I, J ) > 0d0 ) THEN
 
                      ! If it's an EMEP species 
-<<<<<<< HEAD
                      IF ( (NN == IDTNO)   .OR. (NN == IDTCO)   .OR.
-=======
-                     IF ( (NN == IDTNO)  .OR. (NN == IDTCO)   .OR.
->>>>>>> 4674865e
      &                    (NN == IDTALK4) .OR. (NN == IDTMEK)  .OR.
      &                    (NN == IDTALD2) .OR. (NN == IDTPRPE) .OR. 
      &                    (NN == IDTC2H6) ) THEN
