!------------------------------------------------------------------------------
!          Harvard University Atmospheric Chemistry Modeling Group            !
!------------------------------------------------------------------------------
!BOP
!
! !MODULE: logical_mod.f
!
! !DESCRIPTION: Module LOGICAL\_MOD contains all of the logical switches 
!  used by GEOS-Chem.
!\\
!\\
! !INTERFACE:
!
      MODULE LOGICAL_MOD
!
! !USES:
!
      IMPLICIT NONE
#     include "define.h"
!
! !REVISION HISTORY:
!  05 Nov 2004 - R. Yantosca - Added LNEI99 switch to toggle EPA/NEI emissions 
!  20 Dec 2004 - R. Yantosca - Added LAVHRRLAI switch for AVHRR LAI fields 
!  20 Oct 2005 - T-M Fu.     - Added LMEGAN switch for MEGAN biogenics
!  01 Nov 2005 - B. Field    - Added LEMEP switch
!  26 Feb 2006 - R. Yantosca - Added LDYNOCEAN switch for online ocean Hg model
!  05 Apr 2006 - R. Yantosca - Added LGFED2BB switch for GFED2 BIOMASS BURNING
!  05 May 2006 - L. Murray   - Added LCTH, LMFLUX, LPRECON for lightning
!  30 May 2006 - S. Wu       - Added LFUTURE  
!  26 Jun 2006 - R. Park     - Added LBRAVO  
!  06 Jul 2006 - Aaron van D.- Added LEDGAR, LEDGARNOx, LEDGARCO, LEDGARSHIP, 
!                              LEDGARSOx switches for EDGAR emissions
!  17 Aug 2006 - R. Yantosca - Added LSTREETS for David Streets' emissions
!  21 Aug 2006 - P. Le Sager - Added LVARTROP for variable tropopause
!  31 Jan 2007 - L. Murray   - Added LOTDREG, LOTDLOC for regional or local 
!                              OTD-LIS redistribution of lightning flashes
!  31 Jan 2007 - L. Murray   - Added LOTDSCALE
!  08 Mar 2008 - Aaron van D.- Added LCAC, LARCSHIP, LEMEPSHIP
!  24 Nov 2008 - Aaron van D.- Added LVISTAS
!  16 Oct 2009 - Y. Chen     - Added L8DAYBB, L3HRBB and LSYNOPBB for 
!                              8-day and 3-hr GFED BB emissions
!  26 Jan 2009 - P. Le Sager - Added LICARTT to account for Hudman 
!                              corrections to EPA/NEI99
!  12 Feb 2009 - D. Henze    - Added LSVCSPEC 
!  10 Mar 2009 - T-M Fu      - Added LMEGANMONO
!  10 Mar 2009 - T-M Fu      - Added LDICARB
!  29 May 2009 - J. Lin      - Add LNLPBL, LARPBLH and LDEPBCK (non-local PBL)
!  18 May 2009 - P. Le Sager - Added LCOOKE
!  28 May 2009 - P. Le Sager - Added LKPP 
!  16 Oct 2009 - C. Lee      - Added LICOADSSHIP
!  18 Aug 2009 - K. Wecht    - Added switches for CH4 emissions & budget  
!  16 Oct 2009 - R. Yantosca - Added LLINOZ switch for Linoz O3 strat chem
!  16 Oct 2009 - R. Yantosca - Added ProTeX header
!  30 Oct 2009 - Aaron van D - Added LNEI2005
!  19 Nov 2009 - M. Barkley  - Added LMODISLAI and LPECCA
!  18 Dec 2009 - Aaron van D - Added HDF5 logical switches
!  18 Dec 2009 - Aaron van D - Added logicals for NA, EU, CH, CU nested grids
!  18 Dec 2009 - Aaron van D - Added logical for 2 x 2.5 TPCORE BC's 
!  29 Jan 2009 - F. Paulot   - Added LFERTILIZERNOX.
!  26 Feb 2010 - R. Yantosca - Remove obsolete LEMBED flag
!  18 May 2010 - R. Nassar   - Add logical flags for CO2 offline simulation
!  20 Jul 2010 - C. Carouge  - Add LPREINDHG and LGTMM for updated mercury.
!  24 Jan 2011 - L. Murray   - Remove LOTDREG, LCTH, LMFLUX, LPRECON,
!                               and LOTDSCALE for lightning
!  07 Sep 2011 - P. Kasibhatla - Modified to include GFED3
!EOP
!------------------------------------------------------------------------------
!BOC
      !=================================================================
      ! The logical switches below are for turning options ON or OFF
      !=================================================================

      !%%%% Aerosols %%%%
      LOGICAL :: LATEQ           ! ??     
      LOGICAL :: LCARB           ! Use carbon aerosol tracers?
      LOGICAL :: LCRYST          ! Use Crystalline aerosols? (not implemented)
      LOGICAL :: LCOOKE          ! Use the C
      LOGICAL :: LDEAD           ! Use the DEAD/Zender dust algorithm?
      LOGICAL :: LDUST           ! Use dust aerosol tracers?
      LOGICAL :: LSULF           ! Use sulfate aerosol tracers?
      LOGICAL :: LSOA            ! Use secondary organic aerosol tracers?
      LOGICAL :: LSSALT          ! Use sea-salt aerosol tracers?
      LOGICAL :: LDICARB         ! Use dicarbonyl chemistry mechanism?

      !%%%% Chemistry %%%%
      LOGICAL :: LCHEM           ! Use chemistry?
      LOGICAL :: LKPP            ! Use KPP solver instead of SMVGEAR?

      !%%%% Cloud convection %%%%
      LOGICAL :: LCONV           ! Use cloud convection?

      !%%%% Diagnostics %%%%
      LOGICAL :: LDBUG
      LOGICAL :: LDIAG           ! Use diagnostics?
      LOGICAL :: LPRT            ! Save debug output to log file?
      LOGICAL :: LSTDRUN         ! Save out Ox.mass files for benchmarks

      !%%%% Deposition %%%%
      LOGICAL :: LDRYD           ! Use dry deposition?
      LOGICAL :: LWETD           ! Use wet deposition?

      !%%%% Emissions %%%%
      LOGICAL :: LAIRNOX         ! Use aircraft NOx emissions?
      LOGICAL :: LANTHRO         ! Turns all anthropogenic emissions on/off
      LOGICAL :: LBBSEA          ! Use seasonal biomass burning emissions?
      LOGICAL :: LBIONOX         ! <-- deprecated: replace w/ LBIOMASS soon
      LOGICAL :: LBIOMASS        ! Use biomass emissions?
      LOGICAL :: LBIOFUEL        ! Use biofuel emissions?
      LOGICAL :: LBIOGENIC       ! Use biogenic emissions?
      LOGICAL :: LCAC            ! Use CAC Canadian regional emissions
      LOGICAL :: LBRAVO          ! Use BRAVO Mexican regional emissions?
      LOGICAL :: LEDGAR          ! Use EDGAR emissions?
      LOGICAL :: LEDGARNOx       ! Use EDGAR NOx emissions?
      LOGICAL :: LEDGARCO        ! Use EDGAR CO emissions?
      LOGICAL :: LEDGARSHIP      ! Use EDGAR ship emissions?
      LOGICAL :: LEDGARSOx       ! Use EDGAR SOx emissions?
      LOGICAL :: LEMEP           ! Use EMEP European regional emissions?
      LOGICAL :: LEMIS           ! Use emissions in GEOS-Chem (main switch)
      LOGICAL :: LFFNOX          ! Use anthropogenic NOx emissions
      LOGICAL :: LFOSSIL         ! <-- deprecated: replace w/ LANTHRO soon
      LOGICAL :: LSTREETS        ! Use David Streets SE Asian emissions?
      LOGICAL :: LICARTT         ! Use ICARTT fix to EPA emissions?
      LOGICAL :: LICOADSSHIP     ! Use ICOADS ship emissions inventory
      LOGICAL :: LLIGHTNOX       ! Use lightning NOx emissions?
      LOGICAL :: LOTDLOC         ! Use OTD-LIS local flash redistribution?
      LOGICAL :: LMEGAN          ! Use MEGAN biogenic emissions?
      LOGICAL :: LMEGANMONO      ! Use MEGAN monoterpenes?
      LOGICAL :: LMONOT          ! Use old 
      LOGICAL :: LNEI99          ! Use EPA 1999 regional emissions?
      LOGICAL :: LNEI05          ! Use EPA 2005 regional emissions?
      LOGICAL :: LSHIPSO2        ! Use SO2 from ship emissions?
      LOGICAL :: LSOILNOX        ! Use soil NOx emissions
      !FP_ISOP (6/2009) LFERTILIZERNOX
      LOGICAL :: LFERTILIZERNOX  ! Use fertilizer NOx emissions
      LOGICAL :: LTOMSAI         ! Scale biomass burning to TOMS AI index?
      LOGICAL :: LWOODCO         ! <-- deprecated: replace w/ LBIOFUEL soon
      LOGICAL :: LAVHRRLAI       ! Use AVHRR leaf-area-indices?
      LOGICAL :: LGFED2BB        ! Use GFED2 biomass burning?
      LOGICAL :: LGFED3BB        ! Use GFED3 biomass burning?
      LOGICAL :: LFUTURE         ! Use future-years emission scaling (GCAP)?
      LOGICAL :: LARCSHIP        ! Use ARCTAS ship emissions?
      LOGICAL :: LEMEPSHIP       ! Use EMEP ship emissions?
      LOGICAL :: LVISTAS         ! Use VISTAS NOx emissions?
      LOGICAL :: L8DAYBB         ! Use GFED2 8-day biomass burning?
      LOGICAL :: L3HRBB          ! Use GFED2 3-hr biomass burning?
      LOGICAL :: LSYNOPBB        ! Use GFED2 synoptic biomass burning
      LOGICAL :: L8DAYBB3        ! Use GFED3 8-day biomass burning?
      LOGICAL :: L3HRBB3         ! Use GFED3 3-hr biomass burning?
      LOGICAL :: LSYNOPBB3       ! Use GFED3 synoptic biomass burning
      LOGICAL :: LMODISLAI       ! MODIS LAI (mpb, 2009)
      LOGICAL :: LPECCA          ! PCEEA BVOC emission model (mpb,2009)
<<<<<<< HEAD
      LOGICAL :: LRETRO          ! RETRO anthropogenic emissions (wfr, 3/8/11)
=======
![eml
      LOGICAL :: LHIST           ! Use historical emissions?
!eml]
>>>>>>> 08a73e5e

      !%%%% Transport and strat BC's %%%%
      LOGICAL :: LFILL           ! Fill negative values in TPCORE?
      LOGICAL :: LMFCT           ! Turns TPCORE MFCT option on/off
      LOGICAL :: LTRAN           ! Turns advection on/off
      LOGICAL :: LTPFV           ! Are we using the GEOS-4 
      LOGICAL :: LUPBD           ! Use stratospheric O3, NOY bdry conditions
      LOGICAL :: LLINOZ          ! Use LINOZ chemistry in the stratosphere?
      LOGICAL :: LWINDO          ! Use nested-grid simulation?
      LOGICAL :: LWINDO2x25      ! Use nested-grid BC's @ 2 x 2.5 resolution?
      LOGICAL :: LWINDO_NA       
      LOGICAL :: LWINDO_EU
      LOGICAL :: LWINDO_CH
      LOGICAL :: LWINDO_CU

      !%%%% Met fields %%%%
      LOGICAL :: LUNZIP          ! Unzip met fields on-the-fly?
      LOGICAL :: LWAIT           ! Wait for met fields to be unzipped?

      !%%%% PBL mixing %%%%
      LOGICAL :: LTURB           ! Use PBL mixing?
      LOGICAL :: LNLPBL          ! Use non-local PBL scheme instead of default?
      LOGICAL :: LARPBLH         ! --> pblh_ar in vdiff_mod.f
      LOGICAL :: LDEPBCK         ! --> drydep_back_cons in vdiff_mod.f

      !%%%% Restart files %%%%
      LOGICAL :: LSVGLB          ! Save tracer restart file?
      LOGICAL :: LSVCSPEC        ! Save CSPEC chemical species restart file?
  
      !%%%% Tagged simulations %%%%
      LOGICAL :: LSPLIT          ! Are we using tagged tracers?

      !%%%% Variable Tropopause %%%%
      LOGICAL :: LVARTROP        ! Use dynamic tropopause option?

      !%%%% Dynamic ocean Hg model %%%%
      LOGICAL :: LDYNOCEAN       ! Use dynamic ocean Hg model?
      LOGICAL :: LPREINDHG       ! Preindustrial mercury simulation (eds)
      LOGICAL :: LGTMM           ! GTMM soil model (ccc, 9/16/09)

      !%%%% For the CH4 offline simulation only %%%%
      LOGICAL :: LGAO            ! Use gas & oil emissions?
      LOGICAL :: LCOL            ! Use coal emissions?
      LOGICAL :: LLIV            ! Use livestock emissions?
      LOGICAL :: LWAST           ! Use waste emissions?
      LOGICAL :: LRICE           ! Use rice emissions?
      LOGICAL :: LOTANT          ! Use other anthropogenic emissions?
      LOGICAL :: LWETL           ! Use wetland emissions?
      LOGICAL :: LSOABS          ! Use soil absorption?
      LOGICAL :: LOTNAT          ! Use other natural emissions?
      LOGICAL :: LBFCH4          ! Use CH4 biofuel emissions?
      LOGICAL :: LBMCH4          ! Use CH4 biomass emissions?
      LOGICAL :: LCH4BUD         ! Use computing CH4 budget

      !%%%% For the CO2 offline simulation only %%%%
      LOGICAL :: LGENFF      
      LOGICAL :: LANNFF      
      LOGICAL :: LMONFF      
      LOGICAL :: LSEASBB
      LOGICAL :: LBIONETORIG  
      LOGICAL :: LBIONETCLIM  
      LOGICAL :: LBIODAILY
      LOGICAL :: LBIODIURNAL    
      LOGICAL :: LOCEAN     
      LOGICAL :: LFFBKGRD
      LOGICAL :: LBIOSPHTAG     
      LOGICAL :: LFOSSILTAG     
      LOGICAL :: LOCN1997
      LOGICAL :: LOCN2009ANN
      LOGICAL :: LOCN2009MON
      LOGICAL :: LSHIPEDG
      LOGICAL :: LSHIPICO
      LOGICAL :: LSHIPSCALE
      LOGICAL :: LSHIPTAG
      LOGICAL :: LPLANE
      LOGICAL :: LPLANESCALE
      LOGICAL :: LPLANETAG
      LOGICAL :: LCHEMCO2

      !%%%% HDF5 output %%%%
      LOGICAL :: LND50_HDF       ! Save ND50  diagnostic in HDF5?
      LOGICAL :: LND51_HDF       ! Save ND51  diagnostic in HDF5?
      LOGICAL :: LND51b_HDF      ! Save ND51b diagnostic in HDF5?

      END MODULE LOGICAL_MOD
!EOC<|MERGE_RESOLUTION|>--- conflicted
+++ resolved
@@ -149,13 +149,10 @@
       LOGICAL :: LSYNOPBB3       ! Use GFED3 synoptic biomass burning
       LOGICAL :: LMODISLAI       ! MODIS LAI (mpb, 2009)
       LOGICAL :: LPECCA          ! PCEEA BVOC emission model (mpb,2009)
-<<<<<<< HEAD
       LOGICAL :: LRETRO          ! RETRO anthropogenic emissions (wfr, 3/8/11)
-=======
 ![eml
       LOGICAL :: LHIST           ! Use historical emissions?
 !eml]
->>>>>>> 08a73e5e
 
       !%%%% Transport and strat BC's %%%%
       LOGICAL :: LFILL           ! Fill negative values in TPCORE?
