--- conflicted
+++ resolved
@@ -1980,8 +1980,6 @@
          I2_BC_NA = 29                       ! 4x5  lon index, UR corner
          J2_BC_NA = 41                       ! 4x5  lat index, UR corner
 
-<<<<<<< HEAD
-=======
 #elif defined( FLEXGRID )
          !%%%%% 4x5 BC REGION FOR NORTH AMERICA NESTED GRID (FLEXGRID)
 
@@ -2000,13 +1998,6 @@
          I2_BC_NA = 25                       ! 4x5  lon index, UR corner
          J2_BC_NA = 39                       ! 4x5  lat index, UR corner
 
-#else
-         !%%%%% 4x5 BC REGION FOR NORTH AMERICA NESTED GRID %%%%%
-         I1_BC_NA = 9                        ! 4x5  lon index, LL corner
-         J1_BC_NA = 26                       ! 4x5  lat index, LL corner
-         I2_BC_NA = 29                       ! 4x5  lon index, UR corner
-         J2_BC_NA = 41                       ! 4x5  lat index, UR corner
->>>>>>> a0921bdd
 #endif
 
 #endif
