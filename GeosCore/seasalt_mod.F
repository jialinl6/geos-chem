--- conflicted
+++ resolved
@@ -76,12 +76,7 @@
 !                              which facilitates connection to GEOS-5 GCM
 !  20 Aug 2013 - R. Yantosca - Removed "define.h", this is now obsolete
 !  23 Jun 2014 - R. Yantosca - Remove code now made obsolete by HEMCO
-<<<<<<< HEAD
-!  02 Nov 2014 - C. Keller   - Interface with HEMCO for alkalinity and number
-!                              densities
-=======
 !  03 Nov 2014 - C. Keller   - Moved GET_ALK to sulfate_mod.F. 
->>>>>>> 5870e60e
 !EOP
 !------------------------------------------------------------------------------
 !BOC
@@ -110,14 +105,8 @@
       ! 
       ! Note: sea salt emissions are now calculated in HEMCO following the
       ! original code (hcox_seasalt_mod.F). This has made some of the arrays
-<<<<<<< HEAD
-      ! obsolete. Alkalinity and number density are now obtained through the
-      ! HEMCO interface (see subroutine GET_ALK). The arrays NDENS_SALA and
-      ! NDENS_SALC now replace N_DENS (ckeller, 11/02/2014).
-=======
       ! obsolete. Alkalinity and number density are now calculated in 
       ! sulfate_mod.F through the HEMCO interface (ckeller, 11/03/2014).
->>>>>>> 5870e60e
       !=======================================================================-
 
       ! Scalars
@@ -129,11 +118,6 @@
       REAL*8,   ALLOCATABLE :: SALT_V(:)
       REAL*8,   ALLOCATABLE :: DMID(:)
       REAL*8,   PARAMETER   :: SS_DEN(NSALT)   = (/ 2200.d0, 2200.d0 /)
-<<<<<<< HEAD
-      REAL(hp), POINTER     :: NDENS_SALA(:,:) => NULL()
-      REAL(hp), POINTER     :: NDENS_SALC(:,:) => NULL()
-=======
->>>>>>> 5870e60e
 
       ! Now obsolete
 !      REAL*8,   ALLOCATABLE :: REDGE(:,:)   
@@ -907,305 +891,6 @@
 !------------------------------------------------------------------------------
 !BOP
 !
-<<<<<<< HEAD
-! !IROUTINE: get_alk
-!
-! !DESCRIPTION: Subroutine GET\_ALK returns the seasalt alkalinity emitted at
-!  each timestep to sulfate\_mod.f for chemistry on seasalt aerosols.
-!  (bec, 12/7/04, 11/23/09)
-!\\
-!\\
-! !INTERFACE:
-!
-      SUBROUTINE GET_ALK( am_I_Root, I, J, L, ALK1, ALK2, Kt1, Kt2, 
-     &                    Kt1N, Kt2N, Input_Opt, State_Met, RC )
-!
-! !USES:
-!
-      USE GIGC_ErrCode_Mod
-      USE ERROR_MOD,          ONLY : IT_IS_NAN, ERROR_STOP
-      USE GIGC_Input_Opt_Mod, ONLY : OptInput
-      USE GIGC_State_Met_Mod, ONLY : MetState
-      USE TIME_MOD,           ONLY : GET_TS_EMIS
-      USE PBL_MIX_MOD,        ONLY : GET_FRAC_OF_PBL, GET_PBL_TOP_L
-      USE HCOI_GC_MAIN_MOD,   ONLY : GetHcoVal, GetHcoDiagn
-      USE TRACERID_MOD,       ONLY : IDTSALA, IDTSALC
-!
-! !INPUT PARAMETERS: 
-!
-      LOGICAL,        INTENT(IN)    :: am_I_Root   ! Root CPU? 
-      INTEGER,        INTENT(IN)    :: I, J, L     ! Lon-lat-alt indices
-      TYPE(OptInput), INTENT(IN)    :: Input_Opt   ! Input Options object
-      TYPE(MetState), INTENT(IN)    :: State_Met   ! Meteorology State object
-!
-! !OUTPUT PARAMETERS: 
-!
-      REAL*8,         INTENT(OUT)   :: ALK1, ALK2           ! [kg]
-      REAL*8,         INTENT(OUT)   :: Kt1, Kt2, Kt1N, Kt2N ! [s-1]
-!
-! !INPUT/OUTPUT PARAMETERS:
-!
-      INTEGER,        INTENT(INOUT) :: RC
-!
-! !REVISION HISTORY: 
-!  (1 ) Becky Alexander says we can remove AREA1, AREA2 (bec, bmy, 9/5/06)
-!  (2 ) Bug fix to remove a double-substitution.  Replace code lines for 
-!        TERM{123}A, TERM{123}B, TERM{123}AN, TERM{123}BN. (bec, bmy, 7/18/08)
-!  (3 ) Updated hygroscopic growth parameters (bec, bmy, 11/23/09)
-!  22 Dec 2011 - M. Payer    - Added ProTeX headers
-!  09 Nov 2012 - M. Payer    - Replaced all met field arrays with State_Met
-!                              derived type object
-!  25 Jun 2014 - R. Yantosca - Now accept Input_Opt via the arg list
-!  25 Jun 2014 - R. Yantosca - Removed references to tracer_mod.F     
-!  02 Nov 2014 - C. Keller   - Now get alkalinity and number density from HEMCO
-!EOP
-!------------------------------------------------------------------------------
-!BOC
-!
-! !LOCAL VARIABLES:
-!
-      REAL*8,  PARAMETER :: PI = 3.14159265
-      REAL*8             :: N1, N2, Kt
-      REAL*8             :: HGF, ALK
-      REAL*8             :: RAD1, RAD2, RAD3
-      REAL*8             :: term1a, term2a, term3a
-      REAL*8             :: term1b, term2b, term3b
-      REAL*8             :: term1aN, term2aN, term3aN
-      REAL*8             :: term1bN, term2bN, term3bN
-      REAL*8             :: const1, const2, const1N, const2N
-      REAL*8             :: a1, a2, b1, b2, a1N, a2N, b1N, b2N
-      REAL*8,  PARAMETER :: MINDAT = 1.d-20
-      INTEGER            :: IRH
-      REAL*8,  PARAMETER :: gamma_SO2 = 0.11d0 !from Worsnop et al. (1989)
-      REAL*8,  PARAMETER :: gamma_HNO3 = 0.2d0 !from JPL [2001] 
-      REAL*8,  PARAMETER :: Dg = 0.2d0 !gas phase diffusion coeff. [cm2/s]
-      REAL*8,  PARAMETER :: v = 3.0d4  !cm/s
-      LOGICAL, SAVE      :: FIRST = .TRUE.
-
-      ! HEMCO update
-      REAL*8                       :: AM2, FEMIS
-      INTEGER                      :: NTOP
-      LOGICAL                      :: FOUND
-      CHARACTER(LEN=63), PARAMETER :: LOC = 'GET_ALK (seasalt_mod.F)'
- 
-      !=================================================================
-      ! GET_ALK begins here!
-      !=================================================================
-
-      ! Zero variables
-      ALK1  = 0.D0
-      ALK2  = 0.D0
-      KT1   = 0.D0
-      KT2   = 0.D0
-      KT1N  = 0.D0
-      KT2N  = 0.D0
-      N1    = 0.D0
-      N2    = 0.D0
-
-      !-----------------------------------------------------------------------
-      ! Get alkalinity from HEMCO. This is just the current emissions,
-      ! converted from kg/m2/s to kg. In the original seasalt code, the 
-      ! alkalinity was set to the total surface flux for every layer within
-      ! the PBL, and to zero above. This is replicated below.
-      ! I'm not sure if it would make more sense to weight the alkalinity by
-      ! the fraction of PBL?
-      !                                                 (ckeller, 10/31/2014)
-      !-----------------------------------------------------------------------
-      ! [kg] use this when not transporting alk
-!      ALK1  = ALK_EMIS(I,J,L,1)
-!      ALK2  = ALK_EMIS(I,J,L,2)
-
-      ! On first call, get pointers to diagnostics arrays
-      IF ( FIRST ) THEN
-
-         ! Sea salt density, fine mode
-         CALL GetHcoDiagn( am_I_Root, 'SEASALT_DENS_FINE', 
-     &                     FORCE=.TRUE., RC=RC, Ptr2D=NDENS_SALA )
-         IF ( RC /= HCO_SUCCESS )
-     &      CALL ERROR_STOP( 'Cannot get SEASALT_DENS_FINE', LOC )
-
-         ! Sea salt density, coarse mode 
-         CALL GetHcoDiagn( am_I_Root, 'SEASALT_DENS_COARSE', 
-     &                     FORCE=.TRUE., RC=RC, Ptr2D=NDENS_SALC )
-         IF ( RC /= HCO_SUCCESS )
-     &      CALL ERROR_STOP( 'Cannot get SEASALT_DENS_COARSE', LOC )
-
-      ENDIF 
-
-      ! Layer in which the PBL top occurs
-      NTOP = CEILING( GET_PBL_TOP_L( I, J ) )
-      
-      ! Do the following only if we are within the PBL
-      IF ( L <= NTOP ) THEN      
-
-         ! Grid box area [m2]
-         AM2 = State_Met%AREA_M2(I,J,1)
- 
-         ! Get ALK1 from sea salt fine mode
-         CALL GetHcoVal( IDTSALA, I, J, 1, FOUND, Emis=ALK1 )
-         IF ( .NOT. FOUND ) THEN
-            IF ( FIRST ) WRITE( 6, 100 ) 'SALA'
-            ALK1 = 0.0d0
-         ELSE
-            ALK1 = ALK1 * AM2 * GET_TS_EMIS() * 60.0d0
-         ENDIF
-   
-         ! Get ALK2 from sea salt coarse mode
-         CALL GetHcoVal( IDTSALC, I, J, 1, FOUND, Emis=ALK2 )
-         IF ( .NOT. FOUND ) THEN
-            IF ( FIRST ) WRITE( 6, 100 ) 'SALC'
-            ALK2 = 0.0d0
-         ELSE
-            ALK2 = ALK2 * AM2 * GET_TS_EMIS() * 60.0d0
-         ENDIF
-
- 100     FORMAT( '### WARNING: Cannot define alkalinity - ', 
-     &           'there are no sea salt emissions: ', a )
- 
-         ! Number density. Convert from [#] to [# cm-3]
-         N1 = NDENS_SALA(I,J) / State_Met%AIRVOL(I,J,L) * 1.d-6
-         N2 = NDENS_SALC(I,J) / State_Met%AIRVOL(I,J,L) * 1.d-6
-
-!***************************************************************
-         ! To take into account fraction of PBL, uncomment the 
-         ! following lines:
-
-         ! Fraction of the PBL spanned by box (I,J,L) [unitless]
-!         FEMIS = GET_FRAC_OF_PBL( I, J, L )
-
-         ! weight by fraction of PBL
-!         ALK1 = ALK1 * FEMIS
-!         ALK2 = ALK2 * FEMIS
-!         N1   = N1   * FEMIS
-!         N2   = N2   * FEMIS
-!***************************************************************
-
-      ENDIF
-
-      !-----------------------------------------------------------------------
-      ! NOTE: If you want to transport alkalinity then uncomment this section
-      ! (bec, bmy, 4/13/05)
-      ! 
-      !! alkalinity [v/v] to [kg] use this when transporting alk
-      !! or using Liao et al [2004] assumption of a continuous supply of
-      ! alkalinity based on Laskin et al. [2003]
-      !ALK1 = STT(I,J,L,IDTSALA) * State_Met%AD(I,J,L)/TCVV(IDTSALA)
-      !ALK2 = STT(I,J,L,IDTSALC) * State_Met%AD(I,J,L)/TCVV(IDTSALC)
-      !-----------------------------------------------------------------------
-
-      ! Conversion from [m-3] --> [cm-3]
-!      N1 = N_DENS(I,J,L,1) * 1.d-6
-!      N2 = N_DENS(I,J,L,2) * 1.d-6
-
-      ALK = ALK1 + ALK2
-
-      ! If there is any alkalinity ...
-      IF ( ALK > MINDAT ) THEN
-
-         ! set humidity index IRH as a percent
-         IRH = State_Met%RH(I,J,L)
-         IRH = MAX(  1, IRH )
-         IRH = MIN( 99, IRH )
-
-         ! Hygroscopic growth factor for sea-salt from Chin et al. (2002)
-         ! Updated (bec, bmy, 11/23/09)
-         IF ( IRH < 100 ) HGF = 4.8d0
-         IF ( IRH < 99  ) HGF = 2.9d0
-         IF ( IRH < 95  ) HGF = 2.4d0
-         IF ( IRH < 90  ) HGF = 2.0d0
-         IF ( IRH < 80  ) HGF = 1.8d0
-         IF ( IRH < 70  ) HGF = 1.6d0
-         IF ( IRH < 50  ) HGF = 1.0d0
-
-         ! radius of sea-salt aerosol size bins [cm] accounting for 
-         ! hygroscopic growth
-         RAD1 = Input_Opt%SALA_REDGE_um(1) * HGF * 1.d-4 
-         RAD2 = Input_Opt%SALA_REDGE_um(2) * HGF * 1.d-4 
-         RAD3 = Input_Opt%SALC_REDGE_um(2) * HGF * 1.d-4 
-
-         !----------------------------------
-         ! SO2 uptake onto fine particles 
-         !----------------------------------
-
-	 ! calculate gas-to-particle rate constant for uptake of 
-	 ! SO2 onto fine sea-salt aerosols [Jacob, 2000] analytical solution
-         CONST1 = 4.D0/(V*GAMMA_SO2)
-         A1     = (RAD1/DG)+CONST1
-         B1     = (RAD2/DG)+CONST1
-         TERM1A = ((B1**2)/2.0d0) - ((A1**2)/2.0d0)
-         TERM2A = 2.D0*CONST1*(B1-A1)
-         TERM3A = (CONST1**2)*LOG(B1/A1)
-         KT1    = 4.D0*PI*N1*(DG**3)*(TERM1A - TERM2A + TERM3A)
-
-         !----------------------------------
-         ! SO2 uptake onto coarse particles 
-         !----------------------------------
-         
-	 ! calculate gas-to-particle rate constant for uptake of 
-	 ! SO2 onto coarse sea-salt aerosols [Jacob, 2000] analytical solution
-         CONST2 = 4.D0/(V*GAMMA_SO2)
-         A2     = (RAD2/DG)+CONST2
-         B2     = (RAD3/DG)+CONST2
-         TERM1B = ((B2**2)/2.0d0) - ((A2**2)/2.0d0)
-         TERM2B = 2.D0*CONST2*(B2-A2)
-         TERM3B = (CONST2**2)*LOG(B2/A2)
-         KT2    = 4.D0*PI*N2*(DG**3)*(TERM1B - TERM2B + TERM3B)
-         KT     = KT1 + KT2
-
-         !----------------------------------
-         ! HNO3 uptake onto fine particles 
-         !----------------------------------
-
-         ! calculate gas-to-particle rate constant for uptake of 
-         ! HNO3 onto fine sea-salt aerosols [Jacob, 2000] analytical solution
-         CONST1N = 4.D0/(V*GAMMA_HNO3)
-         A1N     = (RAD1/DG)+CONST1N
-         B1N     = (RAD2/DG)+CONST1N
-         TERM1AN = ((B1N**2)/2.0d0) - ((A1N**2)/2.0d0)
-         TERM2AN = 2.D0*CONST1N*(B1N-A1N)
-         TERM3AN = (CONST1N**2)*LOG(B1N/A1N)
-         KT1N    = 4.D0*PI*N1*(DG**3)*(TERM1AN - TERM2AN + TERM3AN)
-
-         !----------------------------------
-         ! HNO3 uptake onto coarse particles 
-         !----------------------------------
-
-	 ! calculate gas-to-particle rate constant for uptake of 
-	 ! HNO3 onto coarse sea-salt aerosols [Jacob, 2000] analytical solution
-         CONST2N = 4.D0/(V*GAMMA_HNO3)
-         A2N     = (RAD2/DG)+CONST2N
-         B2N     = (RAD3/DG)+CONST2N
-         TERM1BN = ((B2N**2)/2.0d0) - ((A2N**2)/2.0d0)
-         TERM2BN = 2.D0*CONST2N*(B2N-A2N)
-         TERM3BN = (CONST2N**2)*LOG(B2N/A2N)
-         KT2N    = 4.D0*PI*N2*(DG**3)*(TERM1BN - TERM2BN + TERM3BN)
-
-
-      ELSE
-
-         ! If no alkalinity, set everything to zero
-         KT1  = 0.D0
-         KT1N = 0.D0
-         KT2  = 0.D0
-         KT2N = 0.D0
-
-      ENDIF
-
-      ! Update first flag
-      FIRST = .FALSE.
-
-      ! Return w/ success
-      RC = GIGC_SUCCESS
-
-      END SUBROUTINE GET_ALK
-!EOC
-!------------------------------------------------------------------------------
-!                  GEOS-Chem Global Chemical Transport Model                  !
-!------------------------------------------------------------------------------
-!BOP
-!
-=======
->>>>>>> 5870e60e
 ! !IROUTINE: init_seasalt
 !
 ! !DESCRIPTION: Subroutine INIT\_SEASALT initializes and zeroes all module
