--- conflicted
+++ resolved
@@ -88,16 +88,13 @@
 !                              State_Chm%Species.  Also block out temp diags.
 !  16 May 2016 - M. Sulprizio- Remove call to RURALBOX. The implemementation of
 !                              FlexChem has rendered the routine obsolete.
-<<<<<<< HEAD
 !  31 May 2016 - E. Lundgren - Use species database MW instead of XNUMOL
-=======
 !  06 Jun 2016 - M. Sulprizio- Replace NTSPEC with State_Chm%nSpecies and
 !                              NAMEGAS with ThisSpc%Name from species database
 !  14 Jun 2016 - M. Sulprizio- Replace loops over N_TRACERS with loops over
 !                              State_Chm%nSpecies and add checks for Is_Advected
 !                              and Is_Kpp to avoid introducing numerical noise
 !                              by applying unit conversions to non-KPP species
->>>>>>> b866629c
 !EOP
 !------------------------------------------------------------------------------
 !BOC
@@ -373,11 +370,7 @@
       !=================================================================
 !$OMP PARALLEL DO
 !$OMP+DEFAULT( SHARED )
-<<<<<<< HEAD
-!$OMP+PRIVATE( I, J, L, N, MolecRatio, MW_kg )
-      DO N = 1, N_TRACERS
-=======
-!$OMP+PRIVATE( I, J, L, N, MolecRatio, ThisSpc )
+!$OMP+PRIVATE( I, J, L, N, MolecRatio, MW_kg, ThisSpc )
       DO N = 1, State_Chm%nSpecies
 
          ! Get info about this species from the species database
@@ -386,7 +379,6 @@
          ! Skip non-advected and non-KPP species
          IF ( .not. This Spc%Is_Advected ) CYCLE
          IF ( .not. ThisSpc%Is_Kpp       ) CYCLE
->>>>>>> b866629c
 
          ! Moles C per moles species
          MolecRatio = State_Chm%SpcData(N)%Info%MolecRatio
@@ -433,11 +425,7 @@
       !=================================================================
 !$OMP PARALLEL DO
 !$OMP+DEFAULT( SHARED )
-<<<<<<< HEAD
-!$OMP+PRIVATE( I, J, L, N, MolecRatio, MW_kg )
-      DO N = 1, N_TRACERS
-=======
-!$OMP+PRIVATE( I, J, L, N, MolecRatio, ThisSpc )
+!$OMP+PRIVATE( I, J, L, N, MolecRatio, MW_kg, ThisSpc )
       DO N = 1, State_Chm%nSpecies
 
          ! Get info about this species from the species database
@@ -446,7 +434,6 @@
          ! Skip non-advected and non-KPP species
          IF ( .not. This Spc%Is_Advected ) CYCLE
          IF ( .not. ThisSpc%Is_Kpp       ) CYCLE
->>>>>>> b866629c
 
          ! Moles C per moles species
          MolecRatio = State_Chm%SpcData(N)%Info%MolecRatio
@@ -963,11 +950,7 @@
       !=================================================================
 !$OMP PARALLEL DO
 !$OMP+DEFAULT( SHARED )
-<<<<<<< HEAD
-!$OMP+PRIVATE( I, J, L, N, MolecRatio, MW_kg )
-      DO N = 1, N_TRACERS
-=======
-!$OMP+PRIVATE( I, J, L, N, MolecRatio, ThisSpc )
+!$OMP+PRIVATE( I, J, L, N, MolecRatio, MW_kg, ThisSpc )
       DO N = 1, State_Chm%nSpecies
 
          ! Get info about this species from the species database
@@ -976,7 +959,6 @@
          ! Skip non-advected and non-KPP species
          IF ( .not. This Spc%Is_Advected ) CYCLE
          IF ( .not. ThisSpc%Is_Kpp       ) CYCLE
->>>>>>> b866629c
 
          ! Moles C per moles species
          MolecRatio = State_Chm%SpcData(N)%Info%MolecRatio
@@ -1010,11 +992,7 @@
       !=================================================================
 !$OMP PARALLEL DO
 !$OMP+DEFAULT( SHARED )
-<<<<<<< HEAD
 !$OMP+PRIVATE( I, J, L, N, MolecRatio, MW_kg )
-      DO N = 1, N_TRACERS
-=======
-!$OMP+PRIVATE( I, J, L, N, MolecRatio )
       DO N = 1, State_Chm%nSpecies
 
          ! Get info about this species from the species database
@@ -1023,7 +1001,6 @@
          ! Skip non-advected and non-KPP species
          IF ( .not. This Spc%Is_Advected ) CYCLE
          IF ( .not. ThisSpc%Is_Kpp       ) CYCLE
->>>>>>> b866629c
 
          ! Moles C per moles species
          MolecRatio = State_Chm%SpcData(N)%Info%MolecRatio
