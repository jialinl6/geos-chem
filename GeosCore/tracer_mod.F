--- conflicted
+++ resolved
@@ -23,24 +23,6 @@
 !
 ! !PUBLIC MEMBER FUNCTIONS: 
 !
-<<<<<<< HEAD
-      PUBLIC :: ITS_A_RnPbBe_SIM
-      PUBLIC :: ITS_A_CH3I_SIM
-      PUBLIC :: ITS_A_FULLCHEM_SIM
-      PUBLIC :: ITS_A_HCN_SIM
-      PUBLIC :: ITS_A_TAGOX_SIM
-      PUBLIC :: ITS_A_TAGCO_SIM
-      PUBLIC :: ITS_A_C2H6_SIM
-      PUBLIC :: ITS_A_CH4_SIM
-      PUBLIC :: ITS_AN_AEROSOL_SIM
-      PUBLIC :: ITS_A_MERCURY_SIM
-      PUBLIC :: ITS_A_POPS_SIM ! H. Amos, 7 Mar 2013
-      PUBLIC :: ITS_A_CO2_SIM
-      PUBLIC :: ITS_A_H2HD_SIM
-      PUBLIC :: ITS_NOT_COPARAM_OR_CH4
-      PUBLIC :: GET_SIM_NAME
-=======
->>>>>>> f35b1906
       PUBLIC :: CHECK_STT
       PUBLIC :: CHECK_STT_05x0666
       PUBLIC :: CHECK_STT_025x03125
@@ -88,536 +70,7 @@
       CONTAINS
 !EOC
 !------------------------------------------------------------------------------
-<<<<<<< HEAD
-!          Harvard University Atmospheric Chemistry Modeling Group            !
-!------------------------------------------------------------------------------
-!BOP
-!
-! !IROUTINE: its_a_rnpbbe_sim
-!
-! !DESCRIPTION: Function ITS\_A\_RnPbBe\_SIM returns TRUE if we are doing a 
-!  GEOS-CHEM Rn-Pb-Be simulation.
-!\\
-!\\
-! !INTERFACE:
-!
-      FUNCTION ITS_A_RnPbBe_SIM() RESULT( VALUE )
-! 
-! !REVISION HISTORY:
-!  15 Jul 2004 - R. Yantosca - Initial version
-!  05 Mar 2012 - M. Payer    - Added ProTeX headers
-!EOP
-!------------------------------------------------------------------------------
-!BOC
-!
-! !LOCAL VARIABLES:
-!
-      LOGICAL :: VALUE
-      
-      !=================================================================
-      ! ITS_A_RnPbBe_SIM begins here!
-      !=================================================================
-      VALUE = ( SIM_TYPE == 1 )
-
-      END FUNCTION ITS_A_RnPbBe_SIM
-!EOC
-!------------------------------------------------------------------------------
-!          Harvard University Atmospheric Chemistry Modeling Group            !
-!------------------------------------------------------------------------------
-!BOP
-!
-! !IROUTINE: its_a_ch3i_sim
-!
-! !DESCRIPTION: Function ITS\_A\_CH3I\_SIM returns TRUE if we are doing a
-!  GEOS-CHEM CH3I (Methyl Iodide) simulation.
-!\\
-!\\
-! !INTERFACE:
-!
-      FUNCTION ITS_A_CH3I_SIM() RESULT( VALUE )
-! 
-! !REVISION HISTORY: 
-!  15 Jul 2004 - R. Yantosca - Initial version
-!  05 Mar 2012 - M. Payer    - Added ProTeX headers
-!EOP
-!------------------------------------------------------------------------------
-!BOC
-!
-! !LOCAL VARIABLES:
-!
-      LOGICAL :: VALUE
-      
-      !=================================================================
-      ! ITS_A_CH3I_SIM begins here!
-      !=================================================================
-      VALUE = ( SIM_TYPE == 2 )
-
-      END FUNCTION ITS_A_CH3I_SIM
-!EOC
-!------------------------------------------------------------------------------
-!          Harvard University Atmospheric Chemistry Modeling Group            !
-!------------------------------------------------------------------------------
-!BOP
-!
-! !IROUTINE: its_a_fullchem_sim
-!
-! !DESCRIPTION: Function ITS\_A\_FULLCHEM\_SIM returns TRUE if we are doing a
-!  GEOS-CHEM full chemistry/aerosol simulation (i.e. via SMVGEAR).
-!\\
-!\\
-! !INTERFACE:
-!
-      FUNCTION ITS_A_FULLCHEM_SIM() RESULT( VALUE )
-! 
-! !REVISION HISTORY: 
-!  15 Jul 2004 - R. Yantosca - Initial version
-!  05 Mar 2012 - M. Payer    - Added ProTeX headers
-!EOP
-!------------------------------------------------------------------------------
-!BOC
-!
-! !LOCAL VARIABLES:
-!
-      LOGICAL :: VALUE
-      
-      !=================================================================
-      ! ITS_A_FULLCHEM_SIM begins here!
-      !=================================================================
-      VALUE = ( SIM_TYPE == 3 )
-
-      END FUNCTION ITS_A_FULLCHEM_SIM
-!EOC
-!------------------------------------------------------------------------------
-!          Harvard University Atmospheric Chemistry Modeling Group            !
-!------------------------------------------------------------------------------
-!BOP
-!
-! !IROUTINE: its_a_hcn_sim
-!
-! !DESCRIPTION: Function ITS\_A\_HCN\_SIM returns TRUE if we are doing a
-!  GEOS-CHEM HCN (Hydrogen Cyanide) simulation.
-!\\
-!\\
-! !INTERFACE:
-!
-      FUNCTION ITS_A_HCN_SIM() RESULT( VALUE )
-! 
-! !REVISION HISTORY: 
-!  15 Jul 2004 - R. Yantosca - Initial version
-!  05 Mar 2012 - M. Payer    - Added ProTeX headers
-!EOP
-!------------------------------------------------------------------------------
-!BOC
-!
-! !LOCAL VARIABLES:
-!
-      LOGICAL :: VALUE
-      
-      !=================================================================
-      ! ITS_A_HCN_SIM begins here!
-      !=================================================================
-      VALUE = ( SIM_TYPE == 4 )
-
-      END FUNCTION ITS_A_HCN_SIM
-!EOC
-!------------------------------------------------------------------------------
-!          Harvard University Atmospheric Chemistry Modeling Group            !
-!------------------------------------------------------------------------------
-!BOP
-!
-! !IROUTINE: its_a_tagox_sim
-!
-! !DESCRIPTION: Function ITS\_A\_TAGOX\_SIM returns TRUE if we are doing a
-!  GEOS-CHEM tagged Ox simulation.
-!\\
-!\\
-! !INTERFACE:
-!
-      FUNCTION ITS_A_TAGOX_SIM() RESULT( VALUE )
-! 
-! !REVISION HISTORY: 
-!  15 Jul 2004 - R. Yantosca - Initial version
-!  05 Mar 2012 - M. Payer    - Added ProTeX headers
-!EOP
-!------------------------------------------------------------------------------
-!BOC
-!
-! !LOCAL VARIABLES:
-!
-      LOGICAL :: VALUE
-      
-      !=================================================================
-      ! ITS_A_TAGOX_SIM begins here!
-      !=================================================================
-      VALUE = ( SIM_TYPE == 6 )
-
-      END FUNCTION ITS_A_TAGOX_SIM
-!EOC
-!------------------------------------------------------------------------------
-!          Harvard University Atmospheric Chemistry Modeling Group            !
-!------------------------------------------------------------------------------
-!BOP
-!
-! !IROUTINE: its_a_tagco_sim
-!
-! !DESCRIPTION: Function ITS\_A\_TAGCO\_SIM returns TRUE if we are doing a
-!  GEOS-CHEM tagged CO simulation.
-!\\
-!\\
-! !INTERFACE:
-!
-      FUNCTION ITS_A_TAGCO_SIM() RESULT( VALUE )
-! 
-! !REVISION HISTORY: 
-!  15 Jul 2004 - R. Yantosca - Initial version
-!  05 Mar 2012 - M. Payer    - Added ProTeX headers
-!EOP
-!------------------------------------------------------------------------------
-!BOC
-!
-! !LOCAL VARIABLES:
-!
-      LOGICAL :: VALUE
-      
-      !=================================================================
-      ! ITS_A_TAGCO_SIM begins here!
-      !=================================================================
-      VALUE = ( SIM_TYPE == 7 )
-
-      END FUNCTION ITS_A_TAGCO_SIM
-!EOC
-!------------------------------------------------------------------------------
-!          Harvard University Atmospheric Chemistry Modeling Group            !
-!------------------------------------------------------------------------------
-!BOP
-!
-! !IROUTINE: its_a_c2h6_sim
-!
-! !DESCRIPTION: Function ITS\_A\_C2H6\_SIM returns TRUE if we are doing a
-!  GEOS-CHEM C2H6 (Ethane) simulation.
-!\\
-!\\
-! !INTERFACE:
-!
-      FUNCTION ITS_A_C2H6_SIM() RESULT( VALUE )
-! 
-! !REVISION HISTORY: 
-!  15 Jul 2004 - R. Yantosca - Initial version
-!  05 Mar 2012 - M. Payer    - Added ProTeX headers
-!EOP
-!------------------------------------------------------------------------------
-!BOC
-!
-! !LOCAL VARIABLES:
-!
-      LOGICAL :: VALUE
-      
-      !=================================================================
-      ! ITS_A_RnPbBe_SIM begins here!
-      !=================================================================
-      VALUE = ( SIM_TYPE == 8 )
-
-      END FUNCTION ITS_A_C2H6_SIM
-!EOC
-!------------------------------------------------------------------------------
-!          Harvard University Atmospheric Chemistry Modeling Group            !
-!------------------------------------------------------------------------------
-!BOP
-!
-! !IROUTINE: its_a_ch4_sim
-!
-! !DESCRIPTION: Function ITS\_A\_CH4\_SIM returns TRUE if we are doing a
-!  GEOS-CHEM CH4 (Methane) simulation.
-!\\
-!\\
-! !INTERFACE:
-!
-      FUNCTION ITS_A_CH4_SIM() RESULT( VALUE )
-! 
-! !REVISION HISTORY: 
-!  15 Jul 2004 - R. Yantosca - Initial version
-!  05 Mar 2012 - M. Payer    - Added ProTeX headers
-!EOP
-!------------------------------------------------------------------------------
-!BOC
-!
-! !LOCAL VARIABLES:
-!
-      LOGICAL :: VALUE
-      
-      !=================================================================
-      ! ITS_A_CH4_SIM begins here!
-      !=================================================================
-      VALUE = ( SIM_TYPE == 9 )
-
-      END FUNCTION ITS_A_CH4_SIM
-!EOC
-!------------------------------------------------------------------------------
-!          Harvard University Atmospheric Chemistry Modeling Group            !
-!------------------------------------------------------------------------------
-!BOP
-!
-! !IROUTINE: its_an_aerosol_sim
-!
-! !DESCRIPTION: Function ITS\_AN\_AEROSOL\_SIM returns TRUE if we are doing a
-!  GEOS-CHEM offline Sulfate/Carbon/dust/seasalt aerosol simulation.
-!\\
-!\\
-! !INTERFACE:
-!
-      FUNCTION ITS_AN_AEROSOL_SIM() RESULT( VALUE )
-! 
-! !REVISION HISTORY: 
-!  15 Jul 2004 - R. Yantosca - Initial version
-!  05 Mar 2012 - M. Payer    - Added ProTeX headers
-!EOP
-!------------------------------------------------------------------------------
-!BOC
-!
-! !LOCAL VARIABLES:
-!
-      LOGICAL :: VALUE
-      
-      !=================================================================
-      ! ITS_AN_AEROSOL_SIM begins here!
-      !=================================================================
-      VALUE = ( SIM_TYPE == 10 )
-
-      END FUNCTION ITS_AN_AEROSOL_SIM
-!EOC
-!------------------------------------------------------------------------------
-!          Harvard University Atmospheric Chemistry Modeling Group            !
-!------------------------------------------------------------------------------
-!BOP
-!
-! !IROUTINE: its_a_mercury_sim
-!
-! !DESCRIPTION: Function ITS\_A\_MERCURY\_SIM returns TRUE if we are doing a
-!  GEOS-CHEM Hg0/Hg2/HgP offline mercury simulation.
-!\\
-!\\
-! !INTERFACE:
-!
-      FUNCTION ITS_A_MERCURY_SIM() RESULT( VALUE )
-! 
-! !REVISION HISTORY: 
-!  15 Jul 2004 - R. Yantosca - Initial version
-!  05 Mar 2012 - M. Payer    - Added ProTeX headers
-!EOP
-!------------------------------------------------------------------------------
-!BOC
-!
-! !LOCAL VARIABLES:
-!
-      LOGICAL :: VALUE
-      
-      !=================================================================
-      ! ITS_A_MERCURY_SIM begins here!
-      !=================================================================
-      VALUE = ( SIM_TYPE == 11 )
-
-      END FUNCTION ITS_A_MERCURY_SIM
-!EOC
-!------------------------------------------------------------------------------
-
-      FUNCTION ITS_A_POPS_SIM() RESULT( VALUE )
-!
-!******************************************************************************
-!  Function ITS_A_POPS_SIM returns TRUE if we are doing a GEOS-CHEM
-!  offline POPS simulation. (eck, 9/20/10)
-!
-!  NOTES:
-!******************************************************************************
-!
-      ! Local variables
-      LOGICAL :: VALUE
-      
-      !=================================================================
-      ! ITS_A_POPS_SIM begins here!
-      !=================================================================
-      VALUE = ( SIM_TYPE == 14 )
-
-      ! Return to calling program
-      END FUNCTION ITS_A_POPS_SIM
-
-!------------------------------------------------------------------------------
-
-!------------------------------------------------------------------------------
-!          Harvard University Atmospheric Chemistry Modeling Group            !
-!------------------------------------------------------------------------------
-!BOP
-!
-! !IROUTINE: its_a_co2_sim
-!
-! !DESCRIPTION: Function ITS\_A\_CO2\_SIM returns TRUE if we are doing a
-!  GEOS-CHEM CO2 offline simulation.
-!\\
-!\\
-! !INTERFACE:
-!
-      FUNCTION ITS_A_CO2_SIM() RESULT( VALUE )
-! 
-! !REVISION HISTORY: 
-!  25 Jul 2004 - R. Yantosca - Initial version
-!  05 Mar 2012 - M. Payer    - Added ProTeX headers
-!EOP
-!------------------------------------------------------------------------------
-!BOC
-!
-! !LOCAL VARIABLES:
-!
-      LOGICAL :: VALUE
-      
-      !=================================================================
-      ! ITS_A_CO2_SIM begins here!
-      !=================================================================
-      VALUE = ( SIM_TYPE == 12 )
-
-      END FUNCTION ITS_A_CO2_SIM
-!EOC
-!------------------------------------------------------------------------------
-!          Harvard University Atmospheric Chemistry Modeling Group            !
-!------------------------------------------------------------------------------
-!BOP
-!
-! !IROUTINE: its_a_h2hd_sim
-!
-! !DESCRIPTION: Function ITS\_A\_H2HD\_SIM returns TRUE if we are doing a
-!  GEOS-CHEM H2-HD simulation.
-!\\
-!\\
-! !INTERFACE:
-!
-      FUNCTION ITS_A_H2HD_SIM() RESULT( VALUE )
-! 
-! !REVISION HISTORY: 
-!  18 Sep 2007 - P. Le Sager - Initial version
-!  05 Mar 2012 - M. Payer    - Added ProTeX headers
-!EOP
-!------------------------------------------------------------------------------
-!BOC
-!
-! !LOCAL VARIABLES:
-!
-      LOGICAL :: VALUE
-      
-      !=================================================================
-      ! ITS_A_H2HD_SIM begins here!
-      !=================================================================
-      VALUE = ( SIM_TYPE == 13 )
-
-      END FUNCTION ITS_A_H2HD_SIM
-!EOC
-!------------------------------------------------------------------------------
-!          Harvard University Atmospheric Chemistry Modeling Group            !
-!------------------------------------------------------------------------------
-!BOP
-!
-! !IROUTINE: its_not_coparam_or_ch4
-!
-! !DESCRIPTION: Function ITS\_NOT\_COPARAM\_OR\_CH4 returns TRUE if we are
-!  doing a GEOS-CHEM simulation other than CO with parameterized OH or CH4. 
-!\\
-!\\
-! !INTERFACE:
-!
-      FUNCTION ITS_NOT_COPARAM_OR_CH4() RESULT( VALUE )
-!
-! !REMARKS:
-!  The CO-OH param (SIM_TYPE=5) is now obsolete (bmy, 6/24/05)
-!
-! !REVISION HISTORY: 
-!  15 Jul 2004 - R. Yantosca - Initial version
-!  05 Mar 2012 - M. Payer    - Added ProTeX headers
-!EOP
-!------------------------------------------------------------------------------
-!BOC
-!
-! !LOCAL VARIABLES:
-!
-      LOGICAL :: VALUE
-      
-      !=================================================================
-      ! ITS_NOT_COPARAM_OR_CH4 begins here!
-      !=================================================================
-      VALUE = ( SIM_TYPE /= 9 )
-
-      END FUNCTION ITS_NOT_COPARAM_OR_CH4
-!EOC
-!------------------------------------------------------------------------------
-!          Harvard University Atmospheric Chemistry Modeling Group            !
-!------------------------------------------------------------------------------
-!BOP
-!
-! !IROUTINE: get_sim_name
-!
-! !DESCRIPTION: Function GET\_SIM\_NAME returns the name (e.g. 
-!  "NOx-Ox-Hydrocarbon-Aerosol", "Tagged CO", etc.) of the GEOS-CHEM
-!  simulation.
-!\\
-!\\
-! !INTERFACE:
-!
-      FUNCTION GET_SIM_NAME() RESULT( NAME )
-!
-! !RETURN VALUE:
-!
-      CHARACTER(LEN=40) :: NAME
-!
-! !REVISION HISTORY:
-!  03 May 2005 - R. Yantosca - Initial version
-!  (1 ) The CO-OH simulation has been removed (bmy, 6/24/05)
-!  (2 ) Added CASE blocks for CO2 and H2/HD simulations (bmy, 9/18/07)
-!  05 Mar 2012 - M. Payer    - Added ProTeX headers
-!EOP
-!------------------------------------------------------------------------------
-!BOC
-!
-      !=================================================================
-      ! GET_SIM_NAME begins here!
-      !=================================================================
-
-      ! Pick proper name for each simulation type
-      SELECT CASE( SIM_TYPE )
-         CASE( 1 ) 
-            NAME = 'Rn-Pb-Be'
-         CASE( 2 ) 
-            NAME = 'CH3I'
-         CASE( 3 ) 
-            NAME = 'NOx-Ox-Hydrocarbon-Aerosol'
-         CASE( 4 )
-            NAME = 'HCN'
-         CASE( 5 )
-            NAME = ''
-         CASE( 6 )
-            NAME = 'Tagged Ox'
-         CASE( 7 )
-            NAME = 'Tagged CO'
-         CASE( 8 ) 
-            NAME = 'Tagged C2H6'
-         CASE( 9 )
-            NAME = 'CH4'
-         CASE( 10 ) 
-            NAME = 'Offline Aerosol'
-         CASE( 11 ) 
-            NAME = 'Mercury'
-         CASE( 12 )
-            NAME = 'CO2'
-         CASE( 13 )
-            NAME = 'H2 and HD'
-         CASE( 14 )
-            NAME = 'POPs' ! H. Amos, 7 Mar 2013
-         CASE DEFAULT
-            NAME = 'UNKNOWN'
-       END SELECT
-
-      END FUNCTION GET_SIM_NAME
-!EOC
-!------------------------------------------------------------------------------
-!          Harvard University Atmospheric Chemistry Modeling Group            !
-=======
 !                  GEOS-Chem Global Chemical Transport Model                  !
->>>>>>> f35b1906
 !------------------------------------------------------------------------------
 !BOP
 !
