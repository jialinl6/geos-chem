! $Id: emissdr.f,v 1.6 2010/03/15 19:33:24 ccarouge Exp $
#if defined( DEVEL )
      SUBROUTINE EMISSDR( State_Met, EMISS_TEND, BIOEMISS_TEND )
#else
      SUBROUTINE EMISSDR( State_Met )
#endif
!
!******************************************************************************
!  Subroutine EMISSDR computes emissions for the full chemistry simulation
!  Emissions are stored in various arrays, which are then passed to the
!  SMVGEAR solver via routine "setemis.f". (bmy, 10/8/98, 2/25/10)
!
!  NOTES:
!  (1 ) Now accounts for seasonal NOx emissions, and multi-level NOx 
!        emissions. (bmy, 10/8/98)
!  (2 ) Surface NOx and 100m NOx are now placed into the correct sigma level.
!        (bmy, 10/8/98)
!  (3 ) Eliminate GISS-Specific code (bmy, 3/15/99)
!  (4 ) Now includes monoterpenes for ACETONE emissions (bdf, 4/8/99)
!  (5 ) Now uses allocatable arrays for ND29, ND36, and ND46 diagnostics.
!        Also made some cosmetic changes, and updated comments (bmy, 3/16/00)
!  (6 ) Eliminate obsolete code and ND63 diagnostic (bmy, 4/12/00)
!  (7 ) Add reference to BIOBURN in "biomass_mod.f" and to BIOFUEL_BURN
!        in "biofuel_mod.f".  Also remove references to BURNEMIS and TWOODIJ.
!        (bmy, 9/12/00)
!  (8 ) Remove reference to "biomass.h" -- that is replaced by F90 module
!        "biomass_mod.f". (bmy, 9/25/00)
!  (9 ) Remove obsolete code from 9/12/00 and 9/25/00 (bmy, 12/21/00)
!  (10) Add CO source from monoterpenes (bnd, bmy, 12/21/00)
!  (11) Add monoterpene source to the ND46 diagnostic.  Renamed EMXX to
!        EMIS (for Isoprene), and commented out Larry Horowitz's "special
!        cases".  Also made some cosmetic changes. (bmy, 1/2/01)
!  (12) Added CO source from CH3OH oxidation (bmy, 1/3/01)
!  (13) Removed obsolete code from 1/2/01 (bmy, 3/15/01)
!  (14) Now initialize GEMISNOX2.  Also updated comments. (bdf, bmy, 6/15/01)
!  (15) Now references routines from "acetone_mod.f" for the biogenic
!        emission of acetone into the SMVGEAR arrays.  Now use 
!        EMISRR(I,J,IDEACET) to archive ND46, since the biogenic
!        acetone emissions are now computed in this array.  Also define
!        XNUMOL_C so as not to rely on IDTISOP being defined.  Also add
!        LASTMONTH variable to flag when we change month. (bmy, 9/4/01)
!  (16) Now reference AIREMISS from "aircraft_nox_mod.f" (bmy, 2/14/02)
!  (17) Replaced all instances of IM with IIPAR and JM with JJPAR, in order
!        to prevent namespace confusion for the new TPCORE.  Also removed
!        obsolete, commented-out code. (bmy, 6/25/02)
!  (18) Now references IDTNOX, etc. from "tracerid_mod.f".  Now references
!        SUNCOS from "dao_mod.f".  Now make FIRSTEMISS a local SAVEd variable
!        instead of an argument. (bmy, 11/15/02)
!  (19) Now replaced DXYP(JREF)*1d4 with GET_AREA_CM2 from "grid_mod.f".
!        Now remove MONTH from call to BIOBURN.  Now use functions GET_MONTH,
!        GET_LOCALTIME, GET_ELAPSED_MIN, GET_TS_EMIS, GET_LOCALTIME from 
!        "time_mod.f".  Now use functions GET_XOFFSET and GET_YOFFSET from 
!        "grid_mod.f". (bmy, 2/11/03)
!  (20) Now pass I, J to EMISOP, EMISOP_GRASS, EMISOP_MB (bmy, 12/9/03)
!  (21) Now references EMLIGHTNING from "lightning_nox_mod.f" (bmy, 4/14/04)
!  (22) Now references "logical_mod.f".  Now replaced LFOSSIL with LANTHRO.
!        (bmy, 7/20/04)
!  (23) Now make sure all USE statements are USE, ONLY (bmy, 10/3/05)
!  (24) Now can use MEGAN inventory for biogenic VOCs.  Now references
!        "megan_mod.f" (bmy, tmf, 10/25/05)
!  (25) Now call EMLIGHTNING_NL from "lightning_nox_nl_mod.f" for GEOS-4 so
!        that we can use the new near-land lightning formulation. 
!        (ltm, bmy, 5/11/06)
!  (26) Added switch for BIOGENIC emissions.  Now revert to single 
!        lightning_nox_mod.f.  Remove reference to old GEMISNOX array; this
!        has been replaced by module arrays EMIS_LI_NOx and EMIS_AC_NOx, in 
!        order to avoid common block errors. (ltm, bmy, phs, 10/3/07)
!  (27) Add biogenic emission of MONX and C2H4. (tmf, 1/20/09)
!  (28) Add a switch, LMEGANMONO, for monoterpene and MBO emission to choose
!       between MEGAN and GEIA inventory indenpendantly from Isoprene.
!      This is because although we did, at one time, got monoterpene
!      emission factors from Alex Guenther, he never published it.
!      So there is no reference for it. Use of those emission factors have
!      caused much confusion among users, so we should probably not use it 
!      for the time being. (tmf, 1/20/09)
!  (29) Update to MEGAN v2.1 (mpb, 11/20/09)
!  (29) Move XLTMMP to module MEGANUT_MOD (ccc, 11/20/09)
!  (30) Change arguments order in some MEGAN functions for coherence
!       (ccc, 11/30/09)
!  (31) Remove reference to obsolete embedded chemistry stuff in "CMN" 
!       (bmy, 2/25/10)
!  (32) Add a NOx fertilizer switch and a scaling factor for ISOP emissions
!       (fp, 6/09)
!  05 Oct 2011 - R. Yantosca - Now use SUNCOS30 array, which has the cos(SZA)
!                              defined at 30 mins after the GMT hour, in order
!                              to be consistent w/ the chemistry.
!  07 Oct 2011 - R. Yantosca - Rename SUNCOS30 to SUNCOS_MID, which is the
!                              cos(SZA) at the midpt of the chemistry timestep
!  06 Dec 2011 - E. Fischer  - Change biogenic acetone emissions to MEGAN
!  08 Dec 2011 - M. Payer    - Remove GEIA biogenic emissions option
!  01 Mar 2012 - R. Yantosca - Now use GET_LOCALTIME(I,J,L) from time_mod.F90
!  01 Mar 2012 - R. Yantosca - Now use GET_AREA_CM2(I,J,L) from grid_mod.F90
!  22 Oct 2012 - R. Yantosca - Prevent out-of-bounds errors in ND46 if bromine
!                              emissions are turned off (e.g. for tagged CO)
!  09 Nov 2012 - M. Payer    - Replaced all met field arrays with State_Met
!                              derived type object
!  27 Nov 2012 - R. Yantosca - Replace SUNCOS_MID with State_Met%SUNCOSmid
!  13 Dec 2012 - R. Yantosca - Now remove reference to obsolete CMN_DEP_mod.F
!******************************************************************************
!
      ! References to F90 modules
<<<<<<< HEAD
      USE ACETONE_MOD,        ONLY : EMISS_BIOACET, OCEAN_SOURCE_ACET
      USE AIRCRAFT_NOX_MOD,   ONLY : AIREMISS
      USE BIOFUEL_MOD,        ONLY : BIOFUEL_BURN
      USE BROMOCARB_MOD,      ONLY : EMIS_CHBr3, EMIS_CH2Br2
      USE BROMOCARB_MOD,      ONLY : Br_SCALING
      USE CANOPY_NOX_MOD,     ONLY : GET_CANOPY_NOX
      USE DIAG_MOD,           ONLY : AD29,          AD46
      USE DIAG_MOD,           ONLY : AD32_fe,       AD32_so
      USE EMISSIONS_MOD,      ONLY : ISOP_SCALING
      USE GET_NDEP_MOD,       ONLY : GET_DEP_N 
      USE GIGC_State_Met_Mod, ONLY : MetState
      USE GRID_MOD,           ONLY : GET_AREA_CM2
      USE GRID_MOD,           ONLY : GET_YMID
      USE GRID_MOD,           ONLY : GET_XMID
      USE GRID_MOD,           ONLY : GET_XOFFSET,   GET_YOFFSET
      USE LIGHTNING_NOX_MOD,  ONLY : EMLIGHTNING
      USE LOGICAL_MOD,        ONLY : LANTHRO,       LLIGHTNOX, LSOILNOX
      USE LOGICAL_MOD,        ONLY : LFERTILIZERNOX
      USE LOGICAL_MOD,        ONLY : LAIRNOX,       LBIONOX,   LWOODCO   
      USE LOGICAL_MOD,        ONLY : LMEGAN, LMEGANMONO, LBIOGENIC
      USE MEGAN_MOD,          ONLY : GET_EMISOP_MEGAN
      USE MEGAN_MOD,          ONLY : GET_EMMBO_MEGAN
      USE MEGAN_MOD,          ONLY : GET_EMMONOT_MEGAN
      USE MEGAN_MOD,          ONLY : GET_EMMONOG_MEGAN
      USE MEGAN_MOD,          ONLY : ACTIVITY_FACTORS
      USE MEGANUT_MOD,        ONLY : XLTMMP
      USE MODIS_LAI_MOD
      USE SOIL_NOX_MOD,       ONLY : SOIL_NOX_EMISSION   
      USE TIME_MOD,           ONLY : GET_MONTH,     GET_TAU
      USE TIME_MOD,           ONLY : GET_TS_EMIS,   GET_LOCALTIME
      USE TIME_MOD,           ONLY : GET_DAY_OF_YEAR
      USE TRACER_MOD,         ONLY : ITS_A_TAGCO_SIM
      USE TRACERID_MOD,       ONLY : IDEACET,       IDTISOP,   IDEISOP   
      USE TRACERID_MOD,       ONLY : IDECO,         IDEPRPE,   NEMANTHRO 
      USE TRACERID_MOD,       ONLY : IDEMONX, IDEC2H4
      USE TRACERID_MOD,       ONLY : IDTMONX, IDTC2H4
      USE TRACERID_MOD,       ONLY : IDECHBr3, IDECH2Br2
=======
      USE ACETONE_MOD,       ONLY : EMISS_BIOACET, OCEAN_SOURCE_ACET
      USE AIRCRAFT_NOX_MOD,  ONLY : AIREMISS
      USE BIOFUEL_MOD,       ONLY : BIOFUEL_BURN
      USE DAO_MOD,           ONLY : PARDF,         PARDR,     SUNCOS_MID       
      USE DIAG_MOD,          ONLY : AD29,          AD46
      USE GRID_MOD,          ONLY : GET_AREA_CM2
      USE GRID_MOD,          ONLY : GET_XOFFSET,   GET_YOFFSET
      USE LIGHTNING_NOX_MOD, ONLY : EMLIGHTNING
      USE LOGICAL_MOD,       ONLY : LANTHRO,       LLIGHTNOX, LSOILNOX
      !FP_ISOP  (6/2009) add separate FERTILIZER NOX
      USE LOGICAL_MOD,       ONLY : LFERTILIZERNOX
      USE LOGICAL_MOD,       ONLY : LAIRNOX,       LBIONOX,   LWOODCO   
      USE LOGICAL_MOD,       ONLY : LMEGAN, LMEGANMONO, LBIOGENIC
      USE MEGAN_MOD,         ONLY : GET_MEGAN_EMISSIONS ! dbm, now have a single
                                                        ! MEGAN function for all compounds
      USE TIME_MOD,          ONLY : GET_MONTH,     GET_TAU
      USE TIME_MOD,          ONLY : GET_TS_EMIS,   GET_LOCALTIME
      USE TRACER_MOD,        ONLY : ITS_A_TAGCO_SIM
      USE TRACERID_MOD,      ONLY : IDEACET,       IDTISOP,   IDEISOP   
      USE TRACERID_MOD,      ONLY : IDECO,         IDEPRPE,   NEMANTHRO 
      USE TRACERID_MOD,      ONLY : IDEMONX,       IDEC2H4,   IDEALD2
      USE TRACERID_MOD,      ONLY : IDTMONX, IDTC2H4
      USE MEGANUT_MOD,       ONLY : XLTMMP
      !FP_ISOP (6/2009)
      USE EMISSIONS_MOD,     ONLY : ISOP_SCALING
      !jpp, 8/24/07
      USE TRACERID_MOD,      ONLY : IDECHBr3, IDECH2Br2
      USE BROMOCARB_MOD,     ONLY : EMIS_CHBr3, EMIS_CH2Br2
      USE BROMOCARB_MOD,     ONLY : Br_SCALING
 
      USE CMN_SIZE_MOD     ! Size parameters
      USE COMODE_LOOP_MOD     ! IVERT?
      USE CMN_O3_MOD       ! Emissions arrays
      USE CMN_DIAG_MOD     ! Diagnostic arrays and switches
      USE CMN_NOX_MOD      ! GEMISNOX2

>>>>>>> 2f1ff414
#if defined( DEVEL )
      USE TRACERID_MOD,       ONLY : IDTNOX
      USE TRACER_MOD,         ONLY : N_TRACERS
#endif
 
      USE CMN_SIZE_MOD             ! Size parameters
      USE COMODE_LOOP_MOD          ! IVERT?
      USE CMN_O3_MOD               ! Emissions arrays
      USE CMN_DIAG_MOD             ! Diagnostic arrays and switches
      USE CMN_NOX_MOD              ! GEMISNOX2
      USE COMMSOIL_MOD             ! Soil wetness variables

      IMPLICIT NONE
#     include "define.h"

      !Arguments
      TYPE(MetState), INTENT(IN)    :: State_Met   ! Meteorology State object

#if defined( DEVEL )
      REAL*8,         INTENT(INOUT) :: 
     &     EMISS_TEND(IIPAR,JJPAR,LLPAR,N_TRACERS+1),
     &     BIOEMISS_TEND(IIPAR,JJPAR,LLPAR,N_TRACERS+1)
#endif

      ! Local variables
      LOGICAL, SAVE          :: FIRSTEMISS = .TRUE. 
      LOGICAL                :: NO_TAGCO
      INTEGER                :: I, J, L, N, IJLOOP 
      INTEGER                :: I0, J0, IOFF, JOFF, IREF, JREF
      INTEGER                :: NDAY,JSCEN,NN
      INTEGER, SAVE          :: LASTMONTH = -99
      REAL*8                 :: DTSRCE,  XLOCTM,   TMMP
      REAL*8                 :: EMIS_ISOP, EMIS_PRPE
      REAL*8                 :: EMIS_MONO, EMIS_MBOX, EMIS_C2H4
      REAL*8                 :: EMIS_APIN, EMIS_BPIN, EMIS_LIMO
      REAL*8                 :: EMIS_SABI, EMIS_MYRC, EMIS_CARE
      REAL*8                 :: EMIS_OCIM, EMIS_FAXX, EMIS_AAXX
      REAL*8                 :: EMIS_ALD2, EMIS_OMON, EMIS_MOHX
      REAL*8                 :: EMIS_ETOH
      REAL*8                 :: AREA_CM2
      REAL*8                 :: TMPVAL,    GRASS, BIO_ACET
      REAL*8                 :: CONVERT(NVEGTYPE), GMONOT(NVEGTYPE)
      REAL*8                 :: SC, PDF, PDR
      INTEGER                :: DOY, MONTH, RC, M
      REAL*8                 :: FERTDIAG
      REAL*8                 :: TS_EMIS
      REAL*8                 :: TOTALPULSE
      REAL*8                 :: SOILFRT
      REAL*8                 :: DEP_FERT, TEMP_FERT


      ! Molecules C / kg C
      REAL*8,  PARAMETER     :: XNUMOL_C = 6.022d+23 / 12d-3 

      REAL*8                 :: AREA_M2 !jpp 9/10/07

      ! Molecular weight of CHBr3 [kg/mol], (jpp, 9/10/07)
      REAL*8,  PARAMETER     :: MWT_CHBr3  = 2.53d-1

      ! Molecular weight of CH2Br2 [kg/mol], (jpp, 9/16/07)
      REAL*8,  PARAMETER     :: MWT_CH2Br2 = 1.74d-1

<<<<<<< HEAD
      ! Add in new monoterpene species (mpb,2009)
      REAL*8                 :: APINE  , BPINE , LIMON , SABIN 
      REAL*8                 :: MYRCN  , CAREN , OCIMN
      ! Add in gamma activity factors for isoprene ONLY (mpb,2009)
      REAL*8                 :: GAMMA_LAI
      REAL*8                 :: GAMMA_LEAF_AGE
      REAL*8                 :: GAMMA_P
      REAL*8                 :: GAMMA_T
      REAL*8                 :: GAMMA_SM
=======
      ! External functions
      REAL*8, EXTERNAL       :: BOXVL

#if defined( DEVEL )
      REAL*8, INTENT(INOUT)  :: 
     &     EMISS_TEND(IIPAR,JJPAR,LLPAR,N_TRACERS+1),
     &     BIOEMISS_TEND(IIPAR,JJPAR,LLPAR,N_TRACERS+1)
#endif
>>>>>>> 2f1ff414

!
!******************************************************************************
!  EMISSDR begins here!
!
!  DTSRCE = emission timestep in seconds
!
!  Call subroutines to set up ISOP and monoterpene emission (first time only!)
!******************************************************************************
!
      ! This is not a tagged CO simulation
      NO_TAGCO = ( .not. ITS_A_TAGCO_SIM() )

      ! Emission timestep [s]
      DTSRCE = GET_TS_EMIS() * 60d0

      ! Get nested-grid offsets
      I0 = GET_XOFFSET()
      J0 = GET_YOFFSET()

!%%%%%%%%%%%%%%%%%%%%%%%%%%%%%%%%%%%%%%%%%%%%%%%%%%%%%%%%%%%%%%%%%%%%%%%%%%%%%
! SOIL EMISSIONS NOX [molecules/cm3/s]

      IF ( LSOILNOX ) THEN           

	 !Zero the Diag49 arrays
         IF ( FIRSTEMISS ) THEN
            INST_SOIL(:,:) = 0.0
            INST_FERT(:,:) = 0.0

            FIRSTEMISS = .FALSE.

         ENDIF

         !***************************************************************
         !First zero the arrays in which emissions will be stored
         !GEMISNOX2(I,J)   = Array which stores NOx emissions from soils.
         !                   Units are [molec NOx/cm3/s].
         GEMISNOX2   = 0d0
         !***************************************************************

         ! Now need to call GET_CANOPY_NOX to break ugly dependency between
         ! drydep and soil NOx emissions. (bmy, 6/22/09) 
         ! Now a function of the new MODIS/Koppen biome map (J.D. Maasakkers)
         CALL GET_CANOPY_NOX( State_Met )
               
         ! Get day of year/month and timestep information
         DOY     = GET_DAY_OF_YEAR() 
         TS_EMIS = GET_TS_EMIS()           
         MONTH   = GET_MONTH()

         ! Loop over each land grid-box, removed loop over landpoints
!$OMP PARALLEL DO
!$OMP+DEFAULT( SHARED )
!$OMP+PRIVATE( I, J, DEP_FERT, SOILFRT, FERTDIAG, RC, IJLOOP)
 	 DO J = 1, JJPAR 
	 DO I = 1, IIPAR

 	    ! Do not calculate soil NOx emissions if there is no soil in
            ! the gridbox
 	    IF (LAND2(I,J,1) .EQ. 1) CYCLE

            IJLOOP = ( (J-1) * IIPAR ) + I 

            ! Get Deposited Fertilizer
            CALL GET_DEP_N( I, J, TS_EMIS, DEP_FERT )
            CALL FLUSH(6)

            ! Get N fertilizer reservoir associated with chemical and
            ! manure fertilizer
            SOILFRT =  SOILFERT(I,J,GET_DAY_OF_YEAR())  

            ! Put in constraint if dry period gt 1 yr, keep at 1yr to
            ! avoid unrealistic pulse
            IF ( DRYPERIOD(I,J) .GT. 8760.) DRYPERIOD(I,J) = 8760.
 
            ! Return NOx emission from soils [molec/cm2/s]
            CALL SOIL_NOX_EMISSION( TS_EMIS,        
     &                              State_Met%TS(I,J),
     &                              State_Met%GWETTOP(I,J),
     &                              SOILFRT,  
     &                              GWET_PREV(I,J), DRYPERIOD(I,J),
     &                              PFACTOR(I,J),   GEMISNOX2(I,J),
     &                              DEP_FERT,       FERTDIAG, 
     &                              CLIM(I,J,:),    LAND2(I,J,:),
     &                              RC,             
     &                              State_Met%SUNCOSmid(I,J),
     &				    State_Met%U10M(I,J),
     &                              State_Met%V10M(I,J), 
     &                              CANOPYNOX(IJLOOP,:), 
     &                              GC_LAI(I,J) )

            ! Archive emissions
            IF ( ND32 > 0 ) THEN
               AD32_so(I,J) = AD32_so(I,J) + GEMISNOX2(I,J)
               AD32_fe(I,J) = AD32_fe(I,J) + FERTDIAG
            ENDIF
            
            INST_SOIL(I,J) = GEMISNOX2(I,J)
            INST_FERT(I,J) = FERTDIAG

            GEMISNOX2(I,J) = GEMISNOX2(I,J)  / 
     &                     ( State_Met%BXHEIGHT(I,J,1) * 100d0 )

         ENDDO            
         ENDDO
!$OMP END PARALLEL DO

         !Zero arrays. This code assumes that ts_chem = ts_emiss
         DRY_HNO3 = 0.d0
         DRY_NH4  = 0.d0
         DRY_NH3  = 0.d0
         DRY_NIT  = 0.d0
         DRY_NO2  = 0.d0
         DRY_PAN  = 0.d0

         WET_HNO3 = 0.d0
         WET_NH4  = 0.d0
         WET_NH3  = 0.d0
         WET_NIT  = 0.d0

      ENDIF

!%%%%%%%%%%%%%%%%%%%%%%%%%%%%%%%%%%%%%%%%%%%%%%%%%%%%%%%%%%%%%%%%%%%%%%%%%%%%

!******************************************************************************
!  BE CAREFUL WITH USING A WINDOW RELATIVE TO THE EMISSIONS WINDOW
!  NEED SPECIFY THE OFFSET OF THE SUB-WINDOW
!
!  first zero the arrays in which emissions will be stored
!
!  EMISRRN(I,J,L)   = Emission rate of NOx (N = IDENOX ) into box (I,J,L).
!                     Units are [molec NOx/box/s].
!
!  EMISRR(I,J,N)    = Emission rate of tracer N into surface box (I,J,1). 
!                     Units are [molec tracer/box/s].
!
!  GEMISNOX(I,J,L)  = Array which stores NOx emissions from aircraft,
!                     and lightning.  Units are [molec NOx/cm3/s].
!
!  GEMISNOX2(I,J)   = Array which stores NOx emissions from soils.
!                     Units are [molec NOx/cm3/s].
!
!  NOTE: Now use F90 array initialization syntax (bmy, 3/15/99)
!******************************************************************************
!
      ! These need to be initialized on every call
      EMISRRN     = 0d0
      EMISRR      = 0d0
      !GEMISNOX2   = 0d0
      EMISS_BVOC  = 0d0  ! Add BVOC emissions (mpb,2009)
      
      ! Loop over latitudes
      IJLOOP = 0
      DO J = 1, JJPAR
         JREF = J + J0

         ! Loop over longitues
         DO I = 1, IIPAR
            IREF   = I + I0
            IJLOOP = IJLOOP + 1

            ! Compute surface area of grid boxes in cm^2 
            AREA_CM2 = GET_AREA_CM2( I, J, 1 )

            ! jpp, 9/10/07: wanted surface area in m^2
            AREA_M2  = AREA_CM2 / (100.d0 ** 2)

            ! Zero biogenic acetone (bmy, 9/14/01)
            BIO_ACET  = 0d0
            ! Zero other biogenic species as well
            EMIS_ISOP = 0d0
            EMIS_PRPE = 0d0
            EMIS_MONO = 0d0
            EMIS_MBOX = 0d0
            EMIS_C2H4 = 0d0
            EMIS_APIN = 0d0
            EMIS_BPIN = 0d0
            EMIS_LIMO = 0d0
            EMIS_SABI = 0d0
            EMIS_MYRC = 0d0
            EMIS_CARE = 0d0
            EMIS_OCIM = 0d0
            EMIS_FAXX = 0d0
            EMIS_AAXX = 0d0
            EMIS_ALD2 = 0d0
            EMIS_OMON = 0d0
            EMIS_MOHX = 0d0
            EMIS_ETOH = 0d0

            ! Use function GET_LOCALTIME to get the local time at lon I
            ! Middle of time step is between 10pm-2am when IHOUR = 1
            IHOUR = NINT( ( GET_LOCALTIME( I, J, 1 ) ) / 4 ) + 1
            IF ( IHOUR .EQ. 7 ) IHOUR = 1

            !=================================================================
            ! attenuate emissions on the weekend ---
            ! scale factors for Saturday/Sunday/Weekday must average out to 1!
            !    JSCEN = 1 Saturday 
            !    JSCEN = 2 Sunday
            !    JSCEN = 3 Weekday 
            !
            ! 1 Jan 1980 and 1 Jan 1985 were both Tuesdays, so NDAY mod 7 = 4 
            ! is a Saturday and NDAY mod 7 = 5 is a Sunday (bmy, 3/23/98)
            !=================================================================
            NDAY = ( GET_TAU() / 24d0 ) 
            IF ( MOD( NDAY, 7 ) .eq. 4 ) THEN
               JSCEN = 1
            ELSE IF ( MOD( NDAY, 7 ) .eq. 5 ) THEN
               JSCEN = 2
            ELSE
               JSCEN = 3
            ENDIF

            ! Fossil Fuel emissions (kg / Grid-Box / Time-Step)
            ! NN = tracer number corresponding to emission species N
            IF ( LANTHRO ) THEN 
               DO N = 1, NEMANTHRO
                  NN = IDEMS(N)
                  IF ( NN /= 0 ) THEN
                     CALL EMFOSSIL( I, J, N, NN, IREF, JREF, JSCEN )
                  ENDIF
               ENDDO
            ENDIF

!-----------------------------------------------------------------------------
! LIGHTNING EMISSIONS NOX [molecules/cm3/s]
!
#if defined( DEVEL )
            IF ( LLIGHTNOX .AND. I == 1 .AND. J == 1 ) 
     &           CALL EMLIGHTNING( State_Met, EMISS_TEND(:,:,:,IDTNOX) )
#else
            IF ( LLIGHTNOX ) CALL EMLIGHTNING( I, J, State_Met )
#endif
!-----------------------------------------------------------------------------
! AIRCRAFT emissions NOx [molecules/cm3/s]
!
#if defined( DEVEL )
            IF ( LAIRNOX .AND. I == 1 .AND. J == 1 ) 
     &           CALL AIREMISS( State_Met, EMISS_TEND(:,:,:,IDTNOX) )
#else
            IF ( LAIRNOX .AND. I == 1 .AND. J == 1 ) 
     &           CALL AIREMISS( State_Met )
#endif
!-----------------------------------------------------------------------------
! NOx AND CO from biofuel combustion [kg/box]  
!
#if defined( DEVEL )
            IF ( LWOODCO .AND. I == 1 .AND. J == 1 ) 
     &           CALL BIOFUEL_BURN( State_Met, BIOEMISS_TEND(:,:,1,:) )
#else
            IF ( LWOODCO .AND. I == 1 .AND. J == 1 ) 
     &           CALL BIOFUEL_BURN( State_Met )
#endif
!----------------------------------------------------------------------------
! BIOGENIC EMISSIONS OF VARIOUS QUANTITIES [Atoms C/box/time step]
!
            IF ( LBIOGENIC ) THEN

               ! Temperature
               TMMP  = XLTMMP( I, J, State_Met%TS, IJLOOP )
            
               ! Modified to choose MEGAN inventory indenpendantly 
               ! for ISOP and MONX/MBO. (ccc, 1/20/09)
               IF ( LMEGAN ) THEN

                  !------------------
                  ! MEGAN Isoprene
                  !------------------

                  ! Cosine of solar zenith angle
                  SC   = State_Met%SUNCOSmid(I,J)

                  ! Diffuse and direct PAR
                  PDR  = State_Met%PARDR(I,J)
                  PDF  = State_Met%PARDF(I,J)

                  ! Isoprene         
                  ! Updated to new MEGAN routine (dbm, 12/2012)
                  EMIS_ISOP = GET_MEGAN_EMISSIONS(  I, J,     SC, TMMP, 
     &                 PDR, PDF, 'ISOP' )

               ENDIF
 
               !FP_ISOP (6/2009)
               EMIS_ISOP = ISOP_SCALING * EMIS_ISOP

               IF ( LMEGANMONO ) THEN

                  !------------------
                  ! MEGAN biogenics
                  !------------------
                  ! Updated the calls below for new MEGAN routine (dbm, 12/2012)

                  ! Methyl butenol
                  EMIS_MBOX = GET_MEGAN_EMISSIONS(   I, J,     SC, TMMP,
     &                 PDR, PDF, 'MBOX' )

                  ! ------------------------------------------
                  ! Aplha Pinene emissions
                  EMIS_APIN = GET_MEGAN_EMISSIONS( I , J , SC , TMMP , 
     &                 PDR , PDF , 'APIN' )
                  ! ------------------------------------------
                  ! Beta Pinene emissions
                  EMIS_BPIN = GET_MEGAN_EMISSIONS( I , J , SC , TMMP , 
     &                 PDR , PDF , 'BPIN' )
                  ! ------------------------------------------
                  ! Limonene emissions 
                  EMIS_LIMO = GET_MEGAN_EMISSIONS( I , J , SC , TMMP , 
     &                 PDR , PDF , 'LIMO' )
                  ! ------------------------------------------
                  ! Sabinene emissions
                  EMIS_SABI = GET_MEGAN_EMISSIONS( I , J , SC , TMMP , 
     &                 PDR , PDF , 'SABI' )         
                  ! ------------------------------------------
                  ! Mycrene emissions
                  EMIS_MYRC = GET_MEGAN_EMISSIONS( I , J , SC , TMMP , 
     &                 PDR , PDF , 'MYRC' )
                  ! ------------------------------------------
                  ! 3-Carene emissions
                  EMIS_CARE = GET_MEGAN_EMISSIONS( I , J , SC , TMMP , 
     &                 PDR , PDF , 'CARE' )
                  ! ------------------------------------------
                  ! Ocimene emissions
                  EMIS_OCIM = GET_MEGAN_EMISSIONS( I , J , SC , TMMP ,  
     &                 PDR , PDF , 'OCIM' )
                  ! ------------------------------------------
                  ! Other monoterpenes
                  ! (added 12/2012; dbm)
                  EMIS_OMON = GET_MEGAN_EMISSIONS( I , J , SC , TMMP ,  
     &                 PDR , PDF , 'OMON' )
                  ! ------------------------------------------

                  ! Total monoterpenes = sum of individual
                  ! dbm, now add other lumped monoterpenes (11/2012)
                  EMIS_MONO = EMIS_APIN + EMIS_BPIN + EMIS_LIMO + 
     &                 EMIS_SABI + EMIS_MYRC + EMIS_CARE + 
     &                 EMIS_OCIM + EMIS_OMON

               ENDIF

               !------------------
               ! MEGAN ALD2
               !------------------
               IF ( IDEALD2 /= 0 ) THEN

                  EMIS_ALD2 = GET_MEGAN_EMISSIONS(  I, J,  SC, TMMP,
     &                 PDR, PDF, 'ALD2' )

                  ! NOTE: Don't save into EMISRR for the tagged CO 
                  ! simulation (jaf, mak, bmy, 2/14/08)
                  IF ( NO_TAGCO ) THEN
                     EMISRR(I,J,IDEALD2) = EMISRR(I,J,IDEALD2) + 
     &                                     ( EMIS_ALD2 / DTSRCE )
                  ENDIF

               ENDIF

               !------------------
               ! MEGAN Acetone
               !------------------
               ! Computed within acetone_mod.f

               ! ----------------------------
               ! Other biogenics. 
               ! Calls included here for future incorporation or
               ! specialized simulations. (dbm, 12/2012)
               ! ----------------------------

               !------------------
               ! MEGAN Methanol
               !------------------
               ! Uncomment this to compute biogenic methanol emissions
!               EMIS_MOHX = GET_MEGAN_EMISSIONS(   I, J,     SC, TMMP,
!     &                                       PDR, PDF, 'MOHX' )

               !------------------
               ! MEGAN Ethanol
               !------------------
               ! Uncomment this to compute biogenic ethanol emissions
!               EMIS_ETOH = GET_MEGAN_EMISSIONS(   I, J,     SC, TMMP,
!     &                                       PDR, PDF, 'ETOH' )

               !------------------
               ! MEGAN Formic acid
               !------------------
               ! Uncomment this to compute biogenic formic acid emissions
!               EMIS_FAXX = GET_MEGAN_EMISSIONS(  I, J,  SC, TMMP,
!     &                                      PDR, PDF, 'FAXX' ) 

               !------------------
               ! MEGAN Acetic acid
               !------------------
               ! Uncomment this to compute biogenic acetic acid emissions
!               EMIS_AAXX = GET_MEGAN_EMISSIONS(  I, J,  SC, TMMP,
!     &                                      PDR, PDF, 'AAXX' )

!-----------------------------------------------------------------------------
! BIOGENIC ACETONE EMISSIONS
!
               IF ( IDEACET /= 0 ) THEN

!                  ! evf, edits to use MEGAN biogenic acetone emiss (5/25/2011)
!                  ! Compute biogenic acetone emissions [atoms C/box/s]
!                  CALL EMISS_BIOACET( I,    J,    TMMP,  EMMO, 
!     &                                SC, PDR, PDF, XNUMOL_C,
!     &                                EMIS, EMMB, GRASS, BIO_ACET )

                  ! evf, edits to use MEGAN biogenic acetone emiss (5/25/2011)
                  ! Compute biogenic acetone emissions [atoms C/box/s]
                  CALL EMISS_BIOACET( I,    J,    TMMP,  EMIS_MONO, 
     &                                SC, PDR, PDF, XNUMOL_C,
     &                                EMIS_ISOP, EMIS_MBOX, 
     &                                GRASS, BIO_ACET )
               
                  ! Also add ocean source of acetone [atoms C/box/s]
                  CALL OCEAN_SOURCE_ACET( I, J, BIO_ACET, State_Met )

                  ! Add biogenic acetone to anthro source [atoms C/box/s]
                  ! NOTE: Don't save into EMISRR for the tagged CO 
                  ! simulation (jaf, mak, bmy, 2/14/08)
                  IF ( NO_TAGCO ) THEN
                    EMISRR(I,J,IDEACET) = EMISRR(I,J,IDEACET) + BIO_ACET
                  ENDIF

               ENDIF
!-----------------------------------------------------------------------------

               !==============================================================
               ! save biogenic isoprene emission for later use
               ! EMISRR has units [atoms C/box/s] 
               !==============================================================
               IF ( IDTISOP /= 0 ) THEN

                  ! NOTE: Don't save into EMISRR for the tagged CO 
                  ! simulation (jaf, mak, bmy, 2/14/08)
                  IF ( NO_TAGCO ) THEN
                     EMISRR(I,J,IDEISOP) = EMISRR(I,J,IDEISOP) + 
     &                                     ( EMIS_ISOP / DTSRCE )
                  ENDIF
               ENDIF

               !=================================================================
               ! save biogenic monoterpene emission for later use
               ! EMISRR has units [atoms C/box/s] (tmf, 4/10/06)
               !=================================================================
               IF ( IDTMONX /= 0 ) THEN
                  EMISRR(I,J,IDEMONX) = EMISRR(I,J,IDEMONX) + 
     &                 ( EMIS_MONO / DTSRCE )
               ENDIF

!------------------------------------------------------------------------------
!
!******************************************************************************
!  Biogenic source of CO -- from oxidation of METHANOL and MONOTERPENES
!
!  CO from METHANOL oxidation -- scaled from ISOPRENE (bnd, 1/2/01)
!
!    We need to scale the Isoprene flux to get the CH3OH (methanol) flux.
!    Currently, the annual isoprene flux in GEOS-CHEM is ~ 397 Tg C.
!
!    Daniel Jacob recommends a flux of 100 Tg/yr CO from CH3OH oxidation  
!    based on Singh et al. 2000 [JGR 105, 3795-3805] who estimate a global 
!    methanol source of 122 Tg yr-1, of which most (75 Tg yr-1) is 
!    "primary biogenic".  He also recommends for now that the CO flux 
!    from CH3OH oxidation be scaled to monthly mean isoprene flux.
!
!    To get CO from METHANOL oxidation, we must therefore multiply
!    the ISOPRENE flux by the following scale factor:
!      ( 100 Tg CO from CH3OH Oxidation  / 397 Tg C from Isoprene Flux ) *
!      (  12 g C/mole                    / 28 g CO/mole                )
!
!  CO from MONOTERPENE oxidation (bnd, bmy, 1/2/01)
!
!    Assume the production of CO from monoterpenes is instantaneous even 
!    though the lifetime of intermediate species may be on the order of hours 
!    or days.  This assumption will likely cause CO from monoterpene oxidation
!    to be too high in the box in which the monoterpene is emitted.
!
!    The CO yield here is taken from:
!
!    Hatakeyama et al. JGR, Vol. 96, p. 947-958 (1991)
!      "The ultimate yield of CO from the tropospheric oxidation of terpenes 
!       (including both O3 and OH reactions) was estimated to be 20% on the 
!       carbon number basis."  They studied ALPHA- & BETA-pinene.
!
!    Vinckier et al. Fresenius Env. Bull., Vol. 7, p.361-368 (1998)
!      "R(CO)=1.8+/-0.3" : 1.8/10 is about 20%.
!******************************************************************************
!
               !=====================================================
               ! CO from MONOTERPENE oxidation [molec CO/box/s] 
               !====================================================
 
               ! NOTE: Don't save into EMISRR for the tagged CO simulation.  
               ! Also for tagged CO we don't use monoterpenes  ??????
               ! (jaf, mak, bmy, 2/14/08)
               IF ( NO_TAGCO ) THEN
                  TMPVAL            = ( EMIS_MONO / DTSRCE ) * 0.2d0
                  EMISRR(I,J,IDECO) = EMISRR(I,J,IDECO) + TMPVAL

                  ! ND29: CO-source from monoterpenes [molec/cm2/s]
                  IF ( ND29 > 0 ) THEN
                     AD29(I,J,5) = AD29(I,J,5) + ( TMPVAL / AREA_CM2 )
                  ENDIF
               ENDIF
!
!******************************************************************************
!  Biogenic source of PRPE

!  Now uses MEGAN2.1 (dbm, 12/2012)
!******************************************************************************
!
               IF ( IDEPRPE /= 0 ) THEN
                  
                  EMIS_PRPE = GET_MEGAN_EMISSIONS(   I, J,     SC, TMMP,
     &                 PDR, PDF, 'PRPE' )

                  ! NOTE: Don't save into EMISRR for the tagged 
                  ! CO simulation. (jaf, mak, bmy, 2/14/08)
                  IF ( NO_TAGCO ) THEN 
                     EMISRR(I,J,IDEPRPE) = EMISRR(I,J,IDEPRPE) +
     &                    ( EMIS_PRPE / DTSRCE )
                  ENDIF
               ENDIF

!=======================================================================
! Add biogenic emission of ethene (C2H4)
!
! Now uses MEGAN2.1 (dbm, 12/2012

               IF ( IDEC2H4 /= 0 ) THEN

                  EMIS_C2H4 = GET_MEGAN_EMISSIONS(   I, J,     SC, TMMP,
     &                 PDR, PDF, 'C2H4' )

                  EMISRR(I,J,IDEC2H4) = EMISRR(I,J,IDEC2H4) +
     &                 ( EMIS_C2H4 / DTSRCE ) 
               ENDIF
!=======================================================================


!
!-----------------------------------------------------------------------------
! BIOGENIC CHBr3 and CH2Br2 EMISSIONS, (jpp, 8/24/07)
!  Both in [molecules/box/s] as expected by setemiss.f
!
!

<<<<<<< HEAD
            IF ( IDECHBr3 /= 0 ) THEN
               EMISRR(I,J,IDECHBr3) = EMIS_CHBr3( I, J, State_Met )
=======
               IF ( IDECHBr3 /= 0 ) THEN
                  EMISRR(I,J,IDECHBr3) = EMIS_CHBr3(I,J)
>>>>>>> 2f1ff414

                  ! Scale emissions
                  EMISRR(I,J,IDECHBr3) = 
     &                 EMISRR(I,J,IDECHBr3) * Br_SCALING

               ENDIF

               IF ( IDECH2Br2 /= 0 ) THEN
                  EMISRR(I,J,IDECH2Br2) = EMIS_CH2Br2(I,J)

                  ! Scale emissions
                  EMISRR(I,J,IDECH2Br2) = 
     &                 EMISRR(I,J,IDECH2Br2) * Br_SCALING

               ENDIF

!
!******************************************************************************
!  ND46 diagnostic: Biogenic emissions 
!
!     AD46(:,:,1)  = Total biogenic ISOP     emissions [atoms C/cm2/s]
!     AD46(:,:,2)  = Total biogenic ACET     emissions [atoms C/cm2/s]
!     AD46(:,:,3)  = Total biogenic PRPE     emissions [atoms C/cm2/s]
!     AD46(:,:,4)  = Total biogenic MONOT    emissions [atoms C/cm2/s]
!     AD46(:,:,5)  = Total biogenic MBO      emissions [atoms C/cm2/s]
!     AD46(:,:,6)  = Total biogenic C2H4     emissions [atoms C/cm2/s]
!     AD46(:,:,7)  = Total biogenic a-pinene emissions [atoms C/cm2/s]
!     AD46(:,:,8)  = Total biogenic b-pinene emissions [atoms C/cm2/s]
!     AD46(:,:,9)  = Total biogenic limonene emissions [atoms C/cm2/s]
!     AD46(:,:,10) = Total biogenic sabinene emissions [atoms C/cm2/s]
!     AD46(:,:,11) = Total biogenic mycrene  emissions [atoms C/cm2/s]
!     AD46(:,:,12) = Total biogenic 3-carene emissions [atoms C/cm2/s]
!     AD46(:,:,13) = Total biogenic ocimene  emissions [atoms C/cm2/s]
!     AD46(:,:,14) = Total biogenic HCOOH    emissions [molec/cm2/s]
!     AD46(:,:,15) = Total biogenic ACTA     emissions [molec/cm2/s]
!     AD46(:,:,16) = Total biogenic ALD2     emissions [atoms C/cm2/s]
!     AD46(:,:,17) = Total other monoterpene emissions [atoms C/cm2/s]
!     AD46(:,:,18) = Total biogenic methanol emissions [molec/cm2/s]
!     AD46(:,:,19) = Total biogenic ethanol  emissions [atoms C/cm2/s]
!     AD46(:,:,20) = Total biogenic CHBr3    emissions [kg/m2/s]
!     AD46(:,:,21) = Total biogenic CH2Br2   emissions [kg/m2/s]
!     AD46(:,:,22) = Total biogenic SSBr2    emissions [kg/m2/s]
!
!  NOTES: 
!  (1 ) Now make ACET tracer #2 and PRPE tracer #3 (bmy, 9/13/01)
!  (2 ) Now archive ND46 as [atoms C/cm2/s] here (bmy, 9/13/01)
!  (3 ) Added MBO emission diagnostics [atoms C/cm2/s] (bmy, tmf, 10/20/05)
<<<<<<< HEAD
!  22 Oct 2012 - R. Yantosca - Prevent out-of-bounds errors in ND46 if bromine
!                              emissions are turned off (e.g. for tagged CO)
=======
!  (4 ) Updated tracers (dbm, 12/2012)
>>>>>>> 2f1ff414
!******************************************************************************
!
               IF ( ND46 > 0 ) THEN

                  ! ISOP emissions [atoms C/cm2/s] -- tracer #1
                  AD46(I,J,1) = AD46(I,J,1) + 
     &                 ( EMIS_ISOP / AREA_CM2 / DTSRCE )

                  ! ACET emissions [atoms C/cm2/s] -- tracer #2
                  AD46(I,J,2) = AD46(I,J,2) + ( BIO_ACET / AREA_CM2 )

                  ! PRPE emissions [atoms C/cm2/s] -- tracer #3
                  AD46(I,J,3) = AD46(I,J,3) + 
     &                 ( EMIS_PRPE / AREA_CM2 / DTSRCE )

                  ! Total monoterpene emissions [atoms C/cm2/s] -- tracer #4
                  AD46(I,J,4) = AD46(I,J,4) + 
     &                 ( EMIS_MONO / AREA_CM2 / DTSRCE ) 

                  ! MBO emissions [atoms C/cm2/s] -- tracer #5
                  AD46(I,J,5) = AD46(I,J,5) + 
     &                 ( EMIS_MBOX / AREA_CM2 / DTSRCE ) 

                  ! C2H4 emissions [atoms C/cm2/s] -- tracer #6 (tmf, 1/13/06)
                  AD46(I,J,6) = AD46(I,J,6) + 
     &                 ( EMIS_C2H4 / AREA_CM2 / DTSRCE )

                  ! Aplha Pinene emissions [atoms C/cm2/s] -- tracer #7
                  AD46(I,J,7) = AD46(I,J,7) + 
     &                 ( EMIS_APIN / AREA_CM2 / DTSRCE ) 

                  ! Beta Pinene emissions [atoms C/cm2/s] -- tracer #8
                  AD46(I,J,8) = AD46(I,J,8) + 
     &                 ( EMIS_BPIN / AREA_CM2 / DTSRCE ) 

                  ! Limonene emissions [atoms C/cm2/s] -- tracer #9
                  AD46(I,J,9) = AD46(I,J,9) + 
     &                 ( EMIS_LIMO / AREA_CM2 / DTSRCE ) 
 
                  ! Sabinene emissions [atoms C/cm2/s] -- tracer #10
                  AD46(I,J,10) = AD46(I,J,10) + 
     &                 ( EMIS_SABI / AREA_CM2 / DTSRCE ) 

                  ! Mycrene emissions [atoms C/cm2/s] -- tracer #11
                  AD46(I,J,11) = AD46(I,J,11) + 
     &                 ( EMIS_MYRC / AREA_CM2 / DTSRCE ) 

                 ! 3-Carene emissions [atoms C/cm2/s] -- tracer #12
                  AD46(I,J,12) = AD46(I,J,12) + 
     &                 ( EMIS_CARE / AREA_CM2 / DTSRCE ) 

                  ! Ocimene emissions [atoms C/cm2/s] -- tracer #13
                  AD46(I,J,13) = AD46(I,J,13) + 
     &                 ( EMIS_OCIM / AREA_CM2 / DTSRCE ) 

                  ! HCOOH [atoms /cm2/s] -- tracer #14
                  AD46(I,J,14) = AD46(I,J,14) + 
     &                 ( EMIS_FAXX / AREA_CM2 / DTSRCE ) 

                  ! ACTA [atoms /cm2/s] -- tracer #15
                  AD46(I,J,15) = AD46(I,J,15) + 
     &                 ( EMIS_AAXX / AREA_CM2 / DTSRCE ) 

                  ! ALD2 [atoms C/cm2/s] -- tracer #16
                  AD46(I,J,16) = AD46(I,J,16) + 
     &                 ( EMIS_ALD2 / AREA_CM2 / DTSRCE ) 

                  ! Other monoterpenes [atoms C/cm2/s] -- tracer #17
                  AD46(I,J,17) = AD46(I,J,17) + 
     &                 ( EMIS_OMON / AREA_CM2 / DTSRCE ) 

                  ! Methanol [molec/cm2/s] -- tracer #18
                  AD46(I,J,18) = AD46(I,J,18) + 
     &                 ( EMIS_MOHX / AREA_CM2 / DTSRCE ) 

                  ! Ethanol [atomsC/cm2/s] -- tracer #19
                  AD46(I,J,19) = AD46(I,J,19) + 
     &                 ( EMIS_ETOH / AREA_CM2 / DTSRCE ) 

                  ! ++++++++++++++++++++++++++++++++++++++++++++++++++++
                  
                  ! CHBr3 emissions [kg/m2/s] -- tracer #20
                  AD46(I,J,20) = AD46(I,J,20) + 
     &                 ( EMISRR(I,J,IDECHBr3) / AREA_M2) * 
     &                 ( MWT_CHBr3 / AVG )

                  ! CH2Br2 emissions [kg/m2/s] -- tracer #21
                  AD46(I,J,21) = AD46(I,J,21) + 
     &                 ( EMISRR(I,J,IDECH2Br2) / AREA_M2) * 
     &                 ( MWT_CH2Br2 / AVG )

                  ! Note: IDEBr2 is added to AD46(I,J,16) in ssa_bromine_mod.F
               
               ENDIF  

               ! +++++++++++++++++++++++++++++++++++++++++++++++++++++++++++++
               ! Store instantaneous BVOC emissions for diagnostics 48,49,51 (mpb,2009)
               ! Added compounds and changed order to be consistent with
               ! AD46 (dbm, 12/2012)
               !
               ! Species            | Order 
               ! ----------------------------
               ! Isoprene           = 1
               ! Acetone            = 2
               ! Propene            = 3
               ! Total Monoterpenes = 4 
               ! MBO                = 5 
               ! Ethene             = 6
               ! Alpha-Pinene       = 7
               ! Beta-Pinene        = 8
               ! Limonene           = 9
               ! Sabinene           = 10
               ! Mycrene            = 11
               ! 3-Carene           = 12
               ! Ocimene            = 13
               ! Formic acid        = 14
               ! Acetic acid        = 15
               ! Acetaldehyde       = 16           
               ! Other monoterpenes = 17
               ! Methanol           = 18
               ! Ethanol            = 19
               ! UNITS: atomsC/cm2/s or molec/cm2/s
               ! BIO_ACET in atomsC/box/s. All other EMIS_**** variables
               ! are in atomsC/box/step or molec/box/step
               ! modify to have same order as AD46 (dbm, 11/2012)
               EMISS_BVOC( I , J , 1 ) =  EMIS_ISOP  / AREA_CM2 / DTSRCE   
               ! Don't need to divide BIO_ACET by DTSRCE
               EMISS_BVOC( I , J , 2 ) =  BIO_ACET / AREA_CM2
               EMISS_BVOC( I , J , 3 ) =  EMIS_PRPE  / AREA_CM2 / DTSRCE          
               EMISS_BVOC( I , J , 4 ) =  EMIS_MONO  / AREA_CM2 / DTSRCE                 
               EMISS_BVOC( I , J , 5 ) =  EMIS_MBOX  / AREA_CM2 / DTSRCE
               EMISS_BVOC( I , J , 6 ) =  EMIS_C2H4  / AREA_CM2 / DTSRCE     
               EMISS_BVOC( I , J , 7 ) =  EMIS_APIN  / AREA_CM2 / DTSRCE     
               EMISS_BVOC( I , J , 8 ) =  EMIS_BPIN  / AREA_CM2 / DTSRCE
               EMISS_BVOC( I , J , 9 ) =  EMIS_LIMO  / AREA_CM2 / DTSRCE  
               EMISS_BVOC( I , J , 10) =  EMIS_SABI  / AREA_CM2 / DTSRCE     
               EMISS_BVOC( I , J , 11) =  EMIS_MYRC  / AREA_CM2 / DTSRCE
               EMISS_BVOC( I , J , 12) =  EMIS_CARE  / AREA_CM2 / DTSRCE  
               EMISS_BVOC( I , J , 13) =  EMIS_OCIM  / AREA_CM2 / DTSRCE 
               EMISS_BVOC( I , J , 14) =  EMIS_FAXX  / AREA_CM2 / DTSRCE
               EMISS_BVOC( I , J , 15) =  EMIS_AAXX  / AREA_CM2 / DTSRCE     
               EMISS_BVOC( I , J , 16) =  EMIS_ALD2  / AREA_CM2 / DTSRCE     
               EMISS_BVOC( I , J , 17) =  EMIS_OMON  / AREA_CM2 / DTSRCE
               EMISS_BVOC( I , J , 18) =  EMIS_MOHX  / AREA_CM2 / DTSRCE     
               EMISS_BVOC( I , J , 19) =  EMIS_ETOH  / AREA_CM2 / DTSRCE     

<<<<<<< HEAD
               ! CHBr3 emissions [kg/m2/s] -- tracer #14
               IF ( IDECHBr3 > 0 ) THEN
                  AD46(I,J,14) = AD46(I,J,14) 
     &                         + ( EMISRR(I,J,IDECHBr3)  / AREA_M2 ) 
     &                         * ( MWT_CHBr3             / AVG     )
               ENDIF

               ! CH2Br2 emissions [kg/m2/s] -- tracer #15
               IF ( IDECHBr3 > 0 ) THEN
                  AD46(I,J,15) = AD46(I,J,15) 
     &                         + ( EMISRR(I,J,IDECH2Br2) / AREA_M2 ) 
     &                         * ( MWT_CH2Br2            / AVG     )
               ENDIF
=======

>>>>>>> 2f1ff414

            ENDIF

         ENDDO
      ENDDO

      ! Return to calling program
      END SUBROUTINE EMISSDR                                                
<|MERGE_RESOLUTION|>--- conflicted
+++ resolved
@@ -99,13 +99,17 @@
 !******************************************************************************
 !
       ! References to F90 modules
-<<<<<<< HEAD
       USE ACETONE_MOD,        ONLY : EMISS_BIOACET, OCEAN_SOURCE_ACET
       USE AIRCRAFT_NOX_MOD,   ONLY : AIREMISS
       USE BIOFUEL_MOD,        ONLY : BIOFUEL_BURN
       USE BROMOCARB_MOD,      ONLY : EMIS_CHBr3, EMIS_CH2Br2
       USE BROMOCARB_MOD,      ONLY : Br_SCALING
       USE CANOPY_NOX_MOD,     ONLY : GET_CANOPY_NOX
+      USE CMN_SIZE_MOD
+      USE COMODE_LOOP_MOD
+      USE CMN_O3_MOD
+      USE CMN_DIAG_MOD
+      USE CMN_NOX_MOD
       USE DIAG_MOD,           ONLY : AD29,          AD46
       USE DIAG_MOD,           ONLY : AD32_fe,       AD32_so
       USE EMISSIONS_MOD,      ONLY : ISOP_SCALING
@@ -120,11 +124,7 @@
       USE LOGICAL_MOD,        ONLY : LFERTILIZERNOX
       USE LOGICAL_MOD,        ONLY : LAIRNOX,       LBIONOX,   LWOODCO   
       USE LOGICAL_MOD,        ONLY : LMEGAN, LMEGANMONO, LBIOGENIC
-      USE MEGAN_MOD,          ONLY : GET_EMISOP_MEGAN
-      USE MEGAN_MOD,          ONLY : GET_EMMBO_MEGAN
-      USE MEGAN_MOD,          ONLY : GET_EMMONOT_MEGAN
-      USE MEGAN_MOD,          ONLY : GET_EMMONOG_MEGAN
-      USE MEGAN_MOD,          ONLY : ACTIVITY_FACTORS
+      USE MEGAN_MOD,          ONLY : GET_MEGAN_EMISSIONS 
       USE MEGANUT_MOD,        ONLY : XLTMMP
       USE MODIS_LAI_MOD
       USE SOIL_NOX_MOD,       ONLY : SOIL_NOX_EMISSION   
@@ -137,44 +137,7 @@
       USE TRACERID_MOD,       ONLY : IDEMONX, IDEC2H4
       USE TRACERID_MOD,       ONLY : IDTMONX, IDTC2H4
       USE TRACERID_MOD,       ONLY : IDECHBr3, IDECH2Br2
-=======
-      USE ACETONE_MOD,       ONLY : EMISS_BIOACET, OCEAN_SOURCE_ACET
-      USE AIRCRAFT_NOX_MOD,  ONLY : AIREMISS
-      USE BIOFUEL_MOD,       ONLY : BIOFUEL_BURN
-      USE DAO_MOD,           ONLY : PARDF,         PARDR,     SUNCOS_MID       
-      USE DIAG_MOD,          ONLY : AD29,          AD46
-      USE GRID_MOD,          ONLY : GET_AREA_CM2
-      USE GRID_MOD,          ONLY : GET_XOFFSET,   GET_YOFFSET
-      USE LIGHTNING_NOX_MOD, ONLY : EMLIGHTNING
-      USE LOGICAL_MOD,       ONLY : LANTHRO,       LLIGHTNOX, LSOILNOX
-      !FP_ISOP  (6/2009) add separate FERTILIZER NOX
-      USE LOGICAL_MOD,       ONLY : LFERTILIZERNOX
-      USE LOGICAL_MOD,       ONLY : LAIRNOX,       LBIONOX,   LWOODCO   
-      USE LOGICAL_MOD,       ONLY : LMEGAN, LMEGANMONO, LBIOGENIC
-      USE MEGAN_MOD,         ONLY : GET_MEGAN_EMISSIONS ! dbm, now have a single
-                                                        ! MEGAN function for all compounds
-      USE TIME_MOD,          ONLY : GET_MONTH,     GET_TAU
-      USE TIME_MOD,          ONLY : GET_TS_EMIS,   GET_LOCALTIME
-      USE TRACER_MOD,        ONLY : ITS_A_TAGCO_SIM
-      USE TRACERID_MOD,      ONLY : IDEACET,       IDTISOP,   IDEISOP   
-      USE TRACERID_MOD,      ONLY : IDECO,         IDEPRPE,   NEMANTHRO 
-      USE TRACERID_MOD,      ONLY : IDEMONX,       IDEC2H4,   IDEALD2
-      USE TRACERID_MOD,      ONLY : IDTMONX, IDTC2H4
-      USE MEGANUT_MOD,       ONLY : XLTMMP
-      !FP_ISOP (6/2009)
-      USE EMISSIONS_MOD,     ONLY : ISOP_SCALING
-      !jpp, 8/24/07
-      USE TRACERID_MOD,      ONLY : IDECHBr3, IDECH2Br2
-      USE BROMOCARB_MOD,     ONLY : EMIS_CHBr3, EMIS_CH2Br2
-      USE BROMOCARB_MOD,     ONLY : Br_SCALING
- 
-      USE CMN_SIZE_MOD     ! Size parameters
-      USE COMODE_LOOP_MOD     ! IVERT?
-      USE CMN_O3_MOD       ! Emissions arrays
-      USE CMN_DIAG_MOD     ! Diagnostic arrays and switches
-      USE CMN_NOX_MOD      ! GEMISNOX2
-
->>>>>>> 2f1ff414
+
 #if defined( DEVEL )
       USE TRACERID_MOD,       ONLY : IDTNOX
       USE TRACER_MOD,         ONLY : N_TRACERS
@@ -237,7 +200,6 @@
       ! Molecular weight of CH2Br2 [kg/mol], (jpp, 9/16/07)
       REAL*8,  PARAMETER     :: MWT_CH2Br2 = 1.74d-1
 
-<<<<<<< HEAD
       ! Add in new monoterpene species (mpb,2009)
       REAL*8                 :: APINE  , BPINE , LIMON , SABIN 
       REAL*8                 :: MYRCN  , CAREN , OCIMN
@@ -247,17 +209,9 @@
       REAL*8                 :: GAMMA_P
       REAL*8                 :: GAMMA_T
       REAL*8                 :: GAMMA_SM
-=======
+
       ! External functions
       REAL*8, EXTERNAL       :: BOXVL
-
-#if defined( DEVEL )
-      REAL*8, INTENT(INOUT)  :: 
-     &     EMISS_TEND(IIPAR,JJPAR,LLPAR,N_TRACERS+1),
-     &     BIOEMISS_TEND(IIPAR,JJPAR,LLPAR,N_TRACERS+1)
-#endif
->>>>>>> 2f1ff414
-
 !
 !******************************************************************************
 !  EMISSDR begins here!
@@ -527,17 +481,10 @@
                   ! MEGAN Isoprene
                   !------------------
 
-                  ! Cosine of solar zenith angle
-                  SC   = State_Met%SUNCOSmid(I,J)
-
-                  ! Diffuse and direct PAR
-                  PDR  = State_Met%PARDR(I,J)
-                  PDF  = State_Met%PARDF(I,J)
-
                   ! Isoprene         
                   ! Updated to new MEGAN routine (dbm, 12/2012)
-                  EMIS_ISOP = GET_MEGAN_EMISSIONS(  I, J,     SC, TMMP, 
-     &                 PDR, PDF, 'ISOP' )
+                  EMIS_ISOP = GET_MEGAN_EMISSIONS( I,         J, 
+     &                                             State_Met, 'ISOP' )
 
                ENDIF
  
@@ -552,49 +499,49 @@
                   ! Updated the calls below for new MEGAN routine (dbm, 12/2012)
 
                   ! Methyl butenol
-                  EMIS_MBOX = GET_MEGAN_EMISSIONS(   I, J,     SC, TMMP,
-     &                 PDR, PDF, 'MBOX' )
+                  EMIS_MBOX = GET_MEGAN_EMISSIONS( I,         J, 
+     &                                             State_Met, 'MBOX' )
 
                   ! ------------------------------------------
                   ! Aplha Pinene emissions
-                  EMIS_APIN = GET_MEGAN_EMISSIONS( I , J , SC , TMMP , 
-     &                 PDR , PDF , 'APIN' )
+                  EMIS_APIN = GET_MEGAN_EMISSIONS( I,         J, 
+     &                                             State_Met, 'APIN' )
                   ! ------------------------------------------
                   ! Beta Pinene emissions
-                  EMIS_BPIN = GET_MEGAN_EMISSIONS( I , J , SC , TMMP , 
-     &                 PDR , PDF , 'BPIN' )
+                  EMIS_BPIN = GET_MEGAN_EMISSIONS( I,         J, 
+     &                                             State_Met, 'BPIN' )
                   ! ------------------------------------------
                   ! Limonene emissions 
-                  EMIS_LIMO = GET_MEGAN_EMISSIONS( I , J , SC , TMMP , 
-     &                 PDR , PDF , 'LIMO' )
+                  EMIS_LIMO = GET_MEGAN_EMISSIONS( I,         J,
+     &                                             State_Met, 'LIMO' )
                   ! ------------------------------------------
                   ! Sabinene emissions
-                  EMIS_SABI = GET_MEGAN_EMISSIONS( I , J , SC , TMMP , 
-     &                 PDR , PDF , 'SABI' )         
+                  EMIS_SABI = GET_MEGAN_EMISSIONS( I,         J, 
+     &                                             State_Met, 'SABI' )         
                   ! ------------------------------------------
                   ! Mycrene emissions
-                  EMIS_MYRC = GET_MEGAN_EMISSIONS( I , J , SC , TMMP , 
-     &                 PDR , PDF , 'MYRC' )
+                  EMIS_MYRC = GET_MEGAN_EMISSIONS( I,         J, 
+     &                                             State_Met, 'MYRC' )
                   ! ------------------------------------------
-                  ! 3-Carene emissions
-                  EMIS_CARE = GET_MEGAN_EMISSIONS( I , J , SC , TMMP , 
-     &                 PDR , PDF , 'CARE' )
+                  ! 3-Carene emissions 
+                  EMIS_CARE = GET_MEGAN_EMISSIONS( I,         J 
+     &                                             State_Met, 'CARE' )
                   ! ------------------------------------------
                   ! Ocimene emissions
-                  EMIS_OCIM = GET_MEGAN_EMISSIONS( I , J , SC , TMMP ,  
-     &                 PDR , PDF , 'OCIM' )
+                  EMIS_OCIM = GET_MEGAN_EMISSIONS( I,         J, 
+     &                                             State_Met, 'OCIM' )
                   ! ------------------------------------------
                   ! Other monoterpenes
                   ! (added 12/2012; dbm)
-                  EMIS_OMON = GET_MEGAN_EMISSIONS( I , J , SC , TMMP ,  
-     &                 PDR , PDF , 'OMON' )
+                  EMIS_OMON = GET_MEGAN_EMISSIONS( I,         J, 
+     &                                             State_Met, 'OMON' )
                   ! ------------------------------------------
 
                   ! Total monoterpenes = sum of individual
                   ! dbm, now add other lumped monoterpenes (11/2012)
                   EMIS_MONO = EMIS_APIN + EMIS_BPIN + EMIS_LIMO + 
-     &                 EMIS_SABI + EMIS_MYRC + EMIS_CARE + 
-     &                 EMIS_OCIM + EMIS_OMON
+     &                        EMIS_SABI + EMIS_MYRC + EMIS_CARE + 
+     &                        EMIS_OCIM + EMIS_OMON
 
                ENDIF
 
@@ -603,8 +550,8 @@
                !------------------
                IF ( IDEALD2 /= 0 ) THEN
 
-                  EMIS_ALD2 = GET_MEGAN_EMISSIONS(  I, J,  SC, TMMP,
-     &                 PDR, PDF, 'ALD2' )
+                  EMIS_ALD2 = GET_MEGAN_EMISSIONS( I,          J,  
+     &                                             State_Met, 'ALD2' )
 
                   ! NOTE: Don't save into EMISRR for the tagged CO 
                   ! simulation (jaf, mak, bmy, 2/14/08)
@@ -630,29 +577,29 @@
                ! MEGAN Methanol
                !------------------
                ! Uncomment this to compute biogenic methanol emissions
-!               EMIS_MOHX = GET_MEGAN_EMISSIONS(   I, J,     SC, TMMP,
-!     &                                       PDR, PDF, 'MOHX' )
+!              EMIS_MOHX = GET_MEGAN_EMISSIONS( I,         J,  
+!     &                                         State_Met, 'MOHX' )
 
                !------------------
                ! MEGAN Ethanol
                !------------------
                ! Uncomment this to compute biogenic ethanol emissions
-!               EMIS_ETOH = GET_MEGAN_EMISSIONS(   I, J,     SC, TMMP,
-!     &                                       PDR, PDF, 'ETOH' )
+!               EMIS_ETOH = GET_MEGAN_EMISSIONS( I,         J,
+!     &                                          State_Met, 'ETOH' )
 
                !------------------
                ! MEGAN Formic acid
                !------------------
                ! Uncomment this to compute biogenic formic acid emissions
-!               EMIS_FAXX = GET_MEGAN_EMISSIONS(  I, J,  SC, TMMP,
-!     &                                      PDR, PDF, 'FAXX' ) 
+!               EMIS_FAXX = GET_MEGAN_EMISSIONS( I,         J,
+!     &                                          State_Met, 'FAXX' ) 
 
                !------------------
                ! MEGAN Acetic acid
                !------------------
                ! Uncomment this to compute biogenic acetic acid emissions
-!               EMIS_AAXX = GET_MEGAN_EMISSIONS(  I, J,  SC, TMMP,
-!     &                                      PDR, PDF, 'AAXX' )
+!               EMIS_AAXX = GET_MEGAN_EMISSIONS( I,         J,
+!     &                                          State_Met, 'AAXX' )
 
 !-----------------------------------------------------------------------------
 ! BIOGENIC ACETONE EMISSIONS
@@ -806,13 +753,8 @@
 !
 !
 
-<<<<<<< HEAD
             IF ( IDECHBr3 /= 0 ) THEN
                EMISRR(I,J,IDECHBr3) = EMIS_CHBr3( I, J, State_Met )
-=======
-               IF ( IDECHBr3 /= 0 ) THEN
-                  EMISRR(I,J,IDECHBr3) = EMIS_CHBr3(I,J)
->>>>>>> 2f1ff414
 
                   ! Scale emissions
                   EMISRR(I,J,IDECHBr3) = 
@@ -860,12 +802,9 @@
 !  (1 ) Now make ACET tracer #2 and PRPE tracer #3 (bmy, 9/13/01)
 !  (2 ) Now archive ND46 as [atoms C/cm2/s] here (bmy, 9/13/01)
 !  (3 ) Added MBO emission diagnostics [atoms C/cm2/s] (bmy, tmf, 10/20/05)
-<<<<<<< HEAD
 !  22 Oct 2012 - R. Yantosca - Prevent out-of-bounds errors in ND46 if bromine
 !                              emissions are turned off (e.g. for tagged CO)
-=======
-!  (4 ) Updated tracers (dbm, 12/2012)
->>>>>>> 2f1ff414
+!  01 Dec 2012 - D. Millet   - Updated tracers (dbm, 12/2012)
 !******************************************************************************
 !
                IF ( ND46 > 0 ) THEN
@@ -1012,7 +951,6 @@
                EMISS_BVOC( I , J , 18) =  EMIS_MOHX  / AREA_CM2 / DTSRCE     
                EMISS_BVOC( I , J , 19) =  EMIS_ETOH  / AREA_CM2 / DTSRCE     
 
-<<<<<<< HEAD
                ! CHBr3 emissions [kg/m2/s] -- tracer #14
                IF ( IDECHBr3 > 0 ) THEN
                   AD46(I,J,14) = AD46(I,J,14) 
@@ -1026,12 +964,7 @@
      &                         + ( EMISRR(I,J,IDECH2Br2) / AREA_M2 ) 
      &                         * ( MWT_CH2Br2            / AVG     )
                ENDIF
-=======
-
->>>>>>> 2f1ff414
-
             ENDIF
-
          ENDDO
       ENDDO
 
