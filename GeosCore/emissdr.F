--- conflicted
+++ resolved
@@ -903,14 +903,14 @@
                   AD46(I,J,19) = AD46(I,J,19) + 
      &                 ( EMIS_ETOH / AREA_CM2 / DTSRCE ) 
 
-                  ! CHBr3 emissions [kg/m2/s] -- tracer #14
+                  ! CHBr3 emissions [kg/m2/s] -- tracer #20
                   IF ( IDECHBr3 > 0 ) THEN
                      AD46(I,J,20) = AD46(I,J,20) 
      &                            + ( EMISRR(I,J,IDECHBr3)  / AREA_M2 ) 
      &                            * ( MWT_CHBr3             / AVG     )
                   ENDIF
 
-                  ! CH2Br2 emissions [kg/m2/s] -- tracer #15
+                  ! CH2Br2 emissions [kg/m2/s] -- tracer #21
                   IF ( IDECH2Br2 > 0 ) THEN
                      AD46(I,J,21) = AD46(I,J,21) 
      &                            + ( EMISRR(I,J,IDECH2Br2) / AREA_M2 ) 
@@ -972,23 +972,6 @@
                EMISS_BVOC( I , J , 18) =  EMIS_MOHX  / AREA_CM2 / DTSRCE     
                EMISS_BVOC( I , J , 19) =  EMIS_ETOH  / AREA_CM2 / DTSRCE     
 
-<<<<<<< HEAD
-! This seems to be duplicated above (jaf, 6/13/13)
-!               ! CHBr3 emissions [kg/m2/s] -- tracer #14
-!               IF ( IDECHBr3 > 0 ) THEN
-!                  AD46(I,J,14) = AD46(I,J,14) 
-!     &                         + ( EMISRR(I,J,IDECHBr3)  / AREA_M2 ) 
-!     &                         * ( MWT_CHBr3             / AVG     )
-!               ENDIF
-!
-!               ! CH2Br2 emissions [kg/m2/s] -- tracer #15
-!               IF ( IDECH2Br2 > 0 ) THEN
-!                  AD46(I,J,15) = AD46(I,J,15) 
-!     &                         + ( EMISRR(I,J,IDECH2Br2) / AREA_M2 ) 
-!     &                         * ( MWT_CH2Br2            / AVG     )
-!               ENDIF
-=======
->>>>>>> 94c56dbf
             ENDIF
          ENDDO
       ENDDO
