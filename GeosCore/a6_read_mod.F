--- conflicted
+++ resolved
@@ -955,7 +955,6 @@
 !
 ! !OUTPUT PARAMETERS:
 !
-<<<<<<< HEAD
       INTEGER,  INTENT(OUT), OPTIONAL :: CLDTOPS(IIPAR,JJPAR)
       REAL(fp), INTENT(OUT), OPTIONAL :: CLDF(IIPAR,JJPAR,LLPAR)
       REAL(fp), INTENT(OUT), OPTIONAL :: CLDMAS(IIPAR,JJPAR,LLPAR)
@@ -995,48 +994,6 @@
       REAL(fp), INTENT(OUT), OPTIONAL :: ZMMD(IIPAR,JJPAR,LLPAR)
       REAL(fp), INTENT(OUT), OPTIONAL :: ZMMU(IIPAR,JJPAR,LLPAR)
       REAL(fp), INTENT(OUT), OPTIONAL :: T_FULLGRID(IIPAR,JJPAR,LGLOB)
-=======
-      INTEGER, INTENT(OUT), OPTIONAL :: CLDTOPS(IIPAR,JJPAR)
-      REAL(fp),  INTENT(OUT), OPTIONAL :: CLDF(LLPAR,IIPAR,JJPAR)
-      REAL(fp),  INTENT(OUT), OPTIONAL :: CLDMAS(IIPAR,JJPAR,LLPAR)
-      REAL(fp),  INTENT(OUT), OPTIONAL :: CMFMC(IIPAR,JJPAR,LLPAR+1)
-      REAL(fp),  INTENT(OUT), OPTIONAL :: DETRAINE(IIPAR,JJPAR,LLPAR)
-      REAL(fp),  INTENT(OUT), OPTIONAL :: DETRAINN(IIPAR,JJPAR,LLPAR)
-      REAL(fp),  INTENT(OUT), OPTIONAL :: DNDE(IIPAR,JJPAR,LLPAR)
-      REAL(fp),  INTENT(OUT), OPTIONAL :: DNDN(IIPAR,JJPAR,LLPAR)
-      REAL(fp),  INTENT(OUT), OPTIONAL :: DQIDTMST(IIPAR,JJPAR,LLPAR)
-      REAL(fp),  INTENT(OUT), OPTIONAL :: DQLDTMST(IIPAR,JJPAR,LLPAR)
-      REAL(fp),  INTENT(OUT), OPTIONAL :: DQRCON(IIPAR,JJPAR,LLPAR)
-      REAL(fp),  INTENT(OUT), OPTIONAL :: DQRLSC(IIPAR,JJPAR,LLPAR)
-      REAL(fp),  INTENT(OUT), OPTIONAL :: DQVDTMST(IIPAR,JJPAR,LLPAR)
-      REAL(fp),  INTENT(OUT), OPTIONAL :: DTRAIN(IIPAR,JJPAR,LLPAR)
-      REAL(fp),  INTENT(OUT), OPTIONAL :: ENTRAIN(IIPAR,JJPAR,LLPAR)
-      REAL(fp),  INTENT(OUT), OPTIONAL :: HKBETA(IIPAR,JJPAR,LLPAR)
-      REAL(fp),  INTENT(OUT), OPTIONAL :: HKETA(IIPAR,JJPAR,LLPAR)
-      REAL(fp),  INTENT(OUT), OPTIONAL :: MFXC(IIPAR,JJPAR,LLPAR)
-      REAL(fp),  INTENT(OUT), OPTIONAL :: MFYC(IIPAR,JJPAR,LLPAR)
-      REAL(fp),  INTENT(OUT), OPTIONAL :: MFZ(IIPAR,JJPAR,LLPAR+1)
-      REAL(fp),  INTENT(OUT), OPTIONAL :: MOISTQ(LLPAR,IIPAR,JJPAR) 
-      REAL(fp),  INTENT(OUT), OPTIONAL :: OPTDEPTH(LLPAR,IIPAR,JJPAR)
-      REAL(fp),  INTENT(OUT), OPTIONAL :: PLE(IIPAR,JJPAR,LLPAR+1)
-      REAL(fp),  INTENT(OUT), OPTIONAL :: PV(IIPAR,JJPAR,LLPAR)
-      REAL(fp),  INTENT(OUT), OPTIONAL :: Q(IIPAR,JJPAR,LLPAR)
-      REAL(fp),  INTENT(OUT), OPTIONAL :: QI(IIPAR,JJPAR,LLPAR)
-      REAL(fp),  INTENT(OUT), OPTIONAL :: QL(IIPAR,JJPAR,LLPAR)
-      REAL(fp),  INTENT(OUT), OPTIONAL :: RH(IIPAR,JJPAR,LLPAR)
-      REAL(fp),  INTENT(OUT), OPTIONAL :: T(IIPAR,JJPAR,LLPAR)
-      REAL(fp),  INTENT(OUT), OPTIONAL :: TAUCLI(IIPAR,JJPAR,LLPAR)
-      REAL(fp),  INTENT(OUT), OPTIONAL :: TAUCLW(IIPAR,JJPAR,LLPAR)
-      REAL(fp),  INTENT(OUT), OPTIONAL :: U(IIPAR,JJPAR,LLPAR)
-      REAL(fp),  INTENT(OUT), OPTIONAL :: UPDE(IIPAR,JJPAR,LLPAR)
-      REAL(fp),  INTENT(OUT), OPTIONAL :: UPDN(IIPAR,JJPAR,LLPAR)
-      REAL(fp),  INTENT(OUT), OPTIONAL :: V(IIPAR,JJPAR,LLPAR)
-      REAL(fp),  INTENT(OUT), OPTIONAL :: ZMEU(IIPAR,JJPAR,LLPAR)
-      REAL(fp),  INTENT(OUT), OPTIONAL :: ZMMD(IIPAR,JJPAR,LLPAR)
-      REAL(fp),  INTENT(OUT), OPTIONAL :: ZMMU(IIPAR,JJPAR,LLPAR)
-      REAL(fp),  INTENT(OUT), OPTIONAL :: T_FULLGRID(IIPAR,JJPAR,LGLOB)
->>>>>>> 0c84dbbc
-
 !
 ! !REMARKS:
 !  (3 ) CLDF     : (3-D) Total cloud fractions                 [unitless]
@@ -1108,11 +1065,8 @@
 !  25 Feb 2014 - M. Sulprizio- Added ProTeX headers
 !  24 Jun 2014 - R. Yantosca - Now accept Input_Opt via the arg list
 !  05 Nov 2014 - M. Yannetti - Changed REAL*8 to REAL(fp)
-<<<<<<< HEAD
 !  06 Nov 2014 - R. Yantosca - All input arguments are now declared as (I,J,L) 
 !  06 Nov 2014 - R. Yantosca - Replace TRANSFER_A6 with TRANSFER_3D
-=======
->>>>>>> 0c84dbbc
 !EOP
 !------------------------------------------------------------------------------
 !BOC
@@ -1124,13 +1078,8 @@
       REAL*4                         :: D(IIPAR,JJPAR,LGLOB)       
       REAL*4                         :: D1(IIPAR,JJPAR,LGLOB+1)       
       REAL(fp)                       :: C1, C2
-<<<<<<< HEAD
       REAL(fp)                       :: TAUCLD(IIPAR,JJPAR,LLPAR)
       REAL(fp)                       :: CLDTOT(IIPAR,JJPAR,LLPAR)
-=======
-      REAL(fp)                       :: TAUCLD(LLPAR,IIPAR,JJPAR)
-      REAL(fp)                       :: CLDTOT(LLPAR,IIPAR,JJPAR)
->>>>>>> 0c84dbbc
       CHARACTER(LEN=8)               :: NAME
       CHARACTER(LEN=16)              :: STAMP
       INTEGER                        :: XYMD, XHMS
