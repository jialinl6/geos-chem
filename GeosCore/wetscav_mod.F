--- conflicted
+++ resolved
@@ -467,18 +467,10 @@
                !&           / ( G0_100 * DT )
 
                ! Convert [kg/kg/s] to [kg/m2/s] so that the vertical
-<<<<<<< HEAD
                ! sum makes physical sense (ewl, 8/14/15)      
-               TMP3D = ( BEFORE(:,:,:,N) - State_Chm%Tracers(:,:,:,N) )
+               TMP3D = ( BEFORE(:,:,:,N) - State_Chm%Species(:,:,:,N) )
      &           * State_Met%DELP_DRY * 1.e+2_fp 
      &           / ( G0_100 * DT )
-=======
-               ! sum makes physical sense (ewl, 8/14/15)
-               TMP3D = ( BEFORE(:,:,:,N) - State_Chm%Species(:,:,:,N) )
-     &                 * State_Met%DELP * 1.e+2_fp 
-     &                 * ( 1.e+0_fp - 1.e-3_fp * State_Met%SPHU ) 
-     &                 / ( G0_100 * DT )
->>>>>>> cf06f6d6
 
                ! Convert loss rate [kg/m2/s] to [kg/s] for diagnostics 
                ! NOTE: eventually diagnostic unit will be [kg/m2/s]
@@ -2098,36 +2090,26 @@
       ! box. Otherwise, run will take too long (ewl, 9/22/15)
       UNITCHANGE_KGKG = .FALSE.
       UNITCHANGE_KGM2 = .FALSE.
-<<<<<<< HEAD
 
       !============================================================
       ! MOISTURE FIX (ewl, 7/8/16)
       !============================================================
       ! Prior to 08 July 2016:
       ! (units are moist mixing ratio in convection)
-      !IF ( TRIM( State_Chm%Trac_Units ) .eq. 'kg/kg total' ) THEN
+      !IF ( TRIM( State_Chm%Spc_Units ) .eq. 'kg/kg total' ) THEN
       !   UNITCHANGE_KGKG = .TRUE.
-      !   CALL Convert_KgKgTotal_to_Kg( am_I_Root, I, J, L, Input_Opt, 
-      !&                                 State_Met, State_Chm, RC )
-
-      IF ( TRIM( State_Chm%Trac_Units ) .eq. 'kg/kg dry' ) THEN
+      !   CALL ConvertSpc_KgKgTotal_to_Kg( am_I_Root, I, J, L, 
+      !&                                    State_Met, State_Chm, RC )
+
+      IF ( TRIM( State_Chm%Spc_Units ) .eq. 'kg/kg dry' ) THEN
          UNITCHANGE_KGKG = .TRUE.
-         CALL ConvertBox_KgKgDry_to_Kg( am_I_Root, I, J, L, Input_Opt, 
+         CALL ConvertBox_KgKgDry_to_Kg( am_I_Root, I, J, L,  
      &                                  State_Met, State_Chm, RC )
       !============================================================
 
-      ELSE IF ( TRIM( State_Chm%Trac_Units ) .eq. 'kg/m2' ) THEN
-         UNITCHANGE_KGM2 = .TRUE.
-         CALL ConvertBox_Kgm2_to_Kg( am_I_Root, I, J, L, Input_Opt, 
-=======
-      IF ( TRIM( State_Chm%Spc_Units ) .eq. 'kg/kg total' ) THEN
-         UNITCHANGE_KGKG = .TRUE.
-         CALL ConvertSpc_KgKgTotal_to_Kg( am_I_Root, I, J, L, 
-     &                                    State_Met, State_Chm, RC )
       ELSE IF ( TRIM( State_Chm%Spc_Units ) .eq. 'kg/m2' ) THEN
          UNITCHANGE_KGM2 = .TRUE.
-         CALL ConvertSpc_Kgm2_to_Kg( am_I_Root, I, J, L, 
->>>>>>> cf06f6d6
+         CALL ConvertBox_Kgm2_to_Kg( am_I_Root, I, J, L, 
      &                               State_Met, State_Chm, RC )
       ELSE
          CALL ERROR_STOP('Incorrect initial species units:' // 
@@ -2261,35 +2243,21 @@
       ! Convert State_Chm%Species units back to original units 
       ! if conversion occurred at start of WASHOUT (ewl, 5/12/15)
       IF ( UNITCHANGE_KGKG ) THEN
-<<<<<<< HEAD
 
          !============================================================
          ! MOISTURE FIX (ewl, 7/8/16)
          !============================================================
          ! Prior to 08 July 2016:
          ! (units are moist mixing ratio in convection)
-         !CALL Convert_Kg_to_KgKgTotal( am_I_Root, I, J, L, Input_Opt, 
-         !&                                 State_Met, State_Chm, RC )
-
-         CALL ConvertBox_Kg_to_KgKgDry( am_I_Root, I, J, L, Input_Opt, 
+         !CALL ConvertSpc_Kg_to_KgKgTotal( am_I_Root, I, J, L,
+         !&                                State_Met, State_Chm, RC )
+
+         CALL ConvertBox_Kg_to_KgKgDry( am_I_Root, I, J, L, 
      &                                  State_Met, State_Chm, RC )
          !============================================================
 
       ELSE IF ( UNITCHANGE_KGM2 ) THEN
-         CALL ConvertBox_Kg_to_Kgm2( am_I_Root, I, J, L, Input_Opt, 
-     &                               State_Met, State_Chm, RC )
-      ENDIF
-
-      ! Check that tracer units are as expected (ewl, 9/29/15)
-      IF ( TRIM( State_Chm%Trac_Units ) /= 'kg/kg dry' .AND.
-     &     TRIM( State_Chm%Trac_Units ) /= 'kg/m2' ) THEN
-         CALL ERROR_STOP('Incorrect final tracer units:' // 
-     &                    State_Chm%Trac_Units,  
-=======
-         CALL ConvertSpc_Kg_to_KgKgTotal( am_I_Root, I, J, L,
-     &                                    State_Met, State_Chm, RC )
-      ELSE IF ( UNITCHANGE_KGM2 ) THEN
-         CALL ConvertSpc_Kg_to_Kgm2( am_I_Root, I, J, L,
+         CALL ConvertBox_Kg_to_Kgm2( am_I_Root, I, J, L,
      &                               State_Met, State_Chm, RC )
       ENDIF
 
@@ -2298,7 +2266,7 @@
      &     TRIM( State_Chm%Spc_Units ) /= 'kg/m2' ) THEN
          CALL ERROR_STOP('Incorrect final species units:' // 
      &                    State_Chm%Spc_Units,  
->>>>>>> cf06f6d6
+
      &                   'Routine WASHOUT in wetscav_mod')
       ENDIF
 #endif
@@ -3063,19 +3031,11 @@
       ! Convert species concentration from mixing ratio (kg/kg dry air) to
       ! mass per unit area (kg/m2) for wet deposition since computation is
       ! done per column (ewl, 9/8/15)
-<<<<<<< HEAD
-      CALL Convert_KgKgDry_to_Kgm2( am_I_Root, Input_Opt,           
-     &                              State_Met, State_Chm, RC )   
-      IF ( RC /= GIGC_SUCCESS ) THEN
-         CALL GIGC_Error('Unit conversion error', RC, 
-     &                      'WETDEP in wetscav_mod.F')
-=======
       CALL ConvertSpc_KgKgDry_to_Kgm2( am_I_Root, State_Met, 
      &                                 State_Chm, RC         )   
       IF ( RC /= GC_SUCCESS ) THEN
          CALL GC_Error('Unit conversion error', RC, 
      &                 'WETDEP in wetscav_mod.F')
->>>>>>> cf06f6d6
          RETURN
       ENDIF  
 
@@ -3460,21 +3420,12 @@
       ENDDO
 !$OMP END PARALLEL DO
 
-<<<<<<< HEAD
-      ! Convert tracer units back to mixing ratio (ewl, 9/8/15)
-      CALL Convert_Kgm2_to_KgKgDry( am_I_Root, Input_Opt,           
-     &                              State_Met, State_Chm, RC )   
-      IF ( RC /= GIGC_SUCCESS ) THEN
-         CALL GIGC_Error('Unit conversion error', RC, 
-     &                      'WETDEP in wetscav_mod.F')
-=======
       ! Convert species units back to mixing ratio (ewl, 9/8/15)
       CALL ConvertSpc_Kgm2_to_KgKgDry( am_I_Root, State_Met, 
      &                                 State_Chm, RC         )   
       IF ( RC /= GC_SUCCESS ) THEN
          CALL GC_Error('Unit conversion error', RC, 
      &                 'WETDEP in wetscav_mod.F')
->>>>>>> cf06f6d6
          RETURN
       ENDIF  
 
@@ -3705,19 +3656,11 @@
       ! Convert species concentration from mixing ratio (kg/kg dry air) to
       ! mass per unit area (kg/m2) for wet deposition since computation is
       ! done per column (ewl, 9/8/15)
-<<<<<<< HEAD
-      CALL Convert_KgKgDry_to_Kgm2( am_I_Root, Input_Opt,
-     &                              State_Met, State_Chm, RC )
-      IF ( RC /= GIGC_SUCCESS ) THEN
-         CALL GIGC_Error('Unit conversion error', RC, 
-     &                      'WETDEP_MERRA in wetscav_mod.F')
-=======
       CALL ConvertSpc_KgKgDry_to_Kgm2( am_I_Root, State_Met, 
      &                                 State_Chm, RC         )
       IF ( RC /= GC_SUCCESS ) THEN
          CALL GC_Error('Unit conversion error', RC, 
      &                 'WETDEP_MERRA in wetscav_mod.F')
->>>>>>> cf06f6d6
          RETURN
       ENDIF  
 
@@ -4065,21 +4008,12 @@
       ENDDO	
 !$OMP END PARALLEL DO
 
-<<<<<<< HEAD
-      ! Convert tracer concentration back to kg/kg dry air (ewl, 9/8/15)
-      CALL Convert_Kgm2_to_KgKgDry( am_I_Root, Input_Opt,
-     &                              State_Met, State_Chm, RC )
-      IF ( RC /= GIGC_SUCCESS ) THEN
-         CALL GIGC_Error('Unit conversion error', RC, 
-     &                      'WETDEP_MERRA in wetscav_mod.F')
-=======
       ! Convert species concentration back to kg/kg dry air (ewl, 9/8/15)
       CALL ConvertSpc_Kgm2_to_KgKgDry( am_I_Root, State_Met, 
      &                                 State_Chm, RC         )
       IF ( RC /= GC_SUCCESS ) THEN
          CALL GC_Error('Unit conversion error', RC, 
      &                 'WETDEP_MERRA in wetscav_mod.F')
->>>>>>> cf06f6d6
          RETURN
       ENDIF  
 
