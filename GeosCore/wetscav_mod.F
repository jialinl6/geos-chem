!------------------------------------------------------------------------------
!                  GEOS-Chem Global Chemical Transport Model                  !
!------------------------------------------------------------------------------
!BOP
!     
! !MODULE: wetscav_mod
!     
! !DESCRIPTION: Module WETSCAV\_MOD contains routines and variables used in 
!  the wet scavenging of tracer in cloud updrafts, rainout, and washout. 
!\\   
!\\   
! !INTERFACE: 
!
      MODULE WETSCAV_MOD
!
! !USES:
!
      USE PRECISION_MOD    ! For GEOS-Chem Precision (fp)
      USE PHYSCONSTANTS
      USE Species_Mod,        ONLY : Species

      IMPLICIT NONE
      PRIVATE
!
! !PUBLIC DATA MEMBERS:
!
      ! Save H2O2 and SO2 [v/v] for sulfate chemistry
      REAL(fp), PUBLIC, ALLOCATABLE, TARGET :: H2O2s(:,:,:)
      REAL(fp), PUBLIC, ALLOCATABLE, TARGET :: SO2s(:,:,:)
!
! !PUBLIC MEMBER FUNCTIONS:
!
      PUBLIC  :: CLEANUP_WETSCAV
      PUBLIC  :: COMPUTE_F
      PUBLIC  :: DO_WETDEP
      PUBLIC  :: INIT_WETSCAV
      PUBLIC  :: SETUP_WETSCAV
      PUBLIC  :: WASHOUT
      PUBLIC  :: LS_K_RAIN
      PUBLIC  :: LS_F_PRIME
!
! !PRIVATE MEMBER FUNCTIONS:
!
      PRIVATE :: COMPUTE_L2G
      PRIVATE :: CONV_F_PRIME
      PRIVATE :: E_ICE
      PRIVATE :: RAINOUT
      PRIVATE :: GET_RAINFRAC
      PRIVATE :: SAFETY
      PRIVATE :: WASHFRAC_FINE_AEROSOL
      PRIVATE :: WASHFRAC_COARSE_AEROSOL
      PRIVATE :: WASHFRAC_LIQ_GAS
      PRIVATE :: WASHFRAC_HNO3
      PRIVATE :: GET_VUD
!
! !REMARKS:
!  References:
!  ============================================================================
!  (1 ) Liu,H., D.J. Jacob, I. Bey and R.M. Yantosca, "Constraints from 210Pb 
!        and 7Be on wet deposition and transport in a global three-dimensional
!        chemical tracer model driven by assimilated meteorological fields", 
!        JGR, Vol 106, pp 12109-12128, 2001.
!  (2 ) D.J. Jacob, H. Liu, C. Mari, and R. M. Yantosca, "Harvard wet 
!        deposition scheme for GMI", Harvard Atmospheric Chemistry Modeling 
!        Group, March 2000.
!  (3 ) Chin, M., D.J. Jacob, G.M. Gardner, M.S. Foreman-Fowler, and P.A. 
!        Spiro, "A global three-dimensional model of tropospheric sulfate", 
!        J. Geophys. Res., 101, 18667-18690, 1996.
!  (4 ) Balkanski, Y  D.J. Jacob, G.M. Gardner, W.C. Graustein, and K.K.
!        Turekian, "Transport and Residence Times of Tropospheric Aerosols
!        from a Global Three-Dimensional Simulation of 210Pb", JGR, Vol 98, 
!        (D11) pp 20573-20586, 1993.  
!  (5 ) Giorgi, F, & W.L. Chaimedes, "Rainout Lifetimes of Highly Soluble
!        Aerosols and Gases as Inferred from Simulations With a General
!        Circulation Model", JGR, Vol 86 (D13) pp 14367-14376, 1986.  
!
! !REVISION HISTORY:
!  (1 ) Now trap allocation errors with routine ALLOC_ERR. (bmy, 7/11/00)
!  (2 ) Moved routine MAKE_QQ here from "dao_mod.f" (bmy, 10/12/00)
!  (3 ) Reordered arguments in INIT_PRECIP (bmy, 10/12/00)
!  (4 ) Updated comments (bmy, 9/4/01)
!  (5 ) Bug fix in MAKE_QQ: BXHEIGHT is sized IIPAR,JJPAR,LLPAR (bmy, 10/4/01)
!  (6 ) Removed obsolete, commented-out code from 10/01 (bmy, 11/26/01)
!  (7 ) Now divide module header into MODULE PRIVATE, MODULE VARIABLES, and
!        MODULE ROUTINES sections.  Updated comments (bmy, 5/28/02)
!  (8 ) Now zero allocatable arrays (bmy, 8/5/02)
!  (9 ) Bug fix: ND39 diagnostic now closes the budget.  Also bundled several
!        standalone routines into this module.  Now references F90 module
!        "tracerid_mod.f".  Also set NSOLMAX=10 since we now have sulfate
!        tracers for wetdep.   Now prevent out-of-bounds errors in routine
!        WETDEP.  Added GET_WETDEP_NMAX function to return max # of soluble
!        tracers for allocating diagnostic arrays.  Added functions 
!        GET_WETDEP_NSOL and GET_WETDEP_IDWETD.  Now init H2O2s and SO2s
!        to the initial H2O2 and SO2 from STT.  Updated comments. 
!        (qli, bmy, 1/14/03)
!  (10) Improvements for SO2/SO4 scavenging (rjp, bmy, 3/23/03)
!  (11) Now references "time_mod.f".  Added driver routine DO_WETDEP to
!        remove cumbersome calling sequence from MAIN program.  Also declared
!        WETDEP and MAKE_QQ PRIVATE to this module. (bmy, 3/27/03)
!  (11) Add parallelization to routine WETDEP (bmy, 3/17/04)
!  (12) Added carbon and dust aerosol tracers (rjp, tdf, bmy, 4/5/04)
!  (13) Added seasalt aerosol tracers (rjp, bec, bmy, 4/20/04)
!  (14) Added secondary organic aerosol tracers (rjp, bmy, 7/13/04)
!  (15) Now references "logical_mod.f" and "tracer_mod.f".  Now move all 
!        internal routines to the module and pass arguments explicitly in
!        order to facilitate parallelization on the Altix. (bmy, 7/20/04)
!  (16) Updated for mercury aerosol tracers (eck, bmy, 12/9/04)
!  (17) Updated for AS, AHS, LET, NH4aq, SO4aq.  Also now pass Hg2 wetdep loss
!        to "ocean_mercury_mod.f". (cas, sas, bmy, 1/20/05)
!  (18) Bug fix to avoid numerical blowup in WETDEP.  Now use analytical
!        function for E_ICE(T). (bmy, 3/7/05)
!  (19) Added SO4s, NITs.  Increased NSOLMAX to 31.  Also block out 
!        parallel loop in WETDEP for SGI MIPS compiler. (bec, bmy, 5/5/05)
!  (20) Now make sure all USE statements are USE, ONLY (bmy, 10/3/05)
!  (21) Bug fixes: do not over-deplete H2O2s.  Also include updates for
!        tagged Hg simulation. (dkh, rjp, eck, cdh, bmy, 1/6/06)
!  (22) Now wet deposit SOG4, SOA4. Remove unnecessary variables in WETDEP.
!        (dkh, bmy, 5/18/06)
!  (23) Bug fixes in COMPUTE_F (bmy, 7/26/06)
!  (24) Resize DSTT array in WETDEP to save memory.  Added fixes for GEOS-5
!        wet deposition per Hongyu Liu's suggestions. (bmy, 3/5/08)
!  (25) Add wet scavenging of GLYX, MGLY, GLYC, SOAG, SOAM (tmf, 1/7/09)
!  (26) Effective Henry's law constant and coefficient from 
!       Sander, R, 1999, Compilation of Henry's Law Constants for 
!          Inorganic and Organic Species of Potential Importance in 
!          Environmental Chemistry.
!          http://www.mpch-mainz.mpg.de/~sander/res/henry.html
!       (tmf, 1/7/09)
!  (27) Remove support for SGI compiler.  Bug fix in RAINOUT. (bmy, 7/20/09)
!  (28) Update mercury simulation. (ccc, 5/17/10)
!  (29) Add LGTMM as condition to output AD39. (ccc, 11/18/09)
!  (30) Add snow scavenging, different washout/rainout ratio 
!       (wqq, ccc, 7/13/10)
!  13 Aug 2010 - R. Yantosca - Add modifications for MERRA (treat like GEOS-5)
!  16 Sep 2010 - R. Yantosca - Added ProteX headers
!  20 Sep 2010 - H. Amos, R. Yantosca - Implement new algorithms for MERRA
!  08 Oct 2010 - H. Amos     - WASHFRAC_LIQ_GAS is now a subroutine
!  08 Oct 2010 - H. Amos     - Various other modifications in WETDEP_MERRA
!  01 Aug 2011 - H. Amos     - Bug fix for function WASHFRAC_LIQ_GAS
!  01 Aug 2011 - H. Amos     - Updated comments
!  09 Feb 2012 - R. Yantosca - Add modifications for GEOS-5.7.x
!  21 Jun 2012 - R. Yantosca - Declare H2O2s, SO2s as TARGETs for pointers
!  23 Apr 2013 - R. Yantosca - Bug fix, eliminate white space from #if block
!  23 Apr 2013 - R. Yantosca - Remove LTOMAS logical, since we now invoke TOMAS
!                              with either TOMAS=yes or TOMAS40=yes
!  13 Aug 2013 - M. Sulprizio- Add modifications for updated SOA and SOA + 
!                              semivolatile POA simulations (H. Pye)
!  12 Sep 2013 - M. Sulprizio- Add modifications for acid uptake on dust
!                              aerosols (T.D. Fairlie)
!  24 Nov 2014 - M. Yannetti - Added PRECISION_MOD
!  12 Feb 2015 - C. Keller   - Added GET_F and GET_VUD. VUD is now stored in
!                              State_Met. In an ESMF environment, it's values
!                              are directly taken from the GEOS-5 model. In 
!                              the traditional GEOS-Chem, the updraft velocity
!                              is still calculated in the old manner (5 m/s 
!                              over water, 10 m/s over land/ice).
!  23 Jun 2015 - M. Sulprizio- Add impaction scavenging for hydrophobic BC and
!                              homogeneous IN removal from Qiaoqiao Wang
!  08 Jul 2015 - E. Lundgren - Add marine organic aerosols (B.Gantt, M.Johnson)
!  03 Sep 2015 - R. Yantosca - Remove NSOLMAX, we now get the # of wetdep
!                              species from State_Chm%nWetDep
!  03 Sep 2015 - R. Yantosca - INIT_WETSCAV now just allocates arrays;
!                              SETUP_WETSCAV now just sets up quantities
!  03 Sep 2015 - R. Yantosca - Remove WETDEPID routine, it's not needed
!  22 Sep 2015 - R. Yantosca - Re-introduce GET_WETDEP_NSOL routine
!  25 Sep 2015 - R. Yantosca - Use species database to collapse down routines
!                              COMPUTE_F, RAINOUT, WASHOUT
!  16 Jun 2016 - L. Hu       - First-ever GEOS-Chem Code-A-Thon:
!                              replaced IDTXXX with IND_('XXX')
!  20 Jun 2016 - R. Yantosca - Now define species ID's only in the INIT phase
!  20 Jun 2016 - R. Yantosca - Renamed species ID's IDTxxxx to id_XXXX
!  06 Jul 2016 - R. Yantosca - Removed GET_WETDEP_NSOL and GET_WETDEP_IDWETD,
!                              these are now replaced by State_Chm fields
!EOP
!------------------------------------------------------------------------------
!BOC
!
! !DEFINED PARAMETERS:
!
      ! TINY number
      REAL(fp), PARAMETER           :: TINY_FP = TINY(1.0_fp)

      ! Use condensed water content (L+W) =1.0e-6 cm3/cm3 (= 1.0e-3 kg/m3).
      ! which was recommended by Qiaoqiao Wang et al (2014).
      REAL(fp), PARAMETER           :: COND_WATER_CONTENT = 1.0e-6_fp
!
! !LOCAL VARIABLES:
!
      ! Scalars
      INTEGER                       :: NSOL          ! # of soluble species

      ! Arrays
      INTEGER,  ALLOCATABLE         :: IDWETD(:    ) ! Index array for WETDEP
      REAL(fp), ALLOCATABLE, TARGET :: C_H2O (:,:,:) ! Mix ratio of H2O [v/v]
      REAL(fp), ALLOCATABLE, TARGET :: CLDICE(:,:,:) ! Cloud ice mixing ratio
                                                     !  [cm3 ice/cm3 air]
      REAL(fp), ALLOCATABLE, TARGET :: CLDLIQ(:,:,:) ! Cloud liquid water
                                                     !  mixing ratio
                                                     !  [cm3 H2O/cm3 air]
      REAL(fp), ALLOCATABLE         :: PDOWN (:,:,:) ! Precipitation thru the
                                                     !  bottom of the grid box
                                                     !  [cm3 H2O/cm2 area/s]
      REAL(fp), ALLOCATABLE         :: QQ    (:,:,:) ! Rate of new precip
                                                     !  formation
                                                     !  [cm3 H2O/cm3 air/s]

      ! Define local shadow variables for values in Input_Opt
      LOGICAL                       :: LPRT
      LOGICAL                       :: LGTMM
      LOGICAL                       :: LSOILNOX
      LOGICAL                       :: LDYNOCEAN
      LOGICAL                       :: ITS_A_MERCURY_SIM
      LOGICAL                       :: ITS_A_POPS_SIM

      ! Species ID flags (formerly in tracerid_mod.F)
      INTEGER                       :: id_DUST1
      INTEGER                       :: id_H2O2
      INTEGER                       :: id_NK1
      INTEGER                       :: id_SF1
      INTEGER                       :: id_SO2
      INTEGER                       :: id_SO4

      CONTAINS
!EOC
!------------------------------------------------------------------------------
!                  GEOS-Chem Global Chemical Transport Model                  !
!------------------------------------------------------------------------------
!BOP
!
! !IROUTINE: do_wetdep
!
! !DESCRIPTION: Subroutine DO\_WETDEP is a driver for the wet deposition code, 
!  called from the MAIN program.
!\\
!\\
! !INTERFACE:
!
      SUBROUTINE DO_WETDEP( am_I_Root, Input_Opt,
     &                      State_Met, State_Chm, RC )
!
! !USES:
!
      USE CMN_SIZE_MOD
      USE PHYSCONSTANTS
      USE ERROR_MOD 
      USE GIGC_ErrCode_Mod
      USE GIGC_Input_Opt_Mod, ONLY : OptInput
      USE GIGC_State_Chm_Mod, ONLY : ChmState
      USE GIGC_State_Met_Mod, ONLY : MetState
#if defined( USE_TEND )
      USE TENDENCIES_MOD
#endif
      USE TIME_MOD,           ONLY : GET_TS_DYN
      USE UNITCONV_MOD
#if defined( NC_DIAG )
      USE HCO_ERROR_MOD
      USE HCO_DIAGN_MOD,      ONLY : Diagn_Update
#endif
!
! !INPUT PARAMETERS:
!
      LOGICAL,        INTENT(IN)    :: am_I_Root   ! Are we on the root CPU?
      TYPE(OptInput), INTENT(IN)    :: Input_Opt   ! Input Options object
      TYPE(MetState), INTENT(IN)    :: State_Met   ! Meteorology State object
!
! !INPUT/OUTPUT PARAMETERS:
!
      TYPE(ChmState), INTENT(INOUT) :: State_Chm   ! Chemistry State object
!
! !OUTPUT PARAMETERS:
!
      INTEGER,        INTENT(OUT)   :: RC          ! Success or failure?
! 
! !REMARKS:
!  NOTE FROM HONGYU LIU (hyl@nianet.org) -- 3/5/08
!                                                                             .
!  Rainout and washout from convective precipitation for previous GEOS 
!  archives were intended to represent precipitation from cloud anvils 
!  [Liu et al., 2001]. For GEOS-5 (as archived at Harvard), the cloud anvil 
!  precipitation was already included in the large-scale precipitation. 
!                                                                             .
!  Therefore, we insert a #if block to ensure that call MAKE_QQ and WETDEP 
!  are not called for convective precip in GEOS-5. (hyl, bmy, 3/5/08)
!
! !REVISION HISTORY: 
!  27 Mar 2003 - R. Yantosca - Initial version
!  (1 ) Now references LPRT from "logical_mod.f" (bmy, 7/20/04)
!  (2 ) Don't do rainout/washout for conv precip for GEOS-5 (hyl, bmy, 3/5/08)
!  13 Aug 2010 - R. Yantosca - Treat GEOS-5 like MERRA
!  16 Sep 2010 - R. Yantosca - Added ProTeX headers
!  20 Sep 2010 - R. Yantosca - Rewrote #if block structure for clarity
!  09 Feb 2012 - R. Yantosca - Treat GEOS-5.7.x in the same way as MERRA
!  25 Mar 2013 - R. Yantosca - Now accept am_I_Root, Input_Opt, State_Chm, RC
!  02 Jul 2013 - R. Yantosca - Bug fix: add State_Chm to WETDEP calls for
!                              met other than MERRA, GEOS-5.7 or GEOS-5
!  26 Sep 2013 - R. Yantosca - Renamed GEOS_57 Cpp switch to GEOS_FP
!  08 Aug 2015 - E. Lundgren - Tracer units are now input as [kg/kg]
!  12 Aug 2015 - R. Yantosca - Add support for MERRA2 meteorology
!  29 Apr 2016 - R. Yantosca - Don't initialize pointers in declaration stmts
!  19 Jul 2016 - R. Yantosca - Now bracket tendency calls with #ifdef USE_TEND
!EOP
!------------------------------------------------------------------------------
!BOC
!
! !LOCAL VARIABLES:
!
      ! For fields from Input_Opt
      LOGICAL  :: doPrt
      REAL(fp) :: DT_TEND

      ! For netCDF diagnostics
#if defined( NC_DIAG )
      INTEGER                :: N, L, cID, HCRC
      CHARACTER(LEN=60)      :: DiagnName
      REAL(fp), ALLOCATABLE  :: BEFORE(:,:,:,:)
      REAL(fp), POINTER      :: TMP3D(:,:,:)
      REAL(fp), POINTER      :: TMP2D(:,:  )
      REAL(fp)               :: DT
#endif

      !=================================================================
      ! Initialize
      !=================================================================

      ! Assume success
      RC                =  GIGC_SUCCESS

#if defined( NC_DIAG )
      ! Initialize pointers
      TMP3D             => NULL()
      TMP2D             => NULL()
#endif

      ! Copy values from Input_Opt to module shadow variables
      LPRT              = Input_Opt%LPRT
      LGTMM             = Input_Opt%LGTMM
      LSOILNOX          = Input_Opt%LSOILNOX
      LDYNOCEAN         = Input_Opt%LDYNOCEAN
      ITS_A_MERCURY_SIM = Input_Opt%ITS_A_MERCURY_SIM
      ITS_A_POPS_SIM    = Input_Opt%ITS_A_POPS_SIM

      ! Only print output on the root CPU
      doPrt = ( LPRT .and. am_I_Root )

#if defined( USE_TEND )
      !=================================================================
      ! Archive tracer concentrations for tendencies (ckeller,7/15/2015)
      !=================================================================
      CALL TEND_STAGE1( am_I_Root, Input_Opt, State_Met, 
     &                  State_Chm, 'WETD', .FALSE., RC )
#endif

#if   defined( NC_DIAG )
      !=================================================================
      ! For netCDF diagnostics, mirror old species
      !=================================================================
      IF ( Input_Opt%ND39 > 0 ) THEN
         ALLOCATE( BEFORE(IIPAR,JJPAR,LLPAR,Input_Opt%N_TRACERS) )
         BEFORE = State_Chm%Tracers
      ENDIF
#endif

#if   defined( MERRA ) || defined( GEOS_FP ) || defined( MERRA2 )

      !=================================================================
      ! MERRA: Only do wet deposition for large-scale + anvil precip
      !=================================================================

      ! Create precip fields
      CALL MAKE_QQ( State_Met, LS=.TRUE. )
      IF ( doPrt ) CALL DEBUG_MSG( '### DO_WETDEP: before LS wetdep' )

      ! Do wet deposition
      CALL WETDEP_MERRA( am_I_Root, Input_Opt, State_Met, 
     &                   State_Chm, RC, LS=.TRUE. )
      IF ( doPrt ) CALL DEBUG_MSG( '### DO_WETDEP: after LS wetdep' )

#elif defined( GEOS_5 )

      !=================================================================
      ! GEOS5: Only do wet deposition for large-scale + anvil precip
      !=================================================================

      ! Create precip fields
      CALL MAKE_QQ( State_Met, LS=.TRUE. )
      IF ( doPrt ) CALL DEBUG_MSG( '### DO_WETDEP: before LS wetdep' )

      ! Do wet deposition
      CALL WETDEP( am_I_Root, Input_Opt, State_Met, 
     &             State_Chm, RC, LS=.TRUE. )
      IF ( doPrt ) CALL DEBUG_MSG( '### DO_WETDEP: after LS wetdep' )

#else

      !=================================================================
      ! Other met fields: Do wetdep for both LS & convective precip
      !=================================================================

      !---------------------
      ! Large-scale precip
      !---------------------

      ! Create precip fields
      CALL MAKE_QQ( State_Met, LS=.TRUE. )
      IF ( doPrt ) CALL DEBUG_MSG( '### DO_WETDEP: before LS wetdep' )

      ! Do wet deposition
      CALL WETDEP( am_I_Root, Input_Opt, State_Met, 
     &             State_Chm, RC, LS=.TRUE. )
      IF ( doPrt ) CALL DEBUG_MSG( '### DO_WETDEP: after LS wetdep' )

      !---------------------
      ! Convective precip
      !---------------------

      ! Create precip fields
      CALL MAKE_QQ( State_Met, LS=.FALSE. )
      IF ( doPrt ) CALL DEBUG_MSG( '### DO_WETDEP: before conv wetdep' )

      !  Do wet deposition
      CALL WETDEP( am_I_Root, Input_opt, State_Met, 
     &             State_Chm, RC, LS=.FALSE. )
      IF ( doPrt ) CALL DEBUG_MSG( '### DO_WETDEP: after conv wetdep' )


#endif

#if   defined( NC_DIAG )
      !=================================================================
      ! NetCDF diagnostics 
      !=================================================================

      ! Use ND38 as indicator for entire wet scavenging diagnostic group
      IF ( Input_Opt%ND38 > 0 ) THEN

         ! Assume success
         HCRC = HCO_SUCCESS

         ! Time step
         DT = GET_TS_DYN() * 60e+0_fp

         ! Allocate temporary pointer
         ALLOCATE(TMP3D(IIPAR,JJPAR,LLPAR),TMP2D(IIPAR,JJPAR))
        
         ! Loop over all tracers
         DO N = 1, Input_Opt%N_TRACERS

            ! Is this a tracer selected for wetscav diagnostics?
            IF ( ANY( Input_Opt%TINDEX(38,:) == N ) ) THEN

               ! Convert [kg/kg/s] to [kg/m2/s] so that the vertical
               ! sum makes physical sense (ewl, 8/14/15)
               TMP3D = ( BEFORE(:,:,:,N) - State_Chm%Tracers(:,:,:,N) )
     &                 * State_Met%DELP * 1.e+2_fp 
     &                 * ( 1.e+0_fp - 1.e-3_fp * State_Met%SPHU ) 
     &                 / ( G0_100 * DT )

               ! Convert loss rate [kg/m2/s] to [kg/s] for diagnostics 
               ! NOTE: eventually diagnostic unit will be [kg/m2/s]
               DO L = 1, LLPAR
                  TMP3d(:,:,L) = TMP3d(:,:,L) * State_Met%AREA_M2(:,:,1)
               ENDDO
               TMP2D = SUM(TMP3D,DIM=3)

               ! Update diagnostics using diagnostic name
               DiagnName = 'WETSCAV_DEPLOSS_' 
     &                     // TRIM( Input_Opt%TRACER_NAME(N) )

               CALL Diagn_Update ( am_I_Root,
     &                             cName   = DiagnName,
     &                             Array2D = TMP2D,
     &                             COL     = Input_Opt%DIAG_COLLECTION,
     &                             PosOnly = .TRUE., 
     &                             RC      = HCRC )
               IF ( HCRC /= HCO_SUCCESS ) THEN
                  CALL ERROR_STOP ( 'Error updating wetscav wetdep ' 
     &               // ' loss diagnostic: ' // TRIM( DiagnName ), 
     &               'DO_WETDEP (wetscav_mod.F)' )
               ENDIF
            ENDIF
         ENDDO

         ! Cleanup
         DEALLOCATE( BEFORE, TMP3D, TMP2D )
      ENDIF
#endif

#if defined( USE_TEND )
      !=================================================================
      ! Calculate tendencies and write to diagnostics 
      ! (ckeller,7/15/2015)
      !=================================================================
      DT_TEND = GET_TS_DYN() * 60.0_fp
      CALL TEND_STAGE2( am_I_Root, Input_Opt, State_Met, 
     &                  State_Chm, 'WETD', .FALSE., DT_TEND, RC )
#endif

      END SUBROUTINE DO_WETDEP
!EOC
!------------------------------------------------------------------------------
!                  GEOS-Chem Global Chemical Transport Model                  !
!------------------------------------------------------------------------------
!BOP
!
! !IROUTINE: make_qq
!
! !DESCRIPTION: Subroutine MAKE\_QQ computes the large-scale or convective 
!  precipitation fields for use with WETDEP
!\\
!\\
! !INTERFACE:
!
      SUBROUTINE MAKE_QQ( State_Met, LS )
!
! !USES:
!
      USE CMN_SIZE_MOD
      USE ERROR_MOD,          ONLY : ALLOC_ERR
      USE GIGC_State_Met_Mod, ONLY : MetState
!
! !INPUT PARAMETERS: 
!
      LOGICAL,        INTENT(IN) :: LS         ! =T, denotes large scale precip
                                               ! =F, denotes convective precip
      TYPE(MetState), INTENT(IN) :: State_Met  ! Meteorology State object
! 
! !REMARKS:
!  %%%%%%%%%%%%%%%%%%%%%%%%%%%%%%%%%%%%%%%%%%%%%%%%%%%%%%%%%%%%%%%%%%%%%
!  %%%%%       FOR MERRA, MERRA2, and GEOS-FP MET FIELDS ONLY      %%%%%
!  %%%%%%%%%%%%%%%%%%%%%%%%%%%%%%%%%%%%%%%%%%%%%%%%%%%%%%%%%%%%%%%%%%%%%
!                                                                             .
!  Construct QQ and PDOWN directly from GEOS-FP, MERRA, MERRA2  met fields.
!                                                                             .
!  This only applies to large-scale precip, as the #if defined
!  block in routine DO_WETDEP prevents the wet deposition
!  routines from being called if it is convective precip.
!                                                                             .
!  MERRA met fields:
!  =================
!  DQRLSAN   = 3-D precip production rate  (LS+anvil) [kg/kg/s]
!  PFILSAN   = Dwnwd flux of ice precip    (LS+anvil) [kg/m2/s]
!  PFLLSAN   = Dwnwd flux of liquid precip (LS+anvil) [kg/m2/s]
!  REEVAPLS  = Evap of precip'ing LS+anvil condensate [kg/kg/s]
!                                                                             .
!  Unit conversion for QQ:
!  =======================
! 
!      kg H2O   |   m^3 H2O   | AIRDEN kg air       m^3 H2O
!   ------------+-------------+--------------- = -------------   
!    kg air * s | 1000 kg H2O |    m^3 air        m^3 air * s
! 
!  and [m^3 H2O/m3 air] = [cm^3 H2O/cm3 air] because the same conversion 
!  factor from m^3 -> cm^3 is in both the numerator and the denominator.
!                                                                             .
!  Unit conversion for PDOWN:
!  ==========================
!                                                                             .
!      kg H2O |   m^3 H2O   | 1e6 cm^3 |  m^2       
!   ----------+-------------+----------+--------- +
!     m^2 * s | 1000 kg H2O |   m^3    | 1e4 cm2 
!                                                                             .
!      kg ice |   m^3 ice   | 1e6 cm^3 |  m^2
!   ----------+-------------+----------+---------
!     m^2 * s |  917 kg ice |   m^3    | 1e4 cm2 
!                                                                             .
!  = [ (PFILSAN/1000) * 100 ] + [ (PFILSAN/1000) * 100]
!                                                                             .
!  %%%%%%%%%%%%%%%%%%%%%%%%%%%%%%%%%%%%%%%%%%%%%%%%%%%%%%%%%%%%%%%%%%%%% 
!  %%%%%     FOR ALL OTHER MET FIELDS EXCEPT MERRA and GEOS-FP     %%%%%
!  %%%%%%%%%%%%%%%%%%%%%%%%%%%%%%%%%%%%%%%%%%%%%%%%%%%%%%%%%%%%%%%%%%%%%
!                                                                             .
!  If there is total precipitation in the (I,J) column, then:
!                                                                             .
!  (1) Compute FRAC, the large scale fraction (if LS = .TRUE.) or 
!      convective fraction (if LS = .FALSE.) total precipitation.  
!      FRAC is computed from PREACC and PRECON.
!                                                                             .
!  (2) Compute QQ, the rate of formation of precipitation 
!      [cm3 H2O/cm3 air/s].  From MOISTQ [kg H2O/kg air/s], 
!      defined as the tendency in specific humidity, the unit conversion 
!      is: 
!                                                                             .
!      kg H2O   |   m^3 H2O   | MAIRDEN kg air         m^3 H2O
!   ------------+-------------+--------------- ==> -------------   
!    kg air * s | 1000 kg H2O |    m^3 air          m^3 air * s
!                                                                             .
!  and
!                                                                             .
!          m^3 H2O                         cm^3 H2O
!       -------------  is equivalent to  -------------- 
!        m^3 air * s                      cm^3 air * s!
!                                                                             .
!  since the same conversion factor (10^6 cm^3/m^3) is in both
!  the numerator and the denominator.
! 
!  Therefore, the equation for QQ is:
! 
!    QQ(L,I,J) = FRAC * MOISTQ(I,J,L) * MAIRDEN(I,J,L) / 1000.0
!      
!  (3) Compute PDOWN, the column precipitation 
!      [cm3 H2O/cm2 air/s], by multiplying QQ(L,I,J) by 
!      BXHEIGHT(I,J,L) * 100 cm.  
! 
!  (4) The reason why we do not force PTEMP to be positive is 
!      that PREACC is the integral of the MOISTQ field.  MOISTQ 
!      contains both negative (evap) and positive (precip) 
!      values.  If we forced PTEMP to be positive, then we would
!      be adding extra precipitation to PDOWN (hyl, bmy, 3/6/99).
!
! !REVISION HISTORY: 
!  29 Feb 2000 - H. Liu, R. Yantosca - Initial version
!  (1 ) Now we partition MOISTQ into large-scale and convective parts, using
!        total precipitation PREACC and convective precipitation PRECON (both
!        are vertical integral amounts). The precipitation field at altitudes
!        (PDOWN) is also made (hyl, djj, 10/17/98).
!  (2 ) MAKE_QQ is written in Fixed-Form Fortran 90. (bmy, 4/2/99)!
!  (3 ) AIRDEN, MOISTQ, QQ, and PDOWN are dimensioned (LLPAR,IIPAR,JJPAR) 
!       in order to maximize loop efficiency when processing an (I,J) 
!       column layer by layer. (bmy, 3/14/00)
!  (4 ) MOISTQ is originally [g H2O/kg air/day], and is converted in
!        READ_A6 to [kg H2O/kg air/s]. (bmy, 3/14/00)
!  (5 ) Now reference PREACC, PRECON from "dao_mod.f" instead of from
!        common block header file "CMN_PRECIP" (bmy, 6/26/00)
!  (6 ) Now pass BXHEIGHT as an argument.  Also added to "dao_mod.f". 
!        (bmy, 6/26/00)
!  (7 ) Moved from "dao_mod.f" to "wetscav_mod.f".  Also made PREACC
!        and PRECON into arguments. (bmy, 10/12/00)
!  (8 ) Updated comments (bmy, 9/4/01)
!  (9 ) BXHEIGHT is now sized (IIPAR,JJPAR,LLPAR) (bmy, 10/4/01)
!  (10) Removed obsolete, commented-out code from 10/01 (bmy, 11/26/01)
!  (11) Now reference met field arrays directly from "dao_mod.f" (bmy, 11/8/02)
!  16 Sep 2010 - R. Yantosca - Added ProTeX headers
!  16 Sep 2010 - R. Yantosca - Compute QQ and PDOWN from MERRA met fields
!  09 Feb 2012 - R. Yantosca - Added modifications for GEOS-5.7.x met fields
!  09 Nov 2012 - M. Payer    - Replaced all met field arrays with State_Met
!                              derived type object
!  26 Sep 2013 - R. Yantosca - Renamed GEOS_57 Cpp switch to GEOS_FP
!  06 Nov 2014 - R. Yantosca - Now use State_Met%AIRDEN(I,J,L)
!  06 Nov 2014 - R. Yantosca - Now use State_Met%MOISTQ(I,J,L)
!  29 Apr 2015 - E. Lundgren - Now use State_Met%MAIRDEN instead of AIRDEN
!                              since AIRDEN is now dry air density and MAIRDEN
!                              is moist air density, needed for use with MOISTQ
!  12 Aug 2015 - R. Yantosca - Add support for MERRA2 meteorology
!EOP
!------------------------------------------------------------------------------
!BOC
!
! !LOCAL VARIABLES:
!
      INTEGER :: I, J, L, AS
      REAL(fp)  :: PTEMP, FRAC
      LOGICAL :: FIRST = .TRUE.

      !=================================================================
      ! MAKE_QQ begins here!
      !=================================================================
      IF ( FIRST ) THEN

         ! Allocate PDOWN on first call
         ALLOCATE( PDOWN( LLPAR, IIPAR, JJPAR ), STAT=AS )
         IF ( AS /= 0 ) CALL ALLOC_ERR( 'PDOWN' )
         PDOWN = 0e+0_fp
      
         ! Allocate QQ on first call
         ALLOCATE( QQ( LLPAR, IIPAR, JJPAR ), STAT=AS )
         IF ( AS /= 0 ) CALL ALLOC_ERR( 'QQ' )
         QQ = 0e+0_fp
         
         ! Reset flag
         FIRST = .FALSE.
      ENDIF

      !=================================================================
      ! Loop over surface grid boxes
      !=================================================================

!$OMP PARALLEL DO
!$OMP+DEFAULT( SHARED )
!$OMP+PRIVATE( I, J, FRAC, L, PTEMP )
!$OMP+SCHEDULE( DYNAMIC )
      DO J = 1, JJPAR
      DO I = 1, IIPAR

#if   defined( GEOS_FP ) || defined( MERRA2 )

         !==============================================================
         ! %%%%% FOR GEOS-FP or MERRA2 MET FIELDS %%%%%  
         !
         ! In GEOS-FP, the PFILSAN and PFLLSAN fields are defined
         ! on level edges.  Therefore, we must use L+1 to index them.
         !==============================================================

         ! Loop over vertical levels
         DO L = 1, LLPAR

            ! Rate of new precipitation formation in grid box (I,J,L)
            ! [cm3 H2O/cm3 air/s]
            QQ(L,I,J)    = ( State_Met%DQRLSAN(I,J,L)          )
     &                   * ( State_Met%AIRDEN(I,J,L)  / 1000e+0_fp )

            ! Column precipitation [cm3 H2O/cm2 air/s]
            PDOWN(L,I,J) = ( ( State_Met%PFLLSAN(I,J,L+1) / 1000e+0_fp )
     &                   + ( State_Met%PFILSAN(I,J,L+1) /  917e+0_fp ) )
     &                   * 100e+0_fp

         ENDDO

#elif   defined( MERRA )

         !==============================================================
         ! %%%%% FOR MERRA MET FIELDS ONLY %%%%%  
         !==============================================================

         ! Loop over vertical levels
         DO L = 1, LLPAR

            ! Rate of new precipitation formation in grid box (I,J,L)
            ! [cm3 H2O/cm3 air/s]
            QQ(L,I,J)    = ( State_Met%DQRLSAN(I,J,L)          )
     &                   * ( State_Met%AIRDEN(I,J,L)  / 1000e+0_fp )

            ! Column precipitation [cm3 H2O/cm2 air/s]
            PDOWN(L,I,J) = ( ( State_Met%PFLLSAN(I,J,L) / 1000e+0_fp ) 
     &                   +   ( State_Met%PFILSAN(I,J,L) /  917e+0_fp ) )
     &                   * 100e+0_fp

         ENDDO

#else 

         !==============================================================
         ! %%%%% FOR ALL OTHER MET FIELDS EXCEPT MERRA %%%%%
         !==============================================================
         IF ( State_Met%PRECTOT(I,J) > 0e+0_fp ) THEN

            ! Large scale or convective fraction of precipitation
            IF ( LS ) THEN
               FRAC = ( State_Met%PRECTOT(I,J) - State_Met%PRECCON(I,J))
     &                / State_Met%PRECTOT(I,J) 
            ELSE
               FRAC =   State_Met%PRECCON(I,J) / State_Met%PRECTOT(I,J)
            ENDIF

           !##################################################################
           !### KLUDGE: On July 22, 2010, there is an error where PREACC
           !### is set to a very small number (but nonzero).  This causes
           !### FRAC to blow up to near infinity and PDOWN to be a very
           !### large number.  For now, limit FRAC to be between 0 and 1.
           !### 
           IF ( FRAC > 1e+0_fp ) FRAC = 1e+0_fp
           IF ( FRAC < 0e+0_fp ) FRAC = 0e+0_fp 
           !##################################################################

            ! Start at the top of the atmosphere
            L = LLPAR

            ! Compute QQ and PDOWN.  Keep PTEMP for the next level
            QQ(L,I,J)    = FRAC                      *
     &                     State_Met%MOISTQ(I,J,L)   *
     &                     State_Met%MAIRDEN(I,J,L)   / 1e+3_fp
            PTEMP        = QQ(L,I,J)                 *
     &                     State_Met%BXHEIGHT(I,J,L) * 1e+2_fp
            PDOWN(L,I,J) = PTEMP

            ! PDOWN cannot be negative
            IF ( PDOWN(L,I,J) < 0e+0_fp ) PDOWN(L,I,J) = 0.e+0_fp

            ! Loop down from LLPAR to the surface
            DO L = LLPAR-1, 1, -1
               
               ! Compute QQ and PDOWN.  Keep PTEMP for the next level.
               QQ(L,I,J)    = FRAC                      *
     &                        State_Met%MOISTQ(I,J,L)   *
     &                        State_Met%MAIRDEN(I,J,L)   / 1e+3_fp
               PDOWN(L,I,J) = PTEMP                     + QQ(L,I,J) *
     &                        State_Met%BXHEIGHT(I,J,L) * 1e+2_fp  
               PTEMP        = PDOWN(L,I,J)

               ! PDOWN cannot be negative
               IF ( PDOWN(L,I,J) < 0.0e+0_fp ) PDOWN(L,I,J) = 0.e+0_fp
            ENDDO
  
         !==============================================================
         ! If there is no precipitation reaching the surface in the 
         ! (I,J) column, then assume any precipitation at altitude to 
         ! be large-scale.
         ! 
         ! (1) Assume the large scale fraction = 1e+0_fp, 
         !                convective fraction  = 0e+0_fp
         ! (2) Compute QQ as described above
         ! (3) Compute PDOWN as described above
         !==============================================================
         ELSE

            ! Assume large-scale precipitation!
            IF ( LS ) THEN
               FRAC = 1e+0_fp
            ELSE         
               FRAC = 0e+0_fp
            ENDIF

            ! Start at the top of the atmosphere
            L = LLPAR

            ! Compute QQ and PDOWN.  Keep PTEMP for the next level
            QQ(L,I,J)    = FRAC                      *
     &                     State_Met%MOISTQ(I,J,L)   *
     &                     State_Met%MAIRDEN(I,J,L)   / 1e+3_fp
            PTEMP        = QQ(L,I,J)                 *
     &                     State_Met%BXHEIGHT(I,J,L) * 1e+2_fp
            PDOWN(L,I,J) = PTEMP
           
            ! PDOWN cannot be negative
            IF( PDOWN(L,I,J) < 0e+0_fp ) PDOWN(L,I,J) = 0.e+0_fp

            ! Loop down from LLPAR to the surface
            DO L = LLPAR-1, 1, -1
              
               ! Compute QQ and PDOWN.  Keep PTEMP for the next level
               QQ(L,I,J)    = FRAC                      *
     &                        State_Met%MOISTQ(I,J,L)   *
     &                        State_Met%MAIRDEN(I,J,L)   / 1e+3_fp
               PDOWN(L,I,J) = PTEMP                     + QQ(L,I,J) *
     &                        State_Met%BXHEIGHT(I,J,L) * 1e+2_fp 
               PTEMP        = PDOWN(L,I,J)

               ! PDOWN cannot be negative
               IF ( PDOWN(L,I,J) < 0.0e+0_fp ) PDOWN(L,I,J) = 0.e+0_fp
            ENDDO
         ENDIF

#endif

      ENDDO  
      ENDDO
!$OMP END PARALLEL DO

      END SUBROUTINE MAKE_QQ
!EOC
!------------------------------------------------------------------------------
!                  GEOS-Chem Global Chemical Transport Model                  !
!------------------------------------------------------------------------------
!BOP
!
! !IROUTINE: e_ice
!
! !DESCRIPTION: Subroutine E\_ICE computes Eice(T), the saturation vapor 
!  pressure of ice at a given Celsius temperature. 
!\\
!\\
! !INTERFACE:
!
      FUNCTION E_ICE( TK ) RESULT( VALUE )
!
! !INPUT PARAMETERS: 
!
      REAL(fp), INTENT(IN) :: TK      ! Temperature [K] 
!
! !RETURN VALUE:
!
      REAL(fp)             :: VALUE   ! Saturation vapor pressure [hPa]
!
! !REMARKS:
!  Marti & Mauersberber (GRL '93) formulation of saturation 
!  vapor pressure of ice [Pa] is: log P = A/TK + B
! 
! !REVISION HISTORY: 
!  08 Feb 2005 - R. Yantosca - Initial version
!  (1 ) Now use the same analytic function as the Goddard CTM (bmy, 2/8/05)
!  16 Sep 2010 - R. Yantosca - Added ProTeX headers
!EOP
!------------------------------------------------------------------------------
!BOC
!
! !DEFINED PARAMETERS:
!
      REAL(fp), PARAMETER  :: A = -2663.5e+0_fp
      REAL(fp), PARAMETER  :: B =  12.537e+0_fp

      !=================================================================
      ! E_ICE begins here!
      !=================================================================
      
      ! Saturation vap press of Ice [Pa] -- divide by 100 for [hPa]
      IF ( TK <= TINY_FP ) THEN
         VALUE = 0.0_fp
      ELSE
         VALUE = ( 10e+0_fp**( A/TK + B ) ) / 100e+0_fp 
      ENDIF

      END FUNCTION E_ICE
!EOC
!------------------------------------------------------------------------------
!                  GEOS-Chem Global Chemical Transport Model                  !
!------------------------------------------------------------------------------
!BOP
!
! !IROUTINE: compute_l2g
!
! !DESCRIPTION: Subroutine COMPUTE\_L2G computes the ratio L2G = Cliq / Cgas, 
!  which is the mixing ratio of tracer in the liquid phase, divided by the 
!  mixing ratio of tracer in the gas phase.
!\\
!\\
! !INTERFACE:
!
      SUBROUTINE COMPUTE_L2G( K0, CR, pKa, TK, H2OLIQ, L2G )
!
! !USES:
!
      USE Henry_Mod, ONLY : Calc_KH
      USE Henry_Mod, ONLY : Calc_Heff
!     
! !INPUT PARAMETERS: 
!
      REAL(f8), INTENT(IN)  :: K0     ! Henry's solubility constant [M/atm]
      REAL(f8), INTENT(IN)  :: CR     ! Henry's volatility constant [K] 
      REAL(f8), INTENT(IN)  :: pKa    ! Henry's pH correction factor [1]
      REAL(fp), INTENT(IN)  :: TK     ! Temperature [K]
      REAL(fp), INTENT(IN)  :: H2OLIQ ! Liquid water content [cm3 H2O/cm3 air]
!                                     
! !OUTPUT PARAMETERS:                 
!                                     
      REAL(fp), INTENT(OUT) :: L2G    ! Cliq/Cgas ratio [1]
!
! !REMARKS:
!  The ratio Cliq / Cgas is obtained via Henry's law.  The appropriate 
!  values of Kstar298 and H298_R must be supplied for each tracer.  
!  (cf Jacob et al 2000, p. 3)
! 
! !REVISION HISTORY: 
!  23 Feb 2000 - R. Yantosca - Initial version
!  (1 ) Bundled into "wetscav_mod.f" (bmy, 11/8/02)
!  16 Sep 2010 - R. Yantosca - Added ProTeX headers
!  10-Jan-2011 - H. Amos - Corrected the units on KStar298 from moles/atm
!                          to M/atm
!  15-May-2013 - F. Paulot - Fix R constant
!  08 Dec 2015 - R. Yantosca - Now use functions from henry_mod.F
!EOP
!------------------------------------------------------------------------------
!BOC
!
! !LOCAL VARIABLES:
!
      INTEGER  :: RC
      REAL(f8) :: HEFF, KH, pH, TK_8

      !=================================================================
      ! COMPUTE_L2G begins here!
      !=================================================================

      ! Cast temperature to REAL*8
      TK_8 = TK

      ! For wetdep, we assume a pH of 4.5 for rainwater
      pH = 4.5_f8

      ! Calculate the Henry's law constant
      CALL CALC_KH( K0, CR, TK_8, KH, RC )

      ! Calculate effective Henry's law constant, corrected for pH
      ! (for those species that have a defined pKa value)
      CALL CALC_HEFF( pKa, pH, KH, HEFF, RC )

      ! Use Henry's Law to get the ratio:
      ! [ mixing ratio in liquid phase / mixing ratio in gas phase ]
      L2G   = HEFF * H2OLIQ

      END SUBROUTINE COMPUTE_L2G
!EOC
!------------------------------------------------------------------------------
!                  GEOS-Chem Global Chemical Transport Model                  !
!------------------------------------------------------------------------------
!BOP
!
! !IROUTINE: compute_f 
!
! !DESCRIPTION: Subroutine COMPUTE\_F computes F, the fraction of soluble 
!  tracer lost by scavenging in convective cloud updrafts.
!\\
!\\
! !INTERFACE:
!
      SUBROUTINE COMPUTE_F( am_I_Root, N,         F,         ISOL, 
     &                      Input_Opt, State_Met, State_Chm, RC    )
!
! !USES:
!
      USE CMN_Size_Mod
      USE Error_Mod
      USE GIGC_ErrCode_Mod
      USE GIGC_Input_Opt_Mod, ONLY : OptInput
      USE GIGC_State_Chm_Mod, ONLY : ChmState
      USE GIGC_State_Met_Mod, ONLY : MetState
      USE Species_Mod,        ONLY : Species
#if defined( TOMAS )
      USE Tomas_Mod,          ONLY : GetFraction
#endif
!
! !INPUT PARAMETERS: 
!
      LOGICAL,        INTENT(IN)    :: am_I_Root  ! Are we on the root CPU?
      INTEGER,        INTENT(IN)    :: N          ! Species ID
      TYPE(OptInput), INTENT(IN)    :: Input_Opt  ! Input Options object
      TYPE(MetState), INTENT(IN)    :: State_Met  ! Met State object
!
! !INPUT/OUTPUT PARAMETERS:
!
      TYPE(ChmState), INTENT(INOUT) :: State_Chm  ! Chemistry State
!
! !OUTPUT PARAMETERS:
!
      INTEGER,        INTENT(OUT)   :: ISOL       ! Index for ND38 diag
      REAL(fp),       INTENT(OUT)   :: F(:,:,:)   ! Soluble fraction of tracer
      INTEGER,        INTENT(OUT)   :: RC         ! Success or failure?
!
! !REVISION HISTORY: 
!  23 Feb 2000 - H. Liu, R. Yantosca - Initial version
!  (1 ) Currently works computes scavenging fractions for either full
!        chemistry simulation (NSRCX == 3) or Rn-Pb-Be chemistry simulation
!        (NSRCX == 1).  Set the scavenging fraction to zero for other
!        simulations which do not carry soluble tracers. (bmy, 3/2/00)
!  (2 ) Need to call INIT_SCAV to initialize the Vud, C_H2O, CLDLIQ, 
!        and CLDICE fields once per timestep. (bmy, 2/23/00)
!  (3 ) For aerosols only: now apply Eq. 2 for all temperatures.  Also
!        use the distance between the grid box centers in Eq. 2.  Updated
!        comments and made some cosmetic changes (hyl, bmy, 6/18/01)
!  (4 ) Remove IREF, JREF -- these are obsolete.  T is now dimensioned
!        (IIPAR,JJPAR,LLPAR).  T(IREF,JREF,L) is now T(I,J,L). (bmy, 9/27/01)
!  (5 ) Removed obsolete code from 9/01 (bmy, 10/23/01)
!  (6 ) Fix 2 bugs for aerosol scavenging in Rn-Pb-Be simulation: 
!        (a) set F(:,:,1) = 0 since we don't do any scavenging there.  
!        (b) DO L = 2, LLPAR to avoid any subscript range out of bounds 
!        errors (rjp, hyl, bmy, 1/10/02)
!  (7 ) Now set F=0 in the first level for all tracers.  Also now
!        compute the distance between grid box centers and use that in 
!        in Eq. 10 from Jacob et al, 2000 to compute F. (hyl, bmy, 1/24/02)
!  (8 ) Eliminated obsolete code from 1/02 (bmy, 2/27/02)
!  (9 ) Now reference T from "dao_mod.f" instead of from "CMN".  Also reference
!        BXHEIGHT from "dao_mod.f" instead of from "CMN_NOX".  Now bundled
!        into "wetscav_mod.f".  Now references IDTHNO3, IDTH2O2, etc, from
!        F90 module "tracerid_mod.f".  Added internal routines F_AEROSOL
!        and GET_ISOL.  Rewritten so that we don't duplicate code for 
!        different chemistry simulations. (bmy, 1/17/03)
!  (10) Now compute F for SO2 in the same way for both fullchem and offline 
!        simulations (rjp, bmy, 3/23/03)
!  (11) Added slots for carbon aerosol & dust tracers.  Now modified internal
!        routine GET_ISOL so it's not hardwired anymore. (rjp, bmy, 4/5/04)
!  (12) Added slots for sea salt aerosol tracers (rjp, bec, bmy, 4/20/04)
!  (13) Added slots for secondary organic aerosol tracers (rjp, bmy, 7/13/04)
!  (14) Remove reference to CMN, it's not needed.  Made internal routine
!        F_AEROSOL a module procedure rather than an internal routine to
!        COMPUTE_F in order to facilitate parallelization on the Altix.  Also
!        now pass all arguments explicitly to F_AEROSOL. (bmy, 7/20/04)
!  (15) Now wet scavenge mercury aerosol tracers (eck, bmy, 12/9/04)
!  (16) Updated for AS, AHS, LET, NH4aq, SO4aq.  Also condensed the IF
!        statement by combining branches for aerosols. (cas, bmy, 12/20/04)
!  (17) Updated for SO4s, NITs (bec, bmy, 4/25/05)
!  (18) Now make sure all USE statements are USE, ONLY (bmy, 10/3/05)
!  (19) Bug fix: Now do not over-deplete H2O2s.  Also change Henry's law
!        constant for Hg2 to 1.0d+14. Now use functions IS_Hg2 and IS_HgP to 
!        determine if a tracer is an Hg2 or HgP tagged tracer. 
!        (dkh, rjp, eck, cdh, bmy, 1/6/06)
!  (20) Updated for SOG4 and SOA4 (dkh, bmy, 5/18/06)
!  (21) Bug fix: now use separate conversion factors for H2O2 and NH3.
!        (havala, bmy, 7/26/06)
!  16 Sep 2010 - R. Yantosca - Added ProTeX headers
!  10-Jan-2011 - H.Amos      - Changed Hg2 Henry's law constant from 1.0d14 (no 
!                              citation) to 1.4d6 M/atm (HgCl2, Lindqvist &
!                              Rhode, 1985). Henry's law constant in
!                              wetscav_mod.f is now consistent with what's used
!                              in mercury_mod.f
!  27 Sep 2011 - H. Amos     - remove LHg_WETDasHNO3 logical, it's obsolete
!  09 Nov 2012 - M. Payer    - Replaced all met field arrays with State_Met
!                              derived type object
!  06 Mar 2013 - H. Amos     - merge C. Friedman's POP code
!  31 May 2013 - R. Yantosca - Now accept State_Chm, and pass it to TOMAS code
!  13 Aug 2013 - M. Sulprizio- Add modifications for updated SOA and SOA + 
!                              semivolatile POA simulations (H. Pye)
!  12 Sep 2013 - M. Sulprizio- Add modifications for acid uptake on dust
!                              aerosols (T.D. Fairlie)
!  18 Apr 2014 - R. Yantosca - Now make the F argument an assumed-shape array
!                              so that we can pass a pointer array slice to it
!  25 Jun 2014 - R. Yantosca - Now accept Input_Opt via the arg list
!  19 Dec 2014 - M. Sulprizio- Add bug fixes for CONV_H2O2 and CONV_NH3 from
!                              Duncan Fairlie. The square root term should be
!                              inverted to be consistent with Mari et al (2000).
!  04 Jun 2015 - E. Lundgren - Now accept am_I_Root and RC as arguments
!  23 Jun 2015 - M. Sulprizio- Add impaction scavenging for hydrophobic BC and
!                              homogeneous IN removal from Qiaoqiao Wang
!  04 Sep 2015 - R. Yantosca - Use species database to radically simplify
!                              the structure of this routine.
!  24 Sep 2015 - E. Lundgren - Convert kg/kg total air <-> kg for TOMAS
!  25 Sep 2015 - R. Yantosca - Move the computation of the Ki rate (Eq. 1 from
!                              Jacob et al 2000) into routine COMPUTE_Ki
!  25 Sep 2015 - R. Yantosca - Remove T pointer, it's not needed here
!  30 Sep 2015 - R. Yantosca - Now use ThisSpc%WD_Is_HNO3 and ThisSpc%WD_Is_SO2
!                              to flag the special cases of HNO3 & SO2 wetdep
!  05 Oct 2015 - R. Yantosca - Need to make ThisSpc !$OMP THREADPRIVATE
!  06 Oct 2015 - R. Yantosca - Add missing variables for TOMAS
!  16 Oct 2015 - E. Lundgren - Consolidate remaining embedded ifelse blocks
!  01 Jul 2016 - R. Yantosca - Now rename species DB object ThisSpc to SpcInfo
!  07 Jul 2016 - R. Yantosca - Now set ISOL = -1 if not a wetdep species
!  07 Jul 2016 - R. Yantosca - Remove pointer nullification from declarations
!EOP
!------------------------------------------------------------------------------
!BOC
!
! !LOCAL VARIABLES:
!
      ! Scalars
      INTEGER                  :: I, J, L
      REAL(fp)                 :: SO2LOSS,   Ki
#if defined( TOMAS )
      REAL(fp)                 :: SOLFRAC,   XFRAC
#endif

      ! Arrays
      REAL(fp)                 :: KcScale(3)

      ! Pointers
      REAL(fp),      POINTER   :: p_C_H2O
      REAL(fp),      POINTER   :: p_CLDICE
      REAL(fp),      POINTER   :: p_CLDLIQ
      REAL(fp),      POINTER   :: p_T

      ! Objects
      TYPE(Species), POINTER   :: SpcInfo
!
! !DEFINED PARAMETERS:
!
      ! Kc is the conversion rate from cloud condensate to precip [s^-1]
      REAL(fp),      PARAMETER :: Kc = 5e-3_fp

      !=================================================================
      ! COMPUTE_F begins here!
      !=================================================================

      ! Assume success
      RC         =  GIGC_SUCCESS

      ! Initialize
      F          =  0.0_fp
      p_C_H2O    => NULL()
      p_CLDICE   => NULL()
      p_CLDLIQ   => NULL()
      p_T        => NULL()

      ! Get information for this species from the species database
      SpcInfo    => State_Chm%SpcData(N)%Info

      ! ISOL is the wetdep ID (will be -999 if not a wetdep species)
      ISOL       =  SpcInfo%WetDepId

      ! Exit with F=0, ISOL=0 if this is not a wetdep species
      IF ( .not. SpcInfo%Is_WetDep ) THEN
         SpcInfo => NULL()
         RETURN
      ENDIF

      ! Temperature-dependent scale factors for the KC rate
      ! (conversion of cloud condensate -> precipitation)
      KcScale    = SpcInfo%WD_KcScaleFac

      !=================================================================
      ! %%% SPECIAL CASE %%%
      ! SO2 scavenges like an aerosol although it is considered
      ! to be a gas-phase species elsewhere (e.g. dry deposition)
      !=================================================================
      IF ( SpcInfo%WD_Is_SO2 ) THEN

         ! Compute fraction of SO2 scavenged
         CALL F_AEROSOL( KC, KcScale, State_Met, F )

         !--------------------------------------------------------------
         ! Coupled full chemistry/aerosol simulation:
         ! Use the wet scavenging formula of Chin et al [1996], 
         ! such that a soluble fraction of SO2 is limited by the
         ! availability of H2O2 in the precipitating grid box. 
         ! Scavenge the soluble SO2 at the same rate as the sulfate.
         ! Update H2O2_sav and SO2_sav for use in RAINOUT, WASHOUT
         !--------------------------------------------------------------
         DO L = 2, LLPAR
         DO J = 1, JJPAR
         DO I = 1, IIPAR

            ! Make sure to deplete H2O2s the same as SO2s. 
            ! (dkh, rjp, bmy, 11/17/05)
            IF ( SO2s(I,J,L) > TINY_FP ) THEN
       
               ! Limit F
               SO2LOSS      = MIN( H2O2s(I,J,L), SO2s(I,J,L) )
               F(I,J,L)     = F(I,J,L) * SO2LOSS / SO2s(I,J,L)
               F(I,J,L)     = MAX(F(I,J,L), 0e+0_fp)
        
               ! Update saved H2O2 concentration
               H2O2s(I,J,L) = H2O2s(I,J,L) - ( SO2s(I,J,L) * F(I,J,L) )
               H2O2s(I,J,L) = MAX( H2O2s(I,J,L), TINY_FP )
        
            ELSE

               ! Set F = 0 if SO2s < EPSILON (dkh, rjp, bmy, 11/17/05) 
               F(I,J,L)     = 0e+0_fp
        
            ENDIF

            ! Update SO2
            SO2s(I,J,L)     = SO2s(I,J,L) * ( 1e+0_fp - F(I,J,L) )
            SO2s(I,J,L)     = MAX( SO2s(I,J,L), TINY_FP )
              
         ENDDO
         ENDDO
         ENDDO

      !=================================================================
      ! For all other species, compute the fraction of species 
      ! scavenged in updrafts.
      !=================================================================

      !--------------------------------------------------------------
      ! Soluble gas-phase species
      !
      ! NOTE: HNO3 scavenges like an aerosol, although it is
      ! considered a gas-phase species elsewhere.  Compute the
      ! fraction of HNO3 scavenged out of the column further down
      ! in the last ELSE block.
      !--------------------------------------------------------------
      ELSE IF ( SpcInfo%Is_Gas .and. ( .not. SpcInfo%WD_Is_HNO3 ) ) THEN

         ! No scavenging at the surface
         F(:,:,1) = 0.0_fp

         ! Start scavenging at level 2
         DO L = 2, LLPAR
         DO J = 1, JJPAR
         DO I = 1, IIPAR

            ! Set pointers
            p_C_H2O  => C_H2O (I,J,L)
            p_CLDICE => CLDICE(I,J,L)
            p_CLDLIQ => CLDLIQ(I,J,L)
            p_T      => State_Met%T(I,J,L)

            ! Compute Ki, the loss rate of a gas-phase species from
            ! the convective updraft (Eq. 1, Jacob et al, 2000)
            CALL COMPUTE_Ki( SpcInfo,  p_C_H2O, p_CLDICE,
     &                       p_CLDLIQ, Kc,      p_T,      Ki )

            ! Free pointers
            p_C_H2O  => NULL()
            p_CLDICE => NULL()
            p_CLDLIQ => NULL()
            p_T      => NULL()

            ! Compute F, the fraction of scavenged H2O2.
            ! (Eq. 2, Jacob et al, 2000)
            F(I,J,L) = GET_F( State_Met, I, J, L, Ki )

         ENDDO
         ENDDO
         ENDDO
         
      !-----------------------------------------------------------
      ! Size-resolved soluble aerosol species
      ! (Microphysics simulations only)
      !-----------------------------------------------------------
      ELSE IF ( SpcInfo%MP_SizeResAer ) THEN

#if defined( TOMAS )
         ! Get the fraction of tracer scavenged in updrafts
         ! NOTE: The surface layer F(:,:,1) will be returned
         ! as zero, to shut off scavenging at the surface
         CALL F_AEROSOL( KC, KcScale, State_Met, F )

         ! Adjust F for size-resolved aerosol (multiply by XFRAC)
         DO L = 2, LLPAR
         DO J = 1, JJPAR
         DO I = 1, IIPAR
            CALL GETFRACTION( I, J, L, N, .FALSE., State_Met,
     &                        XFRAC,      SOLFRAC, State_Chm )
            F(I,J,L) = XFRAC * F(I,J,L)
         ENDDO
         ENDDO
         ENDDO

#endif

      !-----------------------------------------------------------
      ! Size-resolved aerosol number
      ! (Microphysics simulations only)
      !-----------------------------------------------------------
      ELSE IF ( SpcInfo%MP_SizeResNum ) THEN

#if defined( TOMAS )
         ! Get the fraction of tracer scavenged in updrafts
         ! NOTE: The surface layer F(:,:,1) will be returned
         ! as zero, to shut off scavenging at the surface
         CALL F_AEROSOL( KC, KcScale, State_Met, F )

         ! Adjust F for size-resolved aerosol number
         ! (multiply by XFRAC * SOLFRAC)
         DO L = 2, LLPAR
         DO J = 1, JJPAR
         DO I = 1, IIPAR
            CALL GETFRACTION( I, J, L, N, .FALSE., State_Met,
     &                              XFRAC,      SOLFRAC, State_Chm )
            F(I,J,L) = XFRAC * SOLFRAC * F(I,J,L)
         ENDDO
         ENDDO
         ENDDO

#endif

      !-----------------------------------------------------------
      ! Soluble aerosol species (non-size-resolved)
      ! including the special case of HNO3 as well as H2SO4
      ! if using TOMAS microphysics
      !-----------------------------------------------------------
      ELSE

         ! Get the fraction of tracer scavenged in updrafts
         ! NOTE: The surface layer F(:,:,1) will be returned
         ! as zero, to shut off scavenging at the surface
         CALL F_AEROSOL( KC, KcScale, State_Met, F )

         ! Multiply by the aerosol scavenging efficiency
         ! For most species this is 1.0
         ! For SOA species this is usually 0.8
         IF ( SpcInfo%WD_AerScavEff > 0.0_fp ) THEN
            F = F * SpcInfo%WD_AerScavEff
         ENDIF

      ENDIF

      ! Nullify pointers
      p_C_H2O   => NULL()
      p_CLDICE  => NULL()
      p_CLDLIQ  => NULL()
      p_T       => NULL()
      SpcInfo   => NULL()

      END SUBROUTINE COMPUTE_F
!EOC
!------------------------------------------------------------------------------
!                  GEOS-Chem Global Chemical Transport Model                  !
!------------------------------------------------------------------------------
!BOP
!
! !IROUTINE: compute_ki
!
! !DESCRIPTION: Subroutine COMPUTE\_Ki computes the loss of tracer
!  by scavenging according to Jacob et al 2000, eq. 1.
!\\
!\\
! !INTERFACE:
!
      SUBROUTINE COMPUTE_Ki( SpcInfo, C_H2O, CLDICE, CLDLIQ, Kc, T, Ki )
!
! !USES:
!
      USE Species_Mod, ONLY : Species
!
! !INPUT PARAMETERS: 
!
      TYPE(Species), INTENT(IN)  :: SpcInfo  ! Species database object
      REAL(fp),      INTENT(IN)  :: C_H2O    ! Mixing ratio of H2O [v/v]
      REAL(fp),      INTENT(IN)  :: CLDICE   ! Cloud ice mixing ratio
                                             !  [cm3 ice/cm3 air]
      REAL(fp),      INTENT(IN)  :: CLDLIQ   ! Cloud liquid water mix ratio
                                             !  [cm3 H2O/cm3 air]
      REAL(fp),      INTENT(IN)  :: Kc       ! Rate for conversion of cloud
                                             !  condensate -> precip [1/s]
      REAL(fp),      INTENT(IN)  :: T        ! Temperature [K]
!
! !OUTPUT PARAMETERS:
!
      REAL(fp),      INTENT(OUT) :: Ki       ! Loss of species from updraft
                                             !  (cf Eq. 1, Jacob et al, 2000)
!
! !REMARKS:
!  This routine centralizes computations that are used in routines
!  COMPUTE_F and RAINOUT.
!
! !REVISION HISTORY:
!  25 Sep 2015 - R. Yantosca - Initial version
!  08 Dec 2015 - R. Yantosca - Make K0, CR, pKa 8-byte variables for
!                              compatibility w/ CALC_KH, CALC_HEFF routines
!  01 Jul 2016 - R. Yantosca - Now rename species DB object ThisSpc to SpcInfo
!EOP
!------------------------------------------------------------------------------
!BOC
!
! !LOCAL VARIABLES:
!
      ! Scalars
      REAL(fp) :: L2G, I2G, C_TOT, F_L, F_I
      REAL(f8) :: K0, CR, pKa
      
      !=================================================================
      ! COMPUTE_Ki begins here!
      !=================================================================

      ! Get Henry's law parameters
      K0   = SpcInfo%Henry_K0
      CR   = SpcInfo%Henry_CR
      pKa  = SpcInfo%Henry_pKa

      IF ( SpcInfo%WD_LiqAndGas ) THEN

         ! For species that consider ice and liquid phases
         ! in wet deposition, compute ice to gas ratio for by
         ! co-condensation (Eq. 9, Jacob et al, 2000)
         IF ( C_H2O > 0.0_fp ) THEN
            I2G = ( CLDICE / C_H2O ) * SpcInfo%WD_ConvFacI2G
         ELSE
            I2G = 0.0_fp
         ENDIF

      ELSE

         ! For all other species, set the ice/gas ratio to zero
         I2G = 0.0_fp

      ENDIF

      ! Compute liquid to gas ratio for using 
      ! the appropriate parameters for Henry's law
      ! (Eqs. 7, 8, and Table 1, Jacob et al, 2000)
      CALL COMPUTE_L2G( K0, CR, pKa, T, CLDLIQ, L2G )

      ! Fraction of species in liquid & ice phases
      ! (Eqs. 4, 5, 6, Jacob et al, 2000)
      C_TOT = 1.0_fp + L2G + I2G
      F_L   = L2G / C_TOT
      F_I   = I2G / C_TOT

      ! Compute the rate constant Ki for loss of species from
      ! convective updraft scavenging (Eq. 1, Jacob et al, 2000)
      IF ( T >= 268.0_fp ) THEN
         Ki = KC * ( F_L + F_I )

      ELSE IF ( T > 248.0_fp  .and. T < 268.0_fp ) THEN
         Ki = KC * ( ( SpcInfo%WD_RetFactor * F_L ) + F_I )

      ELSE
         Ki = KC * F_I

      ENDIF

      END SUBROUTINE COMPUTE_Ki
!EOC
!------------------------------------------------------------------------------
!                  GEOS-Chem Global Chemical Transport Model                  !
!------------------------------------------------------------------------------
!BOP
!
! !IROUTINE: f_aerosol
!
! !DESCRIPTION: Subroutine F\_AEROSOL returns the fraction of aerosol 
!  scavenged in updrafts
!\\
!\\
! !INTERFACE:
!
      SUBROUTINE F_AEROSOL( KC, KcScale, State_Met, F )
!
! !USES:
!
      USE CMN_SIZE_MOD
      USE GIGC_State_Met_Mod, ONLY: MetState
!
! !INPUT PARAMETERS: 
!
      REAL(fp),       INTENT(IN)  :: KC                   ! Cloud condensate to
                                                          !  precipitation rate 
                                                          !  [1/s]
      REAL(fp),       INTENT(IN)  :: KcScale(3)           ! Scale factors for Kc
                                                          !  for 3 temperature
                                                          !  regimes
      TYPE(MetState), INTENT(IN)  :: State_Met            ! Meteorology State
!
! !OUTPUT PARAMETERS:
!
      REAL(fp),       INTENT(OUT) :: F(IIPAR,JJPAR,LLPAR) ! Fraction of aerosol
                                                          !  scavenged in 
                                                          !  convective updrafts
! 
! !REVISION HISTORY: 
!  07 Nov 2002 - R. Yantosca - Initial version
!  16 Sep 2010 - R. Yantosca - Added ProTeX headers
!  09 Nov 2012 - M. Payer    - Replaced all met field arrays with State_Met
!                              derived type object
!  29 May 2013 - R. Yantosca - Segregate TOMAS-specific code with #ifdefs
!  10 Nov 2014 - C. Keller   - Now also apply TINY check in ESMF environment.
!  23 Jun 2015 - M. Sulprizio- Add impaction scavenging for hydrophobic BC and
!                              homogeneous IN removal from Qiaoqiao Wang
!  25 Sep 2015 - R. Yantosca - Rewrite this routine to avoid testing on the
!                              tracer number.  Remove the N argument.
!EOP
!------------------------------------------------------------------------------
!BOC
!
! !LOCAL VARIABLES:
!
      ! Scalars
      INTEGER  :: I, J, L
      REAL(fp) :: TMP, FF, Scaled_KC

      !=================================================================
      ! F_AEROSOL begins here!
      !
      ! Aerosol tracers are 100% in the cloud condensate phase, so 
      ! we set K = Kc, and compute F accordingly (cf Jacob et al 2000 )    
      !=================================================================

      ! Turn off scavenging in the first level by setting F = 0
      F(:,:,1) = 0.0_fp

      ! Apply scavenging in levels 2 and higher
      DO L = 2, LLPAR
      DO J = 1, JJPAR
      DO I = 1, IIPAR

         ! Apply temperature-dependent scale factors to the KC rate for ..
         IF ( State_Met%T(I,J,L) < 237.0_fp ) THEN

            ! Ice: T < 237 K:
            Scaled_KC = KC * KcScale(1)

         ELSE IF ( State_Met%T(I,J,L) >= 237.0_fp  .and. 
     &             State_Met%T(I,J,L) <  258.0_fp ) THEN
            
            ! Snow: 237 K <= T < 258 K
            Scaled_KC = KC * KcScale(2)

         ELSE

            ! Rain: T > 258 K
            Scaled_KC = KC * KcScale(3) 

         ENDIF

         ! (Eq. 2, Jacob et al, 2000, with K = Kc)
         ! Kc now has been scaled for impaction scavenging (bmy, 9/24/15)
         F(I,J,L) = GET_F( State_Met, I, J, L, Scaled_KC )
            
      ENDDO
      ENDDO
      ENDDO
      
      END SUBROUTINE F_AEROSOL 
!EOC
!------------------------------------------------------------------------------
!                  GEOS-Chem Global Chemical Transport Model                  !
!------------------------------------------------------------------------------
!BOP
!
! !IROUTINE: rainout
!
! !DESCRIPTION: Subroutine RAINOUT computes RAINFRAC, the fraction of soluble 
!  tracer lost to rainout events in precipitation.
!\\
!\\
! !INTERFACE:
!
      SUBROUTINE RAINOUT( I,         J,         L,        N,         
     &                    K_RAIN,    DT,        F,        RAINFRAC,
     &                    Input_Opt, State_Met, State_Chm           )
!
! !USES:
!
      USE CMN_Size_Mod
      USE Error_Mod,          ONLY : Error_Stop
      USE GIGC_Input_Opt_Mod, ONLY : OptInput
      USE GIGC_State_Met_Mod, ONLY : MetState
      USE GIGC_State_Chm_Mod, ONLY : ChmState
      USE Species_Mod,        ONLY : Species
!
! !INPUT PARAMETERS: 
!
      INTEGER,        INTENT(IN)  :: I          ! Longitude index
      INTEGER,        INTENT(IN)  :: J          ! Latitude index
      INTEGER,        INTENT(IN)  :: L          ! Level index
      INTEGER,        INTENT(IN)  :: N          ! Tracer number
      REAL(fp),       INTENT(IN)  :: K_RAIN     ! Rainout rate constant [1/s]
      REAL(fp),       INTENT(IN)  :: DT         ! Timestep for rainout event [s]
      REAL(fp),       INTENT(IN)  :: F          ! Fraction of grid box that is
                                                !  precipitating [unitless]
      TYPE(OptInput), INTENT(IN)  :: Input_Opt  ! Input options
      TYPE(MetState), INTENT(IN)  :: State_Met  ! Meteorology State object
!
! !INPUT/OUTPUT PARAMETERS:
!
      TYPE(ChmState), INTENT(IN)  :: State_Chm  ! Chemistry State object
!
! !OUTPUT PARAMETERS:
!
      REAL(fp),       INTENT(OUT) :: RAINFRAC   ! Fraction of tracer lost 
                                                !  to rainout [unitless]
! 
! !REVISION HISTORY: 
!  28 Feb 2000 - R. Yantosca - Initial version
!  (1 ) Currently works for either full chemistry simulation (NSRCX == 3) 
!        or Rn-Pb-Be chemistry simulation (NSRCX == 1).  Other simulations
!        do not carry soluble tracer, so set RAINFRAC = 0. (bmy, 2/28/00)
!  (2 ) Need to call INIT_SCAV to initialize the Vud, C_H2O, CLDLIQ, 
!        and CLDICE fields once per dynamic timestep. (bmy, 2/28/00)
!  (3 ) K_RAIN, the rainout rate constant, and F, the areal fraction of the 
!        grid box undergoing precipitiation, are computed according to 
!        Giorgi & Chaimedes, as described in Jacob et al, 2000.
!  (4 ) Now no longer suppress scavenging of HNO3 and aerosol below 258K.
!        Updated comments, cosmetic changes.  Now set TK = T(I,J,L) since
!        T is now sized (IIPAR,JJPAR,LLPAR) in "CMN". (djj, hyl, bmy, 1/24/02)
!  (5 ) Eliminated obsolete code (bmy, 2/27/02)
!  (6 ) Now reference T from "dao_mod.f".  Updated comments.  Now bundled 
!        into "wetscav_mod.f". Now refererences "tracerid_mod.f".  Also 
!        removed reference to CMN since we don't need NSRCX. (bmy, 11/8/02)
!  (7 ) Now updated for carbon & dust aerosol tracers (rjp, bmy, 4/5/04)
!  (8 ) Now updated for seasalt aerosol tracers (rjp, bec, bmy, 4/20/04)
!  (9 ) Now updated for secondary aerosol tracers (rjp, bmy, 7/13/04)
!  (10) Now treat rainout of mercury aerosol tracers (eck, bmy, 12/9/04)
!  (11) Updated for AS, AHS, LET, NH4aq, SO4aq.  Also condensed the IF
!        statement by grouping blocks together. (cas, bmy, 12/20/04)
!  (12) Updated for SO4s, NITs (bec, bmy, 4/25/05)
!  (13) Now make sure all USE statements are USE, ONLY (bmy, 10/3/05)
!  (14) Change Henry's law constant for Hg2 to 1.0d+14.  Now use functions
!        IS_Hg2 and IS_HgP to determine if the tracer is a tagged Hg0 or
!        HgP tracer. (eck, cdh, bmy, 1/6/06)
!  (15) Updated for SOG4 and SOA4 (dkh, bmy, 5/18/06)
!  (16) For GEOS-5, suppress rainout when T < 258K (hyl, bmy, 3/5/08)
!  (17) Bug fix: need to use separate conversion parameters for H2O2 and
!        NH3.  This was the same fix as in COMPUTE_F but until now we had
!        overlooked this. (havala, bmy, 7/20/09)
!  25 Aug 2010 - R. Yantosca - Treat MERRA in the same way as GEOS-5
!  16 Sep 2010 - R. Yantosca - Added ProTeX headers
!  27 Sep 2011 - H. Amos     - remove LHg_WETDasHNO3 logical, it's obsolete
!  09 Feb 2012 - R. Yantosca - Treat GEOS-5.7.x in the same way as MERRA
!  09 Nov 2012 - M. Payer    - Replaced all met field arrays with State_Met
!                              derived type object
!  13 Aug 2013 - M. Sulprizio- Add modifications for updated SOA and SOA + 
!                              semivolatile POA simulations (H. Pye)
!  12 Sep 2013 - M. Sulprizio- Add modifications for acid uptake on dust
!                              aerosols (T.D. Fairlie)
!  26 Sep 2013 - R. Yantosca - Renamed GEOS_57 Cpp switch to GEOS_FP
!  25 Aug 2014 - M. Sulprizio- Now accept Input_Opt as an argument
!  19 Dec 2014 - M. Sulprizio- Add bug fixes for CONV_H2O2 and CONV_NH3 from
!                              Duncan Fairlie. The square root term should be
!                              inverted to be consistent with Mari et al (2000).
!  23 Jun 2015 - M. Sulprizio- Add impaction scavenging for hydrophobic BC and
!                              homogeneous IN removal from Qiaoqiao Wang
!  08 Jul 2015 - E. Lundgren - Add marine organic aerosols (B.Gantt, M.Johnson)
!  23 Sep 2015 - R. Yantosca - Use the species database to eliminate many
!                              IF blocks to simplify the code logic
!  25 Sep 2015 - R. Yantosca - Now call routine COMPUTE_Ki to compute the
!                              rate of scavenging (Eq. 1, Jacob et al 2000)
!  25 Sep 2015 - R. Yantosca - Now define THREADPRIVATE pointers
!  28 Sep 2015 - R. Yantosca - Needed to add special case for HNO3
!  30 Sep 2015 - R. Yantosca - Now use ThisSpc%WD_Is_HNO3 and ThisSpc%WD_Is_SO2
!                              to flag the special cases of HNO3 & SO2 wetdep
!  16 Oct 2015 - E. Lundgren - Use ThisSpc%WD_Is_H2SO4 to treat H2SO4 as
!                              aerosol for wetdep (for microphysics)
!  01 Jul 2016 - R. Yantosca - Now rename species DB object ThisSpc to SpcInfo
!   7 Jul 2016 - R. Yantosca - Now remove pointer threadprivate declarations

!EOP
!------------------------------------------------------------------------------
!BOC
!
! !LOCAL VARIABLES:
!
      ! Scalars
      REAL(fp)               :: Ki, SO2LOSS

!      ! Pointers (add SAVE to make them THREADPRIVATE)
!      REAL(fp),      POINTER, SAVE :: p_C_H2O  => NULL()
!      REAL(fp),      POINTER, SAVE :: p_CLDICE => NULL()
!      REAL(fp),      POINTER, SAVE :: p_CLDLIQ => NULL()
!      REAL(fp),      POINTER, SAVE :: p_T      => NULL()
!
!      ! Objects
!      TYPE(Species), POINTER, SAVE :: SpcInfo  => NULL()
!
!      ! Need to declare the pointers and objects THREADPRIVATE
!      ! because RAINOUT is called from within a parallel loop
!!$OMP THREADPRIVATE( p_C_H2O, p_CLDICE, p_CLDLIQ, p_T, SpcInfo )

      ! Pointers
      REAL(fp),      POINTER :: p_C_H2O
      REAL(fp),      POINTER :: p_CLDICE
      REAL(fp),      POINTER :: p_CLDLIQ
      REAL(fp),      POINTER :: p_T

      ! Objects
      TYPE(Species), POINTER :: SpcInfo

      !==================================================================
      ! RAINOUT begins here!
      !
      ! For aerosols, set Kc = K_RAIN and compute RAINFRAC according
      ! to Eq. 10 of Jacob et al 2000.  Call function GET_RAINFRAC.
      !==================================================================

      ! Set pointers
      p_C_H2O  => C_H2O(I,J,L)
      p_CLDICE => CLDICE(I,J,L)
      p_CLDLIQ => CLDLIQ(I,J,L)
      p_T      => State_Met%T(I,J,L)
      SpcInfo  => State_Chm%SpcData(N)%Info

      !=================================================================
      ! %%% SPECIAL CASE %%%
      ! SO2 scavenges like an aerosol although it is considered
      ! to be a gas-phase species elsewhere (e.g. dry deposition)
      !=================================================================
      IF ( SpcInfo%WD_Is_SO2 ) THEN
  
         ! Update SO2 and H2O2
         IF ( SO2s(I,J,L) > TINY_FP ) THEN 

            ! Treat SO2 as an aerosol
            RAINFRAC = GET_RAINFRAC( K_RAIN, F, DT )

            ! Apply temperature-dependent rainout efficiencies
            ! This accounts for impaction scavenging of certain aerosols
            CALL APPLY_RAINOUT_EFF( p_T, SpcInfo, RAINFRAC )

            ! Limit RAINFRAC 
            SO2LOSS      = MIN( SO2s(I,J,L), H2O2s(I,J,L) )
            RAINFRAC     = SO2LOSS * RAINFRAC / SO2s(I,J,L)
            RAINFRAC     = MAX( RAINFRAC, 0e+0_fp )
         
            ! Update saved H2O2 concentration
            H2O2s(I,J,L) = H2O2s(I,J,L) - ( SO2s(I,J,L) * RAINFRAC )
            H2O2s(I,J,L) = MAX( H2O2s(I,J,L), TINY_FP )
           
         ELSE

            ! If SO2s is not defined (i.e. if wetdep and convection
            ! are turned off), then set 
            RAINFRAC     = 0.0_fp
           
         ENDIF

         ! Update saved SO2 concentration
         SO2s(I,J,L)     = SO2s(I,J,L) * ( 1.0_fp - RAINFRAC )
         SO2s(I,J,L)     = MAX( SO2s(I,J,L), TINY_FP )

      !=================================================================
      ! Compute rainout fraction for soluble gas-phase species
      ! (except for HNO3 and H2SO4 which scavenge like aerosols)
      !=================================================================
      ELSE IF ( SpcInfo%Is_Gas                 .and. 
     &          ( .not. SpcInfo%WD_Is_HNO3 )   .and. 
     &          ( .not. SpcInfo%WD_Is_H2SO4 ) ) THEN  

         ! Compute Ki, the loss rate of a gas-phase species from
         ! the convective updraft (Eq. 1, Jacob et al, 2000)
         CALL COMPUTE_Ki( SpcInfo,  p_C_H2O, p_CLDICE,
     &                    p_CLDLIQ, K_RAIN,  p_T,      Ki )


         ! Compute RAINFRAC, the fraction of rained-out H2O2
         ! (Eq. 10, Jacob et al, 2000)
         RAINFRAC = GET_RAINFRAC( Ki, F, DT )

      !=================================================================
      ! Compute rainout fraction for aerosol species
      ! (including HNO3 and H2SO4 which scavenge like aerosols)
      !=================================================================
      ELSE

         ! Compute rainout fraction for aerosol tracres
         RAINFRAC = GET_RAINFRAC( K_RAIN, F, DT )

         ! Apply temperature-dependent rainout efficiencies
         ! This accounts for impaction scavenging of certain aerosols
         CALL APPLY_RAINOUT_EFF( p_T, SpcInfo, RAINFRAC )

      ENDIF

      ! Free pointers
      p_C_H2O  => NULL()
      p_CLDICE => NULL()
      p_CLDLIQ => NULL()
      p_T      => NULL()
      SpcInfo  => NULL()

      END SUBROUTINE RAINOUT
!EOC
!------------------------------------------------------------------------------
!                  GEOS-Chem Global Chemical Transport Model                  !
!------------------------------------------------------------------------------
!BOP
!
! !IROUTINE: apply_rainout_eff
!
! !DESCRIPTION: Subroutine APPLY\_RAINOUT\_EFF multiplies the rainout fraction
!  computed by RAINOUT with the rainout efficiency for one of 3 temperature
!  ranges: (1) T < 237 K; (2) 237 K <= T < 258 K; (3) T > 258 K. The rainout
!  efficiencies for each aerosol species are defined in the species database
!  object (i.e. State_Chm%SpcData(:)%Info).
!\\
!\\
!  This allows us to apply the impaction scavenging of certain aerosol species
!  (BC, dust, HNO3) as implemented by Qiaoqiao Wang, while also suppressing 
!  rainout for other aerosol species.  The prior code achieved this by using
!  a large and confusing IF statement, whose logic was hard to understand.
!\\
!\\
! !INTERFACE:
!
      SUBROUTINE APPLY_RAINOUT_EFF( TK, SpcInfo, RainFrac )
!
! !USES:
!
      USE Species_Mod, ONLY : Species
!
! !INPUT PARAMETERS: 
!
      REAL(fp),      INTENT(IN)    :: TK         ! Temperature [K]
      TYPE(Species), INTENT(IN)    :: SpcInfo    ! Species Database object
!
! !INPUT/OUTPUT PARAMETERS: 
!
      REAL(fp),      INTENT(INOUT) :: RainFrac   ! Rainout fraction
!
! !REVISION HISTORY:
!  06 Jan 2015 - R. Yantosca - Initial version
!EOP
!------------------------------------------------------------------------------
!BOC
!
! !LOCAL VARIABLES:

      ! Apply temperature-dependent rainout efficiencies
      ! This accounts for impaction scavenging of certain aerosols
      IF ( TK < 237.0_fp ) THEN 

         ! Ice: T < 237 K
         RainFrac = RainFrac * SpcInfo%WD_RainoutEff(1)

      ELSE IF ( TK >= 237.0_fp .and. TK < 258.0_fp ) THEN

         ! Snow: 237 K <= T < 258 K
         RainFrac = RainFrac * SpcInfo%WD_RainoutEff(2)

      ELSE
            
         ! Liquid rain: T > 258 K
         RainFrac = RainFrac * SpcInfo%WD_RainoutEff(3)

      ENDIF

      END SUBROUTINE APPLY_RAINOUT_EFF
!EOC
!------------------------------------------------------------------------------
!                  GEOS-Chem Global Chemical Transport Model                  !
!------------------------------------------------------------------------------
!BOP
!
! !IROUTINE: get_rainfrac
!
! !DESCRIPTION: Function GET\_RAINFRAC computes the fraction of tracer 
!  lost to rainout according to Jacob et al 2000.
!\\
!\\
! !INTERFACE:
!
      FUNCTION GET_RAINFRAC( K, F, DT ) RESULT( RAINFRAC )
!
! !INPUT PARAMETERS: 
!
      REAL(fp), INTENT(IN) :: K          ! Rainout rate constant [1/s]
      REAL(fp), INTENT(IN) :: F          ! Timestep for rainout event [s]
      REAL(fp), INTENT(IN) :: DT         ! Fraction of grid box that is
                                         !  undergoing precipitation [unitless]
!
! !RETURN VALUE:
!
      REAL(fp)             :: RAINFRAC   ! Fraction of tracer lost to rainout
!
! !REVISION HISTORY: 
!  08 Nov 2002 - R. Yantosca - Initial version
!  (1 ) Now move internal routines GET_RAINFRAC to the module and pass all 
!        arguments explicitly.  This facilitates parallelization on the 
!        Altix platform (bmy, 7/20/04) 
!  16 Sep 2010 - R. Yantosca - Added ProTeX headers
!EOP
!------------------------------------------------------------------------------
!BOC
      !=================================================================
      ! GET_RAINFRAC begins here!
      !=================================================================

      ! (Eq. 10, Jacob et al, 2000 ) 
      RAINFRAC = F * ( 1 - EXP( -K * DT ) )

      END FUNCTION GET_RAINFRAC
!EOC
!------------------------------------------------------------------------------
!                  GEOS-Chem Global Chemical Transport Model                  !
!------------------------------------------------------------------------------
!BOP
!
! !IROUTINE: washout
!
! !DESCRIPTION: Subroutine WASHOUT computes WASHFRAC, the fraction of 
!  soluble tracer lost to washout events in precipitation.
!\\
!\\
! !INTERFACE:
!
      SUBROUTINE WASHOUT( am_I_Root, I, J, L,  N,  BXHEIGHT, TK,   PP, 
     &                    DT, F, H2O2s, SO2s, WASHFRAC, KIN,
     &                    Input_Opt, State_Met, State_Chm, RC )
!
! !USES:
!
      USE CMN_SIZE_MOD
      USE GIGC_ErrCode_Mod
      USE ERROR_MOD,          ONLY : ERROR_STOP
      USE GIGC_Input_Opt_Mod, ONLY : OptInput
      USE GIGC_State_Chm_Mod, ONLY : ChmState
      USE GIGC_State_Met_Mod, ONLY : MetState
      USE Species_Mod,        ONLY : Species

#if defined( TOMAS )
      USE TOMAS_MOD,          ONLY : IBINS,    ICOMP
      USE ERROR_MOD
      USE UNITCONV_MOD
#endif
!
! !INPUT PARAMETERS: 
!
      LOGICAL,        INTENT(IN)    :: am_I_Root  ! Are we on the root CPU?
      INTEGER,        INTENT(IN)    :: I          ! Longitude index
      INTEGER,        INTENT(IN)    :: J          ! Latitude index
      INTEGER,        INTENT(IN)    :: L          ! Level index
      INTEGER,        INTENT(IN)    :: N          ! Tracer number
      REAL(fp),       INTENT(IN)    :: BXHEIGHT   ! Grid box height [m]
      REAL(fp),       INTENT(IN)    :: TK         ! Temperature [K]
      REAL(fp),       INTENT(IN)    :: PP         ! Precip rate thru bottom 
                                                  !  of grid (I,J,L)  
                                                  !  [cm3 H2O/cm2 air/s]
      REAL(fp),       INTENT(IN)    :: DT         ! Timestep [s]
      REAL(fp),       INTENT(IN)    :: F          ! Fraction of grid box that 
                                                  !  is precipitating [1]

      TYPE(OptInput), INTENT(IN)    :: Input_Opt  ! Input Options
      TYPE(MetState), INTENT(IN)    :: State_Met  ! Meteorology State

! !INPUT/OUTPUT PARAMETERS:
!
      TYPE(ChmState), INTENT(INOUT) :: State_Chm  ! Chemistry State object
      REAL(fp),       INTENT(INOUT) :: H2O2s      ! H2O2 [v/v] and SO2 [v/v] 
      REAL(fp),       INTENT(INOUT) :: SO2s       ! conc's after aqueous rxns 
                                                  ! are applied.  These are 
                                                  ! computed in the sulfate 
                                                  ! chemistry module and
                                                  ! passed here as arguments. 
!
! !OUTPUT PARAMETERS:
!
      REAL(fp),       INTENT(OUT)   :: WASHFRAC   ! Fraction of tracer lost
                                                  !  to washout [1]
      LOGICAL,        INTENT(OUT)   :: KIN        ! =T washout is a 
                                                  !    kinetic process
                                                  ! =F washout is an 
                                                  !    equilibrium process
      INTEGER,        INTENT(OUT)   :: RC         ! Success or failure?       
!
! !REVISION HISTORY: 
!  28 Feb 2000 - R. Yantosca - Initial version
!  (1 ) Currently works for either full chemistry simulation (NSRCX == 3) 
!        or Rn-Pb-Be chemistry simulation (NSRCX == 1).  Other simulations
!        do not carry soluble tracers, so set WASHFRAC = 0. 
!  (2 ) K_WASH, the rainout rate constant, and F, the areal fraction of the 
!        grid box undergoing precipitiation, are computed according to 
!        Giorgi & Chaimedes, as described in Jacob et al, 2000.
!  (3 ) Washout is only done for T >= 268 K, when the cloud condensate is
!        in the liquid phase. 
!  (4 ) T(I+I0,J+J0,L) is now T(I,J,L).  Removed IREF, JREF -- these are 
!        obsolete.  Updated comments. (bmy, 9/27/01)
!  (5 ) Removed obsolete commented out code from 9/01 (bmy, 10/24/01)
!  (6 ) Now reference BXHEIGHT, T from "dao_mod.f".  Also remove reference
!        to "CMN_NOX".  Updated comments.  Now bundled into "wetscav_mod.f".
!        Now also references "tracerid_mod.f".  Added internal routines
!        WASHFRAC_AEROSOL and WASHFRAC_LIQ_GAS.  Also removed reference to
!        CMN since we don't need to use NSRCX here. (bmy, 11/6/02)
!  (7 ) Updated for carbon aerosol and dust tracers (rjp, bmy, 4/5/04)
!  (8 ) Updated for seasalt aerosol tracers (rjp, bec, bmy, 4/20/04)
!  (9 ) Updated for secondary organic aerosol tracers (rjp, bmy, 7/13/04)
!  (10) Now move internal routines WASHFRAC_AEROSOL and WASHFRAC_LIQ_GAS
!        to the module and pass all arguments explicitly.  This facilitates
!        parallelization on the Altix platform (bmy, 7/20/04)
!  (11) Now handle washout of mercury aerosol tracers (eck, bmy, 12/9/04)
!  (13) Updated for AS, AHS, LET, NH4aq, SO4aq.  Also condensed the IF
!        statement by grouping blocks together (cas, bmy, 12/20/04)
!  (14) Updated for SO4s, NITs (bec, bmy, 4/25/05)
!  (15) Now make sure all USE statements are USE, ONLY (bmy, 10/3/05)
!  (16) Bug fix: Deplete H2O2s the same as SO2s.  Also change Henry's law
!        constant for Hg2 to 1.0d+14. Now use functions IS_Hg2 and IS_HgP to 
!        determine if a tracer is a tagged Hg0 or HgP tracer.
!        (dkh, rjp, eck, cdh, bmy, 1/6/06)
!  (17) Updated for SOG4 and SOA4 (bmy, 5/18/06)
!  16 Sep 2010 - R. Yantosca - Added ProTeX headers
!  30 Sep 2010 - H. Amos     - WASHFRAC_LIQ_GAS now a subroutine (was an 
!                              external function)
!  14 Oct 2010 - H. Amos     - Remove dependence on I, J. That means removing
!                              I, J as input arguments and adding T, BXHEIGHT,
!                              H2O2s, and SO4s and input arguments.
!  16 Aug 2011 - H. Amos     - move K_WASH to WASHFRAC_AEROSOL, WASHFRAC_HNO3,
!                              and WASHFRAC_LIQ_GAS 
!  16 Aug 2011 - H. Amos     - Replace logical AER with KIN. Serves the same 
!                              purpose in the code, but emphasizes to the user
!                              that the difference in washout isn't whether or
!                              not the tracer is an aerosol, it's whether or not
!                              washout is modeled as a kinetic vs equilibrium 
!                              process.
!  27 Sep 2011 - H. Amos     - remove LHg2_WETDasHNO3 logical, it's obsolete
!  20 Jan 2012 - H. Amos     - WASHFRAC for aerosol is now either computed by
!                              WASHFRAC_FINE_AEROSOL or WASHFRAC_COARSE_AEROSOL
!  31 May 2013 - R. Yantosca - Now accept State_Chm, and pass it to TOMAS code
!  13 Aug 2013 - M. Sulprizio- Add modifications for updated SOA and SOA + 
!                              semivolatile POA simulations (H. Pye)
!  12 Sep 2013 - M. Sulprizio- Add modifications for acid uptake on dust
!                              aerosols (T.D. Fairlie)
!  27 Sep 2013 - M. Sulprizio- DST2-DST4 are now considered coarse mode aerosol
!                              following the recommendation of T.D. Fairlie.
!                              NITd, SO4d, and DALK are similarly updated.
!  25 Aug 2014 - M. Sulprizio- Now accept Input_Opt as an argument
!  12 May 2015 - E. Lundgren - Change tracer units from v/v -> kg for TOMAS if
!                              not already in kg (ie. called from convection)
!  04 Jun 2015 - E. Lundgren - Now accept am_I_Root and RC as arguments
!  23 Jun 2015 - E. Lundgren - Adjust 5/12/15 TOMAS bug fix to convert
!                              kg/kg total air <-> kg for new convection units
!  08 Jul 2015 - E. Lundgren - Add marine organic aerosols (B.Gantt, M.Johnson)
!  22 Sep 2015 - E. Lundgren - Add kg/m2 <-> kg conversion for TOMAS
!  30 Sep 2015 - R. Yantosca - Now use ThisSpc%WD_Is_HNO3 and ThisSpc%WD_Is_SO2
!                              to flag the special cases of HNO3 & SO2 wetdep
!  16 Oct 2015 - E. Lundgren - Use ThisSpc%WD_Is_H2SO4 to treat H2SO4 as aerosol
!                              for wetdep, and consolidate ifelse blocks
!EOP
!------------------------------------------------------------------------------
!BOC
!
! !LOCAL VARIABLES:
!
      ! Scalars
#if defined( TOMAS )
      LOGICAL                :: UNITCHANGE_KGKG ! flag for STT units kg/kg
      LOGICAL                :: UNITCHANGE_KGM2 ! flag for STT units kg/m2 
#endif
      REAL(fp)               :: L2G, DZ, SO2LOSS
      REAL(fp)               :: K0,  CR, pKa

      ! Pointers
      TYPE(Species), POINTER :: SpcInfo

      !=================================================================
      ! WASHOUT begins here!
      !
      ! Call either WASHFRAC_FINE_AEROSOL, WASHFRAC_COARSE_AEROSOL,
      ! or WASHFRAC_LIQ_GAS to compute the fraction of tracer lost to 
      ! washout according to Jacob et al 2000
      !=================================================================

      ! Assume success
      RC      =  GIGC_SUCCESS

#if defined( TOMAS )
      ! Convert tracer concentration units to [kg] if not already
      ! since TOMAS functions and routines expect [kg]. Units are
      ! kg/kg total air if WASHOUT is called from convection and are
      ! kg/m2 is called from DO_WASHOUT_ONLY. Since WASHOUT is called
      ! within an (I,J,L) loop, only convert units for a single grid
      ! box. Otherwise, run will take too long (ewl, 9/22/15)
      UNITCHANGE_KGKG = .FALSE.
      UNITCHANGE_KGM2 = .FALSE.
      IF ( TRIM( State_Chm%Trac_Units ) .eq. 'kg/kg total' ) THEN
         UNITCHANGE_KGKG = .TRUE.
         CALL Convert_KgKgTotal_to_Kg( am_I_Root, I, J, L, Input_Opt, 
     &                                 State_Met, State_Chm, RC )
      ELSE IF ( TRIM( State_Chm%Trac_Units ) .eq. 'kg/m2' ) THEN
         UNITCHANGE_KGM2 = .TRUE.
         CALL Convert_Kgm2_to_Kg( am_I_Root, I, J, L, Input_Opt, 
     &                            State_Met, State_Chm, RC )
      ELSE
         CALL ERROR_STOP('Incorrect initial tracer units:' // 
     &                   State_Chm%Trac_Units, 
     &                   'Routine WASHOUT in wetscav_mod')
         RETURN
      ENDIF
#endif

      ! DZ is the height of the grid box in cm
      DZ      =  BXHEIGHT * 1e+2_fp

      ! Get info about Nth species from the species database
      SpcInfo => State_Chm%SpcData(N)%Info
      
      !=================================================================
      ! %%% SPECIAL CASE %%%
      ! HNO3 scavenges like an aerosol although it is considered
      ! to be a gas-phase species elsewhere (e.g. dry deposition)
      !=================================================================
      IF ( SpcInfo%WD_Is_HNO3 ) THEN

         ! Washout is a kinetic process
         KIN      = .TRUE.

         ! Get washout fraction
         WASHFRAC = WASHFRAC_HNO3( DT, F, PP, TK )

      !=================================================================
      ! %%% SPECIAL CASE %%%
      ! SO2 scavenges like an aerosol although it is considered
      ! to be a gas-phase species elsewhere (e.g. dry deposition)
      !=================================================================
      ELSE IF ( SpcInfo%WD_Is_SO2 ) THEN

         ! NOTE: Even though SO2 is not an aerosol we treat it as SO4 in
         ! wet scavenging.  When evaporation occurs, it returns to SO4.
         KIN      = .TRUE.
         WASHFRAC = WASHFRAC_FINE_AEROSOL( DT, F, PP, TK )

         ! Use the wet-scavenging following [Chin et al, 1996] such 
         ! that a soluble fraction of SO2 is limited by the availability 
         ! of H2O2 in the precipitating grid box.  Then scavenge the 
         ! soluble SO2 at the same rate as sulfate.
         IF ( TK >= 268e+0_fp .AND. SO2s > TINY_FP ) THEN
         
            ! Adjust WASHFRAC
            SO2LOSS  = MIN( SO2s, H2O2s )
            WASHFRAC = SO2LOSS * WASHFRAC / SO2s
            WASHFRAC = MAX( WASHFRAC, 0e+0_fp )
                  
            ! Deplete H2O2s the same as SO2s (dkh, rjp, bmy, 11/17/05)
            H2O2s = H2O2s - ( SO2s * WASHFRAC )
            H2O2s = MAX( H2O2s, TINY_FP )

         ELSE
            WASHFRAC = 0e+0_fp
         
         ENDIF
         
         ! Update saved SO2 concentration 
         SO2s = SO2s * ( 1e+0_fp - WASHFRAC )
         SO2s = MAX( SO2s, TINY_FP ) 

      !=================================================================
      ! All other species
      !=================================================================

      !--------------------------------------------------------------
      ! Washout for gas-phase species 
      ! (except H2SO4, NO3, and SO2, which scavenge like aerosols; 
      ! NO3 and SO2 are handled above and H2SO4 is handled in TOMAS 
      ! block further below)
      !--------------------------------------------------------------
      ELSE IF ( SpcInfo%Is_Gas .and.
     &        ( .not. SpcInfo%WD_Is_H2SO4 ) ) THEN

         ! Get Henry's law parameters
         K0  = SpcInfo%Henry_K0
         CR  = SpcInfo%Henry_CR
         pKa = SpcInfo%Henry_pKa

         ! Washout is an equilibrium process
         KIN = .FALSE.
         
         ! Get the washout fraction for this species
         CALL WASHFRAC_LIQ_GAS( K0, CR, pKa, PP,       DT,
     &                          F,  DZ, TK,  WASHFRAC, KIN )

      !-----------------------------------------------------------
      ! Washout for size-resolved aerosol species or
      ! size-resolved aerosol number (e.g. from TOMAS)
      ! NOTE: treat H2SO4 as an aerosol for wetdep in TOMAS
      !-----------------------------------------------------------
      ELSE IF ( SpcInfo%MP_SizeResAer .or. SpcInfo%MP_SizeResNum ) THEN

#if defined( TOMAS )
         ! Washout is a kinetic process
         KIN      = .TRUE.

         ! Compute washout fraction
         CALL WASHFRAC_SIZE_AEROSOL( DT, F, PP, TK, N, I, J, L,
     &                             State_Met, State_Chm, WASHFRAC, RC )
#endif

      !-----------------------------------------------------------
      ! Washout for coarse aerosol species (Reff >= 1um)
      !-----------------------------------------------------------
      ELSE IF ( SpcInfo%WD_CoarseAer ) THEN
         
         ! Washout is a kinetic process
         KIN      = .TRUE.

         ! Compute washout fraction
         WASHFRAC = WASHFRAC_COARSE_AEROSOL( DT, F, PP, TK)

      !-----------------------------------------------------------
      ! Washout for fine-aerosol species (Reff < 1um)
      !-----------------------------------------------------------
      ELSE

         ! Washout is a kinetic process
         KIN      = .TRUE.

         ! Compute washout fraction
         WASHFRAC = WASHFRAC_FINE_AEROSOL( DT, F, PP, TK )

      ENDIF

#if defined( TOMAS )
      ! Convert State_Chm%Tracers units back to original units 
      ! if conversion occurred at start of WASHOUT (ewl, 5/12/15)
      IF ( UNITCHANGE_KGKG ) THEN
         CALL Convert_Kg_to_KgKgTotal( am_I_Root, I, J, L, Input_Opt, 
     &                                 State_Met, State_Chm, RC )
      ELSE IF ( UNITCHANGE_KGM2 ) THEN
         CALL Convert_Kg_to_Kgm2( am_I_Root, I, J, L, Input_Opt, 
     &                            State_Met, State_Chm, RC )
      ENDIF

      ! Check that tracer units are as expected (ewl, 9/29/15)
      IF ( TRIM( State_Chm%Trac_Units ) /= 'kg/kg total' .AND.
     &     TRIM( State_Chm%Trac_Units ) /= 'kg/m2' ) THEN
         CALL ERROR_STOP('Incorrect final tracer units:' // 
     &                    State_Chm%Trac_Units,  
     &                   'Routine WASHOUT in wetscav_mod')
      ENDIF
#endif

      ! Free pointer
      SpcInfo => NULL()

      END SUBROUTINE WASHOUT
!EOC
!------------------------------------------------------------------------------
!                  GEOS-Chem Global Chemical Transport Model                  !
!------------------------------------------------------------------------------
!BOP
!
! !IROUTINE: washfrac_fine_aerosol
!
! !DESCRIPTION: Function WASHFRAC\_FINE\_AEROSOL returns the fraction of
!  soluble aerosol tracer lost to washout.
!\\
!\\
! !INTERFACE:
!
      FUNCTION WASHFRAC_FINE_AEROSOL( DT, F, PP, TK ) 
     &         RESULT( WASHFRAC )
!
! !USES:
!
!
! !INPUT PARAMETERS: 
!
      REAL(fp), INTENT(IN) :: DT        ! Timestep of washout event [s]
      REAL(fp), INTENT(IN) :: F         ! Fraction of grid box that is
                                        !  precipitating [unitless]
      REAL(fp), INTENT(IN) :: PP        ! Precip rate thru bottom of grid
                                        !  box (I,J,L)  [cm3 H2O/cm2 air/s]
      REAL(fp), INTENT(IN) :: TK        ! Temperature in grid box [K]
!
! !RETURN VALUE:
!
      REAL(fp)             :: WASHFRAC  ! Fraction of soluble tracer
                                        !  lost to washout [1]
! 
! !REVISION HISTORY: 
!  08 Nov 2002 - R. Yantosca - Initial version
!  (1 ) WASHFRAC_AEROSOL used to be an internal function to subroutine WASHOUT.
!        This caused NaN's in the parallel loop on Altix, so we moved it to
!        the module and now pass Iall arguments explicitly (bmy, 7/20/04)
!  16 Sep 2010 - R. Yantosca - Added ProTeX headers
!  21 Jan 2011 - J. Fisher & Q. Wang - Update to account for time-dependent
!        shift in aerosol size distribution that slows washout as a rain
!        event proceeds (see e.g. Feng et al., 2007, 2009). 
!  16 Aug 2011 - H Amos      - Remove K_WASH from input list, make a defined 
!                              parameter.
!  20 Jan 2012 - H Amos      - rename WASHFRAC_FINE_AEROSOL to distinguish 
!                              this function from WASHFRAC_COARSE_AEROSOL
!  04 Sep 2013 - R. Yantosca - Bug fix: Prevent div-by-zero if F=0.  Because F 
!                              multiplies the whole expression for WASHFRAC,
!                              WASHFRAC=0 whenever F=0 anyway.
!EOP
!------------------------------------------------------------------------------
!BOC
!
! !DEFINED PARAMETER:
!
      ! Washout rate constant for aerosols: aP^b (p: mm h^-1)
      ! K_WASH for aerosols in accumulation mode (qq,10/11/2011)
      REAL(fp), PARAMETER :: K_WASH = 1.06e-3_fp

      !=================================================================
      ! WASHFRAC_FINE_AEROSOL begins here!
      !=================================================================
      IF ( ( TK >= 268e+0_fp ) .OR. ITS_A_POPS_SIM ) THEN

         !---------------------------------
         ! T >= 268K (or POPS simulation)  
         !---------------------------------
         IF ( F > 0e+0_fp ) THEN
            WASHFRAC = F *(1e+0_fp - EXP( -K_WASH * 
     &              (PP / F*3.6e+4_fp )**0.61e+0_fp * DT / 3.6e+3_fp ))
         ELSE
            WASHFRAC = 0e+0_fp
         ENDIF

      ELSE

         !---------------------------------
         ! T < 268K
         !---------------------------------
         IF ( F > 0e+0_fp ) THEN 
            WASHFRAC = F *(1e+0_fp - EXP( -2.6e+1_fp*K_WASH *
     &              (PP / F*3.6e+4_fp )**0.96e+0_fp * DT / 3.6e+3_fp ))
         ELSE
            WASHFRAC = 0e+0_fp
         ENDIF

      ENDIF

      END FUNCTION WASHFRAC_FINE_AEROSOL
!EOC
!------------------------------------------------------------------------------
!                  GEOS-Chem Global Chemical Transport Model                  !
!------------------------------------------------------------------------------
!BOP
!
! !IROUTINE: washfrac_coarse_aerosol
!
! !DESCRIPTION: Function WASHFRAC\_COARSE\_AEROSOL returns the fraction of 
!  soluble aerosol tracer lost to washout.
!\\
!\\
! !INTERFACE:
!
      FUNCTION WASHFRAC_COARSE_AEROSOL( DT, F, PP, TK ) 
     &         RESULT( WASHFRAC )
!
! !USES:
!
!
! !INPUT PARAMETERS: 
!
      REAL(fp), INTENT(IN) :: DT         ! Timestep of washout event [s]
      REAL(fp), INTENT(IN) :: F          ! Fraction of grid box that is
                                         !  precipitating [unitless]
      REAL(fp), INTENT(IN) :: PP         ! Precip rate thru bottom of grid 
                                         !  box (I,J,L)  [cm3 H2O/cm2 air/s]
      REAL(fp), INTENT(IN) :: TK         ! Temperature in grid box [K]
!
! !RETURN VALUE:
!
      REAL(fp)             :: WASHFRAC   ! Fraction of soluble tracer 
                                         !  lost to washout
! 
! !REVISION HISTORY: 
!  08 Nov 2002 - R. Yantosca - Initial version
!  (1 ) WASHFRAC_AEROSOL used to be an internal function to subroutine WASHOUT.
!        This caused NaN's in the parallel loop on Altix, so we moved it to
!        the module and now pass Iall arguments explicitly (bmy, 7/20/04)
!  16 Sep 2010 - R. Yantosca - Added ProTeX headers
!  16 Aug 2011 - H Amos      - Remove K_WASH from input list, make a defined 
!                              parameter.
!  20 Jan 2012 - H Amos      - WASHFRAC_COARSE_AEROSOL created to handle
!                              SALC and DST4
!  04 Sep 2013 - R. Yantosca - Bug fix: Prevent div-by-zero if F=0.  Because F
!                              multiplies the whole expression for WASHFRAC,
!                              WASHFRAC=0 whenever F=0 anyway.
!EOP
!------------------------------------------------------------------------------
!BOC
!
      !=================================================================
      ! WASHFRAC_COARSE_AEROSOL begins here!
      !=================================================================

      IF ( TK >= 268e+0_fp .OR. ITS_A_POPS_SIM ) THEN

         !---------------------------------
         ! T >= 268K (or POPS simulation)  
         !---------------------------------
         IF ( F > 0e+0_fp ) THEN
            WASHFRAC = F*(1.0_fp - EXP(-0.92_fp * (PP / F*3.6e+4_fp)
     &                ** 0.79_fp * DT / 3.6e+3_fp ))
         ELSE
            WASHFRAC = 0.0_fp
         ENDIF

      ELSE

         !---------------------------------
         ! T < 268K
         !---------------------------------
         IF ( F > 0e+0_fp ) THEN
            WASHFRAC = F *(1.0_fp - EXP( -1.57_fp *
     &                (PP / F*3.6e+4_fp)**0.96_fp * DT / 3.6e+3_fp ))
         ELSE
            WASHFRAC = 0.0_fp
         ENDIF

      ENDIF   

      END FUNCTION WASHFRAC_COARSE_AEROSOL
!EOC
#if defined( TOMAS )
!------------------------------------------------------------------------------
!                  GEOS-Chem Global Chemical Transport Model                  !
!------------------------------------------------------------------------------
!BOP
!
! !IROUTINE: washfrac_size_aerosol
!
! !DESCRIPTION: Subroutine WASHFRAC\_SIZE\_AEROSOL retrieves fraction of 
!  soluble aerosol tracer lost to washout. Size resolved version for TOMAS.
!\\
!\\
! !INTERFACE:
!

      SUBROUTINE WASHFRAC_SIZE_AEROSOL( DT, F, PP, TK, N, I, J, L,
     &                                  State_Met, State_Chm, WASHFRAC,
     &                                  RC ) 
!
! !USES:
!
      USE ERROR_MOD
      USE GIGC_ErrCode_Mod
      USE GIGC_State_Chm_Mod, ONLY : ChmState
      USE GIGC_State_Met_Mod, ONLY : MetState
      USE TOMAS_MOD,          ONLY : IBINS, GETDP, STRATSCAV
!
! !INPUT PARAMETERS:
! 
      REAL(fp),       INTENT(IN)    :: DT         ! Dynamic timestep [s]
      REAL(fp),       INTENT(IN)    :: F          ! Fraction of grid box
                                                  !  that is precipitating
      REAL(fp),       INTENT(IN)    :: PP         ! Precip rate thru bottom
                                                  !  of grid box (I,J,L)
                                                  !  [cm3 H2O/cm2 air/s]
      REAL(fp),       INTENT(IN)    :: TK         ! Temperature [K]
      INTEGER,        INTENT(IN)    :: I          ! Longitude index
      INTEGER,        INTENT(IN)    :: J          ! Latitude index
      INTEGER,        INTENT(IN)    :: L          ! Level index
      INTEGER,        INTENT(IN)    :: N          ! Tracer index

      TYPE(MetState), INTENT(IN)    :: State_Met  ! Meteorology State object
!
! !INPUT/OUTPUT PARAMETERS:
!
      TYPE(ChmState), INTENT(INOUT) :: State_Chm  ! Chemistry State object
!
! !OUTPUT PARAMETERS:
!
      REAL(fp),       INTENT(OUT)   :: WASHFRAC   ! Fraction of tracer 
                                                  !  lost to washout [1]
      INTEGER,        INTENT(OUT)   :: RC         ! Success or failure?
! 
! !REVISION HISTORY: 
!  31 May 2013 - R. Yantosca - Now accept State_Met, State_Chm as arguments
!  04 Sep 2013 - R. Yantosca - Bug fix: Prevent div-by-zero if F=0.  Because F 
!                              multiplies the whole expression for WASHFRAC,
!                              WASHFRAC=0 whenever F=0 anyway.
!  24 Sep 2015 - E. Lundgren - Function is now a subroutine and outputs RC      
!EOP
!------------------------------------------------------------------------------
!BOC
!
! !LOCAL VARIABLES:
!
      REAL(fp)       :: DPAERO          ! Average diameter of particle 
      REAL(fp)       :: SCAVR !Below-cloud scavenging coefficient (per cm rain)
      REAL(fp), SAVE :: SCAVRSAVE(IBINS)
      INTEGER        :: BIN 
      
      !=================================================================
      ! WASHFRAC_SIZE_AEROSOL begins here!
      !=================================================================

      IF ( TK >= 268e+0_fp ) THEN

         !-------------
         ! T >= 268K 
         !-------------

!--------------------------------------------------------------
!!sfarina - This contruct assumes tracers are dealt with sequentially,
!!          but wetdep parallelizes over tracers
!!          It could be possible to calculated the lookup table and save
!!          in an I,J,L,BIN array but for now we will calculate redundantly.
!         ! For aerosol number, get Dp and calculate scavr 
!         IF ( N < id_NK1 + IBINS ) THEN
!            DPAERO = GETDP( I, J, L, N, State_Met, State_Chm )
!            ! External function stratscav returns the scavenging rate (mm^-1)
!            ! Let scavr has a unit of cm^-1
!            SCAVR = 10.e+0_fp* STRATSCAV( DPAERO )
!            SCAVRSAVE(N-id_NK1+1) = scavr
!         ELSE
!            BIN = MOD( N - id_NK1 + 1, IBINS )
!            IF( BIN == 0 ) BIN = IBINS
!            SCAVR = SCAVRSAVE(BIN)
!         ENDIF
!---------------------------------------------------------------

            DPAERO = GETDP( I, J, L, N, State_Met, State_Chm, RC )
            ! External function stratscav returns the scavenging rate (mm^-1)
            ! Let scavr has a unit of cm^-1
            SCAVR = 10.e+0_fp* STRATSCAV( DPAERO )

         ! Prevent div by zero (bmy, 9/4/13)
         IF ( F > 0e+0_fp ) THEN
            WASHFRAC = F * ( 1e+0_fp - EXP( -SCAVR * ( PP / F ) * DT ) )
         ELSE
            WASHFRAC = 0e+0_fp
         ENDIF

      ELSE

         !-------------
         ! T < 268K 
         !-------------
         WASHFRAC = 0e+0_fp

      ENDIF

      ! Return to calling program
      END SUBROUTINE WASHFRAC_SIZE_AEROSOL
!EOC
#endif
!------------------------------------------------------------------------------
!                  GEOS-Chem Global Chemical Transport Model                  !
!------------------------------------------------------------------------------
!BOP
!
! !IROUTINE: washfrac_hno3
!
! !DESCRIPTION: Function WASHFRAC\_HNO3 returns the fraction of HNO3 
!               tracer lost to washout.
!\\
!\\
! !INTERFACE:
!
      FUNCTION WASHFRAC_HNO3( DT, F, PP, TK ) RESULT( WASHFRAC )
!
! !USES:
!
!
! !INPUT PARAMETERS: 
!
      REAL(fp), INTENT(IN) :: DT        ! Timestep of washout event [s]
      REAL(fp), INTENT(IN) :: F         ! Fraction of grid box that is
                                        !  precipitating [unitless]
      REAL(fp), INTENT(IN) :: PP        ! Precip rate thru bottom of grid 
                                        !  box (I,J,L)  [cm3 H2O/cm2 air/s]
      REAL(fp), INTENT(IN) :: TK        ! Temperature in grid box [K]
!
! !RETURN VALUE:
!
      REAL(fp)             :: WASHFRAC  ! Fraction of soluble tracer 

! 
! !REVISION HISTORY: 
!  13 Aug 2011, H Amos: Initial version, modeled after WASHFRAC_AEROSOL.
!                       Seperate function created to emphasize that the new,
!                       updated washout coefficients from Feng et al (2007;
!                       2009) should only be applied to aerosol species. It
!                       was a coincidence before that the original washout
!                       coefficients for aerosols and HNO3 were the same.
!  16 Aug 2011, H Amos: Remove K_WASH from input list, now a defined parameter
!  04 Sep 2013 - R. Yantosca - Bug fix: Prevent div-by-zero if F=0.  Because F 
!                              multiplies the whole expression for WASHFRAC,
!                              WASHFRAC=0 whenever F=0 anyway.
!EOP
!------------------------------------------------------------------------------
!BOC
!
! !DEFINED PARAMETER:
!
      REAL(fp), PARAMETER :: K_WASH = 1.0_fp  ! First order washout rate
                                              ! constant [cm^-1].

      !=================================================================
      ! WASHFRAC_HNO3 begins here!
      !=================================================================
      IF ( TK >= 268e+0_fp  ) THEN

         !------------------------
         ! T >= 268K: Do washout
         !------------------------
         IF ( F > 0e+0_fp ) THEN
            WASHFRAC = F * (1e+0_fp - EXP(-K_WASH * (PP / F) * DT))
         ELSE
            WASHFRAC = 0e+0_fp
         ENDIF

      ELSE

         !------------------------
         ! T < 268K: No washout
         !------------------------
         WASHFRAC = 0e+0_fp

      ENDIF

      END FUNCTION WASHFRAC_HNO3
!EOC
!------------------------------------------------------------------------------
!                  GEOS-Chem Global Chemical Transport Model                  !
!------------------------------------------------------------------------------
!BOP
!
! !IROUTINE: washfrac_liq_gas
!!
! !DESCRIPTION: Subroutine WASHFRAC\_LIQ\_GAS returns the fraction of soluble 
!  liquid/gas phase tracer lost to washout.
!\\
!\\
! !INTERFACE:
! 
      SUBROUTINE WASHFRAC_LIQ_GAS( K0, CR, pKa, PP,       DT,
     &                             F,  DZ, TK,  WASHFRAC, KIN ) 
!     
! !INPUT PARAMETERS: 
!
      REAL(f8), INTENT(IN)  :: K0        ! Henry's solubility constant [M/atm]
      REAL(f8), INTENT(IN)  :: CR        ! Henry's volatility constant [K]
      REAL(f8), INTENT(IN)  :: pKa       ! Henry's pH correction [1]
      REAL(fp), INTENT(IN)  :: PP        ! Precip rate thru bottom of the
                                         !  grid box [cm3 H2O/cm2 air/s]
      REAL(fp), INTENT(IN)  :: DT        ! Timestep for washout event [s]
      REAL(fp), INTENT(IN)  :: F         ! Fraction of grid box that is
                                         !  precipitating [unitless]
      REAL(fp), INTENT(IN)  :: DZ        ! Height of grid box [cm]
      REAL(fp), INTENT(IN)  :: TK        ! Temperature in grid box [K]
!
! !OUTPUT PARAMETERS:
!
      REAL(fp), INTENT(OUT) :: WASHFRAC  ! Fraction of tracer lost to washout
      LOGICAL,  INTENT(OUT) :: KIN       ! T = washout is a kinetic process
                                         ! F = washout is an equilibrium process
!
! !REVISION HISTORY: 
!  20 Jul 2004 - R. Yantosca - Initial version
!  (1 ) WASHFRAC_LIQ_GAS used to be an internal function to subroutine WASHOUT.
!        This caused NaN's in the parallel loop on Altix, so we moved it to
!        the module and now pass all arguments explicitly (bmy, 7/20/04)
!  16 Sep 2010 - R. Yantosca - Added ProTeX headers 
!  10 Jan 2011 - H. Amos     - Remove AER from the argument list
!  03 Jun 2011 - H. Amos     - convert from a function to a subroutine and
!                              add AER to the argument list
!  16 Aug 2011 - H. Amos     - remove K_WASH from input list, now a defined 
!                              parameter
!  16 Aug 2911 - H. Amos     - rename AER logical KIN to emphasize that washout
!                              is either a kinetic or equilibrium process
!EOP
!------------------------------------------------------------------------------
!BOC
!
! !LOCAL VARIABLES:
!
      REAL(fp)            :: L2G, LP, WASHFRAC_F_14
!
! !DEFINED PARAMETERS
!
      REAL(fp), PARAMETER :: K_WASH = 1e+0_fp  ! First order washout rate 
                                               ! constant [cm^-1].

      !=================================================================
      ! WASHFRAC_LIQ_GAS begins here!
      !=================================================================

      ! Start with the assumption that washout will be an 
      ! equilibrium process (H Amos, 03 Jun 2011)
      KIN = .FALSE.

      ! Suppress washout below 268 K
      IF ( TK >= 268e+0_fp ) THEN

         !------------------------
         ! T >= 268K: Do washout
         !------------------------

         ! Rainwater content in the grid box (Eq. 17, Jacob et al, 2000)
         LP = ( PP * DT ) / ( F * DZ ) 

         ! Compute liquid to gas ratio for H2O2, using the appropriate 
         ! parameters for Henry's law -- also use rainwater content Lp
         ! (Eqs. 7, 8, and Table 1, Jacob et al, 2000)
         CALL COMPUTE_L2G( K0, CR, pKa, TK, LP, L2G )

         ! Washout fraction from Henry's law (Eq. 16, Jacob et al, 2000)
         WASHFRAC = L2G / ( 1e+0_fp + L2G )

         ! Washout fraction / F from Eq. 14, Jacob et al, 2000
         ! Note: WASHFRAC_F_14 should match what's used for HNO3 (hma, 13aug2011)
         WASHFRAC_F_14 = 1e+0_fp - EXP( -K_WASH * ( PP / F ) * DT )

         ! Do not let the Henry's law washout fraction exceed
         ! that of HNO3 -- this is a cap
         IF ( WASHFRAC > WASHFRAC_F_14 ) THEN
            WASHFRAC = F * WASHFRAC_F_14
            KIN = .TRUE. ! washout is a kinetic process
         ENDIF
            
      ELSE

         !------------------------
         ! T < 268K: No washout
         !------------------------
         WASHFRAC = 0e+0_fp
            
      ENDIF

      END SUBROUTINE WASHFRAC_LIQ_GAS
!EOC
!------------------------------------------------------------------------------
!                  GEOS-Chem Global Chemical Transport Model                  !
!------------------------------------------------------------------------------
!BOP
!
! !IROUTINE: wetdep
!
! !DESCRIPTION: Subroutine WETDEP computes the downward mass flux of tracer 
!  due to washout and rainout of aerosols and soluble tracers in a column.  
!  The timestep is the dynamic timestep.
!\\
!\\
! !INTERFACE:
!
      SUBROUTINE WETDEP( am_I_Root, Input_Opt, State_Met, State_Chm, 
     &                   RC,        LS                               )
!
! !USES:
!
      USE CMN_DIAG_MOD
      USE CMN_SIZE_MOD
      USE ERROR_MOD
      USE GIGC_ErrCode_Mod
      USE DEPO_MERCURY_MOD,   ONLY : ADD_Hg2_WD
      USE DEPO_MERCURY_MOD,   ONLY : ADD_HgP_WD
      USE DEPO_MERCURY_MOD,   ONLY : ADD_Hg2_SNOWPACK
      USE GET_NDEP_MOD,       ONLY : SOIL_WETDEP
      USE GIGC_Input_Opt_Mod, ONLY : OptInput
      USE GIGC_State_Chm_Mod, ONLY : ChmState
      USE GIGC_State_Met_Mod, ONLY : MetState
      USE SPECIES_MOD,        ONLY : Species
      USE TIME_MOD,           ONLY : GET_TS_DYN
      USE UnitConv_Mod
!
! !INPUT PARAMETERS: 
!
      LOGICAL,        INTENT(IN)    :: am_I_Root   ! Are we on the root CPU?
      LOGICAL,        INTENT(IN)    :: LS         ! =T for large-scale precip
                                                  ! =F for convective precip
      TYPE(OptInput), INTENT(IN)    :: Input_Opt  ! Input options
      TYPE(MetState), INTENT(IN)    :: State_Met  ! Meteorology State object
!
! !INPUT/OUTPUT PARAMETERS: 
!
      TYPE(ChmState), INTENT(INOUT) :: State_Chm  ! Chemistry State object
!
! !OUTPUT PARAMETERS:
!
      INTEGER,        INTENT(OUT)   :: RC          ! Success or failure?
!
! !REMARKS:
!  Precipitation fields:
!  =====================
!                                                                             .
!       Layer        Formation of       Precipitation
!                     New Precip        falling down
!      ==================================================== Top of Atm.
!        LM           QQ(L,I,J)         PDOWN(LM,I,J)
!                         |                   |
!      ----------------------------------------------------
!        LM-1         QQ(L,I,J)         PDOWN(LM-1,I,J)    
!                         |                   |
!      -------------------V-------------------V------------
!                        ...                 ...     
!                         |                   |
!      -------------------V-------------------V------------
!        3            QQ(L,I,J)         PDOWN(3,I,J)
!                         |                   |
!      -------------------V--------------------------------
!        2            QQ(L,I,J)         PDOWN(2,I,J) 
!                         |                   |
!      ----------------------------------------------------
!        1            QQ(L,I,J)         PDOWN(1,I,J) 
!                         |                   |
!      ===================V===================V============ Ground
!                                                                             .
!  Where:
!    (a) New formation forming in grid box (I,J,L) = QQ(L,I,J)
!    (b) Precip coming in  thru top    of layer L  = PDOWN(L+1,I,J)
!    (c) Precip going  out thru bottom of layer L  = PDOWN(L,  I,J) 
!                                                                             .
!  Rainout:
!  ========   
!  Rainout occurs when there is more precipitation in grid box (I,J,L) than
!  in grid box (I,J,L+1).  In other words, rainout occurs when the amount of 
!  rain falling through the bottom of grid box (I,J,L) is more than the amount
!  of rain coming in through the top of grid box (I,J,L). 
!                                                                             .
!  Soluble gases/aerosols are incorporated into the raindrops and are 
!  completely removed from grid box (I,J,LLPAR).  There is no evaporation 
!  and "resuspension" of aerosols during a rainout event.
!                                                                             .
!  For large-scale (a.k.a. stratiform) precipitation, the first order rate 
!  constant for rainout in the grid box (I,J,L=LLPAR) (cf. Eq. 12, Jacob 
!  et al, 2000) is given by:
!                                                                             .
!                           Q        
!       K_RAIN = K_MIN + -------    [units: s^-1]
!                         L + W    
!                                                                             .
!  and the areal fraction of grid box (I,J,L=LLPAR) that is actually 
!  experiencing large-scale precipitation (cf. Eq. 11, Jacob et al, 2000) 
!  is given by: 
!                                                                             .
!                         Q               
!       F'     =  -------------------   [unitless]
!                  K_RAIN * ( L + W )    
!                                                                             .
!  Where:
!                                                                             .
!       K_MIN  = minimum value for K_RAIN         
!              = 1.0e-4 [s^-1]
!                                                                             .
!       L + W  = condensed water content in cloud 
!              = 1.5e-6 [cm3 H2O/cm3 air]
!                                                                             .
!       Q = QQ = rate of precipitation formation 
!                [ cm3 H2O / cm3 air / s ]
!                                                                             .
!  For convective precipitation, K_RAIN = 5.0e-3 [s^-1], and the expression 
!  for F' (cf. Eq. 13, Jacob et al, 2000) becomes:
!                                                                             .
!                                       { DT        }
!                         FMAX * Q * MIN{ --- , 1.0 }
!                                       { TAU       }
!       F' = ------------------------------------------------------
!                    { DT        }
!             Q * MIN{ --- , 1.0 }  +  FMAX * K_RAIN * ( L + W )
!                    { TAU       } 
!                                                                             .
!  Where:
!                                                                             .
!       Q = QQ = rate of precipitation formation 
!              [cm3 H2O/cm3 air/s]
!                                                                             .
!       FMAX   = maximum value for F' 
!              = 0.3
!                                                                             .
!       DT     = dynamic time step from the CTM [s]
!                                                                             .
!       TAU    = duration of rainout event 
!              = 1800 s (30 min)
!                                                                             .
!       L + W  = condensed water content in cloud 
!              = 2.0e-6 [cm3 H2O/cm3 air]
!                                                                             .
!  K_RAIN and F' are needed to compute the fraction of tracer in grid box 
!  (I,J,L=LLPAR) lost to rainout.  This is done in module routine RAINOUT.
!                                                                             .
!  Washout:
!  ========   
!  Washout occurs when we have evaporation (or no precipitation at all) at 
!  grid box (I,J,L), but have rain coming down from grid box (I,J,L+1).

! !REVISION HISTORY: 
!  02 Apr 1999 - H. Liu, I. Bey, R. Yantosca - Initial version
!  (1 ) WETDEP should be called twice, once with LS = .TRUE. and once
!        with LS = .FALSE.  This will handle both large-scale and
!        convective precipitation. (bmy, 2/28/00)
!  (2 ) Call subroutine MAKE_QQ to construct the QQ and PDOWN precipitation
!        fields before calling WETDEP. (bmy, 2/28/00)
!  (3 ) Since we are working with an (I,J) column, the ordering of the
!        loops goes J - I - L - N.  Dimension arrays DSTT, PDOWN, QQ
!        to take advantage of this optimal configuration (bmy, 2/28/00)
!  (4 ) Use double-precision exponents to force REAL(fp) accuracy
!        (e.g. 1e+0_fp, bmy, 2/28/00)
!  (5 ) Diagnostics ND16, ND17, ND18, and ND39 use allocatable arrays 
!        from "diag_mod.f"  (bmy, bey, 3/14/00)
!  (6 ) WETDEP only processes soluble tracers and/or aerosols, as are
!        defined in the NSOL and IDWETD arrays (bmy, 3/14/00)
!  (7 ) Add kludge to prevent wet deposition in the stratosphere (bmy, 6/21/00)
!  (8 ) Removed obsolete code from 10/27/00 (bmy, 12/21/00)
!  (9 ) Remove IREF, JREF -- they are obsolete (bmy, 9/27/01)
!  (10) Removed obsolete commented out code from 9/01 (bmy, 10/24/01)
!  (11) Replaced all instances of IM with IIPAR and JM with JJPAR, in order
!        to prevent namespace confusion for the new TPCORE (bmy, 6/25/02)
!  (12) Now reference BXHEIGHT from "dao_mod.f".  Also references routine
!        GEOS_CHEM_STOP from "error_mod.f".  Also fix ND39 diagnostic so that
!        the budget of tracer lost to wetdep is closed.  Now bundled into
!        "wetscav_mod.f".  Now only save to AD16, AD17, AD18, AD39 if L<=LD16,
!        L<=LD17, L<=LD18, and L<=LD39 respectively; this avoids out-of-bounds
!        array errors. Updated comments, cosmetic changes. (qli, bmy, 11/26/02)
!  (13) References IDTSO2, IDTSO4 from "tracerid_mod.f". SO2 in sulfate 
!        chemistry is wet-scavenged on the raindrop and converted to SO4 by 
!        aqueous chem. If evaporation occurs then SO2 comes back as SO4.
!        (rjp, bmy, 3/23/03)  
!  (14) Now use function GET_TS_DYN() from "time_mod.f" (bmy, 3/27/03)
!  (15) Now parallelize over outermost J-loop.  Also move internal routines
!        LS_K_RAIN, LS_F_PRIME, CONV_F_PRIME, and SAFETY to the module, since
!        we cannot call internal routines from w/in a parallel loop. 
!        (bmy, 3/18/04)
!  (16) Now references STT & N_TRACERS from "tracer_mod.f".  Also now make
!        DSTT a 4-d internal array so as to facilitate -C checking on the
!        SGI platform. (bmy, 7/20/04)
!  (17) Now references IDTHg2 from "tracerid_mod.f".  Now pass the amt of
!        Hg2 wet scavenged out of the column to "ocean_mercury_mod.f" via
!        routine ADD_Hg2_WD. (sas, bmy, 1/19/05)
!  (18) Bug fix: replace line that can cause numerical blowup with a safer
!        analytical expression. (bmy, 2/23/05)
!  (19) Block out parallel loop with #ifdef statements for SGI_MIPS compiler.
!        For some reason this causes an error. (bmy, 5/5/05)
!  (20) Now use function IS_Hg2 to determine if a tracer is a tagged Hg2 
!        tracer.  Now also pass N to ADD_Hg2_WD.  Now references LDYNOCEAN
!        from "logical_mod.f".  Now do not call ADD_Hg2_WD if we are not
!        using the dynamic ocean model. (eck, sas, cdh, bmy, 2/27/06)
!  (21) Eliminate unnecessary variables XDSTT, L_PLUS_W.  Also zero all 
!        unused variables for each grid box. (bmy, 5/24/06)
!  (22) Redimension DSTT with NSOL instead of NSOLMAX. In many cases, NSOL is
!        less than NSOLMAX and this will help to save memory especially when
!        running at 2x25 or greater resolution. (bmy, 1/31/08)
!  (23) Remove reference to SGI_MIPS (bmy, 7/8/09)
!  16 Sep 2010 - R. Yantosca - Added ProTeX headers
!  27 May 2011 - R. Yantosca - Now pass F_RAINOUT to DO_WASHOUT_ONLY
!  25 Aug 2014 - M. Sulprizio- Now accept Input_Opt as an argument
!  02 Apr 2015 - E. Lundgren - Move tracer unit conversion from kg/kg to kg
!                              to within this routine
!  04 Jun 2015 - E. Lundgren - Now accept am_I_Root and RC as arguments
!  09 Jun 2015 - R. Yantosca - Now deposit Hg2, HgP to snowpack regardless of
!                              whether the dynamic ocean is used
!  22 Sep 2015 - E. Lundgren - Tracer units now converted to kg/m2 from kg/kg
!  22 Apr 2016 - R. Yantosca - Now get Is_Hg2, Is_HgP from species database
!  25 Apr 2016 - R. Yantosca - Now get the Hg category # from species database
!  29 Apr 2016 - R. Yantosca - Don't initialize pointers in declaration stmts
!  30 Jun 2016 - R. Yantosca - Remove instances of STT.  Now get the advected
!                              species ID from State_Chm%Map_Advect.
!  30 Jun 2016 - R. Yantosca - Replace STT with Spc and DSTT with DSpc
!  05 Jul 2016 - R. Yantosca - Now replace IDWETD with State_Chm%Map_Wetdep
!EOP
!------------------------------------------------------------------------------
!BOC
!
! !LOCAL VARIABLES:
!
      ! Scalars
      LOGICAL, SAVE          :: FIRST = .TRUE.
      LOGICAL                :: IS_Hg
      LOGICAL                :: KIN
      INTEGER                :: I,     IDX,    J,         L
      INTEGER                :: N,     NW,     Hg_Cat
      INTEGER                :: NA,    nAdvect
      REAL(fp)               :: Q,     QDOWN,  DT,        DT_OVER_TAU
      REAL(fp)               :: K,     K_MIN,  K_RAIN,    RAINFRAC
      REAL(fp)               :: F,     FTOP,   F_PRIME,   WASHFRAC
      REAL(fp)               :: LOST,  GAINED, MASS_WASH, MASS_NOWASH
      REAL(fp)               :: ALPHA, ALPHA2, WETLOSS,   TMP
      REAL(fp)               :: F_RAINOUT,     F_WASHOUT
      REAL(fp)               :: DEP_HG

      ! Arrays
      ! DSTT is the accumulator array of rained-out 
      ! soluble tracer for a given (I,J) column
      REAL(fp)               :: DSpc(NSOL,LLPAR,IIPAR,JJPAR)

      ! Strings
      CHARACTER(LEN=255)     :: ERRMSG

      ! Pointers
      REAL(fp),      POINTER :: Spc(:,:,:,:)
      TYPE(Species), POINTER :: SpcInfo

      !=================================================================
      ! (1)  I n i t i a l i z e   V a r i a b l e s
      !=================================================================
!@@@@@@@@@@@@@@@@@@@@@@@@@@@@@@@@@@@@@@@@@@@@@@@@@@@@@@@@@@@@@@@@@@@@@@@@@@@@@@
!@@@ REMOVE TRACERS MODIFICATION (bmy, 6/30/16)
!@@@
      REAL(fp) :: Spc_temp(IIPAR,JJPAR,LLPAR,State_Chm%nAdvect)
!@@@@@@@@@@@@@@@@@@@@@@@@@@@@@@@@@@@@@@@@@@@@@@@@@@@@@@@@@@@@@@@@@@@@@@@@@@@@@@

      ! Is this a mercury simulation?
      IS_Hg = ( ITS_A_MERCURY_SIM )

      ! Initialize pointers
      Spc     => NULL()
      SpcInfo => NULL()

      ! Convert tracer concentration from mixing ratio (kg/kg dry air) to
      ! mass per unit area (kg/m2) for wet deposition since computation is
      ! done per column (ewl, 9/8/15)
      CALL Convert_KgKgDry_to_Kgm2( am_I_Root, Input_Opt,           
     &                              State_Met, State_Chm, RC )   
      IF ( RC /= GIGC_SUCCESS ) THEN
         CALL GIGC_Error('Unit conversion error', RC, 
     &                      'WETDEP in wetscav_mod.F')
         RETURN
      ENDIF  

!@@@@@@@@@@@@@@@@@@@@@@@@@@@@@@@@@@@@@@@@@@@@@@@@@@@@@@@@@@@@@@@@@@@@@@@@@@@@@@
!@@@ REMOVE TRACERS MODIFICATION (bmy, 6/30/16)
!@@@ Need to force State_Chm%Species = State_Chm%Tracers during development
!@@@ This can be removed later once State_Chm%Tracers is removed everywhere
!@@@
      ! Number of advected species
      nAdvect = State_Chm%nAdvect

      ! Force State_Chm%SPECIES = State_Chm%TRACERS for testing  
      DO NA = 1, nAdvect
         N                          = State_Chm%Map_Advect(NA)
         Spc_temp(:,:,:,NA)         = State_Chm%Species(:,:,:,N)
         State_Chm%Species(:,:,:,N) = State_Chm%Tracers(:,:,:,N)
      ENDDO
!@@@@@@@@@@@@@@@@@@@@@@@@@@@@@@@@@@@@@@@@@@@@@@@@@@@@@@@@@@@@@@@@@@@@@@@@@@@@@@

      ! Point to chemical species array [kg/m2]
      Spc => State_Chm%Species

      ! Dynamic timestep [s]
      DT  = GET_TS_DYN() * 60e+0_fp
      
      ! Select index for diagnostic arrays -- will archive either
      ! large-scale or convective rainout/washout fractions
      IF ( LS ) THEN
         IDX = 1
      ELSE
         IDX = 2
      ENDIF

      !=================================================================
      ! (2)  L o o p   O v e r   (I, J)   S u r f a c e   B o x e s
      !=================================================================
!$OMP PARALLEL DO
!$OMP+DEFAULT( SHARED )
!$OMP+PRIVATE( I,       J,       FTOP,      ERRMSG,    F          )
!$OMP+PRIVATE( F_PRIME, K_RAIN,  L,         Q,         QDOWN      )
!$OMP+PRIVATE( NW,      N,       F_RAINOUT, F_WASHOUT             )
!$OMP+PRIVATE( DEP_HG,  SpcInfo, Hg_Cat                           )
!$OMP+SCHEDULE( DYNAMIC )   
      DO J = 1, JJPAR
      DO I = 1, IIPAR

         ! Zero FTOP
         FTOP = 0e+0_fp

         ! Zero accumulator array
         DO L  = 1, LLPAR
         DO NW = 1, NSOL
            DSpc(NW,L,I,J) = 0e+0_fp
         ENDDO
         ENDDO

         !==============================================================
         ! (3)  R a i n o u t   F r o m   T o p   L a y e r  (L = LLPAR) 
         !
         ! Assume that rainout is happening in the top layer if 
         ! QQ(LLPAR,I,J) > 0.  In other words, if any precipitation 
         ! forms in grid box (I,J,LLPAR), assume that all of it falls 
         ! down to lower levels.
         !==============================================================

         ! Zero variables for this level
         ERRMSG    = 'RAINOUT: Top of atm'
         F         = 0e+0_fp
         F_PRIME   = 0e+0_fp
         F_RAINOUT = 0e+0_fp      
         F_WASHOUT = 0e+0_fp      
         K_RAIN    = 0e+0_fp
         Q         = 0e+0_fp
         QDOWN     = 0e+0_fp

         ! Start at the top of the atmosphere
         L = LLPAR

         ! If precip forms at (I,J,L), assume it all rains out
         IF ( QQ(L,I,J) > 0e+0_fp ) THEN

            ! Q is the new precip that is forming within grid box (I,J,L)
            Q = QQ(L,I,J)

            ! Compute K_RAIN and F' for either large-scale or convective
            ! precipitation (cf. Eqs. 11-13, Jacob et al, 2000) 
            IF ( LS ) THEN
               K_RAIN  = LS_K_RAIN( Q )
               F_PRIME = LS_F_PRIME( Q, K_RAIN )
            ELSE
               K_RAIN  = 1.5e-3_fp
               F_PRIME = CONV_F_PRIME( Q, K_RAIN, DT )
            ENDIF
            
            ! Set F = F', since there is no FTOP at L = LLPAR
            F = F_PRIME

            ! Only compute rainout if F > 0. 
            ! This helps to eliminate unnecessary CPU cycles.
            IF ( F > 0e+0_fp ) THEN 
               CALL DO_RAINOUT_ONLY( am_I_Root, LS,        I, J, L,         
     &                               IDX,       ERRMSG,    F,    
     &                               K_RAIN,    DT,        DSpc,   
     &                               Input_Opt, State_Met, State_Chm,
     &                               RC                              )
            ENDIF

            ! Save FTOP for the next lower level 
            FTOP = F
         ENDIF

         !==============================================================
         ! (4)  R a i n o u t   i n   t h e   M i d d l e   L e v e l s
         ! 
         ! Rainout occurs when there is more precipitation in grid box 
         ! (I,J,L) than in grid box (I,J,L+1).  In other words, rainout 
         ! occurs when the amount of rain falling through the bottom of 
         ! grid box (I,J,L) is more than the amount of rain coming in 
         ! through the top of grid box (I,J,L). 
         !
         ! Thus ( PDOWN(L,I,J) > 0 and QQ(L,I,J) > 0 ) is the 
         ! criterion for Rainout.
         !==============================================================
         DO L = LLPAR-1, 2, -1

            ! Zero variables for each level
            F         = 0e+0_fp
            F_PRIME   = 0e+0_fp
            F_RAINOUT = 0e+0_fp 
            F_WASHOUT = 0e+0_fp 
            K_RAIN    = 0e+0_fp
            Q         = 0e+0_fp
            QDOWN     = 0e+0_fp

            ! If there is new precip forming w/in the grid box ...
            IF ( QQ(L,I,J) > 0e+0_fp ) THEN

               ! Compute K_RAIN and F' for either large-scale or convective
               ! precipitation (cf. Eqs. 11-13, Jacob et al, 2000) 
               IF ( LS ) THEN
                  K_RAIN  = LS_K_RAIN( QQ(L,I,J) )
                  F_PRIME = LS_F_PRIME( QQ(L,I,J), K_RAIN )
               ELSE
                  K_RAIN  = 1.5e-3_fp
                  F_PRIME = CONV_F_PRIME( QQ(L,I,J), K_RAIN, DT )
               ENDIF
               
            ELSE
               
               F_PRIME = 0e+0_fp
 
            ENDIF

!%%%%%%%%%%%%%%%%%%%%%%%%%%%%%%%%%%%%%%%%%%%%%%%%%%%%%%%%%%%%%%%%%%%%%%%%%%%%%%
!%%% NOTE from Chris Holmes (8/21/10)
!%%%
!%%% Qiaoqiao Wang implemented several changes to wet scavenging that I 
!%%% know of:
!%%% 1. Scavenging by snow has different collection efficiency to rain
!%%% 2. Allow both washout and rainout when QQ>0 and FTOP >F_PRIME.
!%%%    Previously only rainout occurred when QQ>0. Qiaoqiao reasoned that if
!%%%    QQ>0 is very small and there is a lot of rain from above, then most of
!%%%    the box should experience washout and only some of the box should
!%%%    experience rainout.
!%%% 3. Specific improvements for BC and OC.
!%%%
!%%% TO ENABLE QIAOQIAO'S "ITEM #2" MODIFICATION, UNCOMMENT THESE LINES:
!%%%
            ! The following block implements Qiaoqiao's changes
            ! Calculate the fractional areas subjected to rainout and
            ! washout. If PDOWN = 0, then all dissolved tracer returns
            ! to the atmosphere. (cdh, 7/13/10)
            IF ( PDOWN(L,I,J) > 0e+0_fp ) THEN
               F_RAINOUT = F_PRIME
               ! Washout occurs where there is no rainout
               F_WASHOUT = MAX( FTOP - F_RAINOUT, 0e+0_fp )
            ELSE
               F_RAINOUT = 0e+0_fp
               F_WASHOUT = 0e+0_fp
            ENDIF

!%%%%%%%%%%%%%%%%%%%%%%%%%%%%%%%%%%%%%%%%%%%%%%%%%%%%%%%%%%%%%%%%%%%%%%%%%%%%%%
!%%% NOTE from Chris Holmes (8/21/10)
!%%% 
!%%% I reorganized the code so that Qiaoqiao's changes for Item 2 could be 
!%%% enabled or disabled by commenting just a few lines that Bob has 
!%%% highlighted:
!%%%
!%%% TO DISABLE QIAOQIAO'S MODIFICATION "ITEM #2" AND RESTORE THE
!%%% SAME ALGORITHM USED IN v8-03-01, UNCOMMENT THESE LINES:
!%%%
!            ! Zero
!            F_RAINOUT = 0e+0_fp
!            F_WASHOUT = 0e+0_fp
!
!            ! If there is downward-falling precip from the level above ...
!            IF ( PDOWN(L,I,J) > 0e+0_fp ) THEN
!               
!               ! ... and if there is new precip forming in this level,
!               ! then we have a rainout condition.  F_RAINOUT is the
!               ! fraction of the grid box that where rainout occurs
!               IF ( QQ(L,I,J) > 0e+0_fp ) THEN
!                  F_RAINOUT = MAX( FTOP, F_PRIME )
!               ENDIF 
!
!               ! The rest of the precipitating part of the box is
!               ! undergoing washout.  Store this fraction in F_WASHOUT.
!               F_WASHOUT = MAX( FTOP - F_RAINOUT, 0e+0_fp )
!
!            ENDIF
!
!%%%%%%%%%%%%%%%%%%%%%%%%%%%%%%%%%%%%%%%%%%%%%%%%%%%%%%%%%%%%%%%%%%%%%%%%%%%%%%

            ! F is the effective area of precip seen by grid box (I,J,L) 
            F = MAX( F_PRIME, FTOP )

            ! If there is rainout occurring ...
            IF ( F_RAINOUT > 0e+0_fp  ) THEN

               ! Error msg for stdout
               ERRMSG = 'RAINOUT: Middle levels'

               ! Do rainout if we meet the above criteria
               CALL DO_RAINOUT_ONLY( am_I_Root, LS,        I, J, L, 
     &                               IDX,       ERRMSG,    F_RAINOUT, 
     &                               K_RAIN,    DT,        DSpc,      
     &                               Input_Opt, State_Met, State_Chm,
     &                               RC                              )
            ENDIF

            !==============================================================
            ! (5)  W a s h o u t   i n   t h e   m i d d l e   l e v e l s
            !
            ! Washout occurs when we have evaporation (or no precipitation 
            ! at all) at grid box (I,J,L), but have rain coming down from 
            ! grid box (I,J,L+1).
            !==============================================================
            IF ( F_WASHOUT > 0e+0_fp ) THEN

               ! QDOWN is the precip leaving thru the bottom of box (I,J,L)
               ! Q     is the new precip that is forming within box (I,J,L)
               QDOWN = PDOWN(L,I,J)
               Q     = QQ(L,I,J)

               ! Also test if we have rainout happening simultaneously
               IF ( F_RAINOUT > 0e+0_fp ) THEN

                  ! The precipitation causing washout is the precip entering
                  ! the top
                  QDOWN = PDOWN(L+1,I,J)

                  ! The amount of precipitating water entering from above 
                  ! which evaporates. If there is rainout (new precip
                  ! forming) then we have no way to estimate this, so assume
                  ! zero for now. Consequently there will be no resuspended
                  ! aerosol.
                  Q = 0e+0_fp
               ENDIF

               ! Error msg for stdout
               ERRMSG = 'WASHOUT: Middle levels'

               ! Do the washout
               CALL DO_WASHOUT_ONLY( am_I_Root, LS,        I, J, L,         
     &                               IDX,       ERRMSG,    QDOWN,     
     &                               Q,         F_WASHOUT, F_RAINOUT, 
     &                               DT,        PDOWN,     DSpc,      
     &                               Input_Opt, State_Met, State_Chm, 
     &                               RC                              )
            ENDIF

            !===========================================================
            ! (6)  N o   D o w n w a r d   P r e c i p i t a t i o n 
            !
            ! If there is no precipitation leaving grid box (I,J,L), 
            ! then  set F, the effective area of precipitation in grid 
            ! box (I,J,L), to zero.
            !
            ! Also, all of the previously rained-out tracer that is now 
            ! coming down from grid box (I,J,L+1) will evaporate and 
            ! re-enter the atmosphere in the gas phase in grid box 
            ! (I,J,L).  This is called "resuspension".
            !===========================================================
            IF ( F_WASHOUT == 0e+0_fp .and. F_RAINOUT == 0e+0_fp ) THEN

               ! No precipitation at grid box (I,J,L), thus F = 0
               F = 0e+0_fp
               
               ! Error message
               ERRMSG = 'RESUSPENSION in middle levels'

               ! Re-evaporate all of the rain
               CALL DO_COMPLETE_REEVAP( am_I_Root, LS,        I, J, L,         
     &                                  IDX,       ERRMSG,    DT,
     &                                  DSpc,      Input_Opt, State_Met, 
     &                                  State_Chm, RC        )
            ENDIF 

            ! Save FTOP for next level
            FTOP = F_RAINOUT + F_WASHOUT
           
         ENDDO               

         !==============================================================
         ! (7)  W a s h o u t   i n   L e v e l   1
         !
         ! Assume all of the tracer precipitating down from grid box 
         ! (I,J,L=2) to grid box (I,J,L=1) gets washed out in grid box 
         ! (I,J,L=1).
         !==============================================================

         ! Zero variables for this level
         ERRMSG  = 'WASHOUT: at surface'
         F       = 0e+0_fp
         F_PRIME = 0e+0_fp
         K_RAIN  = 0e+0_fp
         Q       = 0e+0_fp
         QDOWN   = 0e+0_fp
         
         ! We are at the surface, set L = 1
         L = 1

         ! Washout at level 1 criteria
         IF ( PDOWN(L+1,I,J) > 0e+0_fp ) THEN

            ! QDOWN is the precip leaving thru the bottom of box (I,J,L+1)
            QDOWN = PDOWN(L+1,I,J)

            ! Since no precipitation is forming within grid box (I,J,L),
            ! F' = 0, and F = MAX( F', FTOP ) reduces to F = FTOP.
            F = FTOP

            ! Only compute washout if F > 0.
            IF ( F > 0e+0_fp ) THEN
               CALL DO_WASHOUT_AT_SFC( am_I_Root, LS,        I, J, L,         
     &                                 IDX,       ERRMSG,    QDOWN,   
     &                                 F,         DT,        DSpc,  
     &                                 Input_Opt, State_Met, State_Chm, 
     &                                 RC                             )
            ENDIF    
         ENDIF

         !==============================================================
         ! (8)  M e r c u r y   S i m u l a t i o n   O n l y 
         !
         ! For the mercury simulation, we need to archive the amt of 
         ! Hg2 [kg] that is scavenged out of the column.  Also applies
         ! to the tagged Hg simulation.
         !
         ! NOTES:
         ! (a) Now moved outside the loop above for clarity and to 
         !      fix a bug where HgP scavenging was not recorded. 
         ! (b) The values of DSpc in the first layer accumulates all 
         !      scavenging and washout in the column
         ! (c) Updates from cdh. (ccc, 5/17/10)
         !==============================================================
         IF ( IS_Hg ) THEN

            ! Loop over soluble tracers and/or aerosol tracers
            DO NW = 1, State_Chm%nWetDep

               ! Get species ID from wetdep ID
               N      = State_Chm%Map_WetDep(NW)

               ! Amount of Hg deposited out of the column
               DEP_HG = DSpc(NW,1,I,J)

               ! Point to the Species Database entry for tracer N
               SpcInfo => State_Chm%SpcData(N)%Info

               ! Check if it is a gaseous Hg2 tag
               IF ( SpcInfo%Is_Hg2 ) THEN
                  
                  ! Get the category # for this Hg2 tracer
                  Hg_Cat = SpcInfo%Hg_Cat
                  
                  ! Archive wet-deposited Hg2
                  CALL ADD_Hg2_WD      ( I, J, Hg_Cat, DEP_HG    )
                  CALL ADD_Hg2_SNOWPACK( I, J, Hg_Cat, DEP_HG, 
     &                                                 State_Met )

               ! Check if it is a HgP tag
               ELSE IF ( SpcInfo%Is_HgP ) THEN 
                                    
                  ! Get the category # for this HgP tracer
                  Hg_Cat = SpcInfo%Hg_Cat

                  ! Archive wet-deposited HgP
                  CALL ADD_HgP_WD      ( I, J, Hg_Cat, DEP_HG    )
                  CALL ADD_Hg2_SNOWPACK( I, J, Hg_Cat, DEP_HG, 
     &                                                 State_Met )
                  
               ENDIF

               ! Free pointer
               SpcInfo => NULL()
            ENDDO
         ENDIF

      ENDDO
      ENDDO
!$OMP END PARALLEL DO

!@@@@@@@@@@@@@@@@@@@@@@@@@@@@@@@@@@@@@@@@@@@@@@@@@@@@@@@@@@@@@@@@@@@@@@@@@@@@@@
!@@@ REMOVE TRACERS MODIFICATION (bmy, 6/30/16)
!@@@ Need to restore State_Chm%TRACERS = State_Chm%SPECIES for testing 
!@@@
      DO NA = 1, nAdvect
         N                          = State_Chm%Map_Advect(NA)
         State_Chm%Tracers(:,:,:,N) = State_Chm%Species(:,:,:,N)

         ! Restore State_Chm%SPECIES to its original values
         State_Chm%Species(:,:,:,N) = Spc_temp(:,:,:,NA)
      ENDDO
!@@@@@@@@@@@@@@@@@@@@@@@@@@@@@@@@@@@@@@@@@@@@@@@@@@@@@@@@@@@@@@@@@@@@@@@@@@@@@@

      ! Convert tracer units back to mixing ratio (ewl, 9/8/15)
      CALL Convert_Kgm2_to_KgKgDry( am_I_Root, Input_Opt,           
     &                               State_Met, State_Chm, RC )   
      IF ( RC /= GIGC_SUCCESS ) THEN
         CALL GIGC_Error('Unit conversion error', RC, 
     &                      'WETDEP in wetscav_mod.F')
         RETURN
      ENDIF  

      ! Free pointer
      NULLIFY( Spc )

      END SUBROUTINE WETDEP
!EOC
!------------------------------------------------------------------------------
!                  GEOS-Chem Global Chemical Transport Model                  !
!------------------------------------------------------------------------------
!BOP
!
! !IROUTINE: wetdep_merra
!
! !DESCRIPTION: Subroutine WETDEP_MERRA computes the downward mass flux of 
!  tracer due to washout and rainout of aerosols and soluble tracers in a 
!  column.  This subroutine implements a new algorithm in which the 
!  precipitation fields come directly from the MERRA archive.
!\\
!\\
! !INTERFACE:
!
      SUBROUTINE WETDEP_MERRA( am_I_Root, Input_Opt, State_Met, 
     &                         State_Chm, RC, LS )
!
! !USES:
!
      USE CMN_SIZE_MOD
      USE CMN_DIAG_MOD
      USE ERROR_MOD
      USE DEPO_MERCURY_MOD,   ONLY : ADD_Hg2_WD
      USE DEPO_MERCURY_MOD,   ONLY : ADD_HgP_WD
      USE DEPO_MERCURY_MOD,   ONLY : ADD_Hg2_SNOWPACK
      USE GIGC_ErrCode_Mod
      USE GIGC_Input_Opt_Mod, ONLY : OptInput
      USE GIGC_State_Chm_Mod, ONLY : ChmState
      USE GIGC_State_Met_Mod, ONLY : MetState
      USE TIME_MOD,           ONLY : GET_TS_DYN
      USE SPECIES_MOD,        ONLY : Species
      USE UNITCONV_MOD
!
! !INPUT PARAMETERS: 
!
      LOGICAL,        INTENT(IN)    :: am_I_Root  ! Are we on the root CPU?
      LOGICAL,        INTENT(IN)    :: LS         ! =T for large-scale precip
                                                  ! =F for convective precip
      TYPE(OptInput), INTENT(IN)    :: Input_Opt  ! Input options
      TYPE(MetState), INTENT(IN)    :: State_Met  ! Meteorology State object
!
! !INPUT/OUTPUT PARAMETERS: 
!
      TYPE(ChmState), INTENT(INOUT) :: State_Chm  ! Chemistry State object
!
! !OUTPUT PARAMETERS:
!
      INTEGER,        INTENT(OUT)   :: RC          ! Success or failure?
!
! !REMARKS:
!  Precipitation fields:
!  =====================
!                                                                             .
!       Layer        Formation of       Precipitation
!                     New Precip        falling down
!      ==================================================== Top of Atm.
!        LM           QQ(L,I,J)         PDOWN(LM,I,J)
!                         |                   |
!      ----------------------------------------------------
!        LM-1         QQ(L,I,J)         PDOWN(LM-1,I,J)    
!                         |                   |
!      -------------------V-------------------V------------
!                        ...                 ...     
!                         |                   |
!      -------------------V-------------------V------------
!        3            QQ(L,I,J)         PDOWN(3,I,J)
!                         |                   |
!      -------------------V--------------------------------
!        2            QQ(L,I,J)         PDOWN(2,I,J) 
!                         |                   |
!      ----------------------------------------------------
!        1            QQ(L,I,J)         PDOWN(1,I,J) 
!                         |                   |
!      ===================V===================V============ Ground
!                                                                             .
!  Where:
!    (a) New formation forming in grid box (I,J,L) = QQ(L,I,J)
!    (b) Precip coming in  thru top    of layer L  = PDOWN(L+1,I,J)
!    (c) Precip going  out thru bottom of layer L  = PDOWN(L,  I,J) 
!                                                                             .
!  Rainout:
!  ========   
!  Rainout occurs when there is more precipitation in grid box (I,J,L) than
!  in grid box (I,J,L+1).  In other words, rainout occurs when the amount of 
!  rain falling through the bottom of grid box (I,J,L) is more than the amount
!  of rain coming in through the top of grid box (I,J,L). 
!                                                                             .
!  Soluble gases/aerosols are incorporated into the raindrops and are 
!  completely removed from grid box (I,J,LLPAR).  There is no evaporation 
!  and "resuspension" of aerosols during a rainout event.
!                                                                             .
!  For large-scale (a.k.a. stratiform) precipitation, the first order rate 
!  constant for rainout in the grid box (I,J,L=LLPAR) (cf. Eq. 12, Jacob 
!  et al, 2000) is given by:
!                                                                             .
!                           Q        
!       K_RAIN = K_MIN + -------    [units: s^-1]
!                         L + W    
!                                                                             .
!  and the areal fraction of grid box (I,J,L=LLPAR) that is actually 
!  experiencing large-scale precipitation (cf. Eq. 11, Jacob et al, 2000) 
!  is given by: 
!                                                                             .
!                         Q               
!       F'     =  -------------------   [unitless]
!                  K_RAIN * ( L + W )    
!                                                                             .
!  Where:
!                                                                             .
!       K_MIN  = minimum value for K_RAIN         
!              = 1.0e-4 [s^-1]
!                                                                             .
!       L + W  = condensed water content in cloud 
!              = 1.5e-6 [cm3 H2O/cm3 air]
!                                                                             .
!       Q = QQ = rate of precipitation formation 
!                [ cm3 H2O / cm3 air / s ]
!                                                                             .
!  For convective precipitation, K_RAIN = 5.0e-3 [s^-1], and the expression 
!  for F' (cf. Eq. 13, Jacob et al, 2000) becomes:
!                                                                             .
!                                       { DT        }
!                         FMAX * Q * MIN{ --- , 1.0 }
!                                       { TAU       }
!       F' = ------------------------------------------------------
!                    { DT        }
!             Q * MIN{ --- , 1.0 }  +  FMAX * K_RAIN * ( L + W )
!                    { TAU       } 
!                                                                             .
!  Where:
!                                                                             .
!       Q = QQ = rate of precipitation formation 
!              [cm3 H2O/cm3 air/s]
!                                                                             .
!       FMAX   = maximum value for F' 
!              = 0.3
!                                                                             .
!       DT     = dynamic time step from the CTM [s]
!                                                                             .
!       TAU    = duration of rainout event 
!              = 1800 s (30 min)
!                                                                             .
!       L + W  = condensed water content in cloud 
!              = 2.0e-6 [cm3 H2O/cm3 air]
!                                                                             .
!  K_RAIN and F' are needed to compute the fraction of tracer in grid box 
!  (I,J,L=LLPAR) lost to rainout.  This is done in module routine RAINOUT.
!                                                                             .
!  Washout:
!  ========   
!  Washout occurs when we have evaporation (or no precipitation at all) at 
!  grid box (I,J,L), but have rain coming down from grid box (I,J,L+1).
!
! !REVISION HISTORY: 
!  20 Sep 2010 - R. Yantosca - Initial version, based on WETDEP
!  28 Sep 2010 - H. Amos     - Now define Q, QDOWN directly from MERRA met
!  08 Oct 2010 - R. Yantosca - Adjusted OpenMP do loop
!  09-Dec-2010 - H. Amos     - Added PDOWN(L+1) > 0 to criterion for IS_WASHOUT
!  09-Dec-2010 - H. Amos     - SAFETY now prints PDOWN(L+1) instead of PDOWN(L)
!  31-Dec-2010 - H. Amos     - Clean up code, remove obsolete code
!  31-Dec-2010 - H. Amos     - Added comments
!  27 May 2011 - R. Yantosca - Now pass F_RAINOUT to DO_WASHOUT_ONLY
!  25 Aug 2014 - M. Sulprizio- Now accept Input_Opt as an argument
!  01 Apr 2015 - L. Zhang    - Don't do wetdep in nested-grid buffer zone
!  02 Apr 2015 - E. Lundgren - Move tracer unit conversion from kg/kg to kg
!                              to within this routine
!  04 Jun 2015 - E. Lundgren - Now accept am_I_Root and RC as arguments
!  09 Jun 2015 - R. Yantosca - Now deposit Hg2, HgP to snowpack regardless of
!                              whether the dynamic ocean is used
!  22 Apr 2016 - R. Yantosca - Now get Is_Hg2, Is_HgP from species database
!  25 Apr 2016 - R. Yantosca - Now get the Hg category # from species database
!  29 Apr 2016 - R. Yantosca - Don't initialize pointers in declaration stmts
!  30 Jun 2016 - R. Yantosca - Remove instances of STT.  Now get the advected
!                              species ID from State_Chm%Map_Advect.
!  30 Jun 2016 - R. Yantosca - Replace STT with Spc and DSTT with DSpc
!  01 Jul 2016 - R. Yantosca - Now rename species DB object ThisSpc to SpcInfo
!  05 Jul 2016 - R. Yantosca - Now replace IDWETD with State_Chm%Map_Wetdep
!EOP
!------------------------------------------------------------------------------
!BOC
!
! !LOCAL VARIABLES:
!
      ! Scalars
      LOGICAL, SAVE          :: FIRST = .TRUE.
      LOGICAL                :: IS_Hg
      LOGICAL                :: KIN
      LOGICAL                :: IS_RAINOUT, IS_WASHOUT, IS_BOTH
      INTEGER                :: I,     IDX,    J,         L
      INTEGER                :: N,     NW,     Hg_Cat
      INTEGER                :: NA,    nAdvect
      REAL(fp)               :: Q,     QDOWN,  DT,        DT_OVER_TAU
      REAL(fp)               :: K,     K_MIN,  K_RAIN,    RAINFRAC
      REAL(fp)               :: F,     FTOP,   F_PRIME,   WASHFRAC
      REAL(fp)               :: LOST,  GAINED, MASS_WASH, MASS_NOWASH
      REAL(fp)               :: ALPHA, ALPHA2, WETLOSS,   TMP
      REAL(fp)               :: F_RAINOUT,     F_WASHOUT 
      REAL(fp)               :: DEP_HG

      ! Arrays
      ! DSpc is the accumulator array of rained-out 
      ! soluble tracer for a given (I,J) column
      REAL(fp)               :: DSpc(NSOL,LLPAR,IIPAR,JJPAR)
 
      ! Strings
      CHARACTER(LEN=255)     :: ERRMSG

      ! Pointers
      REAL(fp),      POINTER :: Spc(:,:,:,:)
      TYPE(Species), POINTER :: SpcInfo
!@@@@@@@@@@@@@@@@@@@@@@@@@@@@@@@@@@@@@@@@@@@@@@@@@@@@@@@@@@@@@@@@@@@@@@@@@@@@@@
!@@@ REMOVE TRACERS MODIFICATION (bmy, 6/30/16)
!@@@
      REAL(fp) :: Spc_temp(IIPAR,JJPAR,LLPAR,State_Chm%nAdvect)
!@@@@@@@@@@@@@@@@@@@@@@@@@@@@@@@@@@@@@@@@@@@@@@@@@@@@@@@@@@@@@@@@@@@@@@@@@@@@@@

      !=================================================================
      ! (1)  I n i t i a l i z e   V a r i a b l e s
      !=================================================================

      ! Is this a mercury simulation?
      IS_Hg = ITS_A_MERCURY_SIM

      ! Initialize pointers
      Spc     => NULL()
      SpcInfo => NULL()

      ! Convert tracer concentration from mixing ratio (kg/kg dry air) to
      ! mass per unit area (kg/m2) for wet deposition since computation is
      ! done per column (ewl, 9/8/15)
      CALL Convert_KgKgDry_to_Kgm2( am_I_Root, Input_Opt,
     &                              State_Met, State_Chm, RC )
      IF ( RC /= GIGC_SUCCESS ) THEN
         CALL GIGC_Error('Unit conversion error', RC, 
     &                      'WETDEP_MERRA in wetscav_mod.F')
         RETURN
      ENDIF  

!@@@@@@@@@@@@@@@@@@@@@@@@@@@@@@@@@@@@@@@@@@@@@@@@@@@@@@@@@@@@@@@@@@@@@@@@@@@@@@
!@@@ REMOVE TRACERS MODIFICATION (bmy, 6/30/16)
!@@@ Need to force State_Chm%Species = State_Chm%Tracers during development
!@@@ This can be removed later once State_Chm%Tracers is removed everywhere
!@@@
      ! Number of advected species
      nAdvect = State_Chm%nAdvect

      ! Force State_Chm%SPECIES = State_Chm%TRACERS for testing  
      DO NA = 1, nAdvect
         N                          = State_Chm%Map_Advect(NA)
         Spc_temp(:,:,:,NA)         = State_Chm%Species(:,:,:,N)
         State_Chm%Species(:,:,:,N) = State_Chm%Tracers(:,:,:,N)
      ENDDO
!@@@@@@@@@@@@@@@@@@@@@@@@@@@@@@@@@@@@@@@@@@@@@@@@@@@@@@@@@@@@@@@@@@@@@@@@@@@@@@

      ! Dynamic timestep [s]
      DT  = GET_TS_DYN() * 60e+0_fp
      
      ! Select index for diagnostic arrays -- will archive either
      ! large-scale or convective rainout/washout fractions
      IF ( LS ) THEN
         IDX = 1
      ELSE
         IDX = 2
      ENDIF

      !=================================================================
      ! (2)  L o o p   O v e r   (I, J)   S u r f a c e   B o x e s
      !=================================================================
!$OMP PARALLEL DO
!$OMP+DEFAULT( SHARED )
!$OMP+PRIVATE( I,           J,          FTOP,        L          )    
!$OMP+PRIVATE( NW,          ERRMSG,     F,           F_PRIME    )
!$OMP+PRIVATE( F_RAINOUT,   F_WASHOUT,  K_RAIN,      Q          )       
!$OMP+PRIVATE( QDOWN,       IS_RAINOUT, IS_WASHOUT,  N          ) 
!$OMP+PRIVATE( DEP_HG,      SpcInfo,    Hg_Cat                  )
!$OMP+SCHEDULE( DYNAMIC )   
      DO J = 1, JJPAR
      DO I = 1, IIPAR

         ! Don't do wetdep in nested-grid buffer zone (lzh, 4/1/15)
         IF ( Input_Opt%ITS_A_NESTED_GRID ) THEN
           IF ( J <=          Input_Opt%NESTED_J0W ) CYCLE
           IF ( J >   JJPAR - Input_Opt%NESTED_J0E ) CYCLE
           IF ( I <=          Input_Opt%NESTED_I0W ) CYCLE
           IF ( I >   IIPAR - Input_Opt%NESTED_I0E ) CYCLE
        ENDIF

         ! Zero FTOP
         FTOP = 0e+0_fp

         ! Zero accumulator array
         DO L  = 1, LLPAR
         DO NW = 1, NSOL
            DSpc(NW,L,I,J) = 0e+0_fp
         ENDDO
         ENDDO

         !==============================================================
         ! (3)  R a i n o u t   F r o m   T o p   L a y e r  (L = LLPAR) 
         !==============================================================

         ! Zero variables for this level
         ERRMSG      = 'RAINOUT: Top of atm'
         F           = 0e+0_fp
         F_PRIME     = 0e+0_fp
         F_RAINOUT   = 0e+0_fp      
         F_WASHOUT   = 0e+0_fp      
         K_RAIN      = 0e+0_fp
         Q           = 0e+0_fp     

         ! Start at the top of the atmosphere
         L = LLPAR

         ! If precip forms at (I,J,L), assume it all rains out
         IF ( QQ(L,I,J) > 0e+0_fp ) THEN

            ! Q is the new precip that is forming within grid box (I,J,L)
            Q = QQ(L,I,J)

            ! Compute K_RAIN and F_RAINOUT for large-scale 
            ! precipitation (cf. Eqs. 11-13, Jacob et al, 2000) 
            K_RAIN  = LS_K_RAIN( Q )
            F_RAINOUT = LS_F_PRIME( Q, K_RAIN )
            
            ! Set F = F_RAINOUT, since there is no FTOP at L = LLPAR
            F = F_RAINOUT

            ! Only compute rainout if F > 0. 
            ! This helps to eliminate unnecessary CPU cycles.
            IF ( F > 0e+0_fp ) THEN 
               CALL DO_RAINOUT_ONLY( am_I_Root, LS,        I, J, L,         
     &                               IDX,       ERRMSG,    F,    
     &                               K_RAIN,    DT,        DSpc,   
     &                               Input_Opt, State_Met, State_Chm,   
     &                               RC                              )
            ENDIF

            ! Save FTOP for the next lower level 
            FTOP = F

         ENDIF         

         !==============================================================
         ! (4)  R a i n o u t   a n d   W a s h o u t 
         !      i n   t h e   M i d d l e   L e v e l s
         !==============================================================
         DO L = LLPAR-1, 2, -1

            ! Zero variables for each level
            F           = 0e+0_fp
            F_PRIME     = 0e+0_fp
            F_RAINOUT   = 0e+0_fp 
            F_WASHOUT   = 0e+0_fp 
            K_RAIN      = 0e+0_fp
            Q           = 0e+0_fp
            QDOWN       = 0e+0_fp

            ! If there is new precip forming w/in the grid box ...
            IF ( QQ(L,I,J) > 0e+0_fp ) THEN

               ! Compute K_RAIN and F_RAINOUT for large-scale 
               ! precipitation (cf. Eqs. 11-13, Jacob et al, 2000) 
               ! F_RAINOUT is the fraction of grid box (I,J,L) 
               ! experiencing rainout.
               K_RAIN  = LS_K_RAIN( QQ(L,I,J) )
               F_PRIME = LS_F_PRIME( QQ(L,I,J), K_RAIN )
               
            ELSE
               
               F_PRIME = 0e+0_fp
 
            ENDIF

            ! The following block implements Qiaoqiao's changes
            ! Calculate the fractional areas subjected to rainout and
            ! washout. If PDOWN = 0, then all dissolved tracer returns
            ! to the atmosphere. (cdh, 7/13/10)
            IF ( PDOWN(L,I,J) > 0e+0_fp ) THEN
               F_RAINOUT = F_PRIME
               ! Washout occurs where there is no rainout
               F_WASHOUT = MAX( FTOP - F_RAINOUT, 0e+0_fp )
            ELSE
               F_RAINOUT = 0e+0_fp
               F_WASHOUT = 0e+0_fp
            ENDIF


            IF ( F_WASHOUT > 0e+0_fp ) THEN    

               ! QDOWN is the precip leaving thru the bottom of box (I,J,L)
               ! Q     is the new precip that is forming within box (I,J,L)
               QDOWN = PDOWN(L,I,J)
               Q     = QQ(L,I,J)

               !  Define PDOWN and p
               IF ( F_RAINOUT > 0e+0_fp ) THEN

                  ! The precipitation causing washout 
                  ! is the precip entering thru the top
                  QDOWN = PDOWN(L+1,I,J)            
                            
                  ! The amount of precipitating water entering from above 
                  ! which evaporates. If there is rainout (new precip
                  ! forming) then we have no way to estimate this, so assume
                  ! zero for now. Consequently there will be no resuspended
                  ! aerosol.
                  Q = 0e+0_fp
               ENDIF

            ENDIF 

            !-----------------------------------------------------------
            ! Determine if we have the following conditions:
            !
            ! (a) Rainout 
            ! (b) Washout 
            !
            ! Note that rainout and washout can happen in the same 
            ! grid box.
            !-----------------------------------------------------------

            ! If a non-zero fraction of the grid box is 
            ! experiencing rainout...
            IS_RAINOUT = ( F_RAINOUT > 0e+0_fp )

            ! If a non-zero fraction of the grid box is 
            ! experiencing washout...
            IS_WASHOUT = ( F_WASHOUT > 0e+0_fp )

            IF ( IS_RAINOUT ) THEN

               !--------------------------------------------------------
               ! RAINOUT 
               !--------------------------------------------------------

               ! Error msg for stdout
               ERRMSG = 'RAINOUT'

               ! Do rainout if we meet the above criteria
               CALL DO_RAINOUT_ONLY( am_I_Root, LS,        I, J, L,         
     &                               IDX,       ERRMSG,    F_RAINOUT, 
     &                               K_RAIN,    DT,        DSpc,   
     &                               Input_Opt, State_Met, State_Chm,   
     &                               RC                              )
            ENDIF  

            IF ( IS_WASHOUT ) THEN 

               !--------------------------------------------------------
               ! WASHOUT ONLY
               !--------------------------------------------------------

               ! Error msg for stdout
               ERRMSG = 'WASHOUT'

               ! Do the washout
               CALL DO_WASHOUT_ONLY( am_I_Root, LS,        I, J, L,    
     &                               IDX,       ERRMSG,    QDOWN,     
     &                               Q,         F_WASHOUT, F_RAINOUT, 
     &                               DT,        PDOWN,     DSpc,      
     &                               Input_Opt, State_Met, State_Chm, 
     &                               RC                              )

            ENDIF

            !===========================================================
            ! (6)  N o   D o w n w a r d   P r e c i p i t a t i o n 
            !
            ! If there is no precipitation leaving grid box (I,J,L), 
            ! then  set F, the effective area of precipitation in grid 
            ! box (I,J,L), to zero.
            !
            ! Also, all of the previously rained-out tracer that is now 
            ! coming down from grid box (I,J,L+1) will evaporate and 
            ! re-enter the atmosphere in the gas phase in grid box 
            ! (I,J,L).  This is called "resuspension".
            !===========================================================

            ! Check if there is precip entering grid box, but not
            ! leaving grid box
            IF ( F_WASHOUT == 0e+0_fp .and. F_RAINOUT == 0e+0_fp ) THEN

               ! No precipitation at grid box (I,J,L), thus F = 0
               F = 0e+0_fp
              
               ! Error message
               ERRMSG = 'RESUSPENSION in middle levels'

               ! Re-evaporate all of the rain
               CALL DO_COMPLETE_REEVAP( am_I_Root, LS,        I, J, L,         
     &                                  IDX,       ERRMSG,    DT,
     &                                  DSpc,      Input_Opt, State_Met, 
     &                                  State_Chm, RC       )
            ENDIF 

            ! Save FTOP for next level
            FTOP = F_RAINOUT + F_WASHOUT

         ENDDO               

         !==============================================================
         ! (7)  W a s h o u t   i n   L e v e l   1
         !==============================================================

         ! Zero variables for this level
         ERRMSG  = 'WASHOUT: at surface'
         F       = 0e+0_fp
         F_PRIME = 0e+0_fp
         K_RAIN  = 0e+0_fp
         Q       = 0e+0_fp
         QDOWN   = 0e+0_fp
         
         ! We are at the surface, set L = 1
         L = 1

         ! Washout at level 1 criteria
         IF ( PDOWN(L+1,I,J) > 0e+0_fp ) THEN

            ! QDOWN is the precip leaving thru the bottom of box (I,J,L+1)
            QDOWN = PDOWN(L+1,I,J)

            ! Since no precipitation is forming within grid box (I,J,L),
            ! F' = 0, and F = MAX( F', FTOP ) reduces to F = FTOP.
            F = FTOP

            ! Only compute washout if F > 0.
            IF ( F > 0e+0_fp ) THEN
               CALL DO_WASHOUT_AT_SFC( am_I_Root, LS,        I, J, L,
     &                                 IDX,       ERRMSG,    QDOWN,     
     &                                 F,         DT,        DSpc,      
     &                                 Input_Opt, State_Met, State_Chm, 
     &                                 RC                              )

            ENDIF    
         ENDIF

         !==============================================================
         ! (8)  M e r c u r y   S i m u l a t i o n   O n l y 
         !
         ! For the mercury simulation, we need to archive the amt of 
         ! Hg2 [kg] that is scavenged out of the column.  Also applies
         ! to the tagged Hg simulation.
         !
         ! NOTES:
         ! (a) Now moved outside the loop above for clarity and to 
         !      fix a bug where HgP scavenging was not recorded. 
         ! (b) The values of DSpc in the first layer accumulates all 
         !      scavenging and washout in the column
         ! (c) Updates from cdh. (ccc, 5/17/10)
         !==============================================================
         IF ( IS_Hg ) THEN

            ! Loop over soluble tracers and/or aerosol tracers
            DO NW = 1, State_Chm%NWetDep

               ! Get the species index from the wetdep index
               N       = State_Chm%Map_WetDep(NW)

               ! Amount of Hg wet-deposited out of the column
               DEP_HG  = DSpc(NW,1,I,J)

               ! Point to the Species Database entry for tracer N
               SpcInfo => State_Chm%SpcData(N)%Info

               ! Check if it is a gaseous Hg2 tag
               IF ( SpcInfo%Is_Hg2 ) THEN
                  
                  ! Get the category # for this Hg2 tracer
                  Hg_Cat = SpcInfo%Hg_Cat

                  ! Archive wet-deposited Hg2
                  CALL ADD_Hg2_WD      ( I, J, Hg_Cat, DEP_HG    )
                  CALL ADD_Hg2_SNOWPACK( I, J, Hg_Cat, DEP_HG, 
     &                                                 State_Met )

               ! Check if it is a HgP tag
               ELSE IF ( SpcInfo%Is_HgP ) THEN
                  
                  ! Get the category # for this HgP tracer
                  Hg_Cat = SpcInfo%Hg_Cat

                  ! Archive wet-deposited HgP
                  CALL ADD_HgP_WD      ( I, J, Hg_Cat, DEP_HG    )
                  CALL ADD_Hg2_SNOWPACK( I, J, Hg_Cat, DEP_HG, 
     &                                                 State_Met )
                  
               ENDIF

               ! Free pointer
               SpcInfo => NULL()
            ENDDO
            
         ENDIF
         
      ENDDO	
      ENDDO	
!$OMP END PARALLEL DO

!@@@@@@@@@@@@@@@@@@@@@@@@@@@@@@@@@@@@@@@@@@@@@@@@@@@@@@@@@@@@@@@@@@@@@@@@@@@@@@
!@@@ REMOVE TRACERS MODIFICATION (bmy, 6/30/16)
!@@@ Need to restore State_Chm%TRACERS = State_Chm%SPECIES for testing 
!@@@
      DO NA = 1, nAdvect
         N                          = State_Chm%Map_Advect(NA)
         State_Chm%Tracers(:,:,:,N) = State_Chm%Species(:,:,:,N)

         ! Restore State_Chm%SPECIES to its original values
         State_Chm%Species(:,:,:,N) = Spc_temp(:,:,:,NA)
      ENDDO
!@@@@@@@@@@@@@@@@@@@@@@@@@@@@@@@@@@@@@@@@@@@@@@@@@@@@@@@@@@@@@@@@@@@@@@@@@@@@@@

      ! Convert tracer concentration back to kg/kg dry air (ewl, 9/8/15)
      CALL Convert_Kgm2_to_KgKgDry( am_I_Root, Input_Opt,
     &                              State_Met, State_Chm, RC )
      IF ( RC /= GIGC_SUCCESS ) THEN
         CALL GIGC_Error('Unit conversion error', RC, 
     &                      'WETDEP_MERRA in wetscav_mod.F')
         RETURN
      ENDIF  

!      ! Free pointer
!      Spc => NULL()

      END SUBROUTINE WETDEP_MERRA
!EOC
!------------------------------------------------------------------------------
!                  GEOS-Chem Global Chemical Transport Model                  !
!------------------------------------------------------------------------------
!BOP
!
! !IROUTINE: ls_k_rain
!
! !DESCRIPTION: Function LS\_K\_RAIN computes K\_RAIN, the first order 
!  rainout rate constant for large-scale (a.k.a. stratiform) precipitation.
!\\
!\\
! !INTERFACE:
!
      FUNCTION LS_K_RAIN( Q ) RESULT( K_RAIN )
!
! !INPUT PARAMETERS: 
!
      REAL(fp), INTENT(IN) :: Q        ! Rate of precipitation formation 
                                       !  [cm3 H2O/cm3 air/s]
!
! !RETURN VALUE:
!
      REAL(fp)             :: K_RAIN   ! 1st order rainout rate constant [1/s]
!
! !REVISION HISTORY: 
!  18 Mar 2004 - R. Yantosca - Initial version
!  (1 ) Now made into a MODULE routine since we cannot call internal routines
!        from w/in a parallel loop.  Updated comments. (bmy, 3/18/04)
!  16 Sep 2010 - R. Yantosca - Added ProTeX headers
!  23 Oct 2015 - R. Yantosca - Now use parameter COND_WATER_CONTENT
!EOP
!------------------------------------------------------------------------------
!BOC
      !==================================================================
      ! LS_K_RAIN begins here!
      !==================================================================

      ! Compute rainout rate constant K in s^-1 (Eq. 12, Jacob et al, 2000).
      ! (1) 1.0d-4             = K_MIN, a minimum value for K_RAIN
      ! (2) COND_WATER_CONTENT = L + W [cm3/cm3], the condensed water
      !                          content (liquid + ice)  in the cloud, 
      !                          (cf. Jacob et al 2000, Eq. 12)
      K_RAIN = 1.0e-4_fp + ( Q / COND_WATER_CONTENT )
      
      END FUNCTION LS_K_RAIN
!EOC
!------------------------------------------------------------------------------
!                  GEOS-Chem Global Chemical Transport Model                  !
!------------------------------------------------------------------------------
!BOP
!
! !IROUTINE: ls_f_prime
!
! !DESCRIPTION: Function LS\_F\_PRIME computes F', the fraction of the 
!  grid box that is precipitating during large scale (a.k.a. stratiform) 
!  precipitation.
!\\
!\\
! !INTERFACE:
!
      FUNCTION LS_F_PRIME( Q, K_RAIN ) RESULT( F_PRIME )
!
! !INPUT PARAMETERS: 
!
      REAL(fp), INTENT(IN) :: Q        ! Rate of precipitation formation 
                                       !  [cm3 H2O/cm3 air/s]
      REAL(fp), INTENT(IN) :: K_RAIN   ! 1st order rainout rate constant [1/s]
!
! !REMARKS:
! 
      REAL(fp)             :: F_PRIME  ! Fraction of grid box undergoing 
                                       !  large-scale precipitation [unitless]
! 
! !REVISION HISTORY: 
!  18 Mar 2004 - R. Yantosca - Initial version
!  (1 ) Now made into a MODULE routine since we cannot call internal routines
!        from w/in a parallel loop.  Updated comments. (bmy, 3/18/04)
!  16 Sep 2010 - R. Yantosca - Added ProTeX headers
!  23 Oct 2015 - R. Yantosca - Now use COND_WATER_CONTENT parameter
!EOP
!------------------------------------------------------------------------------
!BOC
      !=================================================================
      ! LS_F_PRIME begins here!
      !=================================================================

      ! Compute F', the area of the grid box undergoing precipitation
      ! COND_WATER_CONTENT = L + W [cm3/cm3], the condensed water
      !                      content (liquid + ice)  in the cloud 
      !                      (cf. Jacob et al 2000, Eq. 12)
      F_PRIME = Q / ( K_RAIN * COND_WATER_CONTENT )

      END FUNCTION LS_F_PRIME
!EOC
!------------------------------------------------------------------------------
!                  GEOS-Chem Global Chemical Transport Model                  !
!------------------------------------------------------------------------------
!BOP
!
! !IROUTINE: conv_f_prime
!
! !DESCRIPTION: Function CONV\_F\_PRIME computes F', the fraction of the 
!  grid box that is precipitating during convective precipitation.
!\\
!\\
! !INTERFACE:
!
      FUNCTION CONV_F_PRIME( Q, K_RAIN, DT ) RESULT( F_PRIME )
!
! !INPUT PARAMETERS: 
!
      REAL(fp), INTENT(IN) :: Q         ! Rate of precipitation formation 
                                      !  [cm3 H2O/cm3 air/s]
      REAL(fp), INTENT(IN) :: K_RAIN    ! 1st order rainout rate constant [1/s]
      REAL(fp), INTENT(IN) :: DT        ! Wet deposition timestep [s]
!
! !RETURN VALUE:
!
      REAL(fp)             :: F_PRIME   ! Frac. of grid box undergoing
                                      !  convective precipitation [unitless]
! 
! !REVISION HISTORY: 
!  18 Mar 2004 - R. Yantosca - Initial version
!  (1 ) Now made into a MODULE routine since we cannot call internal routines
!        from w/in a parallel loop.  Updated comments. (bmy, 3/18/04)
!  16 Sep 2010 - R. Yantosca - Added ProTeX headers
!EOP
!------------------------------------------------------------------------------
!BOC
!
! !LOCAL VARIABLES:
!
      REAL(fp) :: TIME

      !=================================================================
      ! CONV_F_PRIME begins here!
      !=================================================================
      
      ! Assume the rainout event happens in 30 minutes (1800 s)
      ! Compute the minimum of DT / 1800s and 1.0
      TIME = MIN( DT / 1800e+0_fp, 1e+0_fp )

      ! Compute F' for convective precipitation (Eq. 13, Jacob et al, 2000)
      ! 0.3  = FMAX, the maximum value of F' for convective precip
      ! 2d-6 = L + W, the condensed water content [cm3 H2O/cm3 air]
      F_PRIME = ( 0.3e+0_fp * Q * TIME ) / 
     &          ( ( Q * TIME ) + ( 0.3e+0_fp * K_RAIN * 2e-6_fp ) )

      END FUNCTION CONV_F_PRIME
!EOC
!------------------------------------------------------------------------------
!                  GEOS-Chem Global Chemical Transport Model                  !
!------------------------------------------------------------------------------
!BOP
!
! !IROUTINE: do_rainout_only
!
! !DESCRIPTION: Subroutine DO\_RAINOUT\_ONLY removes tracer by rainout.
!\\
!\\
! !INTERFACE:
!
      SUBROUTINE DO_RAINOUT_ONLY( am_I_Root, LS,        I, J, L,
     &                            IDX,       ERRMSG,    F_RAINOUT, 
     &                            K_RAIN,    DT,        DSpc,   
     &                            Input_Opt, State_Met, State_Chm,   
     &                            RC                              )
!
! !USES:
!
      USE CMN_DIAG_MOD                                 ! Diagnostic flags
      USE CMN_SIZE_MOD                                 ! Size parameters
      USE DIAG_MOD,           ONLY : AD16              ! ND16 diag array
      USE DIAG_MOD,           ONLY : AD17              ! ND17 diag array
#if defined( BPCH_DIAG )
      USE DIAG_MOD,           ONLY : AD39              ! ND39 diag array
#endif
      USE DIAG_MOD,           ONLY : CT16              ! ND16 diag counter
      USE DIAG_MOD,           ONLY : CT17              ! ND17 diag counter
      USE ERROR_MOD,          ONLY : IT_IS_NAN         ! Test for NaN
      USE GET_NDEP_MOD,       ONLY : SOIL_WETDEP       ! Wet deposited species
      USE GIGC_Input_Opt_Mod, ONLY : OptInput          ! Input options type
      USE GIGC_State_Met_Mod, ONLY : MetState          ! Met State type
      USE GIGC_State_Chm_Mod, ONLY : ChmState          ! Chemistry State type
#if defined( TOMAS )
      USE TOMAS_MOD,          ONLY : IBINS, ICOMP, AQOXID
      USE TOMAS_MOD,          ONLY : GETFRACTION
      USE DIAG_MOD,           ONLY : AD05
#endif
!
! !INPUT PARAMETERS: 
!     
      LOGICAL,          INTENT(IN)    :: am_I_Root     ! Are we on root CPU?    
      LOGICAL,          INTENT(IN)    :: LS            ! =T denotes LS precip
      INTEGER,          INTENT(IN)    :: I             ! Longitude index
      INTEGER,          INTENT(IN)    :: J             ! Latitude index
      INTEGER,          INTENT(IN)    :: L             ! Level index
      INTEGER,          INTENT(IN)    :: IDX           ! ND38 index
      REAL(fp),         INTENT(IN)    :: F_RAINOUT     ! Fraction of grid box 
                                                       !  undergoing rainout
      REAL(fp),         INTENT(IN)    :: K_RAIN        ! Rainout constant
      REAL(fp),         INTENT(IN)    :: DT            ! Rainout timestep [s]
      CHARACTER(LEN=*), INTENT(IN)    :: ERRMSG        ! Error message
      TYPE(OptInput),   INTENT(IN)    :: Input_Opt     ! Input options
      TYPE(MetState),   INTENT(IN)    :: State_Met     ! Met State object
!
! !INPUT/OUTPUT PARAMETERS: 
!
      REAL(fp),         INTENT(INOUT) :: DSpc(:,:,:,:) ! Accumulator array [kg]
      TYPE(ChmState),   INTENT(INOUT) :: State_Chm     ! Chemistry State object
! !OUTPUT PARAMETERS:
!
      INTEGER,          INTENT(OUT)   :: RC            ! Success or failure?    
! 
! !REMARKS:
!  The modifications for the MERRA met fields require calling this same 
!  sequence of code more than once.  The expedient solution was to just move
!  the relevant code into this subroutine.
!                                                                             .
!  An IF statement in WETDEP decides if this rainout is to be done (and thus
!  if this routine will be called.  The criteria for rainout is:
!                                                                             .
!  FOR MERRA MET FIELDS: 
!     There is rainout if there is new precip formation in the grid box 
!     (i.e. DQRLSAN(I,J,L) > 0) and the fraction of the grid box experiencing 
!     rainout (i.e. F_RAINOUT) is greater than or equal to the fraction of 
!     the grid box directly overhead experiencing precip (i.e. FTOP).
!        -- Helen Amos (9/10/10)
!                                                                             .
!  FOR ALL OTHER MET FIELDS:
!     We use a simple test: if the rainout fraction in this grid box 
!     (i.e. F_RAINOUT) is nonzero, do rainout.  Don't compare to the grid 
!     box immediately above us (i.e. FTOP).
!
! !REVISION HISTORY: 
!  16 Sep 2010 - R. Yantosca - Initial version
!  25 Aug 2014 - M. Sulprizio- Now accept Input_Opt as an argument
!  22 Sep 2015 - E. Lundgren - Input STT is now in kg/m2 (prev kg)
!  24 Sep 2015 - E. Lundgren - Now pass am_I_Root and RC as arguments 
!  29 Sep 2015 - E. Lundgren - Now pass State_Chm as argument and use 
!                              local pointer for STT array [kg/m2] 
!  30 Jun 2016 - R. Yantosca - Replace STT with Spc and DSTT with DSpc
!  05 Jul 2016 - R. Yantosca - Now replace IDWETD with State_Chm%Map_WetDep
!EOP
!------------------------------------------------------------------------------
!BOC
!
! !LOCAL VARIABLES:
!
      INTEGER           :: N,        NW
      REAL(fp)          :: RAINFRAC, WETLOSS

      ! Pointers
      REAL(fp), POINTER :: Spc(:,:,:,:)

#if defined( TOMAS )
      ! Scavenging fraction of 30-bin aerosols (win, 7/16/09)
      REAL(fp)          :: TOM_SC_FRACTION(IBINS)
      REAL(fp)          :: SOLFRAC, XFRAC
#endif

      !=================================================================
      ! DO_RAINOUT_ONLY begins here!
      !=================================================================

      ! Point to the chemical species array [kg/m2]
      Spc => State_Chm%Species

      ! ND16 diagnostic...save F 
      IF ( ND16 > 0 .and. L <= LD16 ) THEN
         AD16(I,J,L,IDX) = AD16(I,J,L,IDX) + F_RAINOUT
         CT16(I,J,L,IDX) = CT16(I,J,L,IDX) + 1 
      ENDIF

      ! ND17 diagnostic...increment counter
      IF ( ND17 > 0 .and. L <= LD17 ) THEN
         CT17(I,J,L,IDX) = CT17(I,J,L,IDX) + 1
      ENDIF

      !-----------------------------------------------------------------
      ! Loop over all wet deposition species
      !-----------------------------------------------------------------
      DO NW = 1, State_Chm%nWetDep

         ! Get the wetdep ID from the species ID
         N = State_Chm%Map_WetDep(NW)
                  
         ! Call subroutine RAINOUT to comptue the fraction
         ! of tracer lost to rainout in grid box (I,J,L) 
         CALL RAINOUT( I, J, L, N, K_RAIN, DT, F_RAINOUT, RAINFRAC,
     &                 Input_Opt, State_Met, State_Chm )


#if defined( TOMAS )
         IF ( id_NK1 > 0 ) THEN
            IF ( N >= id_NK1 .and. N < id_NK1 + IBINS ) THEN  

               CALL GETFRACTION( I, J, L, N, LS, State_Met, XFRAC, 
     &                           SOLFRAC, State_Chm )
 
               RAINFRAC = RAINFRAC * XFRAC * SOLFRAC
             ELSE IF ( N >= id_SF1             .and. 
     &                 N <  id_DUST1 + IBINS ) THEN

               CALL GETFRACTION( I, J, L, N, LS, State_Met, XFRAC,  
     &                           SOLFRAC, State_Chm ) 

               RAINFRAC = RAINFRAC * XFRAC
             ENDIF
          ENDIF
#endif
         ! WETLOSS is the amount of tracer in grid box per unit area
         ! (I,J,L) that is lost to rainout [kg/m2]
         WETLOSS = Spc(I,J,L,N) * RAINFRAC

         ! Subtract the rainout loss in grid box (I,J,L) from Spc [kg/m2]
         Spc(I,J,L,N) = Spc(I,J,L,N) - WETLOSS

         IF ( L == LLPAR ) THEN
           
            ! DSpc is an accumulator array for rained-out tracers.  
            ! The tracers in DSpc are in the liquid phase and will 
            ! precipitate to the levels below until a washout occurs.
            ! Initialize DSpc at (I,J,L=LLPAR) with WETLOSS.
            DSpc(NW,L,I,J) = WETLOSS

         ELSE
                                 
            ! Add to DSpc the tracer lost to rainout in grid box        
            ! (I,J,L) plus the tracer lost to rainout from grid box 
            ! (I,J,L+1), which has by now precipitated down into 
            ! grid box (I,J,L).  DSpc will continue to accumulate 
            ! rained out tracer in this manner until a washout 
            ! event occurs.
            DSpc(NW,L,I,J) = DSpc(NW,L+1,I,J) + WETLOSS

         ENDIF

         !--------------------------------------------------------------
         ! Archive diagnostics for each tracer
         !--------------------------------------------------------------

         ! ND17 diagnostic...rainout fractions [unitless]
         IF ( ND17 > 0 .and. L <= LD17 ) THEN
            AD17(I,J,L,NW,IDX) = 
     &           AD17(I,J,L,NW,IDX) + RAINFRAC / F_RAINOUT
         ENDIF

#if defined( BPCH_DIAG )
         ! ND39 diag -- save rainout losses in [kg/s] 
         ! NOTE: eventually change this to kg/m2/s (ewl, 11/16/15)
         ! Add LGTMM in condition for AD39 (ccc, 11/18/09)
         IF ( ( ND39 > 0 .or. LGTMM ) .and. L <= LD39 ) THEN
            AD39(I,J,L,NW) = AD39(I,J,L,NW) + WETLOSS / DT
     &                       * State_Met%AREA_M2(I,J,1)
         ENDIF
#endif

         ! Archive wet loss in kg/m2/s
         IF ( LSOILNOX ) THEN
            CALL SOIL_WETDEP ( I, J, L, N, WETLOSS / DT )
         ENDIF


         !--------------------------------------------------------------
         ! Error checks
         !--------------------------------------------------------------
         IF ( IT_IS_NAN( Spc(I,J,L,N) )   .or.
     &        Spc(I,J,L,N)   < 0e+0_fp        .or.
     &        DSpc(NW,L,I,J) < 0e+0_fp      ) THEN

            ! Print error message and stop simulaton
            CALL SAFETY( I, J, L, N, ERRMSG,
     &                   LS          = LS,             
     &                   PDOWN       = PDOWN(L,I,J),  
     &                   QQ          = QQ(L,I,J),      
     &                   ALPHA       = 0e+0_fp,       
     &                   ALPHA2      = 0e+0_fp,         
     &                   RAINFRAC    = RAINFRAC,     
     &                   WASHFRAC    = 0e+0_fp, 
     &                   MASS_WASH   = 0e+0_fp,
     &                   MASS_NOWASH = 0e+0_fp,
     &                   WETLOSS     = WETLOSS,
     &                   GAINED      = 0e+0_fp,         
     &                   LOST        = 0e+0_fp,         
     &                   DSpc        = DSpc(NW,:,I,J), 
     &                   Spc         = Spc(I,J,:,N)     )
         ENDIF
      ENDDO

      ! Free pointer
      Spc => NULL()

      END SUBROUTINE DO_RAINOUT_ONLY
!EOC
!------------------------------------------------------------------------------
!                  GEOS-Chem Global Chemical Transport Model                  !
!------------------------------------------------------------------------------
!BOP
!
! !IROUTINE: do_washout_only
!
! !DESCRIPTION: Subroutine DO\_WASHOUT\_ONLY removes tracer by washout.
!\\
!\\
!  The modifications for the MERRA met fields require calling this same 
!  sequence of code more than once.  The expedient solution was to just move
!  the relevant code into this this subroutine.
!\\
!\\
! !INTERFACE:
!
      SUBROUTINE DO_WASHOUT_ONLY( am_I_Root, LS,        I, J, L, 
     &                            IDX,       ERRMSG,    QDOWN,   
     &                            Q,         F_WASHOUT, F_RAINOUT, 
     &                            DT,        PDOWN,     DSpc,      
     &                            Input_Opt, State_Met, State_Chm, 
     &                            RC,        REEVAP               )
!
! !USES:
!
      USE CMN_DIAG_MOD                                 ! Diagnostic flags
      USE CMN_SIZE_MOD                                 ! Size parameters
      USE GIGC_ErrCode_Mod
      USE DIAG_MOD,           ONLY : AD16              ! ND16 diag array
      USE DIAG_MOD,           ONLY : AD17              ! ND17 diag array
      USE DIAG_MOD,           ONLY : AD18              ! ND18 diag array
#if defined( BPCH_DIAG )
      USE DIAG_MOD,           ONLY : AD39              ! ND39 diag array
#endif
      USE DIAG_MOD,           ONLY : CT16              ! ND16 diag counter
      USE DIAG_MOD,           ONLY : CT17              ! ND17 diag counter
      USE DIAG_MOD,           ONLY : CT18              ! ND18 diag counter
      USE ERROR_MOD
      USE GET_NDEP_MOD,       ONLY : SOIL_WETDEP       ! Wet deposited species
      USE GIGC_Input_Opt_Mod, ONLY : OptInput          ! Input options
      USE GIGC_State_Chm_Mod, ONLY : ChmState          ! Chemistry State object
      USE GIGC_State_Met_Mod, ONLY : MetState          ! Met State object
#if defined( TOMAS )
      USE TOMAS_MOD,          ONLY : IBINS, ICOMP, AQOXID
      USE DIAG_MOD,           ONLY : AD05
#endif
!
! !INPUT PARAMETERS: 
!
      LOGICAL,          INTENT(IN)    :: am_I_Root    ! Are we on the root CPU?  
      LOGICAL,OPTIONAL, INTENT(IN)    :: REEVAP       ! Do re-evaporation?
      LOGICAL,          INTENT(IN)    :: LS           ! =T denotes LS precip
      INTEGER,          INTENT(IN)    :: I            ! Longitude index
      INTEGER,          INTENT(IN)    :: J            ! Latitude index
      INTEGER,          INTENT(IN)    :: L            ! Level index
      INTEGER,          INTENT(IN)    :: IDX          ! ND38 index
      CHARACTER(LEN=*), INTENT(IN)    :: ERRMSG       ! Error message
      REAL(fp),         INTENT(IN)    :: QDOWN        ! Precip leaving thru
                                                      !  bottom of box (I,J,L)
      REAL(fp),         INTENT(IN)    :: Q            ! New precip forming
                                                      !  in box (I,J,L)
      REAL(fp),         INTENT(IN)    :: F_WASHOUT    ! Fraction of grid box 
                                                      !  undergoing washout
      REAL(fp),         INTENT(IN)    :: F_RAINOUT    ! Fraction of grid box 
                                                      !  undergoing rainout
      REAL(fp),         INTENT(IN)    :: DT           ! Rainout timestep [s]
      REAL(fp),         INTENT(IN)    :: PDOWN(:,:,:) ! Precip 
      TYPE(OptInput),   INTENT(IN)    :: Input_Opt    ! Input options
      TYPE(MetState),   INTENT(IN)    :: State_Met    ! Met State object
!
! !INPUT/OUTPUT PARAMETERS: 
!
      REAL(fp),         INTENT(INOUT) :: DSpc(:,:,:,:) ! Accumulator array 
                                                       ! [kg/m2]
      TYPE(ChmState),   INTENT(INOUT) :: State_Chm     ! Chemistry State object
!
! !OUTPUT PARAMETERS:
!
      INTEGER,          INTENT(OUT)   :: RC          ! Success or failure?
! 
! !REMARKS:
!  A fraction ALPHA of the raindrops falling down from grid 
!  box (I,J,L+1) to grid box (I,J,L) will evaporate along the 
!  way.  ALPHA is given by:
!   
!             precip leaving (I,J,L+1) - precip leaving (I,J,L)
!   ALPHA = ---------------------------------------------------
!                      precip leaving (I,J,L+1)
! 
! 
!                     -QQ(L,I,J) * DZ(I,J,L)
!         =         --------------------------
!                         PDOWN(L+1,I,J)
! 
!  We assume that a fraction ALPHA2 = 0.5 * ALPHA of the 
!  previously rained-out aerosols and HNO3 coming down from 
!  level (I,J,L+1) will evaporate and re-enter the atmosphere 
!  in the gas phase in grid box (I,J,L).  This process is 
!  called "resuspension".  
! 
!  For non-aerosol species, the amount of previously rained 
!  out mass coming down from grid box (I,J,L+1) to grid box 
!  (I,J,L) is figured into the total mass available for 
!  washout in grid box (I,J,L).  We therefore do not have to
!  use the fraction ALPHA2 to compute the resuspension.
! 
!  NOTE from Hongyu Liu about ALPHA (hyl, 2/29/00)
!  =============================================================
!  If our QQ field was perfect, the evaporated amount in grid 
!  box (I,J,L) would be at most the total rain amount coming 
!  from above (i.e. PDOWN(I,J,L+1) ). But this is not true for 
!  the MOISTQ field we are using.  Sometimes the evaporation in 
!  grid box (I,J,L) can be more than the rain amount from above.  
!  The reason is our "evaporation" also includes the effect of 
!  cloud detrainment.  For now we cannot find a way to 
!  distinguish betweeen the two. We then decided to release 
!  aerosols in both the detrained air and the evaporated air. 
! 
!  Therefore, we should use this term in the numerator:
!  
!                 -QQ(I,J,L) * BXHEIGHT(I,J,L) 
! 
!  instead of the term:
!  
!                 PDOWN(L+1)-PDOWN(L)
! 
!  Recall that in make_qq.f we have restricted PDOWN to 
!  positive values, otherwise, QQ would be equal to 
!  PDOWN(L+1)-PDOWN(L).           
! 
!
! !REVISION HISTORY: 
!  16 Sep 2010 - R. Yantosca - Initial version
!  20 Sep 2010 - R. Yantosca - Update definition of ALPHA if we are doing
!                              partial re-evaporation.
!  28 Sep 2010 - H. Amos     - Now check for NaN's with function IT_IS_NAN
!  31 Dec 2010 - H. Amos     - new variable, TK, for temperature
!  26 May 2011 - R. Yantosca - Bug fix: Only apply the error trap for the
!                              condition WASHFRAC < 1d-3 for MERRA met
!  25 May 2011 - Q. Wang     - new variable, TF, for total precip fraction
!  25 May 2011 - Q. Wang     - Also pass F_RAINOUT via the arg list
!  25 May 2011 - Q. Wang     - Correct the washfrac to make sure that washout 
!                              is applied the area of F_washout instead of 
!                              total area of (F_washout+F_rainout)
!  27 May 2011 - R. Yantosca - Added comments, readjusted IF statements to 
!                              avoid floating-point problems
!  16 Aug 2011 - H. Amos     - Replace logical AER with KIN to emphasize that
!                              washout is either modeled as a kinetic process
!                              or an equilibrium process
!  09 Nov 2012 - M. Payer    - Replaced all met field arrays with State_Met
!                              derived type object
!  26 Sep 2013 - R. Yantosca - Renamed GEOS_57 Cpp switch to GEOS_FP
!  25 Aug 2014 - M. Sulprizio- Now accept Input_Opt as an argument
!  04 Feb 2015 - M. Sulprizio- Fix calculation of WETLOSS for non-aerosol 
!                              tracers (C. Friedman)
!  20 May 2015 - M. Sulprizio- Remove WASHFRAC < 1D-3 error trap for MERRA
!                              following recommendation by Viral Shah
!  04 Jun 2015 - E. Lundgren - Now accept am_I_Root and RC as arguments
!  22 Sep 2015 - E. Lundgren - Incoming tracer units are now [kg/m2]
!  29 Sep 2015 - E. Lundgren - Now use local pointer for STT array [kg/m2]
!  30 Jun 2016 - R. Yantosca - Replace STT with Spc and DSTT with DSpc
!  05 Jul 2016 - R. Yantosca - Replace IDWETD with State_Chm%Map_WetDep
!EOP
!------------------------------------------------------------------------------
!BOC
!
! !LOCAL VARIABLES:
!
      LOGICAL            :: KIN,       DO_REEVAP
      INTEGER            :: N,         NW
      REAL(fp)           :: ALPHA,     ALPHA2,      GAINED,   LOST
      REAL(fp)           :: MASS_WASH, MASS_NOWASH, WASHFRAC, WETLOSS
      REAL(fp)           :: TK,        TF  

      ! Pointers
      ! We need to define local array to hold tracer concentraiton values 
      ! from the Chemistry State (State_Chm) object [kg/m2] (ewl, 9/29/15)
      REAL(fp), POINTER  :: Spc(:,:,:,:)

#if defined( TOMAS )
      REAL(fp)           :: REEVAPSO2  !(win, 7/16/09)
      INTEGER            :: KMIN       !(win, 7/16/09)
      CHARACTER(LEN=255) :: MSG, LOC   !(ewl, 10/1/15)

#endif

      !=================================================================
      ! DO_WASHOUT_ONLY begins here!
      !=================================================================

      ! Assume success
      RC  =  GIGC_SUCCESS

      ! Point to the chemical species array [kg/m2]
      Spc => State_Chm%Species

      ! ND16 diagnostic...save F (fraction of grid box raining)
      IF ( ND16 > 0e+0_fp .and. L <= LD16 ) THEN
         AD16(I,J,L,IDX) = AD16(I,J,L,IDX) + F_WASHOUT
         CT16(I,J,L,IDX) = CT16(I,J,L,IDX) + 1
      ENDIF

      ! ND18 diagnostic...increment counter
      IF ( ND18 > 0 .and. L <= LD18 ) THEN
         CT18(I,J,L,IDX) = CT18(I,J,L,IDX) + 1
      ENDIF

      ! air temperature [K]
      TK  = State_Met%T(I,J,L)

      ! TOTAL precipitation fraction
      TF  = F_WASHOUT + F_RAINOUT

      !-----------------------------------------------------------------
      ! Loop over all wet deposition species
      !-----------------------------------------------------------------
      DO NW = 1, State_Chm%nWetDep

         ! Get the species ID from the wetdep ID
         N           = State_Chm%Map_WetDep(NW)

         ! zero local variables
         ALPHA       = 0e+0_fp
         ALPHA2      = 0e+0_fp
         WASHFRAC    = 0e+0_fp
         MASS_WASH   = 0e+0_fp
         MASS_NOWASH = 0e+0_fp
         WETLOSS     = 0e+0_fp
         GAINED      = 0e+0_fp
         LOST        = 0e+0_fp

         ! Call WASHOUT to compute the fraction of 
         ! tracer lost to washout in grid box (I,J,L)
         CALL WASHOUT( am_I_Root, I, J, L, N,
     &                 State_Met%BXHEIGHT(I,J,L), 
     &                 TK,        QDOWN,        DT,   
     &                 TF,        H2O2s(I,J,L), SO2s(I,J,L), 
     &                 WASHFRAC,  KIN,          Input_Opt,
     &                 State_Met, State_Chm, RC )

#if    defined( MERRA ) || defined( GEOS_FP ) || defined( MERRA2 )
         !%%% BUG FIX: Only apply this section of when running
         !%%% GEOS-Chem with GEOS-FP, MERRA, or MERRA2 met fields.  
         ! (bmy, hamos, 5/26/11, 8/12/15)
         !
         ! Check if WASHFRAC = NaN or WASHFRAC < 0.1 %
         ! 
         ! If WASHFRAC = NaN, then DSpc = NaN and SAFETY trips because 
         ! tracer concentrations must be finite.WASHFRAC = NaN when F = 0. 
         ! When less than 0.1% of a soluble tracer is available for washout
         ! DSpc < 0 and SAFETY trips.  (Helen Amos, 20100928)
         IF ( IT_IS_NAN( WASHFRAC ) ) THEN
            CYCLE
!------------------------------------------------------------------------------
! Prior to 5/20/15:
! Viral Shah wrote:
!  The condition requiring that the WASHFRAC>1D-3 or any number greater than 0
!  for washout to occur, prevents the partial resuspension of the dissolved
!  mass falling from above, and leads to an overestimate in the wet deposited
!  mass... I recommend that the condition on WASHFRAC should be removed. If
!  this leads to negative values of DSpc, we should add a few lines to restrict
!  DSpc to a minimum of 0. (mps, 5/20/15)
!         ELSEIF ( WASHFRAC < 1e-3_fp ) THEN
!            CYCLE
!------------------------------------------------------------------------------
         ENDIF
#endif

         ! Adjust WASHFRAC accordingly for aerosols.  NOTE: TF is always 
         ! > 0 since DO_WASHOUT_ONLY is only called if F_WASHOUT > 0.  
         ! We will never get a div-by-zero error here. (bmy, 5/27/11)
         IF ( KIN ) THEN
           WASHFRAC = WASHFRAC / TF * F_WASHOUT
         ENDIF
                  
         !--------------------------------------------------------------
         ! Washout of aerosol tracers -- 
         ! this is modeled as a kinetic process
         !--------------------------------------------------------------

         IF ( KIN ) THEN

            ! Define ALPHA, the fraction of the raindrops that 
            ! re-evaporate when falling from (I,J,L+1) to (I,J,L)
            ALPHA = ( ABS( Q ) * State_Met%BXHEIGHT(I,J,L) * 100e+0_fp )
     &            / ( PDOWN(L+1,I,J)                               )

            ! Restrict ALPHA to be less than 1 (>1 is unphysical)
            ! (hma, 24-Dec-2010)
            ! NOTE: GEOS-5 should not produce any ALPHA > 1.
            IF ( ALPHA > 1e+0_fp ) THEN 
               ALPHA = 1e+0_fp
            ENDIF

            ! ALPHA2 is the fraction of the rained-out aerosols
            ! that gets resuspended in grid box (I,J,L)
            ALPHA2  = 0.5e+0_fp * ALPHA

            ! GAINED is the rained out aerosol coming down from 
            ! grid box (I,J,L+1) that will evaporate and re-enter 
            ! the atmosphere in the gas phase in grid box (I,J,L).
            GAINED  = DSpc(NW,L+1,I,J) * ALPHA2

            ! Amount of aerosol lost to washout in grid box
            ! (qli, bmy, 10/29/02)
            WETLOSS = Spc(I,J,L,N) * WASHFRAC - GAINED

            ! Remove washout losses in grid box (I,J,L) from Spc.
            ! Add the aerosol that was reevaporated in (I,J,L).
            ! SO2 in sulfate chemistry is wet-scavenged on the
            ! raindrop and converted to SO4 by aqeuous chem.
            ! If evaporation occurs then SO2 comes back as SO4
            ! (rjp, bmy, 3/23/03)
            IF ( N == id_SO2 ) THEN
               Spc(I,J,L,id_SO4) = Spc(I,J,L,id_SO4) 
     &                           + GAINED * 96e+0_fp / 64e+0_fp

               Spc(I,J,L,N)      = Spc(I,J,L,N) *
     &                                          ( 1e+0_fp - WASHFRAC )


#if defined( TOMAS )
!added for TOMAS (win, 7/16/09)
            ! Save the amout of SO4 [kg S/m2] added via aqueous 
            ! chem to ND05(6) diagnostic assuming it's all 
            ! by reacting with H2O2 (win, 7/16/09)
            IF ( ND05 > 0 .and. L <= LD05 ) 
     &         AD05(I,J,L,6) = AD05(I,J,L,6) +
     &         ( GAINED * 32e+0_fp / 64e+0_fp )
                            
            ! Re-evaporated portion get distributed onto
            ! size-resolved sulfate by AQOXID (win, 7/16/09)
            IF ( GAINED > 0e+0_fp ) THEN 
               IF ( LS ) THEN
! JKodros (6/2/15 - allow for different TOMAS bin lengths)
# if  defined( TOMAS12)
                  KMIN = 5
# elif  defined( TOMAS15)
                  KMIN = 8
# elif  defined( TOMAS30)
                  KIMIN = 10
# else
                  KMIN = 20
# endif

               ELSE
# if  defined( TOMAS12)
                  KMIN = 3
# elif  defined( TOMAS15)
                  KMIN = 6
# elif  defined( TOMAS30)
                  KIMIN = 6
# else
                  KMIN = 16
# endif
               ENDIF

               ! ***NOTE*** Tracer concentration units are currently in
               ! [kg/m2] which is incompatible with TOMAS. Units are
               ! therefore converted to [kg] locally within AQOXID.
               ! GAINED is now [kg/m2] ans so is multiplied
               ! by area prior to passing REEVAPSO2 to AQOXID (ewl, 9/30/15)
               IF ( TRIM( State_Chm%Trac_Units ) .eq. 'kg/m2' ) THEN
                  REEVAPSO2 = GAINED * 96e+0_fp / 64e+0_fp
     &                        * State_Met%AREA_M2(I,J,1)
               ELSE
                  MSG = 'Unexpected tracer units: ' 
     &                            // TRIM( State_Chm%Trac_Units )
                  LOC = 'Routine DO_WASHOUT_ONLY in wetscav_mod.F'
                  CALL ERROR_STOP( MSG, LOC )
               ENDIF
               CALL AQOXID( am_I_Root, REEVAPSO2, KMIN, I, J, L, 
     &                      Input_Opt, State_Met, State_Chm, RC  )
            ENDIF
!end -added for TOMAS  (win, 7/16/09)
#endif

            ELSE
               Spc(I,J,L,N)      = Spc(I,J,L,N) - WETLOSS
            ENDIF

            ! LOST is the rained out aerosol coming down from
            ! grid box (I,J,L+1) that will remain in the liquid
            ! phase in grid box (I,J,L) and will NOT re-evaporate.
            LOST = DSpc(NW,L+1,I,J) - GAINED

            ! Add the washed out tracer from grid box (I,J,L) to 
            ! DSpc.  Also add the amount of tracer coming down
            ! from grid box (I,J,L+1) that does NOT re-evaporate.
            IF ( F_RAINOUT > 0e+0_fp ) THEN 
               DSpc(NW,L,I,J) = DSpc(NW,L,  I,J) + WETLOSS
            ELSE
               DSpc(NW,L,I,J) = DSpc(NW,L+1,I,J) + WETLOSS
            ENDIF

            ! ND18 diagnostic...divide washout fraction by F
            IF ( ND18 > 0 .and. L <= LD18 ) THEN
               AD18(I,J,L,NW,IDX) = 
     &         AD18(I,J,L,NW,IDX) + ( WASHFRAC / F_WASHOUT )
            ENDIF

         !--------------------------------------------------------------
         ! Washout of non-aerosol tracers
         ! This is modeled as an equilibrium process
         !--------------------------------------------------------------
         ELSE
                  
            ! MASS_NOWASH is the amount of non-aerosol tracer in 
            ! grid box (I,J,L) that is NOT available for washout.
            MASS_NOWASH = ( 1e+0_fp - F_WASHOUT ) * Spc(I,J,L,N)
               
            ! MASS_WASH is the total amount of non-aerosol tracer
            ! that is available for washout in grid box (I,J,L).
            ! It consists of the mass in the precipitating
            ! part of box (I,J,L), plus the previously rained-out
            ! tracer coming down from grid box (I,J,L+1).
            ! (Eq. 15, Jacob et al, 2000).
            MASS_WASH = ( F_WASHOUT*Spc(I,J,L,N) ) + DSpc(NW,L+1,I,J)

            ! WETLOSS is the amount of tracer mass in 
            ! grid box (I,J,L) that is lost to washout.
            ! (Eq. 16, Jacob et al, 2000)
            WETLOSS = ( MASS_WASH - DSpc(NW,L+1,I,J) ) * WASHFRAC

            ! The tracer left in grid box (I,J,L) is what was
            ! in originally in the non-precipitating fraction 
            ! of the box, plus MASS_WASH, less WETLOSS. 
            Spc(I,J,L,N) = Spc(I,J,L,N) - WETLOSS  
            
            ! Add washout losses in grid box (I,J,L) to DSpc 
            IF ( F_RAINOUT > 0e+0_fp ) THEN
               DSpc(NW,L,I,J) = DSpc(NW,L,  I,J) + WETLOSS
            ELSE
               DSpc(NW,L,I,J) = DSpc(NW,L+1,I,J) + WETLOSS
            ENDIF

            ! ND18 diagnostic...we don't have to divide the
            ! washout fraction by F since this is accounted for.
            IF ( ND18 > 0 .and. L <= LD18 ) THEN
               AD18(I,J,L,NW,IDX) = 
     &         AD18(I,J,L,NW,IDX) + WASHFRAC
            ENDIF
         ENDIF

#if defined( BPCH_DIAG )
         ! ND39 diag -- save rainout losses in [kg/s]
         ! NOTE: Eventually this will be [kg/m2/s] (ewl, 11/16/15)
         ! Add LGTMM in condition for AD39 (ccc, 11/18/09)
         IF ( ( ND39 > 0 .or. LGTMM ) .and. L <= LD39 ) THEN
            AD39(I,J,L,NW) = AD39(I,J,L,NW) + WETLOSS / DT
     &                       * State_Met%AREA_M2(I,J,1)

         ENDIF
#endif

         ! Archive wet loss in kg/m2/s
         IF ( LSOILNOX ) THEN
            CALL SOIL_WETDEP ( I, J, L, N, WETLOSS / DT )
         ENDIF

  
         !--------------------------------------------------------------
         ! Error checks
         !--------------------------------------------------------------
         IF ( IT_IS_NAN( Spc(I,J,L,N) )   .or.
     &        Spc(I,J,L,N)   < 0e+0_fp        .or. 
     &        DSpc(NW,L,I,J) < 0e+0_fp      ) THEN

            ! Print error message and stop simulaton
            CALL SAFETY( I, J, L, N, ERRMSG,
     &                   LS          = LS,           
     &                   PDOWN       = PDOWN(L+1,I,J),  
     &                   QQ          = QQ(L,I,J),      
     &                   ALPHA       = ALPHA,       
     &                   ALPHA2      = ALPHA2,         
     &                   RAINFRAC    = 0e+0_fp,     
     &                   WASHFRAC    = WASHFRAC, 
     &                   MASS_WASH   = MASS_WASH,
     &                   MASS_NOWASH = MASS_NOWASH,
     &                   WETLOSS     = WETLOSS,
     &                   GAINED      = GAINED,         
     &                   LOST        = LOST,         
     &                   DSpc        = DSpc(NW,:,I,J), 
     &                   Spc         = Spc(I,J,:,N)     )

         ENDIF
      ENDDO  

      ! Free pointer
      Spc => NULL()
 
      END SUBROUTINE DO_WASHOUT_ONLY
!EOC
!------------------------------------------------------------------------------
!                  GEOS-Chem Global Chemical Transport Model                  !
!------------------------------------------------------------------------------
!BOP
!
! !IROUTINE: do_complete_reevap
!
! !DESCRIPTION: Subroutine DO\_COMPLETE\_REEVAP re-evaporates all of the
!  soluble tracer back into the atmosphere.
!\\
!\\
! !INTERFACE:
!
      SUBROUTINE DO_COMPLETE_REEVAP( am_I_Root, LS,        I, J, L,
     &                               IDX,       ERRMSG,    DT,             
     &                               DSpc,      Input_Opt, State_Met, 
     &                               State_Chm, RC                   )
!     
! !USES:
!
      USE CMN_DIAG_MOD                                 ! Diagnostic flags
      USE CMN_SIZE_MOD                                 ! Size parameters
      USE DIAG_MOD,           ONLY : AD16              ! ND16 diag array
      USE DIAG_MOD,           ONLY : AD17              ! ND17 diag array
      USE DIAG_MOD,           ONLY : AD18              ! ND18 diag array
#if defined( BPCH_DIAG )
      USE DIAG_MOD,           ONLY : AD39              ! ND39 diag array
#endif
      USE DIAG_MOD,           ONLY : CT16              ! ND16 diag counter
      USE DIAG_MOD,           ONLY : CT17              ! ND17 diag counter
      USE DIAG_MOD,           ONLY : CT18              ! ND18 diag counter
      USE ERROR_MOD
      USE GET_NDEP_MOD,       ONLY : SOIL_WETDEP       ! Wet deposited species
      USE GIGC_Input_Opt_Mod, ONLY : OptInput
      USE GIGC_State_Chm_Mod, ONLY : ChmState
      USE GIGC_State_Met_Mod, ONLY : MetState
#if defined( TOMAS )
      USE TOMAS_MOD,          ONLY : IBINS, ICOMP, AQOXID
      USE DIAG_MOD,           ONLY : AD05
#endif
!
! !INPUT PARAMETERS: 
!
      LOGICAL,          INTENT(IN)    :: am_I_Root     ! Are we on the root CPU?
      LOGICAL,          INTENT(IN)    :: LS            ! =T denotes LS precip
      INTEGER,          INTENT(IN)    :: I             ! Longitude index
      INTEGER,          INTENT(IN)    :: J             ! Latitude index
      INTEGER,          INTENT(IN)    :: L             ! Level index
      INTEGER,          INTENT(IN)    :: IDX           ! ND38 index
      CHARACTER(LEN=*), INTENT(IN)    :: ERRMSG        ! Error message
      REAL(fp),         INTENT(IN)    :: DT            ! Rainout timestep [s]
      TYPE(OptInput),   INTENT(IN)    :: Input_Opt     ! Input options
      TYPE(MetState),   INTENT(IN)    :: State_Met     ! Meteorology State obj
!
! !INPUT/OUTPUT PARAMETERS: 
!
      TYPE(ChmState),   INTENT(INOUT) :: State_Chm     ! Chemistry State object
      REAL(fp),         INTENT(INOUT) :: DSpc(:,:,:,:) ! Accumulator array 
                                                       ! [kg/m2] 
!
! !OUTPUT PARAMETERS:
!
      INTEGER,          INTENT(OUT)   :: RC            ! Success or failure?
! 
! !REMARKS:
!  The modifications for the MERRA met fields require calling this same 
!  sequence of code more than once.  The expedient solution was to just move
!  the relevant code into this this subroutine.
!
! !REVISION HISTORY: 
!  16 Sep 2010 - R. Yantosca - Initial version
!  22 Sep 2015 - E. Lundgren - Incoming tracer units are now kg/m2 (prev kg)
!  24 Sep 2015 - E. Lundgren - Now pass am_I_Root and RC as arguments and  
!                              local pointer for STT array [kg/m2] 
!  30 Sep 2015 - E. Lundgren - Now pass Input_Opt for use in TOMAS AQOXID
!  30 Jun 2016 - R. Yantosca - Replace STT with Spc and DSTT with DSpc
!  05 Jul 2016 - R. Yantosca - Replace IDWETD with State_Chm%Map_WetDep
!EOP
!------------------------------------------------------------------------------
!BOC
!
! !LOCAL VARIABLES:
!
      INTEGER            :: N, NW
      REAL(fp)           :: WETLOSS

      ! Pointers
      REAL(fp), POINTER  :: Spc(:,:,:,:)

#if defined( TOMAS )
      REAL(fp)           :: REEVAPSO2  !(win, 7/16/09)
      INTEGER            :: KMIN       !(win, 7/16/09)
      CHARACTER(LEN=255) :: MSG, LOC   !(ewl, 10/1/15)
#endif

      !=================================================================
      ! DO_COMPLETE_REEVAP begins here!
      !=================================================================

      ! Point to chemical species array [kg/m2]
      Spc => State_Chm%Species

      ! Loop over wetdep species
      DO NW = 1, State_Chm%nWetDep
 
         ! Get the species ID from the wetdep ID
         N = State_Chm%Map_WetDep(NW)

         ! WETLOSS is the amount of tracer in grid box (I,J,L) per area
         ! that is lost to rainout. (qli, bmy, 10/29/02)
         WETLOSS = -DSpc(NW,L+1,I,J)

         ! All of the rained-out tracer coming from grid box
         ! (I,J,L+1) goes back into the gas phase at (I,J,L)
         ! In evap, SO2 comes back as SO4 (rjp, bmy, 3/23/03)
         IF ( N == id_SO2 ) THEN
            Spc(I,J,L,id_SO4) = Spc(I,J,L,id_SO4) 
     &                        - ( WETLOSS * 96e+0_fp / 64e+0_fp )


#if defined( TOMAS )
!added for TOMAS (win, 7/16/09)
                     ! Save the amout of SO4 [kg S] added via aqueous 
                     ! chem to ND05(6) diagnostic assuming it's all 
                     ! by reacting with H2O2 (win, 7/16/09)

      !=================================================================
      ! sfarina - commenting out this DIAG for now... unclear if this 
      !           was even correct in the older verions because of an
      !           error in the calculation of GAINED
      !=================================================================
!                     IF ( ND05 > 0 .and. L <= LD05 ) 
!     &                    AD05(I,J,L,6) = AD05(I,J,L,6) +
!     &                                    ( GAINED * 32D0 / 64D0 )
                            
                       ! Re-evaporated portion get distributed onto
                     ! size-resolved sulfate by AQOXID (win, 7/16/09)
                     IF ( ABS(WETLOSS) > 0e+0_fp ) THEN 
                        IF ( LS ) THEN
! JKodros (6/2/15) - Allow for different TOMAS bin lengths
# if  defined( TOMAS12)
                           KMIN = 5
# elif  defined( TOMAS15)
                           KMIN = 8
# elif  defined( TOMAS30)
                           KIMIN = 10
# else
                           KMIN = 20
# endif

                        ELSE
# if  defined( TOMAS12)
                           KMIN = 3
# elif  defined( TOMAS15)
                           KMIN = 6
# elif  defined( TOMAS30)
                           KIMIN = 6
# else
                           KMIN = 16
# endif
                        ENDIF

               ! ***NOTE*** Tracer concentration units are currently in
               ! [kg/m2] which is incompatible with TOMAS. Units are
               ! therefore converted to [kg] locally within AQOXID.
               ! WETLOSS is now [kg/m2] and so is multiplied
               ! by area prior to passing REEVAPSO2 to AQOXID (ewl, 9/30/15)
                        IF ( TRIM( State_Chm%Trac_Units ) .eq.
     &                                          'kg/m2' ) THEN
                           REEVAPSO2 =  - ( WETLOSS * 96e+0_fp 
     &                                  / 64e+0_fp )
     &                                  * State_Met%AREA_M2(I,J,1)
                        ELSE
                           MSG = 'Unexpected tracer units: ' 
     &                            // TRIM(State_Chm%Trac_Units)
                           LOC = 'Routine DO_COMPLETE_REEVAP' 
     &                           // 'in wetscav_mod.F'
                           CALL ERROR_STOP( MSG, LOC )
                        ENDIF
                        CALL AQOXID( am_I_Root, REEVAPSO2, KMIN, I, J, 
     &                               L, Input_Opt, State_Met, 
     &                               State_Chm, RC )
                     ENDIF
!end- added for TOMAS (win, 7/16/09)
#endif


         ELSE
            Spc(I,J,L,N)      = Spc(I,J,L,N) - WETLOSS
         ENDIF

         ! There is nothing rained out/washed out in grid box
         ! (I,J,L), so set DSpc at grid box (I,J,L) to zero.
         DSpc(NW,L,I,J) = 0e+0_fp
         
         !--------------------------------------------------------------
         ! Diagnostics
         !--------------------------------------------------------------

#if defined( BPCH_DIAG )
         ! ND39 diag -- save rainout losses in [kg/s]
         ! NOTE: Eventually this will be [kg/m2/s] (ewl, 11/16/15)
         ! Add LGTMM in condition for AD39 (ccc, 11/18/09)
         IF ( ( ND39 > 0 .or. LGTMM ) .and. L <= LD39 ) THEN
            AD39(I,J,L,NW) = AD39(I,J,L,NW) + ( WETLOSS / DT )
     &                       * State_Met%AREA_M2(I,J,1)

         ENDIF
#endif

         ! Archive wet loss in kg/m2/s
         IF ( LSOILNOX ) THEN
            CALL SOIL_WETDEP ( I, J, L, N, WETLOSS / DT )
         ENDIF


         !--------------------------------------------------------------
         ! Error checks
         !--------------------------------------------------------------
         IF ( IT_IS_NAN( Spc(I,J,L,N) )   .or.
     &        Spc(I,J,L,N)   < 0e+0_fp        .or. 
     &        DSpc(NW,L,I,J) < 0e+0_fp      ) THEN

            ! Print error message and stop simulaton
            CALL SAFETY( I, J, L, N, ERRMSG,
     &                   LS          = LS,             
     &                   PDOWN       = 0e+0_fp,
     &                   QQ          = 0e+0_fp,      
     &                   ALPHA       = 0e+0_fp,       
     &                   ALPHA2      = 0e+0_fp,         
     &                   RAINFRAC    = 0e+0_fp,     
     &                   WASHFRAC    = 0e+0_fp, 
     &                   MASS_WASH   = 0e+0_fp,
     &                   MASS_NOWASH = 0e+0_fp,
     &                   WETLOSS     = WETLOSS,
     &                   GAINED      = 0e+0_fp,         
     &                   LOST        = 0e+0_fp,         
     &                   DSpc        = DSpc(NW,:,I,J), 
     &                   Spc         = Spc(I,J,:,N)     )
         ENDIF
      ENDDO

      ! Free pointer
      Spc => NULL()

      END SUBROUTINE DO_COMPLETE_REEVAP
!EOC
!------------------------------------------------------------------------------
!                  GEOS-Chem Global Chemical Transport Model                  !
!------------------------------------------------------------------------------
!BOP
!
! !IROUTINE: do_washout_at_sfc
!
! !DESCRIPTION: Subroutine DO\_WASHOUT_AT\_SFC washes out the tracer 
!  at the surface.
!\\
!\\
! !INTERFACE:
!
      SUBROUTINE DO_WASHOUT_AT_SFC( am_I_Root, LS,        I, J, L,         
     &                              IDX,       ERRMSG,    QDOWN,     
     &                              F,         DT,        DSpc,      
     &                              Input_Opt, State_Met, State_Chm, 
     &                              RC                              )
!
! !USES:
!
      USE CMN_DIAG_MOD                                 ! Diagnostic flags
      USE CMN_SIZE_MOD                                 ! Size parameters
      USE GIGC_ErrCode_Mod
      USE DIAG_MOD,           ONLY : AD16              ! ND16 diag array
      USE DIAG_MOD,           ONLY : AD17              ! ND17 diag array
      USE DIAG_MOD,           ONLY : AD18              ! ND18 diag array
#if defined( BPCH_DIAG )
      USE DIAG_MOD,           ONLY : AD39              ! ND39 diag array
#endif
      USE DIAG_MOD,           ONLY : CT16              ! ND16 diag counter
      USE DIAG_MOD,           ONLY : CT17              ! ND17 diag counter
      USE DIAG_MOD,           ONLY : CT18              ! ND18 diag counter
      USE ERROR_MOD,          ONLY : IT_IS_NAN         ! Test for NaN
      USE GET_NDEP_MOD,       ONLY : SOIL_WETDEP       ! Wet deposited species
      USE GIGC_Input_Opt_Mod, ONLY : OptInput          ! Input options
      USE GIGC_State_Chm_Mod, ONLY : ChmState          ! Chm State object
      USE GIGC_State_Met_Mod, ONLY : MetState          ! Met State object
!
! !INPUT PARAMETERS: 
!     
      LOGICAL,          INTENT(IN)    :: am_I_Root     ! Are we on the root CPU?
      LOGICAL,          INTENT(IN)    :: LS            ! =T denotes LS precip
      INTEGER,          INTENT(IN)    :: I             ! Longitude index
      INTEGER,          INTENT(IN)    :: J             ! Latitude index
      INTEGER,          INTENT(IN)    :: L             ! Level index
      INTEGER,          INTENT(IN)    :: IDX           ! ND38 index
      CHARACTER(LEN=*), INTENT(IN)    :: ERRMSG        ! Error message
      REAL(fp),         INTENT(IN)    :: QDOWN         ! Precip leaving thru
                                                       !  bottom of box (I,J,L)
      REAL(fp),         INTENT(IN)    :: F             ! Fraction of grid box 
                                                       !  undergoing precip
      REAL(fp),         INTENT(IN)    :: DT            ! Rainout timestep [s]
      TYPE(OptInput),   INTENT(IN)    :: Input_Opt     ! Input options
      TYPE(MetState),   INTENT(IN)    :: State_Met     ! Met State object
!
! !INPUT/OUTPUT PARAMETERS: 
!
      REAL(fp),         INTENT(INOUT) :: DSpc(:,:,:,:) ! Accumulator array 
                                                       ! [kg/m2]
      TYPE(ChmState),   INTENT(INOUT) :: State_Chm     ! Chemistry State object
! 
! !OUTPUT PARAMETERS:
!
      INTEGER,          INTENT(OUT)   :: RC            ! Success or failure?
!
! !REMARKS:
!  Assume all of the tracer precipitating down from grid box (I,J,L=2) to 
!  grid box (I,J,L=1) gets washed out in grid box (I,J,L=1).
!                                                                             .
!  The modifications for the MERRA met fields require calling this same 
!  sequence of code more than once.  The expedient solution was to just move
!  the relevant code into this this subroutine.
!
! !REVISION HISTORY: 
!  16 Sep 2010 - R. Yantosca - Initial version
!  09 Nov 2012 - M. Payer    - Replaced all met field arrays with State_Met
!                              derived type object
!  25 Aug 2014 - M. Sulprizio- Now accept Input_Opt as an argument
!  04 Jun 2015 - E. Lundgren - Now accept am_I_Root and RC as arguments
!  22 Sep 2015 - E. Lundgren - Tracer units are now kg/m2 (prev kg)
!  29 Sep 2015 - E. Lundgren - Now use local pointer for STT array [kg/m2]
!  30 Jun 2016 - R. Yantosca - Replace STT with Spc and DSTT with DSpc
!  05 Jul 2016 - R. Yantosca - Now replace IDWETD with State_Chm%Map_Wetdep
!EOP
!------------------------------------------------------------------------------
!BOC
!
! !LOCAL VARIABLES:
!
      LOGICAL           :: KIN
      INTEGER           :: N,        NW
      REAL(fp)          :: WASHFRAC, WETLOSS, TMP, TK

      ! Pointers
      REAL(fp), POINTER :: Spc(:,:,:,:)

      !=================================================================
      ! DO_WASHOUT_AT_SFC begins here!
      !=================================================================

      ! Assume success
      RC        =  GIGC_SUCCESS

      ! Point to the chemical species array [kg/m2]
      Spc => State_Chm%Species

      ! ND16 diagnostic...save F 
      IF ( ND16 > 0 .and. L <= LD16 ) THEN
         AD16(I,J,L,IDX) = AD16(I,J,L,IDX) + F
         CT16(I,J,L,IDX) = CT16(I,J,L,IDX) + 1
      ENDIF

      ! ND18 diagnostic...increment counter
      IF ( ND18 > 0 .and. L <= LD18 ) THEN
         CT18(I,J,L,IDX) = CT18(I,J,L,IDX) + 1
      ENDIF

      ! air temperature [K]
      TK = State_Met%T(I,J,L)

      !-----------------------------------------------------------------
      ! Loop over all wet deposition species
      !-----------------------------------------------------------------
      DO NW = 1, State_Chm%nWetDep

         ! Get species ID from wetdep ID
         N = State_Chm%Map_WetDep(NW)

         ! Call WASHOUT to compute the fraction of tracer 
         ! in grid box (I,J,L) that is lost to washout.  
         CALL WASHOUT( am_I_Root, I, J, L, N,
     &                 State_Met%BXHEIGHT(I,J,L), 
     &                 TK ,       QDOWN,        DT,   
     &                 F,         H2O2s(I,J,L), SO2s(I,J,L), 
     &                 WASHFRAC,  KIN,          Input_Opt,
     &                 State_Met, State_Chm, RC )

         ! NOTE: for HNO3 and aerosols, there is an F factor
         ! already present in WASHFRAC.  For other soluble
         ! gases, we need to multiply by the F (hyl, bmy, 10/27/00)
         IF ( KIN ) THEN
            WETLOSS = Spc(I,J,L,N) * WASHFRAC
         ELSE
            WETLOSS = Spc(I,J,L,N) * WASHFRAC * F
         ENDIF

         ! Subtract WETLOSS from Spc [kg/m2]
         Spc(I,J,L,N) = Spc(I,J,L,N) - WETLOSS     
      
         ! Add washout losses in grid box (I,J,L=1) to DSpc [kg/m2] 
         ! (added cdh, 4/14/2009)
         DSpc(NW,L,I,J) = DSpc(NW,L+1,I,J) + WETLOSS

         !--------------------------------------------------------------
         ! Diagnostics
         !--------------------------------------------------------------

         ! ND18 diagnostic...LS and conv washout fractions [unitless]
         IF ( ND18 > 0 .and. L <= LD18 ) THEN

            ! Only divide WASHFRAC by F for aerosols, since
            ! for non-aerosols this is already accounted for
            IF ( KIN ) THEN
               TMP = WASHFRAC / F
            ELSE
               TMP = WASHFRAC
            ENDIF
            
            AD18(I,J,L,NW,IDX) = AD18(I,J,L,NW,IDX) + TMP
         ENDIF

#if defined( BPCH_DIAG )
         ! ND39 diag -- save washout loss in [kg/s]
         ! NOTE: Eventually this will be [kg/m2/s] (ewl, 11/16/15)
         ! Add LGTMM in condition for AD39 (ccc, 11/18/09)
         IF ( ( ND39 > 0 .or. LGTMM ) .and. L <= LD39 ) THEN
            AD39(I,J,L,NW) = AD39(I,J,L,NW) + WETLOSS / DT
     &                       * State_Met%AREA_M2(I,J,1)
         ENDIF
#endif

         ! Archive wet loss in kg/m2/s (check source code for this routine
         ! - ewl )
!         IF ( LSOILNOX ) THEN
            CALL SOIL_WETDEP ( I, J, L, N, WETLOSS / DT )
!         ENDIF

         !-----------------------------------------------------
         ! Dirty kludge to prevent wet deposition from removing 
         ! stuff from stratospheric boxes -- this can cause 
         ! negative tracer (rvm, bmy, 6/21/00)
         !
         IF ( Spc(I,J,L,N) < 0e+0_fp .and. L > 23 ) THEN
             WRITE ( 6, 101 ) I, J, L, N, 7
 101         FORMAT( 'WETDEP - Spc < 0 at ', 3i4, 
     &               ' for tracer ', i4, 'in area ', i4 )
             PRINT*, 'Spc:', Spc(I,J,:,N)
             Spc(I,J,L,N) = 0e+0_fp
         ENDIF
         !-----------------------------------------------------

         !--------------------------------------------------------------
         ! Error checks
         !--------------------------------------------------------------
         IF ( IT_IS_NAN( Spc(I,J,L,N) )   .or.
     &        Spc(I,J,L,N)   < 0e+0_fp        .or. 
     &        DSpc(NW,L,I,J) < 0e+0_fp      ) THEN

            PRINT*, 'WASHFRAC = ', WASHFRAC
            PRINT*, 'F        = ', F

            ! Print error message and stop simulaton
            CALL SAFETY( I, J, L, N, ERRMSG,
     &                   LS          = LS,             
     &                   PDOWN       = 0e+0_fp,
     &                   QQ          = 0e+0_fp,      
     &                   ALPHA       = 0e+0_fp,       
     &                   ALPHA2      = 0e+0_fp,         
     &                   RAINFRAC    = 0e+0_fp,     
     &                   WASHFRAC    = 0e+0_fp, 
     &                   MASS_WASH   = 0e+0_fp,
     &                   MASS_NOWASH = 0e+0_fp,
     &                   WETLOSS     = WETLOSS,
     &                   GAINED      = 0e+0_fp,         
     &                   LOST        = 0e+0_fp,         
     &                   DSpc        = DSpc(NW,:,I,J), 
     &                   Spc         = Spc(I,J,:,N)     )

         ENDIF
      ENDDO

      ! Free pointer
      NULLIFY( Spc )

      END SUBROUTINE DO_WASHOUT_AT_SFC
!EOC
!------------------------------------------------------------------------------
!                  GEOS-Chem Global Chemical Transport Model                  !
!------------------------------------------------------------------------------
!BOP
!
! !IROUTINE: safety
!
! !DESCRIPTION: Subroutine SAFETY stops the run with debug output and an 
!  error message if negative tracers are found. 
!\\
!\\
! !INTERFACE:
!
      SUBROUTINE SAFETY( I,         J,           L,        N,     
     &                   A,         LS,          PDOWN,    QQ,       
     &                   ALPHA,     ALPHA2,      RAINFRAC, WASHFRAC, 
     &                   MASS_WASH, MASS_NOWASH, WETLOSS,  GAINED,   
     &                   LOST,      DSpc,        Spc )

!
! !USES:
!
      USE CMN_SIZE_MOD
      USE ERROR_MOD,    ONLY : GEOS_CHEM_STOP

!
! !INPUT PARAMETERS: 
!
      ! Arguments
      LOGICAL,          INTENT(IN) :: LS            !
      INTEGER,          INTENT(IN) :: I             !
      INTEGER,          INTENT(IN) :: J             !
      INTEGER,          INTENT(IN) :: L             !
      INTEGER,          INTENT(IN) :: N             !
      CHARACTER(LEN=*), INTENT(IN) :: A             !
      REAL(fp),         INTENT(IN) :: PDOWN         !
      REAL(fp),         INTENT(IN) :: QQ            !
      REAL(fp),         INTENT(IN) :: ALPHA         !
      REAL(fp),         INTENT(IN) :: ALPHA2        !
      REAL(fp),         INTENT(IN) :: RAINFRAC      !
      REAL(fp),         INTENT(IN) :: WASHFRAC      ! 
      REAL(fp),         INTENT(IN) :: MASS_WASH     !
      REAL(fp),         INTENT(IN) :: MASS_NOWASH   !
      REAL(fp),         INTENT(IN) :: WETLOSS       !
      REAL(fp),         INTENT(IN) :: GAINED        !
      REAL(fp),         INTENT(IN) :: LOST          !
      REAL(fp),         INTENT(IN) :: DSpc(LLPAR)   !
      REAL(fp),         INTENT(IN) :: Spc(LLPAR)    !
! 
! !REVISION HISTORY: 
!  18 Mar 2004 - R. Yantosca - Initial version
!  (1 ) Now made into a MODULE routine since we cannot call internal routines
!        from w/in a parallel loop.  Updated comments. (bmy, 3/18/04)
!  16 Sep 2010 - R. Yantosca - Added ProTeX headers
!EOP
!------------------------------------------------------------------------------
!BOC
      !=================================================================
      ! SAFETY begins here!
      !=================================================================
      
      ! Print line
      WRITE( 6, '(a)' ) REPEAT( '=', 79 )

      ! Write error message and stop the run
      WRITE ( 6, 100 ) I, J, L, N, TRIM( A )
 100  FORMAT( 'WETDEP: ERROR at ', 3i4, ' for tracer ', i4, 
     &        ' in area ', a )

      PRINT*, 'LS          : ', LS
      PRINT*, 'PDOWN       : ', PDOWN
      PRINT*, 'QQ          : ', QQ
      PRINT*, 'ALPHA       : ', ALPHA
      PRINT*, 'ALPHA2      : ', ALPHA2
      PRINT*, 'RAINFRAC    : ', RAINFRAC
      PRINT*, 'WASHFRAC    : ', WASHFRAC
      PRINT*, 'MASS_WASH   : ', MASS_WASH
      PRINT*, 'MASS_NOWASH : ', MASS_NOWASH
      PRINT*, 'WETLOSS     : ', WETLOSS
      PRINT*, 'GAINED      : ', GAINED
      PRINT*, 'LOST        : ', LOST
      PRINT*, 'DSpc(NW,:)  : ', DSpc(:)
      PRINT*, 'Spc(I,J,:N) : ', Spc(:)

      ! Print line
      WRITE( 6, '(a)' ) REPEAT( '=', 79 )

      ! DEALLOCATE memory and stop
      CALL GEOS_CHEM_STOP()

      END SUBROUTINE SAFETY
!EOC
!------------------------------------------------------------------------------
!                  GEOS-Chem Global Chemical Transport Model                  !
!------------------------------------------------------------------------------
!BOP
!
! !IROUTINE: get_vud
!
! !DESCRIPTION: Function GET\_VUD returns the vertical updraft velocity in
!  m/s at location I, J, L. 
!\\
!\\
! !INTERFACE:
!
      FUNCTION GET_VUD( State_Met, I, J, L ) RESULT( VUD )
!
! !USES:
!
      USE GIGC_State_Met_Mod, ONLY : MetState
      USE DAO_MOD,            ONLY : IS_WATER
!
! !INPUT PARAMETERS: 
!
      TYPE(MetState), INTENT(IN)    :: State_Met   ! Meteorology State object
      INTEGER,        INTENT(IN)    :: I, J, L     ! Location 
!
! !RETURN VALUE:
!
      REAL(fp)                      :: VUD     ! Vertical updraft velocity in m/s. 
! 
! !REVISION HISTORY:
!  12 Feb 2015 - C. Keller   - Initial version
!  26 Feb 2015 - E. Lundgren - Remove dependency on pressure_mod since not used. 
!EOP
!------------------------------------------------------------------------------
!BOC
!
! !LOCAL VARIABLES:
!
      !=================================================================
      ! GET_VUD begins here!
      !=================================================================

#if defined(ESMF_)
      !=================================================================
      ! GEOS-5: Use vertical updraft velocity from GEOS-5. This array
      ! is stored in State_Met object UPDVVEL, in hPa/s. Convert to
      ! m/s here.
      !=================================================================

      ! Convert VUD from hPa/s to m/s
      IF ( State_Met%DELP(I,J,L) <= TINY_FP ) THEN
         ! Something is weird if pressure is zero, so set vud to zero
         VUD = 0.0_fp 
      ELSE
         ! We need the positive velocity, so use absolute values!
         VUD = State_Met%UPDVVEL (I,J,L) 
     &       * State_Met%BXHEIGHT(I,J,L) 
     &       / State_Met%DELP    (I,J,L) 
      ENDIF

#else
      !=================================================================
      ! Traditional GEOS-Chem:
      ! Compute Vud -- 5 m/s over oceans, 10 m/s over land (or ice?)
      ! Assume Vud is the same at all altitudes; the array can be 2-D
      !=================================================================
      IF ( IS_WATER( I, J, State_Met ) ) THEN
         VUD = 5e+0_fp
      ELSE
         VUD = 10e+0_fp
      ENDIF
#endif     

      END FUNCTION GET_VUD
!EOC
!------------------------------------------------------------------------------
!                  GEOS-Chem Global Chemical Transport Model                  !
!------------------------------------------------------------------------------
!BOP
!
! !IROUTINE: get_f
!
! !DESCRIPTION: Function GET\_F returns the scavenged fraction at location
! I, J, L and for the given rate constant K.
!\\
!\\
! !INTERFACE:
!
      FUNCTION GET_F( State_Met, I, J, L, K ) RESULT( F )
!
! !USES:
!
      USE GIGC_State_Met_Mod, ONLY : MetState
      USE DAO_MOD,            ONLY : IS_WATER
!
! !INPUT PARAMETERS: 
!
      TYPE(MetState), INTENT(IN) :: State_Met  ! Meteorology State object
      INTEGER,        INTENT(IN) :: I, J, L    ! Lon, lat, level indices
      REAL(fp),       INTENT(IN) :: K          ! Rate constant
!
! !RETURN VALUE:
!
      REAL(fp)                   :: F          ! Fraction of tracer scavenged
                                               !  out of the updraft [1]
! 
! !REVISION HISTORY:
!  12 Feb 2015 - C. Keller   - Initial version 
!  26 Feb 2015 - E. Lundgren - Remove dependency on pressure_mod since not used.
!  25 Jun 2015 - M. Sulprizio- Now pass FF as an optional argument for aerosols
!  25 Sep 2015 - R. Yantosca - Remove FF; we scale Kc in F_AEROSOL now.
!EOP
!------------------------------------------------------------------------------
!BOC
!
! !LOCAL VARIABLES:
!
      REAL(fp)    :: TMP, VUD

      !=================================================================
      ! GET_F begins here!
      !=================================================================

      ! Distance between grid box centers [m]
      TMP = 0.5_fp * ( State_Met%BXHEIGHT(I,J,L-1) + 
     &                 State_Met%BXHEIGHT(I,J,L) )
               
      ! Vertical updraft velocity [m/s]
      Vud = GET_VUD( State_Met, I, J, L )

      ! Compute F (avoid div-by-zero errors)
      IF ( Vud > TINY_FP ) THEN
         F = 1.0_fp - EXP( -K * TMP / Vud )
      ELSE
         F = 0.0_fp
      ENDIF

      END FUNCTION GET_F
!EOC
!------------------------------------------------------------------------------
!                  GEOS-Chem Global Chemical Transport Model                  !
!------------------------------------------------------------------------------
!BOP
!
! !IROUTINE: init_wetscav
!
! !DESCRIPTION: Subroutine INIT\_WETSCAV initializes updraft velocity, cloud 
!  liquid water content, cloud ice content, and mixing ratio of water fields, 
!  which are used in the wet scavenging routines.
!\\
!\\
! !INTERFACE:
!
      SUBROUTINE INIT_WETSCAV( am_I_Root, Input_Opt, State_Chm, RC )
!
! !USES:
!
      USE CMN_Size_Mod
      USE Error_Mod
      USE GIGC_ErrCode_Mod
      USE GIGC_Input_Opt_Mod, ONLY : OptInput
      USE GIGC_State_Chm_Mod, ONLY : ChmState
      USE GIGC_State_Chm_Mod, ONLY : Ind_
      USE Species_Mod,        ONLY : Species
!
! !INPUT PARAMETERS:
!
      LOGICAL,        INTENT(IN)  :: am_I_Root   ! Are we on the root CPU?
      TYPE(OptInput), INTENT(IN)  :: Input_Opt   ! Input Options object
      TYPE(ChmState), INTENT(IN)  :: State_Chm   ! Chemistry State object
!
! !OUTPUT PARAMETERS:
!
      INTEGER,        INTENT(OUT) :: RC          ! Success or failure?
! 
! !REVISION HISTORY: 
!  03 Sep 2015 - R. Yantosca - Split off from the old INIT_WETSCAV.  We now
!                              just allocate arrays here.  Arrays are assigned
!                              values from State_Met in SETUP_WETSCAV.
!  03 Sep 2015 - R. Yantosca - Also initialize IDWETD here; this makes routine
!                              WETDEPID obsolete, so we can remove it.
!  22 Sep 2015 - R. Yantosca - Bug fix: only define the IDWETD array if
!                              wetdep or drydep is turned on.  Also only
!                              print info if wetdep is turned on.
!  29 Apr 2016 - R. Yantosca - Don't initialize pointers in declaration stmts
!  20 Jun 2016 - R. Yantosca - Now define species IDs in the init phase
!EOP
!------------------------------------------------------------------------------
!BOC
!
! !LOCAL VARIABLES:
!
      ! Scalars
      INTEGER                :: N, N_WD
      LOGICAL, SAVE          :: FIRST = .TRUE.      
            
      ! Strings
      CHARACTER(LEN=9)       :: K0,  CR,  pKA
      CHARACTER(LEN=80)      :: LINE

      ! Pointers
      TYPE(Species), POINTER :: SpcInfo

      !=================================================================
      ! INIT_WETSCAV begins here!
      !=================================================================

      ! Exit if we have already executed this routine
      IF ( .not. FIRST ) RETURN

      ! Initialize
      SpcInfo => NULL()
      
      ! Actual number of wet-depositing species
      NSOL = 0

      ! Define species ID flags, regardless of whether or not wet scavenging 
      ! is turned on.  These were formerly defined in tracerid_mod.F.
      id_NK1   = IND_('NK1'  )
      id_SF1   = IND_('SF1'  )
      id_DUST1 = IND_('DUST1')
      id_SO2   = IND_('SO2'  )
      id_SO4   = IND_('SO4'  )
      id_H2O2  = IND_('H2O2' )

      !-----------------------------------------------------------------
      ! Allocate H2O2s and SO2s for wet deposition 
      ! (regardless of whether wet dep is turned on or not
      !-----------------------------------------------------------------
      ALLOCATE( H2O2s( IIPAR, JJPAR, LLPAR ), STAT=RC )
      IF ( RC /= 0 ) CALL ALLOC_ERR( 'H2O2s' )
      H2O2s = 0.0_fp
 
      ALLOCATE( SO2s( IIPAR, JJPAR, LLPAR ), STAT=RC )
      IF ( RC /= 0 ) CALL ALLOC_ERR( 'SO2s' )
      SO2s = 0.0_fp

      !-----------------------------------------------------------------
      ! Only allocate arrays if wetdep or convection is turned on
      !-----------------------------------------------------------------
      IF ( Input_Opt%LWETD .or. Input_Opt%LCONV ) THEN

         ! Tracer numbers of all wet-depositing species
         ALLOCATE( IDWETD( State_Chm%nWetDep ), STAT=RC )
         IF ( RC /= 0 ) CALL ALLOC_ERR( 'IDWETD' )
         IDWETD = 0
            
         ! Allocate C_H2O on first call
         ALLOCATE( C_H2O( IIPAR, JJPAR, LLPAR ), STAT=RC )
         IF ( RC /= 0 ) CALL ALLOC_ERR( 'C_H2O' )
         C_H2O = 0.0_fp
            
         ! Allocate CLDLIQ on first call
         ALLOCATE( CLDLIQ( IIPAR, JJPAR, LLPAR ), STAT=RC )
         IF ( RC /= 0 ) CALL ALLOC_ERR( 'CLDLIQ' )
         CLDLIQ = 0.0_fp
            
         ! Allocate CLDICE on first call
         ALLOCATE( CLDICE( IIPAR, JJPAR, LLPAR ), STAT=RC )
         IF ( RC /= 0 ) CALL ALLOC_ERR( 'CLDICE' )
         CLDICE = 0.0_fp

         !--------------------------------------------------------------
         ! Construct the vector of wet-depositing species indices
         !--------------------------------------------------------------

         ! Loop over all species
         DO N = 1, State_Chm%nSpecies

            ! Get physical parameters for the Nth species from the
            ! species database object (which is part of State_Chm)
            SpcInfo => State_Chm%SpcData(N)%Info

            ! If this is a wet-depositing species, then store the
            ! advected species index in the IDWETD array
            IF ( SpcInfo%Is_WetDep ) THEN
               NSOL         = NSOL + 1          ! Increment counter
               N_WD         = SpcInfo%WetDepID  ! Wetdep ID
               IDWETD(N_WD) = SpcInfo%AdvectId  ! Species ID
            ENDIF

            ! Free pointer
            SpcInfo => NULL()

         ENDDO
      ENDIF

      !=================================================================
      ! Print information about wet-depositing species
      !=================================================================
      IF ( am_I_Root .and. NSOL > 0 ) THEN

         ! Title
         LINE = 'INIT_WETSCAV: List of soluble tracers: '
         WRITE( 6, '(/,a,/)' ) TRIM( LINE )

         ! 1st line
         LINE = '  #             Name  Tracer Mol Wt ' // 
     &          ' Henry K0  Henry CR  Henry pKa'
         WRITE( 6, '(a)'     ) TRIM( LINE )

         ! 2nd line
         LINE = 'ID    g/mol    M/atm      K         1'
         WRITE( 6, '(24x,a)' ) TRIM( LINE )

         ! Separator line
         WRITE( 6, '(a)'     ) REPEAT( '-', 70 )

         ! Loop over all wet-depositing species
         DO N_WD = 1, NSOL

            ! GEt the corresponding advected tracer ID
            N = IDWETD(N_WD)

            ! Get physical parameters from the species database object
            SpcInfo => State_Chm%SpcData(N)%Info 

            ! Convert Henry's law K0 parameter to string
            IF ( SpcInfo%Henry_K0 > 0.0_f8 ) THEN
               WRITE( K0, '(es9.2)' ) SpcInfo%Henry_K0
            ELSE
               K0 = '    -    '
            ENDIF

            ! Convert Henry's law CR parameter to string
            IF ( SpcInfo%Henry_K0 > 0.0_f8 ) THEN
               WRITE( CR, '(es9.2)' ) SpcInfo%Henry_CR
            ELSE
               CR = '    -    '
            ENDIF

            ! Convert Henry's law pKa parameter to string
            IF ( SpcInfo%Henry_pKa > 0.0_f8 ) THEN
               WRITE( pKa, '(es9.2)' ) SpcInfo%Henry_pKa
            ELSE
               pKa = '    -    '
            ENDIF

            ! Write info to stdout
            WRITE( 6, 100 ) N_WD,           
     &                      TRIM( SpcInfo%Name ),  
     &                      N,    
     &                      SpcInfo%EmMW_g, 
     &                      K0, CR, pKA

 100        FORMAT( i3,3x,a14,3x,i3,3x,f6.1,3(1x,a9) )

            ! Free pointer
            SpcInfo => NULL()

         ENDDO
      ENDIF


      ! Reset flag
      FIRST = .FALSE. 

      END SUBROUTINE INIT_WETSCAV
!EOC
!------------------------------------------------------------------------------
!                  GEOS-Chem Global Chemical Transport Model                  !
!------------------------------------------------------------------------------
!BOP
!
! !IROUTINE: setup_wetscav
!
! !DESCRIPTION: Subroutine SETUP\_WETSCAV initializes updraft velocity, cloud 
!  liquid water content, cloud ice content, and mixing ratio of water fields, 
!  which are used in the wet scavenging routines.
!\\
!\\
! !INTERFACE:
!
      SUBROUTINE SETUP_WETSCAV( am_I_Root, Input_Opt, 
     &                          State_Met, State_Chm, RC )
!
! !USES:
!
      USE CMN_Size_Mod
      USE Error_Mod,          ONLY : Alloc_Err
      USE GIGC_ErrCode_Mod
      USE GIGC_Input_Opt_Mod, ONLY : OptInput
      USE GIGC_State_Met_Mod, ONLY : MetState
      USE GIGC_State_Chm_Mod, ONLY : ChmState
      USE UnitConv_Mod
!
! !INPUT PARAMETERS:
!
      LOGICAL,        INTENT(IN)    :: am_I_Root   ! Are we on the root CPU?
      TYPE(OptInput), INTENT(IN)    :: Input_Opt   ! Input Options object
      TYPE(MetState), INTENT(IN)    :: State_Met   ! Meteorology State object
!
! !INPUT/OUTPUT PARAMETERS:
!
      TYPE(ChmState), INTENT(INOUT) :: State_Chm   ! Chemistry State object
!
! !OUTPUT PARAMETERS:
!
      INTEGER,        INTENT(OUT)   :: RC          ! Success or failure?
! 
! !REVISION HISTORY: 
!  23 Feb 2000 - R. Yantosca - Initial version
!  (1 ) References "e_ice.f" -- routine to compute Eice(T).
!  (2 ) Vud, CLDLIQ, CLDICE, C_H2O are all independent of tracer, so we
!        can compute them once per timestep, before calling the cloud 
!        convection and wet deposition routines.
!  (3 ) Set C_H2O = 0 below -120 Celsius.  E_ICE(T) has a lower limit of
!        -120 Celsius, so temperatures lower than this will cause a stop
!        with an error message. (bmy, 6/15/00)
!  (4 ) Replace {IJL}GLOB with IIPAR,JJPAR,LLPAR.  Also rename PW to P.
!        Remove IREF, JREF, these are obsolete.  Now reference IS_WATER
!        from "dao_mod.f" to determine water boxes. 
!  (5 ) Removed obsolete code from 9/01.  Updated comments and made
!        cosmetic changes. (bmy, 10/24/01)
!  (6 ) Now use routine GET_PCENTER from "pressure_mod.f" to compute the
!        pressure at the midpoint of grid box (I,J,L).  Also removed P and
!        SIG from the argument list (dsa, bdf, bmy, 8/20/02)
!  (7 ) Now reference T from "dao_mod.f".  Updated comments.  Now allocate
!        Vud, C_H2O, CLDLIQ and CLDICE here on the first call.  Now references
!        ALLOC_ERR from "error_mod.f".  Now set H2O2s and SO2s to the initial
!        values from for the first call to COMPUTE_F .  Now call WETDEPID
!        on the first call to initialize the wetdep index array. (bmy, 1/27/03)
!  (8 ) Now references STT from "tracer_mod.f".  Also now we call WETDEPID
!        from "input_mod.f" (bmy, 7/20/04)
!  (9 ) Now references new function E_ICE, which is an analytic function of 
!        Kelvin temperature instead of Celsius. (bmy, 3/7/05)
!  16 Sep 2010 - R. Yantosca - Added ProTeX headers
!  18 Oct 2012 - R. Yantosca - Removed DEVEL from #ifdef statement, now use
!                              EXTERNAL_GRID || EXTERNAL_FORCING
!  09 Nov 2012 - M. Payer    - Replaced all met field arrays with State_Met
!                              derived type object
!  26 Feb 2015 - E. Lundgren - Replace GET_PCENTER with State_Met%PMID_DRY.
!                              Remove dependency on pressure_mod.
!  28 Apr 2015 - E. Lundgren - Change PMID_DRY to PMID for Dalton's Law.
!  13 Aug 2015 - E. Lundgren - Incoming tracer units are now kg/kg dry air
!  03 Sep 2015 - R. Yantosca - Now allocate IDWETD
!  03 Sep 2015 - R. Yantosca - Now move array allocation into INIT_WETSCAV
!  22 Sep 2015 - R. Yantosca - Bug fix: now initialize H2O2s and SO2s on
!                              the first call.  This was done in INIT_WETSCAV,
!                              but that is now called before the restart file
!                              is read from disk.
!  23 Sep 2015 - R. Yantosca - Now accept State_Chm as an argument
!  29 Apr 2016 - R. Yantosca - Don't initialize pointers in declaration stmts
!  23 Jun 2016 - R. Yantosca - Remove reference to tracerid_mod.F
<<<<<<< HEAD
!  30 Jun 2016 - R. Yantosca - Remove instances of STT and State_Chm%TRACERS
=======
!  04 Jul 2016 - M. Yannetti - Removed TCVV.
>>>>>>> 66ff3da3
!EOP
!------------------------------------------------------------------------------
!BOC
!
! !LOCAL VARIABLES:
!
      ! Scalars
      LOGICAL, SAVE     :: FIRST = .TRUE.
      INTEGER           :: I, J, L

      ! Pointers
      REAL(fp), POINTER :: PL
      REAL(fp), POINTER :: TK
<<<<<<< HEAD
!@@@@@@@@@@@@@@@@@@@@@@@@@@@@@@@@@@@@@@@@@@@@@@@@@@@@@@@@@@@@@@@@@@@@@@@@@@@@@@
!@@@ REMOVE TRACERS MODIFICATION (bmy, 6/30/16)
!@@@
      REAL(fp) :: Spc_temp(IIPAR,JJPAR,LLPAR,2)
!@@@@@@@@@@@@@@@@@@@@@@@@@@@@@@@@@@@@@@@@@@@@@@@@@@@@@@@@@@@@@@@@@@@@@@@@@@@@@@
=======
      TYPE(Species), POINTER :: ThisSpc
>>>>>>> 66ff3da3
            
      !=====================================================================
      ! Compute Vud, CLDLIQ, CLDICE, C_H2O, following Jacob et al, 2000.
      !=====================================================================

      ! Initialize
      PL => NULL()
      TK => NULL()
      ThisSpc => NULL()

      ! Only do computation if wetdep or convection is turned on
      IF ( Input_Opt%LWETD .or. Input_Opt%LCONV ) THEN

!$OMP PARALLEL DO
!$OMP+DEFAULT( SHARED )
!$OMP+PRIVATE( I, J, L, TK, PL )
!$OMP+SCHEDULE( DYNAMIC )
         DO L = 1, LLPAR
         DO J = 1, JJPAR
         DO I = 1, IIPAR
         
            ! Point to Temp [K] and Pressure [hPa]
            TK => State_Met%T(I,J,L)
            PL => State_Met%PMID(I,J,L)
         
            !--------------------------------------------------------------
            ! CLDLIQ, the cloud liquid water content [cm3 H2O/cm3 air], 
            ! is a function of the local Kelvin temperature:
            ! Tunable parameter and use 1e-6 here (qq,10/14/2011) 
            !    CLDLIQ = 1e-6                    [     T >= 268 K    ]
            !    CLDLIQ = 1e-6 * ((T - 248) / 20) [ 248 K < T < 268 K ]
            !    CLDLIQ = 0                       [     T <= 248 K    ]
            !
            !--------------------------------------------------------------
            IF ( TK >= 268.0_fp ) THEN
               CLDLIQ(I,J,L) = 1e-6_fp
         
            ELSE IF ( TK > 248.0_fp .and. TK < 268.0_fp ) THEN
               CLDLIQ(I,J,L) = 1e-6_fp * ((TK - 248.0_fp) / 20.0_fp )
         
            ELSE
               CLDLIQ(I,J,L) = 0.0_fp
               
            ENDIF
              
            !--------------------------------------------------------------
            ! CLDICE, the cloud ice content [cm3 ice/cm3 air] is given by:
            !
            !    CLDICE = 1.0e-6 - CLDLIQ
            !--------------------------------------------------------------
            CLDICE(I,J,L) = 1e-6_fp - CLDLIQ(I,J,L)
         
            !--------------------------------------------------------------
            ! C_H2O is given by Dalton's Law as:
            !
            !       C_H2O = Eice( Tk(I,J,L) ) / P(I,J,L)
            !
            ! where P(L) = pressure in grid box (I,J,L)
            !
            ! and   Tk(I,J,L) is the Kelvin temp. of grid box (I,J,L).
            !
            ! and   Eice( Tk(I,J,L) ) is the saturation vapor pressure 
            !       of ice [hPa] at temperature Tk(I,J,L) -- computed in 
            !       routine E_ICE above.
            !--------------------------------------------------------------
            IF ( PL <= TINY_FP ) THEN
               C_H2O(I,J,L) = 0.0_fp 
            ELSE
               C_H2O(I,J,L) = E_ICE( TK ) / PL
            ENDIF         

            ! Free pointers
            PL => NULL()
            TK => NULL()

         ENDDO
         ENDDO
         ENDDO
!$OMP END PARALLEL DO
      ENDIF

      !====================================================================
      ! We need to initialize the H2O2s and SO2s arrays to the values
      ! of State_Chm%Tracers for H2O2 and SO2.  This only needs to be
      ! done the first time this routine is called (which happens after
      ! the restart file is read from disk).
      !
      ! Prior to GEOS-Chem v11-01, this was done in routine INIT_WETSCAV, 
      ! which also allocated the arrays.  In GEOS-Chem v11-01 and higher
      ! versions, we do array allocations only in INIT_WETSCAV, which is
      ! called in the init phase (before restart file I/O).  We now
      ! call SETUP_WETSCAV to compute the CLDLIQ, CLDICE, and CH2O 
      ! arrays on each dynamic timestep.  (bmy, 9/22/15)
      !====================================================================
      IF ( FIRST ) THEN 
!@@@@@@@@@@@@@@@@@@@@@@@@@@@@@@@@@@@@@@@@@@@@@@@@@@@@@@@@@@@@@@@@@@@@@@@@@@@@@@
!@@@ REMOVE TRACERS MODIFICATION (bmy, 6/30/16)
!@@@ We only have to copy the H2O2 and SO2 slots from TRACERS to SPECIES
!@@@
         IF ( id_H2O2 > 0 ) THEN
            Spc_Temp(:,:,:,1) = State_Chm%Species(:,:,:,id_H2O2)
            State_Chm%Species(:,:,:,id_H2O2) = 
     &      State_Chm%Tracers(:,:,:,id_H2O2)
         ENDIF

         IF ( id_SO2 > 0 ) THEN
            Spc_Temp(:,:,:,2) = State_Chm%Species(:,:,:,id_SO2)
            State_Chm%Species(:,:,:,id_SO2) = 
     &      State_Chm%Tracers(:,:,:,id_SO2)
         ENDIF
!@@@@@@@@@@@@@@@@@@@@@@@@@@@@@@@@@@@@@@@@@@@@@@@@@@@@@@@@@@@@@@@@@@@@@@@@@@@@@@

         ! Set H2O2s to the initial H2O2 from STT, so that we will have
         ! nonzero values for the first call to COMPUTE_F (bmy, 1/14/03)
         ! While State_Chm%TRACERS are now in units of [kg/kg dry air] for
         ! call to SETUP_WETSCAV, store H2O2s in legacy units [v/v dry air] 
         ! for now for use in sulfate_mod and WASHOUT (ewl, 10/15/15)
         IF ( id_H2O2 > 0 ) THEN
<<<<<<< HEAD
            H2O2s = State_Chm%Species(:,:,:,id_H2O2)
     &            * Input_Opt%TCVV(id_H2O2)
=======
            ThisSpc => State_Chm%SpcData(id_H2O2)%Info
            H2O2s = State_Chm%Tracers(:,:,:,id_H2O2)
     &            * ( AIRMW / ThisSpc%emMW_g )
            ThisSpc => NULL()
>>>>>>> 66ff3da3
         ENDIF

         ! Set SO2s to the initial SO2 from STT, so that we will have
         ! nonzero values for the first call to COMPUTE_F (bmy, 1/14/03)
         ! While State_Chm%TRACERS are now in units of [kg/kg dry air] for 
         ! call to SETUP_WETSCAV, store SO2s in units [v/v dry air] for now 
         ! for use in sulfate_mod and WASHOUT (ewl, 10/15/15)
         IF ( id_SO2 > 0 ) THEN
<<<<<<< HEAD
            SO2s = State_Chm%Species(:,:,:,id_SO2)
     &           * Input_Opt%TCVV(id_SO2)
=======
            ThisSpc => State_Chm%SpcData(id_SO2)%Info
            SO2s = State_Chm%Tracers(:,:,:,id_SO2)
     &           * ( AIRMW / ThisSpc%emMW_g )
            ThisSpc => NULL()
>>>>>>> 66ff3da3
         ENDIF
!@@@@@@@@@@@@@@@@@@@@@@@@@@@@@@@@@@@@@@@@@@@@@@@@@@@@@@@@@@@@@@@@@@@@@@@@@@@@@@
!@@@ REMOVE TRACERS MODIFICATION (bmy, 6/30/16)
!@@@ We only have to copy the H2O2 and SO2 slots from SPECIES to TRACERS
!@@@
         IF ( id_H2O2 > 0 ) THEN
            State_Chm%Tracers(:,:,:,id_H2O2) = 
     &      State_Chm%Species(:,:,:,id_H2O2)
            State_Chm%Species(:,:,:,id_H2O2) = Spc_Temp(:,:,:,1)
         ENDIF

         IF ( id_SO2 > 0 ) THEN
            State_Chm%Tracers(:,:,:,id_SO2) = 
     &      State_Chm%Species(:,:,:,id_SO2)
            State_Chm%Species(:,:,:,id_SO2) = Spc_Temp(:,:,:,2)
         ENDIF
!@@@@@@@@@@@@@@@@@@@@@@@@@@@@@@@@@@@@@@@@@@@@@@@@@@@@@@@@@@@@@@@@@@@@@@@@@@@@@@

         ! Reset first-time flag
         FIRST = .FALSE.
      ENDIF

      END SUBROUTINE SETUP_WETSCAV
!EOC
!------------------------------------------------------------------------------
!                  GEOS-Chem Global Chemical Transport Model                  !
!------------------------------------------------------------------------------
!BOP
!
! !IROUTINE: cleanup_wetscav
!
! !DESCRIPTION: Subroutine CLEANUP\_WETSCAV deallocates all module arrays.
!\\
!\\
! !INTERFACE:
!
      SUBROUTINE CLEANUP_WETSCAV
!
! !REVISION HISTORY: 
!  23 Feb 2000 - R. Yantosca - Initial version
!  16 Sep 2010 - R. Yantosca - Added ProTeX headers
!  03 Sep 2015 - R. Yantosca - Now deallocate IDWETD
!EOP
!------------------------------------------------------------------------------
!BOC
      !=================================================================
      ! CLEANUP_WETSCAV begins here!
      !=================================================================
      IF ( ALLOCATED( C_H2O  ) ) DEALLOCATE( C_H2O  )
      IF ( ALLOCATED( CLDLIQ ) ) DEALLOCATE( CLDLIQ )
      IF ( ALLOCATED( CLDICE ) ) DEALLOCATE( CLDICE )
      IF ( ALLOCATED( IDWETD ) ) DEALLOCATE( IDWETD )
      IF ( ALLOCATED( PDOWN  ) ) DEALLOCATE( PDOWN  )
      IF ( ALLOCATED( QQ     ) ) DEALLOCATE( QQ     )
      IF ( ALLOCATED( H2O2s  ) ) DEALLOCATE( H2O2s  )
      IF ( ALLOCATED( SO2s   ) ) DEALLOCATE( SO2s   )

      END SUBROUTINE CLEANUP_WETSCAV
!EOC
      END MODULE WETSCAV_MOD<|MERGE_RESOLUTION|>--- conflicted
+++ resolved
@@ -16,8 +16,6 @@
 ! !USES:
 !
       USE PRECISION_MOD    ! For GEOS-Chem Precision (fp)
-      USE PHYSCONSTANTS
-      USE Species_Mod,        ONLY : Species
 
       IMPLICIT NONE
       PRIVATE
@@ -355,7 +353,8 @@
       ! For netCDF diagnostics, mirror old species
       !=================================================================
       IF ( Input_Opt%ND39 > 0 ) THEN
-         ALLOCATE( BEFORE(IIPAR,JJPAR,LLPAR,Input_Opt%N_TRACERS) )
+!LL         ALLOCATE( BEFORE(IIPAR,JJPAR,LLPAR,Input_Opt%N_TRACERS) )
+         ALLOCATE( BEFORE(IIPAR,JJPAR,LLPAR,State_Chm%nAdvect) )
          BEFORE = State_Chm%Tracers
       ENDIF
 #endif
@@ -5909,6 +5908,8 @@
       USE GIGC_Input_Opt_Mod, ONLY : OptInput
       USE GIGC_State_Met_Mod, ONLY : MetState
       USE GIGC_State_Chm_Mod, ONLY : ChmState
+      USE PhysConstants
+      USE Species_Mod,        ONLY : Species
       USE UnitConv_Mod
 !
 ! !INPUT PARAMETERS:
@@ -5969,11 +5970,8 @@
 !  23 Sep 2015 - R. Yantosca - Now accept State_Chm as an argument
 !  29 Apr 2016 - R. Yantosca - Don't initialize pointers in declaration stmts
 !  23 Jun 2016 - R. Yantosca - Remove reference to tracerid_mod.F
-<<<<<<< HEAD
 !  30 Jun 2016 - R. Yantosca - Remove instances of STT and State_Chm%TRACERS
-=======
-!  04 Jul 2016 - M. Yannetti - Removed TCVV.
->>>>>>> 66ff3da3
+!  04 Jul 2016 - M. Yannetti - Replace TCVV with species db MW and phys constant
 !EOP
 !------------------------------------------------------------------------------
 !BOC
@@ -5987,15 +5985,13 @@
       ! Pointers
       REAL(fp), POINTER :: PL
       REAL(fp), POINTER :: TK
-<<<<<<< HEAD
+!LL      TYPE(Species), POINTER :: ThisSpc
+
 !@@@@@@@@@@@@@@@@@@@@@@@@@@@@@@@@@@@@@@@@@@@@@@@@@@@@@@@@@@@@@@@@@@@@@@@@@@@@@@
 !@@@ REMOVE TRACERS MODIFICATION (bmy, 6/30/16)
 !@@@
       REAL(fp) :: Spc_temp(IIPAR,JJPAR,LLPAR,2)
 !@@@@@@@@@@@@@@@@@@@@@@@@@@@@@@@@@@@@@@@@@@@@@@@@@@@@@@@@@@@@@@@@@@@@@@@@@@@@@@
-=======
-      TYPE(Species), POINTER :: ThisSpc
->>>>>>> 66ff3da3
             
       !=====================================================================
       ! Compute Vud, CLDLIQ, CLDICE, C_H2O, following Jacob et al, 2000.
@@ -6004,7 +6000,7 @@
       ! Initialize
       PL => NULL()
       TK => NULL()
-      ThisSpc => NULL()
+!LL      ThisSpc => NULL()
 
       ! Only do computation if wetdep or convection is turned on
       IF ( Input_Opt%LWETD .or. Input_Opt%LCONV ) THEN
@@ -6114,15 +6110,10 @@
          ! call to SETUP_WETSCAV, store H2O2s in legacy units [v/v dry air] 
          ! for now for use in sulfate_mod and WASHOUT (ewl, 10/15/15)
          IF ( id_H2O2 > 0 ) THEN
-<<<<<<< HEAD
-            H2O2s = State_Chm%Species(:,:,:,id_H2O2)
-     &            * Input_Opt%TCVV(id_H2O2)
-=======
-            ThisSpc => State_Chm%SpcData(id_H2O2)%Info
+!LL            H2O2s = State_Chm%Species(:,:,:,id_H2O2)
+!LL     &            * Input_Opt%TCVV(id_H2O2)
             H2O2s = State_Chm%Tracers(:,:,:,id_H2O2)
-     &            * ( AIRMW / ThisSpc%emMW_g )
-            ThisSpc => NULL()
->>>>>>> 66ff3da3
+     &            * ( AIRMW / State_Chm%SpcData(id_H2O2)%Info%emMW_g )
          ENDIF
 
          ! Set SO2s to the initial SO2 from STT, so that we will have
@@ -6131,15 +6122,10 @@
          ! call to SETUP_WETSCAV, store SO2s in units [v/v dry air] for now 
          ! for use in sulfate_mod and WASHOUT (ewl, 10/15/15)
          IF ( id_SO2 > 0 ) THEN
-<<<<<<< HEAD
-            SO2s = State_Chm%Species(:,:,:,id_SO2)
-     &           * Input_Opt%TCVV(id_SO2)
-=======
-            ThisSpc => State_Chm%SpcData(id_SO2)%Info
+!LL            SO2s = State_Chm%Species(:,:,:,id_SO2)
+!LL     &           * Input_Opt%TCVV(id_SO2)
             SO2s = State_Chm%Tracers(:,:,:,id_SO2)
-     &           * ( AIRMW / ThisSpc%emMW_g )
-            ThisSpc => NULL()
->>>>>>> 66ff3da3
+     &           * ( AIRMW / State_Chm%SpcData(id_SO2)%Info%emMW_g )
          ENDIF
 !@@@@@@@@@@@@@@@@@@@@@@@@@@@@@@@@@@@@@@@@@@@@@@@@@@@@@@@@@@@@@@@@@@@@@@@@@@@@@@
 !@@@ REMOVE TRACERS MODIFICATION (bmy, 6/30/16)
