!------------------------------------------------------------------------------
!                  GEOS-Chem Global Chemical Transport Model                  !
!------------------------------------------------------------------------------
!BOP
!
! !MODULE: aerosol_mod.F
!
! !DESCRIPTION: Module AEROSOL\_MOD contains variables and routines for
!  computing optical properties for aerosols which are needed for both the
!  FAST-J photolysis and ND21 optical depth diagnostics. (bmy, 7/20/04,
!  2/10/09)
!\\
!\\
! !INTERFACE: 
!
      MODULE AEROSOL_MOD
! 
! !USES:
!
      USE PRECISION_MOD

      IMPLICIT NONE
      PRIVATE
!
! !PUBLIC MEMBER FUNCTIONS:
!
      PUBLIC :: AEROSOL_CONC
      PUBLIC :: CLEANUP_AEROSOL
      PUBLIC :: INIT_AEROSOL
      PUBLIC :: RDAER
!
! !PUBLIC DATA MEMBERS:
!
      !========================================================================
      ! BCPI        : Hydrophilic black carbon aerosol   [kg/m3]
      ! BCPO        : Hydrophobic black carbon aerosol   [kg/m3]
      ! OCPI        : Hydrophilic organic carbon aerosol [kg/m3]
      ! OCPO        : Hydrophobic organic carbon aerosol [kg/m3]
      ! OCPISOA     : Hydrophilic OC + SOA aerosol       [kg/m3]
      ! SALA        : Accumulation mode seasalt aerosol  [kg/m3] 
      ! SALC        : Coarse mode seasalt aerosol        [kg/m3]
      ! SO4_NH4_NIT : Lumped SO4-NH4-NIT aerosol         [kg/m3]
      ! SO4         : Sulfate aerosol                    [kg/m3]
      ! NH4         : Ammonium aerosol                   [kg/m3]
      ! NIT         : Inorganic nitrate aerosol          [kg/m3]
      ! SOILDUST    : Mineral dust aerosol from soils    [kg/m3]
      ! SLA         : Stratospheric liquid aerosol       [kg/m3]
      ! SPA         : Stratospheric particulate aerosol  [kg/m3]
      ! TSOA        : Terpene SOA                        [kg/m3]
      ! ISOA        : Isoprene SOA (VBS scheme)          [kg/m3]
      ! ASOA        : Aromatic + IVOC SOA                [kg/m3]
      ! OPOA        : Aerosol product of SVOC oxidation  [kg/m3]
      ! SOAGX       : SOA product of GLYX                [kg/m3]
      ! SOAMG       : SOA product of MYLY                [kg/m3]
      ! PM25        : Particulate matter < 2.5 um        [kg/m3]
      ! ISOAAQ      : Isoprene SOA (aqueous formation)   [kg/m3]
      ! SOAS        : Simple SOA                         [kg/m3]
      ! OCFPOA      : OM/OC for POA                      [unitless]
      ! OCFOPOA     : OM/OC for OPOA, OCPI, OCPO         [unitless]
      !========================================================================
      REAL(fp), ALLOCATABLE, PUBLIC :: BCPI(:,:,:)
      REAL(fp), ALLOCATABLE, PUBLIC :: BCPO(:,:,:)
      REAL(fp), ALLOCATABLE, PUBLIC :: OCPI(:,:,:)
      REAL(fp), ALLOCATABLE, PUBLIC :: OCPO(:,:,:)
      REAL(fp), ALLOCATABLE, PUBLIC :: OCPISOA(:,:,:)
      REAL(fp), ALLOCATABLE, PUBLIC :: SALA(:,:,:)
      REAL(fp), ALLOCATABLE, PUBLIC :: SALC(:,:,:)
      REAL(fp), ALLOCATABLE, PUBLIC :: SO4_NH4_NIT(:,:,:)
      REAL(fp), ALLOCATABLE, PUBLIC :: SO4(:,:,:)
      REAL(fp), ALLOCATABLE, PUBLIC :: NH4(:,:,:)
      REAL(fp), ALLOCATABLE, PUBLIC :: NIT(:,:,:)
      REAL(fp), ALLOCATABLE, PUBLIC :: FRAC_SNA(:,:,:,:)
      REAL(fp), ALLOCATABLE, PUBLIC :: SOILDUST(:,:,:,:)
      REAL(fp), ALLOCATABLE, PUBLIC :: SLA(:,:,:)
      REAL(fp), ALLOCATABLE, PUBLIC :: SPA(:,:,:)
      REAL(fp), ALLOCATABLE, PUBLIC :: TSOA(:,:,:)
      REAL(fp), ALLOCATABLE, PUBLIC :: ISOA(:,:,:)
      REAL(fp), ALLOCATABLE, PUBLIC :: ASOA(:,:,:)
      REAL(fp), ALLOCATABLE, PUBLIC :: OPOA(:,:,:)
      REAL(fp), ALLOCATABLE, PUBLIC :: SOAGX(:,:,:)
      REAL(fp), ALLOCATABLE, PUBLIC :: SOAMG(:,:,:)
      REAL(fp), ALLOCATABLE, PUBLIC :: PM25(:,:,:)
      REAL(fp), ALLOCATABLE, PUBLIC :: ISOAAQ(:,:,:)
      REAL(fp), ALLOCATABLE, PUBLIC :: SOAS(:,:,:)
      REAL(fp), ALLOCATABLE, PUBLIC :: OCFPOA(:,:)
      REAL(fp), ALLOCATABLE, PUBLIC :: OCFOPOA(:,:)
!
! !DEFINED PARAMETERS:
!
      ! For SOAGX, assume the total aerosol mass/glyoxal mass = 1.d0 
      ! for now (tmf, 1/7/09)
      REAL(fp), PARAMETER, PUBLIC :: OCFG = 1.e+0_fp

      ! For SOAMG, assume the total aerosol mass/methylglyoxal mass = 1.d0 
      ! for now (tmf, 1/7/09)
      REAL(fp), PARAMETER, PUBLIC :: OCFM = 1.e+0_fp
!
! !REMARKS:
!  References:
!  ============================================================================
!  (1 ) Pye, H.O.T., and J.H. Seinfeld, "A global perspective on aerosol from
!        low-volatility organic compounds", Atmos. Chem. & Phys., Vol 10, pp
!        4377-4401, 2010.
!  (2 ) Philip, S., R.V. Martin, J.R. Pierce, J.L. Jimenez, Q. Zhang, M.R.
!       Canagaratna, D.V. Spracklen, C.R. Nowlan, L.N. Lamsal, M.J. Cooper, and
!       N.A. Krotkov, "Spatially and seasonally resolved estimate of the ratio
!       of global organic mass to organic carbon", Atmospheric Environment, 87,
!       34-40, doi:10.1016/j.atmosenv.2013.11.065, 2014
!
! !REVISION HISTORY:
!  (1 ) Added AEROSOL_RURALBOX routine (bmy, 9/28/04)
!  (2 ) Now convert ABSHUM from absolute humidity to relative humidity in
!         AEROSOL_RURALBOX, using the same algorithm as in "gasconc.f".
!         (bmy, 1/27/05)
!  (3 ) Now references "tropopause_mod.f" (bmy, 8/22/05)
!  (4 ) Now add contribution of SOA4 into Hydrophilic OC (dkh, bmy, 5/18/06)
!  (5 ) Remove support for GEOS-1 and GEOS-STRAT met fields (bmy, 8/4/06)
!  (6 ) Add support for variable tropopause (bdf, phs, 9/14/06)
!  (7 ) Now set OCF=2.1 in AEROSOL_CONC for consistency w/ carbon_mod.f
!       (tmf, 2/10/09)
!  (8 ) Add WTAREA and WERADIUS for dicarbonyl SOA production.  
!       WTAREA is the same as TAREA, but excludes dry dust, BCPO and OCPO; 
!       use same units as TAREA.
!       WERADIUS is same as ERADIUS, but excludes dry dust, BCPO and OCPO;
!       use same units as ERADIUS. (tmf, 3/2/09)
!  (9 ) Add SOAG and SOAM species. (tmf, ccc, 3/2/09)
!  (10) Modify AOD output to wavelength specified in jv_spec_aod.dat 
!       (clh, 05/07/10)
!  22 Dec 2011 - M. Payer    - Added ProTeX headers
!  05 Mar 2013 - R. Yantosca - Now make INIT_AEROSOL a public routine
!  20 Aug 2013 - R. Yantosca - Removed "define.h", this is now obsolete
!EOP
!  05 Nov 2014 - M. Yannetti - PRECISION_MOD Changed REAL*8 to REAL(fp)
!  05 Mar 2015 - R. Yantosca - Remove DO_READ_DATA option.  We can no longer
!                              have binary punch input in HPC environments.
!  16 May 2016 - M. Sulprizio- Remove AEROSOL_RURALBOX. The implementation of
!                              FlexChem has rendered the routine obsolete.
!  17 Jun 2016 - R. Yantosca - Now use locally-defined species ID flags
!  13 Jun 2017 - M. Sulprizio- Added AOD calculation for isoprene only. Don't
!                              add to OCPI, as this would be double-counting
!                              the isoprene SOA contribution to AOD (eam, 2014)
<<<<<<< HEAD
!  16 Jan 2018 - M. Sulprizio- Add option for spatially and seasonally varying
!                              OM/OC from Philip et al. (2014); Make OCFPOA
!                              and OCFOPOA 2-D arrays.
=======
!  03 Jan 2018 - M. Sulprizio- Replace UCX CPP switch with Input_Opt%LUCX
>>>>>>> db5b1394
!------------------------------------------------------------------------------
!BOC
!
! !PRIVATE TYPES:
!
      ! Mass of hydrophobic aerosol from Mian Chin
      REAL(fp), ALLOCATABLE, SAVE   :: DAERSL(:,:,:,:)

      ! Mass of hydrophilic aerosol from Mian Chin
      REAL(fp), ALLOCATABLE, SAVE   :: WAERSL(:,:,:,:)

      ! Add tracer ID flags as module variables (bmy, 6/16/16)
      INTEGER :: id_BCPI,  id_BCPO,  id_DST1,  id_DST2
      INTEGER :: id_DST3,  id_DST4,  id_NH4,   id_NIT  
      INTEGER :: id_OCPO,  id_OCPI,  id_SALA,  id_SALC 
      INTEGER :: id_SO4,   id_SO4s
      INTEGER :: id_NITs,  id_POA1,  id_POA2,  id_OPOA1
      INTEGER :: id_OPOA2, id_TSOA1, id_TSOA2, id_TSOA3 
      INTEGER :: id_TSOA0, id_ISOA1, id_ISOA2, id_ISOA3
      INTEGER :: id_ASOAN, id_ASOA1, id_ASOA2, id_ASOA3
      INTEGER :: id_DUST1, id_SOAS
      INTEGER :: id_SOAGX, id_SOAMG
      INTEGER :: id_SOAIE, id_SOAME
      INTEGER :: id_INDIOL,id_LVOCOA,id_ISN1OA

      ! Diagnostic flags
      LOGICAL :: Archive_PM25
      LOGICAL :: Archive_TerpeneSOA
      LOGICAL :: Archive_IsopreneSOA
      LOGICAL :: Archive_AromaticSOA

      !=================================================================
      ! MODULE ROUTINES -- follow below the "CONTAINS" statement
      !=================================================================
      CONTAINS
!EOC
!------------------------------------------------------------------------------
!                  GEOS-Chem Global Chemical Transport Model                  !
!------------------------------------------------------------------------------
!BOP
!
! !IROUTINE: aerosol_conc
!
! !DESCRIPTION: Subroutine AEROSOL\_CONC computes aerosol concentrations in
!  kg/m3 from the tracer mass in kg in the Species array.  These are needed to
!  compute optical properties for photolysis, for the optical depth diagnostics,
!  and for the SOA concentration diagnostics. (bmy, 7/20/04, 2/10/09)
!\\
!\\
! !INTERFACE:
!
      SUBROUTINE AEROSOL_CONC( am_I_Root, Input_Opt,  State_Met,
     &                         State_Chm, State_Diag, RC         )
!
! !USES:
!
      USE CHEMGRID_MOD,   ONLY : ITS_IN_THE_TROP
      USE CMN_FJX_MOD,    ONLY : REAA
      USE CMN_SIZE_MOD
      USE ErrCode_Mod
      USE ERROR_MOD
      USE HCO_EMISLIST_MOD,  ONLY : HCO_GetPtr 
      USE HCO_Error_Mod
      USE HCO_INTERFACE_MOD, ONLY : HcoState
      USE Input_Opt_Mod,  ONLY : OptInput
      USE State_Met_Mod,  ONLY : MetState
      USE State_Chm_Mod,  ONLY : ChmState
      USE State_Diag_Mod, ONLY : DgnState
      USE UCX_MOD,        ONLY : KG_STRAT_AER
      USE UnitConv_Mod,   ONLY : Convert_Spc_Units
      USE TIME_MOD,       ONLY : GET_MONTH
#if   defined( TOMAS ) 
      USE TOMAS_MOD,      ONLY : IBINS
#endif
!
! !INPUT PARAMETERS:
!
      LOGICAL,        INTENT(IN)    :: am_I_Root   ! Is this the root CPU?
      TYPE(OptInput), INTENT(IN)    :: Input_Opt   ! Input Options object
      TYPE(MetState), INTENT(IN)    :: State_Met   ! Meteorology State object
!
! !INPUT/OUTPUT PARAMETERS: 
!
      TYPE(ChmState), INTENT(INOUT) :: State_Chm   ! Chemistry State object
      TYPE(DgnState), INTENT(INOUT) :: State_Diag  ! Diagnostics State object
!
! !OUTPUT PARAMETERS:
!
      INTEGER,        INTENT(OUT)   :: RC          ! Success or failure
!
! !REMARKS:
!  This code was originally included in "chemdr.f", but the same computation 
!  also needs to be done for offline aerosol simulations.  Therefore, we have 
!  split this code off into a separate subroutine which can be called by both 
!  fullchem and offline aerosol simulations.
!
! !REVISION HISTORY: 
!  (1 ) Now make sure all USE statements are USE, ONLY (bmy, 10/3/05)
!  (2 ) Now add contribution from SOA4 into Hydrophilic OC (dkh, bmy, 5/18/06)
!  (3 ) Now set OCF=2.1 to be consistent w/ "carbon_mod.f" (tmf, 2/10/09)
!  22 Dec 2011 - M. Payer    - Added ProTeX headers
!  30 Jul 2012 - R. Yantosca - Now accept am_I_Root as an argument when
!                              running with the traditional driver main.F
!  13 Nov 2012 - R. Yantosca - Now pass am_I_Root, Input_Opt, RC as arguments
!  15 Nov 2012 - M. Payer    - Replaced all met field arrays with State_Met
!                              derived type object
!  05 Mar 2013 - R. Yantosca - Remove call to INIT_AEROSOL, this is now done
!                              in the initialization stage
!  25 Mar 2013 - M. Payer    - Now pass State_Chm object via the arg list
!  13 Aug 2013 - M. Sulprizio- Add modifications for updated SOA and SOA + 
!                              semivolatile POA simulations (H. Pye)
!  17 Jun 2014 - J. Pierce   - Now allow bulk dust in TOMAS simulations
!  07 Apr 2015 - R. Yantosca - Add check to prevent div-by-zero errors
!  25 Jun 2015 - E. Lundgren - Use L. Zhang dust size distribution params for 
!                              mineral dust aerosols (non-TOMAS)
!  13 Aug 2015 - E. Lundgren - Convert tracer units to kg if input units are
!                              mixing ratio
!  30 Jun 2016 - R. Yantosca - Remove instances of STT.  Now get the advected
!                              species ID from State_Chm%Map_Advect.
!  10 Aug 2016 - R. Yantosca - Remove temporary tracer-removal code
!  18 Nov 2016 - M. Sulprizio- Move calculation of SOA and PM2.5 concentrations
!                              here from diag42_mod.F
!  22 Nov 2016 - M. Sulprizio- Add online calculation of aerosol growth factors
!                              at 35% RH
!  07 Feb 2017 - M. Sulprizio- Apply STP correction factor to PM2.5
!  07 Sep 2017 - M. Sulprizio- Add simple SOA to PM2.5 calculation
!  28 Sep 2017 - E. Lundgren - Simplify unit conversion with wrapper routine
!  13 Dec 2017 - R. Yantosca - Now accept State_Diag as an argument
!  05 Jan 2018 - M. Sulprizio- Use simple SOA by default in calculation of PM2.5
!                              and OCPISOA (used in hetchem and AOD)
!EOP
!------------------------------------------------------------------------------
!BOC
!
! !LOCAL VARIABLES:
!
      ! SAVEd variables
      LOGICAL,  SAVE      :: FIRST = .TRUE.
      REAL(fp), SAVE      :: SIA_GROWTH
      REAL(fp), SAVE      :: ORG_GROWTH
      REAL(fp), SAVE      :: SSA_GROWTH

      ! Non-SAVEd variables
      INTEGER             :: I, J, L, N, NA, ND, K
      INTEGER             :: k_SO4
      INTEGER             :: k_ORG
      INTEGER             :: k_SSA
      REAL(fp)            :: Rad_wet, Rad_dry
      REAL(fp)            :: Rho_wet, Rho_dry
      REAL(fp)            :: REFF

      ! Logical flags
      LOGICAL             :: prtDebug
      LOGICAL             :: LCARB
      LOGICAL             :: LDUST
      LOGICAL             :: LSSALT
      LOGICAL             :: LSULF
      LOGICAL             :: LPRT
      LOGICAL             :: LUCX
      LOGICAL             :: IS_OCPO,  IS_OCPI,  IS_BC
      LOGICAL             :: IS_SO4,   IS_NH4,   IS_NIT
      LOGICAL             :: IS_SAL,   IS_DST
      LOGICAL             :: IS_TSOA,  IS_ISOA,  IS_ASOA
      LOGICAL             :: IS_POA,   IS_OPOA
      LOGICAL             :: IS_SOAGX, IS_SOAMG
      LOGICAL             :: Is_SimpleSOA
      LOGICAL             :: Is_ComplexSOA

      ! Pointers      
      REAL(fp), POINTER   :: Spc(:,:,:,:)
      REAL(fp), POINTER   :: AIRVOL(:,:,:)
      REAL(fp), POINTER   :: PMID(:,:,:)
      REAL(fp), POINTER   :: T(:,:,:)

      ! Other variables
      CHARACTER(LEN=63)   :: OrigUnit

      ! For spatially and seasonally varying OM/OC
      CHARACTER(LEN=255)  :: FIELDNAME
      CHARACTER(LEN=1023) :: MSG
      INTEGER             :: MONTH
      LOGICAL             :: FND
      REAL(f4), POINTER   :: OMOC(:,:) => NULL()

      !=================================================================
      ! AEROSOL_CONC begins here!
      !=================================================================

      ! Assume success
      RC     = GC_SUCCESS

      ! Copy fields from INPUT_OPT to local variables for use below
      LCARB   = Input_Opt%LCARB
      LDUST   = Input_Opt%LDUST
      LSSALT  = Input_Opt%LSSALT
      LSULF   = Input_Opt%LSULF
      LPRT    = Input_Opt%LPRT
      LUCX    = Input_Opt%LUCX

      ! Do we have to print debug output?
      prtDebug   = ( LPRT .and. am_I_Root )

      ! Define logical flags
      IS_OCPI    = ( id_OCPI  > 0 )
      IS_OCPO    = ( id_OCPO  > 0 )
      IS_BC      = ( id_BCPI  > 0 .AND. id_BCPO  > 0 )
      IS_SO4     = ( id_SO4   > 0 )
      IS_NH4     = ( id_NH4   > 0 )
      IS_NIT     = ( id_NIT   > 0 )
      IS_DST     = ( id_DST1  > 0 .AND. id_DST2  > 0 )
      IS_SAL     = ( id_SALA  > 0 .AND. id_SALC  > 0 )
      IS_TSOA    = ( id_TSOA1 > 0 .AND. id_TSOA2 > 0 
     &         .AND. id_TSOA3 > 0 .AND. id_TSOA0 > 0 )
      IS_ISOA    = ( id_ISOA1 > 0 .AND. id_ISOA2 > 0 
     &         .AND. id_ISOA3 > 0)
      IS_ASOA    = ( id_ASOAN > 0 .AND. id_ASOA1 > 0 
     &         .AND. id_ASOA2 > 0 .AND. id_ASOA3 > 0 )
      IS_POA     = ( id_POA1  > 0 .AND. id_POA2  > 0 )
      IS_OPOA    = ( id_OPOA1 > 0 .AND. id_OPOA2 > 0 )
      IS_SOAGX   = ( id_SOAGX > 0 )
      IS_SOAMG   = ( id_SOAMG > 0 )

      ! Logical flags for SOA scheme
      Is_SimpleSOA  = ( id_SOAS > 0 )
      Is_ComplexSOA = Input_Opt%LSOA

      ! Convert species to [kg] for this routine
      CALL Convert_Spc_Units( am_I_Root, Input_Opt, State_Met, 
     &                        State_Chm, 'kg', RC, OrigUnit=OrigUnit )
      IF ( RC /= GC_SUCCESS ) THEN
         CALL GC_Error('Unit conversion error', RC, 
     &                 'Start of AEROSOL_CONC in aerosol_mod.F')
         RETURN
      ENDIF

      ! Initialize pointers
      Spc    => State_Chm%Species
      AIRVOL => State_Met%AIRVOL
      PMID   => State_Met%PMID
      T      => State_Met%T

      !=================================================================
      ! OM/OC ratio
      !
      ! Get spatial and seasonally varying OM/OC from Philip et al. (2014)
      ! or use default global mean values recommended by Aerosols WG
      !=================================================================
      IF ( Input_Opt%LOMOC ) THEN

         ! Get pointer to OM/OC for current month from HEMCO
         MONTH = GET_MONTH() 
         IF      ( MONTH == 12 .or. MONTH == 1  .or. MONTH == 2  ) THEN
            FieldName = 'OMOC_DJF'
         ELSE IF ( MONTH == 3  .or. MONTH == 4  .or. MONTH == 5  ) THEN
            FieldName = 'OMOC_MAM'
         ELSE IF ( MONTH == 6  .or. MONTH == 7  .or. MONTH == 8  ) THEN
            FieldName = 'OMOC_JJA'
         ELSE IF ( MONTH == 9  .or. MONTH == 10 .or. MONTH == 11 ) THEN
            FieldName = 'OMOC_SON'
         ENDIF
         CALL HCO_GetPtr( am_I_Root, HcoState, FIELDNAME, OMOC, RC,
     &                    FOUND=FND )
         IF ( RC /= HCO_SUCCESS .OR. .NOT. FND ) THEN
            MSG = 'Cannot find seasonal OM/OC field ' //
     &             TRIM(FIELDNAME) // '. Please add a corresponding ' //
     &            'entry to the HEMCO configuration file.'
            CALL ERROR_STOP (TRIM(MSG),'AEROSOL_CONC (aerosol_mod.F90)')
            RETURN
         ENDIF

         ! Set OM/OC using spatially and seasonally varying data from
         ! Philip et al. (2014)
         OCFPOA(:,:)  = OMOC(:,:) ! OM/OC for POA
         OCFOPOA(:,:) = OMOC(:,:) ! OM/OC for OPOA, OCPI, and OCPO

      ELSE

         ! Use default global mean OM/OC recommended by the Aerosols WG
         OCFPOA(:,:)  = 1.4e+0_fp ! OM/OC for POA
         OCFOPOA(:,:) = 2.1e+0_fp ! OM/OC for OPOA, OCPI, and OCPO

      ENDIF

      !=================================================================
      ! Compute growth factors at 35% RH
      !
      ! GF = 1 + [ ( r_wet / r_dry )^3 -1 ] * [ rho_wet - rho_dry ]
      !
      ! and use rho_wet = 1000 kg/m3 
      !=================================================================
      IF ( FIRST ) THEN

         ! Species index of REAA from RD_AOD (in fast_jx_mod.F)
         k_SO4      = 1
         k_ORG      = 3
         k_SSA      = 4

         ! Density of H2O [kg/m3]
         Rho_wet    = 1000e+0_fp

         ! Growth factor for SO4 + NIT + NH4
         Rad_dry    = REAA(1,k_SO4)
         Rad_wet    = REAA(1,k_SO4) + 35e+0_fp *
     &              ( REAA(2,k_SO4) - REAA(1,k_SO4) ) / 50e+0_fp
         Rho_dry    = State_Chm%SpcData(id_SO4)%Info%Density
         SIA_GROWTH = 1 + ( ( ( Rad_wet / Rad_dry ) ** 3 - 1 ) *
     &                        ( Rho_wet / Rho_dry ) )

         ! Growth factor for OCPI + SOA
         Rad_dry    = REAA(1,k_ORG)
         Rad_wet    = REAA(1,k_ORG) + 35e+0_fp *
     &              ( REAA(2,k_ORG) - REAA(1,k_ORG) ) / 50e+0_fp
         IF ( IS_POA ) THEN
            Rho_dry    = State_Chm%SpcData(id_POA1)%Info%Density
         ELSE IF ( IS_OCPI ) THEN
            Rho_dry    = State_Chm%SpcData(id_OCPI)%Info%Density
         ENDIF
         ORG_GROWTH = 1 + ( ( ( Rad_wet / Rad_dry ) ** 3 - 1 ) *
     &                        ( Rho_wet / Rho_dry ) )

         ! Growth factor for SALA
         Rad_dry    = REAA(1,k_SSA)
         Rad_wet    = REAA(1,k_SSA) + 35e+0_fp *
     &              ( REAA(2,k_SSA) - REAA(1,k_SSA) ) / 50e+0_fp
         Rho_dry    = State_Chm%SpcData(id_SALA)%Info%Density
         SSA_GROWTH = 1 + ( ( ( Rad_wet / Rad_dry ) ** 3 - 1 ) *
     &                        ( Rho_wet / Rho_dry ) )

         ! Print debug info
         IF ( prtDebug ) THEN
            WRITE( 6,'(a)') 'Growth factors at 35% RH:'
            WRITE( 6, 100 ) SIA_GROWTH, ' for SO4, NIT, and NH4'
            WRITE( 6, 100 ) ORG_GROWTH, ' for OCPI and SOA'
            WRITE( 6, 100 ) SSA_GROWTH, ' for SALA'
 100        FORMAT(F5.2,A)
         ENDIF

      ENDIF

!$OMP PARALLEL DO
!$OMP+DEFAULT( SHARED )
!$OMP+PRIVATE( I, J, L, N, K )
!$OMP+SCHEDULE( DYNAMIC )
      DO L = 1, LLPAR
      DO J = 1, JJPAR
      DO I = 1, IIPAR
      
         !==============================================================
         ! S U L F A T E   A E R O S O L S
         !
         ! Dump hydrophilic aerosols into one array that will be passed 
         ! to RDAER and then used for heterogeneous chemistry as well 
         ! as photolysis rate calculations interatively. 
         !
         ! For the full-chemistry run, If LSULF=F, then we read these 
         ! aerosol data from Mian's simulation.  If LSULF=T then we use 
         ! the online tracers.
         !
         ! Now assume that all sulfate, ammonium, and nitrate are 
         ! hydrophilic but sooner or later we can pass only hydrophilic 
         ! aerosols from the thermodynamic calculations for this 
         ! purpose.  This dumping should be done before calling INITGAS, 
         ! which converts the unit of Spc from kg/box to molec/cm3.
         !
         ! Units of SO4_NH4_NIT are [kg/m3].  (rjp, bmy, 3/23/03)
         !==============================================================
         IF ( LSULF ) THEN

            IF ( LUCX ) THEN

               !--------------------------------------------------------
               !          %%%%%%% UCX-based mechanisms %%%%%%%
               !--------------------------------------------------------

               ! If we are using the full stratospheric chemistry mechanism,
               ! stratospheric NH4 is ignored, stratospheric NIT is taken
               ! as available for NAT formation and stratospheric SO4 is
               ! taken as sulfuric acid
               IF ( ITS_IN_THE_TROP( I, J, L, State_Met ) ) THEN

                  ! Tropospheric - keep as normal
                  ! now including sulfate and nitrate associated with sea-salt
                  ! NOTE: these should be treated as having a sea-salt size
                  ! distribution but are currently simply treated in the same
                  ! way (size and optics) as all other sulfate aerosol (DAR
                  ! 2013)
                  SO4_NH4_NIT(I,J,L) = ( Spc(I,J,L,id_SO4)    + 
     &                                   Spc(I,J,L,id_NH4)    +
     &                                   Spc(I,J,L,id_NIT)    +
     &                                   Spc(I,J,L,id_SO4s)   +
     &                                   Spc(I,J,L,id_NITs) ) /
     &                                   AIRVOL(I,J,L)
                  SO4(I,J,L) = Spc(I,J,L,id_SO4) / AIRVOL(I,J,L)
                  NH4(I,J,L) = Spc(I,J,L,id_NH4) / AIRVOL(I,J,L)
                  NIT(I,J,L) = Spc(I,J,L,id_NIT) / AIRVOL(I,J,L)
                  SLA(I,J,L) = 0e+0_fp
                  SPA(I,J,L) = 0e+0_fp

               ELSE

                  ! Tropospheric sulfate is zero in stratosphere
                  SO4_NH4_NIT(I,J,L) = 0e+0_fp
                  SO4(I,J,L) = 0e+0_fp
                  NH4(I,J,L) = 0e+0_fp
                  NIT(I,J,L) = 0e+0_fp
                  SLA(I,J,L) = KG_STRAT_AER(I,J,L,1) / AIRVOL(I,J,L)
                  SPA(I,J,L) = KG_STRAT_AER(I,J,L,2) / AIRVOL(I,J,L)

               ENDIF

            ELSE

               !--------------------------------------------------------
               !        %%%%%%% Tropchem only mechanism %%%%%%%
               !--------------------------------------------------------

               ! Compute SO4 aerosol concentration [kg/m3]
               ! now including sulfate and nitrate associated with sea-salt
               ! NOTE: these should be treated as having a sea-salt size
               ! distribution but are currently simply treated in the same
               ! way (size and optics) as all other sulfate aerosol (DAR
               ! 2013)
               SO4_NH4_NIT(I,J,L) = ( Spc(I,J,L,id_SO4)    + 
     &                                Spc(I,J,L,id_NH4)    +
     &                                Spc(I,J,L,id_NIT)    +
     &                                Spc(I,J,L,id_SO4s)   +
     &                                Spc(I,J,L,id_NITs) ) /
     &                                AIRVOL(I,J,L)
               
               SO4(I,J,L) = Spc(I,J,L,id_SO4) / AIRVOL(I,J,L)
               NH4(I,J,L) = Spc(I,J,L,id_NH4) / AIRVOL(I,J,L)
               NIT(I,J,L) = Spc(I,J,L,id_NIT) / AIRVOL(I,J,L)

            ENDIF
            
            ! Add error check for safe division (bmy, 4/7/15)
            IF ( SO4_NH4_NIT(I,J,L) > 0e+0_fp ) THEN

               ! Save these fractions for partitioning of optics
               ! until later when these may be treated independently
               FRAC_SNA(I,J,L,1) = ( ( Spc(I,J,L,id_SO4 ) 
     &                           +     Spc(I,J,L,id_SO4s) )
     &                           /   AIRVOL(I,J,L)          )
     &                           / SO4_NH4_NIT(I,J,L)

               FRAC_SNA(I,J,L,2) = ( ( Spc(I,J,L,id_NIT )
     &                           +     Spc(I,J,L,id_NITs) )
     &                           /   AIRVOL(I,J,L)          )
     &                           / SO4_NH4_NIT(I,J,L)

               FRAC_SNA(I,J,L,3) = ( Spc(I,J,L,id_NH4)
     &                           /   AIRVOL(I,J,L)        ) 
     &                           / SO4_NH4_NIT(I,J,L)
               
            ELSE
               
               ! If SO4_NH4_NIT(I,J,L) is zero, then avoid a div-by-zero
               ! error.  Set all of these to zero because the division
               ! cannot be done.
               FRAC_SNA(I,J,L,1) = 0e+0_fp
               FRAC_SNA(I,J,L,2) = 0e+0_fp
               FRAC_SNA(I,J,L,3) = 0e+0_fp

            ENDIF

         ENDIF

         !==============================================================
         ! C A R B O N  &  2 n d A R Y   O R G A N I C   A E R O S O L S
         !
         ! Compute hydrophilic and hydrophobic BC and OC in [kg/m3]
         ! Also add online 2ndary organics if necessary
         !==============================================================
         IF ( LCARB ) THEN

            ! Hydrophilic BC [kg/m3]
            BCPI(I,J,L) = Spc(I,J,L,id_BCPI) / AIRVOL(I,J,L)

            ! Hydrophobic BC [kg/m3]
            BCPO(I,J,L) = Spc(I,J,L,id_BCPO) / AIRVOL(I,J,L)

            ! Hydrophobic OC [kg/m3]
            ! SOAupdate: Treat either OCPO (x2.1) or POA (x1.4) 
            IF ( IS_POA ) THEN
               OCPO(I,J,L) = ( Spc(I,J,L,id_POA1) + Spc(I,J,L,id_POA2) )
     &                       * OCFPOA(I,J) / AIRVOL(I,J,L)
            ELSE IF ( IS_OCPO ) THEN
               OCPO(I,J,L) = Spc(I,J,L,id_OCPO)
     &                       * OCFOPOA(I,J) / AIRVOL(I,J,L)
            ENDIF

            ! Hydrophilic OC [kg/m3]
            IF ( IS_OCPI ) THEN
               OCPI(I,J,L) = Spc(I,J,L,id_OCPI)
     &                       * OCFOPOA(I,J) / AIRVOL(I,J,L)
            ENDIF

            ! Now avoid division by zero (bmy, 4/20/04)
            BCPI(I,J,L)    = MAX( BCPI(I,J,L), 1e-35_fp )
            OCPI(I,J,L)    = MAX( OCPI(I,J,L), 1e-35_fp )
            BCPO(I,J,L)    = MAX( BCPO(I,J,L), 1e-35_fp )
            OCPO(I,J,L)    = MAX( OCPO(I,J,L), 1e-35_fp )
         
         ENDIF ! LCARB
            
         !===========================================================
         ! M I N E R A L   D U S T   A E R O S O L S
         !
         ! NOTE: We can do better than this! Currently we carry 4 
         ! dust tracers...but het. chem and fast-j use 7 dust bins 
         ! hardwired from Ginoux.
         !
         ! Now, I apportion the first dust tracer into four smallest 
         ! dust bins equally in mass for het. chem and fast-j. 
         ! 
         ! Maybe we need to think about chaning our fast-j and het. 
         ! chem to use just four dust bins or more flexible 
         ! calculations depending on the number of dust bins. 
         ! (rjp, 03/27/04)
         !
         ! Now splitting mass into bins in fractions derived from
         ! Highwood et al. (2003).  Data is from log-normal fit of
         ! PCASP measurements of Saharan dust (Solid line in Fig.4b)
         ! (dar, 04/25/10) [see Ridley et al., 2012, JGR]
         !
         ! Updated for TOMAS (Jeffrey Pierce, 6/17/14)
         !
         ! Now get dust radius from species database (bmy, 3/16/17)
         !===========================================================
#if defined( TOMAS )

         !-----------------------------------------------------------
         ! TOMAS simulations only 
         !-----------------------------------------------------------
         IF ( LDUST ) THEN

            ! Zero SOILDUST
            SOILDUST(I,J,L,:) = 0.e0_fp

            ! Loop over the # of TOMAS dust bins
            DO K = 1, IBINS

               ! Get the overall species index for species K
               N    = id_DUST1 + K - 1

               ! Effective aerosol radius [m]
               REFF = State_Chm%SpcData(N)%Info%Radius
               
               ! Bin #1
               IF ( REFF < 0.2e-6_fp ) THEN
                  SOILDUST(I,J,L,1) = SOILDUST(I,J,L,1)
     &                              + Spc(I,J,L,N)  
     &                              / AIRVOL(I,J,L)


               ! Bin #2
               ELSE IF ( REFF < 0.325e-6_fp ) THEN
                  SOILDUST(I,J,L,2) = SOILDUST(I,J,L,2)
     &                              + Spc(I,J,L,N) 
     &                              / AIRVOL(I,J,L)

               ! Bin #3
               ELSE IF ( REFF < 0.6e-6_fp ) THEN
                  SOILDUST(I,J,L,3) = SOILDUST(I,J,L,3)
     &                              + Spc(I,J,L,N) 
     &                              / AIRVOL(I,J,L)

               ! Bin #4
               ELSE IF ( REFF < 1.15e-6_fp ) THEN
                  SOILDUST(I,J,L,4) = SOILDUST(I,J,L,4)
     &                              + Spc(I,J,L,N) 
     &                              / AIRVOL(I,J,L)

               ! Bin #5
               ELSE IF ( REFF < 2.0e-6_fp ) THEN
                  SOILDUST(I,J,L,5) = SOILDUST(I,J,L,5)
     &                              + Spc(I,J,L,N) 
     &                              / AIRVOL(I,J,L)

               ! Bin #6
               ELSE IF ( REFF < 3.25e-6_fp ) THEN
                  SOILDUST(I,J,L,6) = SOILDUST(I,J,L,6)
     &                              + Spc(I,J,L,N) 
     &                              / AIRVOL(I,J,L)

               ! Bin #7
               ELSE 
                  SOILDUST(I,J,L,7) = SOILDUST(I,J,L,7)
     &                              + Spc(I,J,L,N) 
     &                              / AIRVOL(I,J,L)

               ENDIF
            ENDDO

         ENDIF
#else

         !-----------------------------------------------------------
         ! Preserve original code for non-TOMAS simulations
         !-----------------------------------------------------------
         IF ( LDUST ) THEN

            ! Lump 1st dust tracer for het chem
            ! Now use dust size distribution scheme to improve PM2.5
            ! surface dust conc over western U.S. (L. Zhang, 6/25/15)
            SOILDUST(I,J,L,1) = 
     &            0.007e+0_fp * Spc(I,J,L,id_DST1) / AIRVOL(I,J,L)
            SOILDUST(I,J,L,2) =
     &            0.0332e+0_fp * Spc(I,J,L,id_DST1) / AIRVOL(I,J,L)
            SOILDUST(I,J,L,3) =
     &            0.2487e+0_fp * Spc(I,J,L,id_DST1) / AIRVOL(I,J,L)
            SOILDUST(I,J,L,4) =
     &            0.7111e+0_fp * Spc(I,J,L,id_DST1) / AIRVOL(I,J,L)

            ! Other hetchem bins
            SOILDUST(I,J,L,5) = Spc(I,J,L,id_DST2) / AIRVOL(I,J,L)
            SOILDUST(I,J,L,6) = Spc(I,J,L,id_DST3) / AIRVOL(I,J,L)
            SOILDUST(I,J,L,7) = Spc(I,J,L,id_DST4) / AIRVOL(I,J,L)
            
         ENDIF

#endif

         !===========================================================
         ! S E A S A L T   A E R O S O L S
         !
         ! Compute accumulation & coarse mode concentration [kg/m3]
         !===========================================================
         IF ( LSSALT ) THEN

            ! Accumulation mode seasalt aerosol [kg/m3]
            SALA(I,J,L) = Spc(I,J,L,id_SALA) / AIRVOL(I,J,L)
            
            ! Coarse mode seasalt aerosol [kg/m3]
            SALC(I,J,L) = Spc(I,J,L,id_SALC) / AIRVOL(I,J,L)

            ! Avoid division by zero
            SALA(I,J,L) = MAX( SALA(I,J,L), 1e-35_fp )
            SALC(I,J,L) = MAX( SALC(I,J,L), 1e-35_fp )

         ENDIF

         !===========================================================
         ! S E C O N D A R Y   O R G A N I C   A E R O S O L S
         !
         ! Compute SOA concentration [kg/m3]
         !===========================================================

         !--------------------------------------------------------
         ! Simple SOA scheme
         !--------------------------------------------------------
         IF ( Is_SimpleSOA ) THEN

            ! Simple SOA [kg/m3]
            SOAS(I,J,L) = Spc(I,J,L,id_SOAS) / AIRVOL(I,J,L)

         ENDIF

         !--------------------------------------------------------
         ! Complex SOA scheme
         !--------------------------------------------------------
         IF ( Is_ComplexSOA ) THEN

            ! TSOA (terpene SOA) [kg/m3]
            IF ( IS_TSOA ) THEN
               TSOA(I,J,L) = ( Spc(I,J,L,id_TSOA1)
     &                       + Spc(I,J,L,id_TSOA2)
     &                       + Spc(I,J,L,id_TSOA3)
     &                       + Spc(I,J,L,id_TSOA0) ) / AIRVOL(I,J,L) 
            ENDIF

            ! ISOA (isoprene SOA) [kg/m3]
            IF ( IS_ISOA ) THEN
               ISOA(I,J,L) = ( Spc(I,J,L,id_ISOA1)
     &                       + Spc(I,J,L,id_ISOA2)
     &                       + Spc(I,J,L,id_ISOA3) ) / AIRVOL(I,J,L) 
            ENDIF

            ! ASOA (benz, tolu, xyle, + NAP/IVOC SOA) [kg/m3]
            IF ( IS_ASOA ) THEN
               ASOA(I,J,L) = ( Spc(I,J,L,id_ASOAN)
     &                       + Spc(I,J,L,id_ASOA1)
     &                       + Spc(I,J,L,id_ASOA2)
     &                       + Spc(I,J,L,id_ASOA3) ) / AIRVOL(I,J,L) 
            ENDIF

            ! OPOA [kg/m3]
            IF ( IS_OPOA ) THEN
               OPOA(I,J,L) = ( Spc(I,J,L,id_OPOA1)
     &                       + Spc(I,J,L,id_OPOA2) )
     &                       * OCFOPOA(I,J) / AIRVOL(I,J,L) 
            ENDIF

         ENDIF

         !-------------------------------------------------------
         ! Mass loading of isoprene SOA (ISOAAQ) [kg/m3]
         !-------------------------------------------------------

         ! Glyoxal
         IF ( id_SOAGX > 0 ) THEN
            ISOAAQ(I,J,L) = Spc(I,J,L,id_SOAGX) / AIRVOL(I,J,L)
         ENDIF

         ! Methylglyoxal
         IF ( id_SOAMG > 0 ) THEN
            ISOAAQ(I,J,L) = ISOAAQ(I,J,L) +
     &                      Spc(I,J,L,id_SOAMG) / AIRVOL(I,J,L)
         ENDIF

         ! IEPOX
         IF ( id_SOAIE > 0 ) THEN
            ISOAAQ(I,J,L) = ISOAAQ(I,J,L) +
     &                      Spc(I,J,L,id_SOAIE) / AIRVOL(I,J,L)
         ENDIF

         ! IMAE (4C epoxide from MACR)
         IF ( id_SOAME > 0 ) THEN
            ISOAAQ(I,J,L) = ISOAAQ(I,J,L) +
     &                      Spc(I,J,L,id_SOAME) / AIRVOL(I,J,L)
         ENDIF

         ! SOA from alkyl nitrates (some contribution
         ! from non-isoprene sources)
         IF ( id_INDIOL > 0 ) THEN
            ISOAAQ(I,J,L) = ISOAAQ(I,J,L) +
     &                      Spc(I,J,L,id_INDIOL) / AIRVOL(I,J,L)
         ENDIF

         ! SOA from ISOPOOH oxidation product
         IF ( id_LVOCOA > 0 ) THEN
            ISOAAQ(I,J,L) = ISOAAQ(I,J,L) +
     &                      Spc(I,J,L,id_LVOCOA) / AIRVOL(I,J,L)
         ENDIF

         ! SOA from ISOP+NO3
         IF ( id_ISN1OA > 0 ) THEN
            ISOAAQ(I,J,L) = ISOAAQ(I,J,L) +
     &                      Spc(I,J,L,id_ISN1OA) / AIRVOL(I,J,L)
         ENDIF

         !-------------------------------------------------------
         ! Hydrophilic primary OC plus SOA [kg/m3].
         !
         ! We need to multiply by OCF to account for the mass of
         ! other components which are attached to the OC aerosol.
         ! (rjp, bmy, 7/15/04)
         !
         ! SOAupdate: use 2.1 (OCFOPOA) (hotp 7/21/10)
         !
         ! sfarina - add SOA-Simplified to primary OC.
         !         - IDTSOAS is already mass basis, so only apply
         !           OCFOPOA to IDTOCPI
         !
         ! SOAupdate: Update traditional SOA (hotp 7/21/10)
         ! for new mtp + isop + lumparomivoc (hotp 5/20/10)
         !
         ! %%% IMPORTANT %%%
         ! Note that if complex SOA is used then PM2.5 includes all
         ! the SOA formed in both the Marais et al. and Pye et al.
         ! schemes and may include some double-counting of isoprene SOA.
         ! (Aerosol WG)
         !-------------------------------------------------------

         ! Use simple SOA by default over complex SOA in calculations
         IF ( Is_SimpleSOA ) THEN
            OCPISOA(I,J,L) = 
     &        ( Spc(I,J,L,id_OCPI) * OCFOPOA(I,J) +
     &          Spc(I,J,L,id_SOAS)             ) / AIRVOL(I,J,L)

         ELSEIF ( Is_ComplexSOA ) THEN

            OCPISOA(I,J,L) = ( Spc(I,J,L,id_TSOA1)
     &                       + Spc(I,J,L,id_TSOA2)
     &                       + Spc(I,J,L,id_TSOA3)
     &                       + Spc(I,J,L,id_TSOA0)
     &                       + Spc(I,J,L,id_ISOA1)
     &                       + Spc(I,J,L,id_ISOA2)
     &                       + Spc(I,J,L,id_ISOA3) 
     &                       + Spc(I,J,L,id_ASOAN) 
     &                       + Spc(I,J,L,id_ASOA1)
     &                       + Spc(I,J,L,id_ASOA2)
     &                       + Spc(I,J,L,id_ASOA3) )
     &                       / AIRVOL(I,J,L) 

            IF ( IS_OPOA ) THEN ! hotp 7/28/10
               OCPISOA(I,J,L) = OCPISOA(I,J,L) +
     &                          ( Spc(I,J,L,id_OPOA1)
     &                          + Spc(I,J,L,id_OPOA2) )
     &                          * OCFOPOA(I,J) / AIRVOL(I,J,L)
            ENDIF

            IF ( IS_OCPI ) THEN  ! hotp 7/28/10
               OCPISOA(I,J,L) = OCPISOA(I,J,L)
     &                          + Spc(I,J,L,id_OCPI)
     &                          * OCFOPOA(I,J) / AIRVOL(I,J,L) 
            ENDIF

         ENDIF

         ! Add mechanistic isoprene OA (eam, 08/2015)
         OCPISOA(I,J,L) = OCPISOA(I,J,L) + ISOAAQ(I,J,L)
                  
         ! Now avoid division by zero (bmy, 4/20/04)
         OCPISOA(I,J,L) = MAX( OCPISOA(I,J,L), 1e-35_fp )

         !===========================================================
         ! SOAGX and SOAMG [kg/m3]
         !===========================================================
         IF ( IS_SOAGX ) THEN
            SOAGX(I,J,L) = Spc(I,J,L,id_SOAGX) * OCFG / AIRVOL(I,J,L)
         ENDIF

         IF ( IS_SOAMG ) THEN
            SOAMG(I,J,L) = Spc(I,J,L,id_SOAMG) * OCFM / AIRVOL(I,J,L)
         ENDIF

         !==============================================================
         ! P A R T I C U L A T E   M A T T E R
         !
         ! Compute PM2.5 concentration [kg/m3]
         !
         ! PM25 = 1.33 (NH4 + NIT  + SO4) + BCPI + BCPO +
         !        2.10 (OCPO + 1.16 OCPI) + 1.16 SOA    +
         !        DST1 + 0.38 DST2 + 1.86 SALA + SOAGX + SOAMG
         !
         ! NOTES:
         ! - We apply growth factors at 35% RH (computed above): 
         !    1.33 for SO4, NIT, and NH4
         !    1.16 for OCPI and SOA
         !    1.86 for SALA
         ! - Ratio of OM/OC = 2.1 is applied to OCPI and OCPO above
         ! - Aerosol WG recommends including 38% of DST2 in PM2.5
         ! - Use either simple SOA or complex SOA in PM2.5 calculation.
         !   By default simple SOA will be used.
         !
         ! %%% IMPORTANT %%%
         ! Note that if complex SOA is used then PM2.5 includes all
         ! the SOA formed in both the Marais et al. and Pye et al.
         ! schemes and may include some double-counting of isoprene SOA.
         ! (Aerosol WG)
         !==============================================================

         ! Units: [kg/m3]
         PM25(I,J,L) = NH4(I,J,L)        * SIA_GROWTH
     &               + NIT(I,J,L)        * SIA_GROWTH
     &               + SO4(I,J,L)        * SIA_GROWTH
     &               + BCPI(I,J,L)
     &               + BCPO(I,J,L)
     &               + OCPO(I,J,L)
     &               + OCPI(I,J,L)       * ORG_GROWTH
     &               + SALA(I,J,L)       * SSA_GROWTH
     &               + SOILDUST(I,J,L,1)                 ! DST1
     &               + SOILDUST(I,J,L,2)                 ! DST1
     &               + SOILDUST(I,J,L,3)                 ! DST1
     &               + SOILDUST(I,J,L,4)                 ! DST1
     &               + SOILDUST(I,J,L,5) * 0.38          ! 38% of DST2
     &               + ISOAAQ(I,J,L)     * ORG_GROWTH    ! Includes SOAGX+SOAMG

         ! Include either simple SOA (default) or complex SOA in
         ! PM2.5 calculation
         IF ( Is_SimpleSOA ) THEN
            PM25(I,J,L) = PM25(I,J,L)
     &                  + SOAS(I,J,L)    * ORG_GROWTH
         ELSEIF ( Is_ComplexSOA ) THEN
            PM25(I,J,L) = PM25(I,J,L)
     &                  + TSOA(I,J,L)    * ORG_GROWTH
     &                  + ISOA(I,J,L)    * ORG_GROWTH
     &                  + ASOA(I,J,L)    * ORG_GROWTH
         ENDIF

         ! Apply STP correction factor based on ideal gas law
         PM25(I,J,L) = PM25(I,J,L) 
     &               * ( 1013.25_fp / PMID(I,J,L) ) 
     &               * ( T(I,J,L)   / 298.0_fp    )

#if defined( NC_DIAG )
         !==============================================================
         ! HISTORY (aka netCDF diagnostics)
         !
         ! SOA and PM2.5 diagnostics
         !
         ! NOTE: Convert from [kg/m3] to [ug/m3] (factor = 1e9) so 
         !       as to match the units of the ND42 bpch diagnostic.
         !==============================================================

         ! Terpene SOA [ug/m3]
         IF ( Archive_TerpeneSOA ) THEN
            State_Diag%TerpeneSOA(I,J,L) = ( TSOA(I,J,L) * 1.0e+9_fp )
         ENDIF

         ! Isoprene SOA [ug/m3]
         ! NOTE: Includes contribution from semivolatile isoprene OA
         ! (aka ISOA) and mechanistic isoprene OA (aka ISOAAQ).
         ! This is done to match the ND42 bpch diagnostic.
         IF ( Archive_IsopreneSOA ) THEN
            State_Diag%IsopreneSOA(I,J,L) = 
     &         ( ( ISOA(I,J,L) + ISOAAQ(I,J,L) ) * 1.0e+9_fp )
         ENDIF 

         ! Aromatic SOA [ug/m3]
         IF ( Archive_AromaticSOA ) THEN
            State_Diag%AromaticSOA(I,J,L) = ( ASOA(I,J,L) * 1.0e+9_fp )
         ENDIF
          
         ! PM2.5 concentration at STP [ug/m3]
         IF ( Archive_PM25 ) THEN
            State_Diag%PM25(I,J,L) = ( PM25(I,J,L) * 1.0e+9_fp )
         ENDIF
#endif

      ENDDO
      ENDDO
      ENDDO
!$OMP END PARALLEL DO

      ! Convert species back to original unit
      CALL Convert_Spc_Units( am_I_Root, Input_Opt, State_Met, 
     &                        State_Chm, OrigUnit, RC )
      IF ( RC /= GC_SUCCESS ) THEN
         CALL GC_Error('Unit conversion error', RC, 
     &                 'End of AEROSOL_CONC in aerosol_mod.F')
         RETURN
      ENDIF

      ! Free pointers
      Spc    => NULL()
      AIRVOL => NULL()
      OMOC   => NULL()

      END SUBROUTINE AEROSOL_CONC
!EOC
!------------------------------------------------------------------------------
!                  GEOS-Chem Global Chemical Transport Model                  !
!------------------------------------------------------------------------------
!BOP
!
! !IROUTINE: rdaer
!
! !DESCRIPTION: Subroutine RDAER reads global aerosol concentrations as
!  determined by Mian Chin.  Calculates optical depth at each level for
!  "set\_prof.f". Also calculates surface area for heterogeneous chemistry. It
!  uses aerosol parameters in FAST-J input file "jv\_spec.dat" for these
!  calculations. (rvm, rjp, tdf, bmy, 11/04/01, 7/20/04)
!\\
!\\
! !INTERFACE:
!
      SUBROUTINE RDAER( am_I_Root, Input_Opt,  State_Met,
     &                  State_Chm, State_Diag, RC,
     &                  MONTH,     YEAR,       ODSWITCH   )
!
! !USES:
!
      USE CHEMGRID_MOD,   ONLY : ITS_IN_THE_CHEMGRID
      USE CHEMGRID_MOD,   ONLY : ITS_IN_THE_NOCHEMGRID
      USE CMN_DIAG_MOD
      USE CMN_FJX_MOD
      USE CMN_SIZE_MOD
      USE DIAG_MOD,       ONLY : AD21
      USE ErrCode_Mod
      USE ERROR_MOD,      ONLY : ERROR_STOP
      USE Input_Opt_Mod,  ONLY : OptInput
      USE PhysConstants,  ONLY : CONSVAP
      USE State_Chm_Mod,  ONLY : ChmState
      USE State_Diag_Mod, ONLY : DgnState
      USE State_Met_Mod,  ONLY : MetState
      USE TIME_MOD,       ONLY : ITS_A_NEW_MONTH
      USE TIME_MOD,       ONLY : SYSTEM_TIMESTAMP
      USE TRANSFER_MOD,   ONLY : TRANSFER_3D
      USE UCX_MOD,        ONLY : GET_STRAT_OPT
      USE UCX_MOD,        ONLY : NDENS_AER

      IMPLICIT NONE
!
! !INPUT PARAMETERS:
!
      LOGICAL,        INTENT(IN)    :: am_I_Root   ! Are we on root CPU?
      TYPE(MetState), INTENT(IN)    :: State_Met   ! Meteorology State
      INTEGER,        OPTIONAL      :: MONTH       ! # of current month
      INTEGER,        OPTIONAL      :: YEAR        ! 4-digit year
      INTEGER,        OPTIONAL      :: ODSWITCH    ! Logical indicator
                                                   !  = 0: AOD computed 
                                                   !       at 999 nm
                                                   !  = 1: AOD computed 
                                                   !       at wavelength set 
                                                   !       in Radiation Menu
      TYPE(OptInput), INTENT(IN)    :: Input_Opt   ! Input Options object
!
! !INPUT/OUTPUT PARAMETERS:
!
      TYPE(ChmState), INTENT(INOUT) :: State_Chm   ! Chemistry State object
      TYPE(DgnState), INTENT(INOUT) :: State_Diag  ! Diagnostics State object
!
! !OUTPUT PARAMETERS:                             
!
      INTEGER,        INTENT(OUT)   :: RC          ! Success or failure?
!
! !REVISION HISTORY: 
!  (1 ) At the point in which "rdaer.f" is called, ABSHUM is actually
!        absolute humidity and not relative humidity (rvm, bmy, 2/28/02)
!  (2 ) Now force double-precision arithmetic by using the "D" exponent.
!        (bmy, 2/28/02)
!  (3 ) At present aerosol growth is capped at 90% RH.  The data
!        in jv_spec.dat could be used to allow a particle to grow to
!        99% RH if desired. (rvm, 3/15/02)
!  (4 ) Bug fix: TEMP2 needs to be sized (IIPAR,JJPAR,LLPAR) (bmy, 5/30/02)
!  (5 ) Now reference BXHEIGHT from "dao_mod.f".  Also references ERROR_STOP
!        from "error_mod.f".  Delete local declaration of TIME, since that
!        is also declared w/in comode.h -- this causes compile-time errors
!        on the ALPHA platform. (gcc, bmy, 11/6/02)
!  (6 ) Now use the online SO4, NH4, NIT aerosol, taken from the STT array, 
!        and passed via SO4_NH4_NIT argument if sulfate chemistry is turned on.
!        Otherwise, read monthly mean sulfate from disk.  (rjp, bmy, 3/23/03)
!  (7 ) Now call READ_BPCH2 with QUIET=.TRUE., which prevents info from being
!        printed to stdout.  Also made cosmetic changes. (bmy, 3/27/03)
!  (8 ) Add BCPI, BCPO, OCPI, OCPO to the arg list.  Bug fix: for online
!        sulfate & carbon aerosol tracers, now make sure these get updated
!        every timestep.  Now references "time_mod.f".  Now echo info about
!        which online/offline aerosols we are using.  Updated comments.
!        (bmy, 4/9/04)
!  (9 ) Add SALA, SALC to the arg list (rjp, bec, bmy, 4/20/04)
!  (10) Now references DATA_DIR from "directory_mod.f".  Now references LSULF,
!        LCARB, LSSALT from "logical_mod.f".  Added minor bug fix for 
!        conducting the appropriate scaling for optical depth for ND21
!        diagnostic.  Now make MONTH and YEAR optional arguments.  Now bundled
!        into "aerosol_mod.f".  (rvm, aad, clh, bmy, 7/20/04)
!  (11) Now remove FWET from extinction efficiency computation (avd, 8/3/10)
!  (12) Include third input argument to determine the wavelength at which
!        the AOD should be computed. This will set the optical properties
!        that are used for the calculation of the AOD. The ND21 diagnostic
!        should only be updated when WAVELENGTH = 1. (skim, 02/03/11)
!  09 Mar 2011 - R. Yantosca - Set MSDENS(2) = 1800 for APM (G. Luo)
!  22 Dec 2011 - M. Payer    - Added ProTeX headers
!  30 Jul 2012 - R. Yantosca - Now accept am_I_Root as an argument when
!                              running with the traditional driver main.F
!  13 Nov 2012 - R. Yantosca - Now pass Input_Opt, RC arguments for GIGC
!  15 Nov 2012 - M. Payer    - Replaced all met field arrays with State_Met
!                              derived type object
!  27 Mar 2013 - S.D. Eastham- Upgraded from Fast-J to Fast-JX
!  20 Aug 2013 - R. Yantosca - Removed "define.h", this is now obsolete
!  17 Dec 2014 - R. Yantosca - Leave time/date variables as 8-byte
!  05 Mar 2015 - R. Yantosca - Remove DO_READ_DATA option.  We can no longer
!                              have binary punch input in HPC environments.
!  31 Mar 2015 - R. Yantosca - Bug fix: Declare LINTERP as !$OMP PRIVATE
!  07 Apr 2015 - R. Yantosca - Bug fix: Add error check to JLOOP do-loop
!                              so that we cycle if JLOOP <= 0
!  24 Jun 2015 - M. Sulprizio- Update organic aerosol density MSDENS(3) from
!                              1800 to 1300 kg/m3 (E. Marais, M. Hammer)
!  15 Oct 2015 - C. Keller   - Empty ODAER before refilling.
!  12 May 2016 - M. Sulprizio- Remove 1D arrays that depend on JLOOP. ABSHUM
!                              is now a 3D field in State_Met. ERADIUS, TAREA
!                              WERADIUS, WTAREA are now pointers that point to
!                              3D fields in State_Chm.
!  16 May 2016 - M. Sulprizio- Remove JLOOP entirely and loop over LLPAR, JJPAR,
!                              IIPAR instead.
!  28 Jun 2016 - M. Sulprizio- Make IOUT a local variable to remove dependence
!                              on comode_loop_mod.F
!  22 Nov 2016 - M. Sulprizio- Now define aerosol densities in species database
!                              and use SpcData%Info%Density to populate MSDENS
!  03 Nov 2017 - R. Yantosca - Now accept State_Diag as an argument
!EOP
!------------------------------------------------------------------------------
!BOC
!
! !LOCAL VARIABLES:
!
      LOGICAL             :: FIRST = .TRUE.
      LOGICAL             :: LINTERP
      CHARACTER(LEN=16)   :: STAMP
      INTEGER             :: I, J, L, N, R, IRH, W, IRHN
      INTEGER             :: AA, IWV, IIWV, NWVS, IR, NRT
      INTEGER             :: IOUT
      REAL*4              :: TEMP(IIPAR,JJPAR,LGLOB)
      REAL(fp)            :: TEMP2(IIPAR,JJPAR,LLPAR)
      REAL(fp)            :: MSDENS(NAER), DRYAREA
      REAL(f8)            :: XTAU
      REAL*8              :: BCSCAT_AE  !(xnw, 8/24/15)

      ! Variables for speed diagnostics
      INTEGER             :: ITIMEVALS(8)
      REAL*8              :: OLDSECS, NEWSECS
      REAL*8              :: OLDSECST, NEWSECST

      ! Effective radius at RH bins read in from "FJX_spec.dat"
      REAL(fp)		  :: RW(NRH)	

      ! Effective radius at RH after interpolation
      REAL(fp)		  :: REFF       

      ! Q at different RH bins read in from "FJX_spec.dat"
      REAL(fp)            :: AW(NRH)
      REAL(fp)            :: QW(NRH)	
      REAL(fp)            :: SSW(NRH)
      REAL(fp)            :: ASYW(NRH)	
      REAL(fp)            :: AW0
      REAL(fp)            :: QW0
      REAL(fp)            :: SSW0
      REAL(fp)            :: ASYW0
      REAL(fp)            :: DENOM,NUMER

      ! Used to interpolate between sizes
      REAL(fp)		  :: FRAC       
 
      ! Change in Q (extinction efficiency)
      REAL(fp)		  :: SCALEQ     

      ! Change in Radius with RH
      REAL(fp)		  :: SCALER     

      ! Change in SSA with RH
      REAL(fp)            :: SCALESSA

      ! Change in asym parameter with RH
      REAL(fp)            :: SCALEASY

      ! Change in Optical properties vs RH
      REAL(fp)            :: SCALEA
      REAL(fp)            :: SCALEOD 

      ! Change in Vol vs RH 
      REAL(fp)            :: SCALEVOL 

      ! Convert AbsHum to RelHum
      REAL(fp)  :: TK,CONSEXP,VPRESH2O,RELHUM

      ! Relative Humidities
      REAL(fp),  SAVE     :: RH(NRH)   = (/0e+0_fp,0.5e+0_fp, 
     &   0.7e+0_fp,0.8e+0_fp,0.9e+0_fp/)

      ! Temporary varaibles
      REAL(fp)            :: RAER, SADSTRAT, RHOSTRAT, XSASTRAT
      INTEGER             :: ISTRAT

!------------------------------------------------------------------------------
! Prior to 1/3/18:
! IND is not used here (mps, 1/3/18)
!      ! Index to aerosol types in FJX_spec.dat
!      ! The following are ordered according to the mass densities below
!#if defined( UCX )
!      INTEGER, SAVE      :: IND(NAER) = (/22, 29, 36, 43, 50, 4, 14/)
!#else
!      INTEGER, SAVE	  :: IND(NAER) = (/22, 29, 36, 43, 50/)
!#endif
!------------------------------------------------------------------------------

      ! Aqueous aerosol volume (cm3/cm3):
      REAL(fp)            :: TAERVOL

      ! Local variables for quantities from Input_Opt
      LOGICAL             :: LCARB
      LOGICAL             :: LSSALT
      LOGICAL             :: LSULF
      LOGICAL             :: LSOA
      LOGICAL             :: LSTRATOD
      LOGICAL             :: LRAD
<<<<<<< HEAD
      LOGICAL             :: LBCAE  ! (xnw, 8/24/15)
=======
      LOGICAL             :: LUCX
>>>>>>> db5b1394
      LOGICAL             :: IS_POA, IS_OCPI
      REAL(fp)            :: GF_RH
      REAL(fp)            :: BCAE_1, BCAE_2

      ! Pointers      
      REAL(fp), POINTER   :: BXHEIGHT(:,:,:)
      REAL(fp), POINTER   :: ERADIUS(:,:,:,:)
      REAL(fp), POINTER   :: TAREA(:,:,:,:)
      REAL(fp), POINTER   :: WERADIUS(:,:,:,:)
      REAL(fp), POINTER   :: WTAREA(:,:,:,:)

      !=================================================================
      ! RDAER begins here!
      !=================================================================
!     speed diagnostic
!            CALL DATE_AND_TIME( VALUES=ITIMEVALS )
!            OLDSECS=real(ITIMEVALS(5))*3600.0+real(ITIMEVALS(6))*60.0+
!     &              real(ITIMEVALS(7))+real(ITIMEVALS(8))/1000.0
!

      ! Assume success
      RC                   = GC_SUCCESS

      ! Copy fields from INPUT_OPT to local variables for use below
      LCARB                = Input_Opt%LCARB
      LSSALT               = Input_Opt%LSSALT
      LSULF                = Input_Opt%LSULF
      LSOA                 = Input_Opt%LSOA
      LSTRATOD             = Input_Opt%LSTRATOD
      LRAD                 = Input_Opt%LRAD
<<<<<<< HEAD
      LBCAE                = Input_Opt%LBCAE !(xnw, 8/24/15)
      BCAE_1               = Input_Opt%BCAE_1
      BCAE_2               = Input_Opt%BCAE_2
=======
      LUCX                 = Input_Opt%LUCX
>>>>>>> db5b1394

      ! Define logical flags
      IS_OCPI              = ( id_OCPI > 0 )
      IS_POA               = ( id_POA1 > 0 .AND. id_POA2 > 0 )

      ! Initialize pointers
      BXHEIGHT            => State_Met%BXHEIGHT    ! Grid box height [m]
      ERADIUS             => State_Chm%AeroRadi    ! Aerosol Radius [cm]
      TAREA               => State_Chm%AeroArea    ! Aerosol Area [cm2/cm3]
      WERADIUS            => State_Chm%WetAeroRadi ! Wet Aerosol Radius [cm]
      WTAREA              => State_Chm%WetAeroArea ! Wet Aerosol Area [cm2/cm3]

      !=================================================================
      ! S U L F A T E   A E R O S O L S
      !
      ! If LSULF = TRUE, then take the lumped SO4, NH4, NIT 
      ! concentrations [kg/m3] computed by AEROSOL_CONC, and save 
      ! into WAERSL(:,:,:,1) for use w/ FAST-J and hetchem.  This is 
      ! updated every timestep.  (For fullchem and offline runs)
      !
      ! If LSULF = FALSE, then read monthly mean offline sulfate aerosol   
      ! concentrations [kg/m3] from disk at the start of each month.
      ! (For fullchem simulations only)
      !=================================================================
      IF ( LSULF ) THEN 

         !-----------------------------------
         ! Use online aerosol concentrations
         !-----------------------------------
         IF ( FIRST ) THEN
            IF ( am_I_Root ) WRITE( 6, 100 )
 100        FORMAT( '     - RDAER: Using online SO4 NH4 NIT!' )
         ENDIF

!$OMP PARALLEL DO
!$OMP+DEFAULT( SHARED )
!$OMP+PRIVATE( I, J, L )
         DO L = 1, LLPAR
         DO J = 1, JJPAR
         DO I = 1, IIPAR
            WAERSL(I,J,L,1) = SO4_NH4_NIT(I,J,L)
         ENDDO
         ENDDO
         ENDDO
!$OMP END PARALLEL DO
      ENDIF

      !=================================================================
      ! C A R B O N  &  2 n d A R Y   O R G A N I C   A E R O S O L S
      !
      ! If LCARB = TRUE, then take Hydrophilic OC, Hydrophobic OC,
      ! Hydropilic BC, and Hydrophobic BC, and 2ndary organic aerosol
      ! concentrations [kg/m3] that have been computed by AEROSOL_CONC.   
      ! Save these into DAERSL and WAERSL for use w/ FAST-J and hetchem.  
      ! These fields are updated every chemistry timestep.
      ! (For both fullchem and offline simulations)
      !
      ! If LCARB = FALSE, then read monthly mean carbon aerosol
      ! concentrations [kg/m3] from disk at the start of each month.
      ! (For full chemistry simulations only)
      !=================================================================
      IF ( LCARB ) THEN

         !-----------------------------------
         ! Use online aerosol concentrations
         !-----------------------------------
         IF ( FIRST ) THEN
            IF ( am_I_Root ) WRITE( 6, 110 )
 110        FORMAT( '     - RDAER: Using online BCPI OCPI BCPO OCPO!' )
         ENDIF

!$OMP PARALLEL DO
!$OMP+DEFAULT( SHARED )
!$OMP+PRIVATE( I, J, L )
         DO L = 1, LLPAR
         DO J = 1, JJPAR
         DO I = 1, IIPAR

            ! Hydrophilic BC (a.k.a EC) [kg/m3]
            WAERSL(I,J,L,2) = BCPI(I,J,L)

            ! Hydrophilic OC [kg/m3]
            WAERSL(I,J,L,3) = OCPISOA(I,J,L)

            ! Hydrophobic BC (a.k.a EC) [kg/m3]
            DAERSL(I,J,L,1) = BCPO(I,J,L)

            ! Hydrophobic OC [kg/m3]
            DAERSL(I,J,L,2) = OCPO(I,J,L)

         ENDDO
         ENDDO
         ENDDO
!$OMP END PARALLEL DO
      ENDIF

      !=================================================================
      ! S E A S A L T   A E R O S O L S
      !
      ! If LSSALT = TRUE, then take accumulation and coarse mode
      ! seasalt aerosol concentrations [kg/m3] that are passed from
      ! "chemdr.f".  Save these into WAERSL for use w/ FAST-J and
      ! hetchem.  These fields are updated every chemistry timestep.
      ! (For both fullchem and offline simulations)
      !
      ! If LSSALT = FALSE, then read monthly-mean coarse sea-salt 
      ! aerosol concentrations [kg/m3] from the binary punch file.  
      ! Also merge the coarse sea salt aerosols into a combined bin 
      ! rather than carrying them separately.
      ! (For fullchem simulations only)
      !=================================================================
      IF ( LSSALT ) THEN

         !-----------------------------------
         ! Use online aerosol concentrations
         !-----------------------------------
         IF ( FIRST ) THEN
            IF ( am_I_Root ) WRITE( 6, 120 )
 120        FORMAT( '     - RDAER: Using online SALA SALC' )
         ENDIF

!$OMP PARALLEL DO
!$OMP+DEFAULT( SHARED )
!$OMP+PRIVATE( I, J, L )
         DO L = 1, LLPAR
         DO J = 1, JJPAR
         DO I = 1, IIPAR

            ! Accumulation mode seasalt aerosol [kg/m3]
            WAERSL(I,J,L,4) = SALA(I,J,L)

            ! Coarse mode seasalt aerosol [kg/m3]
            WAERSL(I,J,L,5) = SALC(I,J,L)

         ENDDO
         ENDDO
         ENDDO
!$OMP END PARALLEL DO
      ENDIF 

      IF ( LUCX ) THEN
         ! For UCX-based mechanisms transfer stratospheric aerosol data
         ! SDE 04/17/13 
         WAERSL(:,:,:,NRHAER+1) = SLA
         WAERSL(:,:,:,NRHAER+2) = SPA
      ENDIF

      !=================================================================
      ! Calculate optical depth and surface area at each timestep
      ! to account for the change in relative humidity
      !
      ! For the optical depth calculation, this involves carrying the 
      ! optical depth at each RH as separate aerosols since OPMIE.f 
      ! treats the phase functions and single scattering albedos 
      ! separately. (An alternative would be to rewrite OPMIE.f)
      !
      ! Scaling is sufficient for the surface area calculation
      !=================================================================
      ! Representative aerosol densities (kg/m3):
      MSDENS(1) = State_Chm%SpcData(id_SO4)%Info%Density
      MSDENS(2) = State_Chm%SpcData(id_BCPI)%Info%Density
      IF ( IS_POA ) THEN
         MSDENS(3) = State_Chm%SpcData(id_POA1)%Info%Density
      ELSE IF ( IS_OCPI ) THEN
         MSDENS(3) = State_Chm%SpcData(id_OCPI)%Info%Density
      ENDIF
      MSDENS(4) = State_Chm%SpcData(id_SALA)%Info%Density
      MSDENS(5) = State_Chm%SpcData(id_SALC)%Info%Density

      IF ( LUCX ) THEN
         ! These default values unused (actively retrieved from ucx_mod)
         MSDENS(NRHAER+1) = 1700.0d0 ! SSA/STS
         MSDENS(NRHAER+2) = 1000.0d0 ! NAT/ice PSC
      ENDIF

      !set default values for RH index array
      IRHARR(:,:,:)=1

      ! Empty ODAER before refilling. This is required to make sure that
      ! all gridboxes outside the chemistry grid are zero and do not carry
      ! over values from previous time steps. (ckeller, 10/15/15)
      ODAER(:,:,:,:,:) = 0.0d0

      ! DAR 09/2013
      ! There are two ways RDAER can be called:
      ! (1) When Fast-J requires aerosol optics at 1000nm (ODSWITCH=0)
      ! (2) Before diags are accumulated, from RECOMPUTE_AOD (ODSWITCH=1) 
      ! for (1) we just need the optics stored at a single wavelength
      !     not for all user specified wavelengths, hence NWVS=1, IWV=IWV1000
      ! for (2) we need to determine if RRTMG is switched on
      !     if LRAD=true, calculation is over total minus standard wavelengths 
      !     in optics dat files (NWVAA-NWVAA0)
      !     if LRAD=false, calculation is for the wavelengths required for
      !     user-requested wavelength output. These are determined in CALC_AOD
      !     within RD_AOD.F and stored in IWVREQUIRED. The coefficients to 
      !     interpolate from the LUT wavelengths to the user-requested
      !     waveelenths (in CALC_AOD) are used here.

      ! Select number of wavelengths required to loop over
      IF (ODSWITCH .EQ. 0) THEN !this is the call for Fast_JX at 1000nm
         NWVS   = 1
      ELSE
         IF ( LRAD ) THEN       !Loop over all RT wavelengths (30)
            ! plus any required for calculating the AOD
            NWVS = NWVAA-NWVAA0+NWVREQUIRED
         ELSE                   !Loop over wavelengths needed for 
                                !interpolation to those requested in input.geos 
                                !(determined in RD_AOD)
            NWVS = NWVREQUIRED
         ENDIF                 
      ENDIF

      DO IIWV = 1, NWVS
         !now select the correct LUT wavelength
         IF (ODSWITCH .EQ. 0) THEN
            ! only doing for 1000nm (IWV1000 is set in RD_AOD)
            ! N.B. NWVS is fixed to 1 above - only one wavelength
            IWV=IWV1000
         ELSE
            IF ( LRAD ) THEN
               ! RRTMG wavelengths begin after NWVAA0 standard wavelengths
               ! but add on any others required 
               IF (IIWV.LE.30) THEN
                  !index of RRTMG wavelengths starts after the standard NWVAA0
                  !(currently NWVAA0=11, set in CMN_FJX_mod based on the .dat LUT)
                  IWV = IIWV+NWVAA0
               ELSE
                  !now we calculate at wvs for the requested AOD
                  IWV = IWVREQUIRED(IIWV-30)
               ENDIF
            ELSE
               ! IWVREQUIRED lists the index of requires standard wavelengths
               IWV = IWVREQUIRED(IIWV)
            ENDIF               
         ENDIF

      ! Loop over types of aerosol with hygroscopic growth
      ! (this will include strat aerosol when using UCX)
      DO N = 1, NAER 
         !index for strat aerosol (only >0 for strat aero)
         ISTRAT=N-NRHAER

         !NRT is subscript for RT arrays that contain SNA separately
         !so their optics can be treated separately in future
         IF (N.GT.1) THEN
            NRT=N+2
         ELSE
            NRT=N
         ENDIF

         !==============================================================
         ! Determine aerosol growth rates from the relative 
         ! humidity in each box
         !
         ! The optical depth scales with the radius and Q alone
         ! since SCALEDENS cancels as follows
         ! 
         !    SCALER 	= RW / RDRY
         !    SCALEDENS = DENSWET / DENSDRY
         !    SCALEM 	= SCALEDENS * SCALER**3
         !    SCALEOD 	= (SCALEQ * SCALEM) / (SCALEDENS * SCALER)
         !          	= SCALEQ * SCALER**2
         !
         ! Cap aerosol values at 90% relative humidity since
         ! aerosol growth at that point becomes highly nonlinear and 
         ! relative humidities above this value essentially mean
         ! there is a cloud in that grid box
         !
         ! Q is the extinction efficiency
         !
         ! Each grid box (I,J,L) will fall into one of the RH bins, 
         ! since each grid box will have a different RH value.  So,
         ! for SCALEOD(I,J,L,:), only one of the IRH bins will contain
         ! nonzero data, while the other IRH bins will all be zero.
         !==============================================================
         ! We loop over all selected wavelengths, referenced by IWV
         ! if FAST_J is calling then IWV will be for 1000nm only
         ! if RRTMG is on then IWV will be 30 wavelengths + AOD wavs,
         ! otherwise IWV will be at user input specified wavelengths

         ! Loop over relative humidity bins
         DO R = 1, NRH

            ! Wet radius in aerosol LUT files
            RW(R) = REAA(R,N)

            ! Extinction efficiency for Q for each RH bin
            QW(R)   = QQAA(IWV,R,N)
            AW(R)   = ALPHAA(IWV,R,N)
            SSW(R)  = SSAA(IWV,R,N)
            ASYW(R) = ASYMAA(IWV,R,N)

         ENDDO

         ! Loop over grid boxes
!$OMP PARALLEL DO
!$OMP+PRIVATE( I,        J,       L,        IRH                 )
!$OMP+PRIVATE( AW0,      QW0,     SSW0,     ASYW0,    REFF      )
!$OMP+PRIVATE( SCALEA,   SCALEQ,  SCALESSA, SCALEASY, FRAC      )
!$OMP+PRIVATE( SCALER,   SCALEOD, SCALEVOL, DRYAREA             )
!$OMP+PRIVATE( TK,       CONSEXP, VPRESH2O, RELHUM              )
#if defined( RRTMG )
!$OMP+PRIVATE( IR                                               )
#endif
!$OMP+PRIVATE( RHOSTRAT, RAER,    SADSTRAT, XSASTRAT            )
!$OMP+SCHEDULE( DYNAMIC )
         DO L = 1, LLPAR
         DO J = 1, JJPAR
         DO I = 1, IIPAR

            ! Skip non-chemistry boxes
            IF (ITS_IN_THE_NOCHEMGRID(I,J,L,Input_Opt,State_Met)) CYCLE

            ! Calculate RH. Not clear why the result of this calc is 
            ! slightly different than State_Met%RH
            RELHUM   = State_Met%AVGW(I,J,L) *
     &                 State_Met%AIRNUMDEN(I,J,L)
            TK       = State_Met%T(I,J,L)
            CONSEXP  = 17.2693882e+0_fp * (TK - 273.16e+0_fp) /
     &                 (TK - 35.86e+0_fp)
            VPRESH2O = CONSVAP * EXP(CONSEXP) / TK 
            RELHUM   = RELHUM / VPRESH2O 

            ! Sort into relative humidity bins
            ! Currently uses the 0, 50, 70, 80, 90% RH bins
            ! (95 and 99% also stored in data files but not used)
            IF (      RELHUM <= RH(2) ) THEN   
               IRH = 1
            ELSE IF ( RELHUM <= RH(3) ) THEN
               IRH = 2
            ELSE IF ( RELHUM <= RH(4) ) THEN
               IRH = 3
            ELSE IF ( RELHUM <= RH(5) ) THEN
               IRH = 4
            ELSE 
               IRH = 5
            ENDIF

            ! save the index of the relative humidity into array that is
            ! used by the photolysis to pull the right optics
            ! information from the FJX_spec.dat
            ! Previously the ODAER was organized by aerosol species and
            ! each RH bin, but this leaves a lot of the array redundant
            ! because only one RH bin is used at once
            ! This becomes a waste of memory with multiple wavelengths
            IRHARR(I,J,L) = IRH

            ! For the NRHth bin, we don't have to interpolate
            ! For the other bins, we have to interpolate 
            ! Sometimes values can be zero, don't want to divide by 0...
            IF (AW(1).EQ.0.0) THEN
               AW0=1.0
            ELSE
               AW0=AW(1)
            ENDIF
            IF (QW(1).EQ.0.0) THEN
               QW0=1.0
            ELSE
               QW0=QW(1)
            ENDIF
            IF (SSW(1).EQ.0.0) THEN
               SSW0=1.0
            ELSE
               SSW0=SSW(1)
            ENDIF
            IF (ASYW(1).EQ.0.0) THEN
               ASYW0=1.0
            ELSE
               ASYW0=ASYW(1)
            ENDIF

            IF ( IRH == NRH ) THEN
               REFF     = RW(NRH)
               SCALEA   = AW(NRH)   / AW0  !QW(1) is dry extinction eff.
               SCALEQ   = QW(NRH)   / QW0 
               SCALESSA = SSW(NRH)  / SSW0
               SCALEASY = ASYW(NRH) / ASYW0
            ELSE                
               ! Interpolate between different RH
               FRAC = (RELHUM-RH(IRH)) / (RH(IRH+1)-RH(IRH))
               IF ( FRAC > 1.0d0 ) FRAC = 1.0d0
               REFF    = FRAC*RW(IRH+1)  + (1.d0-FRAC)*RW(IRH)
               SCALEA  =(FRAC*AW(IRH+1)  + (1.d0-FRAC)*AW(IRH))/AW0
               SCALEQ  =(FRAC*QW(IRH+1)  + (1.d0-FRAC)*QW(IRH))/QW0
               SCALESSA=(FRAC*SSW(IRH+1) + (1.d0-FRAC)*SSW(IRH))/SSW0
               SCALEASY=(FRAC*ASYW(IRH+1)+ (1.d0-FRAC)*ASYW(IRH))/ASYW0
            ENDIF

            SCALER  = REFF / RW(1)
            SCALEOD = SCALEQ * SCALER * SCALER

<<<<<<< HEAD
#if defined( UCX )
            IF (N.LE.NRHAER) THEN
#endif
            !calculate optics for hyrdophillic aerosol here
            !However MDENS in LUT was in g/cm3 not kg/m3 so x1e3
            ODAER(I,J,L,IWV,N) = SCALEOD*BXHEIGHT(I,J,L)*0.75d0 
     &                         * WAERSL(I,J,L,N) * QQAA(IWV,1,N) / 
     &                         ( MSDENS(N) * REAA(1,N) * 1.0D-6 )

            !Include BC absorption enhancement (xnw, 8/24/15)
            IF (N.eq.2) THEN

               IF (LBCAE) THEN 
                  BCSCAT_AE = ODAER(I,J,L,IWV,N)*SCALESSA*SSAA(IWV,1,N)
                  ODAER(I,J,L,IWV,N) = ODAER(I,J,L,IWV,N) *
     &                           ( BCAE_1 + SCALESSA*SSAA(IWV,1,N) - 
     &                             SCALESSA*SSAA(IWV,1,N)*BCAE_1 )   
                  !now combine with hydrophilic OD as before
                  BCSCAT_AE = BCSCAT_AE + SSAA(IWV,1,N) *
     &                             0.75d0 * BXHEIGHT(I,J,L) *
     &                             DAERSL(I,J,L,N-1) * QQAA(IWV,1,N)  /
     &                             ( MSDENS(N) * REAA(1,N) * 1.0D-6 )
                  ODAER(I,J,L,IWV,N)= ODAER(I,J,L,IWV,N) +
     &                (BCAE_2+SSAA(IWV,1,N) - SSAA(IWV,1,N)*BCAE_2) *
     &                             0.75d0 * BXHEIGHT(I,J,L) *
     &                             DAERSL(I,J,L,N-1) * QQAA(IWV,1,N)  /
     &                             ( MSDENS(N) * REAA(1,N) * 1.0D-6 )
               
               ELSE 
                  !now combine with hydrophilic OD as before
                  ODAER(I,J,L,IWV,N)= ODAER(I,J,L,IWV,N) +
     &                             0.75d0 * BXHEIGHT(I,J,L) *
     &                             DAERSL(I,J,L,N-1) * QQAA(IWV,1,N)  /
     &                             ( MSDENS(N) * REAA(1,N) * 1.0D-6 )
               ENDIF

            ENDIF

            IF (N.eq.3) THEN
               !now combine with hydrophilic OD as before
               ODAER(I,J,L,IWV,N)= ODAER(I,J,L,IWV,N) +
     &                             0.75d0 * BXHEIGHT(I,J,L) *
     &                             DAERSL(I,J,L,N-1) * QQAA(IWV,1,N)  /
     &                             ( MSDENS(N) * REAA(1,N) * 1.0D-6 )
            ENDIF

            ! Get the AOD contribution from isoprene SOA only (eam, 2014)
            IF ( N.eq.3 ) THEN
               ISOPOD(I,J,L,IWV) = SCALEOD*BXHEIGHT(I,J,L)*0.75d0
     &                           * State_Met%BXHEIGHT(I,J,L) 
     &                           * ISOAAQ(I,J,L) * QQAA(IWV,1,N) / 
     &                           ( MSDENS(N) * REAA(1,N) * 1.0D-6 )
            ENDIF
=======
            IF ( .not. LUCX .or. ( LUCX .and. (N.LE.NRHAER)) ) THEN

               !--------------------------------------------------------
               ! %%%%%%% Aerosols undergoing hygroscopic growth %%%%%%%
               !--------------------------------------------------------

               !calculate optics for hyrdophillic aerosol here
               !However MDENS in LUT was in g/cm3 not kg/m3 so x1e3
               ODAER(I,J,L,IWV,N) = SCALEOD*BXHEIGHT(I,J,L)*0.75d0 
     &                            * WAERSL(I,J,L,N) * QQAA(IWV,1,N) / 
     &                            ( MSDENS(N) * REAA(1,N) * 1.0D-6 )

               IF ((N.eq.2).or.(N.eq.3)) THEN
                  !now combine with hydrophilic OD as before
                  ODAER(I,J,L,IWV,N)= ODAER(I,J,L,IWV,N) +
     &                                0.75d0 * BXHEIGHT(I,J,L) *
     &                                DAERSL(I,J,L,N-1) * QQAA(IWV,1,N)/
     &                                ( MSDENS(N) * REAA(1,N) * 1.0D-6 )
               ENDIF

               ! Get the AOD contribution from isoprene SOA
               ! only (eam, 2014):
               IF ((N.eq.3) .and. LSOA ) THEN
                  ISOPOD(I,J,L,IWV) = SCALEOD*BXHEIGHT(I,J,L)*0.75d0
     &                              * State_Met%BXHEIGHT(I,J,L) 
     &                              * ISOAAQ(I,J,L) * QQAA(IWV,1,N) / 
     &                              ( MSDENS(N) * REAA(1,N) * 1.0D-6 )
               ENDIF
>>>>>>> db5b1394

            ELSE           

               !--------------------------------------------------------
               !        %%%%%%% Stratospheric aerosols %%%%%%%
               !--------------------------------------------------------

               ! Get aerosol effective radius
               CALL GET_STRAT_OPT(I,J,L,ISTRAT,RAER,REFF,SADSTRAT,
     &                            XSASTRAT)

               ! SDE 2014-02-04
               ! The calculation used for the aerosols above
               ! is essentially a roundabout way of deriving
               ! the cross-sectional area. For log-normally
               ! distributed aerosols, this is much easier,
               ! and a direct query prevents the possibility
               ! of dividing a small mass by a small calculated
               ! radius and blowing up

               ! Aerosol optical depth
               ODAER(I,J,L,IWV,N) = BXHEIGHT(I,J,L) * XSASTRAT
     &                              * QQAA(IWV,1,N)

            ENDIF

#if defined( RRTMG )            
            !SNA currently treated as one with optics but considered
            !separately for RT, so we split them by mass here
            IF (N.EQ.1) THEN
             DO IR=1,3
              RTODAER(I,J,L,IWV,N+IR-1)= ODAER(I,J,L,IWV,N)*
     &                                      FRAC_SNA(I,J,L,IR)
              RTSSAER(I,J,L,IWV,N+IR-1)   = SCALESSA*SSAA(IWV,1,N)
              RTASYMAER(I,J,L,IWV,N+IR-1) = SCALEASY*ASYMAA(IWV,1,N)
             ENDDO
            ELSE
             !RT arrays now offset from NAER by 2 (NRT=N+2 for N>1) 
             !If strat aerosol switched on (UCX) then this will
             !automatically be added after the standard aerosol
             !(NRHAER+1,2) but before dust
             RTODAER(I,J,L,IWV,NRT)     = ODAER(I,J,L,IWV,N)
             RTSSAER(I,J,L,IWV,NRT)     = SCALESSA*SSAA(IWV,1,N)
             !for BC SSA with absorption enhancement (xnw 8/24/15)
             IF ((N .EQ. 2) .AND. (LBCAE)) THEN
                RTSSAER(I,J,L,IWV,NRT) = BCSCAT_AE / ODAER(I,J,L,IWV,N)
             ENDIF 
             RTASYMAER(I,J,L,IWV,NRT)   = SCALEASY*ASYMAA(IWV,1,N)
            ENDIF
#endif

            !==============================================================
            ! ND21 Diagnostic: 
            !
            ! Computed here:
            ! --------------
            ! #7  Hygroscopic growth of SO4                [unitless]
            ! #10 Hygroscopic growth of Black Carbon       [unitless]
            ! #13 Hygroscopic growth of Organic Carbon     [unitless]
            ! #16 Hygroscopic growth of Sea Salt (accum)   [unitless]
            ! #19 Hygroscopic growth of Sea Salt (coarse)  [unitless]
            !==============================================================
            !only need to do hyg once, not for each wavelength             
            IF ((IIWV.EQ.1).and.(ISTRAT.le.0)) THEN

               !save increase in AOD resulting from water uptake
               IF( ND21 > 0 .AND. L <= LD21 .AND.ODSWITCH.EQ.1) THEN
                  AD21(I,J,L,7+3*(N-1)) = AD21(I,J,L,7+3*(N-1)) +
     &                                    SCALEOD
               ENDIF

               !now calulate the surface areas
               !==============================================================
               !  Calculate Aerosol Surface Area
               !
               !  Units ==> AERSL    [ kg aerosol m^-3 air ]
               !            MSDENS   [ kg aerosol m^-3 aerosol ]
               !            ERADIUS  [ cm      ]
               !            TAREA    [ cm^2 dry aerosol/cm^3 air ]
               !
               !  Note: first find volume of aerosol (cm^3 arsl/cm^3 air), then
               !        multiply by 3/radius to convert to surface area in cm^2
               !
               !  Wet Volume = AERSL * SCALER**3 / MSDENS
               !  Wet Surface Area = 3 * (Wet Volume) / ERADIUS 
               !
               !  Effective radius for surface area and optical depths 
               !  are identical.
               !==============================================================
               !========================================================
               ! NOTES:          
               !    WAERSL   [ kg dry mass of wet aerosol m^-3 air ]
               !    ERADIUS  [ cm wet aerosol radius ]
               !    MSDENS   [ kg dry mass of aerosol m^-3 dry volume of aerosol ]
               !    TAREA    [ cm^2 wet sfc area of aerosol cm^-3 air ]   
               !    WTAREA   : same as TAREA, but excludes dry dust, BCPO, OCPO 
               !               use same units as TAREA    (tmf, 4/18/07) 
               !    WERADIUS : same as ERADIUS, but excludes dry dust, BCPO,OCPO
               !               use same units as ERADIUS  (tmf, 4/18/07)
               ! Wet dust WTAREA and WERADIUS are archived in dust_mod.f.
               !========================================================
            
               !get scaling for R and VOL
               SCALER                 = REFF / RW(1)
               SCALEVOL               = SCALER**3
               ERADIUS(I,J,L,N+NDUST) = 1.0D-4 * REFF

               ! Store aerosol surface areas in TAREA, and be sure
               ! to list them following the dust surface areas
               TAREA(I,J,L,N+NDUST)   = 3.D0                     * 
     &                                  WAERSL(I,J,L,N)          *  
     &                                  SCALEVOL                 / 
     &                                  ( ERADIUS(I,J,L,N+NDUST) * 
     &                                    MSDENS(N) )  

               WTAREA(I,J,L,N+NDUST)   = TAREA(I,J,L,N+NDUST)
               WERADIUS(I,J,L,N+NDUST) = ERADIUS(I,J,L,N+NDUST)     

               !include hydrophobic BC and OC
               !stored separate to hydrophillic in RT variables
               IF ((N.eq.2).or.(N.eq.3)) THEN
             
                  ! Dry surface area
                  ! SDE 2015-10-27: RW is in um, but everything
                  ! else is in terms of cm. Correct with 10^-4 factor
                  DRYAREA = 3.D0 * DAERSL(I,J,L,N-1) / ( RW(1) *
     &                      1.0D-4 * MSDENS(N) )  

                  ! Add surface area to TAREA array
                  TAREA(I,J,L,N+NDUST) = WTAREA(I,J,L,N+NDUST) + DRYAREA

                  ! Define a new effective radius that accounts 
                  ! for the hydrophobic aerosol 
                  ERADIUS(I,J,L,NDUST+N) = ( WERADIUS(I,J,L,NDUST+N) *
     &                                       WTAREA(I,J,L,N+NDUST)   +
     &                                       RW(1) * 1.0D-4 * DRYAREA )/
     &                                     ( WTAREA(I,J,L,N+NDUST)   +
     &                                       DRYAREA )
               ENDIF !Hydrophobic aerosol surface area

               !==============================================================
               ! ND21 Diagnostic: 
               !    Output aqueous aerosol volume as tracer=35
               !    AQ AEROSOL VOL = (RADIUS * AREA)/3
               !==============================================================
               ! Aqueous aerosol only:
               IF ( ND21 > 0 .and. N .eq. 1 ) THEN 
                  ! Initialize:
                  TAERVOL = 0d0

                  ! Compute:
                  TAERVOL = ( ERADIUS(I,J,L,NDUST+N) * 
     &                        TAREA(I,J,L, N+NDUST) ) / 3.D0

                  ! Add to diagnostic:
                  AD21(I,J,L,35) = AD21(I,J,L,35) + TAERVOL
               ENDIF

            ENDIF    !Surface area calcs
         ENDDO
         ENDDO
         ENDDO
!$OMP END PARALLEL DO
      ENDDO !Loop over NAER
      ENDDO !Loop over NWVSELECT

      !==============================================================
      ! Account for stratospheric aerosols in UCX mechanisms (SDE 04/17/13)
      !==============================================================
      IF ( LUCX ) THEN

         DO ISTRAT = 1,NSTRATAER

            ! Index for combination of aerosol type and RH
            N = NRHAER + ISTRAT
            ! For ND21
            IOUT = 5 + 2*NRHAER + (3*(NDUST+NRHAER)) + (ISTRAT-1)*3

!$OMP PARALLEL DO 
!$OMP+DEFAULT( SHARED ) 
!$OMP+PRIVATE( I, J, L, RAER, REFF )
!$OMP+PRIVATE( SADSTRAT, XSASTRAT )
!$OMP+SCHEDULE( DYNAMIC )
            DO L = 1, LLPAR
            DO J = 1, JJPAR
            DO I = 1, IIPAR

               ! Get aerosol effective radius
               CALL GET_STRAT_OPT(I,J,L,ISTRAT,RAER,REFF,
     &                            SADSTRAT,XSASTRAT)

               ! Moved this from a separate loop for clarity
               IF (ITS_IN_THE_CHEMGRID(I,J,L,Input_Opt,State_Met)) THEN

                  ! Add surface area to TAREA array
                  TAREA(I,J,L,NDUST+N)  = SADSTRAT
                  WTAREA(I,J,L,NDUST+N) = SADSTRAT

                  ! Store radius
                  ERADIUS(I,J,L,NDUST+N)  = RAER
                  WERADIUS(I,J,L,NDUST+N) = RAER 

               ENDIF

               ! Store SAD
               IF ((ND21.gt.0).and.(L.le.LD21)) THEN
                   AD21(I,J,L,IOUT+2) = AD21(I,J,L,IOUT+2) + SADSTRAT
               ENDIF

            ENDDO
            ENDDO
            ENDDO
!$OMP END PARALLEL DO

         ENDDO

      ENDIF
       
      !==============================================================
      ! ND21 Diagnostic: Aerosol OD's, Growth Rates, Surface Areas
      !
      ! Computed in other routines:
      ! ---------------------------------
      ! #1: Cloud optical depths (1000 nm) --> from "optdepth_mod.f"       
      ! #2: Max Overlap Cld Frac           --> from "optdepth_mod.f" 
      ! #3: Random Overlap Cld Frac        --> from "optdepth_mod.f" 
      ! #4: Dust optical depths            --> from "rdust.f"
      ! #5: Dust surface areas             --> from "rdust.f"
      !
      ! Computed previously in "rdaer.f":
      ! ---------------------------------
      ! #7  Hygroscopic growth of SO4                [unitless]
      ! #10 Hygroscopic growth of Black Carbon       [unitless]
      ! #13 Hygroscopic growth of Organic Carbon     [unitless]
      ! #16 Hygroscopic growth of Sea Salt (accum)   [unitless]
      ! #19 Hygroscopic growth of Sea Salt (coarse)  [unitless]
      !
      ! Computed here:
      ! ---------------------------------
      ! #6  Sulfate Optical Depth (400 nm)           [unitless]
      ! #8  Sulfate Surface Area                     [cm2/cm3 ]
      ! #9  Black Carbon Optical Depth (400 nm)      [unitless]
      ! #11 Black Carbon Surface Area                [cm2/cm3 ]
      ! #12 Organic Carbon Optical Depth (400 nm)    [unitless]
      ! #14 Organic Carbon Surface Area              [cm2/cm3 ]
      ! #15 Sea Salt (accum) Opt Depth (400 nm)      [unitless]
      ! #17 Sea Salt (accum) Surface Area            [cm2/cm3 ]
      ! #18 Sea Salt (coarse) Opt Depth(400 nm)      [unitless]
      ! #20 Sea Salt (coarse) Surface Area           [cm2/cm3 ]
      !
      ! #21: Dust optical depths (0.15 um)     --> from "rdust.f"
      ! #22: Dust optical depths (0.25 um)     --> from "rdust.f"
      ! #23: Dust optical depths (0.4 um)     --> from "rdust.f"
      ! #24: Dust optical depths (0.8 um)     --> from "rdust.f"
      ! #25: Dust optical depths (1.5 um)     --> from "rdust.f"
      ! #26: Dust optical depths (2.5 um)     --> from "rdust.f"
      ! #27: Dust optical depths (4.0 um)     --> from "rdust.f"
      !
      ! #28: Strat. liquid aerosol optical depth     [unitless]
      ! #29: Strat. liquid aerosol surface area      [cm2/cm3 ]
      ! #30: Strat. liquid aerosol number density    [#/cm3   ]
      ! #31: Strat. particulate aerosol opt. depth   [unitless]
      ! #32: Strat. particulate aerosol surface area [cm2/cm3 ]
      ! #33: Strat. particulate aerosol num. density [#/cm3   ]
      !
      ! #34: Isoprene SOA AOD                        [unitless]
      ! #35: Aqueous aerosol volume                  [cm3/cm3 ]
      !
      ! NOTE: The cloud optical depths are actually recorded at
      !       1000 nm, but vary little with wavelength.
      !==============================================================

      IF ( ND21 > 0 .and. ODSWITCH .EQ. 1 ) THEN

         ! Get stratospheric aerosol properties from 1st WL (for now)
         IF ( LUCX ) THEN

!$OMP PARALLEL DO
!$OMP+DEFAULT( SHARED )
!$OMP+PRIVATE( I, J, L, N, W, IOUT, ISTRAT )
!$OMP+SCHEDULE( DYNAMIC )
            !---------------------------------------------------
            ! Strat Aerosol OD [-] and ND [#/cm3]
            ! SAD was stored in previous loop
            !---------------------------------------------------
            DO ISTRAT=1,NSTRATAER
               W = 1
               N = NRHAER + ISTRAT
               IOUT = 5 + 5*NRHAER + 3*NDUST + (ISTRAT-1)*3
               DO L=1,LD21
               DO J=1,JJPAR
               DO I=1,IIPAR
                  AD21(I,J,L,IOUT+1) = AD21(I,J,L,IOUT+1) +
     &                                 ODAER(I,J,L,IWVSELECT(1,W),N)
                  AD21(I,J,L,IOUT+3) = AD21(I,J,L,IOUT+3) +
     &                                 NDENS_AER(I,J,L,ISTRAT)*1.d-6
               ENDDO
               ENDDO
               ENDDO
            ENDDO
!$OMP END PARALLEL DO

         ENDIF

         ! Loop over aerosol types (dust handled in dust_mod.f)
!$OMP PARALLEL DO
!$OMP+DEFAULT( SHARED )
!$OMP+PRIVATE( I, J, L, N, W, LINTERP, IOUT )
!$OMP+SCHEDULE( DYNAMIC )
         DO N = 1, NRHAER 
            !------------------------------------
            ! Aerosol Optical Depths [unitless]
            ! Scale of optical depths w/ RH
            !------------------------------------
            DO W = 1, NWVSELECT 
               !no interpolation required if these are the same
               IF (IWVSELECT(1,W).EQ.IWVSELECT(2,W)) THEN
                  LINTERP=.FALSE.
               ELSE
                  LINTERP=.TRUE.
               ENDIF

               ! Determine subscript for ND21
               ! Store first wavelength in usual position and any
               ! subsequent wavelengths at end
               ! There are always 5 entries first, but separation then
               ! depends on W.
               SELECT CASE(W)
                  CASE(1)
                     IOUT = 5 + (3*(N-1)) + 1
                  CASE(2)
                     IOUT = 5 + (3*NRHAER) + (  NDUST) + N
                  CASE(3)
                     IOUT = 5 + (4*NRHAER) + (2*NDUST) + N
                  CASE DEFAULT
                     IOUT = 5 + (3*(N-1)) + 1
               END SELECT

               DO L = 1, LD21
               DO J = 1, JJPAR
               DO I = 1, IIPAR

                  ! Optical Depths
                  IF ( .not. LINTERP ) THEN
                     AD21(I,J,L,IOUT) = AD21(I,J,L,IOUT) +
     &                                  ODAER(I,J,L,IWVSELECT(1,W),N)
                  ELSE
                     ! Interpolated using angstrom exponent between
                     ! Closest available wavelengths
                     ! (coefs pre-calculated in CALC_AOD (RD_AOD.F)
                     !catch any zero values before interpolation
                     IF ((ODAER(I,J,L,IWVSELECT(2,W),N).GT.0).AND.
     &                   (ODAER(I,J,L,IWVSELECT(1,W),N).GT.0)) THEN
                        AD21(I,J,L,IOUT) = AD21(I,J,L,IOUT) +
     &                   ODAER(I,J,L,IWVSELECT(2,W),N)*ACOEF_WV(W)**
     &                   (BCOEF_WV(W)*LOG(ODAER(I,J,L,IWVSELECT(1,W),N)/
     &                   ODAER(I,J,L,IWVSELECT(2,W),N)))
                     ENDIF
                  ENDIF

                  ! Add ISOP AOD to tracer 34 of ND21 (eam, 2014)
                  IF ( N.eq.3 ) THEN
                     AD21(I,J,L,34) = AD21(I,J,L,34) +
     &                                ISOPOD(I,J,L,IWVSELECT(1,W))
                  ENDIF

               ENDDO
               ENDDO
               ENDDO

            ENDDO
         
            !------------------------------------
            ! Aerosol Surface Areas [cm2/cm3]
            !------------------------------------
            DO L = 1, LD21
            DO J = 1, JJPAR
            DO I = 1, IIPAR

               ! Get 3-D grid box indices
               IOUT = 5 + (3*(N-1)) + 3

               ! Add aerosol surface areas
               IF ( L <= LD21 ) THEN
                  AD21(I,J,L,IOUT) = AD21(I,J,L,IOUT) +
     &                               TAREA(I,J,L,N+NDUST)
               ENDIF

            ENDDO
            ENDDO
            ENDDO

         ENDDO
!$OMP END PARALLEL DO
      
      ENDIF 

      ! Turn off radiative effects of stratospheric aerosols?
      IF ( LUCX .and. .not.(LSTRATOD)) THEN
         ODAER(:,:,:,:,NRH+1) = 0.d0
         ODAER(:,:,:,:,NRH+2) = 0.d0
      ENDIF

      !=================================================================
      ! To turn off the radiative effects of different aerososl
      ! uncomment the following lines
      !=================================================================
      !DO R = 1,NRH
      !  ODAER(:,:,:,R)       = 0.d0  !sulfate
      !  ODAER(:,:,:,R+NRH)   = 0.d0  !BC
      !  ODAER(:,:,:,R+2*NRH) = 0.d0  !OC
      !  ODAER(:,:,:,R+3*NRH) = 0.d0  !SS(accum)
      !  ODAER(:,:,:,R+4*NRH) = 0.d0  !SS(coarse)
      !ENDDO
      !ODAER(:,:,:,NRHAER*NRH+1) = 0.d0   !SLA
      !ODAER(:,:,:,NRHAER*NRH+2) = 0.d0   !SPA

      !=================================================================
      ! To turn off heterogeneous chemistry on different aerosols
      ! uncomment the following lines
      !=================================================================
      !TAREA(:,NDUST+1) = 0.d0	!Sulfate
      !TAREA(:,NDUST+2) = 0.d0	!BC 
      !TAREA(:,NDUST+3) = 0.d0	!OC 
      !TAREA(:,NDUST+4) = 0.d0	!SS (accum)
      !TAREA(:,NDUST+5) = 0.d0	!SS (coarse)
      !TAREA(:,NDUST+NRHAER+1) = 0.d0 !SLA
      !TAREA(:,NDUST+NRHAER+2) = 0.d0 !SPA

      ! Free pointers
      NULLIFY( BXHEIGHT, ERADIUS, TAREA, WERADIUS, WTAREA )

      ! Reset first-time flag
      FIRST = .FALSE.

      END SUBROUTINE RDAER
!EOC
!------------------------------------------------------------------------------
!                  GEOS-Chem Global Chemical Transport Model                  !
!------------------------------------------------------------------------------
!BOP
!
! !IROUTINE: init_aerosol
!
! !DESCRIPTION: Subroutine INIT\_AEROSOL allocates and zeroes module arrays
!\\
!\\
! !INTERFACE:
!
      SUBROUTINE Init_Aerosol( am_I_Root, Input_Opt, State_Diag, RC )
!
! !USES:
!
      USE CMN_SIZE_MOD
      USE ErrCode_Mod
      USE Input_Opt_Mod,  ONLY : OptInput
      USE State_Chm_Mod,  ONLY : Ind_
      USE State_Diag_Mod, ONLY : DgnState
!
! !INPUT PARAMETERS:
!
      LOGICAL,        INTENT(IN)  :: am_I_Root   ! Are we on the root CPU?
      TYPE(OptInput), INTENT(IN)  :: Input_Opt   ! Input Options object
      TYPE(DgnState), INTENT(IN)  :: State_Diag  ! Diagnostics State object
!
! !INPUT/OUTPUT PARAMETERS:
!
      INTEGER,        INTENT(OUT) :: RC          ! Success or failure?
! 
! !REVISION HISTORY:
!  20 Jul 2004 - R. Yantosca - Initial version
!  22 Dec 2011 - M. Payer    - Added ProTeX headers
!  05 Mar 2013 - R. Yantosca - Now accept am_I_Root, Input_Opt, RC arguments
!  17 Jun 2016 - R. Yantosca - Now use locally-defined species ID flags,
!  13 Dec 2017 - R. Yantosca - Now accept State_Diag as an argument
!EOP
!------------------------------------------------------------------------------
!BOC
!
! !LOCAL VARIABLES:
!
      INTEGER :: AS

      ! Strings
      CHARACTER(LEN=255) :: ErrMsg, ThisLoc

      !=================================================================
      ! INIT_AEROSOL begins here!
      !=================================================================

      ! Initialize
      RC        = GC_SUCCESS
      ErrMsg    = ''
      ThisLoc   = 
     &   ' -> at Init_Aerosol (in module GeosCore/aerosol_mod.F)'

      ! Add tracer ID flags as module variables (bmy, 6/16/16)
      id_BCPI   = Ind_( 'BCPI'   )
      id_BCPO   = Ind_( 'BCPO'   )
      id_DST1   = Ind_( 'DST1'   )
      id_DST2   = Ind_( 'DST2'   )
      id_DST3   = Ind_( 'DST3'   ) 
      id_DST4   = Ind_( 'DST4'   )
      id_DUST1  = Ind_( 'DUST1'  )
      id_NH4    = Ind_( 'NH4'    )
      id_NIT    = Ind_( 'NIT'    ) 
      id_OCPO   = Ind_( 'OCPO'   ) 
      id_OCPI   = Ind_( 'OCPI'   )  
      id_SOAS   = Ind_( 'SOAS'   )  
      id_SALA   = Ind_( 'SALA'   )  
      id_SALC   = Ind_( 'SALC'   )   
      id_SO4    = Ind_( 'SO4'    )         
      id_SO4s   = Ind_( 'SO4s'   )  
      id_NITs   = Ind_( 'NITs'   ) 
      id_POA1   = Ind_( 'POA1'   )   
      id_POA2   = Ind_( 'POA2'   )    
      id_OPOA1  = Ind_( 'OPOA1'  )   
      id_OPOA2  = Ind_( 'OPOA2'  )    
      id_TSOA1  = Ind_( 'TSOA1'  ) 
      id_TSOA2  = Ind_( 'TSOA2'  ) 
      id_TSOA3  = Ind_( 'TSOA3'  )
      id_TSOA0  = Ind_( 'TSOA0'  ) 
      id_ISOA1  = Ind_( 'ISOA1'  )  
      id_ISOA2  = Ind_( 'ISOA2'  )  
      id_ISOA3  = Ind_( 'ISOA3'  )
      id_ASOAN  = Ind_( 'ASOAN'  ) 
      id_ASOA1  = Ind_( 'ASOA1'  )  
      id_ASOA2  = Ind_( 'ASOA2'  ) 
      id_ASOA3  = Ind_( 'ASOA3'  )
      id_SOAGX  = Ind_( 'SOAGX'  )
      id_SOAMG  = Ind_( 'SOAMG'  )
      id_SOAIE  = Ind_( 'SOAIE'  )
      id_SOAME  = Ind_( 'SOAME'  )
      id_INDIOL = Ind_( 'INDIOL' )
      id_LVOCOA = Ind_( 'LVOCOA' )
      id_ISN1OA = Ind_( 'ISN1OA' )

      ! Are certain diagnostics turned on?
      Archive_PM25        = ASSOCIATED( State_Diag%PM25        )
      Archive_TerpeneSOA  = ASSOCIATED( State_Diag%TerpeneSOA  )
      Archive_IsopreneSOA = ASSOCIATED( State_Diag%IsopreneSOA )
      Archive_AromaticSOA = ASSOCIATED( State_Diag%AromaticSOA )

      !=================================================================
      ! Allocate arrays
      !=================================================================
      ALLOCATE( BCPI( IIPAR, JJPAR, LLPAR ), STAT=RC )
      CALL GC_CheckVar( 'aerosol_mod.F:', 0, RC )
      IF ( RC /= GC_SUCCESS ) RETURN
      BCPI = 0.0_fp

      ALLOCATE( BCPO( IIPAR, JJPAR, LLPAR ), STAT=RC )
      CALL GC_CheckVar( 'aerosol_mod.F:BCPO', 0, RC )
      IF ( RC /= GC_SUCCESS ) RETURN
      BCPO = 0.0_fp

      ALLOCATE( OCPI( IIPAR, JJPAR, LLPAR ), STAT=RC )
      CALL GC_CheckVar( 'aerosol_mod.F:OCPI', 0, RC )
      IF ( RC /= GC_SUCCESS ) RETURN
      OCPI = 0.0_fp

      ALLOCATE( OCPO( IIPAR, JJPAR, LLPAR ), STAT=RC )
      CALL GC_CheckVar( 'aerosol_mod.F:OCPO', 0, RC )
      IF ( RC /= GC_SUCCESS ) RETURN
      OCPO = 0.0_fp

      ALLOCATE( OCPISOA( IIPAR, JJPAR, LLPAR ), STAT=RC )
      CALL GC_CheckVar( 'aerosol_mod.F:OCPISOA', 0, RC )
      IF ( RC /= GC_SUCCESS ) RETURN
      OCPISOA = 0.0_fp

      ALLOCATE( SALA( IIPAR, JJPAR, LLPAR ), STAT=RC )
      CALL GC_CheckVar( 'aerosol_mod.F:SALA', 0, RC )
      IF ( RC /= GC_SUCCESS ) RETURN
      SALA = 0.0_fp

      ALLOCATE( SALC( IIPAR, JJPAR, LLPAR ), STAT=RC )
      CALL GC_CheckVar( 'aerosol_mod.F:SALC', 0, RC )
      IF ( RC /= GC_SUCCESS ) RETURN
      SALC = 0.0_fp

      ALLOCATE( SO4_NH4_NIT( IIPAR, JJPAR, LLPAR ), STAT=RC )
      CALL GC_CheckVar( 'aerosol_mod.F:SO4_NH4_NIT', 0, RC )
      IF ( RC /= GC_SUCCESS ) RETURN
      SO4_NH4_NIT = 0.0_fp

      ALLOCATE( SO4( IIPAR, JJPAR, LLPAR ), STAT=RC )
      CALL GC_CheckVar( 'aerosol_mod.F:SO4', 0, RC )
      IF ( RC /= GC_SUCCESS ) RETURN
      SO4 = 0.0_fp

      ALLOCATE( NH4( IIPAR, JJPAR, LLPAR ), STAT=RC )
      CALL GC_CheckVar( 'aerosol_mod.F:NH4', 0, RC )
      IF ( RC /= GC_SUCCESS ) RETURN
      NH4 = 0.0_fp

      ALLOCATE( NIT( IIPAR, JJPAR, LLPAR ), STAT=RC )
      CALL GC_CheckVar( 'aerosol_mod.F:NIT', 0, RC )
      IF ( RC /= GC_SUCCESS ) RETURN
      NIT = 0.0_fp

      ALLOCATE( FRAC_SNA( IIPAR, JJPAR, LLPAR, 3 ), STAT=RC )
      CALL GC_CheckVar( 'aerosol_mod.F:FRAC_SNA', 0, RC )
      IF ( RC /= GC_SUCCESS ) RETURN
      FRAC_SNA = 0.0_fp

      ALLOCATE( SOILDUST( IIPAR, JJPAR, LLPAR, NDUST ), STAT=RC )
      CALL GC_CheckVar( 'aerosol_mod.F:SOILDUST', 0, RC )
      IF ( RC /= GC_SUCCESS ) RETURN
      SOILDUST = 0.0_fp

      IF ( Input_Opt%LUCX ) THEN 
         ALLOCATE( SLA( IIPAR, JJPAR, LLPAR ), STAT=RC )
         CALL GC_CheckVar( 'aerosol_mod.F:SLA', 0, RC )
         IF ( RC /= GC_SUCCESS ) RETURN
         SLA = 0.0_fp

         ALLOCATE( SPA( IIPAR, JJPAR, LLPAR ), STAT=RC )
         CALL GC_CheckVar( 'aerosol_mod.F:SPA', 0, RC )
         IF ( RC /= GC_SUCCESS ) RETURN
         SPA   = 0.0_fp
      ENDIF

      ALLOCATE( TSOA( IIPAR, JJPAR, LLPAR ), STAT=RC )
      CALL GC_CheckVar( 'aerosol_mod.F:TSOA', 0, RC )
      IF ( RC /= GC_SUCCESS ) RETURN
      TSOA = 0.0_fp

      ALLOCATE( ISOA( IIPAR, JJPAR, LLPAR ), STAT=RC )
      CALL GC_CheckVar( 'aerosol_mod.F:ISOA', 0, RC )
      IF ( RC /= GC_SUCCESS ) RETURN
      ISOA = 0.0_fp

      ALLOCATE( ASOA( IIPAR, JJPAR, LLPAR ), STAT=RC )
      CALL GC_CheckVar( 'aerosol_mod.F:ASOA', 0, RC )
      IF ( RC /= GC_SUCCESS ) RETURN
      ASOA = 0.0_fp

      ALLOCATE( OPOA( IIPAR, JJPAR, LLPAR ), STAT=RC )
      CALL GC_CheckVar( 'aerosol_mod.F:OPOA', 0, RC )
      IF ( RC /= GC_SUCCESS ) RETURN
      OPOA = 0.0_fp

      ALLOCATE( PM25( IIPAR, JJPAR, LLPAR ), STAT=RC )
      CALL GC_CheckVar( 'aerosol_mod.F:PM25', 0, RC )
      IF ( RC /= GC_SUCCESS ) RETURN
      PM25 = 0.0_fp

      ALLOCATE( SOAGX( IIPAR, JJPAR, LLPAR ), STAT=RC )
      CALL GC_CheckVar( 'aerosol_mod.F:SOAGX', 0, RC )
      IF ( RC /= GC_SUCCESS ) RETURN
      SOAGX = 0.0_fp

      ALLOCATE( SOAMG( IIPAR, JJPAR, LLPAR ), STAT=RC )
      CALL GC_CheckVar( 'aerosol_mod.F:SOAMG', 0, RC )
      IF ( RC /= GC_SUCCESS ) RETURN
      SOAMG = 0.0_fp

      ! Mass of hydrophobic aerosol from Mian Chin
      ALLOCATE( DAERSL(IIPAR,JJPAR,LLPAR,2), STAT=RC)       
      CALL GC_CheckVar( 'aerosol_mod.F:DAERSL', 0, RC )
      IF ( RC /= GC_SUCCESS ) RETURN
      DAERSL = 0.0_fp

      ! Mass of hydrophilic aerosol from Mian Chin
      ALLOCATE( WAERSL(IIPAR,JJPAR,LLPAR,NAER), STAT=RC)       
      CALL GC_CheckVar( 'aerosol_mod.F:WAERSL', 0, RC )
      IF ( RC /= GC_SUCCESS ) RETURN
      WAERSL = 0.0_fp

      ! Mechanistic isoprene SOA (eam, 2014):
      ALLOCATE( ISOAAQ(IIPAR,JJPAR,LLPAR), STAT=RC)
      CALL GC_CheckVar( 'aerosol_mod.F:ISOAAQ', 0, RC )
      IF ( RC /= GC_SUCCESS ) RETURN
      ISOAAQ = 0.0_fp

      ! Simple SOA
      ALLOCATE( SOAS(IIPAR,JJPAR,LLPAR), STAT=RC )
      CALL GC_CheckVar( 'aerosol_mod.F:SOAS', 0, RC )
      IF ( RC /= GC_SUCCESS ) RETURN
      SOAS = 0.0_fp

      ! OM/OC for POA
      ALLOCATE( OCFPOA(IIPAR,JJPAR), STAT=RC )
      CALL GC_CheckVar( 'aerosol_mod.F:OCFPOA', 0, RC )
      IF ( RC /= GC_SUCCESS ) RETURN
      OCFPOA = 0.0_fp

      ! OM/OC for OPOA, OCPI, OCPO
      ALLOCATE( OCFOPOA(IIPAR,JJPAR), STAT=RC )
      CALL GC_CheckVar( 'aerosol_mod.F:OCFOPOA', 0, RC )
      IF ( RC /= GC_SUCCESS ) RETURN
      OCFOPOA = 0.0_fp

      END SUBROUTINE INIT_AEROSOL
!EOC
!------------------------------------------------------------------------------
!                  GEOS-Chem Global Chemical Transport Model                  !
!------------------------------------------------------------------------------
!BOP
!
! !IROUTINE: cleanup_aerosol
!
! !DESCRIPTION: Subroutine CLEANUP\_AEROSOL deallocates all module arrays
!  (bmy, 7/20/04)
!\\
!\\
! !INTERFACE:
!
      SUBROUTINE CLEANUP_AEROSOL
! 
! !REVISION HISTORY:
!  22 Dec 2011 - M. Payer    - Added ProTeX headers
!EOP
!------------------------------------------------------------------------------
!BOC
!

      !=================================================================
      ! CLEANUP_AEROSOL begins here!
      !=================================================================
      IF ( ALLOCATED( BCPI        ) ) DEALLOCATE( BCPI        )
      IF ( ALLOCATED( BCPO        ) ) DEALLOCATE( BCPO        )
      IF ( ALLOCATED( OCPI        ) ) DEALLOCATE( OCPI        )
      IF ( ALLOCATED( OCPO        ) ) DEALLOCATE( OCPO        )
      IF ( ALLOCATED( OCPISOA     ) ) DEALLOCATE( OCPISOA     )
      IF ( ALLOCATED( SALA        ) ) DEALLOCATE( SALA        )
      IF ( ALLOCATED( SALC        ) ) DEALLOCATE( SALC        )
      IF ( ALLOCATED( SO4_NH4_NIT ) ) DEALLOCATE( SO4_NH4_NIT )
      IF ( ALLOCATED( SO4         ) ) DEALLOCATE( SO4         )
      IF ( ALLOCATED( NH4         ) ) DEALLOCATE( NH4         )
      IF ( ALLOCATED( NIT         ) ) DEALLOCATE( NIT         )
      IF ( ALLOCATED( FRAC_SNA    ) ) DEALLOCATE( FRAC_SNA    )
      IF ( ALLOCATED( SOILDUST    ) ) DEALLOCATE( SOILDUST    )
      IF ( ALLOCATED( SLA         ) ) DEALLOCATE( SLA         )
      IF ( ALLOCATED( SPA         ) ) DEALLOCATE( SPA         )
      IF ( ALLOCATED( TSOA        ) ) DEALLOCATE( TSOA        )
      IF ( ALLOCATED( ISOA        ) ) DEALLOCATE( ISOA        )
      IF ( ALLOCATED( ASOA        ) ) DEALLOCATE( ASOA        )
      IF ( ALLOCATED( OPOA        ) ) DEALLOCATE( OPOA        )
      IF ( ALLOCATED( PM25        ) ) DEALLOCATE( PM25        )
      IF ( ALLOCATED( WAERSL      ) ) DEALLOCATE( WAERSL      )
      IF ( ALLOCATED( DAERSL      ) ) DEALLOCATE( DAERSL      )
      IF ( ALLOCATED( ISOAAQ      ) ) DEALLOCATE( ISOAAQ      )
      IF ( ALLOCATED( SOAS        ) ) DEALLOCATE( SOAS        )
      IF ( ALLOCATED( OCFPOA      ) ) DEALLOCATE( OCFPOA      )
      IF ( ALLOCATED( OCFOPOA     ) ) DEALLOCATE( OCFOPOA     )

      END SUBROUTINE CLEANUP_AEROSOL
!EOC
      END MODULE AEROSOL_MOD<|MERGE_RESOLUTION|>--- conflicted
+++ resolved
@@ -139,13 +139,10 @@
 !  13 Jun 2017 - M. Sulprizio- Added AOD calculation for isoprene only. Don't
 !                              add to OCPI, as this would be double-counting
 !                              the isoprene SOA contribution to AOD (eam, 2014)
-<<<<<<< HEAD
+!  03 Jan 2018 - M. Sulprizio- Replace UCX CPP switch with Input_Opt%LUCX
 !  16 Jan 2018 - M. Sulprizio- Add option for spatially and seasonally varying
 !                              OM/OC from Philip et al. (2014); Make OCFPOA
 !                              and OCFOPOA 2-D arrays.
-=======
-!  03 Jan 2018 - M. Sulprizio- Replace UCX CPP switch with Input_Opt%LUCX
->>>>>>> db5b1394
 !------------------------------------------------------------------------------
 !BOC
 !
@@ -1302,11 +1299,8 @@
       LOGICAL             :: LSOA
       LOGICAL             :: LSTRATOD
       LOGICAL             :: LRAD
-<<<<<<< HEAD
       LOGICAL             :: LBCAE  ! (xnw, 8/24/15)
-=======
       LOGICAL             :: LUCX
->>>>>>> db5b1394
       LOGICAL             :: IS_POA, IS_OCPI
       REAL(fp)            :: GF_RH
       REAL(fp)            :: BCAE_1, BCAE_2
@@ -1337,13 +1331,10 @@
       LSOA                 = Input_Opt%LSOA
       LSTRATOD             = Input_Opt%LSTRATOD
       LRAD                 = Input_Opt%LRAD
-<<<<<<< HEAD
       LBCAE                = Input_Opt%LBCAE !(xnw, 8/24/15)
       BCAE_1               = Input_Opt%BCAE_1
       BCAE_2               = Input_Opt%BCAE_2
-=======
       LUCX                 = Input_Opt%LUCX
->>>>>>> db5b1394
 
       ! Define logical flags
       IS_OCPI              = ( id_OCPI > 0 )
@@ -1735,90 +1726,62 @@
             SCALER  = REFF / RW(1)
             SCALEOD = SCALEQ * SCALER * SCALER
 
-<<<<<<< HEAD
-#if defined( UCX )
-            IF (N.LE.NRHAER) THEN
-#endif
-            !calculate optics for hyrdophillic aerosol here
-            !However MDENS in LUT was in g/cm3 not kg/m3 so x1e3
-            ODAER(I,J,L,IWV,N) = SCALEOD*BXHEIGHT(I,J,L)*0.75d0 
-     &                         * WAERSL(I,J,L,N) * QQAA(IWV,1,N) / 
-     &                         ( MSDENS(N) * REAA(1,N) * 1.0D-6 )
-
-            !Include BC absorption enhancement (xnw, 8/24/15)
-            IF (N.eq.2) THEN
-
-               IF (LBCAE) THEN 
-                  BCSCAT_AE = ODAER(I,J,L,IWV,N)*SCALESSA*SSAA(IWV,1,N)
-                  ODAER(I,J,L,IWV,N) = ODAER(I,J,L,IWV,N) *
+            IF ( .not. LUCX .or. ( LUCX .and. (N.LE.NRHAER)) ) THEN
+
+               !--------------------------------------------------------
+               ! %%%%%%% Aerosols undergoing hygroscopic growth %%%%%%%
+               !--------------------------------------------------------
+
+               !calculate optics for hyrdophillic aerosol here
+               !However MDENS in LUT was in g/cm3 not kg/m3 so x1e3
+               ODAER(I,J,L,IWV,N) = SCALEOD*BXHEIGHT(I,J,L)*0.75d0 
+     &                            * WAERSL(I,J,L,N) * QQAA(IWV,1,N) / 
+     &                            ( MSDENS(N) * REAA(1,N) * 1.0D-6 )
+
+               !Include BC absorption enhancement (xnw, 8/24/15)
+               IF (N.eq.2) THEN
+
+                  IF (LBCAE) THEN 
+                   BCSCAT_AE = ODAER(I,J,L,IWV,N)*SCALESSA*SSAA(IWV,1,N)
+                   ODAER(I,J,L,IWV,N) = ODAER(I,J,L,IWV,N) *
      &                           ( BCAE_1 + SCALESSA*SSAA(IWV,1,N) - 
      &                             SCALESSA*SSAA(IWV,1,N)*BCAE_1 )   
-                  !now combine with hydrophilic OD as before
-                  BCSCAT_AE = BCSCAT_AE + SSAA(IWV,1,N) *
+                   !now combine with hydrophilic OD as before
+                   BCSCAT_AE = BCSCAT_AE + SSAA(IWV,1,N) *
      &                             0.75d0 * BXHEIGHT(I,J,L) *
      &                             DAERSL(I,J,L,N-1) * QQAA(IWV,1,N)  /
      &                             ( MSDENS(N) * REAA(1,N) * 1.0D-6 )
-                  ODAER(I,J,L,IWV,N)= ODAER(I,J,L,IWV,N) +
+                   ODAER(I,J,L,IWV,N)= ODAER(I,J,L,IWV,N) +
      &                (BCAE_2+SSAA(IWV,1,N) - SSAA(IWV,1,N)*BCAE_2) *
      &                             0.75d0 * BXHEIGHT(I,J,L) *
      &                             DAERSL(I,J,L,N-1) * QQAA(IWV,1,N)  /
      &                             ( MSDENS(N) * REAA(1,N) * 1.0D-6 )
                
-               ELSE 
-                  !now combine with hydrophilic OD as before
-                  ODAER(I,J,L,IWV,N)= ODAER(I,J,L,IWV,N) +
+                  ELSE 
+                   !now combine with hydrophilic OD as before
+                   ODAER(I,J,L,IWV,N)= ODAER(I,J,L,IWV,N) +
      &                             0.75d0 * BXHEIGHT(I,J,L) *
      &                             DAERSL(I,J,L,N-1) * QQAA(IWV,1,N)  /
      &                             ( MSDENS(N) * REAA(1,N) * 1.0D-6 )
+                  ENDIF
+
                ENDIF
 
-            ENDIF
-
-            IF (N.eq.3) THEN
-               !now combine with hydrophilic OD as before
-               ODAER(I,J,L,IWV,N)= ODAER(I,J,L,IWV,N) +
-     &                             0.75d0 * BXHEIGHT(I,J,L) *
-     &                             DAERSL(I,J,L,N-1) * QQAA(IWV,1,N)  /
-     &                             ( MSDENS(N) * REAA(1,N) * 1.0D-6 )
-            ENDIF
-
-            ! Get the AOD contribution from isoprene SOA only (eam, 2014)
-            IF ( N.eq.3 ) THEN
-               ISOPOD(I,J,L,IWV) = SCALEOD*BXHEIGHT(I,J,L)*0.75d0
-     &                           * State_Met%BXHEIGHT(I,J,L) 
-     &                           * ISOAAQ(I,J,L) * QQAA(IWV,1,N) / 
-     &                           ( MSDENS(N) * REAA(1,N) * 1.0D-6 )
-            ENDIF
-=======
-            IF ( .not. LUCX .or. ( LUCX .and. (N.LE.NRHAER)) ) THEN
-
-               !--------------------------------------------------------
-               ! %%%%%%% Aerosols undergoing hygroscopic growth %%%%%%%
-               !--------------------------------------------------------
-
-               !calculate optics for hyrdophillic aerosol here
-               !However MDENS in LUT was in g/cm3 not kg/m3 so x1e3
-               ODAER(I,J,L,IWV,N) = SCALEOD*BXHEIGHT(I,J,L)*0.75d0 
-     &                            * WAERSL(I,J,L,N) * QQAA(IWV,1,N) / 
-     &                            ( MSDENS(N) * REAA(1,N) * 1.0D-6 )
-
-               IF ((N.eq.2).or.(N.eq.3)) THEN
+               IF (N.eq.3) THEN
                   !now combine with hydrophilic OD as before
                   ODAER(I,J,L,IWV,N)= ODAER(I,J,L,IWV,N) +
-     &                                0.75d0 * BXHEIGHT(I,J,L) *
-     &                                DAERSL(I,J,L,N-1) * QQAA(IWV,1,N)/
-     &                                ( MSDENS(N) * REAA(1,N) * 1.0D-6 )
+     &                              0.75d0 * BXHEIGHT(I,J,L) *
+     &                              DAERSL(I,J,L,N-1) * QQAA(IWV,1,N)  /
+     &                              ( MSDENS(N) * REAA(1,N) * 1.0D-6 )
                ENDIF
 
-               ! Get the AOD contribution from isoprene SOA
-               ! only (eam, 2014):
-               IF ((N.eq.3) .and. LSOA ) THEN
+               ! Get the AOD contribution from isoprene SOA only (eam, 2014)
+               IF ( N.eq.3 ) THEN
                   ISOPOD(I,J,L,IWV) = SCALEOD*BXHEIGHT(I,J,L)*0.75d0
      &                              * State_Met%BXHEIGHT(I,J,L) 
      &                              * ISOAAQ(I,J,L) * QQAA(IWV,1,N) / 
      &                              ( MSDENS(N) * REAA(1,N) * 1.0D-6 )
                ENDIF
->>>>>>> db5b1394
 
             ELSE           
 
