!------------------------------------------------------------------------------
!                  GEOS-Chem Global Chemical Transport Model                  !
!------------------------------------------------------------------------------
!BOP
!
! !MODULE: aerosol_mod.F
!
! !DESCRIPTION: Module AEROSOL\_MOD contains variables and routines for
!  computing optical properties for aerosols which are needed for both the
!  FAST-J photolysis and ND21 optical depth diagnostics. (bmy, 7/20/04,
!  2/10/09)
!\\
!\\
! !INTERFACE: 
!
      MODULE AEROSOL_MOD
! 
! !USES:
!
      USE PRECISION_MOD

      IMPLICIT NONE
      PRIVATE
!
! !PUBLIC MEMBER FUNCTIONS:
!
      PUBLIC :: AEROSOL_CONC
      PUBLIC :: CLEANUP_AEROSOL
      PUBLIC :: INIT_AEROSOL
      PUBLIC :: RDAER
!
! !PUBLIC DATA MEMBERS:
!
      !========================================================================
      ! BCPI        : Hydrophilic black carbon aerosol   [kg/m3]
      ! BCPO        : Hydrophobic black carbon aerosol   [kg/m3]
      ! OCPI        : Hydrophilic organic carbon aerosol [kg/m3]
      ! OCPO        : Hydrophobic organic carbon aerosol [kg/m3]
      ! OCPISOA     : Hydrophilic OC + SOA aerosol       [kg/m3]
      ! SALA        : Accumulation mode seasalt aerosol  [kg/m3] 
      ! SALC        : Coarse mode seasalt aerosol        [kg/m3]
      ! SO4_NH4_NIT : Lumped SO4-NH4-NIT aerosol         [kg/m3]
      ! SO4         : Sulfate aerosol                    [kg/m3]
      ! NH4         : Ammonium aerosol                   [kg/m3]
      ! NIT         : Inorganic nitrate aerosol          [kg/m3]
      ! SOILDUST    : Mineral dust aerosol from soils    [kg/m3]
      ! SLA         : Stratospheric liquid aerosol       [kg/m3]
      ! SPA         : Stratospheric particulate aerosol  [kg/m3]
      ! TSOA        : Terpene SOA                        [kg/m3]
      ! ISOA        : Isoprene SOA (VBS scheme)          [kg/m3]
      ! ASOA        : Aromatic + IVOC SOA                [kg/m3]
      ! OPOA        : Aerosol product of SVOC oxidation  [kg/m3]
      ! SOAGX       : SOA product of GLYX                [kg/m3]
      ! SOAMG       : SOA product of MYLY                [kg/m3]
      ! PM25        : Particulate matter < 2.5 um        [kg/m3]
      ! ISOAAQ      : Isoprene SOA (aqueous formation)   [kg/m3]
      ! SOAS        : Simple SOA                         [kg/m3]
      !========================================================================
      REAL(fp), ALLOCATABLE, PUBLIC :: BCPI(:,:,:)
      REAL(fp), ALLOCATABLE, PUBLIC :: BCPO(:,:,:)
      REAL(fp), ALLOCATABLE, PUBLIC :: OCPI(:,:,:)
      REAL(fp), ALLOCATABLE, PUBLIC :: OCPO(:,:,:)
      REAL(fp), ALLOCATABLE, PUBLIC :: OCPISOA(:,:,:)
      REAL(fp), ALLOCATABLE, PUBLIC :: SALA(:,:,:)
      REAL(fp), ALLOCATABLE, PUBLIC :: SALC(:,:,:)
      REAL(fp), ALLOCATABLE, PUBLIC :: SO4_NH4_NIT(:,:,:)
      REAL(fp), ALLOCATABLE, PUBLIC :: SO4(:,:,:)
      REAL(fp), ALLOCATABLE, PUBLIC :: NH4(:,:,:)
      REAL(fp), ALLOCATABLE, PUBLIC :: NIT(:,:,:)
      REAL(fp), ALLOCATABLE, PUBLIC :: FRAC_SNA(:,:,:,:)
      REAL(fp), ALLOCATABLE, PUBLIC :: SOILDUST(:,:,:,:)
      REAL(fp), ALLOCATABLE, PUBLIC :: SLA(:,:,:)
      REAL(fp), ALLOCATABLE, PUBLIC :: SPA(:,:,:)
      REAL(fp), ALLOCATABLE, PUBLIC :: TSOA(:,:,:)
      REAL(fp), ALLOCATABLE, PUBLIC :: ISOA(:,:,:)
      REAL(fp), ALLOCATABLE, PUBLIC :: ASOA(:,:,:)
      REAL(fp), ALLOCATABLE, PUBLIC :: OPOA(:,:,:)
      REAL(fp), ALLOCATABLE, PUBLIC :: SOAGX(:,:,:)
      REAL(fp), ALLOCATABLE, PUBLIC :: SOAMG(:,:,:)
      REAL(fp), ALLOCATABLE, PUBLIC :: PM25(:,:,:)
      REAL(fp), ALLOCATABLE, PUBLIC :: ISOAAQ(:,:,:)
      REAL(fp), ALLOCATABLE, PUBLIC :: SOAS(:,:,:)
!
! !DEFINED PARAMETERS:
!
      REAL(fp), PARAMETER, PUBLIC :: OCFPOA  = 1.4e+0_fp ! OM/OC for POA
      REAL(fp), PARAMETER, PUBLIC :: OCFOPOA = 2.1e+0_fp ! OM/OC for OPOA, OCPI,
                                                         !  and OCPO

      ! For SOAGX, assume the total aerosol mass/glyoxal mass = 1.d0 
      ! for now (tmf, 1/7/09)
      REAL(fp), PARAMETER, PUBLIC :: OCFG = 1.e+0_fp

      ! For SOAMG, assume the total aerosol mass/methylglyoxal mass = 1.d0 
      ! for now (tmf, 1/7/09)
      REAL(fp), PARAMETER, PUBLIC :: OCFM = 1.e+0_fp

!
! !REMARKS:
!  References:
!  ============================================================================
!  (1 ) Pye, H.O.T., and J.H. Seinfeld, "A global perspective on aerosol from
!        low-volatility organic compounds", Atmos. Chem. & Phys., Vol 10, pp
!        4377-4401, 2010.
!
! !REVISION HISTORY:
!  (1 ) Added AEROSOL_RURALBOX routine (bmy, 9/28/04)
!  (2 ) Now convert ABSHUM from absolute humidity to relative humidity in
!         AEROSOL_RURALBOX, using the same algorithm as in "gasconc.f".
!         (bmy, 1/27/05)
!  (3 ) Now references "tropopause_mod.f" (bmy, 8/22/05)
!  (4 ) Now add contribution of SOA4 into Hydrophilic OC (dkh, bmy, 5/18/06)
!  (5 ) Remove support for GEOS-1 and GEOS-STRAT met fields (bmy, 8/4/06)
!  (6 ) Add support for variable tropopause (bdf, phs, 9/14/06)
!  (7 ) Now set OCF=2.1 in AEROSOL_CONC for consistency w/ carbon_mod.f
!       (tmf, 2/10/09)
!  (8 ) Add WTAREA and WERADIUS for dicarbonyl SOA production.  
!       WTAREA is the same as TAREA, but excludes dry dust, BCPO and OCPO; 
!       use same units as TAREA.
!       WERADIUS is same as ERADIUS, but excludes dry dust, BCPO and OCPO;
!       use same units as ERADIUS. (tmf, 3/2/09)
!  (9 ) Add SOAG and SOAM species. (tmf, ccc, 3/2/09)
!  (10) Modify AOD output to wavelength specified in jv_spec_aod.dat 
!       (clh, 05/07/10)
!  22 Dec 2011 - M. Payer    - Added ProTeX headers
!  05 Mar 2013 - R. Yantosca - Now make INIT_AEROSOL a public routine
!  20 Aug 2013 - R. Yantosca - Removed "define.h", this is now obsolete
!EOP
!  05 Nov 2014 - M. Yannetti - PRECISION_MOD Changed REAL*8 to REAL(fp)
!  05 Mar 2015 - R. Yantosca - Remove DO_READ_DATA option.  We can no longer
!                              have binary punch input in HPC environments.
!  16 May 2016 - M. Sulprizio- Remove AEROSOL_RURALBOX. The implementation of
!                              FlexChem has rendered the routine obsolete.
!  17 Jun 2016 - R. Yantosca - Now use locally-defined species ID flags
!  13 Jun 2017 - M. Sulprizio- Added AOD calculation for isoprene only. Don't
!                              add to OCPI, as this would be double-counting
!                              the isoprene SOA contribution to AOD (eam, 2014)
!------------------------------------------------------------------------------
!BOC
!
! !PRIVATE TYPES:
!
      ! Mass of hydrophobic aerosol from Mian Chin
      REAL(fp), ALLOCATABLE, SAVE   :: DAERSL(:,:,:,:)

      ! Mass of hydrophilic aerosol from Mian Chin
      REAL(fp), ALLOCATABLE, SAVE   :: WAERSL(:,:,:,:)

      ! Add tracer ID flags as module variables (bmy, 6/16/16)
      INTEGER :: id_BCPI,  id_BCPO,  id_DST1,  id_DST2
      INTEGER :: id_DST3,  id_DST4,  id_NH4,   id_NIT  
      INTEGER :: id_OCPO,  id_OCPI,  id_SALA,  id_SALC 
      INTEGER :: id_SO4,   id_SO4s
      INTEGER :: id_NITs,  id_POA1,  id_POA2,  id_OPOA1
      INTEGER :: id_OPOA2, id_TSOA1, id_TSOA2, id_TSOA3 
      INTEGER :: id_TSOA0, id_ISOA1, id_ISOA2, id_ISOA3
      INTEGER :: id_ASOAN, id_ASOA1, id_ASOA2, id_ASOA3
      INTEGER :: id_DUST1, id_SOAS
      INTEGER :: id_SOAGX, id_SOAMG
      INTEGER :: id_SOAIE, id_SOAME
      INTEGER :: id_INDIOL,id_LVOCOA,id_ISN1OA

      ! Diagnostic flags
      LOGICAL :: Archive_PM25
      LOGICAL :: Archive_TerpeneSOA
      LOGICAL :: Archive_IsopreneSOA
      LOGICAL :: Archive_AromaticSOA

      !=================================================================
      ! MODULE ROUTINES -- follow below the "CONTAINS" statement
      !=================================================================
      CONTAINS
!EOC
!------------------------------------------------------------------------------
!                  GEOS-Chem Global Chemical Transport Model                  !
!------------------------------------------------------------------------------
!BOP
!
! !IROUTINE: aerosol_conc
!
! !DESCRIPTION: Subroutine AEROSOL\_CONC computes aerosol concentrations in
!  kg/m3 from the tracer mass in kg in the Species array.  These are needed to
!  compute optical properties for photolysis, for the optical depth diagnostics,
!  and for the SOA concentration diagnostics. (bmy, 7/20/04, 2/10/09)
!\\
!\\
! !INTERFACE:
!
      SUBROUTINE AEROSOL_CONC( am_I_Root, Input_Opt,  State_Met,
     &                         State_Chm, State_Diag, RC         )
!
! !USES:
!
      USE CHEMGRID_MOD,   ONLY : ITS_IN_THE_TROP
      USE CMN_FJX_MOD,    ONLY : REAA
      USE CMN_SIZE_MOD
      USE ErrCode_Mod
      USE ERROR_MOD
      USE Input_Opt_Mod,  ONLY : OptInput
      USE State_Met_Mod,  ONLY : MetState
      USE State_Chm_Mod,  ONLY : ChmState
      USE State_Diag_Mod, ONLY : DgnState
      USE UCX_MOD,        ONLY : KG_STRAT_AER
      USE UnitConv_Mod,   ONLY : Convert_Spc_Units
#if   defined( TOMAS ) 
      USE TOMAS_MOD,      ONLY : IBINS
#endif
!
! !INPUT PARAMETERS:
!
      LOGICAL,        INTENT(IN)    :: am_I_Root   ! Is this the root CPU?
      TYPE(OptInput), INTENT(IN)    :: Input_Opt   ! Input Options object
      TYPE(MetState), INTENT(IN)    :: State_Met   ! Meteorology State object
!
! !INPUT/OUTPUT PARAMETERS: 
!
      TYPE(ChmState), INTENT(INOUT) :: State_Chm   ! Chemistry State object
      TYPE(DgnState), INTENT(INOUT) :: State_Diag  ! Diagnostics State object
!
! !OUTPUT PARAMETERS:
!
      INTEGER,        INTENT(OUT)   :: RC          ! Success or failure
!
! !REMARKS:
!  This code was originally included in "chemdr.f", but the same computation 
!  also needs to be done for offline aerosol simulations.  Therefore, we have 
!  split this code off into a separate subroutine which can be called by both 
!  fullchem and offline aerosol simulations.
!
! !REVISION HISTORY: 
!  (1 ) Now make sure all USE statements are USE, ONLY (bmy, 10/3/05)
!  (2 ) Now add contribution from SOA4 into Hydrophilic OC (dkh, bmy, 5/18/06)
!  (3 ) Now set OCF=2.1 to be consistent w/ "carbon_mod.f" (tmf, 2/10/09)
!  22 Dec 2011 - M. Payer    - Added ProTeX headers
!  30 Jul 2012 - R. Yantosca - Now accept am_I_Root as an argument when
!                              running with the traditional driver main.F
!  13 Nov 2012 - R. Yantosca - Now pass am_I_Root, Input_Opt, RC as arguments
!  15 Nov 2012 - M. Payer    - Replaced all met field arrays with State_Met
!                              derived type object
!  05 Mar 2013 - R. Yantosca - Remove call to INIT_AEROSOL, this is now done
!                              in the initialization stage
!  25 Mar 2013 - M. Payer    - Now pass State_Chm object via the arg list
!  13 Aug 2013 - M. Sulprizio- Add modifications for updated SOA and SOA + 
!                              semivolatile POA simulations (H. Pye)
!  17 Jun 2014 - J. Pierce   - Now allow bulk dust in TOMAS simulations
!  07 Apr 2015 - R. Yantosca - Add check to prevent div-by-zero errors
!  25 Jun 2015 - E. Lundgren - Use L. Zhang dust size distribution params for 
!                              mineral dust aerosols (non-TOMAS)
!  13 Aug 2015 - E. Lundgren - Convert tracer units to kg if input units are
!                              mixing ratio
!  30 Jun 2016 - R. Yantosca - Remove instances of STT.  Now get the advected
!                              species ID from State_Chm%Map_Advect.
!  10 Aug 2016 - R. Yantosca - Remove temporary tracer-removal code
!  18 Nov 2016 - M. Sulprizio- Move calculation of SOA and PM2.5 concentrations
!                              here from diag42_mod.F
!  22 Nov 2016 - M. Sulprizio- Add online calculation of aerosol growth factors
!                              at 35% RH
!  07 Feb 2017 - M. Sulprizio- Apply STP correction factor to PM2.5
!  07 Sep 2017 - M. Sulprizio- Add simple SOA to PM2.5 calculation
!  28 Sep 2017 - E. Lundgren - Simplify unit conversion with wrapper routine
!  13 Dec 2017 - R. Yantosca - Now accept State_Diag as an argument
!  05 Jan 2018 - M. Sulprizio- Use simple SOA by default in calculation of PM2.5
!                              and OCPISOA (used in hetchem and AOD)
!EOP
!------------------------------------------------------------------------------
!BOC
!
! !LOCAL VARIABLES:
!
      ! SAVEd variables
      LOGICAL,  SAVE      :: FIRST = .TRUE.
      REAL(fp), SAVE      :: SIA_GROWTH
      REAL(fp), SAVE      :: ORG_GROWTH
      REAL(fp), SAVE      :: SSA_GROWTH

      ! Non-SAVEd variables
      INTEGER             :: I, J, L, N, NA, ND, K
      INTEGER             :: k_SO4
      INTEGER             :: k_ORG
      INTEGER             :: k_SSA
      REAL(fp)            :: Rad_wet, Rad_dry
      REAL(fp)            :: Rho_wet, Rho_dry
      REAL(fp)            :: REFF

      ! Logical flags
      LOGICAL             :: prtDebug
      LOGICAL             :: LCARB
      LOGICAL             :: LDUST
      LOGICAL             :: LSSALT
      LOGICAL             :: LSULF
      LOGICAL             :: LPRT
      LOGICAL             :: IS_OCPO,  IS_OCPI,  IS_BC
      LOGICAL             :: IS_SO4,   IS_NH4,   IS_NIT
      LOGICAL             :: IS_SAL,   IS_DST
      LOGICAL             :: IS_TSOA,  IS_ISOA,  IS_ASOA
      LOGICAL             :: IS_POA,   IS_OPOA
      LOGICAL             :: IS_SOAGX, IS_SOAMG
      LOGICAL             :: Is_SimpleSOA
      LOGICAL             :: Is_ComplexSOA

      ! Pointers      
      REAL(fp), POINTER   :: Spc(:,:,:,:)
      REAL(fp), POINTER   :: AIRVOL(:,:,:)
      REAL(fp), POINTER   :: PMID(:,:,:)
      REAL(fp), POINTER   :: T(:,:,:)

      ! Other variables
      CHARACTER(LEN=63)   :: OrigUnit

      !=================================================================
      ! AEROSOL_CONC begins here!
      !=================================================================

      ! Assume success
      RC     = GC_SUCCESS

      ! Copy fields from INPUT_OPT to local variables for use below
      LCARB   = Input_Opt%LCARB
      LDUST   = Input_Opt%LDUST
      LSSALT  = Input_Opt%LSSALT
      LSULF   = Input_Opt%LSULF
      LPRT    = Input_Opt%LPRT

      ! Do we have to print debug output?
      prtDebug   = ( LPRT .and. am_I_Root )

      ! Define logical flags
      IS_OCPI    = ( id_OCPI  > 0 )
      IS_OCPO    = ( id_OCPO  > 0 )
      IS_BC      = ( id_BCPI  > 0 .AND. id_BCPO  > 0 )
      IS_SO4     = ( id_SO4   > 0 )
      IS_NH4     = ( id_NH4   > 0 )
      IS_NIT     = ( id_NIT   > 0 )
      IS_DST     = ( id_DST1  > 0 .AND. id_DST2  > 0 )
      IS_SAL     = ( id_SALA  > 0 .AND. id_SALC  > 0 )
      IS_TSOA    = ( id_TSOA1 > 0 .AND. id_TSOA2 > 0 
     &         .AND. id_TSOA3 > 0 .AND. id_TSOA0 > 0 )
      IS_ISOA    = ( id_ISOA1 > 0 .AND. id_ISOA2 > 0 
     &         .AND. id_ISOA3 > 0)
      IS_ASOA    = ( id_ASOAN > 0 .AND. id_ASOA1 > 0 
     &         .AND. id_ASOA2 > 0 .AND. id_ASOA3 > 0 )
      IS_POA     = ( id_POA1  > 0 .AND. id_POA2  > 0 )
      IS_OPOA    = ( id_OPOA1 > 0 .AND. id_OPOA2 > 0 )
      IS_SOAGX   = ( id_SOAGX > 0 )
      IS_SOAMG   = ( id_SOAMG > 0 )

      ! Logical flags for SOA scheme
      Is_SimpleSOA  = ( id_SOAS > 0 )
      Is_ComplexSOA = Input_Opt%LSOA

      ! Convert species to [kg] for this routine
      CALL Convert_Spc_Units( am_I_Root, Input_Opt, State_Met, 
     &                        State_Chm, 'kg', RC, OrigUnit=OrigUnit )
      IF ( RC /= GC_SUCCESS ) THEN
         CALL GC_Error('Unit conversion error', RC, 
     &                 'Start of AEROSOL_CONC in aerosol_mod.F')
         RETURN
      ENDIF

      ! Initialize pointers
      Spc    => State_Chm%Species
      AIRVOL => State_Met%AIRVOL
      PMID   => State_Met%PMID
      T      => State_Met%T

      !=================================================================
      ! Compute growth factors at 35% RH
      !
      ! GF = 1 + [ ( r_wet / r_dry )^3 -1 ] * [ rho_wet - rho_dry ]
      !
      ! and use rho_wet = 1000 kg/m3 
      !=================================================================
      IF ( FIRST ) THEN

         ! Species index of REAA from RD_AOD (in fast_jx_mod.F)
         k_SO4      = 1
         k_ORG      = 3
         k_SSA      = 4

         ! Density of H2O [kg/m3]
         Rho_wet    = 1000e+0_fp

         ! Growth factor for SO4 + NIT + NH4
         Rad_dry    = REAA(1,k_SO4)
         Rad_wet    = REAA(1,k_SO4) + 35e+0_fp *
     &              ( REAA(2,k_SO4) - REAA(1,k_SO4) ) / 50e+0_fp
         Rho_dry    = State_Chm%SpcData(id_SO4)%Info%Density
         SIA_GROWTH = 1 + ( ( ( Rad_wet / Rad_dry ) ** 3 - 1 ) *
     &                        ( Rho_wet / Rho_dry ) )

         ! Growth factor for OCPI + SOA
         Rad_dry    = REAA(1,k_ORG)
         Rad_wet    = REAA(1,k_ORG) + 35e+0_fp *
     &              ( REAA(2,k_ORG) - REAA(1,k_ORG) ) / 50e+0_fp
         IF ( IS_POA ) THEN
            Rho_dry    = State_Chm%SpcData(id_POA1)%Info%Density
         ELSE IF ( IS_OCPI ) THEN
            Rho_dry    = State_Chm%SpcData(id_OCPI)%Info%Density
         ENDIF
         ORG_GROWTH = 1 + ( ( ( Rad_wet / Rad_dry ) ** 3 - 1 ) *
     &                        ( Rho_wet / Rho_dry ) )

         ! Growth factor for SALA
         Rad_dry    = REAA(1,k_SSA)
         Rad_wet    = REAA(1,k_SSA) + 35e+0_fp *
     &              ( REAA(2,k_SSA) - REAA(1,k_SSA) ) / 50e+0_fp
         Rho_dry    = State_Chm%SpcData(id_SALA)%Info%Density
         SSA_GROWTH = 1 + ( ( ( Rad_wet / Rad_dry ) ** 3 - 1 ) *
     &                        ( Rho_wet / Rho_dry ) )

         ! Print debug info
         IF ( prtDebug ) THEN
            WRITE( 6,'(a)') 'Growth factors at 35% RH:'
            WRITE( 6, 100 ) SIA_GROWTH, ' for SO4, NIT, and NH4'
            WRITE( 6, 100 ) ORG_GROWTH, ' for OCPI and SOA'
            WRITE( 6, 100 ) SSA_GROWTH, ' for SALA'
 100        FORMAT(F5.2,A)
         ENDIF

      ENDIF

!$OMP PARALLEL DO
!$OMP+DEFAULT( SHARED )
!$OMP+PRIVATE( I, J, L, N, K )
!$OMP+SCHEDULE( DYNAMIC )
      DO L = 1, LLPAR
      DO J = 1, JJPAR
      DO I = 1, IIPAR
      
         !==============================================================
         ! S U L F A T E   A E R O S O L S
         !
         ! Dump hydrophilic aerosols into one array that will be passed 
         ! to RDAER and then used for heterogeneous chemistry as well 
         ! as photolysis rate calculations interatively. 
         !
         ! For the full-chemistry run, If LSULF=F, then we read these 
         ! aerosol data from Mian's simulation.  If LSULF=T then we use 
         ! the online tracers.
         !
         ! Now assume that all sulfate, ammonium, and nitrate are 
         ! hydrophilic but sooner or later we can pass only hydrophilic 
         ! aerosols from the thermodynamic calculations for this 
         ! purpose.  This dumping should be done before calling INITGAS, 
         ! which converts the unit of Spc from kg/box to molec/cm3.
         !
         ! Units of SO4_NH4_NIT are [kg/m3].  (rjp, bmy, 3/23/03)
         !==============================================================
         IF ( LSULF ) THEN
#if defined( UCX )
            ! If we are using the full stratospheric chemistry mechanism,
            ! stratospheric NH4 is ignored, stratospheric NIT is taken
            ! as available for NAT formation and stratospheric SO4 is
            ! taken as sulfuric acid
            IF ( ITS_IN_THE_TROP( I, J, L, State_Met ) ) THEN

               ! Tropospheric - keep as normal
               ! now including sulfate and nitrate associated with sea-salt
               ! NOTE: these should be treated as having a sea-salt size
               ! distribution but are currently simply treated in the same
               ! way (size and optics) as all other sulfate aerosol (DAR
               ! 2013)
               SO4_NH4_NIT(I,J,L) = ( Spc(I,J,L,id_SO4)    + 
     &                                Spc(I,J,L,id_NH4)    +
     &                                Spc(I,J,L,id_NIT)    +
     &                                Spc(I,J,L,id_SO4s)   +
     &                                Spc(I,J,L,id_NITs) ) /
     &                                AIRVOL(I,J,L)
               SO4(I,J,L) = Spc(I,J,L,id_SO4) / AIRVOL(I,J,L)
               NH4(I,J,L) = Spc(I,J,L,id_NH4) / AIRVOL(I,J,L)
               NIT(I,J,L) = Spc(I,J,L,id_NIT) / AIRVOL(I,J,L)
               SLA(I,J,L) = 0e+0_fp
               SPA(I,J,L) = 0e+0_fp

            ELSE

               ! Tropospheric sulfate is zero in stratosphere
               SO4_NH4_NIT(I,J,L) = 0e+0_fp
               SO4(I,J,L) = 0e+0_fp
               NH4(I,J,L) = 0e+0_fp
               NIT(I,J,L) = 0e+0_fp
               SLA(I,J,L) = KG_STRAT_AER(I,J,L,1) / AIRVOL(I,J,L)
               SPA(I,J,L) = KG_STRAT_AER(I,J,L,2) / AIRVOL(I,J,L)

            ENDIF
#else
            ! Compute SO4 aerosol concentration [kg/m3]
            ! now including sulfate and nitrate associated with sea-salt
            ! NOTE: these should be treated as having a sea-salt size
            ! distribution but are currently simply treated in the same
            ! way (size and optics) as all other sulfate aerosol (DAR
            ! 2013)
            SO4_NH4_NIT(I,J,L) = ( Spc(I,J,L,id_SO4)    + 
     &                             Spc(I,J,L,id_NH4)    +
     &                             Spc(I,J,L,id_NIT)    +
     &                             Spc(I,J,L,id_SO4s)   +
     &                             Spc(I,J,L,id_NITs) ) /
     &                             AIRVOL(I,J,L)

            SO4(I,J,L) = Spc(I,J,L,id_SO4) / AIRVOL(I,J,L)
            NH4(I,J,L) = Spc(I,J,L,id_NH4) / AIRVOL(I,J,L)
            NIT(I,J,L) = Spc(I,J,L,id_NIT) / AIRVOL(I,J,L)

#endif
            
            ! Add error check for safe division (bmy, 4/7/15)
            IF ( SO4_NH4_NIT(I,J,L) > 0e+0_fp ) THEN

               ! Save these fractions for partitioning of optics
               ! until later when these may be treated independently
               FRAC_SNA(I,J,L,1) = ( ( Spc(I,J,L,id_SO4 ) 
     &                           +     Spc(I,J,L,id_SO4s) )
     &                           /   AIRVOL(I,J,L)          )
     &                           / SO4_NH4_NIT(I,J,L)

               FRAC_SNA(I,J,L,2) = ( ( Spc(I,J,L,id_NIT )
     &                           +     Spc(I,J,L,id_NITs) )
     &                           /   AIRVOL(I,J,L)          )
     &                           / SO4_NH4_NIT(I,J,L)

               FRAC_SNA(I,J,L,3) = ( Spc(I,J,L,id_NH4)
     &                           /   AIRVOL(I,J,L)        ) 
     &                           / SO4_NH4_NIT(I,J,L)
               
            ELSE
               
               ! If SO4_NH4_NIT(I,J,L) is zero, then avoid a div-by-zero
               ! error.  Set all of these to zero because the division
               ! cannot be done.
               FRAC_SNA(I,J,L,1) = 0e+0_fp
               FRAC_SNA(I,J,L,2) = 0e+0_fp
               FRAC_SNA(I,J,L,3) = 0e+0_fp

            ENDIF

         ENDIF

         !==============================================================
         ! C A R B O N  &  2 n d A R Y   O R G A N I C   A E R O S O L S
         !
         ! Compute hydrophilic and hydrophobic BC and OC in [kg/m3]
         ! Also add online 2ndary organics if necessary
         !==============================================================
         IF ( LCARB ) THEN

            ! Hydrophilic BC [kg/m3]
            BCPI(I,J,L) = Spc(I,J,L,id_BCPI) / AIRVOL(I,J,L)

            ! Hydrophobic BC [kg/m3]
            BCPO(I,J,L) = Spc(I,J,L,id_BCPO) / AIRVOL(I,J,L)

            ! Hydrophobic OC [kg/m3]
            ! SOAupdate: Treat either OCPO (x2.1) or POA (x1.4) 
            IF ( IS_POA ) THEN
               OCPO(I,J,L) = ( Spc(I,J,L,id_POA1) + Spc(I,J,L,id_POA2) )
     &                       * OCFPOA / AIRVOL(I,J,L)
            ELSE IF ( IS_OCPO ) THEN
               OCPO(I,J,L) = Spc(I,J,L,id_OCPO)
     &                       * OCFOPOA / AIRVOL(I,J,L)
            ENDIF

            ! Hydrophilic OC [kg/m3]
            IF ( IS_OCPI ) THEN
               OCPI(I,J,L) = Spc(I,J,L,id_OCPI)
     &                       * OCFOPOA / AIRVOL(I,J,L)
            ENDIF

            ! Now avoid division by zero (bmy, 4/20/04)
            BCPI(I,J,L)    = MAX( BCPI(I,J,L), 1e-35_fp )
            OCPI(I,J,L)    = MAX( OCPI(I,J,L), 1e-35_fp )
            BCPO(I,J,L)    = MAX( BCPO(I,J,L), 1e-35_fp )
            OCPO(I,J,L)    = MAX( OCPO(I,J,L), 1e-35_fp )
         
         ENDIF ! LCARB
            
         !===========================================================
         ! M I N E R A L   D U S T   A E R O S O L S
         !
         ! NOTE: We can do better than this! Currently we carry 4 
         ! dust tracers...but het. chem and fast-j use 7 dust bins 
         ! hardwired from Ginoux.
         !
         ! Now, I apportion the first dust tracer into four smallest 
         ! dust bins equally in mass for het. chem and fast-j. 
         ! 
         ! Maybe we need to think about chaning our fast-j and het. 
         ! chem to use just four dust bins or more flexible 
         ! calculations depending on the number of dust bins. 
         ! (rjp, 03/27/04)
         !
         ! Now splitting mass into bins in fractions derived from
         ! Highwood et al. (2003).  Data is from log-normal fit of
         ! PCASP measurements of Saharan dust (Solid line in Fig.4b)
         ! (dar, 04/25/10) [see Ridley et al., 2012, JGR]
         !
         ! Updated for TOMAS (Jeffrey Pierce, 6/17/14)
         !
         ! Now get dust radius from species database (bmy, 3/16/17)
         !===========================================================
#if defined( TOMAS )

         !-----------------------------------------------------------
         ! TOMAS simulations only 
         !-----------------------------------------------------------
         IF ( LDUST ) THEN

            ! Zero SOILDUST
            SOILDUST(I,J,L,:) = 0.e0_fp

            ! Loop over the # of TOMAS dust bins
            DO K = 1, IBINS

               ! Get the overall species index for species K
               N    = id_DUST1 + K - 1

               ! Effective aerosol radius [m]
               REFF = State_Chm%SpcData(N)%Info%Radius
               
               ! Bin #1
               IF ( REFF < 0.2e-6_fp ) THEN
                  SOILDUST(I,J,L,1) = SOILDUST(I,J,L,1)
     &                              + Spc(I,J,L,N)  
     &                              / AIRVOL(I,J,L)


               ! Bin #2
               ELSE IF ( REFF < 0.325e-6_fp ) THEN
                  SOILDUST(I,J,L,2) = SOILDUST(I,J,L,2)
     &                              + Spc(I,J,L,N) 
     &                              / AIRVOL(I,J,L)

               ! Bin #3
               ELSE IF ( REFF < 0.6e-6_fp ) THEN
                  SOILDUST(I,J,L,3) = SOILDUST(I,J,L,3)
     &                              + Spc(I,J,L,N) 
     &                              / AIRVOL(I,J,L)

               ! Bin #4
               ELSE IF ( REFF < 1.15e-6_fp ) THEN
                  SOILDUST(I,J,L,4) = SOILDUST(I,J,L,4)
     &                              + Spc(I,J,L,N) 
     &                              / AIRVOL(I,J,L)

               ! Bin #5
               ELSE IF ( REFF < 2.0e-6_fp ) THEN
                  SOILDUST(I,J,L,5) = SOILDUST(I,J,L,5)
     &                              + Spc(I,J,L,N) 
     &                              / AIRVOL(I,J,L)

               ! Bin #6
               ELSE IF ( REFF < 3.25e-6_fp ) THEN
                  SOILDUST(I,J,L,6) = SOILDUST(I,J,L,6)
     &                              + Spc(I,J,L,N) 
     &                              / AIRVOL(I,J,L)

               ! Bin #7
               ELSE 
                  SOILDUST(I,J,L,7) = SOILDUST(I,J,L,7)
     &                              + Spc(I,J,L,N) 
     &                              / AIRVOL(I,J,L)

               ENDIF
            ENDDO

         ENDIF
#else

         !-----------------------------------------------------------
         ! Preserve original code for non-TOMAS simulations
         !-----------------------------------------------------------
         IF ( LDUST ) THEN

            ! Lump 1st dust tracer for het chem
            ! Now use dust size distribution scheme to improve PM2.5
            ! surface dust conc over western U.S. (L. Zhang, 6/25/15)
            SOILDUST(I,J,L,1) = 
     &            0.007e+0_fp * Spc(I,J,L,id_DST1) / AIRVOL(I,J,L)
            SOILDUST(I,J,L,2) =
     &            0.0332e+0_fp * Spc(I,J,L,id_DST1) / AIRVOL(I,J,L)
            SOILDUST(I,J,L,3) =
     &            0.2487e+0_fp * Spc(I,J,L,id_DST1) / AIRVOL(I,J,L)
            SOILDUST(I,J,L,4) =
     &            0.7111e+0_fp * Spc(I,J,L,id_DST1) / AIRVOL(I,J,L)

            ! Other hetchem bins
            SOILDUST(I,J,L,5) = Spc(I,J,L,id_DST2) / AIRVOL(I,J,L)
            SOILDUST(I,J,L,6) = Spc(I,J,L,id_DST3) / AIRVOL(I,J,L)
            SOILDUST(I,J,L,7) = Spc(I,J,L,id_DST4) / AIRVOL(I,J,L)
            
         ENDIF

#endif

         !===========================================================
         ! S E A S A L T   A E R O S O L S
         !
         ! Compute accumulation & coarse mode concentration [kg/m3]
         !===========================================================
         IF ( LSSALT ) THEN

            ! Accumulation mode seasalt aerosol [kg/m3]
            SALA(I,J,L) = Spc(I,J,L,id_SALA) / AIRVOL(I,J,L)
            
            ! Coarse mode seasalt aerosol [kg/m3]
            SALC(I,J,L) = Spc(I,J,L,id_SALC) / AIRVOL(I,J,L)

            ! Avoid division by zero
            SALA(I,J,L) = MAX( SALA(I,J,L), 1e-35_fp )
            SALC(I,J,L) = MAX( SALC(I,J,L), 1e-35_fp )

         ENDIF

         !===========================================================
         ! S E C O N D A R Y   O R G A N I C   A E R O S O L S
         !
         ! Compute SOA concentration [kg/m3]
         !===========================================================

         !--------------------------------------------------------
         ! Simple SOA scheme
         !--------------------------------------------------------
         IF ( Is_SimpleSOA ) THEN

            ! Simple SOA [kg/m3]
            SOAS(I,J,L) = Spc(I,J,L,id_SOAS) / AIRVOL(I,J,L)

         ENDIF

         !--------------------------------------------------------
         ! Complex SOA scheme
         !--------------------------------------------------------
         IF ( Is_ComplexSOA ) THEN

            ! TSOA (terpene SOA) [kg/m3]
            IF ( IS_TSOA ) THEN
               TSOA(I,J,L) = ( Spc(I,J,L,id_TSOA1)
     &                       + Spc(I,J,L,id_TSOA2)
     &                       + Spc(I,J,L,id_TSOA3)
     &                       + Spc(I,J,L,id_TSOA0) ) / AIRVOL(I,J,L) 
            ENDIF

            ! ISOA (isoprene SOA) [kg/m3]
            IF ( IS_ISOA ) THEN
               ISOA(I,J,L) = ( Spc(I,J,L,id_ISOA1)
     &                       + Spc(I,J,L,id_ISOA2)
     &                       + Spc(I,J,L,id_ISOA3) ) / AIRVOL(I,J,L) 
            ENDIF

            ! ASOA (benz, tolu, xyle, + NAP/IVOC SOA) [kg/m3]
            IF ( IS_ASOA ) THEN
               ASOA(I,J,L) = ( Spc(I,J,L,id_ASOAN)
     &                       + Spc(I,J,L,id_ASOA1)
     &                       + Spc(I,J,L,id_ASOA2)
     &                       + Spc(I,J,L,id_ASOA3) ) / AIRVOL(I,J,L) 
            ENDIF

            ! OPOA [kg/m3]
            IF ( IS_OPOA ) THEN
               OPOA(I,J,L) = ( Spc(I,J,L,id_OPOA1)
     &                       + Spc(I,J,L,id_OPOA2) )
     &                       * OCFOPOA / AIRVOL(I,J,L) 
            ENDIF

         ENDIF

         !-------------------------------------------------------
         ! Mass loading of isoprene SOA (ISOAAQ) [kg/m3]
         !-------------------------------------------------------

         ! Glyoxal
         IF ( id_SOAGX > 0 ) THEN
            ISOAAQ(I,J,L) = Spc(I,J,L,id_SOAGX) / AIRVOL(I,J,L)
         ENDIF

         ! Methylglyoxal
         IF ( id_SOAMG > 0 ) THEN
            ISOAAQ(I,J,L) = ISOAAQ(I,J,L) +
     &                      Spc(I,J,L,id_SOAMG) / AIRVOL(I,J,L)
         ENDIF

         ! IEPOX
         IF ( id_SOAIE > 0 ) THEN
            ISOAAQ(I,J,L) = ISOAAQ(I,J,L) +
     &                      Spc(I,J,L,id_SOAIE) / AIRVOL(I,J,L)
         ENDIF

         ! IMAE (4C epoxide from MACR)
         IF ( id_SOAME > 0 ) THEN
            ISOAAQ(I,J,L) = ISOAAQ(I,J,L) +
     &                      Spc(I,J,L,id_SOAME) / AIRVOL(I,J,L)
         ENDIF

         ! SOA from alkyl nitrates (some contribution
         ! from non-isoprene sources)
         IF ( id_INDIOL > 0 ) THEN
            ISOAAQ(I,J,L) = ISOAAQ(I,J,L) +
     &                      Spc(I,J,L,id_INDIOL) / AIRVOL(I,J,L)
         ENDIF

         ! SOA from ISOPOOH oxidation product
         IF ( id_LVOCOA > 0 ) THEN
            ISOAAQ(I,J,L) = ISOAAQ(I,J,L) +
     &                      Spc(I,J,L,id_LVOCOA) / AIRVOL(I,J,L)
         ENDIF

         ! SOA from ISOP+NO3
         IF ( id_ISN1OA > 0 ) THEN
            ISOAAQ(I,J,L) = ISOAAQ(I,J,L) +
     &                      Spc(I,J,L,id_ISN1OA) / AIRVOL(I,J,L)
         ENDIF

         !-------------------------------------------------------
         ! Hydrophilic primary OC plus SOA [kg/m3].
         !
         ! We need to multiply by OCF to account for the mass of
         ! other components which are attached to the OC aerosol.
         ! (rjp, bmy, 7/15/04)
         !
         ! SOAupdate: use 2.1 (OCFOPOA) (hotp 7/21/10)
         !
         ! sfarina - add SOA-Simplified to primary OC.
         !         - IDTSOAS is already mass basis, so only apply
         !           OCFOPOA to IDTOCPI
         !
         ! SOAupdate: Update traditional SOA (hotp 7/21/10)
         ! for new mtp + isop + lumparomivoc (hotp 5/20/10)
         !
         ! %%% IMPORTANT %%%
         ! Note that if complex SOA is used then PM2.5 includes all
         ! the SOA formed in both the Marais et al. and Pye et al.
         ! schemes and may include some double-counting of isoprene SOA.
         ! (Aerosol WG)
         !-------------------------------------------------------

         ! Use simple SOA by default over complex SOA in calculations
         IF ( Is_SimpleSOA ) THEN
            OCPISOA(I,J,L) = 
     &        ( Spc(I,J,L,id_OCPI) * OCFOPOA +
     &          Spc(I,J,L,id_SOAS)             ) / AIRVOL(I,J,L)

         ELSEIF ( Is_ComplexSOA ) THEN

            OCPISOA(I,J,L) = ( Spc(I,J,L,id_TSOA1)
     &                       + Spc(I,J,L,id_TSOA2)
     &                       + Spc(I,J,L,id_TSOA3)
     &                       + Spc(I,J,L,id_TSOA0)
     &                       + Spc(I,J,L,id_ISOA1)
     &                       + Spc(I,J,L,id_ISOA2)
     &                       + Spc(I,J,L,id_ISOA3) 
     &                       + Spc(I,J,L,id_ASOAN) 
     &                       + Spc(I,J,L,id_ASOA1)
     &                       + Spc(I,J,L,id_ASOA2)
     &                       + Spc(I,J,L,id_ASOA3) )
     &                       / AIRVOL(I,J,L) 

            IF ( IS_OPOA ) THEN ! hotp 7/28/10
               OCPISOA(I,J,L) = OCPISOA(I,J,L) +
     &                          ( Spc(I,J,L,id_OPOA1)
     &                          + Spc(I,J,L,id_OPOA2) )
     &                          * OCFOPOA / AIRVOL(I,J,L)
            ENDIF

            IF ( IS_OCPI ) THEN  ! hotp 7/28/10
               OCPISOA(I,J,L) = OCPISOA(I,J,L)
     &                          + Spc(I,J,L,id_OCPI)
     &                          * OCFOPOA / AIRVOL(I,J,L) 
            ENDIF

         ENDIF

         ! Add mechanistic isoprene OA (eam, 08/2015)
         OCPISOA(I,J,L) = OCPISOA(I,J,L) + ISOAAQ(I,J,L)
                  
         ! Now avoid division by zero (bmy, 4/20/04)
         OCPISOA(I,J,L) = MAX( OCPISOA(I,J,L), 1e-35_fp )

         !===========================================================
         ! SOAGX and SOAMG [kg/m3]
         !===========================================================
         IF ( IS_SOAGX ) THEN
            SOAGX(I,J,L) = Spc(I,J,L,id_SOAGX) * OCFG / AIRVOL(I,J,L)
         ENDIF

         IF ( IS_SOAMG ) THEN
            SOAMG(I,J,L) = Spc(I,J,L,id_SOAMG) * OCFM / AIRVOL(I,J,L)
         ENDIF

         !==============================================================
         ! P A R T I C U L A T E   M A T T E R
         !
         ! Compute PM2.5 concentration [kg/m3]
         !
         ! PM25 = 1.33 (NH4 + NIT  + SO4) + BCPI + BCPO +
         !        2.10 (OCPO + 1.16 OCPI) + 1.16 SOA    +
         !        DST1 + 0.38 DST2 + 1.86 SALA + SOAGX + SOAMG
         !
         ! NOTES:
         ! - We apply growth factors at 35% RH (computed above): 
         !    1.33 for SO4, NIT, and NH4
         !    1.16 for OCPI and SOA
         !    1.86 for SALA
         ! - Ratio of OM/OC = 2.1 is applied to OCPI and OCPO above
         ! - Aerosol WG recommends including 38% of DST2 in PM2.5
         ! - Use either simple SOA or complex SOA in PM2.5 calculation.
         !   By default simple SOA will be used.
         !
         ! %%% IMPORTANT %%%
         ! Note that if complex SOA is used then PM2.5 includes all
         ! the SOA formed in both the Marais et al. and Pye et al.
         ! schemes and may include some double-counting of isoprene SOA.
         ! (Aerosol WG)
         !==============================================================

         ! Units: [kg/m3]
         PM25(I,J,L) = NH4(I,J,L)        * SIA_GROWTH
     &               + NIT(I,J,L)        * SIA_GROWTH
     &               + SO4(I,J,L)        * SIA_GROWTH
     &               + BCPI(I,J,L)
     &               + BCPO(I,J,L)
     &               + OCPO(I,J,L)
     &               + OCPI(I,J,L)       * ORG_GROWTH
     &               + SALA(I,J,L)       * SSA_GROWTH
     &               + SOILDUST(I,J,L,1)                 ! DST1
     &               + SOILDUST(I,J,L,2)                 ! DST1
     &               + SOILDUST(I,J,L,3)                 ! DST1
     &               + SOILDUST(I,J,L,4)                 ! DST1
     &               + SOILDUST(I,J,L,5) * 0.38          ! 38% of DST2
     &               + ISOAAQ(I,J,L)     * ORG_GROWTH    ! Includes SOAGX+SOAMG

         ! Include either simple SOA (default) or complex SOA in
         ! PM2.5 calculation
         IF ( Is_SimpleSOA ) THEN
            PM25(I,J,L) = PM25(I,J,L)
     &                  + SOAS(I,J,L)    * ORG_GROWTH
         ELSEIF ( Is_ComplexSOA ) THEN
            PM25(I,J,L) = PM25(I,J,L)
     &                  + TSOA(I,J,L)    * ORG_GROWTH
     &                  + ISOA(I,J,L)    * ORG_GROWTH
     &                  + ASOA(I,J,L)    * ORG_GROWTH
         ENDIF

         ! Apply STP correction factor based on ideal gas law
         PM25(I,J,L) = PM25(I,J,L) 
     &               * ( 1013.25_fp / PMID(I,J,L) ) 
     &               * ( T(I,J,L)   / 298.0_fp    )

#if defined( NC_DIAG )
         !==============================================================
         ! HISTORY (aka netCDF diagnostics)
         !
         ! SOA and PM2.5 diagnostics
         !
         ! NOTE: Convert from [kg/m3] to [ug/m3] (factor = 1e9) so 
         !       as to match the units of the ND42 bpch diagnostic.
         !==============================================================

         ! Terpene SOA [ug/m3]
         IF ( Archive_TerpeneSOA ) THEN
            State_Diag%TerpeneSOA(I,J,L) = ( TSOA(I,J,L) * 1.0e+9_fp )
         ENDIF

         ! Isoprene SOA [ug/m3]
         ! NOTE: Includes contribution from semivolatile isoprene OA
         ! (aka ISOA) and mechanistic isoprene OA (aka ISOAAQ).
         ! This is done to match the ND42 bpch diagnostic.
         IF ( Archive_IsopreneSOA ) THEN
            State_Diag%IsopreneSOA(I,J,L) = 
     &         ( ( ISOA(I,J,L) + ISOAAQ(I,J,L) ) * 1.0e+9_fp )
         ENDIF 

         ! Aromatic SOA [ug/m3]
         IF ( Archive_AromaticSOA ) THEN
            State_Diag%AromaticSOA(I,J,L) = ( ASOA(I,J,L) * 1.0e+9_fp )
         ENDIF
          
         ! PM2.5 concentration at STP [ug/m3]
         IF ( Archive_PM25 ) THEN
            State_Diag%PM25(I,J,L) = ( PM25(I,J,L) * 1.0e+9_fp )
         ENDIF
#endif

      ENDDO
      ENDDO
      ENDDO
!$OMP END PARALLEL DO

      ! Convert species back to original unit
      CALL Convert_Spc_Units( am_I_Root, Input_Opt, State_Met, 
     &                        State_Chm, OrigUnit, RC )
      IF ( RC /= GC_SUCCESS ) THEN
         CALL GC_Error('Unit conversion error', RC, 
     &                 'End of AEROSOL_CONC in aerosol_mod.F')
         RETURN
      ENDIF

      ! Free pointers
      Spc    => NULL()
      AIRVOL => NULL()

      END SUBROUTINE AEROSOL_CONC
!EOC
!------------------------------------------------------------------------------
!                  GEOS-Chem Global Chemical Transport Model                  !
!------------------------------------------------------------------------------
!BOP
!
! !IROUTINE: rdaer
!
! !DESCRIPTION: Subroutine RDAER reads global aerosol concentrations as
!  determined by Mian Chin.  Calculates optical depth at each level for
!  "set\_prof.f". Also calculates surface area for heterogeneous chemistry. It
!  uses aerosol parameters in FAST-J input file "jv\_spec.dat" for these
!  calculations. (rvm, rjp, tdf, bmy, 11/04/01, 7/20/04)
!\\
!\\
! !INTERFACE:
!
      SUBROUTINE RDAER( am_I_Root, Input_Opt,  State_Met,
     &                  State_Chm, State_Diag, RC,
     &                  MONTH,     YEAR,       ODSWITCH   )
!
! !USES:
!
      USE CHEMGRID_MOD,   ONLY : ITS_IN_THE_CHEMGRID
      USE CHEMGRID_MOD,   ONLY : ITS_IN_THE_NOCHEMGRID
      USE CMN_DIAG_MOD
      USE CMN_FJX_MOD
      USE CMN_SIZE_MOD
      USE DIAG_MOD,       ONLY : AD21
      USE ErrCode_Mod
      USE ERROR_MOD,      ONLY : ERROR_STOP
      USE Input_Opt_Mod,  ONLY : OptInput
      USE PhysConstants,  ONLY : CONSVAP
      USE State_Chm_Mod,  ONLY : ChmState
      USE State_Diag_Mod, ONLY : DgnState
      USE State_Met_Mod,  ONLY : MetState
      USE TIME_MOD,       ONLY : ITS_A_NEW_MONTH
      USE TIME_MOD,       ONLY : SYSTEM_TIMESTAMP
      USE TRANSFER_MOD,   ONLY : TRANSFER_3D
      USE UCX_MOD,        ONLY : GET_STRAT_OPT
      USE UCX_MOD,        ONLY : NDENS_AER

      IMPLICIT NONE
!
! !INPUT PARAMETERS:
!
      LOGICAL,        INTENT(IN)    :: am_I_Root   ! Are we on root CPU?
      TYPE(MetState), INTENT(IN)    :: State_Met   ! Meteorology State
      INTEGER,        OPTIONAL      :: MONTH       ! # of current month
      INTEGER,        OPTIONAL      :: YEAR        ! 4-digit year
      INTEGER,        OPTIONAL      :: ODSWITCH    ! Logical indicator
                                                   !  = 0: AOD computed 
                                                   !       at 999 nm
                                                   !  = 1: AOD computed 
                                                   !       at wavelength set 
                                                   !       in Radiation Menu
      TYPE(OptInput), INTENT(IN)    :: Input_Opt   ! Input Options object
!
! !INPUT/OUTPUT PARAMETERS:
!
      TYPE(ChmState), INTENT(INOUT) :: State_Chm   ! Chemistry State object
      TYPE(DgnState), INTENT(INOUT) :: State_Diag  ! Diagnostics State object
!
! !OUTPUT PARAMETERS:                             
!
      INTEGER,        INTENT(OUT)   :: RC          ! Success or failure?
!
! !REVISION HISTORY: 
!  (1 ) At the point in which "rdaer.f" is called, ABSHUM is actually
!        absolute humidity and not relative humidity (rvm, bmy, 2/28/02)
!  (2 ) Now force double-precision arithmetic by using the "D" exponent.
!        (bmy, 2/28/02)
!  (3 ) At present aerosol growth is capped at 90% RH.  The data
!        in jv_spec.dat could be used to allow a particle to grow to
!        99% RH if desired. (rvm, 3/15/02)
!  (4 ) Bug fix: TEMP2 needs to be sized (IIPAR,JJPAR,LLPAR) (bmy, 5/30/02)
!  (5 ) Now reference BXHEIGHT from "dao_mod.f".  Also references ERROR_STOP
!        from "error_mod.f".  Delete local declaration of TIME, since that
!        is also declared w/in comode.h -- this causes compile-time errors
!        on the ALPHA platform. (gcc, bmy, 11/6/02)
!  (6 ) Now use the online SO4, NH4, NIT aerosol, taken from the STT array, 
!        and passed via SO4_NH4_NIT argument if sulfate chemistry is turned on.
!        Otherwise, read monthly mean sulfate from disk.  (rjp, bmy, 3/23/03)
!  (7 ) Now call READ_BPCH2 with QUIET=.TRUE., which prevents info from being
!        printed to stdout.  Also made cosmetic changes. (bmy, 3/27/03)
!  (8 ) Add BCPI, BCPO, OCPI, OCPO to the arg list.  Bug fix: for online
!        sulfate & carbon aerosol tracers, now make sure these get updated
!        every timestep.  Now references "time_mod.f".  Now echo info about
!        which online/offline aerosols we are using.  Updated comments.
!        (bmy, 4/9/04)
!  (9 ) Add SALA, SALC to the arg list (rjp, bec, bmy, 4/20/04)
!  (10) Now references DATA_DIR from "directory_mod.f".  Now references LSULF,
!        LCARB, LSSALT from "logical_mod.f".  Added minor bug fix for 
!        conducting the appropriate scaling for optical depth for ND21
!        diagnostic.  Now make MONTH and YEAR optional arguments.  Now bundled
!        into "aerosol_mod.f".  (rvm, aad, clh, bmy, 7/20/04)
!  (11) Now remove FWET from extinction efficiency computation (avd, 8/3/10)
!  (12) Include third input argument to determine the wavelength at which
!        the AOD should be computed. This will set the optical properties
!        that are used for the calculation of the AOD. The ND21 diagnostic
!        should only be updated when WAVELENGTH = 1. (skim, 02/03/11)
!  09 Mar 2011 - R. Yantosca - Set MSDENS(2) = 1800 for APM (G. Luo)
!  22 Dec 2011 - M. Payer    - Added ProTeX headers
!  30 Jul 2012 - R. Yantosca - Now accept am_I_Root as an argument when
!                              running with the traditional driver main.F
!  13 Nov 2012 - R. Yantosca - Now pass Input_Opt, RC arguments for GIGC
!  15 Nov 2012 - M. Payer    - Replaced all met field arrays with State_Met
!                              derived type object
!  27 Mar 2013 - S.D. Eastham- Upgraded from Fast-J to Fast-JX
!  20 Aug 2013 - R. Yantosca - Removed "define.h", this is now obsolete
!  17 Dec 2014 - R. Yantosca - Leave time/date variables as 8-byte
!  05 Mar 2015 - R. Yantosca - Remove DO_READ_DATA option.  We can no longer
!                              have binary punch input in HPC environments.
!  31 Mar 2015 - R. Yantosca - Bug fix: Declare LINTERP as !$OMP PRIVATE
!  07 Apr 2015 - R. Yantosca - Bug fix: Add error check to JLOOP do-loop
!                              so that we cycle if JLOOP <= 0
!  24 Jun 2015 - M. Sulprizio- Update organic aerosol density MSDENS(3) from
!                              1800 to 1300 kg/m3 (E. Marais, M. Hammer)
!  15 Oct 2015 - C. Keller   - Empty ODAER before refilling.
!  12 May 2016 - M. Sulprizio- Remove 1D arrays that depend on JLOOP. ABSHUM
!                              is now a 3D field in State_Met. ERADIUS, TAREA
!                              WERADIUS, WTAREA are now pointers that point to
!                              3D fields in State_Chm.
!  16 May 2016 - M. Sulprizio- Remove JLOOP entirely and loop over LLPAR, JJPAR,
!                              IIPAR instead.
!  28 Jun 2016 - M. Sulprizio- Make IOUT a local variable to remove dependence
!                              on comode_loop_mod.F
!  22 Nov 2016 - M. Sulprizio- Now define aerosol densities in species database
!                              and use SpcData%Info%Density to populate MSDENS
!  03 Nov 2017 - R. Yantosca - Now accept State_Diag as an argument
!EOP
!------------------------------------------------------------------------------
!BOC
!
! !LOCAL VARIABLES:
!
      LOGICAL             :: FIRST = .TRUE.
      LOGICAL             :: LINTERP
      CHARACTER(LEN=16)   :: STAMP
      INTEGER             :: I, J, L, N, R, IRH, W, IRHN
      INTEGER             :: AA, IWV, IIWV, NWVS, IR, NRT
      INTEGER             :: IOUT
      REAL*4              :: TEMP(IIPAR,JJPAR,LGLOB)
      REAL(fp)            :: TEMP2(IIPAR,JJPAR,LLPAR)
      REAL(fp)            :: MSDENS(NAER), DRYAREA
      REAL(f8)            :: XTAU
      REAL*8              :: BCSCAT_AE  !(xnw, 8/24/15)
      REAL(fp)            :: BCAE_1, BCAE_2

      ! Variables for speed diagnostics
      INTEGER             :: ITIMEVALS(8)
      REAL*8              :: OLDSECS, NEWSECS
      REAL*8              :: OLDSECST, NEWSECST

      ! Effective radius at RH bins read in from "FJX_spec.dat"
      REAL(fp)		  :: RW(NRH)	

      ! Effective radius at RH after interpolation
      REAL(fp)		  :: REFF       

      ! Q at different RH bins read in from "FJX_spec.dat"
      REAL(fp)            :: AW(NRH)
      REAL(fp)            :: QW(NRH)	
      REAL(fp)            :: SSW(NRH)
      REAL(fp)            :: ASYW(NRH)	
      REAL(fp)            :: AW0
      REAL(fp)            :: QW0
      REAL(fp)            :: SSW0
      REAL(fp)            :: ASYW0
      REAL(fp)            :: DENOM,NUMER

      ! Used to interpolate between sizes
      REAL(fp)		  :: FRAC       
 
      ! Change in Q (extinction efficiency)
      REAL(fp)		  :: SCALEQ     

      ! Change in Radius with RH
      REAL(fp)		  :: SCALER     

      ! Change in SSA with RH
      REAL(fp)            :: SCALESSA

      ! Change in asym parameter with RH
      REAL(fp)            :: SCALEASY

      ! Change in Optical properties vs RH
      REAL(fp)            :: SCALEA
      REAL(fp)            :: SCALEOD 

      ! Change in Vol vs RH 
      REAL(fp)            :: SCALEVOL 

      ! Convert AbsHum to RelHum
      REAL(fp)  :: TK,CONSEXP,VPRESH2O,RELHUM

      ! Relative Humidities
      REAL(fp),  SAVE     :: RH(NRH)   = (/0e+0_fp,0.5e+0_fp, 
     &   0.7e+0_fp,0.8e+0_fp,0.9e+0_fp/)

      ! Temporary varaibles
      REAL(fp)            :: RAER, SADSTRAT, RHOSTRAT, XSASTRAT
      INTEGER             :: ISTRAT

      ! Index to aerosol types in FJX_spec.dat
      ! The following are ordered according to the mass densities below
#if defined( UCX )
      INTEGER, SAVE       :: IND(NAER) = (/22, 29, 36, 43, 50, 4, 14/)
#else
      INTEGER, SAVE	  :: IND(NAER) = (/22, 29, 36, 43, 50/)
#endif

      ! Aqueous aerosol volume (cm3/cm3):
      REAL(fp)            :: TAERVOL

      ! Local variables for quantities from Input_Opt
      LOGICAL             :: LCARB
      LOGICAL             :: LSSALT
      LOGICAL             :: LSULF
      LOGICAL             :: LSOA
      LOGICAL             :: LSTRATOD
      LOGICAL             :: LRAD
<<<<<<< HEAD
      LOGICAL             :: IS_POA, IS_OCPI
      REAL(fp)            :: GF_RH
=======
      LOGICAL             :: LBCAE  ! (xnw, 8/24/15)
>>>>>>> ed7c7850


      ! Pointers      
      REAL(fp), POINTER   :: BXHEIGHT(:,:,:)
      REAL(fp), POINTER   :: ERADIUS(:,:,:,:)
      REAL(fp), POINTER   :: TAREA(:,:,:,:)
      REAL(fp), POINTER   :: WERADIUS(:,:,:,:)
      REAL(fp), POINTER   :: WTAREA(:,:,:,:)

      !=================================================================
      ! RDAER begins here!
      !=================================================================
!     speed diagnostic
!            CALL DATE_AND_TIME( VALUES=ITIMEVALS )
!            OLDSECS=real(ITIMEVALS(5))*3600.0+real(ITIMEVALS(6))*60.0+
!     &              real(ITIMEVALS(7))+real(ITIMEVALS(8))/1000.0
!

      ! Assume success
      RC                   = GC_SUCCESS

      ! Copy fields from INPUT_OPT to local variables for use below
      LCARB                = Input_Opt%LCARB
      LSSALT               = Input_Opt%LSSALT
      LSULF                = Input_Opt%LSULF
      LSOA                 = Input_Opt%LSOA
      LSTRATOD             = Input_Opt%LSTRATOD
      LRAD                 = Input_Opt%LRAD
      LBCAE                = Input_Opt%LBCAE !(xnw, 8/24/15)
      BCAE_1               = Input_Opt%BCAE_1
      BCAE_2               = Input_Opt%BCAE_2

      ! Define logical flags
      IS_OCPI              = ( id_OCPI > 0 )
      IS_POA               = ( id_POA1 > 0 .AND. id_POA2 > 0 )

      ! Initialize pointers
      BXHEIGHT            => State_Met%BXHEIGHT    ! Grid box height [m]
      ERADIUS             => State_Chm%AeroRadi    ! Aerosol Radius [cm]
      TAREA               => State_Chm%AeroArea    ! Aerosol Area [cm2/cm3]
      WERADIUS            => State_Chm%WetAeroRadi ! Wet Aerosol Radius [cm]
      WTAREA              => State_Chm%WetAeroArea ! Wet Aerosol Area [cm2/cm3]

      !=================================================================
      ! S U L F A T E   A E R O S O L S
      !
      ! If LSULF = TRUE, then take the lumped SO4, NH4, NIT 
      ! concentrations [kg/m3] computed by AEROSOL_CONC, and save 
      ! into WAERSL(:,:,:,1) for use w/ FAST-J and hetchem.  This is 
      ! updated every timestep.  (For fullchem and offline runs)
      !
      ! If LSULF = FALSE, then read monthly mean offline sulfate aerosol   
      ! concentrations [kg/m3] from disk at the start of each month.
      ! (For fullchem simulations only)
      !=================================================================
      IF ( LSULF ) THEN 

         !-----------------------------------
         ! Use online aerosol concentrations
         !-----------------------------------
         IF ( FIRST ) THEN
            IF ( am_I_Root ) WRITE( 6, 100 )
 100        FORMAT( '     - RDAER: Using online SO4 NH4 NIT!' )
         ENDIF

!$OMP PARALLEL DO
!$OMP+DEFAULT( SHARED )
!$OMP+PRIVATE( I, J, L )
         DO L = 1, LLPAR
         DO J = 1, JJPAR
         DO I = 1, IIPAR
            WAERSL(I,J,L,1) = SO4_NH4_NIT(I,J,L)
         ENDDO
         ENDDO
         ENDDO
!$OMP END PARALLEL DO
      ENDIF

      !=================================================================
      ! C A R B O N  &  2 n d A R Y   O R G A N I C   A E R O S O L S
      !
      ! If LCARB = TRUE, then take Hydrophilic OC, Hydrophobic OC,
      ! Hydropilic BC, and Hydrophobic BC, and 2ndary organic aerosol
      ! concentrations [kg/m3] that have been computed by AEROSOL_CONC.   
      ! Save these into DAERSL and WAERSL for use w/ FAST-J and hetchem.  
      ! These fields are updated every chemistry timestep.
      ! (For both fullchem and offline simulations)
      !
      ! If LCARB = FALSE, then read monthly mean carbon aerosol
      ! concentrations [kg/m3] from disk at the start of each month.
      ! (For full chemistry simulations only)
      !=================================================================
      IF ( LCARB ) THEN

         !-----------------------------------
         ! Use online aerosol concentrations
         !-----------------------------------
         IF ( FIRST ) THEN
            IF ( am_I_Root ) WRITE( 6, 110 )
 110        FORMAT( '     - RDAER: Using online BCPI OCPI BCPO OCPO!' )
         ENDIF

!$OMP PARALLEL DO
!$OMP+DEFAULT( SHARED )
!$OMP+PRIVATE( I, J, L )
         DO L = 1, LLPAR
         DO J = 1, JJPAR
         DO I = 1, IIPAR

            ! Hydrophilic BC (a.k.a EC) [kg/m3]
            WAERSL(I,J,L,2) = BCPI(I,J,L)

            ! Hydrophilic OC [kg/m3]
            WAERSL(I,J,L,3) = OCPISOA(I,J,L)

            ! Hydrophobic BC (a.k.a EC) [kg/m3]
            DAERSL(I,J,L,1) = BCPO(I,J,L)

            ! Hydrophobic OC [kg/m3]
            DAERSL(I,J,L,2) = OCPO(I,J,L)

         ENDDO
         ENDDO
         ENDDO
!$OMP END PARALLEL DO
      ENDIF

      !=================================================================
      ! S E A S A L T   A E R O S O L S
      !
      ! If LSSALT = TRUE, then take accumulation and coarse mode
      ! seasalt aerosol concentrations [kg/m3] that are passed from
      ! "chemdr.f".  Save these into WAERSL for use w/ FAST-J and
      ! hetchem.  These fields are updated every chemistry timestep.
      ! (For both fullchem and offline simulations)
      !
      ! If LSSALT = FALSE, then read monthly-mean coarse sea-salt 
      ! aerosol concentrations [kg/m3] from the binary punch file.  
      ! Also merge the coarse sea salt aerosols into a combined bin 
      ! rather than carrying them separately.
      ! (For fullchem simulations only)
      !=================================================================
      IF ( LSSALT ) THEN

         !-----------------------------------
         ! Use online aerosol concentrations
         !-----------------------------------
         IF ( FIRST ) THEN
            IF ( am_I_Root ) WRITE( 6, 120 )
 120        FORMAT( '     - RDAER: Using online SALA SALC' )
         ENDIF

!$OMP PARALLEL DO
!$OMP+DEFAULT( SHARED )
!$OMP+PRIVATE( I, J, L )
         DO L = 1, LLPAR
         DO J = 1, JJPAR
         DO I = 1, IIPAR

            ! Accumulation mode seasalt aerosol [kg/m3]
            WAERSL(I,J,L,4) = SALA(I,J,L)

            ! Coarse mode seasalt aerosol [kg/m3]
            WAERSL(I,J,L,5) = SALC(I,J,L)

         ENDDO
         ENDDO
         ENDDO
!$OMP END PARALLEL DO
      ENDIF 

#if defined( UCX )
      ! SDE 04/17/13 - Transfer stratospheric aerosol data
      WAERSL(:,:,:,NRHAER+1) = SLA
      WAERSL(:,:,:,NRHAER+2) = SPA
#endif

      !=================================================================
      ! Calculate optical depth and surface area at each timestep
      ! to account for the change in relative humidity
      !
      ! For the optical depth calculation, this involves carrying the 
      ! optical depth at each RH as separate aerosols since OPMIE.f 
      ! treats the phase functions and single scattering albedos 
      ! separately. (An alternative would be to rewrite OPMIE.f)
      !
      ! Scaling is sufficient for the surface area calculation
      !=================================================================
      ! Representative aerosol densities (kg/m3):
      MSDENS(1) = State_Chm%SpcData(id_SO4)%Info%Density
      MSDENS(2) = State_Chm%SpcData(id_BCPI)%Info%Density
      IF ( IS_POA ) THEN
         MSDENS(3) = State_Chm%SpcData(id_POA1)%Info%Density
      ELSE IF ( IS_OCPI ) THEN
         MSDENS(3) = State_Chm%SpcData(id_OCPI)%Info%Density
      ENDIF
      MSDENS(4) = State_Chm%SpcData(id_SALA)%Info%Density
      MSDENS(5) = State_Chm%SpcData(id_SALC)%Info%Density
#if defined( UCX )
      ! These default values unused (actively retrieved from ucx_mod)
      MSDENS(NRHAER+1) = 1700.0d0! SSA/STS
      MSDENS(NRHAER+2) = 1000.0d0! NAT/ice PSC
#endif

      !set default values for RH index array
      IRHARR(:,:,:)=1

      ! Empty ODAER before refilling. This is required to make sure that
      ! all gridboxes outside the chemistry grid are zero and do not carry
      ! over values from previous time steps. (ckeller, 10/15/15)
      ODAER(:,:,:,:,:) = 0.0d0

      ! DAR 09/2013
      ! There are two ways RDAER can be called:
      ! (1) When Fast-J requires aerosol optics at 1000nm (ODSWITCH=0)
      ! (2) Before diags are accumulated, from RECOMPUTE_AOD (ODSWITCH=1) 
      ! for (1) we just need the optics stored at a single wavelength
      !     not for all user specified wavelengths, hence NWVS=1, IWV=IWV1000
      ! for (2) we need to determine if RRTMG is switched on
      !     if LRAD=true, calculation is over total minus standard wavelengths 
      !     in optics dat files (NWVAA-NWVAA0)
      !     if LRAD=false, calculation is for the wavelengths required for
      !     user-requested wavelength output. These are determined in CALC_AOD
      !     within RD_AOD.F and stored in IWVREQUIRED. The coefficients to 
      !     interpolate from the LUT wavelengths to the user-requested
      !     waveelenths (in CALC_AOD) are used here.

      ! Select number of wavelengths required to loop over
      IF (ODSWITCH .EQ. 0) THEN !this is the call for Fast_JX at 1000nm
         NWVS   = 1
      ELSE
         IF ( LRAD ) THEN       !Loop over all RT wavelengths (30)
            ! plus any required for calculating the AOD
            NWVS = NWVAA-NWVAA0+NWVREQUIRED
         ELSE                   !Loop over wavelengths needed for 
                                !interpolation to those requested in input.geos 
                                !(determined in RD_AOD)
            NWVS = NWVREQUIRED
         ENDIF                 
      ENDIF

      DO IIWV = 1, NWVS
         !now select the correct LUT wavelength
         IF (ODSWITCH .EQ. 0) THEN
            ! only doing for 1000nm (IWV1000 is set in RD_AOD)
            ! N.B. NWVS is fixed to 1 above - only one wavelength
            IWV=IWV1000
         ELSE
            IF ( LRAD ) THEN
               ! RRTMG wavelengths begin after NWVAA0 standard wavelengths
               ! but add on any others required 
               IF (IIWV.LE.30) THEN
                  !index of RRTMG wavelengths starts after the standard NWVAA0
                  !(currently NWVAA0=11, set in CMN_FJX_mod based on the .dat LUT)
                  IWV = IIWV+NWVAA0
               ELSE
                  !now we calculate at wvs for the requested AOD
                  IWV = IWVREQUIRED(IIWV-30)
               ENDIF
            ELSE
               ! IWVREQUIRED lists the index of requires standard wavelengths
               IWV = IWVREQUIRED(IIWV)
            ENDIF               
         ENDIF

      ! Loop over types of aerosol with hygroscopic growth
      ! (this will include strat aerosol if UCX=yes)
      DO N = 1, NAER 
         !index for strat aerosol (only >0 for strat aero)
         ISTRAT=N-NRHAER

         !NRT is subscript for RT arrays that contain SNA separately
         !so their optics can be treated separately in future
         IF (N.GT.1) THEN
            NRT=N+2
         ELSE
            NRT=N
         ENDIF

         !==============================================================
         ! Determine aerosol growth rates from the relative 
         ! humidity in each box
         !
         ! The optical depth scales with the radius and Q alone
         ! since SCALEDENS cancels as follows
         ! 
         !    SCALER 	= RW / RDRY
         !    SCALEDENS = DENSWET / DENSDRY
         !    SCALEM 	= SCALEDENS * SCALER**3
         !    SCALEOD 	= (SCALEQ * SCALEM) / (SCALEDENS * SCALER)
         !          	= SCALEQ * SCALER**2
         !
         ! Cap aerosol values at 90% relative humidity since
         ! aerosol growth at that point becomes highly nonlinear and 
         ! relative humidities above this value essentially mean
         ! there is a cloud in that grid box
         !
         ! Q is the extinction efficiency
         !
         ! Each grid box (I,J,L) will fall into one of the RH bins, 
         ! since each grid box will have a different RH value.  So,
         ! for SCALEOD(I,J,L,:), only one of the IRH bins will contain
         ! nonzero data, while the other IRH bins will all be zero.
         !==============================================================
         ! We loop over all selected wavelengths, referenced by IWV
         ! if FAST_J is calling then IWV will be for 1000nm only
         ! if RRTMG is on then IWV will be 30 wavelengths + AOD wavs,
         ! otherwise IWV will be at user input specified wavelengths

         ! Loop over relative humidity bins
         DO R = 1, NRH

            ! Wet radius in aerosol LUT files
            RW(R) = REAA(R,N)

            ! Extinction efficiency for Q for each RH bin
            QW(R)   = QQAA(IWV,R,N)
            AW(R)   = ALPHAA(IWV,R,N)
            SSW(R)  = SSAA(IWV,R,N)
            ASYW(R) = ASYMAA(IWV,R,N)

         ENDDO

         ! Loop over grid boxes
!$OMP PARALLEL DO
!$OMP+PRIVATE( I,        J,       L,        IRH                 )
!$OMP+PRIVATE( AW0,      QW0,     SSW0,     ASYW0,    REFF      )
!$OMP+PRIVATE( SCALEA,   SCALEQ,  SCALESSA, SCALEASY, FRAC      )
!$OMP+PRIVATE( SCALER,   SCALEOD, SCALEVOL, DRYAREA             )
!$OMP+PRIVATE( TK,       CONSEXP, VPRESH2O, RELHUM              )
#if defined( RRTMG )
!$OMP+PRIVATE( IR                                               )
#endif
#if defined( UCX )
!$OMP+PRIVATE( RHOSTRAT, RAER,    SADSTRAT, XSASTRAT            )
#endif
!$OMP+SCHEDULE( DYNAMIC )
         DO L = 1, LLPAR
         DO J = 1, JJPAR
         DO I = 1, IIPAR

            ! Skip non-chemistry boxes
            IF ( ITS_IN_THE_NOCHEMGRID( I, J, L, State_Met ) ) CYCLE

            ! Calculate RH. Not clear why the result of this calc is 
            ! slightly different than State_Met%RH
            RELHUM   = State_Met%AVGW(I,J,L) *
     &                 State_Met%AIRNUMDEN(I,J,L)
            TK       = State_Met%T(I,J,L)
            CONSEXP  = 17.2693882e+0_fp * (TK - 273.16e+0_fp) /
     &                 (TK - 35.86e+0_fp)
            VPRESH2O = CONSVAP * EXP(CONSEXP) / TK 
            RELHUM   = RELHUM / VPRESH2O 

            ! Sort into relative humidity bins
            ! Currently uses the 0, 50, 70, 80, 90% RH bins
            ! (95 and 99% also stored in data files but not used)
            IF (      RELHUM <= RH(2) ) THEN   
               IRH = 1
            ELSE IF ( RELHUM <= RH(3) ) THEN
               IRH = 2
            ELSE IF ( RELHUM <= RH(4) ) THEN
               IRH = 3
            ELSE IF ( RELHUM <= RH(5) ) THEN
               IRH = 4
            ELSE 
               IRH = 5
            ENDIF

            ! save the index of the relative humidity into array that is
            ! used by the photolysis to pull the right optics
            ! information from the FJX_spec.dat
            ! Previously the ODAER was organized by aerosol species and
            ! each RH bin, but this leaves a lot of the array redundant
            ! because only one RH bin is used at once
            ! This becomes a waste of memory with multiple wavelengths
            IRHARR(I,J,L) = IRH

            ! For the NRHth bin, we don't have to interpolate
            ! For the other bins, we have to interpolate 
            ! Sometimes values can be zero, don't want to divide by 0...
            IF (AW(1).EQ.0.0) THEN
               AW0=1.0
            ELSE
               AW0=AW(1)
            ENDIF
            IF (QW(1).EQ.0.0) THEN
               QW0=1.0
            ELSE
               QW0=QW(1)
            ENDIF
            IF (SSW(1).EQ.0.0) THEN
               SSW0=1.0
            ELSE
               SSW0=SSW(1)
            ENDIF
            IF (ASYW(1).EQ.0.0) THEN
               ASYW0=1.0
            ELSE
               ASYW0=ASYW(1)
            ENDIF

            IF ( IRH == NRH ) THEN
               REFF     = RW(NRH)
               SCALEA   = AW(NRH)   / AW0  !QW(1) is dry extinction eff.
               SCALEQ   = QW(NRH)   / QW0 
               SCALESSA = SSW(NRH)  / SSW0
               SCALEASY = ASYW(NRH) / ASYW0
            ELSE                
               ! Interpolate between different RH
               FRAC = (RELHUM-RH(IRH)) / (RH(IRH+1)-RH(IRH))
               IF ( FRAC > 1.0d0 ) FRAC = 1.0d0
               REFF    = FRAC*RW(IRH+1)  + (1.d0-FRAC)*RW(IRH)
               SCALEA  =(FRAC*AW(IRH+1)  + (1.d0-FRAC)*AW(IRH))/AW0
               SCALEQ  =(FRAC*QW(IRH+1)  + (1.d0-FRAC)*QW(IRH))/QW0
               SCALESSA=(FRAC*SSW(IRH+1) + (1.d0-FRAC)*SSW(IRH))/SSW0
               SCALEASY=(FRAC*ASYW(IRH+1)+ (1.d0-FRAC)*ASYW(IRH))/ASYW0
            ENDIF

            SCALER  = REFF / RW(1)
            SCALEOD = SCALEQ * SCALER * SCALER

#if defined( UCX )
            IF (N.LE.NRHAER) THEN
#endif
            !calculate optics for hyrdophillic aerosol here
            !However MDENS in LUT was in g/cm3 not kg/m3 so x1e3
            ODAER(I,J,L,IWV,N) = SCALEOD*BXHEIGHT(I,J,L)*0.75d0 
     &                         * WAERSL(I,J,L,N) * QQAA(IWV,1,N) / 
     &                         ( MSDENS(N) * REAA(1,N) * 1.0D-6 )

            !Include BC absorption enhancement (xnw, 8/24/15)
            IF (N.eq.2) THEN

               IF (LBCAE) THEN 
                  BCSCAT_AE = ODAER(I,J,L,IWV,N)*SCALESSA*SSAA(IWV,1,N)
                  ODAER(I,J,L,IWV,N) = ODAER(I,J,L,IWV,N) *
     &                           ( BCAE_1 + SCALESSA*SSAA(IWV,1,N) - 
     &                             SCALESSA*SSAA(IWV,1,N)*BCAE_1 )   
                  !now combine with hydrophilic OD as before
                  BCSCAT_AE = BCSCAT_AE + SSAA(IWV,1,N) *
     &                             0.75d0 * BXHEIGHT(I,J,L) *
     &                             DAERSL(I,J,L,N-1) * QQAA(IWV,1,N)  /
     &                             ( MSDENS(N) * REAA(1,N) * 1.0D-6 )
                  ODAER(I,J,L,IWV,N)= ODAER(I,J,L,IWV,N) +
     &                (BCAE_2+SSAA(IWV,1,N) - SSAA(IWV,1,N)*BCAE_2) *
     &                             0.75d0 * BXHEIGHT(I,J,L) *
     &                             DAERSL(I,J,L,N-1) * QQAA(IWV,1,N)  /
     &                             ( MSDENS(N) * REAA(1,N) * 1.0D-6 )
               
               ELSE 
                  !now combine with hydrophilic OD as before
                  ODAER(I,J,L,IWV,N)= ODAER(I,J,L,IWV,N) +
     &                             0.75d0 * BXHEIGHT(I,J,L) *
     &                             DAERSL(I,J,L,N-1) * QQAA(IWV,1,N)  /
     &                             ( MSDENS(N) * REAA(1,N) * 1.0D-6 )
               ENDIF

            ENDIF

            IF (N.eq.3) THEN
               !now combine with hydrophilic OD as before
               ODAER(I,J,L,IWV,N)= ODAER(I,J,L,IWV,N) +
     &                             0.75d0 * BXHEIGHT(I,J,L) *
     &                             DAERSL(I,J,L,N-1) * QQAA(IWV,1,N)  /
     &                             ( MSDENS(N) * REAA(1,N) * 1.0D-6 )
            ENDIF

            ! Get the AOD contribution from isoprene SOA only (eam, 2014)
            IF ( N.eq.3 ) THEN
               ISOPOD(I,J,L,IWV) = SCALEOD*BXHEIGHT(I,J,L)*0.75d0
     &                           * State_Met%BXHEIGHT(I,J,L) 
     &                           * ISOAAQ(I,J,L) * QQAA(IWV,1,N) / 
     &                           ( MSDENS(N) * REAA(1,N) * 1.0D-6 )
            ENDIF

#if defined( UCX )
            ELSE           
            ! Get aerosol effective radius
            CALL GET_STRAT_OPT(I,J,L,ISTRAT,RAER,REFF,SADSTRAT,XSASTRAT)

            ! SDE 2014-02-04
            ! The calculation used for the aerosols above
            ! is essentially a roundabout way of deriving
            ! the cross-sectional area. For log-normally
            ! distributed aerosols, this is much easier,
            ! and a direct query prevents the possibility
            ! of dividing a small mass by a small calculated
            ! radius and blowing up

            ! Aerosol optical depth
            ODAER(I,J,L,IWV,N) = BXHEIGHT(I,J,L) * XSASTRAT
     &                           * QQAA(IWV,1,N)
            ENDIF

#endif

#if defined( RRTMG )            
            !SNA currently treated as one with optics but considered
            !separately for RT, so we split them by mass here
            IF (N.EQ.1) THEN
             DO IR=1,3
              RTODAER(I,J,L,IWV,N+IR-1)= ODAER(I,J,L,IWV,N)*
     &                                      FRAC_SNA(I,J,L,IR)
              RTSSAER(I,J,L,IWV,N+IR-1)   = SCALESSA*SSAA(IWV,1,N)
              RTASYMAER(I,J,L,IWV,N+IR-1) = SCALEASY*ASYMAA(IWV,1,N)
             ENDDO
            ELSE
             !RT arrays now offset from NAER by 2 (NRT=N+2 for N>1) 
             !If strat aerosol switched on (UCX) then this will
             !automatically be added after the standard aerosol
             !(NRHAER+1,2) but before dust
             RTODAER(I,J,L,IWV,NRT)     = ODAER(I,J,L,IWV,N)
             RTSSAER(I,J,L,IWV,NRT)     = SCALESSA*SSAA(IWV,1,N)
             !for BC SSA with absorption enhancement (xnw 8/24/15)
             IF ((N .EQ. 2) .AND. (LBCAE)) THEN
                RTSSAER(I,J,L,IWV,NRT) = BCSCAT_AE / ODAER(I,J,L,IWV,N)
             ENDIF 
             RTASYMAER(I,J,L,IWV,NRT)   = SCALEASY*ASYMAA(IWV,1,N)
            ENDIF
#endif

            !==============================================================
            ! ND21 Diagnostic: 
            !
            ! Computed here:
            ! --------------
            ! #7  Hygroscopic growth of SO4                [unitless]
            ! #10 Hygroscopic growth of Black Carbon       [unitless]
            ! #13 Hygroscopic growth of Organic Carbon     [unitless]
            ! #16 Hygroscopic growth of Sea Salt (accum)   [unitless]
            ! #19 Hygroscopic growth of Sea Salt (coarse)  [unitless]
            !==============================================================
            !only need to do hyg once, not for each wavelength             
            IF ((IIWV.EQ.1).and.(ISTRAT.le.0)) THEN

               !save increase in AOD resulting from water uptake
               IF( ND21 > 0 .AND. L <= LD21 .AND.ODSWITCH.EQ.1) THEN
                  AD21(I,J,L,7+3*(N-1)) = AD21(I,J,L,7+3*(N-1)) +
     &                                    SCALEOD
               ENDIF

               !now calulate the surface areas
               !==============================================================
               !  Calculate Aerosol Surface Area
               !
               !  Units ==> AERSL    [ kg aerosol m^-3 air ]
               !            MSDENS   [ kg aerosol m^-3 aerosol ]
               !            ERADIUS  [ cm      ]
               !            TAREA    [ cm^2 dry aerosol/cm^3 air ]
               !
               !  Note: first find volume of aerosol (cm^3 arsl/cm^3 air), then
               !        multiply by 3/radius to convert to surface area in cm^2
               !
               !  Wet Volume = AERSL * SCALER**3 / MSDENS
               !  Wet Surface Area = 3 * (Wet Volume) / ERADIUS 
               !
               !  Effective radius for surface area and optical depths 
               !  are identical.
               !==============================================================
               !========================================================
               ! NOTES:          
               !    WAERSL   [ kg dry mass of wet aerosol m^-3 air ]
               !    ERADIUS  [ cm wet aerosol radius ]
               !    MSDENS   [ kg dry mass of aerosol m^-3 dry volume of aerosol ]
               !    TAREA    [ cm^2 wet sfc area of aerosol cm^-3 air ]   
               !    WTAREA   : same as TAREA, but excludes dry dust, BCPO, OCPO 
               !               use same units as TAREA    (tmf, 4/18/07) 
               !    WERADIUS : same as ERADIUS, but excludes dry dust, BCPO,OCPO
               !               use same units as ERADIUS  (tmf, 4/18/07)
               ! Wet dust WTAREA and WERADIUS are archived in dust_mod.f.
               !========================================================
            
               !get scaling for R and VOL
               SCALER                 = REFF / RW(1)
               SCALEVOL               = SCALER**3
               ERADIUS(I,J,L,N+NDUST) = 1.0D-4 * REFF

               ! Store aerosol surface areas in TAREA, and be sure
               ! to list them following the dust surface areas
               TAREA(I,J,L,N+NDUST)   = 3.D0                     * 
     &                                  WAERSL(I,J,L,N)          *  
     &                                  SCALEVOL                 / 
     &                                  ( ERADIUS(I,J,L,N+NDUST) * 
     &                                    MSDENS(N) )  

               WTAREA(I,J,L,N+NDUST)   = TAREA(I,J,L,N+NDUST)
               WERADIUS(I,J,L,N+NDUST) = ERADIUS(I,J,L,N+NDUST)     

               !include hydrophobic BC and OC
               !stored separate to hydrophillic in RT variables
               IF ((N.eq.2).or.(N.eq.3)) THEN
             
                  ! Dry surface area
                  ! SDE 2015-10-27: RW is in um, but everything
                  ! else is in terms of cm. Correct with 10^-4 factor
                  DRYAREA = 3.D0 * DAERSL(I,J,L,N-1) / ( RW(1) *
     &                      1.0D-4 * MSDENS(N) )  

                  ! Add surface area to TAREA array
                  TAREA(I,J,L,N+NDUST) = WTAREA(I,J,L,N+NDUST) + DRYAREA

                  ! Define a new effective radius that accounts 
                  ! for the hydrophobic aerosol 
                  ERADIUS(I,J,L,NDUST+N) = ( WERADIUS(I,J,L,NDUST+N) *
     &                                       WTAREA(I,J,L,N+NDUST)   +
     &                                       RW(1) * 1.0D-4 * DRYAREA )/
     &                                     ( WTAREA(I,J,L,N+NDUST)   +
     &                                       DRYAREA )
               ENDIF !Hydrophobic aerosol surface area

               !==============================================================
               ! ND21 Diagnostic: 
               !    Output aqueous aerosol volume as tracer=35
               !    AQ AEROSOL VOL = (RADIUS * AREA)/3
               !==============================================================
               ! Aqueous aerosol only:
               IF ( ND21 > 0 .and. N .eq. 1 ) THEN 
                  ! Initialize:
                  TAERVOL = 0d0

                  ! Compute:
                  TAERVOL = ( ERADIUS(I,J,L,NDUST+N) * 
     &                        TAREA(I,J,L, N+NDUST) ) / 3.D0

                  ! Add to diagnostic:
                  AD21(I,J,L,35) = AD21(I,J,L,35) + TAERVOL
               ENDIF

            ENDIF    !Surface area calcs
         ENDDO
         ENDDO
         ENDDO
!$OMP END PARALLEL DO
      ENDDO !Loop over NAER
      ENDDO !Loop over NWVSELECT

#if defined( UCX )
      !==============================================================
      ! Account for stratospheric aerosols (SDE 04/17/13)
      !==============================================================
      DO ISTRAT = 1,NSTRATAER

         ! Index for combination of aerosol type and RH
         N = NRHAER + ISTRAT
         ! For ND21
         IOUT = 5 + 2*NRHAER + (3*(NDUST+NRHAER)) + (ISTRAT-1)*3

!$OMP PARALLEL DO 
!$OMP+DEFAULT( SHARED ) 
!$OMP+PRIVATE( I, J, L, RAER, REFF )
!$OMP+PRIVATE( SADSTRAT, XSASTRAT )
!$OMP+SCHEDULE( DYNAMIC )
         DO L = 1, LLPAR
         DO J = 1, JJPAR
         DO I = 1, IIPAR

            ! Get aerosol effective radius
            CALL GET_STRAT_OPT(I,J,L,ISTRAT,RAER,REFF,SADSTRAT,XSASTRAT)

            ! Moved this from a separate loop for clarity
            IF ( ITS_IN_THE_CHEMGRID( I, J, L, State_Met ) ) THEN

               ! Add surface area to TAREA array
               TAREA(I,J,L,NDUST+N)  = SADSTRAT
               WTAREA(I,J,L,NDUST+N) = SADSTRAT

               ! Store radius
               ERADIUS(I,J,L,NDUST+N)  = RAER
               WERADIUS(I,J,L,NDUST+N) = RAER 

            ENDIF

            ! Store SAD
            IF ((ND21.gt.0).and.(L.le.LD21)) THEN
                AD21(I,J,L,IOUT+2) = AD21(I,J,L,IOUT+2) + SADSTRAT
            ENDIF

         ENDDO
         ENDDO
         ENDDO
!$OMP END PARALLEL DO
      ENDDO
#endif
       
      !==============================================================
      ! ND21 Diagnostic: Aerosol OD's, Growth Rates, Surface Areas
      !
      ! Computed in other routines:
      ! ---------------------------------
      ! #1: Cloud optical depths (1000 nm) --> from "optdepth_mod.f"       
      ! #2: Max Overlap Cld Frac           --> from "optdepth_mod.f" 
      ! #3: Random Overlap Cld Frac        --> from "optdepth_mod.f" 
      ! #4: Dust optical depths            --> from "rdust.f"
      ! #5: Dust surface areas             --> from "rdust.f"
      !
      ! Computed previously in "rdaer.f":
      ! ---------------------------------
      ! #7  Hygroscopic growth of SO4                [unitless]
      ! #10 Hygroscopic growth of Black Carbon       [unitless]
      ! #13 Hygroscopic growth of Organic Carbon     [unitless]
      ! #16 Hygroscopic growth of Sea Salt (accum)   [unitless]
      ! #19 Hygroscopic growth of Sea Salt (coarse)  [unitless]
      !
      ! Computed here:
      ! ---------------------------------
      ! #6  Sulfate Optical Depth (400 nm)           [unitless]
      ! #8  Sulfate Surface Area                     [cm2/cm3 ]
      ! #9  Black Carbon Optical Depth (400 nm)      [unitless]
      ! #11 Black Carbon Surface Area                [cm2/cm3 ]
      ! #12 Organic Carbon Optical Depth (400 nm)    [unitless]
      ! #14 Organic Carbon Surface Area              [cm2/cm3 ]
      ! #15 Sea Salt (accum) Opt Depth (400 nm)      [unitless]
      ! #17 Sea Salt (accum) Surface Area            [cm2/cm3 ]
      ! #18 Sea Salt (coarse) Opt Depth(400 nm)      [unitless]
      ! #20 Sea Salt (coarse) Surface Area           [cm2/cm3 ]
      !
      ! #21: Dust optical depths (0.15 um)     --> from "rdust.f"
      ! #22: Dust optical depths (0.25 um)     --> from "rdust.f"
      ! #23: Dust optical depths (0.4 um)     --> from "rdust.f"
      ! #24: Dust optical depths (0.8 um)     --> from "rdust.f"
      ! #25: Dust optical depths (1.5 um)     --> from "rdust.f"
      ! #26: Dust optical depths (2.5 um)     --> from "rdust.f"
      ! #27: Dust optical depths (4.0 um)     --> from "rdust.f"
      !
      ! #28: Strat. liquid aerosol optical depth     [unitless]
      ! #29: Strat. liquid aerosol surface area      [cm2/cm3 ]
      ! #30: Strat. liquid aerosol number density    [#/cm3   ]
      ! #31: Strat. particulate aerosol opt. depth   [unitless]
      ! #32: Strat. particulate aerosol surface area [cm2/cm3 ]
      ! #33: Strat. particulate aerosol num. density [#/cm3   ]
      !
      ! #34: Isoprene SOA AOD                        [unitless]
      ! #35: Aqueous aerosol volume                  [cm3/cm3 ]
      !
      ! NOTE: The cloud optical depths are actually recorded at
      !       1000 nm, but vary little with wavelength.
      !==============================================================

      IF ( ND21 > 0 .and. ODSWITCH .EQ. 1 ) THEN

#if defined( UCX )
         ! Get stratospheric aerosol properties from 1st WL (for now)
!$OMP PARALLEL DO
!$OMP+DEFAULT( SHARED )
!$OMP+PRIVATE( I, J, L, N, W, IOUT, ISTRAT )
!$OMP+SCHEDULE( DYNAMIC )
         !---------------------------------------------------
         ! Strat Aerosol OD [-] and ND [#/cm3]
         ! SAD was stored in previous loop
         !---------------------------------------------------
         DO ISTRAT=1,NSTRATAER
            W = 1
            N = NRHAER + ISTRAT
            IOUT = 5 + 5*NRHAER + 3*NDUST + (ISTRAT-1)*3
            DO L=1,LD21
            DO J=1,JJPAR
            DO I=1,IIPAR
               AD21(I,J,L,IOUT+1) = AD21(I,J,L,IOUT+1) +
     &                              ODAER(I,J,L,IWVSELECT(1,W),N)
               AD21(I,J,L,IOUT+3) = AD21(I,J,L,IOUT+3) +
     &                              NDENS_AER(I,J,L,ISTRAT)*1.d-6
            ENDDO
            ENDDO
            ENDDO
         ENDDO
!$OMP END PARALLEL DO
#endif
         ! Loop over aerosol types (dust handled in dust_mod.f)
!$OMP PARALLEL DO
!$OMP+DEFAULT( SHARED )
!$OMP+PRIVATE( I, J, L, N, W, LINTERP, IOUT )
!$OMP+SCHEDULE( DYNAMIC )
         DO N = 1, NRHAER 
            !------------------------------------
            ! Aerosol Optical Depths [unitless]
            ! Scale of optical depths w/ RH
            !------------------------------------
            DO W = 1, NWVSELECT 
               !no interpolation required if these are the same
               IF (IWVSELECT(1,W).EQ.IWVSELECT(2,W)) THEN
                  LINTERP=.FALSE.
               ELSE
                  LINTERP=.TRUE.
               ENDIF

               ! Determine subscript for ND21
               ! Store first wavelength in usual position and any
               ! subsequent wavelengths at end
               ! There are always 5 entries first, but separation then
               ! depends on W.
               SELECT CASE(W)
                  CASE(1)
                     IOUT = 5 + (3*(N-1)) + 1
                  CASE(2)
                     IOUT = 5 + (3*NRHAER) + (  NDUST) + N
                  CASE(3)
                     IOUT = 5 + (4*NRHAER) + (2*NDUST) + N
                  CASE DEFAULT
                     IOUT = 5 + (3*(N-1)) + 1
               END SELECT

               DO L = 1, LD21
               DO J = 1, JJPAR
               DO I = 1, IIPAR

                  ! Optical Depths
                  IF ( .not. LINTERP ) THEN
                     AD21(I,J,L,IOUT) = AD21(I,J,L,IOUT) +
     &                                  ODAER(I,J,L,IWVSELECT(1,W),N)
                  ELSE
                     ! Interpolated using angstrom exponent between
                     ! Closest available wavelengths
                     ! (coefs pre-calculated in CALC_AOD (RD_AOD.F)
                     !catch any zero values before interpolation
                     IF ((ODAER(I,J,L,IWVSELECT(2,W),N).GT.0).AND.
     &                   (ODAER(I,J,L,IWVSELECT(1,W),N).GT.0)) THEN
                        AD21(I,J,L,IOUT) = AD21(I,J,L,IOUT) +
     &                   ODAER(I,J,L,IWVSELECT(2,W),N)*ACOEF_WV(W)**
     &                   (BCOEF_WV(W)*LOG(ODAER(I,J,L,IWVSELECT(1,W),N)/
     &                   ODAER(I,J,L,IWVSELECT(2,W),N)))
                     ENDIF
                  ENDIF

                  ! Add ISOP AOD to tracer 34 of ND21 (eam, 2014)
                  IF ( N.eq.3 ) THEN
                     AD21(I,J,L,34) = AD21(I,J,L,34) +
     &                                ISOPOD(I,J,L,IWVSELECT(1,W))
                  ENDIF

               ENDDO
               ENDDO
               ENDDO

            ENDDO
         
            !------------------------------------
            ! Aerosol Surface Areas [cm2/cm3]
            !------------------------------------
            DO L = 1, LD21
            DO J = 1, JJPAR
            DO I = 1, IIPAR

               ! Get 3-D grid box indices
               IOUT = 5 + (3*(N-1)) + 3

               ! Add aerosol surface areas
               IF ( L <= LD21 ) THEN
                  AD21(I,J,L,IOUT) = AD21(I,J,L,IOUT) +
     &                               TAREA(I,J,L,N+NDUST)
               ENDIF

            ENDDO
            ENDDO
            ENDDO

         ENDDO
!$OMP END PARALLEL DO
      
      ENDIF 
#if defined( UCX )
      ! Turn off radiative effects of stratospheric aerosols?
      IF (.not.(LSTRATOD)) THEN
         ODAER(:,:,:,:,NRH+1) = 0.d0
         ODAER(:,:,:,:,NRH+2) = 0.d0
      ENDIF
#endif
      !=================================================================
      ! To turn off the radiative effects of different aerososl
      ! uncomment the following lines
      !=================================================================
      !DO R = 1,NRH
      !  ODAER(:,:,:,R)       = 0.d0  !sulfate
      !  ODAER(:,:,:,R+NRH)   = 0.d0  !BC
      !  ODAER(:,:,:,R+2*NRH) = 0.d0  !OC
      !  ODAER(:,:,:,R+3*NRH) = 0.d0  !SS(accum)
      !  ODAER(:,:,:,R+4*NRH) = 0.d0  !SS(coarse)
      !ENDDO
      !ODAER(:,:,:,NRHAER*NRH+1) = 0.d0   !SLA
      !ODAER(:,:,:,NRHAER*NRH+2) = 0.d0   !SPA

      !=================================================================
      ! To turn off heterogeneous chemistry on different aerosols
      ! uncomment the following lines
      !=================================================================
      !TAREA(:,NDUST+1) = 0.d0	!Sulfate
      !TAREA(:,NDUST+2) = 0.d0	!BC 
      !TAREA(:,NDUST+3) = 0.d0	!OC 
      !TAREA(:,NDUST+4) = 0.d0	!SS (accum)
      !TAREA(:,NDUST+5) = 0.d0	!SS (coarse)
      !TAREA(:,NDUST+NRHAER+1) = 0.d0 !SLA
      !TAREA(:,NDUST+NRHAER+2) = 0.d0 !SPA

      ! Free pointers
      NULLIFY( BXHEIGHT, ERADIUS, TAREA, WERADIUS, WTAREA )

      ! Reset first-time flag
      FIRST = .FALSE.

      END SUBROUTINE RDAER
!EOC
!------------------------------------------------------------------------------
!                  GEOS-Chem Global Chemical Transport Model                  !
!------------------------------------------------------------------------------
!BOP
!
! !IROUTINE: init_aerosol
!
! !DESCRIPTION: Subroutine INIT\_AEROSOL allocates and zeroes module arrays
!\\
!\\
! !INTERFACE:
!
      SUBROUTINE Init_Aerosol( am_I_Root, Input_Opt, State_Diag, RC )
!
! !USES:
!
      USE CMN_SIZE_MOD
      USE ErrCode_Mod
      USE Input_Opt_Mod,  ONLY : OptInput
      USE State_Chm_Mod,  ONLY : Ind_
      USE State_Diag_Mod, ONLY : DgnState
!
! !INPUT PARAMETERS:
!
      LOGICAL,        INTENT(IN)  :: am_I_Root   ! Are we on the root CPU?
      TYPE(OptInput), INTENT(IN)  :: Input_Opt   ! Input Options object
      TYPE(DgnState), INTENT(IN)  :: State_Diag  ! Diagnostics State object
!
! !INPUT/OUTPUT PARAMETERS:
!
      INTEGER,        INTENT(OUT) :: RC          ! Success or failure?
! 
! !REVISION HISTORY:
!  20 Jul 2004 - R. Yantosca - Initial version
!  22 Dec 2011 - M. Payer    - Added ProTeX headers
!  05 Mar 2013 - R. Yantosca - Now accept am_I_Root, Input_Opt, RC arguments
!  17 Jun 2016 - R. Yantosca - Now use locally-defined species ID flags,
!  13 Dec 2017 - R. Yantosca - Now accept State_Diag as an argument
!EOP
!------------------------------------------------------------------------------
!BOC
!
! !LOCAL VARIABLES:
!
      INTEGER :: AS

      ! Strings
      CHARACTER(LEN=255) :: ErrMsg, ThisLoc

      !=================================================================
      ! INIT_AEROSOL begins here!
      !=================================================================

      ! Initialize
      RC        = GC_SUCCESS
      ErrMsg    = ''
      ThisLoc   = 
     &   ' -> at Init_Aerosol (in module GeosCore/aerosol_mod.F)'

      ! Add tracer ID flags as module variables (bmy, 6/16/16)
      id_BCPI   = Ind_( 'BCPI'   )
      id_BCPO   = Ind_( 'BCPO'   )
      id_DST1   = Ind_( 'DST1'   )
      id_DST2   = Ind_( 'DST2'   )
      id_DST3   = Ind_( 'DST3'   ) 
      id_DST4   = Ind_( 'DST4'   )
      id_DUST1  = Ind_( 'DUST1'  )
      id_NH4    = Ind_( 'NH4'    )
      id_NIT    = Ind_( 'NIT'    ) 
      id_OCPO   = Ind_( 'OCPO'   ) 
      id_OCPI   = Ind_( 'OCPI'   )  
      id_SOAS   = Ind_( 'SOAS'   )  
      id_SALA   = Ind_( 'SALA'   )  
      id_SALC   = Ind_( 'SALC'   )   
      id_SO4    = Ind_( 'SO4'    )         
      id_SO4s   = Ind_( 'SO4s'   )  
      id_NITs   = Ind_( 'NITs'   ) 
      id_POA1   = Ind_( 'POA1'   )   
      id_POA2   = Ind_( 'POA2'   )    
      id_OPOA1  = Ind_( 'OPOA1'  )   
      id_OPOA2  = Ind_( 'OPOA2'  )    
      id_TSOA1  = Ind_( 'TSOA1'  ) 
      id_TSOA2  = Ind_( 'TSOA2'  ) 
      id_TSOA3  = Ind_( 'TSOA3'  )
      id_TSOA0  = Ind_( 'TSOA0'  ) 
      id_ISOA1  = Ind_( 'ISOA1'  )  
      id_ISOA2  = Ind_( 'ISOA2'  )  
      id_ISOA3  = Ind_( 'ISOA3'  )
      id_ASOAN  = Ind_( 'ASOAN'  ) 
      id_ASOA1  = Ind_( 'ASOA1'  )  
      id_ASOA2  = Ind_( 'ASOA2'  ) 
      id_ASOA3  = Ind_( 'ASOA3'  )
      id_SOAGX  = Ind_( 'SOAGX'  )
      id_SOAMG  = Ind_( 'SOAMG'  )
      id_SOAIE  = Ind_( 'SOAIE'  )
      id_SOAME  = Ind_( 'SOAME'  )
      id_INDIOL = Ind_( 'INDIOL' )
      id_LVOCOA = Ind_( 'LVOCOA' )
      id_ISN1OA = Ind_( 'ISN1OA' )

      ! Are certain diagnostics turned on?
      Archive_PM25        = ASSOCIATED( State_Diag%PM25        )
      Archive_TerpeneSOA  = ASSOCIATED( State_Diag%TerpeneSOA  )
      Archive_IsopreneSOA = ASSOCIATED( State_Diag%IsopreneSOA )
      Archive_AromaticSOA = ASSOCIATED( State_Diag%AromaticSOA )

      !=================================================================
      ! Allocate arrays
      !=================================================================
      ALLOCATE( BCPI( IIPAR, JJPAR, LLPAR ), STAT=RC )
      CALL GC_CheckVar( 'aerosol_mod.F:', 0, RC )
      IF ( RC /= GC_SUCCESS ) RETURN
      BCPI = 0.0_fp

      ALLOCATE( BCPO( IIPAR, JJPAR, LLPAR ), STAT=RC )
      CALL GC_CheckVar( 'aerosol_mod.F:BCPO', 0, RC )
      IF ( RC /= GC_SUCCESS ) RETURN
      BCPO = 0.0_fp

      ALLOCATE( OCPI( IIPAR, JJPAR, LLPAR ), STAT=RC )
      CALL GC_CheckVar( 'aerosol_mod.F:OCPI', 0, RC )
      IF ( RC /= GC_SUCCESS ) RETURN
      OCPI = 0.0_fp

      ALLOCATE( OCPO( IIPAR, JJPAR, LLPAR ), STAT=RC )
      CALL GC_CheckVar( 'aerosol_mod.F:OCPO', 0, RC )
      IF ( RC /= GC_SUCCESS ) RETURN
      OCPO = 0.0_fp

      ALLOCATE( OCPISOA( IIPAR, JJPAR, LLPAR ), STAT=RC )
      CALL GC_CheckVar( 'aerosol_mod.F:OCPISOA', 0, RC )
      IF ( RC /= GC_SUCCESS ) RETURN
      OCPISOA = 0.0_fp

      ALLOCATE( SALA( IIPAR, JJPAR, LLPAR ), STAT=RC )
      CALL GC_CheckVar( 'aerosol_mod.F:SALA', 0, RC )
      IF ( RC /= GC_SUCCESS ) RETURN
      SALA = 0.0_fp

      ALLOCATE( SALC( IIPAR, JJPAR, LLPAR ), STAT=RC )
      CALL GC_CheckVar( 'aerosol_mod.F:SALC', 0, RC )
      IF ( RC /= GC_SUCCESS ) RETURN
      SALC = 0.0_fp

      ALLOCATE( SO4_NH4_NIT( IIPAR, JJPAR, LLPAR ), STAT=RC )
      CALL GC_CheckVar( 'aerosol_mod.F:SO4_NH4_NIT', 0, RC )
      IF ( RC /= GC_SUCCESS ) RETURN
      SO4_NH4_NIT = 0.0_fp

      ALLOCATE( SO4( IIPAR, JJPAR, LLPAR ), STAT=RC )
      CALL GC_CheckVar( 'aerosol_mod.F:SO4', 0, RC )
      IF ( RC /= GC_SUCCESS ) RETURN
      SO4 = 0.0_fp

      ALLOCATE( NH4( IIPAR, JJPAR, LLPAR ), STAT=RC )
      CALL GC_CheckVar( 'aerosol_mod.F:NH4', 0, RC )
      IF ( RC /= GC_SUCCESS ) RETURN
      NH4 = 0.0_fp

      ALLOCATE( NIT( IIPAR, JJPAR, LLPAR ), STAT=RC )
      CALL GC_CheckVar( 'aerosol_mod.F:NIT', 0, RC )
      IF ( RC /= GC_SUCCESS ) RETURN
      NIT = 0.0_fp

      ALLOCATE( FRAC_SNA( IIPAR, JJPAR, LLPAR, 3 ), STAT=RC )
      CALL GC_CheckVar( 'aerosol_mod.F:FRAC_SNA', 0, RC )
      IF ( RC /= GC_SUCCESS ) RETURN
      FRAC_SNA = 0.0_fp

      ALLOCATE( SOILDUST( IIPAR, JJPAR, LLPAR, NDUST ), STAT=RC )
      CALL GC_CheckVar( 'aerosol_mod.F:SOILDUST', 0, RC )
      IF ( RC /= GC_SUCCESS ) RETURN
      SOILDUST = 0.0_fp

      IF ( Input_Opt%LUCX ) THEN 
         ALLOCATE( SLA( IIPAR, JJPAR, LLPAR ), STAT=RC )
         CALL GC_CheckVar( 'aerosol_mod.F:SLA', 0, RC )
         IF ( RC /= GC_SUCCESS ) RETURN
         SLA = 0.0_fp

         ALLOCATE( SPA( IIPAR, JJPAR, LLPAR ), STAT=RC )
         CALL GC_CheckVar( 'aerosol_mod.F:SPA', 0, RC )
         IF ( RC /= GC_SUCCESS ) RETURN
         SPA   = 0.0_fp
      ENDIF

      ALLOCATE( TSOA( IIPAR, JJPAR, LLPAR ), STAT=RC )
      CALL GC_CheckVar( 'aerosol_mod.F:TSOA', 0, RC )
      IF ( RC /= GC_SUCCESS ) RETURN
      TSOA = 0.0_fp

      ALLOCATE( ISOA( IIPAR, JJPAR, LLPAR ), STAT=RC )
      CALL GC_CheckVar( 'aerosol_mod.F:ISOA', 0, RC )
      IF ( RC /= GC_SUCCESS ) RETURN
      ISOA = 0.0_fp

      ALLOCATE( ASOA( IIPAR, JJPAR, LLPAR ), STAT=RC )
      CALL GC_CheckVar( 'aerosol_mod.F:ASOA', 0, RC )
      IF ( RC /= GC_SUCCESS ) RETURN
      ASOA = 0.0_fp

      ALLOCATE( OPOA( IIPAR, JJPAR, LLPAR ), STAT=RC )
      CALL GC_CheckVar( 'aerosol_mod.F:OPOA', 0, RC )
      IF ( RC /= GC_SUCCESS ) RETURN
      OPOA = 0.0_fp

      ALLOCATE( PM25( IIPAR, JJPAR, LLPAR ), STAT=RC )
      CALL GC_CheckVar( 'aerosol_mod.F:PM25', 0, RC )
      IF ( RC /= GC_SUCCESS ) RETURN
      PM25 = 0.0_fp

      ALLOCATE( SOAGX( IIPAR, JJPAR, LLPAR ), STAT=RC )
      CALL GC_CheckVar( 'aerosol_mod.F:SOAGX', 0, RC )
      IF ( RC /= GC_SUCCESS ) RETURN
      SOAGX = 0.0_fp

      ALLOCATE( SOAMG( IIPAR, JJPAR, LLPAR ), STAT=RC )
      CALL GC_CheckVar( 'aerosol_mod.F:SOAMG', 0, RC )
      IF ( RC /= GC_SUCCESS ) RETURN
      SOAMG = 0.0_fp

      ! Mass of hydrophobic aerosol from Mian Chin
      ALLOCATE( DAERSL(IIPAR,JJPAR,LLPAR,2), STAT=RC)       
      CALL GC_CheckVar( 'aerosol_mod.F:DAERSL', 0, RC )
      IF ( RC /= GC_SUCCESS ) RETURN
      DAERSL = 0.0_fp

      ! Mass of hydrophilic aerosol from Mian Chin
      ALLOCATE( WAERSL(IIPAR,JJPAR,LLPAR,NAER), STAT=RC)       
      CALL GC_CheckVar( 'aerosol_mod.F:WAERSL', 0, RC )
      IF ( RC /= GC_SUCCESS ) RETURN
      WAERSL = 0.0_fp

      ! Mechanistic isoprene SOA (eam, 2014):
      ALLOCATE( ISOAAQ(IIPAR,JJPAR,LLPAR), STAT=RC)
      CALL GC_CheckVar( 'aerosol_mod.F:ISOAAQ', 0, RC )
      IF ( RC /= GC_SUCCESS ) RETURN
      ISOAAQ = 0.0_fp

      ! Simple SOA
      ALLOCATE( SOAS(IIPAR,JJPAR,LLPAR), STAT=RC )
      CALL GC_CheckVar( 'aerosol_mod.F:SOAS', 0, RC )
      IF ( RC /= GC_SUCCESS ) RETURN
      SOAS = 0.0_fp

      END SUBROUTINE INIT_AEROSOL
!EOC
!------------------------------------------------------------------------------
!                  GEOS-Chem Global Chemical Transport Model                  !
!------------------------------------------------------------------------------
!BOP
!
! !IROUTINE: cleanup_aerosol
!
! !DESCRIPTION: Subroutine CLEANUP\_AEROSOL deallocates all module arrays
!  (bmy, 7/20/04)
!\\
!\\
! !INTERFACE:
!
      SUBROUTINE CLEANUP_AEROSOL
! 
! !REVISION HISTORY:
!  22 Dec 2011 - M. Payer    - Added ProTeX headers
!EOP
!------------------------------------------------------------------------------
!BOC
!

      !=================================================================
      ! CLEANUP_AEROSOL begins here!
      !=================================================================
      IF ( ALLOCATED( BCPI        ) ) DEALLOCATE( BCPI        )
      IF ( ALLOCATED( BCPO        ) ) DEALLOCATE( BCPO        )
      IF ( ALLOCATED( OCPI        ) ) DEALLOCATE( OCPI        )
      IF ( ALLOCATED( OCPO        ) ) DEALLOCATE( OCPO        )
      IF ( ALLOCATED( OCPISOA     ) ) DEALLOCATE( OCPISOA     )
      IF ( ALLOCATED( SALA        ) ) DEALLOCATE( SALA        )
      IF ( ALLOCATED( SALC        ) ) DEALLOCATE( SALC        )
      IF ( ALLOCATED( SO4_NH4_NIT ) ) DEALLOCATE( SO4_NH4_NIT )
      IF ( ALLOCATED( SO4         ) ) DEALLOCATE( SO4         )
      IF ( ALLOCATED( NH4         ) ) DEALLOCATE( NH4         )
      IF ( ALLOCATED( NIT         ) ) DEALLOCATE( NIT         )
      IF ( ALLOCATED( FRAC_SNA    ) ) DEALLOCATE( FRAC_SNA    )
      IF ( ALLOCATED( SOILDUST    ) ) DEALLOCATE( SOILDUST    )
      IF ( ALLOCATED( SLA         ) ) DEALLOCATE( SLA         )
      IF ( ALLOCATED( SPA         ) ) DEALLOCATE( SPA         )
      IF ( ALLOCATED( TSOA        ) ) DEALLOCATE( TSOA        )
      IF ( ALLOCATED( ISOA        ) ) DEALLOCATE( ISOA        )
      IF ( ALLOCATED( ASOA        ) ) DEALLOCATE( ASOA        )
      IF ( ALLOCATED( OPOA        ) ) DEALLOCATE( OPOA        )
      IF ( ALLOCATED( PM25        ) ) DEALLOCATE( PM25        )
      IF ( ALLOCATED( WAERSL      ) ) DEALLOCATE( WAERSL      )
      IF ( ALLOCATED( DAERSL      ) ) DEALLOCATE( DAERSL      )
      IF ( ALLOCATED( ISOAAQ      ) ) DEALLOCATE( ISOAAQ      )
      IF ( ALLOCATED( SOAS        ) ) DEALLOCATE( SOAS        )

      END SUBROUTINE CLEANUP_AEROSOL
!EOC
      END MODULE AEROSOL_MOD<|MERGE_RESOLUTION|>--- conflicted
+++ resolved
@@ -1145,7 +1145,6 @@
       REAL(fp)            :: MSDENS(NAER), DRYAREA
       REAL(f8)            :: XTAU
       REAL*8              :: BCSCAT_AE  !(xnw, 8/24/15)
-      REAL(fp)            :: BCAE_1, BCAE_2
 
       ! Variables for speed diagnostics
       INTEGER             :: ITIMEVALS(8)
@@ -1220,13 +1219,10 @@
       LOGICAL             :: LSOA
       LOGICAL             :: LSTRATOD
       LOGICAL             :: LRAD
-<<<<<<< HEAD
+      LOGICAL             :: LBCAE  ! (xnw, 8/24/15)
       LOGICAL             :: IS_POA, IS_OCPI
       REAL(fp)            :: GF_RH
-=======
-      LOGICAL             :: LBCAE  ! (xnw, 8/24/15)
->>>>>>> ed7c7850
-
+      REAL(fp)            :: BCAE_1, BCAE_2
 
       ! Pointers      
       REAL(fp), POINTER   :: BXHEIGHT(:,:,:)
