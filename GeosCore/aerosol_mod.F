--- conflicted
+++ resolved
@@ -164,11 +164,8 @@
 !  08 Nov 2012 - M. Payer    - Replaced all met field arrays with State_Met
 !                              derived type object
 !  24 Jul 2014 - R. Yantosca - Now compute BOXVL internally
-!  02 Mar 2015 - E. Lundgren - Remove MAKE_AVGW call. State_Met%AVGW now
-<<<<<<< HEAD
-=======
-!                              set in AIRQNT within dao_mod.F.
->>>>>>> f2f96dcb
+!  02 Mar 2015 - E. Lundgren - Remove MAKE_AVGW call since State_Met%AVGW is
+!                              now set in AIRQNT within dao_mod.F
 !  01 Apr 2015 - R. Yantosca - Bug fix: BOXVL needs to be !$OMP PRIVATE
 !EOP
 !------------------------------------------------------------------------------
@@ -179,8 +176,8 @@
       LOGICAL, SAVE :: FIRST = .TRUE.
       INTEGER, SAVE :: N_CHEM_BOXES
       INTEGER       :: I, J, L, JLOOP
-      REAL(fp)        :: CONSEXP, TK, VPRESH2O
-      REAL(fp)        :: BOXVL
+      REAL(fp)      :: CONSEXP, TK, VPRESH2O
+      REAL(fp)      :: BOXVL
       
       !=================================================================
       ! AEROSOL_RURALBOX begins here!
