!------------------------------------------------------------------------------
!          Harvard University Atmospheric Chemistry Modeling Group            !
!------------------------------------------------------------------------------
!BOP
!
! !ROUTINE: cleanup
!
! !DESCRIPTION: Subroutine CLEANUP deallocates the memory assigned to 
!  dynamically allocatable arrays just before exiting a GEOS-Chem simulation.
!\\
!\\
! !INTERFACE:
!
      SUBROUTINE CLEANUP( am_I_Root, RC )
!
! !USES:
!
      USE ACETONE_MOD,             ONLY : CLEANUP_ACETONE
      USE AEROSOL_MOD,             ONLY : CLEANUP_AEROSOL
      USE AIRCRAFT_NOX_MOD,        ONLY : CLEANUP_AIRCRAFT_NOX
      USE ARCTAS_SHIP_EMISS_MOD,   ONLY : CLEANUP_ARCTAS_SHIP
      USE BIOMASS_MOD,             ONLY : CLEANUP_BIOMASS
      USE BIOFUEL_MOD,             ONLY : CLEANUP_BIOFUEL
      USE BRAVO_MOD,               ONLY : CLEANUP_BRAVO
      USE C2H6_MOD,                ONLY : CLEANUP_C2H6
      USE CAC_ANTHRO_MOD,          ONLY : CLEANUP_CAC_ANTHRO
      USE CARBON_MOD,              ONLY : CLEANUP_CARBON
      USE CO2_MOD,                 ONLY : CLEANUP_CO2
      USE COMODE_MOD,              ONLY : CLEANUP_COMODE
      USE GCKPP_COMODE_MOD,        ONLY : CLEANUP_GCKPP_COMODE
      USE DIAG_MOD,                ONLY : CLEANUP_DIAG
      USE DIAG03_MOD,              ONLY : CLEANUP_DIAG03
      USE DIAG04_MOD,              ONLY : CLEANUP_DIAG04
      USE DIAG41_MOD,              ONLY : CLEANUP_DIAG41
      USE DIAG50_MOD,              ONLY : CLEANUP_DIAG50
      USE DIAG51_MOD,              ONLY : CLEANUP_DIAG51
      USE DIAG53_MOD,              ONLY : CLEANUP_DIAG53 !(clf, 3/11/11)
      USE DIAG_OH_MOD,             ONLY : CLEANUP_DIAG_OH
      USE DIAG_PL_MOD,             ONLY : CLEANUP_DIAG_PL
      USE DRYDEP_MOD,              ONLY : CLEANUP_DRYDEP
      USE DUST_MOD,                ONLY : CLEANUP_DUST
      USE DUST_DEAD_MOD,           ONLY : CLEANUP_DUST_DEAD
      USE EDGAR_MOD,               ONLY : CLEANUP_EDGAR
      USE EMEP_MOD,                ONLY : CLEANUP_EMEP
      USE EPA_NEI_MOD,             ONLY : CLEANUP_EPA_NEI
      USE ERROR_MOD,               ONLY : DEBUG_MSG
      USE GC_BIOMASS_MOD,          ONLY : CLEANUP_GC_BIOMASS
      USE GFED2_BIOMASS_MOD,       ONLY : CLEANUP_GFED2_BIOMASS
      USE GFED3_BIOMASS_MOD,       ONLY : CLEANUP_GFED3_BIOMASS
      USE GLOBAL_CH4_MOD,          ONLY : CLEANUP_GLOBAL_CH4
      USE GLOBAL_HNO3_MOD,         ONLY : CLEANUP_GLOBAL_HNO3
      USE GLOBAL_NO3_MOD,          ONLY : CLEANUP_GLOBAL_NO3
      USE GLOBAL_NOX_MOD,          ONLY : CLEANUP_GLOBAL_NOX
      USE GLOBAL_O1D_MOD,          ONLY : CLEANUP_GLOBAL_O1D
      USE GLOBAL_OH_MOD,           ONLY : CLEANUP_GLOBAL_OH
      USE GLOBAL_OC_MOD,           ONLY : CLEANUP_GLOBAL_OC
      USE GLOBAL_BC_MOD,           ONLY : CLEANUP_GLOBAL_BC
      USE GLOBAL_GRID_MOD,         ONLY : CLEANUP_GLOBAL_GRID
      USE GRID_MOD,                ONLY : CLEANUP_GRID
      USE H2_HD_MOD,               ONLY : CLEANUP_H2_HD
      USE HCN_CH3CN_MOD,           ONLY : CLEANUP_HCN_CH3CN
      USE HDF_MOD,                 ONLY : CLEANUP_HDF
      USE ISOROPIAII_MOD,          ONLY : CLEANUP_ISOROPIAII
      USE LIGHTNING_NOX_MOD,       ONLY : CLEANUP_LIGHTNING_NOX
      USE LINOZ_MOD,               ONLY : CLEANUP_LINOZ
      USE MEGAN_MOD,               ONLY : CLEANUP_MEGAN
      USE MERCURY_MOD,             ONLY : CLEANUP_MERCURY
      USE MODIS_LAI_MOD,           ONLY : CLEANUP_MODIS_LAI
      USE OCEAN_MERCURY_MOD,       ONLY : CLEANUP_OCEAN_MERCURY
      USE DEPO_MERCURY_MOD,        ONLY : CLEANUP_DEPO_MERCURY
      USE LAND_MERCURY_MOD,        ONLY : CLEANUP_LAND_MERCURY
      USE PBL_MIX_MOD,             ONLY : CLEANUP_PBL_MIX
      USE PJC_PFIX_MOD,            ONLY : CLEANUP_PJC_PFIX
      USE PLANEFLIGHT_MOD,         ONLY : CLEANUP_PLANEFLIGHT
      USE PRESSURE_MOD,            ONLY : CLEANUP_PRESSURE
      USE REGRID_1x1_MOD,          ONLY : CLEANUP_REGRID_1x1
      USE SEASALT_MOD,             ONLY : CLEANUP_SEASALT
      USE SULFATE_MOD,             ONLY : CLEANUP_SULFATE
      USE STRAT_CHEM_MOD,          ONLY : CLEANUP_STRAT_CHEM
      USE TAGGED_CO_MOD,           ONLY : CLEANUP_TAGGED_CO
      USE TOMS_MOD,                ONLY : CLEANUP_TOMS
      USE TPCORE_FVDAS_MOD,        ONLY : EXIT_TPCORE
      USE TPCORE_GEOS5_WINDOW_MOD, ONLY : EXIT_GEOS5_TPCORE_WINDOW
      USE TPCORE_GEOS57_WINDOW_MOD,ONLY : EXIT_GEOS57_TPCORE_WINDOW !clb
      USE TRACER_MOD,              ONLY : CLEANUP_TRACER
      USE TROPOPAUSE_MOD,          ONLY : CLEANUP_TROPOPAUSE
      USE UVALBEDO_MOD,            ONLY : CLEANUP_UVALBEDO
      USE VISTAS_ANTHRO_MOD,       ONLY : CLEANUP_VISTAS_ANTHRO
      USE WETSCAV_MOD,             ONLY : CLEANUP_WETSCAV
      USE ICOADS_SHIP_MOD,         ONLY : CLEANUP_ICOADS_SHIP  !(cklee,7/09/09)
      USE RETRO_MOD,               ONLY : CLEANUP_RETRO
      USE BROMOCARB_MOD,           ONLY : CLEANUP_BROMOCARB    ! jpp, 6/17/09
#if   defined( APM )
      USE APM_WETS_MOD,            ONLY : CLEANUP_WETSCAVBIN
      USE DAO_MOD,                 ONLY : CLEANUP_DAO
#endif
#if ! defined( ESMF_ )
      USE TRANSPORT_MOD,           ONLY : CLEANUP_TRANSPORT
#endif
      USE CMN_Mod,                 ONLY : Cleanup_CMN
      USE CMN_FJ_Mod,              ONLY : Cleanup_CMN_FJ
      USE CMN_NOX_Mod,             ONLY : Cleanup_CMN_NOX
      USE CMN_O3_Mod,              ONLY : Cleanup_CMN_O3
      USE CMN_SIZE_Mod,            ONLY : Cleanup_CMN_SIZE
      USE COMODE_LOOP_Mod,         ONLY : Cleanup_COMODE_LOOP
      USE COMMSOIL_Mod,            ONLY : Cleanup_COMMSOIL
      USE JV_CMN_Mod,              ONLY : Cleanup_JV_CMN
      USE VDIFF_PRE_Mod,           ONLY : Cleanup_VDIFF_PRE

      IMPLICIT NONE
#     include "define.h"
!
! !INPUT PARAMETERS: 
!
      LOGICAL, INTENT(IN)  :: am_I_Root    ! Are we on the root CPU?
!
! !OUTPUT PARAMETERS:
!
      INTEGER, INTENT(OUT) :: RC           ! Success or failure
!
! !REVISION HISTORY: 
!  29 Nov 1999 - R. Yantosca - Initial version
!  (1 ) CLEANUP is written in Fixed-Format F90.
!  (2 ) Now calls CLEANUP_WETSCAV, which deallocates arrays from 
!        "wetscav_mod.f". (bmy, 3/9/00)
!  (3 ) Add call to CLEANUP_SULFATE, which deallocates arrays from
!        "sulfate_mod.f".  Also now deallocate ND32 arrays. (bmy, 6/6/00)
!  (4 ) Add call to CLEANUP_DAO, which deallocates arrays from "dao_mod.f".  
!        (bmy, 6/26/00)
!  (5 ) Add call to CLEANUP_TAGGED_CO and CLEANUP_COMODE, which deallocates 
!        arrays from and "comode_mod.f". (bmy, 7/19/00)
!  (6 ) Add call to CLEANUP_GLOBAL_OH and CLEANUP_COMODE, which deallocates 
!        arrays from "global_oh_mod.f". (bmy, 7/28/00)
!  (7 ) Add calls to CLEANUP_BIOMASS and CLEANUP_BIOFUEL, which deallocates 
!        arrays from "biomass_mod.f" and "biofuel_mod.f".  Also deallocate
!        the AD32_bf array for the biofuel NOx diagnostic. (bmy, 9/12/00)
!  (8 ) Add call to CLEANUP_DIAG51, to deallocate module arrays from
!        "diag51_mod.f" (bmy, 11/29/00)
!  (9 ) Removed obsolete code from 11/29/00 (bmy, 12/21/00)
!  (10) Add call to CLEANUP_CH4, to deallocate module arrays from
!        "global_ch4_mod.f" (bmy, 1/16/01)
!  (11) Now deallocate the AD34 array.  Also updated comments and
!        made some cosmetic changes. (bmy, 3/15/01)
!  (12) Now deallocate the AD12 array (bdf, bmy, 6/15/01)
!  (13) Add call to CLEANUP_ACETONE, to deallocate module arrays from 
!        "acetone_mod.f"  Also deallocate AD11 array.  Also deallocate 
!        variables from dao_mod.f last, to try to avoid bus error on 
!        SGI (bmy, 8/3/01) 
!  (14) Added call to CLEANUP_UVALBEDO from "uvalbedo_mod.f".  Also removed
!        obsolete code from 9/01.  Also only include references to CLEANUP_* 
!        subroutines in other modules for clarity. (bmy, 1/15/02)
!  (15) Added call to CLEANUP_C2H6 from "c2h6_mod.f" (bmy, 1/25/02)
!  (16) Added call to CLEANUP_AIRCRAFT_NOX from "aircraft_nox_mod.f" 
!        (bmy, 2/14/02)
!  (17) Now deallocate CTNO2, CTHO2, LTNO2, LTHO2 arrays (rvm, bmy, 2/27/02)
!  (18) Now reference CLEANUP_PLANEFLIGHT from "planeflight_mod.f".
!        Now also deallocate AD01 and AD02 arrays. (mje, bmy, 8/7/02)
!  (19) Now reference cleanup routines from "global_nox_mod.f", 
!        "global_hno3_mod.f", "global_no3_mod.f", "drydep_mod.f", and
!        "rpmares_mod.f". (bmy, 12/16/02)
!  (20) Now reference cleanup routine from "transport_mod.f" (bmy, 2/10/03)
!  (21) Now reference cleanup routine from "pjc_pfix_mod.f" and 
!        "tpcore_fvdas_mod.f90". (bmy, 5/9/03)
!  (22) Now reference cleanup routine from "toms_mod.f" (bmy, 7/14/03)
!  (23) Now reference cleanup routine from "carbon_mod.f", "dust_mod.f", and
!        "dust_dead_mod.f". (bmy, 7/14/03)
!  (23) Now references cleanup routine from "lightning__nox_mod.f" 
!        (bmy, 4/14/04)
!  (24) Now references cleanup routine from "seasalt_mod.f" (bmy, 4/26/04)
!  (25) Now references cleanup routines from new modules (bmy, 7/20/04)
!  (26) Now calls cleanup routine from "epa_nei_mod.f" (bmy, 11/5/04)
!  (27) Now call CLEANUP_MERCURY from "mercury_mod.f" (eck, bmy, 12/7/04)
!  (28) Now call CLEANUP_OCEAN_MERCURY from "ocean_mercury_mod.f".  Also
!        reordered the calling sequence. (sas, bmy, 1/21/05)
!  (29) Now call CLEANUP_PBL_MIX from "pbl_mix_mod.f".  Now call CLEANUP_DIAG41
!        from "diag41_mod.f". (bmy, 2/17/05)
!  (30) Now calls CLEANUP_HCN_CH3CN from "hcn_ch3cn_mod.f (bmy, 6/23/05)
!  (31) Now calls CLEANUP_DIAG04, CLEANUP_CO2, and CLEANUP_TROPOPAUSE 
!         (bmy, 8/15/05) 
!  (32) Now calls CLEANUP_LAI from "lai_mod.f", CLEANUP_MEGAN from
!        "megan_mod.f" and CLEANUP_REGRID_1x1 from "regrid_1x1_mod.f"
!        (tmf, bdf, bmy, 10/24/05)
!  (33) Now calls CLEANUP_EMEP from "emep_mod.f" (bdf, bmy, 11/1/05)
!  (34) Now calls CLEANUP_GC_BIOMASS and CLEANUP_GFED2_BIOMASS (bmy, 4/5/06)
!  (35) Now calls CLEANUP_DIAG56 from "diag56_mod.f" and
!        CLEANUP_LIGHTNING_NOX_NL from "lightning_nox_nl_mod.f"
!        (ltm, bmy, 5/5/06)
!  (36) Now references CLEANUP_BRAVO from "bravo_mod.f" and CLEANUP_EDGAR
!        from "edgar_mod.f" (bmy, 7/6/06)
!  (37) Now calls CLEANUP_H2_HD from "h2_hd_mod.f" and CLEANUP_GLOBAL_O1D
!        from "global_o1d_mod.f".  Remove call to CLEANUP_LIGHTNING_NOx_NL 
!        from "lightning_nox_nl_mod.f (hup, phs, bmy, 10/2/07)
!  (38) Now calls GEOS5_EXIT_TPCORE_WINDOW to finalize the TPCORE for
!        GEOS-5 nested window simulations (yxw, dan, bmy, 11/6/08)
!  (39) Now references CLEANUP_CAC_ANTHRO (amv, phs, 3/10/08)
!  (40) Now references CLEANUP_ARCTAS_SHIP (phs, 3/10/08)
!  (41) Now references CLEANUP_VISTAS_ANTHRO (phs, 3/10/08)
!  (41) Now references CLEANUP_LINOZ (phs, 10/16/09)
!  (42) Now references CLEANUP_HDF (amv, bmy, 12/21/09)
!  (43) Now references CLEANUP_ISOROPIAII (ccc, bmy, 1/29/09)
!  (44) Now references CLEANUP_DEPO_MERCURY and CLEANUP_LAND_MERCURY
!       (ccc, 5/6/10)
!  (45) Added call to CLEANUP_GLOBAL_OC, which deallocates arrays from
!       "global_oc_mod.f"  (clf, 2/28/2011)
!  (46) Added call to CLEANUP_GLOBAL_BC, which deallocates arrays from
!       "global_bc_mod.f"  (clf, 2/28/2011) 
!  13 Aug 2010 - R. Yantosca - Added ProTeX headers
!  22 Aug 2011 - R. Yantosca - Add modifications for APM microphysics (G. Luo)
!  07 Sep 2011 - P. Kasibhatla - Add modifications for GFED3
!  19 Mar 2012 - M. Payer    - Remove call to CLEANUP_ACETONE. It is no longer
!                              needed after removal of JO1D and RESP routines.
!  05 Apr 2012 - R. Yantosca - Now call CLEANUP_MODIS_LAI
!  11 Apr 2012 - R. Yantosca - Remove reference to obsolete lai_mod.F
!  01 May 2012 - M. Payer    - Added calls for CLEANUP_GLOBAL_GRID and
!                              CLEANUP_GRID
!  19 Nov 2012 - R. Yantosca - Add cleanup calls for modules in Headers;
!                              these were omitted during development
!  28 Nov 2012 - R. Yantosca - Remove reference to CLEANUP_DAO; we have now
!                              removed all allocatable arrays from dao_mod.F
!  03 Dec 2012 - R. Yantosca - Now call Cleanup_CMN_SIZE
!  13 Dec 2012 - R. Yantosca - Remove reference to obsolete CMN_DEP_mod.F
!EOP
!------------------------------------------------------------------------------
!BOC
      !=================================================================
      ! CLEANUP begins here!
      !=================================================================

      ! Echo info
      WRITE( 6, 100 ) 
 100  FORMAT( '     - CLEANUP: deallocating arrays now...' )

      ! Call cleanup routines from individual F90 modules
      CALL CLEANUP_ACETONE
      CALL CLEANUP_AEROSOL
      CALL CLEANUP_AIRCRAFT_NOX
      CALL CLEANUP_ARCTAS_SHIP
      CALL CLEANUP_BIOMASS
      CALL CLEANUP_BIOFUEL
      CALL CLEANUP_BRAVO
      CALL CLEANUP_BROMOCARB  ! jpp, 6/17/09
      CALL CLEANUP_C2H6
      CALL CLEANUP_CAC_ANTHRO
      CALL CLEANUP_CARBON
      CALL CLEANUP_CO2
      CALL CLEANUP_COMODE
      CALL CLEANUP_GCKPP_COMODE
      CALL CLEANUP_DIAG
      CALL CLEANUP_DIAG03
      CALL CLEANUP_DIAG04
      CALL CLEANUP_DIAG41
      CALL CLEANUP_DIAG50
      CALL CLEANUP_DIAG51
      CALL CLEANUP_DIAG53
      CALL CLEANUP_DIAG_OH
      CALL CLEANUP_DIAG_PL
      CALL CLEANUP_DRYDEP
      CALL CLEANUP_DUST_DEAD
      CALL CLEANUP_DUST
      CALL CLEANUP_EDGAR
      CALL CLEANUP_EMEP
      CALL CLEANUP_EPA_NEI
      CALL CLEANUP_GC_BIOMASS
      CALL CLEANUP_GFED2_BIOMASS
      CALL CLEANUP_GFED3_BIOMASS
      CALL CLEANUP_GLOBAL_CH4
      CALL CLEANUP_GLOBAL_HNO3
      CALL CLEANUP_GLOBAL_NO3
      CALL CLEANUP_GLOBAL_NOX
      CALL CLEANUP_GLOBAL_NO3
      CALL CLEANUP_GLOBAL_O1D
      CALL CLEANUP_GLOBAL_OH
      CALL CLEANUP_GLOBAL_OC
      CALL CLEANUP_GLOBAL_BC
      CALL CLEANUP_GLOBAL_GRID
      CALL CLEANUP_GRID
      CALL CLEANUP_H2_HD
      CALL CLEANUP_HCN_CH3CN
      CALL CLEANUP_HDF
      CALL CLEANUP_ISOROPIAII
      CALL CLEANUP_LIGHTNING_NOX
      CALL CLEANUP_LINOZ
      CALL CLEANUP_MEGAN
      CALL CLEANUP_MERCURY
      CALL CLEANUP_MODIS_LAI
      CALL CLEANUP_OCEAN_MERCURY
      CALL CLEANUP_DEPO_MERCURY
      CALL CLEANUP_LAND_MERCURY
      CALL CLEANUP_PBL_MIX
      CALL CLEANUP_PJC_PFIX
      CALL CLEANUP_PLANEFLIGHT
      CALL CLEANUP_PRESSURE
      CALL CLEANUP_REGRID_1x1
      CALL CLEANUP_SEASALT
      CALL CLEANUP_SULFATE
      CALL CLEANUP_STRAT_CHEM
      CALL CLEANUP_TAGGED_CO
#if ! defined( ESMF_ )
      CALL CLEANUP_TRANSPORT
#endif
      CALL CLEANUP_TOMS
      CALL CLEANUP_TRACER
      CALL CLEANUP_TROPOPAUSE
      CALL CLEANUP_UVALBEDO
      CALL CLEANUP_VISTAS_ANTHRO
      CALL CLEANUP_WETSCAV
      CALL CLEANUP_ICOADS_SHIP !(cklee,7/09/09)
      CALL CLEANUP_RETRO
#if   defined( APM )
      CALL CLEANUP_WETSCAVBIN  ! Cleanup arrays for APM wet scavenging
      CALL CLEANUP_DAO         ! Clean up met fields for APM
#endif

#if   defined( GEOS_5 ) && defined( GRID05x0666 )
      CALL EXIT_GEOS5_TPCORE_WINDOW 
#elif defined( GEOS_57) && defined( GRID025x03125)
      ! clb
      CALL EXIT_GEOS57_TPCORE_WINDOW
#else
      CALL EXIT_TPCORE
#endif
<<<<<<< HEAD

      ! Call extra cleanup routines, mostly from modules in Headers/
      CALL Cleanup_CMN        ( am_I_Root, RC )
      CALL Cleanup_CMN_FJ     ( am_I_Root, RC )
      CALL Cleanup_CMN_NOX    ( am_I_Root, RC )
      CALL Cleanup_CMN_O3     ( am_I_Root, RC )
      CALL Cleanup_CMN_SIZE   ( am_I_Root, RC )
      CALL Cleanup_COMMSOIL   ( am_I_Root, RC )
      CALL Cleanup_COMODE_LOOP( am_I_Root, RC )
      CALL Cleanup_JV_CMN     ( am_I_Root, RC )
      CALL Cleanup_VDIFF_PRE  ( am_I_Root, RC )

=======
>>>>>>> f12514fc
      END SUBROUTINE CLEANUP
!EOC<|MERGE_RESOLUTION|>--- conflicted
+++ resolved
@@ -319,7 +319,6 @@
 #else
       CALL EXIT_TPCORE
 #endif
-<<<<<<< HEAD
 
       ! Call extra cleanup routines, mostly from modules in Headers/
       CALL Cleanup_CMN        ( am_I_Root, RC )
@@ -332,7 +331,5 @@
       CALL Cleanup_JV_CMN     ( am_I_Root, RC )
       CALL Cleanup_VDIFF_PRE  ( am_I_Root, RC )
 
-=======
->>>>>>> f12514fc
       END SUBROUTINE CLEANUP
 !EOC