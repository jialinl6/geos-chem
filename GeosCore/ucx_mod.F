--- conflicted
+++ resolved
@@ -5644,13 +5644,10 @@
 !  07 Jul 2016 - E. Lundgren   - Replace tracer pointer with species pointer
 !  18 Jul 2016 - E. Lundgren   - Remove dependency on grid box mass
 !  11 Aug 2016 - R. Yantosca   - Remove temporary tracer-removal code
-<<<<<<< HEAD
+!  24 May 2016 - C. Holmes     - Apply H2O from met fields up to the cold point 
+!                                tropopause in the tropics (30S-30N) or the
+!                                lapse-rate tropopause, whichever is higher
 !  13 Mar 2017 - C. Keller     - Add error trap for id_H2O
-=======
-!  24 May 2016 - C. Holmes     - Apply H2O from met fields up to the cold point 
-!                                tropopause in the tropics (30S-30N) or the lapse-rate
-!                                tropopause, whichever is higher
->>>>>>> d2a36c96
 !EOP
 !------------------------------------------------------------------------------
 !BOC
