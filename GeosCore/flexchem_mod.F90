!------------------------------------------------------------------------------
!                  GEOS-Chem Global Chemical Transport Model                  !
!------------------------------------------------------------------------------
!BOP
! !MODULE: flexchem_mod.F90
!
! !DESCRIPTION: Module FlexChem\_Mod contines arrays and routines for the
!  FlexChem chemical solver.
!\\
!\\
! !INTERFACE:
!
MODULE FlexChem_Mod
!
! !USES:
!
  USE Precision_Mod            ! For GEOS-Chem Precision (fp)

  IMPLICIT NONE
  PRIVATE
!
! !PUBLIC MEMBER FUNCTIONS:
!
  PUBLIC  :: Do_FlexChem
  PUBLIC  :: Init_FlexChem
  PUBLIC  :: Cleanup_FlexChem
!
! !PRIVATE MEMBER FUNCTIONS:
!
  PRIVATE :: Diag_OH_HO2_O1D_O3P
!
! !REVISION HISTORY:
!  14 Dec 2015 - M.S. Long   - Initial version
!  See https://github.com/geoschem/geos-chem for complete history
!EOP
!------------------------------------------------------------------------------
!BOC
!
! !PRIVATE TYPES:
!
  ! Species ID flags (and logicals to denote if species are present)
  INTEGER               :: id_OH,  id_HO2, id_O3P, id_O1D, id_CH4
  INTEGER               :: id_PCO, id_LCH4
#ifdef MODEL_GEOS
  INTEGER               :: id_O3
  INTEGER               :: id_A3O2, id_ATO2, id_B3O2, id_BRO2
  INTEGER               :: id_ETO2, id_LIMO2, id_MO2, id_PIO2, id_PO2
  INTEGER               :: id_PRN1, id_R4N1, id_R4O2, id_TRO2, id_XRO2
  INTEGER               :: id_IHOO1, id_IHOO4, id_ICHOO, id_IHPOO1
  INTEGER               :: id_IHPOO2, id_IHPOO3, id_IEPOXAOO, id_IEPOXBOO
  INTEGER               :: id_C4HVP1, id_C4HVP2, id_HPALD1OO, id_HPALD2OO
  INTEGER               :: id_ISOPNOO1, id_ISOPNOO2, id_INO2B, id_INO2D
  INTEGER               :: id_IDHNBOO, id_IDHNDOO1, id_IDHNDOO2
  INTEGER               :: id_IHPNBOO, id_IHPNDOO, id_ICNOO, id_IDNOO
#endif
  LOGICAL               :: ok_OH, ok_HO2, ok_O1D, ok_O3P

  ! Diagnostic flags
  LOGICAL               :: Do_Diag_OH_HO2_O1D_O3P
#ifdef MODEL_GEOS
  LOGICAL               :: Archive_O3concAfterchem
  LOGICAL               :: Archive_RO2concAfterchem
#endif

  ! SAVEd scalars
  INTEGER,  SAVE        :: PrevDay   = -1
  INTEGER,  SAVE        :: PrevMonth = -1

  ! Arrays
  INTEGER,  ALLOCATABLE :: PL_Kpp_ID (:      )
  REAL(f4), ALLOCATABLE :: JvCountDay(:,:,:  )
  REAL(f4), ALLOCATABLE :: JvCountMon(:,:,:  )
  REAL(f4), ALLOCATABLE :: JvSumDay  (:,:,:,:)
  REAL(f4), ALLOCATABLE :: JvSumMon  (:,:,:,:)

CONTAINS
!EOC
!------------------------------------------------------------------------------
!                  GEOS-Chem Global Chemical Transport Model                  !
!------------------------------------------------------------------------------
!BOP
!
! !ROUTINE: do_flexchem
!
! !DESCRIPTION: Subroutine Do\_FlexChem is the driver subroutine for
!  full chemistry with KPP.
!\\
!\\
! !INTERFACE:
!
  SUBROUTINE Do_FlexChem( Input_Opt,  State_Chm, State_Diag, &
                          State_Grid, State_Met, RC )
!
! !USES:
!
    USE AEROSOL_MOD,          ONLY : SOILDUST, AEROSOL_CONC, RDAER
    USE CMN_FJX_MOD
    USE DIAG_OH_MOD,          ONLY : DO_DIAG_OH
    USE DUST_MOD,             ONLY : RDUST_ONLINE
    USE ErrCode_Mod
    USE ERROR_MOD
    USE FAST_JX_MOD,          ONLY : PHOTRATE_ADJ, FAST_JX
    USE GCKPP_HetRates,       ONLY : SET_HET
    USE GCKPP_Monitor,        ONLY : SPC_NAMES, FAM_NAMES
    USE GCKPP_Parameters
    USE GCKPP_Integrator,     ONLY : INTEGRATE, NHnew
    USE GCKPP_Function
    USE GCKPP_Model
    USE GCKPP_Global
    USE GCKPP_Rates,          ONLY : UPDATE_RCONST, RCONST
    USE GCKPP_Initialize,     ONLY : Init_KPP => Initialize
    USE GcKPP_Util,           ONLY : Get_OHreactivity
    USE Input_Opt_Mod,        ONLY : OptInput
    USE PhysConstants,        ONLY : AVO
    USE PRESSURE_MOD
    USE Species_Mod,          ONLY : Species
    USE State_Chm_Mod,        ONLY : ChmState
    USE State_Chm_Mod,        ONLY : Ind_
    USE State_Diag_Mod,       ONLY : DgnState
    USE State_Grid_Mod,       ONLY : GrdState
    USE State_Met_Mod,        ONLY : MetState
    USE Strat_Chem_Mod,       ONLY : SChem_Tend
    USE TIME_MOD,             ONLY : GET_TS_CHEM
    USE TIME_MOD,             ONLY : Get_Day
    USE TIME_MOD,             ONLY : Get_Month
    USE TIME_MOD,             ONLY : Get_Year
    USE Timers_Mod
    USE UnitConv_Mod,         ONLY : Convert_Spc_Units
    USE UCX_MOD,              ONLY : CALC_STRAT_AER
    USE UCX_MOD,              ONLY : SO4_PHOTFRAC
    USE UCX_MOD,              ONLY : UCX_NOX
    USE UCX_MOD,              ONLY : UCX_H2SO4PHOT
#ifdef TOMAS
#ifdef BPCH_DIAG
    USE TOMAS_MOD,            ONLY : H2SO4_RATE
#endif
#endif
!
! !INPUT PARAMETERS:
!
    TYPE(OptInput), INTENT(IN)    :: Input_Opt  ! Input Options object
    TYPE(GrdState), INTENT(IN)    :: State_Grid ! Grid State object
!
! !INPUT/OUTPUT PARAMETERS:
!
    TYPE(MetState), INTENT(INOUT) :: State_Met  ! Meteorology State object
    TYPE(ChmState), INTENT(INOUT) :: State_Chm  ! Chemistry State object
    TYPE(DgnState), INTENT(INOUT) :: State_Diag ! Diagnostics State object
!
! !OUTPUT PARAMETERS:
!
    INTEGER,        INTENT(OUT)   :: RC         ! Success or failure
!
! !REVISION HISTORY:
!  14 Dec 2015 - M.S. Long   - Initial version
!  See https://github.com/geoschem/geos-chem for complete history
!EOP
!------------------------------------------------------------------------------
!BOC
!
! !LOCAL VARIABLES:
!
    ! Scalars
    LOGICAL                :: prtDebug,  IsLocNoon
    INTEGER                :: I,         J,        L,         N
    INTEGER                :: NA,        F,        SpcID,     KppID
    INTEGER                :: P,         MONTH,    YEAR,      Day   
    INTEGER                :: WAVELENGTH
    INTEGER                :: IERR
    INTEGER                :: Thread
    REAL(fp)               :: SO4_FRAC,  YLAT,     T,         TIN
    REAL(fp)               :: TOUT

    ! Strings
    CHARACTER(LEN=63)      :: OrigUnit
    CHARACTER(LEN=255)     :: ErrMsg,   ThisLoc

    ! SAVEd scalars
    LOGICAL,  SAVE         :: FIRSTCHEM = .TRUE.
    INTEGER,  SAVE         :: CH4_YEAR  = -1
    REAL(fp), SAVE         :: C3090S,   C0030S,   C0030N,    C3090N

    INTEGER, EXTERNAL      :: OMP_GET_THREAD_NUM

    ! Arrays
    INTEGER                :: ICNTRL     (                  20               )
    INTEGER                :: ISTATUS    (                  20               )
    REAL(dp)               :: RCNTRL     (                  20               )
    REAL(dp)               :: RSTATE     (                  20               )
#ifdef MODEL_GEOS
    REAL(f4)               :: GLOB_RCONST(State_Grid%NX,State_Grid%NY, &
                                          State_Grid%NZ,NREACT               )
    REAL(f4)               :: GLOB_JVAL  (State_Grid%NX,State_Grid%NY, &
                                          State_Grid%NZ,JVN_                 )
#endif
    REAL(fp)               :: Before     (State_Grid%NX,State_Grid%NY, &
                                          State_Grid%NZ,State_Chm%nAdvect    )

    ! For tagged CO saving
    REAL(fp)               :: LCH4, PCO_TOT, PCO_CH4, PCO_NMVOC

    ! Objects
    TYPE(Species), POINTER :: SpcInfo

    ! For testing purposes
    LOGICAL                :: DO_HETCHEM
    LOGICAL                :: DO_PHOTCHEM

    ! OH reactivity and KPP reaction rate diagnostics
    REAL(fp)               :: OHreact
    REAL(dp)               :: Vloc(NVAR), Aout(NREACT)

    !=======================================================================
    ! Do_FlexChem begins here!
    !=======================================================================

    ! Initialize
    RC        =  GC_SUCCESS
    ErrMsg    =  ''
    ThisLoc   =  ' -> at Do_FlexChem (in module GeosCore/flexchem_mod.F90)'
    SpcInfo   => NULL()
    prtDebug  =  ( Input_Opt%LPRT .and. Input_Opt%amIRoot )
    Day       =  Get_Day()    ! Current day
    Month     =  Get_Month()  ! Current month
    Year      =  Get_Year()   ! Current year
    Thread    =  1

    ! Turn heterogeneous chemistry and photolysis on/off for testing
    DO_HETCHEM  = .TRUE.
    DO_PHOTCHEM = .TRUE.
    IF ( FIRSTCHEM .AND. Input_Opt%amIRoot ) THEN
       IF ( .not. DO_HETCHEM ) THEN
          WRITE( 6, '(a)' ) REPEAT( '#', 32 )
          WRITE( 6, '(a)' )  ' # Do_FlexChem: Heterogeneous chemistry' // &
                             ' is turned off for testing purposes.'
          WRITE( 6, '(a)' ) REPEAT( '#', 32 )
       ENDIF
       IF ( .not. DO_PHOTCHEM ) THEN
          WRITE( 6, '(a)' ) REPEAT( '#', 32 )
          WRITE( 6, '(a)' )  ' # Do_FlexChem: Photolysis chemistry' // &
                             ' is turned off for testing purposes.'
          WRITE( 6, '(a)' ) REPEAT( '#', 32 )
       ENDIF
    ENDIF

    ! Zero diagnostic archival arrays to make sure that we don't have any
    ! leftover values from the last timestep near the top of the chemgrid
    IF (State_Diag%Archive_Loss           ) State_Diag%Loss           = 0.0_f4
    IF (State_Diag%Archive_Prod           ) State_Diag%Prod           = 0.0_f4
    IF (State_Diag%Archive_JVal           ) State_Diag%JVal           = 0.0_f4
    IF (State_Diag%Archive_JNoon          ) State_Diag%JNoon          = 0.0_f4
    IF (State_Diag%Archive_ProdCOfromCH4  ) State_Diag%ProdCOfromCH4  = 0.0_f4
    IF (State_Diag%Archive_ProdCOfromNMVOC) State_Diag%ProdCOfromNMVOC= 0.0_f4
    IF (State_Diag%Archive_OHreactivity   ) State_Diag%OHreactivity   = 0.0_f4
    IF (State_Diag%Archive_RxnRate        ) State_Diag%RxnRate        = 0.0_f4
    IF (State_Diag%Archive_KppDiags) THEN
       IF (State_Diag%Archive_KppIntCounts) State_Diag%KppIntCounts   = 0.0_f4
       IF (State_Diag%Archive_KppJacCounts) State_Diag%KppJacCounts   = 0.0_f4
       IF (State_Diag%Archive_KppTotSteps ) State_Diag%KppTotSteps    = 0.0_f4
       IF (State_Diag%Archive_KppAccSteps ) State_Diag%KppAccSteps    = 0.0_f4
       IF (State_Diag%Archive_KppRejSteps ) State_Diag%KppRejSteps    = 0.0_f4
       IF (State_Diag%Archive_KppLuDecomps) State_Diag%KppLuDecomps   = 0.0_f4
       IF (State_Diag%Archive_KppSubsts   ) State_Diag%KppSubsts      = 0.0_f4
       IF (State_Diag%Archive_KppSmDecomps) State_Diag%KppSmDecomps   = 0.0_f4
    ENDIF

    ! Keep track of the boxes where it is local noon in the JNoonFrac
    ! diagnostic. When time-averaged, this will be the fraction of time
    ! that local noon occurred at a grid box. (bmy, 4/2/19)
    IF ( State_Diag%Archive_JNoonFrac ) THEN
       WHERE( State_Met%IsLocalNoon )
          State_Diag%JNoonFrac = 1.0_f4
       ELSEWHERE
          State_Diag%JNoonFrac = 0.0_f4
       ENDWHERE
    ENDIF

#ifdef MODEL_GEOS
    GLOB_RCONST = 0.0_f4
    GLOB_JVAL   = 0.0_f4

    ! testing only
    IF ( Input_Opt%NN_RxnRates > 0 ) State_Diag%RxnRate(:,:,:,:) = 0.0
#endif

    IF ( Input_Opt%useTimers ) THEN
       CALL Timer_End  ( "=> FlexChem",     RC ) ! started in Do_Chemistry
       CALL Timer_Start( "=> Aerosol chem", RC )
    ENDIF

    !=======================================================================
    ! Get concentrations of aerosols in [kg/m3]
    ! for FAST-JX and optical depth diagnostics
    !=======================================================================
    IF ( Input_Opt%LSULF .or. Input_Opt%LCARB .or. &
         Input_Opt%LDUST .or. Input_Opt%LSSALT ) THEN

       ! Special handling for UCX
       IF ( Input_Opt%LUCX ) THEN

          ! Calculate stratospheric aerosol properties (SDE 04/18/13)
          CALL CALC_STRAT_AER( Input_Opt, State_Chm, State_Grid, &
                               State_Met, RC )

          ! Trap potential errors
          IF ( RC /= GC_SUCCESS ) THEN
             ErrMsg = 'Error encountered in "Calc_Strat_Aer"!'
             CALL GC_Error( ErrMsg, RC, ThisLoc )
             RETURN
          ENDIF

          ! Debug output
          IF ( prtDebug ) THEN
             CALL DEBUG_MSG( '### Do_FlexChem: after CALC_PSC' )
          ENDIF

       ENDIF

       ! Compute aerosol concentrations
       CALL AEROSOL_CONC( Input_Opt,  State_Chm, State_Diag, &
                          State_Grid, State_Met, RC )

       ! Trap potential errors
       IF ( RC /= GC_SUCCESS ) THEN
          ErrMsg = 'Error encountered in "AEROSOL_CONC"!'
          CALL GC_Error( ErrMsg, RC, ThisLoc )
          RETURN
       ENDIF

    ENDIF

    !=======================================================================
    ! Call RDAER -- computes aerosol optical depths for FAST-JX
    !=======================================================================
    WAVELENGTH = 0
    CALL RDAER( Input_Opt, State_Chm, State_Diag, State_Grid, State_Met, RC,  &
                MONTH,     YEAR,       WAVELENGTH )

    ! Trap potential errors
    IF ( RC /= GC_SUCCESS ) THEN
       ErrMsg = 'Error encountered in "RDAER"!'
       CALL GC_Error( ErrMsg, RC, ThisLoc )
       RETURN
    ENDIF

    !### Debug
    IF ( prtDebug ) THEN
       CALL DEBUG_MSG( '### Do_FlexChem: after RDAER' )
    ENDIF

    !=======================================================================
    ! If LDUST is turned on, then we have online dust aerosol in
    ! GEOS-CHEM...so just pass SOILDUST to RDUST_ONLINE in order to
    ! compute aerosol optical depth for FAST-JX, etc.
    !
    ! If LDUST is turned off, then we do not have online dust aerosol
    ! in GEOS-CHEM...so read monthly-mean dust files from disk.
    ! (rjp, tdf, bmy, 4/1/04)
    !=======================================================================
    IF ( Input_Opt%LDUST ) THEN
       CALL RDUST_ONLINE( Input_Opt, State_Chm,  State_Diag, &
                          State_Grid, State_Met, SOILDUST,   WAVELENGTH, RC )

       ! Trap potential errors
       IF ( RC /= GC_SUCCESS ) THEN
          ErrMsg = 'Error encountered in "RDUST_ONLINE"!'
          CALL GC_Error( ErrMsg, RC, ThisLoc )
          RETURN
       ENDIF
    ENDIF

    !### Debug
    IF ( prtDebug ) THEN
       CALL DEBUG_MSG( '### Do_FlexChem: after RDUST' )
    ENDIF

    IF ( Input_Opt%useTimers ) THEN
       CALL Timer_End  ( "=> Aerosol chem", RC )
       CALL Timer_Start( "=> FlexChem",   RC )
    ENDIF

    !=======================================================================
    ! Zero out certain species:
    !    - isoprene oxidation counter species (dkh, bmy, 6/1/06)
    !    - isoprene-NO3 oxidation counter species (hotp, 6/1/10)
    !    - if SOA or SOA_SVPOA, aromatic oxidation counter species
    !      (dkh, 10/06/06)
    !    - if SOA_SVPOA, LNRO2H and LNRO2N for NAP (hotp 6/25/09
    !=======================================================================
    DO N = 1, State_Chm%nSpecies

       ! Get info about this species from the species database
       SpcInfo => State_Chm%SpcData(N)%Info

       ! isoprene oxidation counter species
       IF ( TRIM( SpcInfo%Name ) == 'LISOPOH' .or. &
            TRIM( SpcInfo%Name ) == 'LISOPNO3' ) THEN
          State_Chm%Species(:,:,:,N) = 0e+0_fp
       ENDIF

       ! aromatic oxidation counter species
       IF ( Input_Opt%LSOA .or. Input_Opt%LSVPOA ) THEN
          SELECT CASE ( TRIM( SpcInfo%Name ) )
             CASE ( 'LBRO2H', 'LBRO2N', 'LTRO2H', 'LTRO2N', &
                    'LXRO2H', 'LXRO2N', 'LNRO2H', 'LNRO2N' )
                State_Chm%Species(:,:,:,N) = 0e+0_fp
          END SELECT
       ENDIF

       ! Temporary fix for CO2
       ! CO2 is a dead species and needs to be set to zero to
       ! match the old SMVGEAR code (mps, 6/14/16)
       IF ( TRIM( SpcInfo%Name ) == 'CO2' ) THEN
          State_Chm%Species(:,:,:,N) = 0e+0_fp
       ENDIF

       ! Free pointer
       SpcInfo => NULL()

    ENDDO

    !=======================================================================
    ! Archive initial species mass for stratospheric tendency
    !=======================================================================
    IF ( Input_Opt%LUCX  ) THEN

       ! Loop over advected species
       !$OMP PARALLEL DO       &
       !$OMP DEFAULT( SHARED ) &
       !$OMP PRIVATE( N      )
       DO NA = 1, State_Chm%nAdvect

          ! Get the species ID from the advected species ID
          N = State_Chm%Map_Advect(NA)

          ! Archive initial mass [kg]
          Before(:,:,:,N) = State_Chm%Species(:,:,:,N)

       ENDDO
       !$OMP END PARALLEL DO
    ENDIF

    !======================================================================
    ! Convert species to [molec/cm3] (ewl, 8/16/16)
    !======================================================================
    CALL Convert_Spc_Units( Input_Opt, State_Chm, State_Grid, State_Met, &
                            'molec/cm3', RC, OrigUnit=OrigUnit )
    IF ( RC /= GC_SUCCESS ) THEN
       ErrMsg = 'Unit conversion error!'
       CALL GC_Error( ErrMsg, RC, 'flexchem_mod.F90')
       RETURN
    ENDIF

    !=======================================================================
    ! Call photolysis routine to compute J-Values
    !=======================================================================
    IF ( Input_Opt%useTimers ) THEN
       CALL Timer_End  ( "=> FlexChem",     RC )
       CALL Timer_Start( "=> FAST-JX photolysis", RC )
    ENDIF

    ! Do Photolysis
    CALL FAST_JX( WAVELENGTH, Input_Opt,  State_Chm, &
                  State_Diag, State_Grid, State_Met, RC )

    ! Trap potential errors
    IF ( RC /= GC_SUCCESS ) THEN
       ErrMsg = 'Error encountered in "FAST_JX"!'
       CALL GC_Error( ErrMsg, RC, ThisLoc )
       RETURN
    ENDIF

    !### Debug
    IF ( prtDebug ) THEN
       CALL DEBUG_MSG( '### Do_FlexChem: after FAST_JX' )
    ENDIF

<<<<<<< HEAD
    IF ( Input_Opt%useTimers ) THEN
       CALL Timer_End  ( "=> FAST-JX photolysis", RC )
       CALL Timer_Start( "=> FlexChem",     RC ) ! ended in Do_Chemistry
    ENDIF

#ifdef MODEL_GEOS
=======
#if defined( MODEL_GEOS ) || defined( MODEL_WRF )
>>>>>>> 3b241021
    ! Init diagnostics
    IF ( ASSOCIATED(State_Diag%KppError) ) THEN
       State_Diag%KppError(:,:,:) = 0.0
    ENDIF
#endif

    !=======================================================================
    ! Set up integration convergence conditions and timesteps
    ! (cf. M. J. Evans)
    !
    ! NOTE: ATOL and RTOL are defined in gckpp_Global.F90 so they
    ! are probably only used as INTENT(IN).  Therefore, it is
    ! probably safe to define them here outside the OpenMP loop.
    ! (bmy, 3/28/16)
    !
    ! The ICNTRL vector specifies options for the solver.  We can
    ! define ICNTRL outside of the "SOLVE CHEMISTRY" parallel loop
    ! below because it is passed to KPP as INTENT(IN).
    ! (bmy, 3/28/16)
    !=======================================================================

    !%%%%% TIMESTEPS %%%%%

    ! mje Set up conditions for the integration
    ! mje chemical timestep and convert it to seconds.
    DT        = GET_TS_CHEM() ! [s]
    T         = 0d0
    TIN       = T
    TOUT      = T + DT

    !%%%%% CONVERGENCE CRITERIA %%%%%

    ! Absolute tolerance
    ATOL      = 1e-2_dp

    ! Relative tolerance
    IF ( Input_Opt%LUCX  ) THEN
       ! UCX-based mechanisms
       !RTOL      = 2e-2_dp
       !RTOL      = 1e-2_dp
       RTOL      = 0.5e-2_dp
    ELSE
       ! Non-UCX mechanisms
       RTOL      = 1e-2_dp
    ENDIF

    !%%%%% SOLVER OPTIONS %%%%%

    ! Zero all slots of ICNTRL
    ICNTRL    = 0

    ! 0 - non-autonomous, 1 - autonomous
    ICNTRL(1) = 1

    ! 0 - vector tolerances, 1 - scalars
    ICNTRL(2) = 0

    ! Select Integrator
    ! ICNTRL(3)  -> selection of a particular method.
    ! For Rosenbrock, options are:
    ! = 0 :  default method is Rodas3
    ! = 1 :  method is  Ros2
    ! = 2 :  method is  Ros3
    ! = 3 :  method is  Ros4
    ! = 4 :  method is  Rodas3
    ! = 5:   method is  Rodas4
    ICNTRL(3) = 4

    ! 0 - adjoint, 1 - no adjoint
    ICNTRL(7) = 1

    !=======================================================================
    ! %%%%% SOLVE CHEMISTRY -- This is the main KPP solver loop %%%%%
    !=======================================================================
100 format('No. of function calls:', i6, /,                                 &
           'No. of jacobian calls:', i6, /,                                 &
           'No. of steps:         ', i6, /,                                 &
           'No. of accepted steps:', i6, /,                                 &
           'No. of rejected steps ', i6, /,                                 &
           '       (except at very beginning)',          /,                 &
           'No. of LU decompositions:             ', i6, /,                 &
           'No. of forward/backward substitutions:', i6, /,                 &
           'No. of singular matrix decompositions:', i6, /,                 &
            /,                                                              &
           'Texit, the time corresponding to the      ',        /,          &
           '       computed Y upon return:            ', f11.4, /,          &
           'Hexit, last accepted step before exit:    ', f11.4, /,          &
           'Hnew, last predicted step (not yet taken):', f11.4 )

    IF ( Input_Opt%useTimers ) THEN
       CALL Timer_Start( "  -> FlexChem loop", RC )
    ENDIF

    !-----------------------------------------------------------------------
    ! NOTE: The following variables are held THREADPRIVATE and
    ! therefore do not need to be included in the !$OMP PRIVATE
    ! statements below: C, VAR, FIX, RCONST, TIME, TEMP, NUMDEN,
    ! H2O, PRESS, PHOTOL, HET, and CFACTOR. (bmy, 3/28/16)
    !-----------------------------------------------------------------------
    !$OMP PARALLEL DO                                                        &
    !$OMP DEFAULT  ( SHARED                                                 )&
    !$OMP PRIVATE  ( I,        J,        L,       N,     YLAT               )&
    !$OMP PRIVATE  ( SO4_FRAC, IERR,     RCNTRL,  ISTATUS                   )&
    !$OMP PRIVATE  ( RSTATE,   SpcID,    KppID,   F,     P                  )&
    !$OMP PRIVATE  ( Vloc,     Aout,     Thread,  RC                        )&
    !$OMP PRIVATE  ( OHreact                                                )&
    !$OMP PRIVATE  ( LCH4,     PCO_TOT,  PCO_CH4, PCO_NMVOC                 )&
    !$OMP SCHEDULE ( DYNAMIC,  1                                            )
    DO L = 1, State_Grid%NZ
    DO J = 1, State_Grid%NY
    DO I = 1, State_Grid%NX

       !====================================================================
       ! For safety sake, initialize certain variables for each grid
       ! box (I,J,L), whether or not chemistry will be done there.
       !====================================================================
       HET       = 0.0_dp    ! Het chem array
       IERR      = 0         ! Success or failure flag
       ISTATUS   = 0.0_dp    ! Rosenbrock output
       PHOTOL    = 0.0_dp    ! Photolysis array
       RCNTRL    = 0.0_fp    ! Rosenbrock input
       RSTATE    = 0.0_dp    ! Rosenbrock output
       SO4_FRAC  = 0.0_fp    ! Fraction of SO4 available for photolysis
       P         = 0         ! GEOS-Chem photolyis species ID
       LCH4      = 0.0_fp    ! For P/L diagnostics: Methane loss rate
       PCO_TOT   = 0.0_fp    ! For P/L diagnostics: Total CO production
       PCO_CH4   = 0.0_fp    ! For P/L diagnostics: CO production from CH4
       PCO_NMVOC = 0.0_fp    ! For P/L diagnostics: Total CO from NMVOC

       ! Grid-box latitude [degrees]
       YLAT      = State_Grid%YMid(I,J)

       ! Temperature [K]
       TEMP      = State_Met%T(I,J,L)

       ! Pressure [hPa]
       PRESS     = GET_PCENTER( I, J, L )

       ! mje Calculate NUMDEN based on ideal gas law (# cm-3)
       NUMDEN    = State_Met%AIRNUMDEN(I,J,L)

       ! mje H2O arrives in g/kg needs to be in mol cm-3
       H2O       = State_Met%AVGW(I,J,L) * State_Met%AIRNUMDEN(I,J,L)

       ! Get the thread number
       Thread    = OMP_GET_THREAD_NUM() + 1

       !====================================================================
       ! Get photolysis rates (daytime only)
       !
       ! NOTE: The ordering of the photolysis reactions here is
       ! the order in the Fast-J definition file FJX_j2j.dat.
       ! I've assumed that these are the same as in the text files
       ! but this may have been changed.  This needs to be checked
       ! through more thoroughly -- M. Long (3/28/16)
       !
       ! ALSO NOTE: We moved this section above the test to see if grid
       ! box (I,J,L) is in the chemistry grid.  This will ensure that
       ! J-value diagnostics are defined for all levels in the column.
       ! This modification was validated by a geosfp_4x5_standard
       ! difference test. (bmy, 1/18/18)
       !
       ! Update SUNCOSmid threshold from 0 to cos(98 degrees) since
       ! fast-jx allows for SZA down to 98 degrees. This is important in
       ! the stratosphere-mesosphere where sunlight still illuminates at
       ! high altitudes if the sun is below the horizon at the surface
       ! (update submitted by E. Fleming (NASA), 10/11/2018)
       !====================================================================
       IF ( State_Met%SUNCOSmid(I,J) > -0.1391731e+0_fp ) THEN

          IF ( Input_Opt%useTimers ) THEN
             CALL Timer_Start( "  -> Photolysis rates", RC, &
                               InLoop=.TRUE., ThreadNum=Thread )
          ENDIF

          ! Get the fraction of H2SO4 that is available for photolysis
          ! (this is only valid for UCX-enabled mechanisms)
          IF ( Input_Opt%LUCX ) THEN
             SO4_FRAC = SO4_PHOTFRAC( I, J, L )
          ELSE
             SO4_FRAC = 0.0_fp
          ENDIF

          ! Adjust certain photolysis rates:
          ! (1) H2SO4 + hv -> SO2 + OH + OH   (UCX-based mechanisms)
          ! (2) O3    + hv -> O2  + O         (UCX-based mechanisms)
          ! (2) O3    + hv -> OH  + OH        (trop-only mechanisms)
          CALL PHOTRATE_ADJ( Input_Opt, State_Diag,      &
                             I,         J,          L,   &
                             NUMDEN,    TEMP,       H2O, &
                             SO4_FRAC,  IERR )

          ! Loop over the FAST-JX photolysis species
          DO N = 1, JVN_

             IF ( DO_PHOTCHEM ) THEN

                ! Copy photolysis rate from FAST_JX into KPP PHOTOL array
                PHOTOL(N) = ZPJ(L,N,I,J)

             ENDIF

#ifdef MODEL_GEOS
             ! Archive in local array
             GLOB_JVAL(I,J,L,N) = PHOTOL(N)
#endif

             !--------------------------------------------------------------
             ! HISTORY (aka netCDF diagnostics)
             !
             ! Instantaneous photolysis rates [s-1] (aka J-values)
             ! and noontime photolysis rates [s-1]
             !
             !    NOTE: Attach diagnostics here instead of in module
             !    fast_jx_mod.F90 so that we can get the adjusted photolysis
             !    rates (output from routne PHOTRATE_ADJ above).
             !
             ! The mapping between the GEOS-Chem photolysis species and
             ! the FAST-JX photolysis species is contained in the lookup
             ! table in input file FJX_j2j.dat.
             !
             !    NOTE: Depending on the simulation, some GEOS-Chem
             !    species might not map to a of the FAST-JX species
             !    (e.g. SOA species will not be present in a tropchem run).
             !
             ! Some GEOS-Chem photolysis species may have multiple
             ! branches for photolysis reactions.  These will be
             ! represented by multiple entries in the FJX_j2j.dat
             ! lookup table.
             !
             !    NOTE: For convenience, we have stored the GEOS-Chem
             !    photolysis species index (range: 1..State_Chm%nPhotol)
             !    for each of the FAST-JX photolysis species (range;
             !    1..JVN_) in the GC_PHOTO_ID array (located in module
             !    CMN_FJX_MOD.F90).
             !
             ! To match the legacy bpch diagnostic, we archive the sum of
             ! photolysis rates for a given GEOS-Chem species over all of
             ! the reaction branches.
             !--------------------------------------------------------------

             ! GC photolysis species index
             P = GC_Photo_Id(N)

             ! If this FAST_JX photolysis species maps to a valid
             ! GEOS-Chem photolysis species (for this simulation)...
             IF ( P > 0 ) THEN

                ! Archive the instantaneous photolysis rate
                ! (summing over all reaction branches)
                IF ( State_Diag%Archive_JVal ) THEN
                   State_Diag%JVal(I,J,L,P) = State_Diag%JVal(I,J,L,P)       &
                                            + PHOTOL(N)
                ENDIF

                ! Archive the noontime photolysis rate
                ! (summing over all reaction branches)
                IF ( State_Met%IsLocalNoon(I,J) ) THEN
                   IF ( State_Diag%Archive_JNoon ) THEN
                      State_Diag%JNoon(I,J,L,P) = State_Diag%JNoon(I,J,L,P)  &
                                                + PHOTOL(N)
                   ENDIF
                ENDIF
             ENDIF
          ENDDO

          IF ( Input_Opt%useTimers ) THEN
             CALL Timer_End( "  -> Photolysis rates", RC, &
                             InLoop=.TRUE., ThreadNum=Thread )
          ENDIF
       ENDIF

       !====================================================================
       ! Test if we need to do the chemistry for box (I,J,L),
       ! otherwise move onto the next box.
       !====================================================================

       ! If we are not in the troposphere don't do the chemistry!
       IF ( .not. State_Met%InChemGrid(I,J,L) ) CYCLE

       ! Skipping buffer zone (lzh, 08/10/2014)
       IF ( State_Grid%NestedGrid ) THEN
          IF ( J <=                 State_Grid%SouthBuffer ) CYCLE
          IF ( J >  State_Grid%NY - State_Grid%NorthBuffer ) CYCLE
          IF ( I <=                 State_Grid%EastBuffer  ) CYCLE
          IF ( I >  State_Grid%NX - State_Grid%WestBuffer  ) CYCLE
       ENDIF

       !====================================================================
       ! Intialize KPP solver arrays: CFACTOR, VAR, FIX, etc.
       !====================================================================
       IF ( Input_Opt%useTimers ) THEN
          CALL Timer_Start( "  -> Init KPP", RC, InLoop=.TRUE., ThreadNum=Thread )
       ENDIF
       CALL Init_KPP( )
       IF ( Input_Opt%useTimers ) THEN
          CALL Timer_End  ( "  -> Init KPP", RC, InLoop=.TRUE., ThreadNum=Thread )
       ENDIF

       !====================================================================
       ! Get rates for heterogeneous chemistry
       !====================================================================
       IF ( DO_HETCHEM ) THEN
          IF ( Input_Opt%useTimers ) THEN
             CALL Timer_Start( "  -> Het chem rates", RC, & 
                               InLoop=.TRUE., ThreadNum=Thread )
          ENDIF

          CALL SET_HET( I, J, L, Input_Opt, State_Chm, State_Met )
          IF ( Input_Opt%useTimers ) THEN
             CALL Timer_End( "  -> Het chem rates", RC, &
                             InLoop=.TRUE., ThreadNum=Thread )
          ENDIF
       ENDIF

       !====================================================================
       ! Initialize species concentrations
       !====================================================================

       IF ( Input_Opt%useTimers ) THEN
          CALL Timer_Start( "  -> KPP", RC, InLoop=.TRUE., ThreadNum=Thread )
       ENDIF

       ! Loop over KPP Species
       DO N = 1, NSPEC

          ! GEOS-Chem species ID
          SpcID = State_Chm%Map_KppSpc(N)

          ! Initialize KPP species concentration array
          IF ( SpcID .eq. 0) THEN
             C(N) = 0.0_dp
          ELSE
             C(N) = State_Chm%Species(I,J,L,SpcID)
          ENDIF

       ENDDO

       ! Zero out dummy species index in KPP
       DO F = 1, NFAM
          KppID = PL_Kpp_Id(F)
          IF ( KppID > 0 ) C(KppID) = 0.0_dp
       ENDDO

       IF ( .not. Input_Opt%LUCX ) THEN
          ! Need to copy H2O to the C array for KPP (mps, 4/25/16)
          ! NOTE: H2O is a tracer in UCX and is obtained from State_Chm%Species
          C(ind_H2O) = H2O
       ENDIF

       !==================================================================
       ! Update KPP rates
       !==================================================================

       ! VAR and FIX are chunks of array C (mps, 2/24/16)
       !
       ! NOTE: Because VAR and FIX are !$OMP THREADPRIVATE, they
       ! cannot appear in an EQUIVALENCE statement.  Therfore, we
       ! will just copy the relevant elements of C to VAR and FIX
       ! here. (bmy, 3/28/16)
       VAR(1:NVAR) = C(1:NVAR)
       FIX         = C(NVAR+1:NSPEC)

       IF ( Input_Opt%useTimers ) THEN
          CALL Timer_Start( "     RCONST", RC, InLoop=.TRUE., ThreadNum=Thread )
       ENDIF

       ! Update the array of rate constants
       CALL Update_RCONST( )

       IF ( Input_Opt%useTimers ) THEN
          CALL Timer_End( "     RCONST", RC, InLoop=.TRUE., ThreadNum=Thread )
       ENDIF

       ! Archive KPP reaction rates
       IF ( State_Diag%Archive_RxnRate ) THEN
          CALL Fun ( VAR, FIX, RCONST, Vloc, Aout=Aout )
#if !defined( MODEL_GEOS )
          DO N = 1, NREACT
             State_Diag%RxnRate(I,J,L,N) = Aout(N)
#else
          DO N = 1, Input_Opt%NN_RxnRates
             State_Diag%RxnRate(I,J,L,N) = Aout(Input_Opt%RxnRates_IDs(N))
#endif
          ENDDO
       ENDIF

       !=================================================================
       ! Set options for the KPP Integrator (M. J. Evans)
       !
       ! NOTE: Because RCNTRL(3) is set to an array value that
       ! depends on (I,J,L), we must declare RCNTRL as PRIVATE
       ! within the OpenMP parallel loop and define it just
       ! before the call to to Integrate. (bmy, 3/24/16)
       !=================================================================

       ! Zero all slots of RCNTRL
       RCNTRL    = 0.0_fp

       ! Starting value for integration time step
       RCNTRL(3) = State_Chm%KPPHvalue(I,J,L)

       !=================================================================
       ! Integrate the box forwards
       !=================================================================

       IF ( Input_Opt%useTimers ) THEN
          CALL Timer_Start( "     Integrate 1", RC, InLoop=.TRUE., ThreadNum=Thread )
       ENDIF

       ! Call the KPP integrator
       CALL Integrate( TIN,    TOUT,    ICNTRL,      &
                       RCNTRL, ISTATUS, RSTATE, IERR )

       IF ( Input_Opt%useTimers ) THEN
          CALL Timer_End( "     Integrate 1", RC, InLoop=.TRUE., ThreadNum=Thread )
       ENDIF

       ! Print grid box indices to screen if integrate failed
       IF ( IERR < 0 ) THEN
          WRITE(6,*) '### INTEGRATE RETURNED ERROR AT: ', I, J, L
       ENDIF

#if defined( MODEL_GEOS ) || defined( MODEL_WRF )
       ! Print grid box indices to screen if integrate failed
       IF ( IERR < 0 ) THEN
          WRITE(6,*) '### INTEGRATE RETURNED ERROR AT: ', I, J, L
          IF ( ASSOCIATED(State_Diag%KppError) ) THEN
             State_Diag%KppError(I,J,L) = State_Diag%KppError(I,J,L) + 1.0
          ENDIF
       ENDIF
#endif

       !------------------------------------------------------------------
       ! HISTORY: Archive KPP solver diagnostics
       !------------------------------------------------------------------
       IF ( State_Diag%Archive_KppDiags ) THEN

          ! # of integrator calls
          IF ( State_Diag%Archive_KppIntCounts ) THEN
             State_Diag%KppIntCounts(I,J,L) = ISTATUS(1)
          ENDIF

          ! # of times Jacobian was constructed
          IF ( State_Diag%Archive_KppJacCounts ) THEN
             State_Diag%KppJacCounts(I,J,L) = ISTATUS(2)
          ENDIF

          ! # of internal timesteps
          IF ( State_Diag%Archive_KppTotSteps ) THEN
             State_Diag%KppTotSteps(I,J,L) = ISTATUS(3)
          ENDIF

          ! # of accepted internal timesteps
          IF ( State_Diag%Archive_KppTotSteps ) THEN
             State_Diag%KppAccSteps(I,J,L) = ISTATUS(4)
          ENDIF

          ! # of rejected internal timesteps
          IF ( State_Diag%Archive_KppTotSteps ) THEN
             State_Diag%KppRejSteps(I,J,L) = ISTATUS(5)
          ENDIF

          ! # of LU-decompositions
          IF ( State_Diag%Archive_KppLuDecomps ) THEN
             State_Diag%KppLuDecomps(I,J,L) = ISTATUS(6)
          ENDIF

          ! # of forward and backwards substitutions
          IF ( State_Diag%Archive_KppSubsts ) THEN
             State_Diag%KppSubsts(I,J,L) = ISTATUS(7)
          ENDIF

          ! # of singular-matrix decompositions
          IF ( State_Diag%Archive_KppSmDecomps ) THEN
             State_Diag%KppSmDecomps(I,J,L) = ISTATUS(8)
          ENDIF
       ENDIF

       !------------------------------------------------------------------
       ! Try another time if it failed
       !------------------------------------------------------------------
       IF ( IERR < 0 ) THEN

          ! Reset first time step and start concentrations
          ! Retry the integration with non-optimized
          ! settings
          RCNTRL(3)  = 0e+0_fp
          CALL Init_KPP( )
          VAR = C(1:NVAR)
          FIX = C(NVAR+1:NSPEC)
          CALL Update_RCONST( )
          IF ( Input_Opt%useTimers ) THEN
             CALL Timer_End( "     Integrate 2", RC, InLoop=.TRUE., ThreadNum=Thread )
          ENDIF
          CALL Integrate( TIN,    TOUT,    ICNTRL,                           &
                          RCNTRL, ISTATUS, RSTATE, IERR                     )
          IF ( Input_Opt%useTimers ) THEN
             CALL Timer_End( "     Integrate 2", RC, InLoop=.TRUE., ThreadNum=Thread )
          ENDIF
          !------------------------------------------------------------------
          ! HISTORY: Archive KPP solver diagnostics
          ! This time, add to the existing value
          !------------------------------------------------------------------
          IF ( State_Diag%Archive_KppDiags ) THEN

             ! # of integrator calls
             IF ( State_Diag%Archive_KppIntCounts ) THEN
                State_Diag%KppIntCounts(I,J,L) =                             &
                State_Diag%KppIntCounts(I,J,L) + ISTATUS(1)
             ENDIF

             ! # of times Jacobian was constructed
             IF ( State_Diag%Archive_KppJacCounts ) THEN
                State_Diag%KppJacCounts(I,J,L) =                             &
                State_Diag%KppJacCounts(I,J,L) + ISTATUS(2)
             ENDIF

             ! # of internal timesteps
             IF ( State_Diag%Archive_KppTotSteps ) THEN
                State_Diag%KppTotSteps(I,J,L) =                              &
                State_Diag%KppTotSteps(I,J,L) + ISTATUS(3)
             ENDIF

             ! # of accepted internal timesteps
             IF ( State_Diag%Archive_KppTotSteps ) THEN
                State_Diag%KppAccSteps(I,J,L) =                              &
                State_Diag%KppAccSteps(I,J,L) + ISTATUS(4)
             ENDIF

             ! # of rejected internal timesteps
             IF ( State_Diag%Archive_KppTotSteps ) THEN
                State_Diag%KppRejSteps(I,J,L) =                              &
                State_Diag%KppRejSteps(I,J,L) + ISTATUS(5)
             ENDIF

             ! # of LU-decompositions
             IF ( State_Diag%Archive_KppLuDecomps ) THEN
                State_Diag%KppLuDecomps(I,J,L) =                             &
                State_Diag%KppLuDecomps(I,J,L) + ISTATUS(6)
             ENDIF

             ! # of forward and backwards substitutions
             IF ( State_Diag%Archive_KppSubsts ) THEN
                State_Diag%KppSubsts(I,J,L) =                                &
                State_Diag%KppSubsts(I,J,L) + ISTATUS(7)
             ENDIF

             ! # of singular-matrix decompositions
             IF ( State_Diag%Archive_KppSmDecomps ) THEN
                State_Diag%KppSmDecomps(I,J,L) =                             &
                State_Diag%KppSmDecomps(I,J,L) + ISTATUS(8)
             ENDIF
          ENDIF

          !------------------------------------------------------------------
          ! Exit upon the second failure
          !------------------------------------------------------------------
          IF ( IERR < 0 ) THEN
             WRITE(6,*) '## INTEGRATE FAILED TWICE !!! '
             WRITE(ERRMSG,'(a,i3)') 'Integrator error code :',IERR
#if defined( MODEL_GEOS ) || defined( MODEL_WRF )
             IF ( Input_Opt%KppStop ) THEN
                CALL ERROR_STOP(ERRMSG, 'INTEGRATE_KPP')
             ! Revert to start values
             ELSE
                VAR = C(1:NVAR)
                FIX = C(NVAR+1:NSPEC)
             ENDIF
             IF ( ASSOCIATED(State_Diag%KppError) ) THEN
                State_Diag%KppError(I,J,L) = State_Diag%KppError(I,J,L) + 1.0
             ENDIF
#else
              CALL ERROR_STOP(ERRMSG, 'INTEGRATE_KPP')
#endif
          ENDIF

       ENDIF

       !--------------------------------------------------------------------
       ! Continue upon successful return...
       !--------------------------------------------------------------------

       ! Copy VAR and FIX back into C (mps, 2/24/16)
       C(1:NVAR)       = VAR(:)
       C(NVAR+1:NSPEC) = FIX(:)

       ! Save for next integration time step
       State_Chm%KPPHvalue(I,J,L) = RSTATE(Nhnew)

#ifdef MODEL_GEOS
       ! Save rate constants in global array (not used)
       GLOB_RCONST(I,J,L,:) = RCONST(:)
#endif

       !====================================================================
       ! Check we have no negative values and copy the concentrations
       ! calculated from the C array back into State_Chm%Species
       !====================================================================
       ! Loop over KPP species
       DO N = 1, NSPEC

          ! GEOS-Chem species ID
          SpcID = State_Chm%Map_KppSpc(N)

          ! Skip if this is not a GEOS-Chem species
          IF ( SpcID .eq. 0 ) CYCLE

          ! Set negative concentrations to zero
          C(N) = MAX( C(N), 0.0E0_dp )

          ! Copy concentrations back into State_Chm%Species
          State_Chm%Species(I,J,L,SpcID) = REAL( C(N), kind=fp )

       ENDDO

       IF ( Input_Opt%useTimers ) THEN
          CALL Timer_End( "  -> KPP", RC, InLoop=.TRUE., ThreadNum=Thread )
          CALL Timer_Start( "  -> Prod/loss diags", RC, &
                            InLoop=.TRUE., ThreadNum=Thread )
       ENDIF

#ifdef BPCH_DIAG
#ifdef TOMAS
       !always calculate rate for TOMAS
       DO F = 1, NFAM

          ! Determine dummy species index in KPP
          KppID =  PL_Kpp_Id(F)

          !-----------------------------------------------------------------
          ! FOR TOMAS MICROPHYSICS:
          !
          ! Obtain P/L with a unit [kg S] for tracing
          ! gas-phase sulfur species production (SO2, SO4, MSA)
          ! (win, 8/4/09)
          !-----------------------------------------------------------------

          ! Calculate H2SO4 production rate [kg s-1] in each
          ! time step (win, 8/4/09)
          IF ( TRIM(FAM_NAMES(F)) == 'PSO4' ) THEN
             ! Hard-coded MW
             H2SO4_RATE(I,J,L) = VAR(KppID) / AVO * 98.e-3_fp * &
                                 State_Met%AIRVOL(I,J,L)  * &
                                 1e+6_fp / DT

            IF ( H2SO4_RATE(I,J,L) < 0.0d0) THEN
              write(*,*) "H2SO4_RATE negative in flexchem_mod.F90!!", &
                 I, J, L, "was:", H2SO4_RATE(I,J,L), "  setting to 0.0d0"
              H2SO4_RATE(I,J,L) = 0.0d0
            ENDIF
          ENDIF
       ENDDO

#endif
#endif

       !====================================================================
       ! HISTORY (aka netCDF diagnostics)
       !
       ! Prod and loss of families or species [molec/cm3/s]
       !
       ! NOTE: KppId is the KPP ID # for each of the prod and loss
       ! diagnostic species.  This is the value used to index the
       ! KPP "VAR" array (in module gckpp_Global.F90).
       !====================================================================

       ! Chemical loss of species or families [molec/cm3/s]
       IF ( State_Diag%Archive_Loss ) THEN
          DO F = 1, State_Chm%nLoss
             KppID                    = State_Chm%Map_Loss(F)
             State_Diag%Loss(I,J,L,F) = VAR(KppID) / DT
          ENDDO
       ENDIF

       ! Chemical production of species or families [molec/cm3/s]
       IF ( State_Diag%Archive_Prod ) THEN
          DO F = 1, State_Chm%nProd
             KppID                    = State_Chm%Map_Prod(F)
             State_Diag%Prod(I,J,L,F) = VAR(KppID) / DT
          ENDDO
       ENDIF

       !--------------------------------------------------------------------
       ! Archive prod/loss fields for the TagCO simulation [molec/cm3/s]
       ! (In practice, we only need to do this from benchmark simulations)
       !--------------------------------------------------------------------
       IF ( State_Diag%Archive_ProdCOfromCH4     .or.                        &
            State_Diag%Archive_ProdCOfromNMVOC ) THEN

          ! Total production of CO
          PCO_TOT   = VAR(id_PCO) / DT

          ! Loss of CO from CH4
          LCH4      = VAR(id_LCH4) / DT

          ! P(CO)_CH4 is LCH4. Cap so that it is never greater
          ! than total P(CO) to prevent negative P(CO)_NMVOC.
          PCO_CH4   = MIN( LCH4, PCO_TOT )

          ! P(CO) from NMVOC is the remaining P(CO)
          PCO_NMVOC = PCO_TOT - PCO_CH4

          ! Archive P(CO) from CH4 for tagCO simulations
          IF ( State_Diag%Archive_ProdCOfromCH4 ) THEN
             State_Diag%ProdCOfromCH4(I,J,L) = PCO_CH4
          ENDIF

          ! Archive P(CO) from NMVOC for tagCO simulations
          IF ( State_Diag%Archive_ProdCOfromNMVOC ) THEN
             State_Diag%ProdCOfromNMVOC(I,J,L) = PCO_NMVOC
          ENDIF

       ENDIF

       IF ( Input_Opt%useTimers ) THEN
          CALL Timer_End  ( "  -> Prod/loss diags", RC, &
                            InLoop=.TRUE., ThreadNum=Thread )
       ENDIF

       !==============================================================
       ! Write out OH reactivity
       ! The OH reactivity is defined here as the inverse of its life-
       ! time. In a crude ad-hoc approach, manually add all OH reactants
       ! (ckeller, 9/20/2017)
       !==============================================================
       IF ( State_Diag%Archive_OHreactivity ) THEN
          IF ( Input_Opt%useTimers ) THEN
             CALL Timer_Start( "  -> OH reactivity diag", RC, &
                               InLoop=.TRUE., ThreadNum=Thread )
          ENDIF
          CALL Get_OHreactivity ( C, RCONST, OHreact )
          State_Diag%OHreactivity(I,J,L) = OHreact
          IF ( Input_Opt%useTimers ) THEN
             CALL Timer_End( "  -> OH reactivity diag", RC, &
                             InLoop=.TRUE., ThreadNum=Thread )
          ENDIF
       ENDIF

    ENDDO
    ENDDO
    ENDDO
    !$OMP END PARALLEL DO

    IF ( Input_Opt%useTimers ) THEN
       CALL Timer_End( "  -> FlexChem loop", RC )
    ENDIF

    IF ( Input_Opt%useTimers ) THEN
       CALL Timer_Sum_Loop( "  -> Init KPP",            RC )
       CALL Timer_Sum_Loop( "  -> Het chem rates",      RC )
       CALL Timer_Sum_Loop( "  -> Photolysis rates",    RC )
       CALL Timer_Sum_Loop( "  -> KPP",                 RC )
       CALL Timer_Sum_Loop( "     RCONST",              RC )
       CALL Timer_Sum_Loop( "     Integrate 1",         RC )
       CALL Timer_Sum_Loop( "     Integrate 2",         RC )
       CALL Timer_Sum_Loop( "  -> Prod/loss diags",     RC )
       CALL Timer_Sum_Loop( "  -> OH reactivity diag",  RC )
    ENDIF

    !=======================================================================
    ! Archive OH, HO2, O1D, O3P concentrations after FlexChem solver
    !=======================================================================
    IF ( Do_Diag_OH_HO2_O1D_O3P ) THEN

       ! Save OH, HO2, O1D, O3P for the ND43 diagnostic
       ! NOTE: These might not be needed for netCDF, as they will already
       ! have been archived in State_Chm%Species output.
       CALL Diag_OH_HO2_O1D_O3P( Input_Opt,  State_Chm, State_Diag, &
                                 State_Grid, State_Met, RC )

       ! Trap potential errors
       IF ( RC /= GC_SUCCESS ) THEN
          ErrMsg = 'Error encountered in "Diag_OH_HO2_O1D_O3P"!'
          CALL GC_Error( ErrMsg, RC, ThisLoc )
          RETURN
       ENDIF

       IF ( prtDebug ) THEN
          CALL DEBUG_MSG( '### Do_FlexChem: after OHSAVE' )
       ENDIF
    ENDIF

    !=======================================================================
    ! Save quantities for computing mean OH lifetime
    !=======================================================================
    CALL DO_DIAG_OH( State_Chm, State_Grid, State_Met )
    IF ( prtDebug ) THEN
       CALL DEBUG_MSG( '### Do_FlexChem: after DO_DIAG_OH' )
    ENDIF

    !=======================================================================
    ! Convert species back to original units (ewl, 8/16/16)
    !=======================================================================
    CALL Convert_Spc_Units( Input_Opt, State_Chm,  State_Grid, State_Met, &
                            OrigUnit,  RC )
    IF ( RC /= GC_SUCCESS ) THEN
       ErrMsg = 'Unit conversion error!'
       CALL GC_Error( ErrMsg, RC, 'flexchem_mod.F90' )
       RETURN
    ENDIF

    !=======================================================================
    ! Special handling for UCX chemistry
    !=======================================================================
    IF ( Input_Opt%LUCX ) THEN

       !--------------------------------------------------------------------
       ! If using stratospheric chemistry, applying high-altitude
       ! active nitrogen partitioning and H2SO4 photolysis
       ! approximations  outside the chemgrid
       !--------------------------------------------------------------------
       CALL UCX_NOX( Input_Opt, State_Chm, State_Grid, State_Met )
       IF ( prtDebug ) THEN
          CALL DEBUG_MSG( '### CHEMDR: after UCX_NOX' )
       ENDIF

       CALL UCX_H2SO4PHOT( Input_Opt, State_Chm, State_Grid, State_Met )
       IF ( prtDebug ) THEN
          CALL DEBUG_MSG( '### CHEMDR: after UCX_H2SO4PHOT' )
       ENDIF

       !--------------------------------------------------------------------
       ! Compute stratospheric chemical tendency for UCX simulations
       !--------------------------------------------------------------------
       IF ( Input_Opt%LSCHEM ) THEN

          ! Loop over advected species
          !$OMP PARALLEL DO               &
          !$OMP DEFAULT( SHARED         ) &
          !$OMP PRIVATE( I, J, L, N, NA )
          DO NA = 1, State_Chm%nAdvect

             ! Get the species ID from the advected species ID
             N = State_Chm%Map_Advect(NA)

             ! Loop over grid boxes
             DO L = 1, State_Grid%NZ
             DO J = 1, State_Grid%NY
             DO I = 1, State_Grid%NX

                ! Aggregate stratospheric chemical tendency [kg box-1]
                ! for tropchem simulations
                IF ( State_Met%InStratosphere(I,J,L) ) THEN
                   SChem_Tend(I,J,L,N) = SChem_Tend(I,J,L,N) + &
                        ( State_Chm%Species(I,J,L,N) - Before(I,J,L,N) )
                ENDIF

             ENDDO
             ENDDO
             ENDDO
          ENDDO
          !$OMP END PARALLEL DO
       ENDIF
    ENDIF

#ifdef MODEL_GEOS
    ! Archive all needed reaction rates in state_diag
    IF ( Input_Opt%NN_RxnRconst > 0 ) THEN
       DO N = 1, Input_Opt%NN_RxnRconst
          State_Diag%RxnRconst(:,:,:,N) = GLOB_RCONST(:,:,:,Input_Opt%RxnRconst_IDs(N))
       ENDDO
    ENDIF
    IF ( Input_Opt%NN_Jvals > 0 ) THEN
       DO N = 1, Input_Opt%NN_Jvals
          State_Diag%JValIndiv(:,:,:,N) = GLOB_JVAL(:,:,:,Input_Opt%Jval_IDs(N))
       ENDDO
    ENDIF
#endif

    ! Set FIRSTCHEM = .FALSE. -- we have gone thru one chem step
    FIRSTCHEM = .FALSE.

  END SUBROUTINE Do_FlexChem
!EOC
!------------------------------------------------------------------------------
!                  GEOS-Chem Global Chemical Transport Model                  !
!------------------------------------------------------------------------------
!BOP
!
! !IROUTINE: Diag_OH_HO2_O1D_O3P
!
! !DESCRIPTION: Archives the chemical production of OH, HO2, O1D, O3P.
!\\
!\\
! !INTERFACE:
!
  SUBROUTINE Diag_OH_HO2_O1D_O3P( Input_Opt,  State_Chm, State_Diag, &
                                  State_Grid, State_Met, RC )
!
! !USES:
!
    USE ErrCode_Mod
    USE Input_Opt_Mod,  ONLY : OptInput
    USE State_Chm_Mod,  ONLY : ChmState
    USE State_Diag_Mod, ONLY : DgnState
    USE State_Grid_Mod, ONLY : GrdState
    USE State_Met_Mod,  ONLY : MetState
!
! !INPUT PARAMETERS:
!
    TYPE(OptInput), INTENT(IN)    :: Input_Opt   ! Input Options object
    TYPE(GrdState), INTENT(IN)    :: State_Grid  ! Grid State object
!
! !INPUT/OUTPUT PARAMETERS:
!
    TYPE(MetState), INTENT(INOUT) :: State_Met   ! Meteorology State object
    TYPE(ChmState), INTENT(INOUT) :: State_Chm   ! Chemistry State object
    TYPE(DgnState), INTENT(INOUT) :: State_Diag  ! Diagnostics State object
!
! !OUTPUT PARAMETERS:
!
    INTEGER,        INTENT(OUT)   :: RC          ! Success or failure
!
! !REMARKS:
!  This routine replaces both OHSAVE and DIAGOH.  Those routines were needed
!  for SMVGEAR, when we had separate arrays for the non-advected species.
!  But now, all species are stored in State_Chm%SPECIES, so the various
!  arrays (SAVEOH, SAVEHO2, etc.) are no longer necessary.  We can now just
!  just get values directly from State_Chm%SPECIES.
!
!  Also note: for the netCDF diagnostics, we have removed multiplication by
!  LTOH etc arrays.  These are almost always set between 0 and 24.
!
! !REVISION HISTORY:
!  06 Jan 2015 - R. Yantosca - Initial version
!  See https://github.com/geoschem/geos-chem for complete history
!EOP
!------------------------------------------------------------------------------
!BOC
!
! !LOCAL VARIABLES:
!

    ! Scalars
    LOGICAL            :: Do_Diag
    INTEGER            :: I,       J,       L

    ! Strings
    CHARACTER(LEN=255) :: ErrMsg, ThisLoc

    ! Pointers
    REAL(fp), POINTER  :: AirNumDen(:,:,:  )
    REAL(fp), POINTER  :: Spc      (:,:,:,:)

    !=======================================================================
    ! Diag_OH_HO2_O1D_O3P begins here!
    !=======================================================================

    ! Assume success
    RC = GC_SUCCESS

    ! Point to the array of species concentrations
    AirNumDen => State_Met%AirNumDen
    Spc       => State_Chm%Species

    ! Zero the netCDF diagnostic arrays (if activated) above the
    ! tropopause or mesopause to avoid having leftover values
    ! from previous timesteps
#ifdef MODEL_GEOS
    IF ( State_Diag%Archive_O3concAfterChem  ) THEN
       State_Diag%O3concAfterChem  = 0.0_f4
    ENDIF
    IF ( State_Diag%Archive_RO2concAfterChem ) THEN
       State_Diag%RO2concAfterChem = 0.0_f4
    ENDIF
#endif
    IF ( State_Diag%Archive_OHconcAfterChem  ) THEN
       State_Diag%OHconcAfterChem  = 0.0_f4
    ENDIF
    IF ( State_Diag%Archive_HO2concAfterChem ) THEN
       State_Diag%HO2concAfterChem = 0.0_f4
    ENDIF
    IF ( State_Diag%Archive_O1DconcAfterChem ) THEN
       State_Diag%O1DconcAfterChem = 0.0_f4
    ENDIF
    IF ( State_Diag%Archive_O3PconcAfterChem ) THEN
       State_Diag%O3PconcAfterChem = 0.0_f4
    ENDIF

!$OMP PARALLEL DO        &
!$OMP DEFAULT( SHARED )  &
!$OMP PRIVATE( I, J, L ) &
!$OMP SCHEDULE( DYNAMIC )
      DO L = 1, State_Grid%NZ
      DO J = 1, State_Grid%NY
      DO I = 1, State_Grid%NX

         ! Skip non-chemistry boxes
         IF ( .not. State_Met%InChemGrid(I,J,L) ) THEN
            ! Skip to next grid box
            CYCLE
         ENDIF

         !------------------------------------------------------------------
         ! OH concentration [molec/cm3]
         !------------------------------------------------------------------
         IF ( ok_OH ) THEN

            ! HISTORY (aka netCDF diagnostics)
            IF ( State_Diag%Archive_OHconcAfterChem ) THEN
               State_Diag%OHconcAfterChem(I,J,L) = Spc(I,J,L,id_OH)
            ENDIF
#ifdef MODEL_GEOS
            IF ( State_Diag%Archive_O3concAfterChem ) THEN
               State_Diag%O3concAfterChem(I,J,L) = Spc(I,J,L,id_O3)
            ENDIF
            IF ( Archive_RO2concAfterChem ) THEN
               IF ( id_A3O2 > 0 ) &
                  State_Diag%RO2concAfterChem(I,J,L) = &
                     State_Diag%RO2concAfterChem(I,J,L) +  Spc(I,J,L,id_A3O2)
               IF ( id_ATO2 > 0 ) &
                  State_Diag%RO2concAfterChem(I,J,L) = &
                     State_Diag%RO2concAfterChem(I,J,L) + Spc(I,J,L,id_ATO2)
               IF ( id_B3O2 > 0 ) &
                  State_Diag%RO2concAfterChem(I,J,L) = &
                     State_Diag%RO2concAfterChem(I,J,L) + Spc(I,J,L,id_B3O2)
               IF ( id_BRO2 > 0 ) &
                  State_Diag%RO2concAfterChem(I,J,L) = &
                     State_Diag%RO2concAfterChem(I,J,L) + Spc(I,J,L,id_BRO2)
               IF ( id_ETO2 > 0 ) &
                  State_Diag%RO2concAfterChem(I,J,L) = &
                     State_Diag%RO2concAfterChem(I,J,L) + Spc(I,J,L,id_ETO2)
               IF ( id_HO2 > 0 ) &
                  State_Diag%RO2concAfterChem(I,J,L) = &
                     State_Diag%RO2concAfterChem(I,J,L) + Spc(I,J,L,id_HO2)
               IF ( id_LIMO2 > 0 ) &
                  State_Diag%RO2concAfterChem(I,J,L) = &
                     State_Diag%RO2concAfterChem(I,J,L) + Spc(I,J,L,id_LIMO2)
               IF ( id_MO2 > 0  ) &
                  State_Diag%RO2concAfterChem(I,J,L) = &
                     State_Diag%RO2concAfterChem(I,J,L) + Spc(I,J,L,id_MO2)
               IF ( id_PIO2 > 0 ) &
                  State_Diag%RO2concAfterChem(I,J,L) = &
                     State_Diag%RO2concAfterChem(I,J,L) + Spc(I,J,L,id_PIO2)
               IF ( id_PO2 > 0  ) &
                  State_Diag%RO2concAfterChem(I,J,L) = &
                     State_Diag%RO2concAfterChem(I,J,L) + Spc(I,J,L,id_PO2)
               IF ( id_PRN1 > 0 ) &
                  State_Diag%RO2concAfterChem(I,J,L) = &
                     State_Diag%RO2concAfterChem(I,J,L) + Spc(I,J,L,id_PRN1)
               IF ( id_R4N1 > 0 ) &
                  State_Diag%RO2concAfterChem(I,J,L) = &
                     State_Diag%RO2concAfterChem(I,J,L) + Spc(I,J,L,id_R4N1)
               IF ( id_R4O2 > 0 ) &
                  State_Diag%RO2concAfterChem(I,J,L) = &
                     State_Diag%RO2concAfterChem(I,J,L) + Spc(I,J,L,id_R4O2)
               IF ( id_TRO2 > 0 ) &
                  State_Diag%RO2concAfterChem(I,J,L) = &
                     State_Diag%RO2concAfterChem(I,J,L) + Spc(I,J,L,id_TRO2)
               IF ( id_XRO2 > 0 ) &
                  State_Diag%RO2concAfterChem(I,J,L) = &
                     State_Diag%RO2concAfterChem(I,J,L) + Spc(I,J,L,id_XRO2)
               IF ( id_IHOO1 > 0 ) &
                  State_Diag%RO2concAfterChem(I,J,L) = &
                     State_Diag%RO2concAfterChem(I,J,L) + Spc(I,J,L,id_IHOO1)
               IF ( id_IHOO4 > 0 ) &
                  State_Diag%RO2concAfterChem(I,J,L) = &
                     State_Diag%RO2concAfterChem(I,J,L) + Spc(I,J,L,id_IHOO4)
               IF ( id_ICHOO > 0 ) &
                  State_Diag%RO2concAfterChem(I,J,L) = &
                     State_Diag%RO2concAfterChem(I,J,L) + Spc(I,J,L,id_ICHOO)
               IF ( id_IHPOO1 > 0 ) &
                  State_Diag%RO2concAfterChem(I,J,L) = &
                     State_Diag%RO2concAfterChem(I,J,L) + Spc(I,J,L,id_IHPOO1)
               IF ( id_IHPOO2 > 0 ) &
                  State_Diag%RO2concAfterChem(I,J,L) = &
                     State_Diag%RO2concAfterChem(I,J,L) + Spc(I,J,L,id_IHPOO2)
               IF ( id_IHPOO3 > 0 ) &
                  State_Diag%RO2concAfterChem(I,J,L) = &
                     State_Diag%RO2concAfterChem(I,J,L) + Spc(I,J,L,id_IHPOO3)
               IF ( id_IEPOXAOO > 0 ) &
                  State_Diag%RO2concAfterChem(I,J,L) = &
                     State_Diag%RO2concAfterChem(I,J,L) + Spc(I,J,L,id_IEPOXAOO)
               IF ( id_IEPOXBOO > 0 ) &
                  State_Diag%RO2concAfterChem(I,J,L) = &
                     State_Diag%RO2concAfterChem(I,J,L) + Spc(I,J,L,id_IEPOXBOO)
               IF ( id_C4HVP1 > 0 ) &
                  State_Diag%RO2concAfterChem(I,J,L) = &
                     State_Diag%RO2concAfterChem(I,J,L) + Spc(I,J,L,id_C4HVP1)
               IF ( id_C4HVP2 > 0 ) &
                  State_Diag%RO2concAfterChem(I,J,L) = &
                     State_Diag%RO2concAfterChem(I,J,L) + Spc(I,J,L,id_C4HVP2)
               IF ( id_HPALD1OO > 0 ) &
                  State_Diag%RO2concAfterChem(I,J,L) = &
                     State_Diag%RO2concAfterChem(I,J,L) + Spc(I,J,L,id_HPALD1OO)
               IF ( id_HPALD2OO > 0 ) &
                  State_Diag%RO2concAfterChem(I,J,L) = &
                     State_Diag%RO2concAfterChem(I,J,L) + Spc(I,J,L,id_HPALD2OO)
               IF ( id_ISOPNOO1 > 0 ) &
                  State_Diag%RO2concAfterChem(I,J,L) = &
                     State_Diag%RO2concAfterChem(I,J,L) + Spc(I,J,L,id_ISOPNOO1)
               IF ( id_ISOPNOO2 > 0 ) &
                  State_Diag%RO2concAfterChem(I,J,L) = &
                     State_Diag%RO2concAfterChem(I,J,L) + Spc(I,J,L,id_ISOPNOO2)
               IF ( id_INO2D > 0 ) &
                  State_Diag%RO2concAfterChem(I,J,L) = &
                     State_Diag%RO2concAfterChem(I,J,L) + Spc(I,J,L,id_INO2D)
               IF ( id_INO2B > 0 ) &
                  State_Diag%RO2concAfterChem(I,J,L) = &
                     State_Diag%RO2concAfterChem(I,J,L) + Spc(I,J,L,id_INO2B)
               IF ( id_IDHNBOO > 0 ) &
                  State_Diag%RO2concAfterChem(I,J,L) = &
                     State_Diag%RO2concAfterChem(I,J,L) + Spc(I,J,L,id_IDHNBOO)
               IF ( id_IDHNDOO1 > 0 ) &
                  State_Diag%RO2concAfterChem(I,J,L) = &
                     State_Diag%RO2concAfterChem(I,J,L) + Spc(I,J,L,id_IDHNDOO1)
               IF ( id_IDHNDOO2 > 0 ) &
                  State_Diag%RO2concAfterChem(I,J,L) = &
                     State_Diag%RO2concAfterChem(I,J,L) + Spc(I,J,L,id_IDHNDOO2)
               IF ( id_IHPNBOO > 0 ) &
                  State_Diag%RO2concAfterChem(I,J,L) = &
                     State_Diag%RO2concAfterChem(I,J,L) + Spc(I,J,L,id_IHPNBOO)
               IF ( id_IHPNDOO > 0 ) &
                  State_Diag%RO2concAfterChem(I,J,L) = &
                     State_Diag%RO2concAfterChem(I,J,L) + Spc(I,J,L,id_IHPNDOO)
               IF ( id_ICNOO > 0 ) &
                  State_Diag%RO2concAfterChem(I,J,L) = &
                     State_Diag%RO2concAfterChem(I,J,L) + Spc(I,J,L,id_ICNOO)
               IF ( id_IDNOO > 0 ) &
                  State_Diag%RO2concAfterChem(I,J,L) = &
                     State_Diag%RO2concAfterChem(I,J,L) + Spc(I,J,L,id_IDNOO)
            ENDIF
#endif

         ENDIF

         !------------------------------------------------------------------
         ! HO2 concentration [v/v]
         !------------------------------------------------------------------
         IF ( ok_HO2 ) THEN
            IF ( State_Diag%Archive_HO2concAfterChem ) THEN
               State_Diag%HO2concAfterChem(I,J,L) = ( Spc(I,J,L,id_HO2)      &
                                                  /   AirNumDen(I,J,L)      )
            ENDIF

         ENDIF

         IF ( Input_Opt%LUCX ) THEN

            !---------------------------------------------------------------
            ! O1D concentration [molec/cm3]
            !---------------------------------------------------------------
            IF ( ok_O1D ) THEN
               IF ( State_Diag%Archive_O1DconcAfterChem ) THEN
                  State_Diag%O1DconcAfterChem(I,J,L) = Spc(I,J,L,id_O1D)
               ENDIF

            ENDIF


            !---------------------------------------------------------------
            ! O3P concentration [molec/cm3]
            !---------------------------------------------------------------
            IF ( ok_O3P ) THEN
               IF ( State_Diag%Archive_O3PconcAfterChem ) THEN
                  State_Diag%O3PconcAfterChem(I,J,L) = Spc(I,J,L,id_O3P)
               ENDIF

            ENDIF

         ENDIF

      ENDDO
      ENDDO
      ENDDO
!$OMP END PARALLEL DO

      ! Free pointers
      AirNumDen => NULL()
      Spc       => NULL()

  END SUBROUTINE Diag_OH_HO2_O1D_O3P
!EOC
!------------------------------------------------------------------------------
!                  GEOS-Chem Global Chemical Transport Model                  !
!------------------------------------------------------------------------------
!BOP
!
! !IROUTINE: init_flexchem
!
! !DESCRIPTION: Subroutine Init\_FlexChem is used to allocate arrays for the
!  KPP solver.
!\\
!\\
! !INTERFACE:
!
  SUBROUTINE Init_FlexChem( Input_Opt, State_Chm, State_Diag, RC )
!
! !USES:
!
    USE ErrCode_Mod
    USE Gckpp_Monitor,    ONLY : Eqn_Names, Fam_Names
    USE Gckpp_Parameters, ONLY : nFam, nReact
    USE Input_Opt_Mod,    ONLY : OptInput
    USE State_Chm_Mod,    ONLY : ChmState
    USE State_Chm_Mod,    ONLY : Ind_
    USE State_Diag_Mod,   ONLY : DgnState
!
! !INPUT PARAMETERS:
!
    TYPE(OptInput), INTENT(IN)  :: Input_Opt   ! Input Options object
    TYPE(ChmState), INTENT(IN)  :: State_Chm   ! Diagnostics State object
    TYPE(DgnState), INTENT(IN)  :: State_Diag  ! Diagnostics State object
!
! !OUTPUT PARAMETERS:
!
    INTEGER,        INTENT(OUT) :: RC          ! Success or failure?
!
! !REVISION HISTORY:
!  14 Dec 2015 - M.S. Long   - Initial version
!  See https://github.com/geoschem/geos-chem for complete history
!EOP
!------------------------------------------------------------------------------
!BOC
!
! !LOCAL VARIABLES:
!
    ! Scalars
    INTEGER            :: KppId,    N
    LOGICAL            :: prtDebug

    ! Strings
    CHARACTER(LEN=255) :: ErrMsg,   ThisLoc

    !=======================================================================
    ! Init_FlexChem begins here!
    !=======================================================================

    ! Assume success
    RC       = GC_SUCCESS

    ! Do the following only if it is a full-chemistry simulation
    ! NOTE: If future specialty simulations use the KPP solver,
    ! modify the IF statement accordingly to allow initialization
    IF ( .not. Input_Opt%ITS_A_FULLCHEM_SIM ) RETURN

    !=======================================================================
    ! Initialize variables
    !=======================================================================
    ErrMsg   = ''
    ThisLoc  = ' -> at Init_FlexChem (in module GeosCore/flexchem_mod.F90)'
    prtDebug = ( Input_Opt%LPRT .and. Input_Opt%amIRoot )

    ! Debug output
    IF ( prtDebug ) THEN
       WRITE( 6, 100 )
100    FORMAT( '     - INIT_FLEXCHEM: Allocating arrays for FLEX_CHEMISTRY' )

       WRITE( 6 ,'(a)' ) ' KPP Reaction Reference '
       DO N = 1, NREACT
          WRITE( 6, '(i8,a3,a85)' ) N,' | ',EQN_NAMES(N)
       END DO
    ENDIF

    ! Initialize species flags
    id_CH4                   = Ind_( 'CH4', 'A'     ) ! CH4 advected species
    id_HO2                   = Ind_( 'HO2'          )
    id_O3P                   = Ind_( 'O'            )
    id_O1D                   = Ind_( 'O1D'          )
    id_OH                    = Ind_( 'OH'           )
#ifdef MODEL_GEOS
    ! ckeller
    id_O3                    = Ind_( 'O3'           )
    id_A3O2                  = Ind_( 'A3O2'         )
    id_ATO2                  = Ind_( 'ATO2'         )
    id_BRO2                  = Ind_( 'BRO2'         )
    id_ETO2                  = Ind_( 'ETO2'         )
    id_LIMO2                 = Ind_( 'LIMO2'        )
    id_MO2                   = Ind_( 'MO2'          )
    id_PIO2                  = Ind_( 'PIO2'         )
    id_PO2                   = Ind_( 'PO2'          )
    id_PRN1                  = Ind_( 'PRN1'         )
    id_R4N1                  = Ind_( 'R4N1'         )
    id_R4O2                  = Ind_( 'R4O2'         )
    id_TRO2                  = Ind_( 'TRO2'         )
    id_XRO2                  = Ind_( 'XRO2'         )
    id_IHOO1                 = Ind_( 'IHOO1'        )
    id_IHOO4                 = Ind_( 'IHOO4'        )
    id_IHCOO                 = Ind_( 'IHCOO'        )
    id_IHPOO1                = Ind_( 'IHPOO1'       )
    id_IHPOO2                = Ind_( 'IHPOO2'       )
    id_IHPOO3                = Ind_( 'IHPOO3'       )
    id_IEPOXAOO              = Ind_( 'IEPOXAOO'     )
    id_IEPOXBOO              = Ind_( 'IEPOXBOO'     )
    id_C4HVP1                = Ind_( 'C4HVP1'       )
    id_C4HVP2                = Ind_( 'C4HVP2'       )
    id_HPALD1OO              = Ind_( 'HPALD1OO'     )
    id_HPALD2OO              = Ind_( 'HPALD2OO'     )
    id_ISOPNOO1              = Ind_( 'ISOPNOO1'     )
    id_ISOPNOO2              = Ind_( 'ISOPNOO2'     )
    id_INO2B                 = Ind_( 'INO2B'        )
    id_INO2D                 = Ind_( 'INO2D'        )
    id_IDHNBOO               = Ind_( 'IDHNBOO'      )
    id_IDHNDOO1              = Ind_( 'IDHNDOO1'     )
    id_IDHNDOO2              = Ind_( 'IDHNDOO2'     )
    id_IHPNBOO               = Ind_( 'IHPNBOO'      )
    id_IHPNDOO               = Ind_( 'IHPNDOO'      )
    id_ICNOO                 = Ind_( 'ICNOO'        )
    id_IDNOO                 = Ind_( 'IDNOO'        )
#endif

    ! Set flags to denote if each species is defined
    ok_HO2                   = ( id_HO2 > 0         )
    ok_O1D                   = ( id_O1D > 0         )
    ok_O3P                   = ( id_O3P > 0         )
    ok_OH                    = ( id_OH  > 0         )

    ! Throw an error if certain diagnostics for UCX are turned on,
    ! but the UCX mechanism is not used in this fullchem simulation
    ! NOTE: Maybe eventually move this error check to state_diag_mod.F90
    IF ( .not. Input_Opt%LUCX ) THEN

       ! O1D diagnostic is only used w/ UCX
       IF ( State_Diag%Archive_O1DconcAfterChem ) THEN
          ErrMsg = 'The "O1DconcAfterChem" diagnostic is turned on ' //      &
                   'but the UCX mechanism is not being used!'
          CALL GC_Error( ErrMsg, RC, ThisLoc )
          RETURN
       ENDIF

       ! O3P diagnostic is only used w/ UCX
       IF ( State_Diag%Archive_O3PconcAfterChem ) THEN
          ErrMsg = 'The "O3PconcAfterChem" diagnostic is turned on ' //      &
                   'but the UCX mechanism is not being used!'
          CALL GC_Error( ErrMsg, RC, ThisLoc )
          RETURN
       ENDIF

    ENDIF

    ! Should we archive OH, HO2, O1D, O3P diagnostics?
    Do_Diag_OH_HO2_O1D_O3P = (                                               &
#ifdef MODEL_GEOS
                               State_Diag%Archive_O3concAfterChem       .or. &
                               State_Diag%Archive_RO2concAfterChem      .or. &
#endif
                               State_Diag%Archive_OHconcAfterChem       .or. &
                               State_Diag%Archive_HO2concAfterChem      .or. &
                               State_Diag%Archive_O1DconcAfterChem      .or. &
                               State_Diag%Archive_O3PconcAfterChem          )

    !=======================================================================
    ! Allocate arrays
    !=======================================================================

    ! Initialize
    id_PCO =  -1
    id_LCH4 = -1

    !--------------------------------------------------------------------
    ! Pre-store the KPP indices for each KPP prod/loss species or family
    !--------------------------------------------------------------------
    IF ( nFam > 0 ) THEN

       ! Allocate mapping array for KPP Ids for ND65 bpch diagnostic
       ALLOCATE( PL_Kpp_Id( nFam ), STAT=RC )
       CALL GC_CheckVar( 'flexchem_mod.F90:PL_Kpp_Id', 0, RC )
       IF ( RC /= GC_SUCCESS ) RETURN

       ! Loop over all KPP prod/loss species
       DO N = 1, nFam

          ! NOTE: KppId is the KPP ID # for each of the prod and loss
          ! diagnostic species.  This is the value used to index the
          ! KPP "VAR" array (in module gckpp_Global.F90).
          KppID = Ind_( TRIM ( Fam_Names(N) ), 'K' )

          ! Find the KPP Id corresponding to PCO and LCH4
          ! so that we can save output for tagged CO simulations
          IF ( TRIM( Fam_Names(N) ) == 'PCO'  ) id_PCO  = KppId
          IF ( TRIM( Fam_Names(N) ) == 'LCH4' ) id_LCH4 = KppId

          ! Exit if an invalid ID is encountered
          IF ( KppId <= 0 ) THEN
             ErrMsg = 'Invalid KPP ID for prod/loss species: '            // &
                       TRIM( Fam_Names(N) )
             CALL GC_Error( ErrMsg, RC, ThisLoc )
             RETURN
          ENDIF

          ! If the species ID is OK, save in ND65_Kpp_Id
          PL_Kpp_Id(N) = KppId
       ENDDO

    ENDIF

    !--------------------------------------------------------------------
    ! If we are archiving the P(CO) from CH4 and from NMVOC from a fullchem
    ! simulation for the tagCO simulation, throw an error if we cannot find
    ! the PCO or LCH4 prod/loss families in this KPP mechanism.
    !--------------------------------------------------------------------
    IF ( State_Diag%Archive_ProdCOfromCH4    .or.                            &
         State_Diag%Archive_ProdCOfromNMVOC ) THEN

       IF ( id_PCO < 1 ) THEN
          ErrMsg = 'Could not find PCO in list of KPP families!  This   ' // &
                   'is needed to archive the ProdCOfromCH4 diagnostic!'
          CALL GC_Error( ErrMsg, RC, ThisLoc )
          RETURN
       ENDIF

       IF ( id_LCH4 < 1 ) THEN
          ErrMsg = 'Could not find LCH4 in list of KPP families!  This '  // &
                   'is needed to archive the ProdCOfromNMVOC diagnostic!'
          CALL GC_Error( ErrMsg, RC, ThisLoc )
          RETURN
       ENDIF

    ENDIF

  END SUBROUTINE Init_FlexChem
!EOC
!------------------------------------------------------------------------------
!                  GEOS-Chem Global Chemical Transport Model                  !
!------------------------------------------------------------------------------
!BOP
!
! !IROUTINE: cleanup_flexchem
!
! !DESCRIPTION: Subroutine Cleanup\_FlexChem deallocate module variables.
!\\
!\\
! !INTERFACE:
!
  SUBROUTINE Cleanup_FlexChem( RC )
!
! !USES:
!
    USE ErrCode_Mod
!
! !OUTPUT PARAMETERS:
!
    INTEGER, INTENT(OUT) :: RC          ! Success or failure?
!
! !REVISION HISTORY:
!  24 Aug 2016 - M. Sulprizio- Initial version
!  See https://github.com/geoschem/geos-chem for complete history
!EOP
!------------------------------------------------------------------------------
!BOC

    !=================================================================
    ! Cleanup_FlexChem begins here!
    !=================================================================

    ! Initialize
    RC = GC_SUCCESS

    IF ( ALLOCATED( PL_Kpp_Id ) ) THEN
       DEALLOCATE( PL_Kpp_Id, STAT=RC  )
       CALL GC_CheckVar( 'flexchem_mod.F90:PL_Kpp_Id', 2, RC )
       IF ( RC /= GC_SUCCESS ) RETURN
    ENDIF

    IF ( ALLOCATED( JvCountDay ) ) THEN
       DEALLOCATE( JvCountDay, STAT=RC  )
       CALL GC_CheckVar( 'flexchem_mod.F90:JvCountDay', 2, RC )
       IF ( RC /= GC_SUCCESS ) RETURN
    ENDIF

    IF ( ALLOCATED( JvSumDay ) ) THEN
       DEALLOCATE( JvSumDay, STAT=RC  )
       CALL GC_CheckVar( 'flexchem_mod.F90:JvCountDay', 2, RC )
       IF ( RC /= GC_SUCCESS ) RETURN
    ENDIF

    IF ( ALLOCATED( JvCountMon ) ) THEN
       DEALLOCATE( JvCountMon, STAT=RC  )
       CALL GC_CheckVar( 'flexchem_mod.F90:JvCountMon', 2, RC )
       IF ( RC /= GC_SUCCESS ) RETURN
    ENDIF

    IF ( ALLOCATED( JvSumMon ) ) THEN
       DEALLOCATE( JvSumMon, STAT=RC  )
       CALL GC_CheckVar( 'flexchem_mod.F90:JvCountMon', 2, RC )
       IF ( RC /= GC_SUCCESS ) RETURN
    ENDIF

  END SUBROUTINE Cleanup_FlexChem
!EOC
END MODULE FlexChem_Mod<|MERGE_RESOLUTION|>--- conflicted
+++ resolved
@@ -475,16 +475,12 @@
        CALL DEBUG_MSG( '### Do_FlexChem: after FAST_JX' )
     ENDIF
 
-<<<<<<< HEAD
     IF ( Input_Opt%useTimers ) THEN
        CALL Timer_End  ( "=> FAST-JX photolysis", RC )
        CALL Timer_Start( "=> FlexChem",     RC ) ! ended in Do_Chemistry
     ENDIF
 
-#ifdef MODEL_GEOS
-=======
 #if defined( MODEL_GEOS ) || defined( MODEL_WRF )
->>>>>>> 3b241021
     ! Init diagnostics
     IF ( ASSOCIATED(State_Diag%KppError) ) THEN
        State_Diag%KppError(:,:,:) = 0.0
