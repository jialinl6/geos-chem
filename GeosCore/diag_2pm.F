--- conflicted
+++ resolved
@@ -35,13 +35,8 @@
       USE DIAG_MOD,           ONLY : LTOTH, CTOTH
       USE DIAG_MOD,           ONLY : CTJV,  CTOH, CTHO2, CTO1D, CTO3P
       USE DIAG_MOD,           ONLY : CTO3_24h
-<<<<<<< HEAD
-      USE DIAG_MOD,           ONLY : CTO1D,    LTO1D
-      USE DIAG_MOD,           ONLY : CTO3P,    LTO3P
+#endif
       USE Input_Opt_Mod,      ONLY : OptInput
-=======
-#endif
->>>>>>> 5fc8203d
       USE PRECISION_MOD            ! For GEOS-Chem Precision (fp)
       USE State_Met_Mod,      ONLY : MetState
       USE TIME_MOD,           ONLY : GET_LOCALTIME
