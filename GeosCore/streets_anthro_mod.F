--- conflicted
+++ resolved
@@ -80,13 +80,10 @@
 !        2006 emission output, but new irregularity likely now occurs at 2000 
 !        to 2001 (although this is likely less relevant to current studies).
 !        Initiated 1/2x2/3 annual scaling. (amv, bmy, 12/18/09)
-<<<<<<< HEAD
 !  01 Mar 2012 - R. Yantosca - Now reference new grid_mod.F90
 !  01 Mar 2012 - R. Yantosca - Remove A_CM2 array, use GET_AREA_CM2 instead
-=======
-!  21 Dec 2011 - M. Payer    - C2H6 emissions are too low. Use Yaping
+!  22 Mar 2012 - M. Payer    - C2H6 emissions are too low. Use Yaping
 !                              Xiao's C2H6 emissions instead.
->>>>>>> eecbfba6
 !******************************************************************************
 !
       IMPLICIT NONE
@@ -236,12 +233,9 @@
 !  (5 ) KG_S        (LOGICAL) : OPTIONAL -- return emissions in [kg/s]
 !  
 !  NOTES:
-<<<<<<< HEAD
 !  01 Mar 2012 - R. Yantosca - Now use GET_AREA_CM2(I,J,L) from grid_mod.F90
-=======
-!  21 Dec 2011 - M. Payer    - C2H6 emissions are too low. Use Yaping
+!  22 Mar 2012 - M. Payer    - C2H6 emissions are too low. Use Yaping
 !                              Xiao's C2H6 emissions instead.
->>>>>>> eecbfba6
 !******************************************************************************
 !
       ! References to F90 modules
@@ -348,7 +342,7 @@
          ELSE IF ( N == IDTC2H6 ) THEN
 
 !------------------------------------------------------------------------------
-! Prior to 12/21/11:
+! Prior to 3/22/12:
 !            ! SO2 [kg/yr]
 !            VALUE = C2H6(I,J)
 !------------------------------------------------------------------------------
@@ -1927,7 +1921,7 @@
 !          simulations (phs, 12/9/08)
 !     (2 ) Updated information output. Account for NH3 2000 used for all
 !          simulation years (phs, 2/27/09) 
-!  21 Dec 2011 - M. Payer    - Remove print for C2H6 emissions.
+!  22 Mar 2012 - M. Payer    - Remove print for C2H6 emissions.
 !******************************************************************************
 !
       ! References to F90 modules
@@ -2049,7 +2043,7 @@
             WRITE( 6, 110 ) 'C3H8 ', YEAR, MONTH, T_C3H8, '[Tg C   ]'
             WRITE( 6, 110 ) 'CH2O ', YEAR, MONTH, T_CH2O, '[Tg Ch2O]'
 !------------------------------------------------------------------------------
-! Prior to 12/21/11:
+! Prior to 3/22/12:
 !            WRITE( 6, 110 ) 'C2H6 ', YEAR, MONTH, T_C2H6, '[Tg C   ]'
 !------------------------------------------------------------------------------
             WRITE( 6, 110 ) 'ALD2 ', YEAR, MONTH, T_ALD2, '[Tg C   ]'
