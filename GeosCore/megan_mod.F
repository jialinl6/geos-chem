--- conflicted
+++ resolved
@@ -180,20 +180,23 @@
 !------------------------------------------------------------------------------
 !BOP
 !
-! !IROUTINE: get_emisop_megan
-!
-! !DESCRIPTION: Subroutine GET\_EMISOP\_MEGAN computes isoprene emissions in 
-!  units of [atoms C/box] using the MEGAN inventory. (dbm, 12/2012)
+! !IROUTINE: get_megan_emissions
+!
+! !DESCRIPTION: Subroutine GET\_MEGAN\_EMISSIONS is the driver routine to
+!  compute emissions [atoms C/box] for biogenic species using the MEGAN 
+!  inventory.
 !\\
 !\\
 ! !INTERFACE:
 !
-      FUNCTION GET_MEGAN_EMISSIONS( I,  J,     SUNCOS, 
-     &                              TS, Q_DIR, Q_DIFF, CMPD )
+      FUNCTION GET_MEGAN_EMISSIONS( I, J, State_Met, CMPD )
      &     RESULT( MEGAN_EMIS )
 !
 ! !USES:
 !
+      USE GIGC_State_Met_Mod, ONLY: MetState
+
+      ! Leaf area indices
       USE MODIS_LAI_MOD, ONLY : ISOLAI     => GC_LAI       ! Daily LAI
       USE MODIS_LAI_MOD, ONLY : PMISOLAI   => GC_LAI_PM    ! Prev month's LAI
       USE MODIS_LAI_MOD, ONLY : MISOLAI    => GC_LAI_CM    ! Curr month's LAI
@@ -201,19 +204,16 @@
 !
 ! !INPUT PARAMETERS: 
 !
-      ! Arguments
-      INTEGER, INTENT(IN)            :: I, J    ! GEOS-Chem lon & lat indices
-      REAL*8,  INTENT(IN)            :: SUNCOS  ! Solar zenith angle [unitless]
-      REAL*8,  INTENT(IN)            :: TS      ! Surface temperature [K]
-      REAL*8,  INTENT(IN)            :: Q_DIR   ! Flux of direct PAR above canopy [W/m2]
-      REAL*8,  INTENT(IN)            :: Q_DIFF  ! Flux of diffuse PAR above canopy [W/m2]
-      CHARACTER(LEN=*),  INTENT(IN)  :: CMPD    ! Compound name (dbm, 6/21/2012)
+      INTEGER,           INTENT(IN) :: I, J       ! Lon & lat indices
+      TYPE(MetState),    INTENT(IN) :: State_Met  ! Meteorology State object
+      CHARACTER(LEN=*),  INTENT(IN) :: CMPD       ! Compound name
 !
 ! !RETURN VALUE:
 !
-      REAL*8                          :: MEGAN_EMIS ! VOC emission in atomsC/box 
-                                                    ! or molec/box, depending on
-                                                    ! units the compound is carried in
+      REAL*8                        :: MEGAN_EMIS ! VOC emission in atomsC/box 
+                                                  ! or molec/box, depending on
+                                                  ! units the compound is 
+                                                  ! carried in
 !
 ! !REMARKS:
 !  References (see above for full citations):
@@ -233,27 +233,41 @@
 !  (3 ) Restructing of function & implementation of activity factors (mpb,2009)
 !  (4 ) Dbm, new driver routine for all MEGAN compounds (6/21/2012)
 !  17 Dec 2009 - R. Yantosca - Added ProTeX headers
+!  01 Dec 2012 - D. Millet   - Added updates to MEGAN emissions described here:
+!             http://wiki.seas.harvard.edu/geos-chem/images/Readme_megan21.pdf
 !EOP
 !------------------------------------------------------------------------------
 !BOC
 !
 ! !LOCAL VARIABLES:
 !
-      REAL*8              :: GAMMA_LAI
-      REAL*8              :: GAMMA_AGE
-      REAL*8              :: GAMMA_PAR
-      REAL*8              :: GAMMA_T_LD
-      REAL*8              :: GAMMA_T_LI
-      REAL*8              :: GAMMA_SM
-      REAL*8              :: AEF
-      REAL*8              :: D_BTW_M, Q_DIR_2, Q_DIFF_2
-      REAL*8              :: BETA, LDF, CT1, CEO
-      REAL*8              :: ANEW, AGRO, AMAT, AOLD
-      LOGICAL             :: BIDIR      
+      REAL*8  :: SUNCOS
+      REAL*8  :: TS
+      REAL*8  :: Q_DIR
+      REAL*8  :: Q_DIFF
+      REAL*8  :: GWETROOT
+      REAL*8  :: GAMMA_LAI
+      REAL*8  :: GAMMA_AGE
+      REAL*8  :: GAMMA_PAR
+      REAL*8  :: GAMMA_T_LD
+      REAL*8  :: GAMMA_T_LI
+      REAL*8  :: GAMMA_SM
+      REAL*8  :: AEF
+      REAL*8  :: D_BTW_M, Q_DIR_2, Q_DIFF_2
+      REAL*8  :: BETA, LDF, CT1, CEO
+      REAL*8  :: ANEW, AGRO, AMAT, AOLD
+      LOGICAL :: BIDIR      
       
       !=================================================================
       ! GET_MEGAN_EMISSIONS begins here!
       !================================================================= 
+
+      ! Get met fields from the Meteorology State object
+      SUNCOS     = State_Met%SUNCOSmid(I,J)
+      TS         = State_Met%TS(I,J)
+      Q_DIR      = State_Met%PARDR(I,J)
+      Q_DIFF     = State_Met%PARDF(I,J)
+      GWETROOT   = State_Met%GWETROOT(I,J)
       
       ! Initialize parameters, gamma values, and return value
       MEGAN_EMIS = 0d0
@@ -318,21 +332,22 @@
          ENDIF 
 
          ! --------------------------------------------------
-         ! GAMMA_T_LI (temperature activity factor for light-independent fraction)
+         ! GAMMA_T_LI (temperature activity factor for 
+         ! light-independent fraction)
          ! --------------------------------------------------
          GAMMA_T_LI = GET_GAMMA_T_LI( TS, BETA )
 
          ! --------------------------------------------------
-         ! GAMMA_T_LD (temperature activity factor for light-dependent fraction)
+         ! GAMMA_T_LD (temperature activity factor for 
+         ! light-dependent fraction)
          ! --------------------------------------------------
          GAMMA_T_LD = GET_GAMMA_T_LD( TS, T_15_AVG(I,J), 
-     &        T_DAILY(I,J), CT1, CEO )
+     &                                T_DAILY(I,J), CT1, CEO )
 
          ! --------------------------------------------------
          ! GAMMA_LAI (leaf area index activity factor)
          ! --------------------------------------------------
          GAMMA_LAI = GET_GAMMA_LAI( MISOLAI(I,J), BIDIR )
-
 
          ! --------------------------------------------------
          ! GAMMA_AGE (leaf age activity factor)
@@ -343,7 +358,7 @@
          ! --------------------------------------------------
          ! GAMMA_SM (soil moisture activity factor)
          ! --------------------------------------------------
-         GAMMA_SM = GET_GAMMA_SM( I, J, CMPD )
+         GAMMA_SM = GET_GAMMA_SM( I, J, CMPD, GWETROOT )
 
       ELSE
 
@@ -374,32 +389,52 @@
 !
 ! !IROUTINE: GET_MEGAN_PARAMS
 !
-! !DESCRIPTION: Subroutine GET\_MEGAN\_PARAMS returns the emission parameters for
-!  each MEGAN compound needed to compute emissions. Called from GET_MEGAN_EMISSIONS.
+! !DESCRIPTION: Subroutine GET\_MEGAN\_PARAMS returns the emission parameters 
+!  for each MEGAN compound needed to compute emissions.  Called from 
+!  GET_MEGAN_EMISSIONS.
 !\\
 !\\
 ! !INTERFACE:
 !
-      SUBROUTINE GET_MEGAN_PARAMS( CPD, BTA, LIDF, C_T1,
-     &     C_EO, A_NEW, A_GRO, A_MAT, A_OLD, BI_DIR )
-!
-! !USES:
-!
-! !INPUT AND OUTPUT PARAMETERS: 
-!
-      CHARACTER(LEN=*), INTENT(IN) :: CPD    ! Compound name
-      REAL*8,        INTENT(INOUT) :: BTA    ! Beta coefficient for temperature activity 
-                                       ! factor for light-independent fraction
-      REAL*8,        INTENT(INOUT) :: LIDF   ! Light-dependent fraction of emissions
-      REAL*8,        INTENT(INOUT) :: C_T1   ! CT1 parameter for temperature activity 
-                                       ! factor for light-dependent fraction
-      REAL*8,        INTENT(INOUT) :: C_EO   ! Ceo parameter for temperature activity 
-                                       ! factor for light-dependent fraction
-      REAL*8,        INTENT(INOUT) :: A_NEW  ! Relative emission factor (new leaves)
-      REAL*8,        INTENT(INOUT) :: A_GRO  ! Relative emission factor (growing leaves)
-      REAL*8,        INTENT(INOUT) :: A_MAT  ! Relative emission factor (mature leaves)
-      REAL*8,        INTENT(INOUT) :: A_OLD  ! Relative emission factor (old leaves)
-      LOGICAL,       INTENT(INOUT) :: BI_DIR ! Logical flag to indicate bidirectional exchange
+      SUBROUTINE GET_MEGAN_PARAMS( CPD,   BTA,   LIDF,  C_T1,  C_EO, 
+     &                             A_NEW, A_GRO, A_MAT, A_OLD, BI_DIR )
+!
+! !INPUT PARAMETERS: 
+!
+      ! Compound name
+      CHARACTER(LEN=*), INTENT(IN)    :: CPD    
+!
+! !INPUT/OUTPUT PARAMETERS:
+!
+      ! Beta coefficient for temperature activity factor 
+      ! for light-independent fraction:
+      REAL*8,           INTENT(INOUT) :: BTA    
+
+      ! Light-dependent fraction of emissions
+      REAL*8,           INTENT(INOUT) :: LIDF  
+ 
+      ! CT1 parameter for temperature activity factor 
+      ! for light-dependent fraction
+      REAL*8,           INTENT(INOUT) :: C_T1   
+                                       
+      ! Ceo parameter for temperature activity factor 
+      ! for light-dependent fraction
+      REAL*8,           INTENT(INOUT) :: C_EO   
+                                       
+      ! Relative emission factor (new leaves)
+      REAL*8,           INTENT(INOUT) :: A_NEW  
+
+      ! Relative emission factor (growing leaves)
+      REAL*8,           INTENT(INOUT) :: A_GRO  
+
+      ! Relative emission factor (mature leaves)
+      REAL*8,           INTENT(INOUT) :: A_MAT  
+
+      ! Relative emission factor (old leaves)
+      REAL*8,           INTENT(INOUT) :: A_OLD  
+
+      ! Logical flag to indicate bidirectional exchange
+      LOGICAL,          INTENT(INOUT) :: BI_DIR 
 !                                                                             .
 !  References (see above for full citations):
 !  ============================================================================
@@ -410,14 +445,6 @@
 !EOP
 !------------------------------------------------------------------------------
 !BOC
-!
-! !LOCAL VARIABLES:
-!
-
-      !-----------------------------------------------------------------
-      ! GET_MEGAN_PARAMS
-      !-----------------------------------------------------------------  
-
       ! Initialize values
       BTA    = 0d0           
       LIDF   = 0d0    
@@ -526,7 +553,8 @@
          A_OLD  = 1d0     
          BI_DIR = .FALSE. 
          
-      ! Bidirectional VOC: Ethanol, formaldehyde, acetaldehyde, formic acid, acetic acid
+      ! Bidirectional VOC: Ethanol, formaldehyde, acetaldehyde, 
+      ! formic acid, acetic acid
       ELSE IF ( TRIM(CPD) == 'ETOH' .OR.
      &          TRIM(CPD) == 'CH2O' .OR. 
      &          TRIM(CPD) == 'ALD2' .OR.
@@ -559,7 +587,8 @@
          BI_DIR = .FALSE. 
          
       ! Other VOCs: >C2 alkenes
-      ! This includes propene, butene and very minor contribution from larger alkenes
+      ! This includes propene, butene and very minor contribution 
+      ! from larger alkenes
       ELSE IF ( TRIM(CPD) == 'PRPE' ) THEN
          BTA    = 0.1d0   
          LIDF   = 0.2d0   
@@ -596,22 +625,21 @@
 !\\
 ! !INTERFACE:
 !
-      FUNCTION GET_MEGAN_AEF( I, J, CPD )
-     &              RESULT( EMFAC )
+      FUNCTION GET_MEGAN_AEF( I, J, CPD ) RESULT( EMFAC )
 !
 ! !USES:
 !
 ! !INPUT PARAMETERS: 
 !
-      INTEGER,          INTENT(IN) :: I,  J  ! Lon & lat indices 
-      CHARACTER(LEN=*), INTENT(IN) :: CPD    ! Compound name
+      INTEGER,          INTENT(IN) :: I,  J   ! Lon & lat indices 
+      CHARACTER(LEN=*), INTENT(IN) :: CPD     ! Compound name
       
 !
 ! !RETURN VALUE:
 !
-      REAL*8              :: EMFAC             ! MEGAN base emission factor
-                                               ! (molec/box or atomsC/box)
-                                               ! for grid cell (I,J)
+      REAL*8                       :: EMFAC   ! MEGAN base emission factor
+                                              ! (molec/box or atomsC/box)
+                                              ! for grid cell (I,J)
 !
 ! !REMARKS:
 !  References (see above for full citations):
@@ -623,66 +651,57 @@
 !EOP
 !------------------------------------------------------------------------------
 !BOC
-!
-! !LOCAL VARIABLES:
-!
-
-      !-----------------------------------------------------------------
-      ! GET_MEGAN_AEF
-      !-----------------------------------------------------------------  
-
 
       ! Find appropriate tracer
       SELECT CASE ( TRIM( CPD ) )
 
-      CASE ( 'ISOP' )
-         EMFAC = AEF_ISOP(I,J)
-      CASE ( 'MBOX' )
-         EMFAC = AEF_MBOX(I,J)
-      CASE ( 'MYRC' )
-         EMFAC = AEF_MYRC(I,J)
-      CASE ( 'SABI' )
-         EMFAC = AEF_SABI(I,J)
-      CASE ( 'APIN' )
-         EMFAC = AEF_APIN(I,J)
-      CASE ( 'LIMO' )
-         EMFAC = AEF_LIMO(I,J)
-      CASE ( 'CARE' )
-         EMFAC = AEF_CARE(I,J)
-      CASE ( 'BPIN' )
-         EMFAC = AEF_BPIN(I,J)
-      CASE ( 'OCIM' )
-         EMFAC = AEF_OCIM(I,J)
-      CASE ( 'OMON' )
-         EMFAC = AEF_OMON(I,J)
-      CASE ( 'MOHX' )
-         EMFAC = AEF_MOHX(I,J)
-      CASE ( 'ACET' )
-         EMFAC = AEF_ACET(I,J)
-      CASE ( 'ETOH' )
-         EMFAC = AEF_ETOH(I,J)
-      CASE ( 'CH2O' )
-         EMFAC = AEF_CH2O(I,J)
-      CASE ( 'ALD2' )
-         EMFAC = AEF_ALD2(I,J)
-      CASE ( 'FAXX' )
-         EMFAC = AEF_FAXX(I,J)
-      CASE ( 'AAXX' )
-         EMFAC = AEF_AAXX(I,J)
-      CASE ( 'C2H4' )
-         EMFAC = AEF_C2H4(I,J)
-      CASE ( 'TOLU' )
-         EMFAC = AEF_TOLU(I,J)
-      CASE ( 'HCNX' )
-         EMFAC = AEF_HCNX(I,J)
-      CASE ( 'PRPE' )
-         EMFAC = AEF_PRPE(I,J)
-      CASE DEFAULT     
-         CALL ERROR_STOP( 'Invalid compound name for MEGAN AEF', 
-     &        ' (megan_mod.f)' )
+         CASE ( 'ISOP' )
+            EMFAC = AEF_ISOP(I,J)
+         CASE ( 'MBOX' )
+            EMFAC = AEF_MBOX(I,J)
+         CASE ( 'MYRC' )
+            EMFAC = AEF_MYRC(I,J)
+         CASE ( 'SABI' )
+            EMFAC = AEF_SABI(I,J)
+         CASE ( 'APIN' )
+            EMFAC = AEF_APIN(I,J)
+         CASE ( 'LIMO' )
+            EMFAC = AEF_LIMO(I,J)
+         CASE ( 'CARE' )
+            EMFAC = AEF_CARE(I,J)
+         CASE ( 'BPIN' )
+            EMFAC = AEF_BPIN(I,J)
+         CASE ( 'OCIM' )
+            EMFAC = AEF_OCIM(I,J)
+         CASE ( 'OMON' )
+            EMFAC = AEF_OMON(I,J)
+         CASE ( 'MOHX' )
+            EMFAC = AEF_MOHX(I,J)
+         CASE ( 'ACET' )
+            EMFAC = AEF_ACET(I,J)
+         CASE ( 'ETOH' )
+            EMFAC = AEF_ETOH(I,J)
+         CASE ( 'CH2O' )
+            EMFAC = AEF_CH2O(I,J)
+         CASE ( 'ALD2' )
+            EMFAC = AEF_ALD2(I,J)
+         CASE ( 'FAXX' )
+            EMFAC = AEF_FAXX(I,J)
+         CASE ( 'AAXX' )
+            EMFAC = AEF_AAXX(I,J)
+         CASE ( 'C2H4' )
+            EMFAC = AEF_C2H4(I,J)
+         CASE ( 'TOLU' )
+            EMFAC = AEF_TOLU(I,J)
+         CASE ( 'HCNX' )
+            EMFAC = AEF_HCNX(I,J)
+         CASE ( 'PRPE' )
+            EMFAC = AEF_PRPE(I,J)
+         CASE DEFAULT     
+            CALL ERROR_STOP( 'Invalid compound name for MEGAN AEF', 
+     &                       ' (megan_mod.f)' )
       END SELECT
          
-      ! return to calling program
       END FUNCTION GET_MEGAN_AEF
 !EOC
 !------------------------------------------------------------------------------
@@ -698,8 +717,9 @@
 !\\
 ! !INTERFACE:
 !
-      FUNCTION GET_GAMMA_PAR_PCEEA( I , J , Q_DIR_2, Q_DIFF_2 ,
-     &                            PARDR_AVG_SIM ,  PARDF_AVG_SIM  )
+      FUNCTION GET_GAMMA_PAR_PCEEA( I ,            J , 
+     &                              Q_DIR_2,       Q_DIFF_2 ,
+     &                              PARDR_AVG_SIM, PARDF_AVG_SIM )
      &              RESULT( GAMMA_P_PCEEA )
 !
 ! !USES:
@@ -834,8 +854,8 @@
 !
 ! !RETURN VALUE:
 !
-      REAL*8             :: gamma_T_LI  ! Activity factor for the light-independent
-                                        ! fraction of emissions
+      REAL*8             :: gamma_T_LI  ! Activity factor for the light-
+                                        ! independent fraction of emissions
 !
 ! !REMARKS:
 !  GAMMA_T =  exp[Beta*(T - T_Standard)]
@@ -876,7 +896,7 @@
 !------------------------------------------------------------------------------
 !BOP
 !
-! !IROUTINE: GET_GAMMA_T_LD
+! !IROUTINE: get_gamma_t_ld
 !
 ! !DESCRIPTION: Function GET\_GAMMA\_T\_LD computes the temperature 
 !  sensitivity for the light-dependent fraction of emissions.
@@ -967,7 +987,7 @@
 !------------------------------------------------------------------------------
 !BOP
 !
-! !IROUTINE: 
+! !IROUTINE: get_gamma_lai
 !
 ! !DESCRIPTION: Function GET\_GAMMA\_LAI computes the gamma exchange activity 
 !  factor which is sensitive to leaf area (= GAMMA_LAI).  Called from
@@ -1044,7 +1064,7 @@
 !------------------------------------------------------------------------------
 !BOP
 !
-! !IROUTINE: 
+! !IROUTINE: get_gamma_age
 !
 ! !DESCRIPTION: Function GET\_GAMMA\_AGE computes the gamma exchange 
 !  activity factor which is sensitive to leaf age (= GAMMA\_AGE).
@@ -1053,21 +1073,21 @@
 ! !INTERFACE:
 !
       FUNCTION GET_GAMMA_AGE( CMLAI, PMLAI, DBTWN, TT,
-     &                        AN, AG, AM, AO ) 
+     &                        AN,    AG,    AM,    AO  ) 
      &            RESULT( GAMMA_AGE )
 !
 ! !INPUT PARAMETERS: 
 !
-      REAL*8,           INTENT(IN) :: CMLAI     ! Current month's LAI [cm2/cm2]
-      REAL*8,           INTENT(IN) :: PMLAI     ! Previous months LAI [cm2/cm2]
-      REAL*8,           INTENT(IN) :: DBTWN     ! Number of days between 
-      REAL*8,           INTENT(IN) :: TT        ! Daily average temperature [K]
-      REAL*8,           INTENT(IN) :: AN, AG    ! Relative emission factors for
-      REAL*8,           INTENT(IN) :: AM, AO    ! new, growing, mature, old leaves
+      REAL*8, INTENT(IN) :: CMLAI     ! Current month's LAI [cm2/cm2]
+      REAL*8, INTENT(IN) :: PMLAI     ! Previous months LAI [cm2/cm2]
+      REAL*8, INTENT(IN) :: DBTWN     ! Number of days between 
+      REAL*8, INTENT(IN) :: TT        ! Daily average temperature [K]
+      REAL*8, INTENT(IN) :: AN, AG    ! Relative emission factors for
+      REAL*8, INTENT(IN) :: AM, AO    ! new, growing, mature, old leaves
 !
 ! !RETURN VALUE:
 !
-      REAL*8                       :: GAMMA_AGE ! Activity factor    
+      REAL*8             :: GAMMA_AGE ! Activity factor    
 !
 ! !REMARKS:
 !  References (see above for full citations):
@@ -1101,17 +1121,16 @@
 !
 ! !LOCAL VARIABLES:
 !
-
-      REAL*8             :: FNEW  ! Fraction of new leaves in canopy
-      REAL*8             :: FGRO  ! Fraction of growing leaves
-      REAL*8             :: FMAT  ! Fraction of mature leaves
-      REAL*8             :: FOLD  ! Fraction of old leaves
+      REAL*8  :: FNEW  ! Fraction of new leaves in canopy
+      REAL*8  :: FGRO  ! Fraction of growing leaves
+      REAL*8  :: FMAT  ! Fraction of mature leaves
+      REAL*8  :: FOLD  ! Fraction of old leaves
 
       ! TI: number of days after budbreak required to induce emissions
-      REAL*8             :: TI   
+      REAL*8  :: TI   
 
       ! TM: number of days after budbreak required to reach peak emissions
-      REAL*8             :: TM
+      REAL*8  :: TM
 
       !=================================================================
       ! GET_GAMMA_AGE begins here!
@@ -1130,459 +1149,8 @@
       TM = 2.3d0 * TI
 
       !-----------------------
-<<<<<<< HEAD
-      ! Compute GAMMA_LAI
-      !-----------------------
-      GAMMA_LAI = 0.49d0 * CMLAI / SQRT( 1.d0 + 0.2d0 * CMLAI*CMLAI )
-
-      END FUNCTION GET_GAMMA_LAI 
-!EOC
-!------------------------------------------------------------------------------
-!          Harvard University Atmospheric Chemistry Modeling Group            !
-!------------------------------------------------------------------------------
-!BOP
-!
-! !IROUTINE: get_aef
-!
-! !DESCRIPTION: Subroutine GET\_AEF reads Annual Emission Factor for all
-!  biogenic VOC species from disk.  Called from GET\_AEF is called from 
-!  "main.f".
-!\\
-!\\
-! !INTERFACE:
-!
-      SUBROUTINE GET_AEF
-!
-! !USES:
-!
-      USE BPCH2_MOD,      ONLY : GET_RES_EXT, READ_BPCH2
-      USE DIRECTORY_MOD,  ONLY : DATA_DIR_1x1
-      USE REGRID_A2A_MOD, ONLY : DO_REGRID_A2A
-      USE TIME_MOD,       ONLY : GET_TS_EMIS
-      USE GRID_MOD,       ONLY : GET_AREA_M2
-!
-! !REMARKS:
-!  Reference: (5 ) Guenther et al, 2004 
-! 
-! !REVISION HISTORY: 
-!  (1 ) Original code by Dorian Abbot (9/2003).  Modified for the standard 
-!        code by May Fu (11/2004)
-!  (2 ) AEF detailed in the latest MEGAN User's Guide (tmf, 11/19/04)
-!  (3 ) Bug fix (tmf, 11/30/04)
-!  (4 ) Now reads 1x1 files and regrids to current resolution (bmy, 10/24/05)
-!  (5 ) Uses new v2.1 emission factors maps for isoprene, MBO and 7 monoterpene
-!        species, download in 2009. (mpb,2009)
-!  17 Dec 2009 - R. Yantosca - Added ProTeX headers
-!  01 Mar 2012 - R. Yantosca - Now use GET_AREA_M2(I,J,L) from grid_mod.F90
-!  13 Mar 2012 - M. Cooper   - Changed regrid algorithm to map_a2a
-!  24 May 2012 - R. Yantosca - Fixed minor bugs in map_a2a implementation
-!  24 Aug 2012 - R. Yantosca - DO_REGRID_A2A now reads netCDF input file
-!  03 Jan 2013 - M. Payer    - Renamed PERAREA to IS_MASS in DO_REGRID_A2A
-!EOP
-!------------------------------------------------------------------------------
-!BOC
-!
-! !LOCAL VARIABLES:
-!
-      ! Scalars
-      INTEGER            :: I, J, IJLOOP
-      REAL*8             :: DTSRCE, AREA_M2, FACTOR
-      CHARACTER(LEN=255) :: FILENAME
-      CHARACTER(LEN=255) :: LLFILENAME
-
-      ! Arrays
-      REAL*4             :: ARRAY(I1x1,J1x1,1)
-      REAL*8             :: INGRID(I1x1,J1x1)
-      REAL*8             :: OUTGRID(IIPAR,JJPAR)
-
-      ! ++++++++++++++++++++++++++++++++++++++++++++++++++++++++++++++++
-      ! In MEGAN v2.1 the emission factors are expressed in units of:
-      !
-      ! ** micro-grams of compound per m2 per hour **
-      !
-      ! Previously this was:
-      !
-      ! ** micro-grams of CARBON per m2 per hour **    
-      !
-      ! We must therefore apply a conversion factor to change the new 
-      ! 'compound' emissions into carbon emissions.
-      REAL*8                  ::  ISOP2CARBON               
-      REAL*8                  ::  MONO2CARBON
-      REAL*8                  ::  MBO2CARBON
-      !evf, acetone update (5/24/2011)
-      REAL*8                  ::  ACET2CARBON
-
-      !
-      ! Note, where it is written as [ug C/m2/hr] think of C = compound
-      ! (mpb,2008)
-      ! ++++++++++++++++++++++++++++++++++++++++++++++++++++++++++++++++
-
-      !=================================================================
-      ! GET_AEF begins here!
-      !=================================================================
-
-      ! Emission timestep [min]
-      DTSRCE = GET_TS_EMIS()
-
-      !-----------------------------------------------
-      ! Determine the 'carbon conversion' factors
-      ! = molar mass carbon / molar mass compound
-      ! (mpb,2008)
-      !-----------------------------------------------
-
-      ISOP2CARBON =  60d0 /  68d0
-      MONO2CARBON = 120d0 / 136d0
-      MBO2CARBON  =  60d0 /  86d0
-      ! evf, acetone update (5/24/2011)
-      ACET2CARBON  =  36d0 /  58d0
-
-      
-      !---------------------------------------------
-      ! Read in ISOPRENE Annual Emission Factors
-      !---------------------------------------------
-
-      ! 1x1 file name
-      FILENAME = TRIM( DATA_DIR_1x1 ) //
-     &   'MEGAN_200909/MEGANv2.1_AEF_ISOPRENE.geos.1x1'
-
-      ! Echo info
-      WRITE( 6, 100 ) TRIM( FILENAME )
-100   FORMAT( '     - GET_AEF: Reading ', a )
-
-      ! Read data at 1x1 resolution [ug C/m2/hr] 
-      CALL READ_BPCH2( FILENAME, 'BIOGSRCE', 99,   
-     &                 0d0,       I1x1,      J1x1,     
-     &                 1,         ARRAY,     QUIET=.TRUE. )
-
-      ! File with lat/lon edges for regridding
-      LLFILENAME = TRIM( DATA_DIR_1x1) //
-     &             'MAP_A2A_Regrid_201203/MAP_A2A_latlon_geos1x1.nc'
-
-      ! Regrid from 1x1 to the current grid (also cast to REAL*8)
-      INGRID   = ARRAY(:,:,1)
-      CALL DO_REGRID_A2A( LLFILENAME, I1x1,    J1x1, 
-     &                    INGRID,     OUTGRID, IS_MASS=0,
-     &                    netCDF=.TRUE.                   )
-      AEF_ISOP = OUTGRID
-
-      ! Loop over surface boxes
-      DO J = 1, JJPAR
-      DO I = 1, IIPAR
-
-         ! Grid box surface area [m2]
-         AREA_M2       = GET_AREA_M2( I, J, 1 )
-
-         ! Conversion factor from [ug C/m2/hr] to [kg C/box]
-         FACTOR        = 1.d-9 / 3600.d0 * AREA_M2 * DTSRCE * 60.d0
-        
-         ! Convert AEF_ISOP To [kg C/box]
-         AEF_ISOP(I,J) = AEF_ISOP(I,J) * FACTOR * ISOP2CARBON
-
-      ENDDO
-      ENDDO
-
-      !---------------------------------------------
-      ! Read in MONOTERPENE Annual Emission Factors
-      !---------------------------------------------
-
-      ! 1x1 file name
-      FILENAME = TRIM( DATA_DIR_1x1 ) //
-     &  TRIM( MEGAN_SUBDIR ) // 'MEGANv2.1_AEF_MONOTERPENES.geos.1x1'
-
-      ! Echo info
-      WRITE( 6, 100 ) TRIM( FILENAME )
-
-      ! Read data at 1x1 resolution [ug C/m2/hr]
-      CALL READ_BPCH2( FILENAME, 'BIOGSRCE', 99,   
-     &                 0d0,       I1x1,      J1x1,     
-     &                 1,         ARRAY,     QUIET=.TRUE. )
-
-      ! Regrid from 1x1 to the current grid (also cast to REAL*8)
-      INGRID    = ARRAY(:,:,1)
-      CALL DO_REGRID_A2A( LLFILENAME, I1x1,    J1x1, 
-     &                    INGRID,     OUTGRID, IS_MASS=0,
-     &                    netCDF=.TRUE.                   )
-      AEF_MONOT = OUTGRID
-
-      ! Loop over surface boxes
-      DO J = 1, JJPAR
-      DO I = 1, IIPAR
-
-         ! Surface area 
-         AREA_M2        = GET_AREA_M2( I, J, 1 )
-
-         ! Conversion factor from [ug C/m2/hr] to [kg C/box]
-         FACTOR         = 1.d-9 / 3600.d0 * AREA_M2 * DTSRCE * 60.d0
-
-         ! Convert AEF_MONOT to [kg C/box]
-         AEF_MONOT(I,J) = AEF_MONOT(I,J) * FACTOR * MONO2CARBON
-
-      ENDDO
-      ENDDO
-
-      !---------------------------------------------
-      ! Read in MBO Annual Emission Factors
-      !---------------------------------------------
-
-      ! 1x1 file name
-      FILENAME = TRIM( DATA_DIR_1x1 ) //
-     &    TRIM( MEGAN_SUBDIR ) // 'MEGANv2.1_AEF_MBO.geos.1x1'
-
-      ! Echo info
-      WRITE( 6, 100 ) TRIM( FILENAME )
-
-      ! Read data at 1x1 resolution [ug C/m2/hr]
-      CALL READ_BPCH2( FILENAME, 'BIOGSRCE', 99,   
-     &                 0d0,       I1x1,      J1x1,     
-     &                 1,         ARRAY,     QUIET=.TRUE. )
-
-      ! Regrid from 1x1 to the current grid (also cast to REAL*8)
-      INGRID  = ARRAY(:,:,1)
-      CALL DO_REGRID_A2A( LLFILENAME, I1x1,    J1x1, 
-     &                    INGRID,     OUTGRID, IS_MASS=0,
-     &                    netCDF=.TRUE.                   )      
-      AEF_MBO = OUTGRID
-
-      ! Loop over surface boxes
-      DO J = 1, JJPAR
-      DO I = 1, IIPAR
-
-         ! Grid box surface area
-         AREA_M2      = GET_AREA_M2( I, J, 1 )
-
-         ! Conversion factor from [ug C/m2/hr] to [kg C/box]
-         FACTOR       = 1.d-9 / 3600.d0 * AREA_M2 * DTSRCE * 60.d0
-
-         ! Convert AEF to [kg C/box/step]
-         AEF_MBO(I,J) = AEF_MBO(I,J) * FACTOR * MBO2CARBON
-            
-      ENDDO
-      ENDDO
-
-      !---------------------------------------------
-      ! Read in Acetone Annual Emission Factors
-      ! evf, (5/24/2011)
-      !---------------------------------------------
-
-      ! 1x1 file name
-      ! Base emission factors in ug(acetone)/m2/hr (evf, 5/24/2011 -
-      ! AEF file from dbm)
-      FILENAME = TRIM( DATA_DIR_1x1 ) //
-     &    TRIM( MEGAN_SUBDIR ) // 'MEGANv2.1_AEF_ACET.geos.1x1'
-
-      ! Echo info
-      WRITE( 6, 100 ) TRIM( FILENAME )
-
-      ! Read data at 1x1 resolution [ug C/m2/hr]
-      CALL READ_BPCH2( FILENAME, 'BIOGSRCE', 99,   
-     &                 0d0,       I1x1,      J1x1,     
-     &                 1,         ARRAY,     QUIET=.TRUE. )
-
-      ! Regrid from 1x1 to the current grid (also cast to REAL*8)
-      INGRID   = ARRAY(:,:,1)
-      CALL DO_REGRID_A2A( LLFILENAME, I1x1,    J1x1, 
-     &                    INGRID,     OUTGRID, IS_MASS=0,
-     &                    netCDF=.TRUE.                   )
-      AEF_ACET = OUTGRID 
-
-      ! Loop over surface boxes
-      DO J = 1, JJPAR
-      DO I = 1, IIPAR
-            
-         ! Grid box surface area
-         AREA_M2       = GET_AREA_M2( I, J, 1 )
-
-         ! Conversion factor from [ug C/m2/hr] to [kg C/box]
-         FACTOR        = 1.d-9 / 3600.d0 * AREA_M2 * DTSRCE * 60.d0
-
-          ! Convert AEF to [kg C/box/step]
-         AEF_ACET(I,J) = AEF_ACET(I,J) * FACTOR
-            
-      ENDDO
-      ENDDO
-
-      !---------------------------------------------
-      ! Read in other VOC Annual Emission Factors
-      !---------------------------------------------
-
-      ! 1x1 file name
-      FILENAME = TRIM( DATA_DIR_1x1 ) //
-     &           'MEGAN_200510/MEGAN_AEF_MTP.geos.1x1' 
-
-      ! Echo info
-      WRITE( 6, 100 ) TRIM( FILENAME )
-
-      ! Read data at 1x1 resolution [ug C/m2/hr]
-      CALL READ_BPCH2( FILENAME, 'BIOGSRCE', 99,   
-     &                 0d0,       I1x1,      J1x1,     
-     &                 1,         ARRAY,     QUIET=.TRUE. )
-
-      ! Regrid from 1x1 to the current grid (also cast to REAL*8)
-      INGRID   = ARRAY(:,:,1)
-      CALL DO_REGRID_A2A( LLFILENAME, I1x1,    J1x1, 
-     &                    INGRID,     OUTGRID, IS_MASS=0,
-     &                    netCDF=.TRUE.                   )
-      AEF_OVOC = OUTGRID
-
-      ! Loop over surface boxes
-      DO J = 1, JJPAR
-      DO I = 1, IIPAR
-
-         ! Grid box surface area
-         AREA_M2       = GET_AREA_M2( I, J, 1 )
-
-         ! Conversion factor from [ug C/m2/hr] to [kg C/box]
-         FACTOR        = 1.d-9 / 3600.d0 * AREA_M2 * DTSRCE * 60.d0
-
-         ! Convert AEF to [kg C/box/step]
-         AEF_OVOC(I,J) = AEF_OVOC(I,J) * FACTOR
-            
-      ENDDO
-      ENDDO
-
-      !--------------------------------------------------
-      ! Read in other Monoterpene Annual Emission Factors
-      !-------------------------------------------------
-
-      !%%%%% 1) Alpha Pinene (APIN) %%%%%
-
-      ! 1x1 file name
-      FILENAME = TRIM( DATA_DIR_1x1 ) //
-     &   TRIM( MEGAN_SUBDIR ) // 'MEGANv2.1_AEF_ALPHA_PINENE.geos.1x1' 
-
-      ! Echo info
-      WRITE( 6, 100 ) TRIM( FILENAME )
-
-      ! Read data at 1x1 resolution [ug C/m2/hr]
-      CALL READ_BPCH2( FILENAME, 'BIOGSRCE', 99,   
-     &                 0d0,       I1x1,      J1x1,     
-     &                 1,         ARRAY,     QUIET=.TRUE. )
-
-      ! Regrid from 1x1 to the current grid (also cast to REAL*8)
-      INGRID    = ARRAY(:,:,1)
-      CALL DO_REGRID_A2A( LLFILENAME, I1x1,    J1x1, 
-     &                    INGRID,     OUTGRID, IS_MASS=0,
-     &                    netCDF=.TRUE.                   )
-      AEF_APINE = OUTGRID
-
-      ! Loop over surface boxes
-      DO J = 1, JJPAR
-      DO I = 1, IIPAR
-            
-         ! Grid box surface area
-         AREA_M2        = GET_AREA_M2( I, J, 1 )
-
-         ! Conversion factor from [ug C/m2/hr] to [kg C/box]
-         FACTOR         = 1.d-9 / 3600.d0 * AREA_M2 * DTSRCE * 60.d0
-
-         ! Convert AEF to [kg C/box/step]
-         AEF_APINE(I,J) = AEF_APINE(I,J) * FACTOR * MONO2CARBON
-            
-      ENDDO
-      ENDDO
-
-      !%%%%% 2) Beta Pinene (BPIN) %%%%%
-
-      ! 1x1 file name
-      FILENAME = TRIM( DATA_DIR_1x1 ) //
-     &     TRIM( MEGAN_SUBDIR ) // 'MEGANv2.1_AEF_BETA_PINENE.geos.1x1' 
-
-      ! Echo info
-      WRITE( 6, 100 ) TRIM( FILENAME )
-
-      ! Read data at 1x1 resolution [ug C/m2/hr]
-      CALL READ_BPCH2( FILENAME, 'BIOGSRCE', 99,   
-     &                 0d0,       I1x1,      J1x1,     
-     &                 1,         ARRAY,     QUIET=.TRUE. )
-
-      ! Regrid from 1x1 to the current grid (also cast to REAL*8)
-      INGRID    = ARRAY(:,:,1)
-      CALL DO_REGRID_A2A( LLFILENAME, I1x1,    J1x1, 
-     &                    INGRID,     OUTGRID, IS_MASS=0,
-     &                    netCDF=.TRUE.                   )
-      AEF_BPINE = OUTGRID
-
-      ! Loop over surface boxes
-      DO J = 1, JJPAR
-      DO I = 1, IIPAR
-
-         ! Grid box surface area
-         AREA_M2        = GET_AREA_M2( I, J, 1 )
-
-         ! Conversion factor from [ug C/m2/hr] to [kg C/box]
-         FACTOR         = 1.d-9 / 3600.d0 * AREA_M2 * DTSRCE * 60.d0
-
-         ! Convert AEF to [kg C/box/step]
-         AEF_BPINE(I,J) = AEF_BPINE(I,J) * FACTOR * MONO2CARBON
-            
-      ENDDO
-      ENDDO
-
-      !%%%%% 3) Limonene (LIMON) %%%%%
-
-      ! 1x1 file name
-      FILENAME = TRIM( DATA_DIR_1x1 ) //
-     &   TRIM( MEGAN_SUBDIR ) // 'MEGANv2.1_AEF_LIMONENE.geos.1x1' 
-
-      ! Echo info
-      WRITE( 6, 100 ) TRIM( FILENAME )
-
-      ! Read data at 1x1 resolution [ug C/m2/hr]
-      CALL READ_BPCH2( FILENAME, 'BIOGSRCE', 99,   
-     &                 0d0,       I1x1,      J1x1,     
-     &                 1,         ARRAY,     QUIET=.TRUE. )
-
-      ! Regrid from 1x1 to the current grid (also cast to REAL*8)
-      INGRID    = ARRAY(:,:,1)
-      CALL DO_REGRID_A2A( LLFILENAME, I1x1,    J1x1,
-     &                    INGRID,     OUTGRID, IS_MASS=0,
-     &                    netCDF=.TRUE.                   )
-      AEF_LIMON = OUTGRID
-
-      ! Loop over surface boxes
-      DO J = 1, JJPAR
-      DO I = 1, IIPAR
-
-         ! Grid box surface area
-         AREA_M2        = GET_AREA_M2( I, J, 1 )
-
-         ! Conversion factor from [ug C/m2/hr] to [kg C/box]
-         FACTOR         = 1.d-9 / 3600.d0 * AREA_M2 * DTSRCE * 60.d0
-
-         ! Convert AEF to [kg C/box/step]
-         AEF_LIMON(I,J) = AEF_LIMON(I,J) * FACTOR * MONO2CARBON
-            
-      ENDDO
-      ENDDO
-
-      !%%%%% 4) Sabinene (SABIN) %%%%%
-
-      ! 1x1 file name
-      FILENAME = TRIM( DATA_DIR_1x1 ) //
-     &   TRIM( MEGAN_SUBDIR ) // 'MEGANv2.1_AEF_SABINENE.geos.1x1' 
-
-      ! Echo info
-      WRITE( 6, 100 ) TRIM( FILENAME )
-
-      ! Read data at 1x1 resolution [ug C/m2/hr]
-      CALL READ_BPCH2( FILENAME, 'BIOGSRCE', 99,   
-     &                 0d0,       I1x1,      J1x1,     
-     &                 1,         ARRAY,     QUIET=.TRUE. )
-
-      ! Regrid from 1x1 to the current grid (also cast to REAL*8)
-      INGRID    = ARRAY(:,:,1)
-      CALL DO_REGRID_A2A( LLFILENAME, I1x1,    J1x1, 
-     &                    INGRID,     OUTGRID, IS_MASS=0,
-     &                    netCDF=.TRUE.                   )
-      AEF_SABIN = OUTGRID
-
-      ! Loop over surface boxes
-      DO J = 1, JJPAR
-      DO I = 1, IIPAR
-=======
       ! Compute GAMMA_AGE
       !-----------------------
->>>>>>> 2f1ff414
 
       IF ( CMLAI == PMLAI ) THEN !(i.e. LAI stays the same) 
 
@@ -1615,13 +1183,6 @@
 
       ELSE ! This is the case if  PMLAI > CMLAI (i.e. LAI has decreased) 
 
-<<<<<<< HEAD
-      ! Regrid from 1x1 to the current grid (also cast to REAL*8)
-      INGRID    = ARRAY(:,:,1)
-      CALL DO_REGRID_A2A( LLFILENAME, I1x1,    J1x1,
-     &                    INGRID,     OUTGRID, IS_MASS=0,
-     &                    netCDF=.TRUE.                   )
-=======
          FNEW = 0.d0
          FGRO = 0.d0
          FOLD = ( PMLAI - CMLAI ) / PMLAI
@@ -1632,42 +1193,36 @@
       ! Age factor
       GAMMA_AGE = FNEW * AN + FGRO * AG +
      &        FMAT * AM + FOLD * AO
->>>>>>> 2f1ff414
 
       ! Prevent negative values
       GAMMA_AGE = MAX( GAMMA_AGE , 0D0 )
 
-      ! return to calling program
       END FUNCTION GET_GAMMA_AGE
-
 !EOC
 !------------------------------------------------------------------------------
 !          Harvard University Atmospheric Chemistry Modeling Group            !
 !------------------------------------------------------------------------------
 !BOP
 !
-! !IROUTINE: 
-!
-! !DESCRIPTION: Function GET\_GAMMA\_SM computes activity factor for soil moisture
+! !IROUTINE: get_gamma_sm
+!
+! !DESCRIPTION: Function GET\_GAMMA\_SM computes activity factor for 
+!  soil moisture
 !\\
 !\\
 ! !INTERFACE:
 !
-      FUNCTION GET_GAMMA_SM( I, J, CMPD )
-     &            RESULT( GAMMA_SM )
-!
-! !USES:
-!
-      USE DAO_MOD,     ONLY : GWETROOT ! For soil moisture
+      FUNCTION GET_GAMMA_SM( I, J, CMPD, GWETROOT ) RESULT( GAMMA_SM )
 !
 ! !INPUT PARAMETERS: 
 !
-      INTEGER,          INTENT(IN)  :: I, J     ! GEOS-Chem lon & lat indices
-      CHARACTER(LEN=*), INTENT(IN)  :: CMPD     ! Compound name (dbm, 6/21/2012)
-      
+      INTEGER,          INTENT(IN)  :: I, J        ! Lon & lat indices
+      CHARACTER(LEN=*), INTENT(IN)  :: CMPD        ! Compound name
+      REAL*8,           INTENT(IN)  :: GWETROOT    ! Root soil wetness
+!      
 ! !RETURN VALUE:
 !
-      REAL*8                        :: GAMMA_SM ! Activity factor    
+      REAL*8                        :: GAMMA_SM    ! Activity factor    
 !
 ! !REMARKS:
 !  References (see above for full citations):
@@ -1679,10 +1234,10 @@
 !  (1 ) Created by dbm (6/2012). We are not currently using a soil moisture effect
 !       for isoprene. For all compounds other than acetaldehyde and ethanol,
 !       gamma_sm =1 presently.
+!  01 Feb 2013 - R. Yantosca - Also extend to MERRA and GEOS_57
+!  01 Feb 2013 - R. Yantosca - Add GWETROOT as an argument 
 !------------------------------------------------------------------------------
 !BOC
-!
-
       !=================================================================
       ! GET_GAMMA_SM begins here!
       !================================================================= 
@@ -1690,43 +1245,32 @@
       ! By default gamma_sm is 1.0
       GAMMA_SM = 1d0
 
-      ! GWETROOT is only defined for GEOS-5
-#if   defined( GEOS_5 )
+#if   defined( GEOS_5 ) || defined( MERRA ) || defined( GEOS_57 )
 
       IF ( TRIM( CMPD ) == 'ALD2' .OR. TRIM ( CMPD ) == 'ETOH' ) THEN
          
          ! GWETROOT = degree of saturation or wetness in the root-zone
-         ! (top meter of soil). This is defined as the ratio of the volumetric soil
-         ! moisture to the porosity. We use a soil moisture activity factor 
-         ! for ALD2 to account for stimulation of emission by flooding.
-         ! (Millet et al., ACP 2010)
-         ! Constant value of 1.0 for GWETROOT = 0-0.9, increasing linearly to 3.0 at GWETROOT =1.
-         GAMMA_SM = MAX( 20d0* GWETROOT(I,J) -17d0, 1.d0)
+         ! (top meter of soil). This is defined as the ratio of the volumetric 
+         ! soil moisture to the porosity. We use a soil moisture activity 
+         ! factor  for ALD2 to account for stimulation of emission by 
+         ! flooding. (Millet et al., ACP 2010)
+         !
+         ! Constant value of 1.0 for GWETROOT = 0-0.9, increasing linearly 
+         ! to 3.0 at GWETROOT =1.
+         GAMMA_SM = MAX( 20d0 * GWETROOT - 17d0, 1.d0)
 
       ENDIF
 
 #endif
 
-
-<<<<<<< HEAD
-      ! Regrid from 1x1 to the current grid (also cast to REAL*8)
-      INGRID    = ARRAY(:,:,1)
-      CALL DO_REGRID_A2A( LLFILENAME, I1x1,    J1x1, 
-     &                    INGRID,     OUTGRID, IS_MASS=0,
-     &                    netCDF=.TRUE.                   )
-      AEF_CAREN = OUTGRID
-=======
-      ! return to calling program
       END FUNCTION GET_GAMMA_SM
->>>>>>> 2f1ff414
-
 !EOC
 !------------------------------------------------------------------------------
 !          Harvard University Atmospheric Chemistry Modeling Group            !
 !------------------------------------------------------------------------------
 !BOP
 !
-! !IROUTINE: CALC_NORM_FAC
+! !IROUTINE: calc_norm_fac
 !
 ! !DESCRIPTION: Function CALC\_NORM\_FAC calculates the normalization factor 
 !  needed to compute emissions. Called from GET_MEGAN_EMISSIONS.
@@ -1735,23 +1279,17 @@
 ! !INTERFACE:
 !
       SUBROUTINE CALC_NORM_FAC
-
-!
-! !USES:
-!
-! !INPUT PARAMETERS: 
-!
-                                       ! None
-!                                                                             .
+!
+! !REMARKS:
 !  References (see above for full citations):
 !  ============================================================================
 !  (1 ) Guenther et al, (GMD 2012) and associated MEGANv2.1 source code 
-! 
-! !REVISION HISTORY: 
-!  (1 ) Created by dbm 11/2012. We calculate only 1 normalization factor for all
-!       compounds based on the isoprene gamma values. Formally there should be a 
-!       different normalization factor for each compound, but we are following Alex
-!       Guenther's approach here and the MEGAN source code.
+!                                                                             .
+!  We calculate only 1 normalization factor for all compounds based on the 
+!  isoprene gamma values. Formally there should be a different normalization 
+!  factor for each compound, but we are following Alex Guenther's approach 
+!  here and the MEGAN source code.
+!                                                                             .
 !       "Hi Dylan, sorry for being so slow to get back to you.
 !        Since the change is only a few percent or less, I didn't
 !        bother to assign a different normalization factor to each
@@ -1760,21 +1298,23 @@
 !        conifer tree, etc.) then to be correct we should have a 
 !        different CCE for each canopy type for each compound class
 !        (which would be 160 slightly different values of CCE)."
+! 
+! !REVISION HISTORY: 
+!  (1 ) Created by dbm 11/2012. 
 !EOP
 !------------------------------------------------------------------------------
 !BOC
 !
 ! !LOCAL VARIABLES:
 !
-
-      REAL*8             :: PAC_DAILY, PHI, BBB, AAA, GAMMA_P_STANDARD
-      REAL*8             :: GAMMA_T_LI_STANDARD
-      REAL*8             :: GAMMA_SM_STANDARD
-      REAL*8             :: CMLAI, GAMMA_LAI_STANDARD
-      REAL*8             :: GAMMA_AGE_STANDARD
-      REAL*8             :: PT_15, T, R, CEO, CT1, E_OPT, T_OPT, CT2, X
-      REAL*8             :: GAMMA_T_LD_STANDARD
-      REAL*8             :: LDF, GAMMA_STANDARD
+      REAL*8  :: PAC_DAILY, PHI, BBB, AAA, GAMMA_P_STANDARD
+      REAL*8  :: GAMMA_T_LI_STANDARD
+      REAL*8  :: GAMMA_SM_STANDARD
+      REAL*8  :: CMLAI, GAMMA_LAI_STANDARD
+      REAL*8  :: GAMMA_AGE_STANDARD
+      REAL*8  :: PT_15, T, R, CEO, CT1, E_OPT, T_OPT, CT2, X
+      REAL*8  :: GAMMA_T_LD_STANDARD
+      REAL*8  :: LDF, GAMMA_STANDARD
 
       !-----------------------------------------------------------------
       ! CALC_NORM_FAC
@@ -1867,7 +1407,7 @@
 !------------------------------------------------------------------------------
 !BOP
 !
-! !IROUTINE: 
+! !IROUTINE: solar_angle
 !
 ! !DESCRIPTION: Function SOLAR\_ANGLE computes the local solar angle for a 
 !  given day of year, latitude and longitude (or local time).  Called from  
@@ -1877,18 +1417,6 @@
 ! !INTERFACE:
 !
       FUNCTION SOLAR_ANGLE( DOY, SHOUR, LAT ) RESULT( SINbeta )
-!
-! !USES:
-!
-
-<<<<<<< HEAD
-      ! Regrid from 1x1 to the current grid (also cast to REAL*8)
-      INGRID    = ARRAY(:,:,1)
-      CALL DO_REGRID_A2A( LLFILENAME, I1x1,    J1x1, 
-     &                    INGRID,     OUTGRID, IS_MASS=0,
-     &                    netCDF=.TRUE.                   )
-      AEF_OCIMN = OUTGRID
-=======
 !
 ! !INPUT PARAMETERS: 
 !
@@ -1918,7 +1446,6 @@
       ! Local variables
       REAL*8    :: BETA                 ! solar elevation angle
       REAL*8    :: sindelta, cosdelta, A, B
->>>>>>> 2f1ff414
 
       ! Calculation of sin beta 
       sindelta = -SIN( 0.40907d0 ) * 
@@ -1951,12 +1478,11 @@
 !
 ! !USES:
 !
-      ! References to F90 modules
-      USE BPCH2_MOD,      ONLY : GET_RES_EXT, READ_BPCH2
+      USE BPCH2_MOD,      ONLY : GET_RES_EXT
+      USE BPCH2_MOD,      ONLY : READ_BPCH2
+      USE DIRECTORY_MOD,  ONLY : DATA_DIR
+      USE GRID_MOD,       ONLY : GET_AREA_M2
       USE TIME_MOD,       ONLY : GET_TS_EMIS
-      USE GRID_MOD,       ONLY : GET_AREA_M2
-      USE DIRECTORY_MOD,  ONLY : DATA_DIR
-
 !
 ! !REMARKS:
 !  Reference: (5 ) Guenther et al, 2004 
@@ -1975,16 +1501,8 @@
 !  (7 ) Also, now read in the EF values already gridded to model resolution.
 !       (dbm, 11/2012)
 !  17 Dec 2009 - R. Yantosca - Added ProTeX headers
-<<<<<<< HEAD
-!  01 Mar 2012 - R. Yantosca - Now use GET_AREA_M2(I,J,L) from grid_mod.F90
-!  02 Jul 2012 - R. Yantosca - Rename the input file latlon_nested.txt to 
-!                              latlon_geos05x0666.txt to avoid confusion
-!  24 Aug 2012 - R. Yantosca - DO_REGRID_A2A now reads netCDF input file
-!  03 Jan 2013 - M. Payer    - Bug fix for regridding. Changed to PERAREA=0
-!                              since data is in ug C/m2/hr.
-!  03 Jan 2013 - M. Payer    - Renamed PERAREA to IS_MASS in DO_REGRID_A2A
-=======
->>>>>>> 2f1ff414
+!  01 Feb 2013 - R. Yantosca - Added changes to MEGAN 2.1 from D. Millet, see:
+!            http://wiki.seas.harvard.edu/geos-chem/images/Readme_megan21.pdf
 !EOP
 !------------------------------------------------------------------------------
 !BOC
@@ -2029,29 +1547,27 @@
       !---------------------------------------------
       ! Initialize AEF arrays for safety
       !---------------------------------------------
-      AEF_ISOP(:,:) = 0d0
-      AEF_MBOX(:,:) = 0d0
-      AEF_MYRC(:,:) = 0d0
-      AEF_SABI(:,:) = 0d0
-      AEF_APIN(:,:) = 0d0
-      AEF_LIMO(:,:) = 0d0
-      AEF_CARE(:,:) = 0d0
-      AEF_BPIN(:,:) = 0d0
-      AEF_OCIM(:,:) = 0d0
-      AEF_OMON(:,:) = 0d0
-      AEF_MOHX(:,:) = 0d0
-      AEF_ACET(:,:) = 0d0
-      AEF_ETOH(:,:) = 0d0
-      AEF_CH2O(:,:) = 0d0
-      AEF_ALD2(:,:) = 0d0
-      AEF_FAXX(:,:) = 0d0
-      AEF_AAXX(:,:) = 0d0
-      AEF_C2H4(:,:) = 0d0
-      AEF_TOLU(:,:) = 0d0
-      AEF_HCNX(:,:) = 0d0
-      AEF_PRPE(:,:) = 0d0
-
-
+      AEF_ISOP = 0d0
+      AEF_MBOX = 0d0
+      AEF_MYRC = 0d0
+      AEF_SABI = 0d0
+      AEF_APIN = 0d0
+      AEF_LIMO = 0d0
+      AEF_CARE = 0d0
+      AEF_BPIN = 0d0
+      AEF_OCIM = 0d0
+      AEF_OMON = 0d0
+      AEF_MOHX = 0d0
+      AEF_ACET = 0d0
+      AEF_ETOH = 0d0
+      AEF_CH2O = 0d0
+      AEF_ALD2 = 0d0
+      AEF_FAXX = 0d0
+      AEF_AAXX = 0d0
+      AEF_C2H4 = 0d0
+      AEF_TOLU = 0d0
+      AEF_HCNX = 0d0
+      AEF_PRPE = 0d0
 
       !---------------------------------------------
       ! Read in ISOPRENE Emission Factors
@@ -2073,19 +1589,9 @@
       ! Cast to REAL*8
       AEF_ISOP = ARRAY(:,:,1)
 
-<<<<<<< HEAD
-      ! Regrid from 0.5 x 0.666 global to the current nested grid
-      INGRID => GEOS_05x0666
-      CALL DO_REGRID_A2A( LLFILENAME, I05x0666, J05x0666,
-     &                    INGRID,     OUTGRID,  IS_MASS=0,
-     &                    netCDF=.TRUE.                    )
-      AEF_ISOP = OUTGRID
-      NULLIFY( INGRID )
-=======
       !---------------------------------------------
       ! Read in MBO Emission Factors
       !---------------------------------------------
->>>>>>> 2f1ff414
 
       ! File name
       FILENAME = TRIM( DATA_DIR ) // TRIM( MEGAN_SUBDIR ) //
@@ -2139,21 +1645,8 @@
      &                 0d0,       IIPAR,     JJPAR,     
      &                 1,         ARRAY,     QUIET=.TRUE. )
 
-<<<<<<< HEAD
-      ! Cast to REAL*8 before regridding
-      GEOS_05x0666(:,:) = ARRAY(:,:,1)
-
-      ! Regrid from 0.5 x 0.666 to the current nested grid
-      INGRID => GEOS_05x0666
-      CALL DO_REGRID_A2A( LLFILENAME, I05x0666, J05x0666,
-     &                    INGRID,     OUTGRID,  IS_MASS=0,
-     &                    netCDF=.TRUE.                    )
-      AEF_MONOT = OUTGRID
-      NULLIFY( INGRID )
-=======
       ! Cast to REAL*8
       AEF_BPIN = ARRAY(:,:,1)
->>>>>>> 2f1ff414
 
       !---------------------------------------------
       ! Read in Carene Emission Factors
@@ -2197,15 +1690,6 @@
       ! Read in Myrcene Emission Factors
       !---------------------------------------------
 
-<<<<<<< HEAD
-      ! Regrid from 0.5 x 0.666 global to the current nested grid
-      INGRID => GEOS_05x0666
-      CALL DO_REGRID_A2A( LLFILENAME, I05x0666, J05x0666,
-     &                    INGRID,     OUTGRID,  IS_MASS=0,
-     &                    netCDF=.TRUE.                    )
-      AEF_MBO = OUTGRID
-      NULLIFY( INGRID )
-=======
 ! ---> Now compute EF maps for a-pinene and myrcene (dbm, 12/2012)
       ! File name
 c$$$      FILENAME = TRIM( DATA_DIR ) // TRIM( MEGAN_SUBDIR ) //
@@ -2222,7 +1706,6 @@
 c$$$      ! Cast to REAL*8
 c$$$      AEF_MYRC = ARRAY(:,:,1)
 ! <---
->>>>>>> 2f1ff414
 
       !---------------------------------------------
       ! Read in Ocimene Emission Factors
@@ -2266,19 +1749,9 @@
       ! Read in PFT fractions
       !---------------------------------------------
 
-<<<<<<< HEAD
-      ! Regrid from 0.5 x 0.666 global to the current nested grid
-      INGRID => GEOS_05x0666
-      CALL DO_REGRID_A2A( LLFILENAME, I05x0666, J05x0666,
-     &                    INGRID,     OUTGRID,  IS_MASS=0,
-     &                    netCDF=.TRUE.                    )
-      AEF_OVOC = OUTGRID
-      NULLIFY( INGRID )
-=======
       ! File name
       FILENAME = TRIM( DATA_DIR ) // TRIM( MEGAN_SUBDIR ) //
      &     'CLM4_PFT.geos.' // GET_RES_EXT()
->>>>>>> 2f1ff414
 
       ! Echo info
       WRITE( 6, 100 ) TRIM( FILENAME )
@@ -2540,7 +2013,6 @@
          ENDDO
       ENDDO
 
-      ! Return to calling program
       END SUBROUTINE CALC_AEF
 !EOC
 !------------------------------------------------------------------------------
@@ -2561,17 +2033,12 @@
 !
 ! !USES:
 !
-<<<<<<< HEAD
       USE GIGC_State_Met_Mod, ONLY : MetState
-      USE MEGANUT_MOD              ! We use all functions from the module
+      USE MEGANUT_MOD              
 !
 ! !INPUT PARAMETERS: 
 !
       TYPE(MetState), INTENT(IN)  :: State_Met   ! Meteorology State object
-=======
-      USE MEGANUT_MOD     ! We use all functions from the module
-
->>>>>>> 2f1ff414
 ! 
 ! !REVISION HISTORY: 
 !  (1 ) All MEGAN biogenic emission are currently calculated using TS from DAO 
@@ -2589,12 +2056,6 @@
 ! !LOCAL VARIABLES:
 !
       INTEGER           :: I, J, D
-
-!--- Moved all functions to module MEGANUT_MOD
-!      ! External functions
-!      REAL*8, EXTERNAL  :: XLTMMP
-!      REAL*8, EXTERNAL  :: XLPARDR ! (mpb,2009)
-!      REAL*8, EXTERNAL  :: XLPARDF ! (mpb,2009)
 
       !=================================================================
       ! UPDATE_T_DAY begins here!
@@ -2622,7 +2083,6 @@
       ENDDO
 !$OMP END PARALLEL DO
           
-      ! return to calling program
       END SUBROUTINE UPDATE_T_DAY
 !EOC
 !------------------------------------------------------------------------------
@@ -2630,7 +2090,7 @@
 !------------------------------------------------------------------------------
 !BOP
 !
-! !IROUTINE: 
+! !IROUTINE: update_t_15_avg
 !
 ! !DESCRIPTION: Subroutine UPDATE\_T\_15\_AVG should be called at the 
 !  beginningof each day. It loops through the gridboxes doing the following:
@@ -2748,7 +2208,6 @@
       USE GIGC_State_Met_Mod, ONLY : MetState
       USE inquireMod,         ONLY : findFreeLUN
       USE MERRA_A1_MOD
-<<<<<<< HEAD
       USE JULDAY_MOD,         ONLY : CALDATE
       USE ERROR_MOD,          ONLY : ALLOC_ERR
       USE LOGICAL_MOD,        ONLY : LUNZIP
@@ -2760,14 +2219,6 @@
 ! !INPUT PARAMETERS:
 !
       TYPE(MetState), INTENT(INOUT) :: State_Met   ! Meteorology State object
-=======
-      USE JULDAY_MOD,  ONLY : CALDATE
-      USE ERROR_MOD,   ONLY : ALLOC_ERR
-      USE LOGICAL_MOD, ONLY : LUNZIP
-      USE TIME_MOD,    ONLY : GET_FIRST_A3_TIME, GET_JD
-      USE TIME_MOD,    ONLY : ITS_A_LEAPYEAR,    YMD_EXTRACT
-      
->>>>>>> 2f1ff414
 ! 
 ! !REVISION HISTORY: 
 !  (1 ) Change the logic in the #if block for G4AHEAD. (bmy, 12/6/05)
@@ -3069,13 +2520,8 @@
 #endif
 
             ! Update hourly temperatures
-<<<<<<< HEAD
             CALL UPDATE_T_DAY( State_Met )
          ENDDO     
-=======
-            CALL UPDATE_T_DAY
-         ENDDO         
->>>>>>> 2f1ff414
 
          ! Compute 15-day average temperatures
          CALL UPDATE_T_15_AVG
