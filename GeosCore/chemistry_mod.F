!------------------------------------------------------------------------------
!                  GEOS-Chem Global Chemical Transport Model                  !
!------------------------------------------------------------------------------
!BOP
!
! !MODULE: chemistry_mod
!
! !DESCRIPTION: Module CHEMISTRY\_MOD is used to call the proper chemistry 
!  subroutine for the various GEOS-Chem simulations. 
!\\
!\\
! !INTERFACE:
!
      MODULE CHEMISTRY_MOD
!
! !USES:
!
      USE PRECISION_MOD    ! For GEOS-Chem Precision (fp)
      USE GEOS_TIMERS_MOD  ! For GEOS-Chem timers (optional)

      IMPLICIT NONE
      PRIVATE
!
! !PUBLIC MEMBER FUNCTIONS:
!
      PUBLIC :: INIT_CHEMISTRY
      PUBLIC :: DO_CHEMISTRY
#if defined( USE_REAL8 )
      PUBLIC :: GCKPP_DRIVER
#endif
      PUBLIC :: RECOMPUTE_OD
!
! !REVISION HISTORY: 
!  (1 ) Bug fix in DO_CHEMISTRY (bnd, bmy, 4/14/03)
!  (2 ) Now references DEBUG_MSG from "error_mod.f" (bmy, 8/7/03)
!  (3 ) Now references "tagged_ox_mod.f"(bmy, 8/18/03)
!  (4 ) Now references "Kr85_mod.f" (jsw, bmy, 8/20/03)
!  (5 ) Bug fix: Now also call OPTDEPTH for GEOS-4 (bmy, 1/27/04)
!  (6 ) Now references "carbon_mod.f" and "dust_mod.f" (rjp, tdf, bmy, 4/5/04)
!  (7 ) Now references "seasalt_mod.f" (rjp, bec, bmy, 4/20/04)
!  (8 ) Now references "logical_mod.f", "tracer_mod.f", "diag20_mod.f", and
!        "diag65_mod.f", and "aerosol_mod." (bmy, 7/20/04)
!  (9 ) Now references "mercury_mod.f" (bmy, 12/7/04)
!  (10) Updated for SO4s, NITs chemistry (bec, bmy, 4/13/05)
!  (11) Now call CHEM_HCN_CH3CN from "hcn_ch3cn_mod.f".  Also remove all
!        references to the obsolete CO-OH param simulation. (xyp, bmy, 6/24/05)
!  (12) Now make sure all USE statements are USE, ONLY (bmy, 10/3/05)
!  (13) Now call MAKE_RH from "main.f" (bmy, 3/16/06)
!  (14) Updated for SOA from isoprene (dkh, bmy, 6/1/06)
!  (15) Remove support for GEOS-1 and GEOS-STRAT met fields (bmy, 8/4/06)
!  (16) For now, replace use RPMARES instead of ISORROPIA. (bmy, 4/2/08)
!  (17) Added KPP chemistry driver subroutine (phs,ks,dhk, 09/15/09)
!  (18) Added public member function recompute_OD (skim, 02/03/11)
!  17 Dec 2009 - R. Yantosca - Added ProTeX headers
!  28 Jan 2010 - C. Carouge, R. Yantosca - Modified for ISORROPIA II
!  08 Aug 2012 - R. Yantosca - Now align IF statements better
!  10 Aug 2012 - R. Yantosca - Cosmetic changes
!  25 Mar 2013 - M. Payer    - Now pass State_Chm to several routines
!  20 Aug 2013 - R. Yantosca - Removed "define.h", this is now obsolete
!  19 May 2014 - C. Keller   - Added INIT_CHEMISTRY
!  15 Dec 2014 - M. Yannetti - KPP code is commented out unless compiling KPP
!  08 Jan 2015 - M. Sulprizio- Now restrict KPP to REAL*8 to allow for KPP code
!                              to compile properly
!EOP
!------------------------------------------------------------------------------
!BOC
      CONTAINS
!EOC
!------------------------------------------------------------------------------
!                  GEOS-Chem Global Chemical Transport Model                  !
!------------------------------------------------------------------------------
!BOP
!
! !IROUTINE: do_chemistry
!
! !DESCRIPTION: Subroutine DO\_CHEMISTRY is the driver routine which calls 
!  the appropriate chemistry subroutine for the various GEOS-Chem simulations.
!\\
!\\
! !INTERFACE:
!
      SUBROUTINE DO_CHEMISTRY( am_I_Root, Input_Opt, 
     &                         State_Chm, State_Met, RC )
!
! !USES:
!
      USE AEROSOL_MOD,        ONLY : AEROSOL_CONC
      USE AEROSOL_MOD,        ONLY : AEROSOL_RURALBOX
      USE AEROSOL_MOD,        ONLY : RDAER
      USE AEROSOL_MOD,        ONLY : SOILDUST
      USE C2H6_MOD,           ONLY : CHEMC2H6
      USE CARBON_MOD,         ONLY : CHEMCARBON
      USE CMN_DIAG_MOD        
      USE CMN_SIZE_MOD        
      USE COMODE_LOOP_MOD     
      USE DUST_MOD,           ONLY : CHEMDUST
      USE DUST_MOD,           ONLY : RDUST_ONLINE
      USE ERROR_MOD,          ONLY : DEBUG_MSG
      USE GIGC_ErrCode_Mod
      USE GIGC_Input_Opt_Mod, ONLY : OptInput
      USE GIGC_State_Chm_Mod, ONLY : ChmState
      USE GIGC_State_Met_Mod, ONLY : MetState
      USE GLOBAL_CH4_MOD,     ONLY : CHEMCH4
      USE ISOROPIAII_MOD,     ONLY : DO_ISOROPIAII
      USE MERCURY_MOD,        ONLY : CHEMMERCURY
      USE OPTDEPTH_MOD,       ONLY : OPTDEPTH
      USE POPS_MOD,           ONLY : CHEMPOPS
      USE RnPbBe_MOD,         ONLY : CHEMRnPbBe
      USE RPMARES_MOD,        ONLY : DO_RPMARES
      USE SEASALT_MOD,        ONLY : CHEMSEASALT
      USE SULFATE_MOD,        ONLY : CHEMSULFATE
      USE STRAT_CHEM_MOD,     ONLY : DO_STRAT_CHEM
      USE TAGGED_CO_MOD,      ONLY : CHEM_TAGGED_CO
      USE TAGGED_OX_MOD,      ONLY : CHEM_TAGGED_OX
      USE TIME_MOD,           ONLY : GET_ELAPSED_MIN
      USE TIME_MOD,           ONLY : GET_TS_CHEM
      USE TRACERID_MOD,       ONLY : IDTISOP
      USE TRACERID_MOD,       ONLY : IDTDST1
<<<<<<< HEAD
      USE TENDENCIES_MOD
=======
      USE PASSIVE_TRACER_MOD, ONLY : CHEM_PASSIVE_TRACER 
>>>>>>> 69d65560
#if defined (UCX )
      USE UCX_MOD,            ONLY : CALC_STRAT_AER ! (SDE 04/20/13)
      USE UCX_MOD,            ONLY : READ_PSC_FILE
      USE UCX_MOD,            ONLY : WRITE_STATE_PSC
#endif
#if   defined( TOMAS )
      USE TOMAS_MOD,          ONLY : DO_TOMAS  !(win, 7/14/09)
      USE TRACERID_MOD,       ONLY : IDTNK1    !(win, 7/14/09)
#endif
!
! !INPUT PARAMETERS:
!
      LOGICAL,        INTENT(IN)    :: am_I_Root   ! Is this the root CPU?
      TYPE(OptInput), INTENT(IN)    :: Input_Opt   ! Input Options object
!
! !INPUT/OUTPUT PARAMETERS:
!
      TYPE(MetState), INTENT(INOUT) :: State_Met   ! Meteorology State object
      TYPE(ChmState), INTENT(INOUT) :: State_Chm   ! Chemistry State object
!
! !OUTPUT PARAMETERS:
!
      INTEGER,        INTENT(OUT)   :: RC          ! Success or failure
!
! !REMARKS:
!  (1) State_Chm%TRACERS needs to enter this routine w/ units of [kg].
!  (2) State_Chm%SPECIES needs to enter this routine w/ units of [molec/cm3].
!  (3) As of 25 Oct 2012, we have not replaced the met-field arrays from
!       dao_mod.F with the fields in State_Met.  This will be done in a
!       piecemeal fashion so as not to disrupt the existing G-C workflow.
!
! !REVISION HISTORY: 
!  (1 ) Now reference DELP, T from "dao_mod.f" since we need to pass this
!        to OPTDEPTH for GEOS-1 or GEOS-STRAT met fields (bnd, bmy, 4/14/03)
!  (2 ) Now references DEBUG_MSG from "error_mod.f" (bmy, 8/7/03)
!  (3 ) Removed call to CHEMO3, it's obsolete.  Now calls CHEM_TAGGED_OX !
!        from "tagged_ox_mod.f" when NSRCX==6.  Now calls Kr85 chemistry if 
!        NSRCX == 12 (jsw, bmy, 8/20/03)
!  (4 ) Bug fix: added GEOS-4 to the #if block in the call to OPTDEPTH.
!        (bmy, 1/27/04)
!  (5 ) Now calls CHEMCARBON and CHEMDUST to do carbon aerosol & dust 
!        aerosol chemistry (rjp, tdf, bmy, 4/2/04)
!  (6 ) Now calls CHEMSEASALT to do seasalt aerosol chemistry 
!        (rjp, bec, bmy, 4/20/04)
!  (7 ) Now references "logical_mod.f" & "tracer_mod.f".  Now references
!        AEROSOL_CONC, AEROSOL_RURALBOX, and RDAER from "aerosol_mod.f".  
!        Now includes "CMN_DIAG" and "comode.h".  Also call READER, READCHEM, 
!        and INPHOT to initialize the FAST-J arrays so that we can save out !
!        AOD's to the ND21 diagnostic for offline runs. (bmy, 7/20/04)
!  (8 ) Now call routine CHEMMERCURY from "mercury_mod.f" for an offline
!        Hg0/Hg2/HgP simulation. (eck, bmy, 12/7/04)
!  (9 ) Now do not call DO_RPMARES if we are doing an offline aerosol run
!        with crystalline sulfur & aqueous tracers (cas, bmy, 1/7/05)
!  (10) Now use ISOROPIA for aer thermodyn equilibrium if we have seasalt 
!        tracers defined, or RPMARES if not.  Now call CHEMSEASALT before
!        CHEMSULFATE.  Now do aerosol thermodynamic equilibrium before
!        aerosol chemistry for offline aerosol runs.  Now also reference 
!        CLDF from "dao_mod.f" (bec, bmy, 4/20/05)
!  (11) Now modified for GCAP met fields.  Now call CHEM_HCN_CH3CN from 
!        "hcn_ch3cn_mod.f".  Also remove allreferences to the obsolete 
!         CO-OH param simulation. (xyp, bmy, 6/23/05)
!  (12) Now make sure all USE statements are USE, ONLY (bmy, 10/3/05)
!  (13) Now call MAKE_RH from "main.f" (bmy, 3/16/06)
!  (14) Removed ISOP_PRIOR as a local variable (dkh, bmy, 6/1/06)
!  (15) Remove support for GEOS-1 and GEOS-STRAT met fields (bmy, 8/4/06)
!  (16) Now use DRYFLXH2HD and CHEM_H2_HD for H2/HD sim (lyj, phs, 9/18/07)
!  (17) Bug fix: now hardwired to use RPMARES since ISORROPIA can return very
!        unphysical values at low RH.  Wait for ISORROPIA II. (bmy, 4/2/08)
!  (18) The dry deposition diagnostic (ND44) is done in vdiff_mod if using non-
!        local PBL (lin, ccc, 5/29/09)
!  (19) Now calls CHEMPOPS from "pops_mod.f" for an offline POPs simulation
!       (eck, 9/20/10)
!  17 Dec 2009 - R. Yantosca - Added ProTeX headers
!  25 Jan 2010 - R. Yantosca - Now call DO_TOMAS for TOMAS microphysics
!  28 Jan 2010 - C. Carouge, R. Yantosca - Modified for ISORROPIA II
!  19 Mar 2012 - R. Yantosca - Add C-preprocessor switch to shut off 
!                              ISORROPIA to facilitate debugging
!  30 Jul 2012 - R. Yantosca - Now accept am_I_Root as an argument, and pass
!                              this down to lower-level chem routines for GIGC
!  08 Aug 2012 - R. Yantosca - Now align IF statements better
!  10 Aug 2012 - R. Yantosca - Cosmetic changes
!  18 Oct 2012 - R. Yantosca - Rename GC_MET argument to State_Met
!  18 Oct 2012 - R. Yantosca - Rename CHEM_STATE argument to State_Chem
!  19 Oct 2012 - R. Yantosca - Now reference gigc_state_chm_mod.F90
!  19 Oct 2012 - R. Yantosca - Now reference gigc_state_met_mod.F90
!  25 Oct 2012 - R. Yantosca - Add comments for GIGC #ifdefs
!  25 Oct 2012 - R. Yantosca - Add the RC output argument for the GIGC
!  08 Nov 2012 - R. Yantosca - Now pass Input_Opt argument for the GIGC and
!                              use fields of Input_Opt to replace logicals
!  15 Nov 2012 - M. Payer    - Replaced all met field arrays with State_Met
!                              derived type object
!  26 Nov 2012 - R. Yantosca - Now pass Input_Opt, State_Chm, RC to routine
!                              DO_STRAT_CHEM (in GeosCore/strat_chem_mod.F90)
!  11 Dec 2012 - R. Yantosca - Remove NI, NJ, NL, NCNST arguments; these are
!                              now obtained either from CMN_SIZE_mod.F or
!                              from the Input_Opt object
!  05 Mar 2013 - R. Yantosca - Now pass am_I_Root, Input_Opt, RC to DRYFLX
!  25 Mar 2013 - H. Amos     - merged C. Friedman's PAH code into v9-01-03
!  28 Mar 2013 - S.D. Eastham- Updated to use FAST_JX_MOD
!  31 May 2013 - R. Yantosca - Now pass Input_Opt, State_Chm to DO_TOMAS
!  19 May 2014 - C. Keller   - Removed call for acetone ocean sink - now done
!                              in HEMCO.
!  06 Nov 2014 - M. Yannetti - Added PRECISION_MOD
!  08 May 2015 - C. Keller   - Added WRITE_STATE_PSC.
!  18 May 2015 - R. Yantosca - Remove DIAG_STATE_PSC, that is not used anymore
!  15 Jun 2015 - R. Yantosca - Removed calls to DRYFLXRnPbBe, that's obsolete
!  04 Sep 2015 - C. Keller   - Added passive tracer call.
!EOP
!------------------------------------------------------------------------------
!BOC
!
! !LOCAL VARIABLES:
! 
      INTEGER       :: N_TRACERS
      INTEGER       :: N_TROP
      INTEGER       :: MONTH
      INTEGER       :: YEAR
      INTEGER       :: WAVELENGTH
      LOGICAL       :: IT_IS_A_C2H6_SIM
      LOGICAL       :: IT_IS_A_CH3I_SIM
      LOGICAL       :: IT_IS_A_CH4_SIM
      LOGICAL       :: IT_IS_A_FULLCHEM_SIM
      LOGICAL       :: IT_IS_A_H2HD_SIM
      LOGICAL       :: IT_IS_A_HCN_SIM
      LOGICAL       :: IT_IS_A_MERCURY_SIM
      LOGICAL       :: IT_IS_A_RnPbBe_SIM
      LOGICAL       :: IT_IS_A_TAGCO_SIM
      LOGICAL       :: IT_IS_A_TAGOX_SIM
      LOGICAL       :: IT_IS_AN_AEROSOL_SIM
      LOGICAL       :: IT_IS_NOT_COPARAM_OR_CH4
      LOGICAL       :: IT_IS_A_POPS_SIM
      LOGICAL       :: LCARB
      LOGICAL       :: LCHEM
      LOGICAL       :: LCRYST
      LOGICAL       :: LDUST
      LOGICAL       :: LSCHEM
      LOGICAL       :: LPRT
      LOGICAL       :: LSSALT
      LOGICAL       :: LSULF
      LOGICAL       :: LSOA
      LOGICAL       :: LNLPBL

      ! SAVEd variables
      LOGICAL, SAVE :: FIRST = .TRUE.

      ! Chemistry time step in seconds
      REAL(fp)      :: DT_TEND

      ! Pointers
      ! We need to define local arrays to hold corresponding values 
      ! from the Chemistry State (State_Chm) object. (mpayer, 12/6/12)
      REAL(fp), POINTER :: STT(:,:,:,:)

      !=================================================================
      ! DO_CHEMISTRY begins here!
      !=================================================================

      ! Assume success
      RC                       = GIGC_SUCCESS

      ! Copy fields from INPUT_OPT to local variables for use below
      N_TRACERS                = Input_Opt%N_TRACERS
      LCARB                    = Input_Opt%LCARB                        
      LCHEM                    = Input_Opt%LCHEM
      LCRYST                   = Input_Opt%LCRYST
      LDUST                    = Input_Opt%LDUST
      LSCHEM                   = Input_Opt%LSCHEM
      LPRT                     = Input_Opt%LPRT
      LSSALT                   = Input_Opt%LSSALT
      LSULF                    = Input_Opt%LSULF
      LSOA                     = Input_Opt%LSOA
      LNLPBL                   = Input_Opt%LNLPBL
      IT_IS_A_C2H6_SIM         = Input_Opt%ITS_A_C2H6_SIM
      IT_IS_A_CH3I_SIM         = Input_Opt%ITS_A_CH3I_SIM
      IT_IS_A_CH4_SIM          = Input_Opt%ITS_A_CH4_SIM 
      IT_IS_A_FULLCHEM_SIM     = Input_Opt%ITS_A_FULLCHEM_SIM
      IT_IS_A_H2HD_SIM         = Input_Opt%ITS_A_H2HD_SIM
      IT_IS_A_HCN_SIM          = Input_Opt%ITS_A_HCN_SIM
      IT_IS_A_MERCURY_SIM      = Input_Opt%ITS_A_MERCURY_SIM
      IT_IS_A_RnPbBe_SIM       = Input_Opt%ITS_A_RnPbBe_SIM
      IT_IS_A_TAGCO_SIM        = Input_Opt%ITS_A_TAGCO_SIM
      IT_IS_A_TAGOX_SIM        = Input_Opt%ITS_A_TAGOX_SIM
      IT_IS_A_POPS_SIM         = Input_Opt%ITS_A_POPS_SIM
      IT_IS_AN_AEROSOL_SIM     = Input_Opt%ITS_AN_AEROSOL_SIM
      IT_IS_NOT_COPARAM_OR_CH4 = Input_Opt%ITS_NOT_COPARAM_OR_CH4

      !-----------------------------------------------------------------
      !         %%%%%%% GEOS-Chem HP (with ESMF & MPI) %%%%%%%
      !
      ! NOTE: State_Chm%TRACERS needs to enter this routine with
      ! units of [kg].  If we are calling this routine from the 
      ! traditional "main.F" driver, then the tracers are already in
      ! [kg] and no further unit conversion is necessary.  If on the
      ! other hand we are calling this routine from the ESMF interface,
      ! then we need to convert State_Chm%TRACERS from [v/v] to [kg]
      ! in the calling routine GIGC_Do_Chem (in ESMF/gigc_chemdr.F90).
      ! (bmy, 4/4/13) 
      !-----------------------------------------------------------------

      ! Initialize GEOS-Chem tracer array [kg] from Chemistry State object
      ! (mpayer, 12/6/12)
      STT                      => State_Chm%Tracers

      ! Compute optical depths (except for CH4 simulation)
      IF ( .not. IT_IS_A_CH4_SIM ) THEN
         CALL OPTDEPTH( am_I_Root, Input_Opt, State_Met, RC )
      ENDIF

      !=================================================================
      ! Archive tracer concentrations for tendencies (ckeller,7/15/2015)
      !=================================================================
#if defined( DEVEL )
      CALL TEND_STAGE1( am_I_Root, Input_Opt, State_Met, 
     &                  State_Chm, 'CHEM', .FALSE., RC )
#endif

      !=================================================================
      ! If LCHEM=T then call the chemistry subroutines
      !=================================================================

      IF ( LCHEM ) THEN

         !---------------------------------
         ! NOx-Ox-HC (w/ or w/o aerosols) 
         !---------------------------------
         IF ( IT_IS_A_FULLCHEM_SIM ) THEN 

#if defined( UCX )
            ! We need to get the STATE_PSC from the HEMCO restart file.
            ! NOTE: Do this before calling CHEMDR to avoid reading this
            ! data from w/in an !$OMP PARALLEL region. (bmy, 4/8/15)
            ! Now call READ_PSC_FILE on every time step to accomodate 
            ! replay simulations in GEOS-5 (ckeller, 5/8/15)
            CALL READ_PSC_FILE( am_I_Root, RC )
            IF ( RC /= GIGC_SUCCESS ) RETURN
#endif
#if defined( USE_TIMERS )
            CALL GEOS_Timer_Start( "=> Gas-phase chem", RC )
#endif

            ! Call gas-phase chemistry
            CALL CHEMDR
     &         ( am_I_Root, Input_Opt, State_Met, State_Chm, RC )

#if defined( USE_TIMERS )
            CALL GEOS_Timer_End( "=> Gas-phase chem", RC )
#endif

            ! Call linearized stratospheric scheme
            IF ( LSCHEM ) THEN 

#if defined( USE_TIMERS )
               CALL GEOS_Timer_Start( "=> Strat chem", RC )
#endif

               CALL DO_STRAT_CHEM
     &            ( am_I_Root, Input_Opt, State_Met, State_Chm, RC )

#if defined( USE_TIMERS )
               CALL GEOS_Timer_End( "=> Strat chem", RC )
#endif

            ENDIF

#if defined( USE_TIMERS )
            CALL GEOS_Timer_Start( "=> All aerosol chem", RC )
#endif

            ! Do seasalt aerosol chemistry
            IF ( LSSALT ) THEN
               CALL CHEMSEASALT
     &            ( am_I_Root, Input_Opt, State_Met, State_Chm, RC )
            ENDIF

#if defined( UCX )
            ! Recalculate PSC properties
            CALL CALC_STRAT_AER
     &         ( am_I_Root, Input_Opt, State_Met, State_Chm, RC )
#endif

            ! Also do sulfate chemistry
            IF ( LSULF ) THEN

               ! Do sulfate chemistry
               CALL CHEMSULFATE
     &            ( am_I_Root, Input_Opt, State_Met, State_Chm, RC )

               ! Do aerosol thermodynamic equilibrium
               IF ( LSSALT ) THEN

#if   !defined( NO_ISORROPIA )
                  ! ISOROPIA takes Na+, Cl- into account
                  CALL DO_ISOROPIAII
     &               ( am_I_Root, Input_Opt, State_Met, State_Chm, RC )
#endif

               ELSE

                  ! RPMARES does not take Na+, Cl- into account
                  CALL DO_RPMARES
     &               ( am_I_Root, Input_Opt, State_Met, State_Chm, RC )

               ENDIF

            ENDIF

            ! Do carbonaceous aerosol chemistry
            IF ( LCARB ) THEN
               CALL CHEMCARBON
     &            ( am_I_Root, Input_Opt, State_Met, State_Chm, RC )
            ENDIF

            ! Do dust aerosol chemistry
            IF ( LDUST .AND. IDTDST1 > 0 ) THEN
               CALL CHEMDUST
     &            ( am_I_Root, Input_Opt, State_Met, State_Chm, RC )
            ENDIF
 
#if   defined( TOMAS )
            ! Do TOMAS aerosol microphysics and dry dep
            IF ( IDTNK1 > 0 ) THEN 
               CALL DO_TOMAS
     &             ( am_I_Root, Input_Opt, State_Met, State_Chm, RC )
            ENDIF
#endif

#if defined( USE_TIMERS )
            CALL GEOS_Timer_End( "=> All aerosol chem", RC )
#endif

            ! ND43 chemical production
            CALL DIAGOH()

            ! Write STATE_PSC to diagnostics. This is only of relevance in
            ! an ESMF environment, where the restart variables (STATE_PSC)
            ! need to be written to the internal state object on every time
            ! step (ckeller, 5/8/15). 
#if defined( UCX )
            CALL WRITE_STATE_PSC( am_I_Root, RC )
            IF ( RC /= GIGC_SUCCESS ) RETURN
#endif
 
         !---------------------------------
         ! Offline aerosol simulation
         !---------------------------------
         ELSE IF ( IT_IS_AN_AEROSOL_SIM ) THEN

#if defined( USE_TIMERS )
            CALL GEOS_Timer_Start( "=> All aerosol chem", RC )
#endif

            ! Define loop index and other SMVGEAR arrays
            ! N_TROP, the # of trop boxes, is returned
            CALL AEROSOL_RURALBOX( N_TROP,    am_I_Root, 
     &                             Input_Opt, State_Met  )
 
            ! Initialize FAST-JX quantities for computing AOD's
            IF ( FIRST ) THEN

               ! Reset NTLOOP and NTTLOOP after call to READER
               ! with the actual # of boxes w/in the ann mean trop
               NTLOOP  = N_TROP
               NTTLOOP = N_TROP
 
               ! Reset first-time flag
               FIRST = .FALSE.

            ENDIF
 
            ! Compute aerosol & dust concentrations [kg/m3]
            ! (NOTE: SOILDUST in "aerosol_mod.f" is computed here)
            CALL AEROSOL_CONC
     &         ( am_I_Root, Input_Opt, State_Met, State_Chm, RC )

            ! Compute AOD's and surface areas at 999 nm
            MONTH      = 0
            YEAR       = 0
            WAVELENGTH = 0
            CALL RDAER( am_I_Root, Input_Opt, State_Met,  RC,
     &                  MONTH,     YEAR,      WAVELENGTH      )

            !*** AEROSOL THERMODYNAMIC EQUILIBRIUM ***
            IF ( LSULF ) THEN
               IF ( LSSALT ) THEN

#if   !defined( NO_ISORROPIA )
                  ! ISOROPIA takes Na+, Cl- into account
                  CALL DO_ISOROPIAII
     &               ( am_I_Root, Input_Opt, State_Met, State_Chm, RC )
#endif

               ELSE

                  ! RPMARES does not take Na+, Cl- into account
                  ! (skip for crystalline & aqueous offline run)
                  IF ( .not. LCRYST ) THEN
                     CALL DO_RPMARES( am_I_Root, Input_Opt, 
     &                                State_Met, State_Chm, RC )
                  ENDIF
               ENDIF
            ENDIF

            !*** SEASALT AEROSOLS ***
            IF ( LSSALT ) THEN
               CALL CHEMSEASALT
     &            ( am_I_Root, Input_Opt, State_Met, State_Chm, RC )
            ENDIF

            !*** SULFATE AEROSOLS ***
            IF ( LSULF .or. LCRYST ) THEN
 
               ! Do sulfate chemistry
               CALL CHEMSULFATE
     &            ( am_I_Root, Input_Opt, State_Met, State_Chm, RC )

            ENDIF

            !*** CARBON AND 2NDARY ORGANIC AEROSOLS ***
            IF ( LCARB ) THEN
               CALL CHEMCARBON
     &            ( am_I_Root, Input_Opt, State_Met, State_Chm, RC )
            ENDIF

            !*** MINERAL DUST AEROSOLS ***
            IF ( LDUST ) THEN 
               ! Do dust aerosol chemsitry
               CALL CHEMDUST
     &            ( am_I_Root, Input_Opt, State_Met, State_Chm, RC )

               ! Compute dust OD's & surface areas
               WAVELENGTH = 0
               CALL RDUST_ONLINE
     &             ( am_I_Root, Input_Opt,  State_Met, 
     &               SOILDUST,  WAVELENGTH, RC         )
            ENDIF

#if defined( USE_TIMERS )
            CALL GEOS_Timer_End( "=> All aerosol chem", RC )
#endif

         !---------------------------------
         ! Rn-Pb-Be
         !---------------------------------                 
         ELSE IF ( IT_IS_A_RnPbBe_SIM ) THEN
            CALL CHEMRnPbBe 
     &         (  am_I_Root, Input_Opt, State_Met, State_Chm, RC )

         !---------------------------------
         ! Tagged O3
         !---------------------------------
         ELSE IF ( IT_IS_A_TAGOX_SIM ) THEN 
            CALL CHEM_TAGGED_OX
     &         ( am_I_Root, Input_Opt, State_Met, State_Chm, RC )

            ! Call linearized stratospheric scheme
            IF ( LSCHEM ) THEN 
               CALL DO_STRAT_CHEM
     &            ( am_I_Root, Input_Opt, State_met, State_Chm, RC )
            ENDIF

         !---------------------------------
         ! Tagged CO
         !---------------------------------
         ELSE IF ( IT_IS_A_TAGCO_SIM ) THEN
            CALL CHEM_TAGGED_CO
     &         ( am_I_Root, Input_Opt, State_Met, State_Chm, RC )
 
         !---------------------------------
         ! C2H6
         !---------------------------------
         ELSE IF ( IT_IS_A_C2H6_SIM ) THEN
            CALL CHEMC2H6
     &         ( am_I_Root, Input_Opt, State_Met, State_Chm, RC )
 
         !---------------------------------
         ! CH4
         !---------------------------------
         ELSE IF ( IT_IS_A_CH4_SIM ) THEN
 
            ! Only call after the first 24 hours
            IF ( GET_ELAPSED_MIN() >= GET_TS_CHEM() ) THEN
               CALL CHEMCH4
     &            ( am_I_Root, Input_Opt, State_Met, State_Chm, RC )
            ENDIF

         !---------------------------------
         ! Mercury
         !---------------------------------
         ELSE IF ( IT_IS_A_MERCURY_SIM ) THEN
 
            ! Do Hg chemistry
            CALL CHEMMERCURY
     &         ( am_I_Root, Input_Opt, State_Met, State_Chm, RC )

         !---------------------------------
         ! POPs
         !---------------------------------
         ELSE IF ( IT_IS_A_POPS_SIM ) THEN
 
            ! Do POPS chemistry
            CALL CHEMPOPS
     &         ( am_I_Root, Input_Opt, State_Met, State_Chm, RC )

         ENDIF

         !-----------------------------------------------------
         ! Passive tracers
         ! This performs a simple loss chemistry on all passive 
         ! tracers. Call this routine for all simulation types
         ! since passive tracers can be defined for various 
         ! simulations (as additional tracers to the default
         ! ones). ckeller, 09/04/15) 
         !-----------------------------------------------------
         CALL CHEM_PASSIVE_TRACER
     &       ( am_I_Root, Input_Opt, State_Met, State_Chm, RC )
         IF ( RC /= GIGC_SUCCESS ) RETURN

         !### Debug
         IF ( LPRT .and. am_I_Root ) THEN
            CALL DEBUG_MSG( '### MAIN: a CHEMISTRY' )
         ENDIF

      ENDIF
      
      !-----------------------------------------------------------------
      !         %%%%%%% GEOS-Chem HP (with ESMF & MPI) %%%%%%%
      !
      ! ALSO NOTE: State_Chm%TRACERS needs to leave this routine with
      ! units of [kg].  If we are calling this routine from the 
      ! traditional "main.F" driver, then the tracers are already in
      ! [kg] and no further unit conversion is necessary.  If on the
      ! other hand we are calling this routine from the ESMF interface,
      ! then we need to convert State_Chm%TRACERS from [kg] to [v/v]
      ! in the calling routine GIGC_Do_Chem (in ESMF/gigc_chemdr.F90).
      ! (bmy, 4/4/13) 
      !-----------------------------------------------------------------

      !=================================================================
      ! Calculate tendencies and write to diagnostics 
      ! (ckeller,7/15/2015)
      !=================================================================
#if defined( DEVEL )
      DT_TEND = GET_TS_CHEM() * 60.0_fp
      CALL TEND_STAGE2( am_I_Root, Input_Opt, State_Met, 
     &                  State_Chm, 'CHEM', .FALSE., DT_TEND, RC )
#endif

      ! Free pointer
      NULLIFY( STT )
    
      END SUBROUTINE DO_CHEMISTRY
!EOC
#if defined( USE_REAL8 )
!------------------------------------------------------------------------------
!                  GEOS-Chem Global Chemical Transport Model                  !
!------------------------------------------------------------------------------
!BOP
!
! !IROUTINE: gckpp_driver
!
! !DESCRIPTION: Subroutine GCKPP\_DRIVER is the driver routine to perform 
!  integration with the full KPP chemistry mechanism.
!\\
!\\
! !INTERFACE:
!
      SUBROUTINE GCKPP_DRIVER( KTLOOP, JLOOPLO, R_KPP, NSPEC_GC,
     &                         Input_Opt ) 
!
! !USES:
!
      USE COMODE_MOD,           ONLY : JLOP,   CSPEC
      USE COMODE_MOD,           ONLY : IXSAVE, IYSAVE,    IZSAVE
      USE GCKPP_COMODE_MOD,     ONLY : HSAVE_KPP 
      USE TIME_MOD,             ONLY : GET_TS_CHEM
      USE GIGC_Input_Opt_Mod,   ONLY : OptInput
      USE GCKPP_UTIL,           ONLY : SHUFFLE_KPP2USER
      USE GCKPP_INITIALIZE,     ONLY : INITIALIZE
      USE GCKPP_MODEL
      USE GCKPP_GLOBAL    
      USE GCKPP_RATES,          ONLY : UPDATE_RCONST
      USE GCKPP_MONITOR,        ONLY : SPC_NAMES
      USE GCKPP_FUNCTION
      USE ERROR_MOD,            ONLY : ERROR_STOP
      USE GCKPP_INTEGRATOR,     ONLY : NHNEW, NHEXIT, INTEGRATE
      USE CMN_SIZE_MOD,         ONLY : IIPAR, JJPAR
!
! !INPUT PARAMETERS: 
!
      INTEGER,        INTENT(IN) :: KTLOOP       ! Local loop index
      INTEGER,        INTENT(IN) :: JLOOPLO      ! JLOOPLO + KLOOP = JLOOP
      REAL(fp),       INTENT(IN) :: R_KPP(:,:)   ! Array of reaction rates
      INTEGER,        INTENT(IN) :: NSPEC_GC     ! # of active chemical species
      TYPE(OptInput), INTENT(IN) :: Input_Opt  ! Input Options object
!
! !REMARKS:
!  ############################################################################
!  ###   NOTE: THIS ROUTINE WILL BE REPLACED WHEN FLEXCHEM IS ADDED TO    #####
!  ###   GEOS-CHEM IN THE VERSION FOLLOWING GEOS-CHEM v10-01!             #####
!  ############################################################################
!
!  Variables used to pass the last/first step size b/w call 
!                                                                             .
!  For Rosenbrock:
!  ----------------
!      Nhexit=2, Nhnew = 3
!  OUT    
!      RSTATUS(2)  -> Hexit, last accepted step before exit
!      RSTATUS(3)  -> Hnew, last predicted step (not yet taken)
!      For multiple restarts, use Hnew as Hstart in the subsequent run
!  IN
!      RCNTRL(3)   -> Hstart, starting value for the integration step size
!                                                                             .
!                                                                             .
!  For LSODE:
!  ------------
!  OUT
!      RSTATUS(1)  -> Texit, the time corresponding to the
!                     computed Y upon return
!      RSTATUS(2)  -> Hexit, last predicted step before exit
!      For multiple restarts, use Hexit as Hstart in the following run
!
!  IN      
!      RCNTRL(3)  -> Hstart, starting value for the integration step size
!                                                                             .
!                                                                             .
!  For RADAU5:
!  ------------
!  OUT
!      RSTATUS(1)  -> final time     
!  IN      
!      RCNTRL(3)   -> not used
!                                                                             .
!                                                                             .
! For RUNGE-KUTTA
! ---------------
! OUT
!     same as Rosenbrock
! 
! !REVISION HISTORY: 
!  24 Jan 2008 - Kumaresh    - Based on Daven Henze's GCKPP_DRIVER.
!  16 Sep 2009 - R. Yantosca - Commented, and updated to call various 
!  03 Dec 2009 - C. Carouge  - Use CSPEC instead of CSPEC_FOR_KPP 
!                              to save memory space
!  17 Dec 2009 - R. Yantosca - Added ProTeX headers
!  20 Jan 2010 - C. Carouge  - Now call GCKPP_DRIVER from physproc.f to save 
!                              memory. 
!  20 Jan 2010 - C. Carouge  - Now use the # of active species from GC to 
!                              update CSPEC and not the of variable species 
!                              from KPP.
!  12 Apr 2013 - R. Yantosca - If -DDEVEL is used, when the chemistry can't
!                              converge, we shall increase the tolerances
!                              by a factor of 2 and try again.  This is often
!                              needed to run GEOS-Chem in the GEOS-5 GCM.
!  01 Apr 2015 - R. Yantosca - Skip chemistry in the nested-grid buffer zone
!EOP
!------------------------------------------------------------------------------
!BOC
!
! !LOCAL VARIABLES:
!
      REAL(fp)        :: T, TIN, TOUT
      INTEGER       :: ICNTRL(20)
      REAL(kind=dp) :: RCNTRL(20)
      INTEGER       :: ISTATUS(20)
      INTEGER       :: I, J, L, N, KLOOP, IERR
      REAL(kind=dp) :: RSTATE(20)
      LOGICAL, SAVE :: FIRST = .TRUE.
      CHARACTER(LEN=255) :: ERR_MSG

      !=================================================================

      STEPMIN = 0.0e+0_fp
      STEPMAX = 0.0e+0_fp

      ! Suggested tolerance for Rosenbrock solvers
      DO i=1,NVAR
#if defined (UCX )
         RTOL(i) = 2.e-2_fp
#else
         RTOL(i) = 2.e-1_fp
#endif
!%%%%%%%%%%%%%%%%%%%%%%%%%%%%%%%%%%%%%%%%%%%%%%%%%%%%%%%%%%%%%%%%%%%%%%%%%%%%%%
!%%% NOTE: This update was made in the SEAC4RS code.  Leave here in case we
!%%% need to restore this. (bmy, 9/25/13)
!         RTOL(i) = 5.d-2
!%%%%%%%%%%%%%%%%%%%%%%%%%%%%%%%%%%%%%%%%%%%%%%%%%%%%%%%%%%%%%%%%%%%%%%%%%%%%%%
         ATOL(i) = 1.e-2_fp
      END DO
      
      ! for LSODE
!      DO i=1,NVAR
!         RTOL(i) = 1.0d-3
!         ATOL(i) = 1.0d6
!      END DO

      
      ! Set parameters to default. See comments in Integrator module for
      ! a list of the defaults.
      ICNTRL(:) = 0
      RCNTRL(:) = 0.e+0_fp

      ! Change some parameters from the default to new values
      ICNTRL(1) = 1             ! Autonomous
      ICNTRL(2) = 0             ! Nonautonomous

      ! Select Integrator
      !    ICNTRL(3)  -> selection of a particular method.
      !                  For Rosenbrock, options are:
      !        = 0 :  default method is Rodas3
      !        = 1 :  method is  Ros2
      !        = 2 :  method is  Ros3 
      !        = 3 :  method is  Ros4 
      !        = 4 :  method is  Rodas3
      !        = 5:   method is  Rodas4
      ICNTRL(3) = 4    
      ICNTRL(7) = 1 ! No adjoint

      IF(FIRST)THEN

         RSTATE(Nhexit) = 0e+0_fp

         FIRST = .FALSE. 

      ENDIF

      ! GET TS_CHEM and convert it to seconds. 
      DT = GET_TS_CHEM() * 60e+0_fp

      ! Set time parameters. 
      T = 0e+0_fp
      TIN = T
      TOUT = T + DT

      !=================================================================
      ! Solve Chemistry
      !=================================================================
 100  format('No. of function calls:', i6, /,
     &       'No. of jacobian calls:', i6, /,
     &       'No. of steps:         ', i6, /,
     &       'No. of accepted steps:', i6, /,
     &       'No. of rejected steps ', i6, /,
     $       '       (except at very beginning)',          /,
     &       'No. of LU decompositions:             ', i6, /,
     &       'No. of forward/backward substitutions:', i6, /,
     &       'No. of singular matrix decompositions:', i6, /,
     &       /,
     &       'Texit, the time corresponding to the      ',        /,
     &       '       computed Y upon return:            ', f11.4, /,
     &       'Hexit, last accepted step before exit:    ', f11.4, /,
     &       'Hnew, last predicted step (not yet taken):', f11.4 )


      DO KLOOP = 1, KTLOOP

         ! 1D grid box index on the global grid
         JLOOP         = JLOOPLO+KLOOP
           
         ! Get 3D coords from SMVGEAR's 1D coords
         I = IXSAVE(JLOOP)
         J = IYSAVE(JLOOP)
         L = IZSAVE(JLOOP)

         ! Skipping buffer zone (lzh, 08/10/2014)
         IF ( Input_Opt%ITS_A_NESTED_GRID ) THEN
           IF ( J <=         Input_Opt%NESTED_J0W ) CYCLE
           IF ( J >  JJPAR - Input_Opt%NESTED_J0E ) CYCLE
           IF ( I <=         Input_Opt%NESTED_I0W ) CYCLE
           IF ( I >  IIPAR - Input_Opt%NESTED_I0E ) CYCLE
         ENDIF

         ! Pass tracer concentrations from CSPEC to KPP working vector V_CSPEC
         DO N =1, NVAR
            V_CSPEC(N) = CSPEC(JLOOP,N)
         END DO

         ! Pass tracer concentrations from V_CSPEC to KPP working vector VAR.
         ! This also initializes the constant rate constants FIX.
         CALL Initialize()


         ! starting value for integration time step
         RCNTRL(3) = HSAVE_KPP(I,J,L)

         ! 1D grid box index in the KTLOOP subset.
         ! R_KPP is only defined on KTLOOP boxes (ccc, 12/3/09)
         JLOOP = KLOOP
         CALL Update_RCONST(R_KPP)
         
         ! 1D grid box index on the global grid
         JLOOP = JLOOPLO+KLOOP


         ! Integrate FWD -- phs --
         call integrate(TIN, TOUT, ICNTRL, RCNTRL, ISTATUS,
     $        RSTATE, IERR)
         
         ! Try another time if it failed
         IF ( IERR < 0 ) THEN
#if defined( KPP_SOLVE_ALWAYS )
            !%%%%%%%%%%%%%%%%%%%%%%%%%%%%%%%%%%%%%%%%%%%%%%
            !%%% For KPP tolerance fix (mlong, 4/12/13) %%%
            !%%% Re-entry point for non-convergence     %%%
            !%%%%%%%%%%%%%%%%%%%%%%%%%%%%%%%%%%%%%%%%%%%%%%
 123        CONTINUE
#endif
            write(6,*) ''
            write(6,100) istatus(1:8),rstate(1:3)
            write(6,*) ''
            write(ERR_MSG,'(a, i3)') 'Integrator error code :',IERR
            write(6,*)  'JLOOP, I, J, L ', JLOOP, I, J, L

            ! Reset first time step and start concentrations
            RCNTRL(3)  = 0e+0_fp
            CALL Initialize( )  ! v2.1 

            ! 1D grid box index in the KTLOOP subset.
            ! R_KPP is only defined on KTLOOP boxes (ccc, 12/3/09)
            JLOOP = KLOOP
            CALL Update_RCONST(R_KPP)

            ! 1D grid box index on the global grid
            JLOOP = JLOOPLO+KLOOP

#if defined( KPP_SOLVE_ALWAYS )
            !%%%%%%%%%%%%%%%%%%%%%%%%%%%%%%%%%%%%%%%%%%%%%%
            !%%% FOR KPP TOLERANCE FIX (mlong, 4/13/12) %%%
            !%%% Increase tolerances by factor of 2     %%%
            !%%%%%%%%%%%%%%%%%%%%%%%%%%%%%%%%%%%%%%%%%%%%%%
           !RTOL = 2d0 * RTOL    ! Relative
            ATOL = 2e+0_fp * ATOL    ! Absolute
#endif

            call Integrate( TIN,    TOUT,    ICNTRL, 
     &                      RCNTRL, ISTATUS, RSTATE, IERR )
            IF ( IERR < 0 ) THEN 
#if defined( KPP_SOLVE_ALWAYS )
               !%%%%%%%%%%%%%%%%%%%%%%%%%%%%%%%%%%%%%%%%%%%%%%
               !%%% FOR KPP TOLERANCE FIX (mlong, 4/13/12) %%%
               !%%% Try to solve again; don't quit the run %%%
               !%%%%%%%%%%%%%%%%%%%%%%%%%%%%%%%%%%%%%%%%%%%%%%
               GOTO 123
#endif
               print*, 'failed twice !!! '
               CALL ERROR_STOP(ERR_MSG, 'INTEGRATE_KPP')
            ENDIF
                            
         ENDIF

!--------- using the adjoint integrator (limited to Rosenbrock)           
!adj!           ! using adjoint integrator           
!adj!           CALL INTEGRATE_ADJ( 1, VAR, VAR_ADJ, TIN, TOUT,ATOL, 
!adj!     &        RTOL, ICNTRL, RCNTRL, ISTATUS, RSTATE)
!adj!
!adj!
!adj!           ! Update the printout and functionality (dkh, 07/28/09)
!adj!           IF ( ISTATUS(NIERR) < 0 ) THEN 
!adj!              print*, 'KPP Integrator failed.  Trying again' 
!adj!              print*, 'IERR = ', RSTATE(20)
!adj!              print*, 'RSTAT = ', RSTATE
!adj!              print*, 'ISTAT = ', ISTATUS
!adj!              print*, 'RCNTRL = ', RCNTRL
!adj!              print*, 'ICNTRL = ', ICNTRL
!adj!              print*, 'JLOOP, I, J, L ', JLOOP, I, J, L
!adj!              rcntrl(3)  = 0d0
!adj!              CALL Initialize( ) ! v2.1 
!adj!              CALL Update_RCONST()
!adj!              CALL INTEGRATE_ADJ( 1, VAR, VAR_ADJ, TIN, TOUT,
!adj!     &             ATOL, RTOL, ICNTRL, RCNTRL, ISTATUS, RSTATE)
!adj!              IF ( ISTATUS(NIERR) < 0 ) THEN
!adj!                 print*, 'failed twice !!! '
!adj!                 CALL ERROR_STOP('IERR < 0 ', 'INTEGRATE_ADJ')
!adj!              ENDIF
!adj!           ENDIF
!--------- using the adjoint integrator (limited to Rosenbrock)           


         ! Set negative values to SMAL2
         DO N = 1, NVAR
            VAR(N) = MAX(VAR(N),SMAL2)
         ENDDO

         ! save next integration time step
         HSAVE_KPP(I,J,L) = RSTATE(Nhnew)

         ! Pass KPP concentrations from VAR to V_CSPEC
         CALL Shuffle_kpp2user(VAR,V_CSPEC)  

         ! Pass KPP concentrations V_CSPEC to geos-chem CSPEC
         DO N =1, NSPEC_GC
            CSPEC(JLOOP,N) = V_CSPEC(N)
         ENDDO

      ENDDO

      ! Return to calling program
      END SUBROUTINE GCKPP_DRIVER
#endif
!EOC
!------------------------------------------------------------------------------
!                  GEOS-Chem Global Chemical Transport Model                  !
!------------------------------------------------------------------------------
!BOP
!
! !IROUTINE: recompute_od
!
! !DESCRIPTION: Subroutine RECOMPUTE\_OD will update the optical depth values 
!  before accumulating or writing the diagnostics.
!\\
!\\
! !INTERFACE:
!
      SUBROUTINE RECOMPUTE_OD( am_I_Root, Input_Opt, 
     &                         State_Met, State_Chm, RC )
!
! !USES:
!
      ! References to F90 modules
      USE AEROSOL_MOD,        ONLY : AEROSOL_CONC
      USE AEROSOL_MOD,        ONLY : RDAER
      USE AEROSOL_MOD,        ONLY : SOILDUST
      USE DUST_MOD,           ONLY : RDUST_ONLINE
      USE DUST_MOD,           ONLY : RDUST_OFFLINE
      USE ERROR_MOD,          ONLY : DEBUG_MSG
      USE GIGC_ErrCode_Mod
      USE GIGC_Input_Opt_Mod, ONLY : OptInput
      USE GIGC_State_Chm_Mod, ONLY : ChmState
      USE GIGC_State_Met_Mod, ONLY : MetState
      USE TIME_MOD,           ONLY : GET_MONTH
      USE TIME_MOD,           ONLY : GET_YEAR
!
! !INPUT PARAMETERS:
!
      LOGICAL,        INTENT(IN)    :: am_I_Root   ! Is this the root CPU?
      TYPE(MetState), INTENT(IN)    :: State_Met   ! Meteorology State object
      TYPE(OptInput), INTENT(IN)    :: Input_Opt   ! Input Options object
!
! !INPUT/OUTPUT PARAMETERS: 
!
      TYPE(ChmState), INTENT(INOUT) :: State_Chm   ! Chemistry State object
!
! !OUTPUT PARAMETERS:
!
      INTEGER,        INTENT(OUT)   :: RC          ! Success or failure?
!
! !REVISION HISTORY: 
!  03 Fev 2011 - Adapted from chemdr.f by skim
!  30 Jul 2012 - R. Yantosca - Now accept am_I_Root as an argument when
!                              running with the traditional driver main.F
!  13 Nov 2012 - R. Yantosca - Now pass Input_Opt and RC arguments for GIGC
!  15 Nov 2012 - M. Payer    - Now pass all met fields via State_Met
!  25 Mar 2013 - R. Yantosca - Now accept am_I_Root, Input_Opt, State_Chm, RC
!EOP
!------------------------------------------------------------------------------
!BOC
!
! !LOCAL VARIABLES:
!
      LOGICAL :: IT_IS_A_FULLCHEM_SIM
      LOGICAL :: IT_IS_AN_AEROSOL_SIM
      LOGICAL :: LCARB, LCHEM,  LCRYST,     LDUST
      LOGICAL :: LPRT,  LSSALT, LSULF,      LSOA
      INTEGER :: MONTH, YEAR,   WAVELENGTH

      !=================================================================
      ! RECOMPUTE_OD begins here!
      !=================================================================

      ! Get month and year
      MONTH                = GET_MONTH()
      YEAR                 = GET_YEAR()

      ! Assume success
      RC                   = GIGC_SUCCESS

      ! Copy fields from INPUT_OPT to local variables for use below
      LCARB                = Input_Opt%LCARB 
      LCHEM                = Input_Opt%LCHEM
      LCRYST               = Input_Opt%LCRYST
      LDUST                = Input_Opt%LDUST
      LPRT                 = Input_Opt%LPRT
      LSSALT               = Input_Opt%LSSALT
      LSULF                = Input_Opt%LSULF
      LSOA                 = Input_Opt%LSOA
      IT_IS_A_FULLCHEM_SIM = Input_Opt%ITS_A_FULLCHEM_SIM
      IT_IS_AN_AEROSOL_SIM = Input_Opt%ITS_AN_AEROSOL_SIM    

      ! First make sure chemistry is turned on
      IF ( LCHEM ) THEN

         ! Then make sure that the simulations use aerosol tracers
         IF ( IT_IS_A_FULLCHEM_SIM .or. IT_IS_AN_AEROSOL_SIM ) THEN

            ! And then make sure that the aersol tracers are defined
            IF ( LSULF .or. LCARB .or. LDUST .or. LSSALT ) THEN

               ! Skip this section if all of these are turned off
               CALL AEROSOL_CONC
     &            ( am_I_Root, Input_Opt, State_Met, State_Chm, RC )

               !===============================================================
               ! Call RDAER -- computes aerosol optical depths
               !===============================================================

               ! Calculate the AOD at the wavelength specified in jv_spec_aod
               WAVELENGTH = 1
              write(6,*) 'before RDAER, AOD'
               CALL RDAER( am_I_Root, Input_Opt, State_Met,  RC,
     &                     MONTH,     YEAR,      WAVELENGTH      )
               write(6,*) 'after RDAER, AOD'
               !### Debug
               IF ( LPRT .and. am_I_Root ) THEN 
                  CALL DEBUG_MSG( '### RECOMPUTE_OD: after RDAER' )
               ENDIF

               !===============================================================
               ! If LDUST is turned on, then we have online dust aerosol in
               ! GEOS-CHEM...so just pass SOILDUST to RDUST_ONLINE in order to
               ! compute aerosol optical depth for FAST-JX, etc.
               !
               ! If LDUST is turned off, then we don't have online dust aerosol
               ! in GEOS-CHEM...so read monthly-mean dust files from disk.
               ! (rjp, tdf, bmy, 4/1/04)
               !===============================================================
               IF ( LDUST ) THEN
                  CALL RDUST_ONLINE
     &               ( am_I_Root, Input_Opt,  State_Met,
     &                 SOILDUST,  WAVELENGTH, RC         )
#if  !defined( TOMAS )
               ELSE
                  CALL RDUST_OFFLINE
     &               ( am_I_Root, Input_Opt, State_Met,
     &                 MONTH,     YEAR,      WAVELENGTH, RC )
#endif
               ENDIF

               !### Debug
               IF ( LPRT .and. am_I_Root ) THEN
                  CALL DEBUG_MSG( '### RECOMPUTE_OD: after RDUST' )
               ENDIF

            ENDIF
         ENDIF

      ENDIF

      END SUBROUTINE RECOMPUTE_OD
!EOC
!------------------------------------------------------------------------------
!                  GEOS-Chem Global Chemical Transport Model                  !
!------------------------------------------------------------------------------
!BOP
!
! !IROUTINE: INIT_CHEMISTRY
!
! !DESCRIPTION: Subroutine INIT\_CHEMISTRY initializes chemistry
! variables.
!\\
!\\
! !INTERFACE:
!
      SUBROUTINE INIT_CHEMISTRY( am_I_Root, Input_Opt, State_Chm, RC )
!
! !USES:
!
      USE GIGC_ErrCode_Mod
      USE GIGC_Input_Opt_Mod, ONLY : OptInput
      USE CMN_SIZE_MOD,       ONLY : LLTROP
      USE TRACERID_MOD,       ONLY : SETTRACE
      USE GIGC_State_Chm_Mod, ONLY : ChmState
      USE FAST_JX_MOD,        ONLY : INIT_FJX
      USE COMODE_LOOP_MOD
!
! !INPUT PARAMETERS:
!
      LOGICAL,        INTENT(IN)     :: am_I_Root   ! Is this the root CPU?
      TYPE(OptInput), INTENT(IN)     :: Input_Opt   ! Input Options object
!
! !INPUT/OUTPUT PARAMETERS: 
!
      TYPE(ChmState), INTENT(INOUT)  :: State_Chm   ! Chemistry State object
      INTEGER,        INTENT(INOUT)  :: RC          ! Success or failure?
     
!
! !REVISION HISTORY: 
!  19 May 2014 - C. Keller - Initial version (stripped from do_chemistry
!                            and chemdr.F)
!  20 Jun 2014 - R. Yantosca - Now pass Input_Opt to INIT_FJX
!EOP
!------------------------------------------------------------------------------
!BOC
!
! !LOCAL VARIABLES:
!
      LOGICAL, SAVE   :: FIRST = .TRUE.

      !=================================================================
      ! INIT_CHEMISTRY begins here!
      !=================================================================

      ! Assume success
      RC                   = GIGC_SUCCESS

      IF ( FIRST ) THEN

         ! Init chem mechanism and photolysis
         CALL READER  ( FIRST, am_I_Root                           )
         CALL READCHEM(        am_I_Root, Input_Opt,            RC )
         CALL INIT_FJX(        am_I_Root, Input_Opt,  RC           )
         CALL SETTRACE(        am_I_Root, Input_Opt, State_Chm, RC )

         ! Reset NCS with NCSURBAN
         NCS     = NCSURBAN

         ! Adjust first flag
         FIRST = .FALSE.
      ENDIF

      END SUBROUTINE INIT_CHEMISTRY
!EOC
      END MODULE CHEMISTRY_MOD<|MERGE_RESOLUTION|>--- conflicted
+++ resolved
@@ -116,11 +116,8 @@
       USE TIME_MOD,           ONLY : GET_TS_CHEM
       USE TRACERID_MOD,       ONLY : IDTISOP
       USE TRACERID_MOD,       ONLY : IDTDST1
-<<<<<<< HEAD
       USE TENDENCIES_MOD
-=======
       USE PASSIVE_TRACER_MOD, ONLY : CHEM_PASSIVE_TRACER 
->>>>>>> 69d65560
 #if defined (UCX )
       USE UCX_MOD,            ONLY : CALC_STRAT_AER ! (SDE 04/20/13)
       USE UCX_MOD,            ONLY : READ_PSC_FILE
