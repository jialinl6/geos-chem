--- conflicted
+++ resolved
@@ -242,7 +242,6 @@
 ! !LOCAL VARIABLES:
 ! 
       ! Scalars
-<<<<<<< HEAD
       INTEGER            :: N_TROP, N
       INTEGER            :: MONTH
       INTEGER            :: YEAR
@@ -270,35 +269,6 @@
       LOGICAL            :: LSULF
       LOGICAL            :: LSOA
       LOGICAL            :: LNLPBL
-=======
-      INTEGER           :: N_TROP, N
-      INTEGER           :: MONTH
-      INTEGER           :: YEAR
-      INTEGER           :: WAVELENGTH
-      LOGICAL           :: IT_IS_A_C2H6_SIM
-      LOGICAL           :: IT_IS_A_CH3I_SIM
-      LOGICAL           :: IT_IS_A_CH4_SIM
-      LOGICAL           :: IT_IS_A_FULLCHEM_SIM
-      LOGICAL           :: IT_IS_A_H2HD_SIM
-      LOGICAL           :: IT_IS_A_HCN_SIM
-      LOGICAL           :: IT_IS_A_MERCURY_SIM
-      LOGICAL           :: IT_IS_A_RnPbBe_SIM
-      LOGICAL           :: IT_IS_A_TAGCO_SIM
-      LOGICAL           :: IT_IS_A_TAGO3_SIM
-      LOGICAL           :: IT_IS_AN_AEROSOL_SIM
-      LOGICAL           :: IT_IS_NOT_COPARAM_OR_CH4
-      LOGICAL           :: IT_IS_A_POPS_SIM
-      LOGICAL           :: LCARB
-      LOGICAL           :: LCHEM
-      LOGICAL           :: LCRYST
-      LOGICAL           :: LDUST
-      LOGICAL           :: LSCHEM
-      LOGICAL           :: LPRT
-      LOGICAL           :: LSSALT
-      LOGICAL           :: LSULF
-      LOGICAL           :: LSOA
-      LOGICAL           :: LNLPBL
->>>>>>> 481a5361
 
       ! SAVEd scalars
       LOGICAL, SAVE      :: FIRST = .TRUE.
