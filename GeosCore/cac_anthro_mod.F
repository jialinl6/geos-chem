!------------------------------------------------------------------------------
!          Harvard University Atmospheric Chemistry Modeling Group            !
!------------------------------------------------------------------------------
!BOP
!
! !MODULE: cac_anthro_mod
!
! !DESCRIPTION: Module CAC\_ANTHRO\_MOD contains variables and routines to 
!  read the  Criteria Air Contaminant Canadian anthropogenic emissions 
!  (amv, phs, 1/28/2009)
!\\
!\\
! !INTERFACE: 
!
      MODULE CAC_ANTHRO_MOD
! 
! !USES:
!
      IMPLICIT NONE
#     include "define.h"
      PRIVATE
!
! !PUBLIC MEMBER FUNCTIONS:
!
      PUBLIC :: CLEANUP_CAC_ANTHRO
      PUBLIC :: EMISS_CAC_ANTHRO
      PUBLIC :: EMISS_CAC_ANTHRO_05x0666
      PUBLIC :: GET_CANADA_MASK
      PUBLIC :: GET_CAC_ANTHRO
!
! !PRIVATE MEMBER FUNCTIONS:
!
      PRIVATE :: CAC_SCALE_FUTURE
      PRIVATE :: READ_CANADA_MASK
      PRIVATE :: READ_CANADA_MASK_05x0666
      PRIVATE :: INIT_CAC_ANTHRO
      PRIVATE :: TOTAL_ANTHRO_TG
!
! !REVISION HISTORY:
!  28 Jan 2009 - P. Le Sager - Initial Version
!  18 Dec 2009 - Aaron van D - Added EMISS_CAC_ANTHRO_05x0666 routine
!  18 Dec 2009 - Aaron van D - Added READ_CANADA_MASK_05x0666 routine
!  01 Mar 2012 - R. Yantosca - Remove A_CM2 array, use the new function
!                              GET_AREA_CM2( I, J, L ) from grid_mod.F90 
!  14 Mar 2013 - M. Payer    - Replace NOx emissions with NO emissions as part
!                              of removal of NOx-Ox partitioning
!EOP
!------------------------------------------------------------------------------
!
! !PRIVATE DATA MEMBERS:
!

      ! Arrays for data masks
      INTEGER, ALLOCATABLE :: MASK_CANADA_1x1(:,:)
      REAL*8,  ALLOCATABLE :: MASK_CANADA(:,:)
      
      ! Arrays for emissions
      REAL*8,  ALLOCATABLE :: NOx(:,:)
      REAL*8,  ALLOCATABLE :: CO(:,:)
      REAL*8,  ALLOCATABLE :: SO2(:,:)
      REAL*8,  ALLOCATABLE :: NH3(:,:)
!
! !DEFINED PARAMETERS:
!
      REAL*8,  PARAMETER   :: SEC_IN_YEAR  = 86400d0 * 365.25d0

      CONTAINS
!EOC
!------------------------------------------------------------------------------
!          Harvard University Atmospheric Chemistry Modeling Group            !
!------------------------------------------------------------------------------
!BOP
!
! !IROUTINE: get_canada_mask
!
! !DESCRIPTION: Function GET\_CANADA\_MASK returns the value of the Canadian 
!  geographic mask at grid box (I,J).  MASK=1 if (I,J) is within Canada, 
!  MASK=0 otherwise. (amv, phs, 1/28/09)
!\\
!\\
! !INTERFACE:
!
      FUNCTION GET_CANADA_MASK( I, J ) RESULT( THISMASK )
!
! !INPUT PARAMETERS: 
!
      ! Longitude and latitude indices
      INTEGER, INTENT(IN) :: I, J
!
! !REVISION HISTORY: 
!  28 Jan 2009 - P. Le Sager - Initial Version
!EOP
!------------------------------------------------------------------------------
!BOC
!
! !LOCAL VARIABLES:
!
      ! Local variables
      REAL*8              :: THISMASK

      !=================================================================
      ! GET_CANADA_MASK begins here!
      !=================================================================
      THISMASK = MASK_CANADA(I,J)

      END FUNCTION GET_CANADA_MASK
!EOC
!------------------------------------------------------------------------------
!          Harvard University Atmospheric Chemistry Modeling Group            !
!------------------------------------------------------------------------------
!BOP
!
! !IROUTINE: get_cac_anthro
!
! !DESCRIPTION: Function GET\_CAC\_ANTHRO returns the Critical Air Contaminants
!  emission for GEOS-Chem grid box (I,J) and tracer N.  Emissions can be 
!  returned in units of [kg/s] or [molec/cm2/s].  (amv, phs, 1/28/09)
!\\
!\\
! !INTERFACE:
!
      FUNCTION GET_CAC_ANTHRO( I,    J,     N, 
     &                         MOLEC_CM2_S, KG_S ) RESULT( VALUE )
!
! !USES:
!
      USE GRID_MOD,     ONLY : GET_AREA_CM2
      USE TRACER_MOD,   ONLY : XNUMOL
      USE TRACERID_MOD, ONLY : IDTNO, IDTCO, IDTSO2, IDTNH3, IDTNO2
!
! !INPUT PARAMETERS: 
!
      ! Longitude, latitude, and tracer indices
      INTEGER, INTENT(IN)           :: I, J, N

      ! OPTIONAL -- return emissions in [molec/cm2/s]
      LOGICAL, INTENT(IN), OPTIONAL :: MOLEC_CM2_S  

      ! OPTIONAL -- return emissions in [kg/s]
      LOGICAL, INTENT(IN), OPTIONAL :: KG_S
!
! !RETURN VALUE:
!     
      ! Emissions output
      REAL*8                        :: VALUE     
!
! !REVISION HISTORY: 
!  28 Jan 2009 - P. Le Sager - Initial Version
!  14 Mar 2013 - M. Payer    - Replace NOx emissions with NO emissions as part
!                              of removal of NOx-Ox partitioning
!EOP
!------------------------------------------------------------------------------
!BOC
!
! !LOCAL VARIABLES:
!
      LOGICAL                       :: DO_KGS, DO_MCS

      !=================================================================
      ! GET_CAC_ANTHRO begins here!
      !=================================================================

      ! Initialize
      DO_KGS = .FALSE.
      DO_MCS = .FALSE.
      
      ! Return data in [kg/s] or [molec/cm2/s]?
      IF ( PRESENT( KG_S        ) ) DO_KGS = KG_S
      IF ( PRESENT( MOLEC_CM2_S ) ) DO_MCS = MOLEC_CM2_S

      ! Replaced NOx with NO (mpayer, 3/14/13)
      IF ( N == IDTNO ) THEN

         ! NOx [kg/yr]
         VALUE = NOx(I,J)

      ELSE IF ( N == IDTCO ) THEN

         ! CO [kg/yr]
         VALUE = CO(I,J)

      ELSE IF ( N == IDTSO2 ) THEN

         ! SO2 [kg/yr]
         VALUE = SO2(I,J)

      ELSE IF ( N == IDTNH3 ) THEN

         ! NH3 [kg/month]
         VALUE = NH3(I,J)

      ELSE

         ! Otherwise return a negative value to indicate
         ! that there are no CAC emissions for tracer N
         VALUE = -1d0
         RETURN

      ENDIF

      !------------------------------
      ! Convert units (if necessary)
      !------------------------------
      IF ( DO_KGS ) THEN
         IF ( N == IDTNH3 ) THEN
            ! Use 30 days per month (actual number of
            ! days may be required for the future)
            ! 2592000 = 30days*24hrs*60min*60sec
            VALUE = VALUE / 2592000
         ELSE
            
            ! Convert from [kg/yr] to [kg/s]
            VALUE = VALUE / SEC_IN_YEAR
         ENDIF

      ELSE IF ( DO_MCS ) THEN
<<<<<<< HEAD

         ! Convert from [kg/yr] to [molec/cm2/s]
         IF ( N == IDTNO ) THEN
            ! Convert NOx using XNUMOL for NO2 since original NOx
            ! emissions are in mass units of NO2 (mpayer, 4/18/13)
            VALUE = ( VALUE       * XNUMOL(IDTNO2)          )
     &            / ( SEC_IN_YEAR * GET_AREA_CM2( I, J, 1 ) )
         ELSE
            VALUE = ( VALUE       * XNUMOL(N)               )
     &            / ( SEC_IN_YEAR * GET_AREA_CM2( I, J, 1 ) )
=======
         IF ( N == IDTNH3 ) THEN
            VALUE = VALUE * XNUMOL(N) / ( A_CM2(J) * 2592000 )
         ELSE
            ! Convert NOx from [kg/yr] to [molec/cm2/s]
            ! Updated on May 3, 2012 by Wai-Ho Lo: Not only NOx, but 
            ! also NH3.
            VALUE = VALUE * XNUMOL(N) / ( A_CM2(J) * SEC_IN_YEAR )
>>>>>>> 44913fb7
         ENDIF
      ENDIF

      END FUNCTION GET_CAC_ANTHRO
!EOC
!------------------------------------------------------------------------------
!          Harvard University Atmospheric Chemistry Modeling Group            !
!------------------------------------------------------------------------------
!BOP
!
! !IROUTINE: emiss_cac_anthro
!
! !DESCRIPTION: Subroutine EMISS\_CAC\_ANTHRO reads the Critical Air 
!  Contaminants emission fields at 1x1 resolution and regrids them to the 
!  current model resolution. (amv, phs, 1/28/2009)
!\\
!\\
! !INTERFACE:
!
      SUBROUTINE EMISS_CAC_ANTHRO( am_I_Root, Input_Opt, State_Chm, RC )
!
! !USES:
! 
<<<<<<< HEAD
      USE BPCH2_MOD,          ONLY : GET_TAU0,      READ_BPCH2
      USE DIRECTORY_MOD,      ONLY : DATA_DIR_1x1 
      USE GIGC_ErrCode_Mod
      USE GIGC_Input_Opt_Mod, ONLY : OptInput
      USE GIGC_State_Chm_Mod, ONLY : ChmState
      USE TIME_MOD,           ONLY : GET_YEAR
      USE SCALE_ANTHRO_MOD,   ONLY : GET_ANNUAL_SCALAR_1x1
      USE REGRID_A2A_MOD,     ONLY : DO_REGRID_A2A
      USE CMN_SIZE_MOD
      USE CMN_O3_MOD

#if defined( DEVEL )
      USE TRACERID_MOD,       ONLY : IDTNO, IDTCO, IDTSO2, IDTNH3
#endif
!
! !INPUT PARAMETERS:
!
      LOGICAL,        INTENT(IN)    :: am_I_Root   ! Are we on the root CPU?
      TYPE(OptInput), INTENT(IN)    :: Input_Opt   ! Input Options object
!
! !INPUT/OUTPUT PARAMETERS:
!
      TYPE(ChmState), INTENT(INOUT) :: State_Chm   ! Chemistry State object
!
! !OUTPUT PARAMETERS:
!
      INTEGER,        INTENT(OUT)   :: RC          ! Success or failure?!
=======
      USE BPCH2_MOD,         ONLY : GET_TAU0,      READ_BPCH2
      USE DIRECTORY_MOD,     ONLY : DATA_DIR_1x1 
      USE LOGICAL_MOD,       ONLY : LFUTURE
      USE REGRID_1x1_MOD,    ONLY : DO_REGRID_1x1
      USE TIME_MOD,          ONLY : GET_YEAR,  GET_MONTH
      USE SCALE_ANTHRO_MOD,  ONLY : GET_ANNUAL_SCALAR_1x1

      USE CMN_SIZE_MOD          ! Size parameters
      USE CMN_O3_MOD            ! FSCALYR
>>>>>>> 44913fb7
!
! !REVISION HISTORY: 
!  28 Jan 2009 - P. Le Sager - Initial Version
!
! !REMARKS:
!  (1 ) Emissions are read for a year b/w 2002-2005, and scaled
!        (except NH3) between 1985-2003 if needed (phs, 3/10/08)
!  (2 ) Now accounts for FSCALYR (phs, 3/17/08)
!  18 Dec 2009 - Aaron van D - Use 2005 scale factors for years beyond 2005
!  13 Mar 2012 - M. Cooper   - Changed regrid algorithm to map_a2a
!  24 May 2012 - R. Yantosca - Fixed minor bug in map_a2a implementation
!  24 Aug 2012 - R. Yantosca - DO_REGRID_A2A now reads netCDF input file
!  03 Jan 2013 - M. Payer    - Renamed PERAREA to IS_MASS in DO_REGRID_A2A
!  25 Mar 2013 - R. Yantosca - Now accept am_I_Root, Input_Opt, State_Chm, RC
!EOP
!------------------------------------------------------------------------------
!BOC
!
! !LOCAL VARIABLES:
!
      LOGICAL, SAVE              :: FIRST = .TRUE.
      INTEGER                    :: I, J, THISYEAR, SPECIES, SNo, ScNo
      INTEGER                    :: THISMONTH
      REAL*4                     :: ARRAY(I1x1,J1x1,1)
      REAL*8, TARGET             :: GEOS_1x1(I1x1,J1x1,1)
      REAL*8                     :: GEOS_1x1_2002(I1x1,J1x1,1)
      REAL*8                     :: GEOS_1x1_2005(I1x1,J1x1,1)
      REAL*8                     :: SC_1x1(I1x1,J1x1)
      REAL*8                     :: TAU2002, TAU2005, TAU
      CHARACTER(LEN=255)         :: FILENAME
      CHARACTER(LEN=4)           :: SYEAR, SNAME
<<<<<<< HEAD
      CHARACTER(LEN=255)         :: LLFILENAME
      REAL*8, POINTER            :: INGRID(:,:) => NULL()

      ! For fields from Input_Opt
      LOGICAL                    :: LFUTURE
      INTEGER                    :: N_TRACERS
=======
      CHARACTER(LEN=2)           :: THISMONTHCHAR
      REAL*8                     :: NH3_SCALE(12)

      !  seasonal scalar for NH3 emission (lzh, amv, 12/11/2009)
      ! Updated on May 13, 2012 by Wai-Ho Lo, since Agriculture Canada's
      ! NH3 emission inventory is used, monthly scalars are not used

      NH3_SCALE = (/
     &       1, 1, 1, 1, 1, 1, 1, 1, 1, 1, 1, 1 /)
      !&     0.426d0, 0.445d0, 0.526d0, 0.718d0, 1.179d0, 1.447d0,
      !&     1.897d0, 1.884d0, 1.577d0, 0.886d0, 0.571d0, 0.445d0 /)
>>>>>>> 44913fb7

      !=================================================================
      ! EMISS_CAC_ANTHRO begins here!
      !=================================================================

      ! Assume success
      RC        =  GIGC_SUCCESS

      ! Copy values from Input_Opt
      LFUTURE   = Input_Opt%LFUTURE
      N_TRACERS = Input_Opt%N_TRACERS

      ! First-time initialization
      IF ( FIRST ) THEN
         CALL INIT_CAC_ANTHRO( am_I_Root, Input_Opt, RC )
         FIRST = .FALSE.
      ENDIF

      ! Get emissions year
      IF ( FSCALYR < 0 ) THEN
         THISYEAR = GET_YEAR()
      ELSE
         THISYEAR = FSCALYR
      ENDIF
      THISMONTH = GET_MONTH()
      
      WRITE( THISMONTHCHAR, '(i2.2)' ) THISMONTH
      THISMONTHCHAR = ADJUSTL( THISMONTHCHAR )

      ! File with lat/lon edges for regridding
      LLFILENAME = TRIM( DATA_DIR_1x1) //
     &             'MAP_A2A_Regrid_201203/MAP_A2A_latlon_geos1x1.nc'

      DO SPECIES = 1,4

         IF ( SPECIES .eq. 1 ) THEN
            SNAME = 'NOx'
            SNo = 1
            ScNo = 71
         ELSEIF ( SPECIES .eq. 2 ) THEN
            SNAME = 'CO'
            SNo = 4
            ScNo = 72
         ELSEIF ( SPECIES .eq. 3 ) THEN
            SNAME = 'SOx'
            SNo = 26
            ScNo = 73
         ELSEIF ( SPECIES .eq. 4 ) THEN
            SNAME = 'NH3'
            SNo = 30
            ScNo = 0
         ENDIF

!%%%%%%%%%%%%%%%%%%%%%%%%%%%%%%%%%%%%%%%%%%%%%%%%%%%%%%%%%%%%%%%%%%%%%%%%%%%%%% 
!%%% Prior to 6/28/12:
!%%% The CAC update goes only up to 2008.  Replace 2010 with 2008 in this
!%%% IF statement for the time being. (bmy, 6/28/12)
!%%%         IF ( ( THISYEAR .le. 2002 ) .OR. 
!%%%     &        ( THISYEAR .ge. 2010 ) ) THEN
!%%% 
!%%%            ! TAU values for 2002/2005
!%%%            TAU = GET_TAU0( 1, 1, MIN( MAX( THISYEAR, 2002 ), 2010 ) )
!%%%            WRITE( SYEAR, '(i4)' ) MIN( MAX( THISYEAR, 2002 ), 2010 )
!%%%%%%%%%%%%%%%%%%%%%%%%%%%%%%%%%%%%%%%%%%%%%%%%%%%%%%%%%%%%%%%%%%%%%%%%%%%%%% 

         IF ( ( ( THISYEAR .le. 2002 ) .OR.
     &        ( THISYEAR .ge. 2005 ) ) .and.
     &          ( THISYEAR .ne. 2006 ) ) THEN

            ! TAU values for 2002/2005
            TAU = GET_TAU0( 1, 1, MIN( MAX( THISYEAR, 2002 ), 2008 ) )
            WRITE( SYEAR, '(i4)' ) MIN( MAX( THISYEAR, 2002 ), 2008 )

            ! File name
<<<<<<< HEAD
            FILENAME  = TRIM( DATA_DIR_1x1 ) // 'CAC_200801/CAC' //
     &                  SYEAR // '-' // TRIM( SNAME ) // '.geos.1x1'
=======
            IF (SPECIES .eq. 4 ) THEN
               FILENAME = TRIM( DATA_DIR_1x1 ) // 'CAC_200801/CAC' //
     &                    '2008-' // TRIM( SNAME ) // '-' // 
     &                    TRIM( THISMONTHCHAR ) // 
     &                    '.geos.1x1'
            ELSE
               FILENAME  = TRIM( DATA_DIR_1x1 ) // 'CAC_200801/CAC' // 
     &                     SYEAR // '-' // TRIM( SNAME ) // '.geos.1x1'
            ENDIF
>>>>>>> 44913fb7

            ! Echo info
            WRITE( 6, 100 ) TRIM( FILENAME )
 100        FORMAT( '     - EMISS_CAC_ANTHRO: Reading ', a )

            ! Read data
<<<<<<< HEAD
            CALL READ_BPCH2( FILENAME, 'ANTHSRCE', SNo,
=======
            IF (SPECIES .eq. 4 ) THEN
               ! Since currently the 2005 data is read, a monthly
               ! TAU value has to be read for 2008 for NH3 emissions
               TAU = GET_TAU0( THISMONTH, 1, 2008 )
            ENDIF

            CALL READ_BPCH2( FILENAME, 'ANTHSRCE', SNo, 
>>>>>>> 44913fb7
!phs     &                       TAU,      I1x1,       J1x1-1,     
     &                       TAU,      I1x1,       J1x1,
     &                       1,        ARRAY,      QUIET=.TRUE. )

            ! Cast to REAL*8 before regridding
            GEOS_1x1(:,:,1) = ARRAY(:,:,1)

            ! Apply annual scalar factor. Available for 1985-2006,
            ! and NOx, CO and SO2 only.
            IF ( ( THISYEAR .lt. 2002 ) .and. SPECIES .ne. 4 ) THEN

               CALL GET_ANNUAL_SCALAR_1x1( ScNo,     2002,
     &                                     THISYEAR, SC_1x1 )

               GEOS_1x1(:,:,1) = GEOS_1x1(:,:,1) * SC_1x1(:,:)

            ELSE IF ((THISYEAR .gt. 2005) .and. SPECIES .ne. 4) THEN

               CALL GET_ANNUAL_SCALAR_1x1( ScNo, MIN(THISYEAR, 2008),
     &                                     THISYEAR, SC_1x1 )

               GEOS_1x1(:,:,1) = GEOS_1x1(:,:,1) * SC_1x1(:,:)

            ENDIF
            
         ELSE

            IF ( THISYEAR .ne. 2006 ) THEN
               TAU2002 = GET_TAU0( 1, 1, 2002)
               TAU2005 = GET_TAU0( 1, 1, 2005)
            ELSE
               TAU2002 = GET_TAU0( 1, 1, 2005)
               TAU2005 = GET_TAU0( 1, 1, 2007)
            ENDIF

            ! File name for 2002 data
<<<<<<< HEAD
            IF ( THISYEAR .ne. 2006 ) THEN
               FILENAME  = TRIM( DATA_DIR_1x1 ) // 'CAC_200801/CAC2002-'
     &                    // TRIM(SNAME) // '.geos.1x1'
            ELSE
               FILENAME  = TRIM( DATA_DIR_1x1 ) // 'CAC_200801/CAC2005-'
     &                    // TRIM(SNAME) // '.geos.1x1'
=======
            IF (SPECIES .eq. 4) THEN
               FILENAME = TRIM(DATA_DIR_1x1 ) // 'CAC_200801/CAC' //
     &                    '2008-' // TRIM( SNAME ) // '-' //
     &                    TRIM( THISMONTHCHAR ) //
     &                    '.geos.1x1'
            ELSE
               FILENAME  = TRIM( DATA_DIR_1x1 ) // 'CAC_200801/CAC2002-'
     &                 // TRIM(SNAME) // '.geos.1x1'
>>>>>>> 44913fb7
            ENDIF

            ! Echo info
            WRITE( 6, 100 ) TRIM( FILENAME )

            ! Read data
            IF (SPECIES .eq. 4 ) THEN
               ! Since currently the 2002 or 2005 data is read, a
               ! monthly TAU value has to be read for 2008 for NH3
               ! emissions
               TAU = GET_TAU0( THISMONTH, 1, 2008 )
               CALL READ_BPCH2( FILENAME, 'ANTHSRCE', SNo,
!wl     &                          TAU,       I1x1,      J1x1-1,
     &                          TAU,       I1x1,      J1x1,
     &                          1,         ARRAY,     QUIET=.TRUE. )
            ELSE
               CALL READ_BPCH2( FILENAME, 'ANTHSRCE', SNo,
!phs     &                          TAU2002,   I1x1,      J1x1-1,
     &                          TAU2002,   I1x1,      J1x1,
     &                          1,         ARRAY,     QUIET=.TRUE. )
            ENDIF

            ! Cast to REAL*8 before regridding
            GEOS_1x1_2002(:,:,1) = ARRAY(:,:,1)

            ! File name for 2005 data
<<<<<<< HEAD
            IF ( THISYEAR .ne. 2006 ) THEN
               FILENAME  = TRIM( DATA_DIR_1x1 ) // 'CAC_200801/CAC2005-'
     &                     // TRIM(SNAME) // '.geos.1x1'
            ELSE
               FILENAME  = TRIM( DATA_DIR_1x1 ) // 'CAC_200801/CAC2007-'
     &                     // TRIM(SNAME) // '.geos.1x1'
=======
            IF (SPECIES .eq. 4) THEN
               FILENAME = TRIM(DATA_DIR_1x1 ) // 'CAC_200801/CAC' //
     &                    '2008-' // TRIM( SNAME ) // '-' //
     &                    TRIM( THISMONTHCHAR ) //
     &                    '.geos.1x1'
            ELSE
               FILENAME  = TRIM( DATA_DIR_1x1 ) // 'CAC_200801/CAC2005-'
     &                  // TRIM(SNAME) // '.geos.1x1'
>>>>>>> 44913fb7
            ENDIF

            ! Echo info
            WRITE( 6, 100 ) TRIM( FILENAME )

            ! Read data
            IF (SPECIES .eq. 4 ) THEN
               ! Since currently the 2002 or 2005 data is read, a
               ! monthly TAU value has to be read for 2008 for NH3
               ! emissions
               TAU = GET_TAU0( THISMONTH, 1, 2008 )
               CALL READ_BPCH2( FILENAME, 'ANTHSRCE', SNo,
!wl     &                          TAU,       I1x1,      J1x1,
     &                          TAU,       I1x1,      J1x1,
     &                          1,         ARRAY,     QUIET=.TRUE. )
            ELSE
               CALL READ_BPCH2( FILENAME, 'ANTHSRCE', SNo,
!phs     &                          TAU2005,   I1x1,      J1x1-1,
     &                          TAU2005,   I1x1,      J1x1,
     &                          1,         ARRAY,     QUIET=.TRUE. )
            ENDIF

            ! Cast to REAL*8 before regridding
            GEOS_1x1_2005(:,:,1) = ARRAY(:,:,1)

            ! Scale b/w years
            IF ( THISYEAR .ne. 2006 ) THEN
               GEOS_1x1(:,:,1) = GEOS_1x1_2002(:,:,1)
     &                   + ( THISYEAR - 2002.) / 3. *
     &                   ( GEOS_1x1_2005(:,:,1) - GEOS_1x1_2002(:,:,1) )
            ELSE
               GEOS_1x1(:,:,1) = GEOS_1x1_2002(:,:,1)
     &                   + ( THISYEAR - 2005.) / 2. *
     &                   ( GEOS_1x1_2005(:,:,1) - GEOS_1x1_2002(:,:,1) )
            ENDIF
         ENDIF

         ! Regrid from GEOS 1x1 --> current model resolution [kg/yr]
         INGRID => GEOS_1x1(:,:,1)

         IF ( SPECIES .eq. 1 ) THEN

            CALL DO_REGRID_A2A( LLFILENAME, I1x1,    J1x1, 
     &                          INGRID,     NOx,     IS_MASS=1,
     &                          netCDF=.TRUE.                   )

         ELSEIF ( SPECIES .eq. 2 ) THEN

            CALL DO_REGRID_A2A( LLFILENAME, I1x1,    J1x1,
     &                          INGRID,     CO,      IS_MASS=1,
     &                          netCDF=.TRUE.                   )

         ELSEIF ( SPECIES .eq. 3 ) THEN

            ! Convert SOx to SO2, where SOx is assumed to be 1.4% SO4 and
            ! 98.6% SO2 over NA, based upon Chin et al, 2000, and as
            ! utilized in sulfate_mod.f
            !GEOS_1x1(:,:,1) = GEOS_1x1(:,:,1) * 0.986
            INGRID = INGRID * 0.986

            CALL DO_REGRID_A2A( LLFILENAME, I1x1,    J1x1,
     &                          INGRID,     SO2,     IS_MASS=1,
     &                          netCDF=.TRUE.                   )

         ELSEIF ( SPECIES .eq. 4 ) THEN

<<<<<<< HEAD
            CALL DO_REGRID_A2A( LLFILENAME, I1x1,    J1x1,
     &                          INGRID,     NH3,     IS_MASS=1,
     &                          netCDF=.TRUE.                   )
=======
            ! Apply seasonality
            ! Using Agriculture Canada's NH3 emission inventory, 
            ! no seasonality scalars are required
            !GEOS_1x1(:,:,1) = NH3_SCALE(THISMONTH) * GEOS_1x1(:,:,1)
            CALL DO_REGRID_1x1( 'kg/month', GEOS_1x1, NH3 )

>>>>>>> 44913fb7
         ENDIF

         ! Free pointer
         NULLIFY( INGRID )

      ENDDO

      !--------------------------
      ! Compute future emissions
      !--------------------------
      IF ( LFUTURE ) THEN 
         CALL CAC_SCALE_FUTURE
      ENDIF

      !--------------------------
      ! Print emission totals
      !--------------------------
      CALL TOTAL_ANTHRO_Tg( THISYEAR )

#if defined( DEVEL )
      State_Chm%TRAC_TEND(:,:,1,IDTNH3) = 
     &State_Chm%TRAC_TEND(:,:,1,IDTNH3) + NH3

      State_Chm%TRAC_TEND(:,:,1,IDTSO2) = 
     &State_Chm%TRAC_TEND(:,:,1,IDTSO2) + SO2

      State_Chm%TRAC_TEND(:,:,1,IDTNO ) = 
     &State_Chm%TRAC_TEND(:,:,1,IDTNO ) + NOx

      State_Chm%TRAC_TEND(:,:,1,IDTCO)  = 
     &State_Chm%TRAC_TEND(:,:,1,IDTCO)  + CO
#endif

      END SUBROUTINE EMISS_CAC_ANTHRO
!EOC
!------------------------------------------------------------------------------
!             Dalhousie Atmospheric Compositional Analysis Group              !
!------------------------------------------------------------------------------
!BOP
!
! !IROUTINE: emiss_cac_anthro_05x0666
!
! !DESCRIPTION: Subroutine EMISS\_CAC\_ANTHRO\_05x0666 reads the Critical Air
!  Contaminants emission fields at nested NA resolution (1/2 x 2/3)
!  (amv, phs, 11/03/2009)
!\\
!\\
! !INTERFACE:
!
      SUBROUTINE EMISS_CAC_ANTHRO_05x0666( am_I_Root, Input_Opt, 
     &                                     State_Chm, RC         )
!
! !USES:
!
<<<<<<< HEAD
      USE BPCH2_MOD,          ONLY : GET_TAU0,      READ_BPCH2
      USE DIRECTORY_MOD,      ONLY : DATA_DIR
      USE GIGC_ErrCode_Mod
      USE GIGC_Input_Opt_Mod, ONLY : OptInput
      USE GIGC_State_Chm_Mod, ONLY : ChmState
      USE TIME_MOD,           ONLY : GET_YEAR
      USE SCALE_ANTHRO_MOD,   ONLY : GET_ANNUAL_SCALAR_05x0666_NESTED
      USE CMN_SIZE_MOD
      USE CMN_O3_MOD
=======
      USE BPCH2_MOD,         ONLY : GET_TAU0,      READ_BPCH2
      USE DIRECTORY_MOD,     ONLY : DATA_DIR
      USE LOGICAL_MOD,       ONLY : LFUTURE
      USE TIME_MOD,          ONLY : GET_YEAR,  GET_MONTH
      USE SCALE_ANTHRO_MOD,  ONLY : GET_ANNUAL_SCALAR_05x0666_NESTED
>>>>>>> 44913fb7

#if defined( DEVEL )
      USE TRACERID_MOD,       ONLY : IDTNO, IDTCO, IDTSO2, IDTNH3
#endif
!
! !INPUT PARAMETERS:
!
      LOGICAL,        INTENT(IN)    :: am_I_Root   ! Are we on the root CPU?
      TYPE(OptInput), INTENT(IN)    :: Input_Opt   ! Input Options object
!
! !INPUT/OUTPUT PARAMETERS:
!
      TYPE(ChmState), INTENT(INOUT) :: State_Chm   ! Chemistry State object
!
! !OUTPUT PARAMETERS:
!
      INTEGER,        INTENT(OUT)   :: RC          ! Success or failure?
!
! !REVISION HISTORY:
!  03 Nov 2009 - A. van Donkelaar - Initial Version
!
! !REMARKS:
!  (1 ) Emissions are read for a year b/w 2002-2005, and scaled
!        (except NH3) between 1985-2003 if needed (phs, 3/10/08)
!  (2 ) Now accounts for FSCALYR (phs, 3/17/08)
!  25 Mar 2013 - R. Yantosca - Now accept am_I_Root, Input_Opt, State_Chm, RC
!EOP
!------------------------------------------------------------------------------
!BOC
!
! !LOCAL VARIABLES:
!
      LOGICAL, SAVE              :: FIRST = .TRUE.
      INTEGER                    :: I, J, THISYEAR, SPECIES, SNo, ScNo
      INTEGER                    :: THISMONTH
      REAL*4                     :: ARRAY(IIPAR,JJPAR,1)
      REAL*8                     :: GEOS_05x0666(IIPAR,JJPAR,1)
      REAL*8                     :: GEOS_05x0666_2002(IIPAR,JJPAR,1)
      REAL*8                     :: GEOS_05x0666_2005(IIPAR,JJPAR,1)
      REAL*4                     :: SC_05x0666(IIPAR,JJPAR)
      REAL*8                     :: TAU2002, TAU2005, TAU
      CHARACTER(LEN=255)         :: FILENAME
      CHARACTER(LEN=4)           :: SYEAR, SNAME
      CHARACTER(LEN=2)           :: THISMONTHCHAR
      REAL*8                     :: NH3_SCALE(12)

      !  seasonal scalar for NH3 emission (lzh, amv, 12/11/2009)
      ! Updated on May 13, 2012 by Wai-Ho Lo, since Agriculture Canada's
      ! NH3 emission inventory is used, monthly scalars are not used

      NH3_SCALE = (/
     &      1, 1, 1, 1, 1, 1, 1, 1, 1, 1, 1, 1 /)
      !&     0.426d0, 0.445d0, 0.526d0, 0.718d0, 1.179d0, 1.447d0,
      !&     1.897d0, 1.884d0, 1.577d0, 0.886d0, 0.571d0, 0.445d0 /)


      ! For fields from Input_Opt
      LOGICAL         :: LFUTURE
      INTEGER         :: N_TRACERS

      !=================================================================
      ! EMISS_CAC_ANTHRO begins here!
      !=================================================================

      ! Copy values from Input_Opt
      LFUTURE   = Input_Opt%LFUTURE
      N_TRACERS = Input_Opt%N_TRACERS

      ! First-time initialization
      IF ( FIRST ) THEN
         CALL INIT_CAC_ANTHRO( am_I_Root, Input_Opt, RC )
         FIRST = .FALSE.
      ENDIF

      ! Get emissions year
      IF ( FSCALYR < 0 ) THEN
         THISYEAR = GET_YEAR()
      ELSE
         THISYEAR = FSCALYR
      ENDIF
      THISMONTH = GET_MONTH()

      WRITE( THISMONTHCHAR, '(i2.2)' ) THISMONTH
      THISMONTHCHAR = ADJUSTL( THISMONTHCHAR )


      DO SPECIES = 1,4

         IF ( SPECIES .eq. 1 ) THEN
            SNAME = 'NOx'
            SNo = 1
            ScNo = 71
         ELSEIF ( SPECIES .eq. 2 ) THEN
            SNAME = 'CO'
            SNo = 4
            ScNo = 72
         ELSEIF ( SPECIES .eq. 3 ) THEN
            SNAME = 'SOx'
            SNo = 26
            ScNo = 73
         ELSEIF ( SPECIES .eq. 4 ) THEN
            SNAME = 'NH3'
            SNo = 30
            ScNo = 0
         ENDIF

         IF ( ( ( THISYEAR .le. 2002 ) .OR.
     &        ( THISYEAR .ge. 2005 ) ) .and.
     &        ( THISYEAR .ne. 2006 ) ) THEN

            ! TAU values for 2002/2005
            TAU = GET_TAU0( 1, 1, MIN( MAX( THISYEAR, 2002 ), 2008 ) )
            WRITE( SYEAR, '(i4)' ) MIN( MAX( THISYEAR, 2002 ), 2008 )

            ! File name
<<<<<<< HEAD
            FILENAME  = TRIM( DATA_DIR ) // 'CAC_200911/CAC' //
     &                  SYEAR // '-' // TRIM( SNAME ) //
     &                  '.geos.na.1t2x2t3'
=======
            IF (SPECIES .eq. 4 ) THEN
               FILENAME = TRIM( DATA_DIR ) // 'CAC_200911/CAC' //
     &                    '2008-' // TRIM( SNAME ) // '-' //
     &                    TRIM( THISMONTHCHAR ) //
     &                    '.geos.1t2x2t3'
            ELSE
               FILENAME  = TRIM( DATA_DIR ) // 'CAC_200911/CAC' //
     &                     SYEAR // '-' // TRIM( SNAME ) // 
     &                     '.geos.na.1t2x2t3'
            ENDIF
>>>>>>> 44913fb7

            ! Echo info
            WRITE( 6, 100 ) TRIM( FILENAME )
 100        FORMAT( '     - EMISS_CAC_ANTHRO_05x0666: Reading ', a )

            ! Read data
            IF (SPECIES .eq. 4 ) THEN
               ! Since currently the 2002 or 2005 data is read, a 
               ! monthly TAU value has to be read for 2008 for NH3 
               ! emissions
               TAU = GET_TAU0(THISMONTH, 1, 2008 )
            ENDIF

            CALL READ_BPCH2( FILENAME, 'ANTHSRCE', SNo,
     &                       TAU,      IIPAR,       JJPAR,
     &                       1,        ARRAY,      QUIET=.TRUE. )

            ! Cast to REAL*8 before regridding
            GEOS_05x0666(:,:,1) = ARRAY(:,:,1)

            ! Apply annual scalar factor. Available for 1985-2006,
            ! and NOx, CO and SO2 only.
            IF ( ( THISYEAR .lt. 2002 ) .and. SPECIES .ne. 4 ) THEN

               CALL GET_ANNUAL_SCALAR_05x0666_NESTED( ScNo, 2002,
     &                                     THISYEAR, SC_05x0666 )

               GEOS_05x0666(:,:,1) = GEOS_05x0666(:,:,1)
     &                               * SC_05x0666(:,:)

            ELSE IF ((THISYEAR .gt. 2005) .and. SPECIES .ne. 4) THEN

               CALL GET_ANNUAL_SCALAR_05x0666_NESTED( ScNo,
     &                    MIN(THISYEAR,2008), THISYEAR, SC_05x0666 )

              GEOS_05x0666(:,:,1) = GEOS_05x0666(:,:,1)
     &                               * SC_05x0666(:,:)

            ENDIF
	

         ELSE

            IF ( THISYEAR .ne. 2006 ) THEN
               TAU2002 = GET_TAU0( 1, 1, 2002)
               TAU2005 = GET_TAU0( 1, 1, 2005)
            ELSE
               TAU2002 = GET_TAU0( 1, 1, 2005)
               TAU2005 = GET_TAU0( 1, 1, 2007)
            ENDIF

            ! File name for 2002 data
<<<<<<< HEAD
            IF ( THISYEAR .ne. 2006 ) THEN
               FILENAME  = TRIM( DATA_DIR ) // 'CAC_200911/CAC2002-'
     &                    // TRIM(SNAME) // '.geos.na.1t2x2t3'
            ELSE
               FILENAME  = TRIM( DATA_DIR ) // 'CAC_200911/CAC2005-'
=======
            IF (SPECIES .eq. 4 ) THEN
               FILENAME = TRIM( DATA_DIR ) // 'CAC_200911/CAC' //
     &                    '2008-' // TRIM( SNAME ) // '-' //
     &                    TRIM(THISMONTHCHAR ) //
     &                    '.geos.1t2x2t3'
            ELSE
               FILENAME  = TRIM( DATA_DIR ) // 'CAC_200911/CAC2002-'
>>>>>>> 44913fb7
     &                    // TRIM(SNAME) // '.geos.na.1t2x2t3'
            ENDIF

            ! Echo info
            WRITE( 6, 100 ) TRIM( FILENAME )

            ! Read data
            IF (SPECIES .eq. 4 ) THEN
               ! Since currently the 2002 or 2005 data is read, a
               ! monthly TAU value has to be read for 2008 for NH3
               ! emissions
               TAU = GET_TAU0( THISMONTH, 1, 2008 )
               CALL READ_BPCH2( FILENAME, 'ANTHSRCE', SNo,
     &                          TAU,       IIPAR,     JJPAR,
     &                          1,         ARRAY,     QUIET=.TRUE. )
            ELSE
               CALL READ_BPCH2( FILENAME, 'ANTHSRCE', SNo,
     &                          TAU2002,   IIPAR,      JJPAR,
     &                          1,         ARRAY,     QUIET=.TRUE. )
            ENDIF

            ! Cast to REAL*8 before regridding
            GEOS_05x0666_2002(:,:,1) = ARRAY(:,:,1)

            ! File name for 2005 data
<<<<<<< HEAD
            IF ( THISYEAR .ne. 2006 ) THEN
               FILENAME  = TRIM( DATA_DIR ) // 'CAC_200911/CAC2005-'
     &                     // TRIM(SNAME) // '.geos.na.1t2x2t3'
            ELSE
               FILENAME  = TRIM( DATA_DIR ) // 'CAC_200911/CAC2007-'
=======
            IF (SPECIES .eq. 4 ) THEN
               FILENAME = TRIM( DATA_DIR ) // 'CAC_200911/CAC' //
     &                    '2008-' // TRIM( SNAME ) // '-' //
     &                    TRIM(THISMONTHCHAR ) //
     &                    '.geos.1t2x2t3'
            ELSE
               FILENAME  = TRIM( DATA_DIR ) // 'CAC_200911/CAC2005-'
>>>>>>> 44913fb7
     &                     // TRIM(SNAME) // '.geos.na.1t2x2t3'
            ENDIF

            ! Echo info
            WRITE( 6, 100 ) TRIM( FILENAME )

            ! Read data
            IF (SPECIES .eq. 4 ) THEN
               ! Since currently the 2002 or 2005 data is read, a
               ! monthly TAU value has to be read for 2008 for NH3
               ! emissions
               TAU = GET_TAU0( THISMONTH, 1, 2008 )
               CALL READ_BPCH2( FILENAME, 'ANTHSRCE', SNo,
     &                          TAU,      IIPAR,     JJPAR,
     &                          1,        ARRAY,     QUIET=.TRUE. )
            ELSE
               CALL READ_BPCH2( FILENAME, 'ANTHSRCE', SNo,
     &                          TAU2005,   IIPAR,    JJPAR,
     &                          1,         ARRAY,     QUIET=.TRUE. )
            ENDIF

            ! Cast to REAL*8 before regridding
            GEOS_05x0666_2005(:,:,1) = ARRAY(:,:,1)

            ! Scale b/w 2002-2005
            IF ( THISYEAR .ne. 2006 ) THEN
               GEOS_05x0666(:,:,1) = GEOS_05x0666_2002(:,:,1) +
     &              ( THISYEAR - 2002.) / 3. *
     &              ( GEOS_05x0666_2005(:,:,1)
     &                - GEOS_05x0666_2002(:,:,1) )
            ELSE
               GEOS_05x0666(:,:,1) = GEOS_05x0666_2002(:,:,1) +
     &              ( THISYEAR - 2005.) / 2. *
     &              ( GEOS_05x0666_2005(:,:,1)
     &                - GEOS_05x0666_2002(:,:,1) )
            ENDIF

         ENDIF

         IF ( SPECIES .eq. 1 ) THEN

            NOx(:,:) =  GEOS_05x0666(:,:,1)

         ELSEIF ( SPECIES .eq. 2 ) THEN

            CO(:,:) = GEOS_05x0666(:,:,1)

         ELSEIF ( SPECIES .eq. 3 ) THEN

            ! Convert SOx to SO2, where SOx is assumed to be 1.4% SO4 and
            ! 98.6% SO2 over NA, based upon Chin et al, 2000, and as
            ! utilized in sulfate_mod.f
            SO2(:,:) = GEOS_05x0666(:,:,1) * 0.986

         ELSEIF ( SPECIES .eq. 4 ) THEN

            ! Apply seasonality
            !GEOS_05X0666(:,:,1) = NH3_SCALE(THISMONTH) 
            !    * GEOS_05X0666(:,:,1)
            NH3(:,:) = GEOS_05x0666(:,:,1)

         ENDIF

      ENDDO

      !--------------------------
      ! Compute future emissions
      !--------------------------
      IF ( LFUTURE ) THEN
         CALL CAC_SCALE_FUTURE
      ENDIF

      !--------------------------
      ! Print emission totals
      !--------------------------
      CALL TOTAL_ANTHRO_Tg( THISYEAR )

#if defined( DEVEL )
      State_Chm%TRAC_TEND(:,:,1,IDTNH3) = 
     &State_Chm%TRAC_TEND(:,:,1,IDTNH3) + NH3
      
      State_Chm%TRAC_TEND(:,:,1,IDTSO2) = 
     &State_Chm%TRAC_TEND(:,:,1,IDTSO2) + SO2

      State_Chm%TRAC_TEND(:,:,1,IDTNO)  = 
     &State_Chm%TRAC_TEND(:,:,1,IDTNO)  + NOx
      
      State_Chm%TRAC_TEND(:,:,1,IDTCO)  = 
     &State_Chm%TRAC_TEND(:,:,1,IDTCO)  + CO
#endif

      END SUBROUTINE EMISS_CAC_ANTHRO_05x0666
!EOP
!------------------------------------------------------------------------------
!BOC

!------------------------------------------------------------------------------
!          Harvard University Atmospheric Chemistry Modeling Group            !
!------------------------------------------------------------------------------
!BOP
!
! !IROUTINE: cac_scale_future
!
! !DESCRIPTION: Subroutine CAC\_SCALE\_FUTURE applies the IPCC future scale 
!  factors to the Criteria Air Contaminant anthropogenic emissions.
!  (amv, phs, 1/28/09)
!\\
!\\
! !INTERFACE:

      SUBROUTINE CAC_SCALE_FUTURE
!
! !USES:
! 
      USE FUTURE_EMISSIONS_MOD, ONLY : GET_FUTURE_SCALE_COff
      USE FUTURE_EMISSIONS_MOD, ONLY : GET_FUTURE_SCALE_NH3an 
      USE FUTURE_EMISSIONS_MOD, ONLY : GET_FUTURE_SCALE_NOxff
      USE FUTURE_EMISSIONS_MOD, ONLY : GET_FUTURE_SCALE_SO2ff

      USE CMN_SIZE_MOD             ! Size parameters
!
! !REVISION HISTORY: 
!  28 Jan 2009 - P. Le Sager - Initial Version
!EOP
!------------------------------------------------------------------------------
!BOC
!
! !LOCAL VARIABLES:
!
      INTEGER                       :: I, J

      !=================================================================
      ! STREETS_SCALE_FUTURE begins here!
      !=================================================================

!$OMP PARALLEL DO
!$OMP+DEFAULT( SHARED )
!$OMP+PRIVATE( I, J )
      DO J = 1, JJPAR
      DO I = 1, IIPAR

         ! Future NOx [kg NO2/yr]
         NOx(I,J)  = NOx(I,J) * GET_FUTURE_SCALE_NOxff( I, J )

         ! Future CO  [kg CO /yr]
         CO(I,J)   = CO(I,J)  * GET_FUTURE_SCALE_COff(  I, J )

         ! Future SO2 [kg SO2/yr] 
         SO2(I,J)  = SO2(I,J) * GET_FUTURE_SCALE_SO2ff( I, J )

         ! Future NH3 [kg NH3/yr] 
         NH3(I,J)  = NH3(I,J) * GET_FUTURE_SCALE_NH3an( I, J )

      ENDDO
      ENDDO
!$OMP END PARALLEL DO

      END SUBROUTINE CAC_SCALE_FUTURE
!EOC
!------------------------------------------------------------------------------
!          Harvard University Atmospheric Chemistry Modeling Group            !
!------------------------------------------------------------------------------
!BOP
!
! !IROUTINE: total_anthro_tg
!
! !DESCRIPTION: Subroutine TOTAL\_ANTHRO\_TG prints the totals for the 
!  anthropogenic emissions of NOx, CO, SO2 and NH3. (amv, phs, 1/28/09)
!\\
!\\
! !INTERFACE:
!
      SUBROUTINE TOTAL_ANTHRO_TG( YEAR )
!
! !USES:
! 
      USE CMN_SIZE_MOD            ! Size parameters
!
! !INPUT PARAMETERS:
!
      INTEGER, INTENT(IN) :: YEAR   ! Year of data to compute totals
!
! !REVISION HISTORY: 
!  28 Jan 2009 - P. Le Sager - Initial Version
!  14 Mar 2013 - M. Payer    - Replace NOx emissions with NO emissions as part
!                              of removal of NOx-Ox partitioning
!EOP
!------------------------------------------------------------------------------
!BOC
!
! !LOCAL VARIABLES:
!
      INTEGER             :: I,     J
      REAL*8              :: T_NOX, T_CO,  T_SO2,  T_NH3
      CHARACTER(LEN=3)    :: UNIT

      !=================================================================
      ! TOTAL_ANTHRO_TG begins here!
      !=================================================================

      ! Fancy output
      WRITE( 6, '(a)' ) REPEAT( '=', 79 )
      WRITE( 6, 100  )
 100  FORMAT( 'C. A. C.   C A N A D I A N   E M I S S I O N S', / )


      ! Total NOx [Tg N]
      T_NOX = SUM( NOx ) * 1d-9 * ( 14d0 / 46d0 )

      ! Total CO  [Tg CO]
      T_CO  = SUM( CO  ) * 1d-9

      ! Total SO2 [Tg S]
      T_SO2 = SUM( SO2 ) * 1d-9 * ( 32d0 / 64d0 )

      ! Total NH3 [Tg NH3]
      T_NH3 = SUM( NH3 ) * 1d-9

      ! Print totals in [kg]
      WRITE( 6, 110 ) 'NO  ', YEAR, T_NOx,  '[Tg N  ]'
      WRITE( 6, 110 ) 'CO  ', YEAR, T_CO,   '[Tg CO ]'
      WRITE( 6, 110 ) 'SO2 ', YEAR, T_SO2,  '[Tg S  ]'
      WRITE( 6, 110 ) 'NH3 ', YEAR, T_NH3,  '[Tg NH3]'

      ! Format statement
 110  FORMAT( 'C.A.C. Canadian anthro ', a5, 
     &        'for year ', i4, ': ', f11.4, 1x, a8 )

      ! Fancy output
      WRITE( 6, '(a)' ) REPEAT( '=', 79 )
      
      END SUBROUTINE TOTAL_ANTHRO_Tg
!EOC
!------------------------------------------------------------------------------
!          Harvard University Atmospheric Chemistry Modeling Group            !
!------------------------------------------------------------------------------
!BOP
!
! !IROUTINE: read_canada_mask
!
! !DESCRIPTION: Subroutine READ\_CANADA\_MASK reads and regrids the Canadian 
!  geographic mask from disk. (amv, phs, 1/28/09)
!\\
!\\
! !INTERFACE:
!
      SUBROUTINE READ_CANADA_MASK
!
! !USES:
! 
      USE BPCH2_MOD,      ONLY : GET_TAU0, READ_BPCH2
      USE DIRECTORY_MOD,  ONLY : DATA_DIR_1x1
      USE REGRID_A2A_MOD, ONLY : DO_REGRID_A2A

      USE CMN_SIZE_MOD         ! Size parameters
!
! !REVISION HISTORY: 
!  28 Jan 2009 - P. Le Sager - Initial Version
!  13 Mar 2012 - M. Cooper   - Changed regrid algorithm to map_a2a
!  07 Jun 2012 - M. Payer    - Fixed minor bugs in map_a2a implementation
!  15 Aug 2012 - M. Payer    - Fixed minor bugs in regridding of mask; Also set
!                              mask to 1 if greater than 0 (L. Murray)
!  24 Aug 2012 - R. Yantosca - DO_REGRID_A2A now reads netCDF input file
!  03 Jan 2013 - M. Payer    - Renamed PERAREA to IS_MASS in DO_REGRID_A2A
!EOP
!------------------------------------------------------------------------------
!BOC
!
! !LOCAL VARIABLES:
!
      REAL*4                  :: ARRAY(I1x1,J1x1,1)
      REAL*8, TARGET          :: GEOS_1x1(I1x1,J1x1,1)
      REAL*8                  :: TAU2000
      CHARACTER(LEN=255)      :: FILENAME
      CHARACTER(LEN=255)      :: LLFILENAME
      REAL*8, POINTER         :: INGRID(:,:) => NULL()

      !=================================================================
      ! READ_CANADA_MASK begins here!
      !=================================================================

      TAU2000 = GET_TAU0(1,1,2000)

      ! File name
      FILENAME  = TRIM( DATA_DIR_1x1 ) // 
     &            'CAC_200801/CanadaMask.geos.1x1'

      ! File with lat/lon edges for regridding
      LLFILENAME = TRIM( DATA_DIR_1x1) //
     &             'MAP_A2A_Regrid_201203/MAP_A2A_latlon_geos1x1.nc'

      ! Echo info
      WRITE( 6, 100 ) TRIM( FILENAME )
 100  FORMAT( '     - READ_CANADA_MASK: Reading ', a )

      ! Read data [unitless]
      CALL READ_BPCH2( FILENAME, 'LANDMAP', 2, 
     &                 TAU2000,   I1x1,     J1x1,     
     &                 1,         ARRAY,    QUIET=.TRUE. ) 

      ! Cast to REAL*8 before regridding
      GEOS_1x1(:,:,1) = ARRAY(:,:,1)

      ! Save the 1x1 China mask for future use
      MASK_CANADA_1x1(:,:) = GEOS_1x1(:,:,1)

      ! Regrid from GENERIC 1x1 to current model resolution [unitless]
      INGRID => GEOS_1x1(:,:,1)
      CALL DO_REGRID_A2A( LLFILENAME, I1x1,        J1x1, 
     &                    INGRID,     MASK_CANADA, IS_MASS=0,
     &                    netCDF=.TRUE.                       )

      ! Free pointer
      NULLIFY( INGRID )

      WHERE ( MASK_CANADA > 0D0 ) MASK_CANADA = 1D0

      END SUBROUTINE READ_CANADA_MASK
!EOC
!------------------------------------------------------------------------------
!       Dalhousie University Atmospheric Compositional Analysis Group         !
!------------------------------------------------------------------------------
!BOP
!
! !IROUTINE: read_canada_mask_05x0666
!
! !DESCRIPTION: Subroutine READ\_CANADA\_MASK\_05x0666 reads the Canadian
!  geographic mask from disk. (amv, phs, 1/28/09)
!\\
!\\
! !INTERFACE:
!
      SUBROUTINE READ_CANADA_MASK_05x0666
!
! !USES:
!
      USE BPCH2_MOD,      ONLY : GET_TAU0, READ_BPCH2
      USE DIRECTORY_MOD,  ONLY : DATA_DIR


      USE CMN_SIZE_MOD       ! Size parameters
!
! !REVISION HISTORY:
!  11 Nov 2009 - A. van Donkelaar - Initial Version
!EOP
!------------------------------------------------------------------------------
!BOC
!
! !LOCAL VARIABLES:
!
      REAL*4                  :: ARRAY(IIPAR,JJPAR,1)
      REAL*8                  :: GEOS_05x0666(IIPAR,JJPAR,1)
      REAL*8                  :: TAU2000
      CHARACTER(LEN=255)      :: FILENAME

      !=================================================================
      ! READ_CANADA_MASK begins here!
      !=================================================================

      TAU2000 = GET_TAU0(1,1,2000)

      ! File name
      FILENAME  = TRIM( DATA_DIR ) //
     &            'CAC_200911/CanadaMask.geos.na.1t2x2t3'

      ! Echo info
      WRITE( 6, 100 ) TRIM( FILENAME )
 100  FORMAT( '     - READ_CANADA_MASK_05x0666: Reading ', a )

      ! Read data [unitless]
      CALL READ_BPCH2( FILENAME, 'LANDMAP', 2,
     &                 TAU2000,   IIPAR,     JJPAR,
     &                 1,         ARRAY,    QUIET=.TRUE. )

      ! Cast to REAL*8 before regridding
      MASK_CANADA(:,:) = ARRAY(:,:,1)

      END SUBROUTINE READ_CANADA_MASK_05x0666
!EOC
!------------------------------------------------------------------------------
!          Harvard University Atmospheric Chemistry Modeling Group            !
!------------------------------------------------------------------------------
!BOP
!
! !IROUTINE: init_cac_anthro
!
! !DESCRIPTION: Subroutine INIT\_CAC\_ANTHRO allocates and zeroes all 
!  module arrays. (phs, 1/28/09)
!\\
!\\
! !INTERFACE:
!
      SUBROUTINE INIT_CAC_ANTHRO( am_I_Root, Input_Opt, RC )
!
! !USES:
! 
      USE CMN_SIZE_MOD
      USE ERROR_MOD,          ONLY : ALLOC_ERR
      USE GIGC_ErrCode_Mod
      USE GIGC_Input_Opt_Mod, ONLY : OptInput
!
! !INPUT PARAMETERS:
!
      LOGICAL,        INTENT(IN)  :: am_I_Root   ! Are we on the root CPU?
      TYPE(OptInput), INTENT(IN)  :: Input_Opt   ! Input Options object
!
! !OUTPUT PARAMETERS:
!
      INTEGER,        INTENT(OUT) :: RC          ! Success or failure?!
! !REVISION HISTORY: 
!  28 Jan 2009 - P. Le Sager - Initial Version
!  01 Mar 2012 - R. Yantosca - Delete the A_CM2 array, we will now just
!                              use the function directly
!  25 Mar 2013 - R. Yantosca - Now accept am_I_Root, Input_Opt, RC
!EOP
!------------------------------------------------------------------------------
!BOC
!
! !LOCAL VARIABLES:
!
      INTEGER              :: AS, J

      !=================================================================
      ! INIT_CAC_ANTHRO begins here!
      !=================================================================

      ! Assume success
      RC        =  GIGC_SUCCESS

      ! Return if LCAC is false
      IF ( .not. Input_Opt%LCAC ) RETURN
      
      !--------------------------------------------------
      ! Allocate and zero arrays for emissions
      !--------------------------------------------------

      ALLOCATE( NOx( IIPAR, JJPAR ), STAT=AS )
      IF ( AS /= 0 ) CALL ALLOC_ERR( 'NOx' )
      NOx = 0d0

      ALLOCATE( CO( IIPAR, JJPAR ), STAT=AS )
      IF ( AS /= 0 ) CALL ALLOC_ERR( 'CO' )
      CO = 0d0

      ALLOCATE( SO2( IIPAR, JJPAR ), STAT=AS )
      IF ( AS /= 0 ) CALL ALLOC_ERR( 'SO2' )
      SO2 = 0d0

      ALLOCATE( NH3( IIPAR, JJPAR ), STAT=AS )
      IF ( AS /= 0 ) CALL ALLOC_ERR( 'NH3' )
      NH3 = 0d0

      !---------------------------------------------------
      ! Read & Regrid masks for CAC emissions
      !---------------------------------------------------

      ALLOCATE( MASK_CANADA_1x1( I1x1, J1x1 ), STAT=AS )
      IF ( AS /= 0 ) CALL ALLOC_ERR( 'MASK_CANADA_1x1' )
      MASK_CANADA_1x1 = 0

      ALLOCATE( MASK_CANADA( IIPAR, JJPAR ), STAT=AS )
      IF ( AS /= 0 ) CALL ALLOC_ERR( 'MASK_CANADA' )
      MASK_CANADA = 0d0

      ! Read China & SE Asia masks from disk
      CALL READ_CANADA_MASK

      END SUBROUTINE INIT_CAC_ANTHRO
!EOC
!------------------------------------------------------------------------------
!          Harvard University Atmospheric Chemistry Modeling Group            !
!------------------------------------------------------------------------------
!BOP
!
! !IROUTINE: cleanup_cac_anthro
!
! !DESCRIPTION: Subroutine CLEANUP\_CAC\_ANTHRO deallocates all module 
!  arrays. (phs, 1/28/09)
!\\
!\\
! !INTERFACE:
!
      SUBROUTINE CLEANUP_CAC_ANTHRO
!
! !REVISION HISTORY: 
!  28 Jan 2009 - P. Le Sager - Initial Version
!EOP
!------------------------------------------------------------------------------
!BOC
      !=================================================================
      ! CLEANUP_STREETS begins here!
      !=================================================================
      IF ( ALLOCATED( MASK_CANADA_1x1) ) DEALLOCATE( MASK_CANADA_1x1) 
      IF ( ALLOCATED( MASK_CANADA    ) ) DEALLOCATE( MASK_CANADA    ) 
      IF ( ALLOCATED( NOx            ) ) DEALLOCATE( NOx            )
      IF ( ALLOCATED( CO             ) ) DEALLOCATE( CO             )
      IF ( ALLOCATED( SO2            ) ) DEALLOCATE( SO2            )
      IF ( ALLOCATED( NH3            ) ) DEALLOCATE( NH3            )

      END SUBROUTINE CLEANUP_CAC_ANTHRO
!EOC
      END MODULE CAC_ANTHRO_MOD
<|MERGE_RESOLUTION|>--- conflicted
+++ resolved
@@ -214,10 +214,17 @@
          ENDIF
 
       ELSE IF ( DO_MCS ) THEN
-<<<<<<< HEAD
 
          ! Convert from [kg/yr] to [molec/cm2/s]
-         IF ( N == IDTNO ) THEN
+         ! Updated on May 3, 2012 by Wai-Ho Lo: Not only NOx, but 
+         ! also NH3.
+         IF ( N == IDTNH3 ) THEN
+            ! Use 30 days per month (actual number of
+            ! days may be required for the future)
+            ! 2592000 = 30days*24hrs*60min*60sec
+            VALUE = VALUE * XNUMOL(N) / ( GET_AREA_CM2( I, J, 1 )
+     &            * 2592000 )
+         ELSEIF ( N == IDTNO ) THEN
             ! Convert NOx using XNUMOL for NO2 since original NOx
             ! emissions are in mass units of NO2 (mpayer, 4/18/13)
             VALUE = ( VALUE       * XNUMOL(IDTNO2)          )
@@ -225,15 +232,6 @@
          ELSE
             VALUE = ( VALUE       * XNUMOL(N)               )
      &            / ( SEC_IN_YEAR * GET_AREA_CM2( I, J, 1 ) )
-=======
-         IF ( N == IDTNH3 ) THEN
-            VALUE = VALUE * XNUMOL(N) / ( A_CM2(J) * 2592000 )
-         ELSE
-            ! Convert NOx from [kg/yr] to [molec/cm2/s]
-            ! Updated on May 3, 2012 by Wai-Ho Lo: Not only NOx, but 
-            ! also NH3.
-            VALUE = VALUE * XNUMOL(N) / ( A_CM2(J) * SEC_IN_YEAR )
->>>>>>> 44913fb7
          ENDIF
       ENDIF
 
@@ -257,13 +255,12 @@
 !
 ! !USES:
 ! 
-<<<<<<< HEAD
       USE BPCH2_MOD,          ONLY : GET_TAU0,      READ_BPCH2
       USE DIRECTORY_MOD,      ONLY : DATA_DIR_1x1 
       USE GIGC_ErrCode_Mod
       USE GIGC_Input_Opt_Mod, ONLY : OptInput
       USE GIGC_State_Chm_Mod, ONLY : ChmState
-      USE TIME_MOD,           ONLY : GET_YEAR
+      USE TIME_MOD,           ONLY : GET_YEAR,  GET_MONTH
       USE SCALE_ANTHRO_MOD,   ONLY : GET_ANNUAL_SCALAR_1x1
       USE REGRID_A2A_MOD,     ONLY : DO_REGRID_A2A
       USE CMN_SIZE_MOD
@@ -285,17 +282,6 @@
 ! !OUTPUT PARAMETERS:
 !
       INTEGER,        INTENT(OUT)   :: RC          ! Success or failure?!
-=======
-      USE BPCH2_MOD,         ONLY : GET_TAU0,      READ_BPCH2
-      USE DIRECTORY_MOD,     ONLY : DATA_DIR_1x1 
-      USE LOGICAL_MOD,       ONLY : LFUTURE
-      USE REGRID_1x1_MOD,    ONLY : DO_REGRID_1x1
-      USE TIME_MOD,          ONLY : GET_YEAR,  GET_MONTH
-      USE SCALE_ANTHRO_MOD,  ONLY : GET_ANNUAL_SCALAR_1x1
-
-      USE CMN_SIZE_MOD          ! Size parameters
-      USE CMN_O3_MOD            ! FSCALYR
->>>>>>> 44913fb7
 !
 ! !REVISION HISTORY: 
 !  28 Jan 2009 - P. Le Sager - Initial Version
@@ -327,16 +313,14 @@
       REAL*8                     :: TAU2002, TAU2005, TAU
       CHARACTER(LEN=255)         :: FILENAME
       CHARACTER(LEN=4)           :: SYEAR, SNAME
-<<<<<<< HEAD
+      CHARACTER(LEN=2)           :: THISMONTHCHAR
+      REAL*8                     :: NH3_SCALE(12)
       CHARACTER(LEN=255)         :: LLFILENAME
       REAL*8, POINTER            :: INGRID(:,:) => NULL()
 
       ! For fields from Input_Opt
       LOGICAL                    :: LFUTURE
       INTEGER                    :: N_TRACERS
-=======
-      CHARACTER(LEN=2)           :: THISMONTHCHAR
-      REAL*8                     :: NH3_SCALE(12)
 
       !  seasonal scalar for NH3 emission (lzh, amv, 12/11/2009)
       ! Updated on May 13, 2012 by Wai-Ho Lo, since Agriculture Canada's
@@ -346,7 +330,6 @@
      &       1, 1, 1, 1, 1, 1, 1, 1, 1, 1, 1, 1 /)
       !&     0.426d0, 0.445d0, 0.526d0, 0.718d0, 1.179d0, 1.447d0,
       !&     1.897d0, 1.884d0, 1.577d0, 0.886d0, 0.571d0, 0.445d0 /)
->>>>>>> 44913fb7
 
       !=================================================================
       ! EMISS_CAC_ANTHRO begins here!
@@ -421,10 +404,6 @@
             WRITE( SYEAR, '(i4)' ) MIN( MAX( THISYEAR, 2002 ), 2008 )
 
             ! File name
-<<<<<<< HEAD
-            FILENAME  = TRIM( DATA_DIR_1x1 ) // 'CAC_200801/CAC' //
-     &                  SYEAR // '-' // TRIM( SNAME ) // '.geos.1x1'
-=======
             IF (SPECIES .eq. 4 ) THEN
                FILENAME = TRIM( DATA_DIR_1x1 ) // 'CAC_200801/CAC' //
      &                    '2008-' // TRIM( SNAME ) // '-' // 
@@ -434,16 +413,12 @@
                FILENAME  = TRIM( DATA_DIR_1x1 ) // 'CAC_200801/CAC' // 
      &                     SYEAR // '-' // TRIM( SNAME ) // '.geos.1x1'
             ENDIF
->>>>>>> 44913fb7
 
             ! Echo info
             WRITE( 6, 100 ) TRIM( FILENAME )
  100        FORMAT( '     - EMISS_CAC_ANTHRO: Reading ', a )
 
             ! Read data
-<<<<<<< HEAD
-            CALL READ_BPCH2( FILENAME, 'ANTHSRCE', SNo,
-=======
             IF (SPECIES .eq. 4 ) THEN
                ! Since currently the 2005 data is read, a monthly
                ! TAU value has to be read for 2008 for NH3 emissions
@@ -451,7 +426,6 @@
             ENDIF
 
             CALL READ_BPCH2( FILENAME, 'ANTHSRCE', SNo, 
->>>>>>> 44913fb7
 !phs     &                       TAU,      I1x1,       J1x1-1,     
      &                       TAU,      I1x1,       J1x1,
      &                       1,        ARRAY,      QUIET=.TRUE. )
@@ -488,23 +462,21 @@
             ENDIF
 
             ! File name for 2002 data
-<<<<<<< HEAD
-            IF ( THISYEAR .ne. 2006 ) THEN
-               FILENAME  = TRIM( DATA_DIR_1x1 ) // 'CAC_200801/CAC2002-'
-     &                    // TRIM(SNAME) // '.geos.1x1'
-            ELSE
-               FILENAME  = TRIM( DATA_DIR_1x1 ) // 'CAC_200801/CAC2005-'
-     &                    // TRIM(SNAME) // '.geos.1x1'
-=======
             IF (SPECIES .eq. 4) THEN
                FILENAME = TRIM(DATA_DIR_1x1 ) // 'CAC_200801/CAC' //
      &                    '2008-' // TRIM( SNAME ) // '-' //
      &                    TRIM( THISMONTHCHAR ) //
      &                    '.geos.1x1'
             ELSE
-               FILENAME  = TRIM( DATA_DIR_1x1 ) // 'CAC_200801/CAC2002-'
-     &                 // TRIM(SNAME) // '.geos.1x1'
->>>>>>> 44913fb7
+               IF ( THISYEAR .ne. 2006 ) THEN
+                  FILENAME  = TRIM( DATA_DIR_1x1 )       //
+     &                        'CAC_200801/CAC2002-'      //
+     &                        TRIM(SNAME) // '.geos.1x1'
+               ELSE
+                  FILENAME  = TRIM( DATA_DIR_1x1 )       //
+     &                        'CAC_200801/CAC2005-'      //
+     &                        TRIM(SNAME) // '.geos.1x1'
+               ENDIF
             ENDIF
 
             ! Echo info
@@ -531,23 +503,21 @@
             GEOS_1x1_2002(:,:,1) = ARRAY(:,:,1)
 
             ! File name for 2005 data
-<<<<<<< HEAD
-            IF ( THISYEAR .ne. 2006 ) THEN
-               FILENAME  = TRIM( DATA_DIR_1x1 ) // 'CAC_200801/CAC2005-'
-     &                     // TRIM(SNAME) // '.geos.1x1'
-            ELSE
-               FILENAME  = TRIM( DATA_DIR_1x1 ) // 'CAC_200801/CAC2007-'
-     &                     // TRIM(SNAME) // '.geos.1x1'
-=======
             IF (SPECIES .eq. 4) THEN
                FILENAME = TRIM(DATA_DIR_1x1 ) // 'CAC_200801/CAC' //
      &                    '2008-' // TRIM( SNAME ) // '-' //
      &                    TRIM( THISMONTHCHAR ) //
      &                    '.geos.1x1'
             ELSE
-               FILENAME  = TRIM( DATA_DIR_1x1 ) // 'CAC_200801/CAC2005-'
-     &                  // TRIM(SNAME) // '.geos.1x1'
->>>>>>> 44913fb7
+               IF ( THISYEAR .ne. 2006 ) THEN
+                  FILENAME  = TRIM( DATA_DIR_1x1 )       //
+     &                        'CAC_200801/CAC2005-'      //
+     &                        TRIM(SNAME) // '.geos.1x1'
+               ELSE
+                  FILENAME  = TRIM( DATA_DIR_1x1 )       //
+     &                        'CAC_200801/CAC2007-'      //
+     &                        TRIM(SNAME) // '.geos.1x1'
+               ENDIF
             ENDIF
 
             ! Echo info
@@ -614,18 +584,15 @@
 
          ELSEIF ( SPECIES .eq. 4 ) THEN
 
-<<<<<<< HEAD
-            CALL DO_REGRID_A2A( LLFILENAME, I1x1,    J1x1,
-     &                          INGRID,     NH3,     IS_MASS=1,
-     &                          netCDF=.TRUE.                   )
-=======
             ! Apply seasonality
             ! Using Agriculture Canada's NH3 emission inventory, 
             ! no seasonality scalars are required
             !GEOS_1x1(:,:,1) = NH3_SCALE(THISMONTH) * GEOS_1x1(:,:,1)
-            CALL DO_REGRID_1x1( 'kg/month', GEOS_1x1, NH3 )
-
->>>>>>> 44913fb7
+
+            CALL DO_REGRID_A2A( LLFILENAME, I1x1,    J1x1,
+     &                          INGRID,     NH3,     IS_MASS=1,
+     &                          netCDF=.TRUE.                   )
+
          ENDIF
 
          ! Free pointer
@@ -680,23 +647,15 @@
 !
 ! !USES:
 !
-<<<<<<< HEAD
       USE BPCH2_MOD,          ONLY : GET_TAU0,      READ_BPCH2
       USE DIRECTORY_MOD,      ONLY : DATA_DIR
       USE GIGC_ErrCode_Mod
       USE GIGC_Input_Opt_Mod, ONLY : OptInput
       USE GIGC_State_Chm_Mod, ONLY : ChmState
-      USE TIME_MOD,           ONLY : GET_YEAR
+      USE TIME_MOD,           ONLY : GET_YEAR,  GET_MONTH
       USE SCALE_ANTHRO_MOD,   ONLY : GET_ANNUAL_SCALAR_05x0666_NESTED
       USE CMN_SIZE_MOD
       USE CMN_O3_MOD
-=======
-      USE BPCH2_MOD,         ONLY : GET_TAU0,      READ_BPCH2
-      USE DIRECTORY_MOD,     ONLY : DATA_DIR
-      USE LOGICAL_MOD,       ONLY : LFUTURE
-      USE TIME_MOD,          ONLY : GET_YEAR,  GET_MONTH
-      USE SCALE_ANTHRO_MOD,  ONLY : GET_ANNUAL_SCALAR_05x0666_NESTED
->>>>>>> 44913fb7
 
 #if defined( DEVEL )
       USE TRACERID_MOD,       ONLY : IDTNO, IDTCO, IDTSO2, IDTNH3
@@ -743,19 +702,17 @@
       CHARACTER(LEN=2)           :: THISMONTHCHAR
       REAL*8                     :: NH3_SCALE(12)
 
+      ! For fields from Input_Opt
+      LOGICAL         :: LFUTURE
+      INTEGER         :: N_TRACERS
+
       !  seasonal scalar for NH3 emission (lzh, amv, 12/11/2009)
       ! Updated on May 13, 2012 by Wai-Ho Lo, since Agriculture Canada's
       ! NH3 emission inventory is used, monthly scalars are not used
-
       NH3_SCALE = (/
      &      1, 1, 1, 1, 1, 1, 1, 1, 1, 1, 1, 1 /)
       !&     0.426d0, 0.445d0, 0.526d0, 0.718d0, 1.179d0, 1.447d0,
       !&     1.897d0, 1.884d0, 1.577d0, 0.886d0, 0.571d0, 0.445d0 /)
-
-
-      ! For fields from Input_Opt
-      LOGICAL         :: LFUTURE
-      INTEGER         :: N_TRACERS
 
       !=================================================================
       ! EMISS_CAC_ANTHRO begins here!
@@ -812,11 +769,6 @@
             WRITE( SYEAR, '(i4)' ) MIN( MAX( THISYEAR, 2002 ), 2008 )
 
             ! File name
-<<<<<<< HEAD
-            FILENAME  = TRIM( DATA_DIR ) // 'CAC_200911/CAC' //
-     &                  SYEAR // '-' // TRIM( SNAME ) //
-     &                  '.geos.na.1t2x2t3'
-=======
             IF (SPECIES .eq. 4 ) THEN
                FILENAME = TRIM( DATA_DIR ) // 'CAC_200911/CAC' //
      &                    '2008-' // TRIM( SNAME ) // '-' //
@@ -827,7 +779,6 @@
      &                     SYEAR // '-' // TRIM( SNAME ) // 
      &                     '.geos.na.1t2x2t3'
             ENDIF
->>>>>>> 44913fb7
 
             ! Echo info
             WRITE( 6, 100 ) TRIM( FILENAME )
@@ -880,22 +831,19 @@
             ENDIF
 
             ! File name for 2002 data
-<<<<<<< HEAD
-            IF ( THISYEAR .ne. 2006 ) THEN
-               FILENAME  = TRIM( DATA_DIR ) // 'CAC_200911/CAC2002-'
-     &                    // TRIM(SNAME) // '.geos.na.1t2x2t3'
-            ELSE
-               FILENAME  = TRIM( DATA_DIR ) // 'CAC_200911/CAC2005-'
-=======
             IF (SPECIES .eq. 4 ) THEN
                FILENAME = TRIM( DATA_DIR ) // 'CAC_200911/CAC' //
      &                    '2008-' // TRIM( SNAME ) // '-' //
      &                    TRIM(THISMONTHCHAR ) //
      &                    '.geos.1t2x2t3'
             ELSE
-               FILENAME  = TRIM( DATA_DIR ) // 'CAC_200911/CAC2002-'
->>>>>>> 44913fb7
-     &                    // TRIM(SNAME) // '.geos.na.1t2x2t3'
+               IF ( THISYEAR .ne. 2006 ) THEN
+                  FILENAME  = TRIM( DATA_DIR ) // 'CAC_200911/CAC2002-'
+     &                     // TRIM(SNAME)      // '.geos.na.1t2x2t3'
+               ELSE
+                  FILENAME  = TRIM( DATA_DIR ) // 'CAC_200911/CAC2005-'
+     &                     // TRIM(SNAME)      // '.geos.na.1t2x2t3'
+               ENDIF
             ENDIF
 
             ! Echo info
@@ -920,22 +868,19 @@
             GEOS_05x0666_2002(:,:,1) = ARRAY(:,:,1)
 
             ! File name for 2005 data
-<<<<<<< HEAD
-            IF ( THISYEAR .ne. 2006 ) THEN
-               FILENAME  = TRIM( DATA_DIR ) // 'CAC_200911/CAC2005-'
-     &                     // TRIM(SNAME) // '.geos.na.1t2x2t3'
-            ELSE
-               FILENAME  = TRIM( DATA_DIR ) // 'CAC_200911/CAC2007-'
-=======
             IF (SPECIES .eq. 4 ) THEN
                FILENAME = TRIM( DATA_DIR ) // 'CAC_200911/CAC' //
      &                    '2008-' // TRIM( SNAME ) // '-' //
      &                    TRIM(THISMONTHCHAR ) //
      &                    '.geos.1t2x2t3'
             ELSE
-               FILENAME  = TRIM( DATA_DIR ) // 'CAC_200911/CAC2005-'
->>>>>>> 44913fb7
-     &                     // TRIM(SNAME) // '.geos.na.1t2x2t3'
+               IF ( THISYEAR .ne. 2006 ) THEN
+                  FILENAME  = TRIM( DATA_DIR ) // 'CAC_200911/CAC2005-'
+     &                      // TRIM(SNAME)     // '.geos.na.1t2x2t3'
+               ELSE
+                  FILENAME  = TRIM( DATA_DIR ) // 'CAC_200911/CAC2007-'
+     &                      // TRIM(SNAME)     // '.geos.na.1t2x2t3'
+               ENDIF
             ENDIF
 
             ! Echo info
