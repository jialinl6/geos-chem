! $Id: gcap_convect_mod.f,v 1.1 2009/09/16 14:06:26 bmy Exp $
      MODULE GCAP_CONVECT_MOD
!
!******************************************************************************
!  Module GCAP_CONVECT_MOD contains routines (originally from GISS) which
!  perform shallow and deep convection for the GCAP met fields.  This module
!  was based on FVDAS_CONVECT_MOD. (swu, bmy, 6/9/05, 12/19/06)
!  
!  Module Variables:
!  ============================================================================
!  (1 ) GRAV     (REAL(fp) ) : Gravitational constant [m/s2]
!  (2 ) SMALLEST (REAL(fp) ) : A very small double-precision number 
!  (3 ) TINYNUM  (REAL(fp) ) : 2 times the SMALLEST
!
!  Module Routines:
!  ============================================================================
!  (1 ) INIT_GCAP_CONVECT  : Initializes fvDAS convection scheme
!  (2 ) GCAP_CONVECT       : GCAP/GISS convection driver
!  (4 ) ARCCONVTRAN        : Sets up fields for ZHANG/MCFARLANE convection
!  (5 ) CONVTRAN           : ZHANG/MCFARLANE convection scheme routine
!  (6 ) WHENFGT            : Test funtion
!
!  NOTES:  
!  (1 ) Rewrote parallel loops to avoid problems w/ OpenMP (bmy, 12/13/05)
!  (2 ) Replace TINY(1d0) with 1d-32 to avoid problems on SUN 4100 platform
!        (bmy, 9/5/06)
!  (3 ) More bug fixes for SUN 4100 platform.  Make SMALLEST = 1d-60 to avoid 
!        problems (bmy, 12/19/06)
!  02 Mar 2012 - R. Yantosca - Now reference the new grid_mod.F90
!  20 Aug 2013 - R. Yantosca - Removed "define.h", this is now obsolete
!  13 Nov 2014 - M. Yannetti - Added PRECISION_MOD
!  26 Feb 2015 - E. Lundgren - Remove dependency on pressure_mod (not used)
!  20 Apr 2015 - E. Lundgren - Now pass moist air MW to GCAP_CONVECT
!  08 May 2015 - E. Lundgren - Exchange TCVV with MOISTMW / tracer molec wt
!                              for consistency with moist mixing ratio units
!******************************************************************************
!  
      USE PRECISION_MOD    ! For GEOS-Chem Precision (fp)

      IMPLICIT NONE
      
      !=================================================================
      ! MODULE PRIVATE DECLARATIONS -- keep certain internal variables 
      ! and routines from being seen outside "gcap_convect_mod.f"
      !=================================================================

      ! Declare everything PRIVATE ...
      PRIVATE
      
      ! ... except these routines
      PUBLIC :: GCAP_CONVECT

      !=================================================================
      ! MODULE VARIABLES
      !=================================================================

      ! Constants
      REAL(fp),  PARAMETER :: GRAV     = 9.8e+0_fp
      REAL(fp),  PARAMETER :: SMALLEST = TINY(1.0e+0_fp)
      REAL(fp),  PARAMETER :: TINYNUM  = 2*SMALLEST

      !=================================================================
      ! MODULE ROUTINES -- follow below the "CONTAINS" statement 
      !=================================================================
      CONTAINS

!------------------------------------------------------------------------------

      SUBROUTINE GCAP_CONVECT( TDT,    Q,      NTRACE,   DP,   
     &                         NSTEP,  FRACIS, TRACER_MW_G, INDEXSOL, 
     &                         UPDE,   DNDE,   ENTRAIN,  DETRAINE, 
     &                         UPDN,   DNDN,   DETRAINN, MOISTMW ) 
!
!******************************************************************************
!  Subroutine GCAP_CONVECT is the convection driver routine for GEOS-4/fvDAS
!  met fields.  It calls the ZHANG/MCFARLANE convection scheme.
!  (swu, bmy, 6/9/05, 12/19/06)
!
!  Arguments as Input:
!  ============================================================================
!  (1 ) TDT    (REAL(fp) ) : 2 * delta-T                          [s]
!  (2 ) Q      (REAL(fp) ) : Array of transported tracers         [v/v]
!  (3 ) RPDEL  (REAL(fp) ) : 1./pde                               [1/hPa]
!  (4 ) ETA    (REAL(fp) ) : GMAO Hack convective mass flux       [kg/m2/s]
!  (5 ) BETA   (REAL(fp) ) : GMAO Hack overshoot parameter        [unitless]
!  (6 ) NTRACE (INTEGER) : Number of tracers to transport       [unitless]
!  (7 ) MU     (REAL(fp) ) : GMAO updraft mass flux   (ZMMU)      [ ]pa/s
!  (8 ) MD     (REAL(fp) ) : GMAO downdraft mass flux (ZMMD)      [ ]pa/s
!  (9 ) EU     (REAL(fp) ) : GMAO updraft entrainment (ZMEU)      [ ]pa/s
!  (10) DP     (REAL(fp) ) : Delta-pressure between level edges   [hPa]pa
!  (11) NSTEP  (INTEGER) : Time step index                      [unitless]
!  (12) FRACIS (REAL(fp) ) : Fraction of tracer that is insoluble [unitless]
!  (13) MOISTMW(REAL(fp) ) : Moist air molecular weight           [g/mol]
!
!  Arguments as Output:
!  ============================================================================
!  (2 ) Q      (REAL(fp) ) : Modified tracer array              [v/v]
! 
!  Important Local Variables:
!  ============================================================================
!  (1 ) IDEEP  (INTEGER)  : Gathering array
!  (2 ) IL1G   (INTEGER)  : Gathered min lon indices over which to operate
!  (3 ) IL2G   (INTEGER)  : Gathered max lon indices over which to operate
!  (4 ) JT     (INTEGER)  : Index of cloud top for each column
!  (5 ) LENGATH(INTEGER)  : ??       
!  (6 ) DSUBCLD(REAL(fp) )  : Delta pressure from cloud base to sfc
!  (7 ) DPG    (REAL(fp) )  : gathered .01*dp
!  (8 ) MX     (INTEGER)  : Index of cloud top for each column
!
!  NOTES:
!  (1 ) Rewrote parallel loops so that we pass entire arrays to the various
!        subroutines instead of array slices such as (:,J,:).  This can cause
!        problems with OpenMP for some compilers. (bmy, 12/13/05)
!  (2 ) Now don't call CONVTRAN if LENGATH=0 (bmy, 12/19/06)
!  04 Nov 2013 - M. Sulprizio- Eliminate array temporaries by accepting
!                              pointer-valued arguments via assumed-shape dummy
!                              arguments
!  20 Apr 2015 - E. Lundgren - Now input and pass MOISTMW to CONVTRAN
!  08 May 2015 - E. Lundgren - Exchange TCVV with MOISTMW / tracer molec wt
!                              for consistency with moist mixing ratio units
!******************************************************************************
!

      USE CMN_SIZE_MOD      ! Size parameters

      ! Arguments
      INTEGER,   INTENT(IN)    :: NTRACE 
      REAL(fp),  INTENT(IN)    :: TDT                
      REAL(fp),  INTENT(INOUT) :: Q(IIPAR,JJPAR,LLPAR,NTRACE)          
      REAL(fp),  INTENT(IN)    :: DP(IIPAR,JJPAR,LLPAR)     
      INTEGER,   INTENT(IN)    :: NSTEP
      REAL(fp),  INTENT(IN)    :: FRACIS(IIPAR,JJPAR,LLPAR,NTRACE) 
      REAL(fp),  INTENT(IN)    :: TRACER_MW_G(NTRACE)
      REAL(fp),  INTENT(IN)    :: MOISTMW(:,:,:)
      INTEGER,   INTENT(IN)    :: INDEXSOL(NTRACE) 
      REAL(fp),  INTENT(IN)    :: UPDE(:,:,:)
      REAL(fp),  INTENT(IN)    :: DNDE(:,:,:)
      REAL(fp),  INTENT(IN)    :: ENTRAIN(:,:,:)
      REAL(fp),  INTENT(IN)    :: DETRAINE(:,:,:)
      REAL(fp),  INTENT(IN)    :: UPDN(:,:,:)
      REAL(fp),  INTENT(IN)    :: DNDN(:,:,:)
      REAL(fp),  INTENT(IN)    :: DETRAINN(:,:,:)

      ! Local variables
      INTEGER                  :: I, J, L, N, LENGATH, ISTEP
      INTEGER                  :: JT(IIPAR)
      INTEGER                  :: MX(IIPAR)
      INTEGER                  :: IDEEP(IIPAR)
      INTEGER                  :: IL1G=1
      INTEGER                  :: IL2G
      REAL(fp)                 :: DPG(IIPAR,LLPAR)
      REAL(fp)                 :: ED(IIPAR,LLPAR)
      REAL(fp)                 :: UPDEG(IIPAR,LLPAR)
      REAL(fp)                 :: DNDEG(IIPAR,LLPAR)
      REAL(fp)                 :: ENTRAING(IIPAR,LLPAR)
      REAL(fp)                 :: DETRAINEG(IIPAR,LLPAR)
      REAL(fp)                 :: TOTALDNDEG(IIPAR,LLPAR)
      REAL(fp)                 :: UPDNG(IIPAR,LLPAR)
      REAL(fp)                 :: DNDNG(IIPAR,LLPAR)
      REAL(fp)                 :: DETRAINNG(IIPAR,LLPAR)
      REAL(fp)                 :: TOTALDNDNG(IIPAR,LLPAR)
      REAL(fp)                 :: ENTRAINN(IIPAR,JJPAR,LLPAR)
      REAL(fp)                 :: ENTRAINNG(IIPAR,LLPAR)

      !=================================================================
      ! GCAP_CONVECT begins here!
      !=================================================================

      ! Fake entrainment in non-entraining plumes (swu, bmy, 6/9/05)
      ENTRAINN = 0e+0_fp
      IL2G=JJPAR

      ! Loop over latitudes
!$OMP PARALLEL DO
!$OMP+DEFAULT( SHARED )
!$OMP+PRIVATE( J,         ISTEP,      UPDEG,  DNDEG, DETRAINEG )
!$OMP+PRIVATE( ENTRAING,  TOTALDNDEG, DPG,    JT,    MX        )
!$OMP+PRIVATE( IDEEP,     LENGATH,    UPDNG,  DNDNG, DETRAINNG )
!$OMP+PRIVATE( ENTRAINNG, TOTALDNDNG                           )
!$OMP+SCHEDULE( DYNAMIC )
      DO J = 1, JJPAR
         
         !----------------------------
         ! Entraining convection
         !---------------------------- 

         ! Set up convection fields
         CALL ARCONVTRAN( J,          NSTEP,     DP,        UPDE,  
     &                    DNDE,       DETRAINE,  ENTRAIN,   UPDEG, 
     &                    DNDEG,      DETRAINEG, ENTRAING,  TOTALDNDEG, 
     &                    DPG,        JT,        MX,        IDEEP,    
     &                    LENGATH )

         ! Internal convection steps
         DO ISTEP = 1, NSTEP 

            ! If there are nonzero fields at this J, do the convection
            IF ( LENGATH > 0 ) THEN
               CALL CONVTRAN( J,          NTRACE, Q,         
     &                    UPDEG,      DNDEG,  DETRAINEG, ENTRAING,  
     &                    TOTALDNDEG, DPG,    JT,        MX,        
     &                    IDEEP,      1,      LENGATH,   NSTEP,     
     &                    0.5e+0_fp*TDT,  FRACIS, TRACER_MW_G, 
     &                    INDEXSOL, MOISTMW ) 
            ENDIF

         ENDDO 

         !----------------------------
         ! Non-entraining convection
         !---------------------------- 

         ! Set up convection fields
         CALL ARCONVTRAN( J,          NSTEP,     DP,        UPDN,  
     &                    DNDN,       DETRAINN,  ENTRAINN,  UPDNG, 
     &                    DNDNG,      DETRAINNG, ENTRAINNG, TOTALDNDNG, 
     &                    DPG,        JT,        MX,        IDEEP,  
     &                    LENGATH )

         ! Loop over internal convection timesteps
         DO ISTEP = 1, NSTEP  

            !  If there are nonzero fields at this J, do the convection
            IF ( LENGATH > 0 ) THEN
               CALL CONVTRAN( J,          NTRACE, Q,          
     &                    UPDNG,      DNDNG,  DETRAINNG, ENTRAINNG, 
     &                    TOTALDNDNG, DPG,    JT,        MX,         
     &                    IDEEP,      1,      LENGATH,   NSTEP, 
     &                    0.5e+0_fp*TDT,  FRACIS, TRACER_MW_G,  
     &                    INDEXSOL, MOISTMW ) 
            ENDIF

         ENDDO

      ENDDO 
!$OMP END PARALLEL DO

      ! Return to calling program
      END SUBROUTINE GCAP_CONVECT

!------------------------------------------------------------------------------

      SUBROUTINE ARCONVTRAN( J,     NSTEP,    DP,  MU,  MD, 
     &                       DU,    EU,       MUG, MDG, DUG,   
     &                       EUG,   TOTALMDG, DPG, JTG, JBG, 
     &                       IDEEP, LENGATH )
!
!******************************************************************************
!  Subroutine ARCONVTRAN sets up the convective transport using archived mass
!  fluxes from the ZHANG/MCFARLANE convection scheme.  The setup involves:
!    (1) Gather mass flux arrays.
!    (2) Calc the mass fluxes that are determined by mass balance.
!    (3) Determine top and bottom of convection.
!  (pjr, dsa, bmy, 6/26/03, 12/13/05)
!
!  Arguments as Input:
!  ============================================================================
!  (1 ) J       (INTEGER) : GEOS-CHEM latitude index          [unitless]
!  (2 ) NSTEP   (INTEGER) : Time step index
!  (3 ) DP      (REAL(fp) ) : Delta pressure between interfaces [Pa      ]     
!  (4 ) MU      (REAL(fp) ) : Mass flux up                      [kg/m2/s ]
!  (5 ) MD      (REAL(fp) ) : Mass flux down                    [kg/m2/s ]
!  (6 ) EU      (REAL(fp) ) : Mass entraining from updraft      [1/s     ]    
!
!  Arguments as Output:
!  ============================================================================
!  (7 ) MUG     (REAL(fp) ) : Gathered mu                                Pa/s
!  (8 ) MDG     (REAL(fp) ) : Gathered md                                Pa/s
!  (9 ) DUG     (REAL(fp) ) : Mass detraining from updraft (gathered)    Pa/S
!  (10) EUG     (REAL(fp) ) : Gathered eu                                Pa/S
!  (11) EDG     (REAL(fp) ) : Mass entraining from downdraft (gathered)  Pa/s
!  (12) DPG     (REAL(fp) ) : Gathered                                   Pa
!  (13) DSUBCLD (REAL(fp) ) : Delta pressure from cloud base to sfc (gathered)
!  (14) JTG     (INTEGER) : Cloud top layer for columns undergoing conv.
!  (15) JBG     (INTEGER) : Cloud bottom layer for columns undergoing conv.
!  (16) IDEEP   (INTEGER) : Index of longitudes where deep conv. happens
!  (17) LENGATH (INTEGER) : Length of gathered arrays
!
!  NOTES:
!  (1 ) Now dimension DP, MU, MD, DU, EU as (IIPAR,JJPAR,LLPAR) to avoid seg 
!        fault error in OpenMP.  Also now pass the GEOS-CHEM latitude index J 
!        via the argument list.  Add comments. (bmy, 12/13/05)
!  04 Nov 2013 - M. Sulprizio- Eliminate array temporaries by accepting
!                              pointer-valued arguments via assumed-shape dummy
!                              arguments
!******************************************************************************
!
      USE CMN_SIZE_MOD    ! Size parameters
      
      ! Arguments
      INTEGER,   INTENT(IN)  :: J
      INTEGER,   INTENT(IN)  :: NSTEP
      REAL(fp),  INTENT(IN)  :: DP(IIPAR,JJPAR,LLPAR) 
      REAL(fp),  INTENT(IN)  :: MU(:,:,:)
      REAL(fp),  INTENT(IN)  :: MD(:,:,:)
      REAL(fp),  INTENT(IN)  :: DU(:,:,:)
      REAL(fp),  INTENT(IN)  :: EU(:,:,:)
      REAL(fp),  INTENT(OUT) :: MUG(IIPAR,LLPAR)
      REAL(fp),  INTENT(OUT) :: MDG(IIPAR,LLPAR)
      REAL(fp),  INTENT(OUT) :: DUG(IIPAR,LLPAR)      
      REAL(fp),  INTENT(OUT) :: EUG(IIPAR,LLPAR)
      REAL(fp),  INTENT(OUT) :: TOTALMDG(IIPAR,LLPAR)
      REAL(fp),  INTENT(OUT) :: DPG(IIPAR,LLPAR)
      INTEGER,   INTENT(OUT) :: JTG(IIPAR)
      INTEGER,   INTENT(OUT) :: JBG(IIPAR)
      INTEGER,   INTENT(OUT) :: IDEEP(IIPAR)
      INTEGER,   INTENT(OUT) :: LENGATH

      ! Local variables
      INTEGER                :: I, K, LENPOS 
      INTEGER                :: INDEX(IIPAR)
      REAL(fp)               :: SUM(IIPAR)
      REAL(fp)               :: RDPG(IIPAR,LLPAR)      
      REAL(fp)               :: TOTALMD(IIPAR,LLPAR)

      !=================================================================
      ! ARCONVTRAN begins here!
      !=================================================================

      ! Gathered array contains all columns with a updraft.
      DO I = 1, IIPAR
         SUM(I) = 0.e+0_fp
      ENDDO

      DO K = 1, LLPAR
      DO I = 1, IIPAR
         SUM(I) = SUM(I) + MU(I,J,K)

         ! Calculate totalMD --- all the downdrafts coming downstairs
         IF ( K == 1 ) THEN 
            TOTALMD(I,K) = MD(I,J,K)
         ELSE 
            TOTALMD(I,K) = TOTALMD(I,K-1) + MD(I,J,K)
         ENDIF

      ENDDO
      ENDDO

      CALL WHENFGT( IIPAR, SUM, 1, 0e+0_fp, IDEEP, LENGATH )

      ! Return if LENGATH is zero
      IF ( LENGATH == 0 ) return

      !=================================================================
      ! Gather input mass fluxes
      !=================================================================
      DO K = 1, LLPAR
      DO I = 1, LENGATH
         DPG(I,K)      = DP(IDEEP(I),J,K)    !Pa
         MUG(I,K)      = MU(IDEEP(I),J,K)    !Pa/s
         MDG(I,K)      = MD(IDEEP(I),J,K) 
         EUG(I,K)      = EU(IDEEP(I),J,K)    
         DUG(I,K)      = DU(IDEEP(I),J,K) 
         TOTALMDG(I,K) = TOTALMD(IDEEP(I),K) !!!=sum( MD(ideep(I),1:K) )
      ENDDO
      ENDDO

      !=================================================================
      ! Find top and bottom layers with updrafts.
      !=================================================================
      DO I = 1, LENGATH
         JTG(I) = LLPAR
         JBG(I) = 1
      ENDDO

      DO K = 2, LLPAR
         
         CALL WHENFGT( LENGATH, MUG(:,K), 1, 0e+0_fp, INDEX, LENPOS )
         
         DO I = 1, LENPOS    
            JTG(INDEX(I)) = MIN( K-1, JTG(INDEX(I)) )
            JBG(INDEX(I)) = MAX( K,   JBG(INDEX(I)) )
         ENDDO
      ENDDO

      ! Return to calling program
      END SUBROUTINE ARCONVTRAN

!------------------------------------------------------------------------------

      SUBROUTINE CONVTRAN( J,    NTRACE, Q,           MU,       MD,       
     &                     DU,   EU,     TOTALMD,     DP,       JT,   
     &                     MX,   IDEEP,  IL1G,        IL2G,     NSTEP,        
     &                     DELT, FRACIS, TRACER_MW_G, INDEXSOL, MOISTMW) 
!
!******************************************************************************
!  Subroutine CONVTRAN applies the convective transport of trace species
!  (assuming moist mixing ratio) using the ZHANG/MCFARLANE convection scheme. 
!  (swu, bmy, 6/9/05, 12/19/06)
!
!  NOTE: Incoming mixing ratio is now moist mixing ratio (ewl, 5/8/15)
!
!  Arguments as Input:
!  ============================================================================
!  (1 ) J        (INTEGER)   : GEOS-CHEM latitude index
!  (2 ) NTRACE   (INTEGER)   : Number of tracers to transport         [unitless]
!  (3 ) Q        (REAL(fp) ) : Tracer conc. including moisture        [v/v     ]
!  (4 ) MU       (REAL(fp) ) : Mass flux up                           [Pa/s    ]
!  (5 ) MD       (REAL(fp) ) : Mass flux down                         [Pa/s    ]
!  (6 ) DU       (REAL(fp) ) : Mass detraining from updraft           [Pa/s    ]
!  (7 ) EU       (REAL(fp) ) : Mass entraining from updraft           [Pa/s    ]
!  (8 ) ED       (REAL(fp) ) : Mass entraining from downdraft         [Pa/s    ]
!  (9 ) DP       (REAL(fp) ) : Delta pressure between interfaces      [Pa      ]
!  (10) DSUBCLD  (REAL(fp) ) : Delta pressure from cloud base to sfc
!  (11) JT       (INTEGER)   : Index of cloud top for each column
!  (12) MX       (INTEGER)   : Index of cloud top for each column
!  (13) IDEEP    (INTEGER)   : Gathering array
!  (14) IL1G     (INTEGER)   : Gathered min lon indices over which to operate
!  (15) IL2G     (INTEGER)   : Gathered max lon indices over which to operate
!  (16) NSTEP    (INTEGER)   : Time step index
!  (17) DELT     (REAL(fp) ) : Time step
!  (18) FRACIS   (REAL(fp) ) : Fraction of tracer that is insoluble
!  (19) TRACER_MW_G(REAL(fp) ) : Tracer molecular wt                  [g/mol   ]
!  (20) INDEXSOL (INTEGER)   : Index array of soluble tracer numbers
!  (21) MOISTMW  (REAL(fp) ) : Molecular wet of moist air (3D array)  [g/mol]
!
!  Arguments as Output:
!  ============================================================================
!  (1 ) Q       (REAL(fp) ) : Contains modified tracer mixing ratios [v/v]
!
!  Important Local Variables:
!  ============================================================================
!  (1 ) CABV    (REAL(fp) ) : Mixing ratio of constituent above
!  (2 ) CBEL    (REAL(fp) ) : Mix ratio of constituent beloqw
!  (3 ) CDIFR   (REAL(fp) ) : Normalized diff between cabv and cbel
!  (4 ) CHAT    (REAL(fp) ) : Mix ratio in env at interfaces
!  (5 ) CMIX    (REAL(fp) ) : Gathered tracer array 
!  (6 ) COND    (REAL(fp) ) : Mix ratio in downdraft at interfaces
!  (7 ) CONU    (REAL(fp) ) : Mix ratio in updraft at interfaces
!  (8 ) DCONDT  (REAL(fp) ) : Gathered tend array 
!  (9 ) FISG    (REAL(fp) ) : gathered insoluble fraction of tracer
!  (10) KBM     (INTEGER) : Highest altitude index of cloud base [unitless]
!  (11) KTM     (INTEGER) : Hightet altitude index of cloud top  [unitless]
!  (12) MBSTH   (REAL(fp) ) : Threshold for mass fluxes
!  (13) SMALL   (REAL(fp) ) : A small number
!
!  NOTES:
!  (1 ) Now dimension Q and FRACIS of size (IIPAR,JJPAR,LLPAR,NTRACE), in 
!        order to avoid seg faults with OpenMP.  Also renamed GEOS-CHEM 
!        latitude index LATI_INDEX to J.  Added comments. (bmy, 12/13/05)
!  (2 ) Bug fix: avoid div by zero in formula for CHAT (bmy, 12/19/06)
!  01 Mar 2012 - R. Yantosca - Now use GET_AREA_M2(I,J,L) from grid_mod.F90
!  27 Apr 2015 - E. Lundgren - Now use MOISTMW with moist mixing ratio
!  27 Apr 2015 - E. Lundgren - Replace GRAV with global param g0 
!  08 May 2015 - E. Lundgren - Exchange TCVV with MOISTMW / tracer molec wt
!                              for consistency with moist mixing ratio units
<<<<<<< HEAD
=======
!  15 Jun 2015 - E. Lundgren - Tracer units in convection are now kg/kg wet air
!                              (previously v/v wet air)
>>>>>>> da3bff51
!******************************************************************************
!
      ! References to F90 modules
#if !defined ( NO_BPCH )
      USE DIAG_MOD,     ONLY : AD38
#endif
      USE DIAG_MOD,     ONLY : CONVFLUP
      USE GRID_MOD,     ONLY : GET_AREA_M2

      USE CMN_SIZE_MOD     ! Size parameters
      USE CMN_DIAG_MOD 
      USE CMN_GCTM_MOD     ! Universal parameters
  
      ! Arguments
      INTEGER, INTENT(IN)      :: J
      INTEGER, INTENT(IN)      :: NTRACE             
      REAL(fp),  INTENT(INOUT) :: Q(IIPAR,JJPAR,LLPAR,NTRACE)  
      REAL(fp),  INTENT(IN)    :: MU(IIPAR,LLPAR)      
      REAL(fp),  INTENT(IN)    :: MD(IIPAR,LLPAR)      
      REAL(fp),  INTENT(IN)    :: DU(IIPAR,LLPAR)      
      REAL(fp),  INTENT(IN)    :: EU(IIPAR,LLPAR)      
      REAL(fp),  INTENT(IN)    :: TOTALMD(IIPAR,LLPAR)      
      REAL(fp),  INTENT(IN)    :: DP(IIPAR,LLPAR)      
      INTEGER, INTENT(IN)      :: JT(IIPAR)          
      INTEGER, INTENT(IN)      :: MX(IIPAR)          
      INTEGER, INTENT(IN)      :: IDEEP(IIPAR)       
      INTEGER, INTENT(IN)      :: IL1G               
      INTEGER, INTENT(IN)      :: IL2G               
      INTEGER, INTENT(IN)      :: NSTEP               
      REAL(fp),  INTENT(IN)    :: DELT                
      REAL(fp),  INTENT(IN)    :: FRACIS(IIPAR,JJPAR,LLPAR,NTRACE) 
      REAL(fp),  INTENT(IN)    :: TRACER_MW_G(NTRACE)
      REAL(fp),  INTENT(IN)    :: MOISTMW(IIPAR,JJPAR,LLPAR)
      INTEGER, INTENT(IN)      :: INDEXSOL(NTRACE)

      ! Local variables
      INTEGER                  :: I,     K,      KBM,     KK,     KKP1
      INTEGER                  :: KM1,   KP1,    KTM,     M,      ISTEP
      INTEGER                  :: II,    JJ,     LL,      NN
      REAL(fp)                 :: CABV,  CBEL,   CDIFR,   CD2,    DENOM
      REAL(fp)                 :: SMALL, MBSTH,  MUPDUDP, MINC,   MAXC
      REAL(fp)                 :: QN,    FLUXIN, FLUXOUT, NETFLUX       
      REAL(fp)                 :: CHAT(IIPAR,LLPAR)     
      REAL(fp)                 :: COND(IIPAR,LLPAR)     
      REAL(fp)                 :: CMIX(IIPAR,LLPAR)     
      REAL(fp)                 :: FISG(IIPAR,LLPAR)     
      REAL(fp)                 :: CONU(IIPAR,LLPAR)     
      REAL(fp)                 :: DCONDT(IIPAR,LLPAR)   
      REAL(fp)                 :: AREA_M2,           DELTAP
      REAL(fp)                 :: TRC_BFCONVTRAN,    TRC_AFCONVTRAN
      REAL(fp)                 :: PLUMEIN, PLUMEOUT, PLUMECHANGE

      !=================================================================
      ! CONVTRAN begins here!
      !=================================================================

      ! A small number
      SMALL = 1.e-36_fp

      ! Threshold below which we treat the mass fluxes as zero (in mb/s)
      MBSTH = 1.e-15_fp

      !=================================================================
      ! Find the highest level top and bottom levels of convection
      !=================================================================
      KTM = LLPAR
      KBM = LLPAR
      DO I = IL1G, IL2G
         KTM = MIN( KTM, JT(I) )
         KBM = MIN( KBM, MX(I) )
      ENDDO

      ! Loop ever each tracer
      DO M = 1, NTRACE

         ! Gather up the tracer and set tend to zero
         DO K = 1,    LLPAR
         DO I = IL1G, IL2G
            CMIX(I,K) = Q(IDEEP(I),J,K,M)
            FISG(I,K) = FRACIS(IDEEP(I),J,K,M)
         ENDDO
         ENDDO

         !==============================================================
         ! From now on work only with gathered data
         ! Interpolate environment tracer values to interfaces
         !==============================================================
         DO K = 1, LLPAR
            KM1 = MAX(1,K-1)

            DO I = IL1G, IL2G

               MINC = MIN( CMIX(I,KM1), CMIX(I,K) )
               MAXC = MAX( CMIX(I,KM1), CMIX(I,K) )

               IF ( MINC < 0 ) THEN 
                  CDIFR = 0.e+0_fp
               ELSE
                  CDIFR = ABS( CMIX(I,K)-CMIX(I,KM1) ) / MAX(MAXC,SMALL)
               ENDIF

               IF ( CDIFR > 1.e-6_fp ) THEN

                  ! If the two layers differ significantly.
                  ! use a geometric averaging procedure
                  CABV = MAX( CMIX(I,KM1), MAXC*TINYNUM, SMALLEST )
                  CBEL = MAX( CMIX(I,K),   MAXC*TINYNUM, SMALLEST )

                  ! If CABV-CBEL is zero then set CHAT=SMALLEST
                  ! so that we avoid div by zero (bmy, 12/19/06) 
                  IF ( ABS( CABV - CBEL ) > 0e+0_fp ) THEN
                     CHAT(I,K) = LOG( CABV / CBEL )
     &                         /    ( CABV - CBEL )
     &                         *      CABV * CBEL
                  ELSE
                     CHAT(I,K) = SMALLEST
                  ENDIF

               ELSE             

                  ! If CDFIR <= 1d6, just use arithmetic mean
                  CHAT(I,K) = 0.5e+0_fp * ( CMIX(I,K) + CMIX(I,KM1) )

               ENDIF

               ! Provisional up and down draft values
               CONU(I,K) = CHAT(I,K)
               COND(I,K) = CHAT(I,K)

               ! Provisional tends
               DCONDT(I,K) = 0.e+0_fp
            ENDDO
         ENDDO

         !==============================================================
         ! Do levels adjacent to top and bottom
         !==============================================================
         K   = 2
         KM1 = 1
         KK  = LLPAR 

         DO I = IL1G, IL2G
            PLUMEIN = MU(I,KK)

            IF ( PLUMEIN > MBSTH ) THEN
                CONU(I,KK) = CMIX(I,KK) 
            ENDIF

            IF ( MD(I,K) < -MBSTH ) THEN
                COND(I,K) = 0.5e+0_fp * ( CMIX(I,KM1) + CONU(I,KM1) )
            ENDIF
         ENDDO

         !==============================================================
         ! Updraft from bottom to top
         !==============================================================
         DO KK = LLPAR-1,1,-1
            KKP1 = MIN( LLPAR, KK+1 )

            DO I = IL1G, IL2G
               PLUMEIN     = MU(I,KKP1) + EU(I,KK) 
               PLUMEOUT    = MU(I,KK) + DU(I,KK) - 0.5e+0_fp*MD(I,KK)
               PLUMECHANGE = PLUMEOUT - PLUMEIN

               IF ( PLUMECHANGE > MBSTH ) THEN
                  IF ( PLUMEOUT > MBSTH ) THEN
                     CONU(I,KK) = (MU(I,KKP1)*CONU(I,KKP1) *FISG(I,KK)
     &                          + EU(I,KK)*CMIX(I,KK)
     &                          + PLUMECHANGE*CMIX(I,KK)  )
     &                          / PLUMEOUT
                  ENDIF   
                  
               ELSE
                  IF ( PLUMEIN > MBSTH ) THEN
                     CONU(I,KK) = ( MU(I,KKP1)*CONU(I,KKP1) *FISG(I,KK)
     &                          + EU(I,KK)*CMIX(I,KK) )
     &                          / PLUMEIN
                  ENDIF
               ENDIF

               IF ( CONU(I,KK) < 0.0e+0_fp ) THEN
                  WRITE(6,*) 'Warning! negative conu!!!', conu(I,KK)
                  CALL FLUSH(6)
               !ELSE IF ( CONU(I,KK) > 1.0e-10 ) THEN
               !    write(6,*) 'Warning! Too big conu!!!', conu(I,KK)
               !    call flush(6)
               ENDIF
            ENDDO
         ENDDO

         !==============================================================
         ! Downdraft from top to bottom
         !==============================================================
         DO K = 3, LLPAR
            KM1 = MAX( 1, K-1 )

            DO I = IL1G, IL2G

               IF ( TOTALMD(I,K) < -MBSTH ) THEN
                  IF ( MD(I,K) < -MBSTH ) THEN
                     COND(I,K) = ( TOTALMD(I,KM1)*COND(I,KM1) 
     $                  + 0.5e+0_fp * MD(I,K) * ( CMIX(I,K)+CONU(I,K) ))
     $                  / TOTALMD(I,K)
                  ELSE
                     COND(I,K) = COND(I,KM1)
                 ENDIF
               ENDIF
               
               IF ( COND(I,K) < 0.0e+0_fp ) THEN
                  WRITE(6,*) 'WARNING! negative cond!!!', cond(I,K)
                  CALL FLUSH(6)
                !ELSE IF ( COND(I,K) > 1.0e-10 ) THEN
                !   write(6,*) 'Warning! Too big cond!!!', cond(I,K)
                !   call flush(6)
               ENDIF
            ENDDO
         ENDDO

         DO K = 1, LLPAR
            KM1 = MAX( 1,     K-1 )
            KP1 = MIN( LLPAR, K+1 )
            
            DO I = IL1G, IL2G

               ! Version 3 limit fluxes outside convection to mass in 
               ! appropriate layer.  These limiters are probably only safe
               ! for positive definite quantitities.  It assumes that mu 
               ! and md already satify a courant number limit of 1

!               FLUXIN =  MU(I,KP1)* CONU(I,KP1) * FISG(I,K)
!     $                + (MU(I,K)+ totalMD(I,K)) * CMIX(I,KM1) 
!     $                -  totalMD(I,K)  * COND(I,K)
!   
!              FLUXOUT =  MU(I,K)   * CONU(I,K)     
!     $                + (MU(I,KP1)+ totalMD(I,KP1))*CMIX(I,K)
!     $                 - totalMD(I,KP1) * COND(I,KP1) 

               IF ( K == LLPAR ) THEN

                  FLUXIN  = MU(I,K)        * CMIX(I,KM1)              
     &                    - TOTALMD(I,KM1) * COND(I,KM1)

                  FLUXOUT = MU(I,K)        * CONU(I,K) 
     &                    - TOTALMD(I,KM1) * CMIX(I,K)

               ELSE
           
                  FLUXIN  =  MU(I,KP1)      * CONU(I,KP1) * FISG(I,K)
     &                    +  MU(I,K)        * CMIX(I,KM1) 
     &                    -  TOTALMD(I,KM1) * COND(I,KM1)
     &                    -  TOTALMD(I,K)   * CMIX(I,KP1) * FISG(I,K)
   
                  FLUXOUT = MU(I,K)        * CONU(I,K)     
     &                    + MU(I,KP1)      * CMIX(I,K)
     &                    - TOTALMD(I,K)   * COND(I,K) 
     &                    - TOTALMD(I,KM1) * CMIX(I,K)
               ENDIF

!!!!!!!!!!!!!!!!!!!backup: also works OK !!!!!!!!!!!!!!!!!!!!!!!
!!              FLUXIN =  MU(I,KP1)* CONU(I,KP1) 
!!     $                +  MU(I,K)  * 0.5d0*(CHAT(I,K)+CMIX(I,KM1)) 
!!     $                -  MD(I,K)  * COND(I,K)   
!!     $                -  MD(I,KP1)* 0.5d0*(CHAT(I,KP1)+CMIX(I,KP1))
!!
!!               FLUXOUT = MU(I,K)   * CONU(I,K)     
!!     $                 + MU(I,KP1) * 0.5d0*(CHAT(I,KP1)+CMIX(I,K))
!!     $                 - MD(I,KP1) * COND(I,KP1) 
!!     $                 - MD(I,K)   * 0.5d0*(CHAT(I,K)+CMIX(I,K))
!!
!!               FLUXIN =  MU(I,KP1)* CONU(I,KP1) 
!!     $                +  MU(I,K)  * CHAT(I,K)
!!     $                -  MD(I,K)  * COND(I,K)   
!!     $                -  MD(I,KP1)* CHAT(I,KP1)
!!
!!               FLUXOUT = MU(I,K)   * CONU(I,K)     
!!     $                 + MU(I,KP1) * CHAT(I,KP1)
!!     $                 - MD(I,KP1) * COND(I,KP1) 
!!     $                 - MD(I,K)   * CHAT(I,K)
!!!!!!!!!!!!!!!!!!!!!!!!!!!!!!!!!!!!!!!!!!!!!!!!!!!!!!!!!!!

               !===============================================
               ! ND38 Diagnostic: loss of soluble tracer to wet
               ! scavenging in cloud updrafts [kg/s].  
               !==================================================
               NN = INDEXSOL(M)

#if !defined ( NO_BPCH )
               IF ( ND38 > 0 .and. NN > 0 ) THEN
 
                  ! Grid box indices 
                  II = IDEEP(I)
                  JJ = J
                  LL = LLPAR - K + 1

                  ! Grid box surface area [m2] 
                  AREA_M2 = GET_AREA_M2( II, JJ, LL ) 

!=====================================================================
! Change from tracer conc in v/v to kg/kg (ewl, 6/15/15)
!
! Previous: 
!                  ! Save into AD38 array [kg/s]
!                  AD38(II,JJ,LL,NN) = AD38(II,JJ,LL,NN) 
!     &               + ( MU(I,KP1) * CONU(I,KP1)
!     &                   - TOTALMD(I,K) * CMIX(I,KP1) )
!     &               * ( 1 - FISG(I,K) ) * AREA_M2 * TRACER_MW_G(M) 
!     &               / ( g0 * MOISTMW(II,JJ,LL) * FLOAT(NSTEP) )
!
! New:
                  ! Save into AD38 array [kg/s]
                  AD38(II,JJ,LL,NN) = AD38(II,JJ,LL,NN) 
     &               + ( MU(I,KP1) * CONU(I,KP1)
     &                   - TOTALMD(I,K) * CMIX(I,KP1) )
<<<<<<< HEAD
     &               * ( 1 - FISG(I,K) ) * AREA_M2 * TRACER_MW_G(M) 
     &               / ( g0 * MOISTMW(II,JJ,LL) * FLOAT(NSTEP) )
=======
     &               * ( 1 - FISG(I,K) ) * AREA_M2 
     &               / ( g0 * FLOAT(NSTEP) )
!=====================================================================

>>>>>>> da3bff51
               ENDIF
#endif

               IF ( ND14 > 0 ) THEN 
                  II = IDEEP(I)
                  JJ = J
                  LL = LLPAR - K + 1
                  
                  ! Grid box surface area [m2]
                  AREA_M2 = GET_AREA_M2( II, JJ, LL ) 

<<<<<<< HEAD
                  CONVFLUP(II,JJ,LL,M) = CONVFLUP(II,JJ,LL,M) 
     &              + ( MU(I,K) * ( CONU(I,K) - CMIX(I,KM1) )
     &                  - TOTALMD(I,KM1) * ( CMIX(I,K) - COND(I,KM1) ) )  
     &              * AREA_M2 * TRACER_MW_G(M)  
     &              / ( g0 * MOISTMW(II,JJ,LL) * FLOAT(NSTEP) )

=======
!=====================================================================
! Change from tracer conc in v/v to kg/kg (ewl, 6/15/15)
!
! Previous: 
!                  CONVFLUP(II,JJ,LL,M) = CONVFLUP(II,JJ,LL,M) 
!     &              + ( MU(I,K) * ( CONU(I,K) - CMIX(I,KM1) )
!     &                  - TOTALMD(I,KM1) * ( CMIX(I,K) - COND(I,KM1) ) )  
!     &              * AREA_M2 * TRACER_MW_G(M)  
!     &              / ( g0 * MOISTMW(II,JJ,LL) * FLOAT(NSTEP) )
!
! New:
                  CONVFLUP(II,JJ,LL,M) = CONVFLUP(II,JJ,LL,M) 
     &              + ( MU(I,K) * ( CONU(I,K) - CMIX(I,KM1) )
     &                  - TOTALMD(I,KM1) * ( CMIX(I,K) - COND(I,KM1) ) )  
     &              * AREA_M2 / ( g0 * FLOAT(NSTEP) )
!=====================================================================
>>>>>>> da3bff51
               ENDIF 

               NETFLUX = FLUXIN - FLUXOUT

               IF ( DP(I,K)< 0.0e+0_fp ) THEN 
                  WRITE(6,*) 'WARNING! negative DP!!!', DP(I,K)
                  CALL FLUSH(6)
               ENDIF


               DCONDT(I,K)= NETFLUX/DP(I,K) !AD(IDEEP(I),lati_index,llpar+1-k)
            ENDDO               !I
         ENDDO                  !K


         DO K = KBM, LLPAR             
            KM1 = MAX( 1, K-1 )
            
            DO I = IL1G, IL2G

              !!!temp diag ATTENTION HERE!!!!

               IF ( K == (MX(I) + 100000) ) THEN
                  
                  FLUXIN  =(MU(I,K)+MD(I,K))* CMIX(I,KM1)              
     $                    - MD(I,K)*COND(I,K)

                  FLUXOUT = MU(I,K)*CONU(I,K) 

!!!!!!!!!!!!!!!!!!!!!!BACK UP; also works well !!!!!!!!!!!!!!!!!!!!!
!                  FLUXIN  = MU(I,K)*0.5d0*(CHAT(I,K)+CMIX(I,KM1))
!     $                    - MD(I,K)*COND(I,K)
!
!                  FLUXOUT = MU(I,K)*CONU(I,K) 
!     $                    - MD(I,K)*0.5d0*(CHAT(I,K)+CMIX(I,K))
!!!!!!!!!!!!!!!!!!!!!!!!!!!!!!!!!!!!!!!!!!!!!!!!!!!!!!!!!!!!!!!!!!!!


                  NETFLUX = FLUXIN - FLUXOUT

                  IF (ABS(NETFLUX).LT.MAX(FLUXIN,FLUXOUT)*TINYNUM) THEN
                     NETFLUX = 0.e+0_fp
                  ENDIF
                  
                  DCONDT(I,K) = NETFLUX / DP(I,K)
                  
               ELSE IF ( K > MX(I) ) THEN

                  !!!!DCONDT(I,K) = 0.D0

               ENDIF

            ENDDO  !I
         ENDDO     !K

         !==============================================================
         ! Update and scatter data back to full arrays
         !==============================================================
         DO K = 1, LLPAR
            KP1 = MIN( LLPAR, K+1 )
            DO I = IL1G, IL2G    
            
               QN = CMIX(I,K) + DCONDT(I,K) * DELT 

               ! Do not make Q negative!!!
               IF ( QN < 0e+0_fp ) then
                  QN = 0e+0_fp
               ENDIF            

               Q(IDEEP(I),J,K,M) = QN
            ENDDO   
         ENDDO      
         
      ENDDO   ! End of tracer loop

      ! Return to calling program
      END SUBROUTINE CONVTRAN

!-----------------------------------------------------------------------------

      SUBROUTINE WHENFGT( N, ARRAY, INC, TARGET, INDEX, NVAL )
!
!******************************************************************************
!  Subroutine WHENFGT is a
!
!  Arguments as Input:
!  ============================================================================
!  
!******************************************************************************
!
      ! Arguments
      INTEGER :: INDEX(*), NVAL, INC, N
      REAL(fp)  :: ARRAY(*), TARGET

      ! Local variables
      INTEGER :: I, INA

      !=================================================================
      ! WHENFGT begins here!
      !=================================================================
      INA  = 1
      NVAL = 0

      IF ( INC < 0 ) INA = (-INC)*(N-1)+1

      DO I = 1, N
         IF ( ARRAY(INA) > TARGET ) THEN
	    NVAL        = NVAL+1
	    INDEX(NVAL) = I
         ENDIF
         INA = INA + INC
      ENDDO

      ! Return to calling program
      END SUBROUTINE WHENFGT

!------------------------------------------------------------------------------

      ! End of module
      END MODULE GCAP_CONVECT_MOD<|MERGE_RESOLUTION|>--- conflicted
+++ resolved
@@ -444,11 +444,8 @@
 !  27 Apr 2015 - E. Lundgren - Replace GRAV with global param g0 
 !  08 May 2015 - E. Lundgren - Exchange TCVV with MOISTMW / tracer molec wt
 !                              for consistency with moist mixing ratio units
-<<<<<<< HEAD
-=======
 !  15 Jun 2015 - E. Lundgren - Tracer units in convection are now kg/kg wet air
 !                              (previously v/v wet air)
->>>>>>> da3bff51
 !******************************************************************************
 !
       ! References to F90 modules
@@ -762,15 +759,10 @@
                   AD38(II,JJ,LL,NN) = AD38(II,JJ,LL,NN) 
      &               + ( MU(I,KP1) * CONU(I,KP1)
      &                   - TOTALMD(I,K) * CMIX(I,KP1) )
-<<<<<<< HEAD
-     &               * ( 1 - FISG(I,K) ) * AREA_M2 * TRACER_MW_G(M) 
-     &               / ( g0 * MOISTMW(II,JJ,LL) * FLOAT(NSTEP) )
-=======
      &               * ( 1 - FISG(I,K) ) * AREA_M2 
      &               / ( g0 * FLOAT(NSTEP) )
 !=====================================================================
 
->>>>>>> da3bff51
                ENDIF
 #endif
 
@@ -782,14 +774,6 @@
                   ! Grid box surface area [m2]
                   AREA_M2 = GET_AREA_M2( II, JJ, LL ) 
 
-<<<<<<< HEAD
-                  CONVFLUP(II,JJ,LL,M) = CONVFLUP(II,JJ,LL,M) 
-     &              + ( MU(I,K) * ( CONU(I,K) - CMIX(I,KM1) )
-     &                  - TOTALMD(I,KM1) * ( CMIX(I,K) - COND(I,KM1) ) )  
-     &              * AREA_M2 * TRACER_MW_G(M)  
-     &              / ( g0 * MOISTMW(II,JJ,LL) * FLOAT(NSTEP) )
-
-=======
 !=====================================================================
 ! Change from tracer conc in v/v to kg/kg (ewl, 6/15/15)
 !
@@ -806,7 +790,6 @@
      &                  - TOTALMD(I,KM1) * ( CMIX(I,K) - COND(I,KM1) ) )  
      &              * AREA_M2 / ( g0 * FLOAT(NSTEP) )
 !=====================================================================
->>>>>>> da3bff51
                ENDIF 
 
                NETFLUX = FLUXIN - FLUXOUT
