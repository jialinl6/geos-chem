!------------------------------------------------------------------------------
!          Harvard University Atmospheric Chemistry Modeling Group            !
!------------------------------------------------------------------------------
!BOP
!
! !ROUTINE: diag3
!
! !DESCRIPTION: Subroutine DIAG3 prints out diagnostics to the BINARY PUNCH
!  format file.
!\\
!\\
! !INTERFACE:
!
      SUBROUTINE DIAG3( am_I_Root, Input_Opt, State_Chm, RC )
!
! !USES:
!
<<<<<<< HEAD
      ! Modules from Headers directory
      USE CMN_SIZE_MOD                       ! Size parameters
      USE CMN_MOD                            ! IFLX, LPAUSE
      USE CMN_O3_MOD                         ! FMOL, XNUMOL
      USE CMN_DIAG_MOD                       ! Diagnostic switches & arrays
      USE COMODE_LOOP_MOD                    ! IDEMS
      USE FILE_MOD                           
      USE GIGC_ErrCode_Mod
      USE GIGC_Input_Opt_Mod, ONLY : OptInput
      USE GIGC_State_Chm_Mod, ONLY : ChmState
      USE GRID_MOD, ONLY : GET_AREA_M2, GET_YOFFSET, GET_XOFFSET
      USE TIME_MOD

      ! Modules from GeosCore directory
      USE BPCH2_MOD                          ! For binary punch I/O routines
      USE BIOMASS_MOD                        ! For biomass emissions
      USE BIOFUEL_MOD                        ! For biofuel emissions
      USE DIAG_MOD                           ! For diagnostic arrays
      USE DIAG03_MOD                         ! For Hg diagnostic
      USE DIAG04_MOD                         ! For CO2 diagnostics
      USE DIAG41_MOD                         ! For afternoon PBL diag
      USE DIAG42_MOD                         ! For SOA diag
      USE DIAG53_MOD                         ! For POPs diag
      USE DIAG56_MOD                         ! For time in tropopause diag
      USE DIAG_PL_MOD                        ! For prod/loss diagnostic
      USE DEPO_MERCURY_MOD                   ! For offline Hg simulation
      USE DRYDEP_MOD                         ! For dry deposition
      USE LOGICAL_MOD                        ! For logical switches
      USE TRACERID_MOD                       ! For tracer flags
      USE WETSCAV_MOD                        ! For wet deposition
#if   defined( TOMAS )
      USE TOMAS_MOD, ONLY : ICOMP, IDIAG, IBINS  !(win, 1/25/10)
#endif

=======
      USE BPCH2_MOD
      ! NBIOMAX now refers to the maximum number of possible
      ! BB species (hotp 7/31/09)
      ! NBIOTRCE is the number for a given simulation and
      ! set of tracers
      ! NBIOMAX in F77_CMN_SIZE (FP)
      USE BIOMASS_MOD,  ONLY : BIOTRCE !     NBIOMAX
      USE BIOFUEL_MOD,  ONLY : NBFTRACE,    BFTRACE
      USE DIAG_MOD,     ONLY : AD01,        AD02,        AD05    
      USE DIAG_MOD,     ONLY : AD06,        AD07,        AD07_BC
      USE DIAG_MOD,     ONLY : AD07_SOAGM
      USE DIAG_MOD,     ONLY : AD07_OC,     AD07_HC,     AD08
      USE DIAG_MOD,     ONLY : AD09,        AD09_em,     AD11
      USE DIAG_MOD,     ONLY : AD12,        AD13_DMS,    AD13_SO2_ac 
      USE DIAG_MOD,     ONLY : AD13_SO2_an, AD13_SO2_bb, AD13_SO2_bf
      USE DIAG_MOD,     ONLY : AD13_SO2_ev, AD13_SO2_nv, AD13_SO4_an
      USE DIAG_MOD,     ONLY : AD13_SO4_bf, AD13_SO2_sh, AD13_NH3_an
      USE DIAG_MOD,     ONLY : AD13_NH3_na, AD13_NH3_bb, AD13_NH3_bf
      USE DIAG_MOD,     ONLY : CONVFLUP,    TURBFLUP,    AD16
      USE DIAG_MOD,     ONLY : CT16,        AD17,        CT17
      USE DIAG_MOD,     ONLY : AD18,        CT18,        AD21
      USE DIAG_MOD,     ONLY : AD21_cr,     AD22,        LTJV
      USE DIAG_MOD,     ONLY : CTJV,        MASSFLEW,    MASSFLNS
      USE DIAG_MOD,     ONLY : MASSFLUP,    AD28,        AD29
      USE DIAG_MOD,     ONLY : AD30,        AD31
      ! potential temperature (hotp 7/31/09)
      USE DIAG_MOD,     ONLY : AD57
      USE DIAG_MOD,     ONLY : AD32_ac,     AD32_an,     AD32_bb
      USE DIAG_MOD,     ONLY : AD32_bf,     AD32_fe,     AD32_li
      USE DIAG_MOD,     ONLY : AD32_so,     AD32_ub,     AD33
      USE DIAG_MOD,     ONLY : AD34,        AD35,        AD36
      USE DIAG_MOD,     ONLY : AD37,        AD38,        AD39
      USE DIAG_MOD,     ONLY : AD43,        LTNO
      USE DIAG_MOD,     ONLY : CTNO,        LTOH,        CTOH
      USE DIAG_MOD,     ONLY : LTHO2,       CTHO2,       LTNO2
      USE DIAG_MOD,     ONLY : CTNO2,       LTNO3,       CTNO3
      ! update for arom (dkh, 06/21/07)  
      ! to save the amount of RO2 consumed by HO2 (*H) or NO (*N)
      ! CTLxRO2x : # of times a grid box was in the ND43 time range between
      ! the last .bpch write and current .bpch write
      USE DIAG_MOD,     ONLY : CTLBRO2H,      CTLBRO2N
      USE DIAG_MOD,     ONLY : CTLTRO2H,      CTLTRO2N
      USE DIAG_MOD,     ONLY : CTLXRO2H,      CTLXRO2N
      USE DIAG_MOD,     ONLY : AD44,        AD45,        LTOTH
      USE DIAG_MOD,     ONLY : CTOTH,       AD46,        AD47
      USE DIAG_MOD,     ONLY : AD52
      USE DIAG_MOD,     ONLY : AD54,        CTO3,        CTO3_24h
      USE DIAG_MOD,     ONLY : AD19,        AD58,        AD60
      USE DIAG_MOD,     ONLY : AD55,        AD66,        AD67
      USE DIAG_MOD,     ONLY : AD68,        AD69
      USE DIAG_MOD,     ONLY : AD10,        AD10em
      USE DIAG03_MOD,   ONLY : ND03,        WRITE_DIAG03
      USE DIAG04_MOD,   ONLY : ND04,        WRITE_DIAG04
      USE DIAG41_MOD,   ONLY : ND41,        WRITE_DIAG41
      USE DIAG42_MOD,   ONLY : ND42,        WRITE_DIAG42
      USE DIAG56_MOD,   ONLY : ND56,        WRITE_DIAG56
      USE DIAG_PL_MOD,  ONLY : AD65
      ! For mercury simulation. (ccc, 6/4/10)
      USE DEPO_MERCURY_MOD, ONLY : UPDATE_DEP
      USE DRYDEP_MOD,   ONLY : NUMDEP,      NTRAIND
      ! To handle tracers with several dry dep. tracers
      !(ccc, 2/3/10)
      USE DRYDEP_MOD,   ONLY : DEPNAME
      USE FILE_MOD,     ONLY : IU_BPCH
      USE GRID_MOD,     ONLY : GET_AREA_M2, GET_XOFFSET, GET_YOFFSET
      USE LOGICAL_MOD,  ONLY : LCARB,       LCRYST,      LDUST    
      USE LOGICAL_MOD,  ONLY : LSHIPSO2,    LSOA,        LSSALT
      USE LOGICAL_MOD,  ONLY : LEDGARSHIP,  LARCSHIP,    LEMEPSHIP
      USE LOGICAL_MOD,  ONLY : LICOADSSHIP, LRCPSHIP,    LGTMM

      USE TIME_MOD,     ONLY : GET_DIAGb,   GET_DIAGe,   GET_CT_A3   
      USE TIME_MOD,     ONLY : GET_CT_A6,   GET_CT_CHEM, GET_CT_CONV 
      USE TIME_MOD,     ONLY : GET_CT_DYN,  GET_CT_EMIS, GET_CT_I6   
      USE TIME_MOD,     ONLY : GET_CT_DIAG, GET_CT_A1
      USE TRACER_MOD,   ONLY : N_TRACERS,   STT,         TRACER_MW_G
      USE TRACER_MOD,   ONLY : TRACER_NAME
      USE TRACER_MOD,   ONLY : ITS_AN_AEROSOL_SIM
      USE TRACER_MOD,   ONLY : ITS_A_CH3I_SIM
      USE TRACER_MOD,   ONLY : ITS_A_FULLCHEM_SIM
      USE TRACER_MOD,   ONLY : ITS_A_H2HD_SIM
      USE TRACER_MOD,   ONLY : ITS_A_MERCURY_SIM
      USE TRACER_MOD,   ONLY : ITS_A_RnPbBe_SIM
      USE TRACER_MOD,   ONLY : ITS_A_TAGOX_SIM
      USE TRACERID_MOD, ONLY : IDTPB,       IDTDST1,     IDTDST2 
      USE TRACERID_MOD, ONLY : IDTDST3,     IDTDST4,     IDTBCPI 
      USE TRACERID_MOD, ONLY : IDTOCPI,     IDTALPH,     IDTLIMO 
      USE TRACERID_MOD, ONLY : IDTSOA1,     IDTSOA2,     IDTSOA3 
      ! aromatic SOA
      USE TRACERID_MOD, ONLY : IDTSOA5
      USE TRACERID_MOD, ONLY : IDTSALA,     IDTSALC,     IDTDMS 
      USE TRACERID_MOD, ONLY : IDTSO2,      IDTSO4,      IDTNH3 
      USE TRACERID_MOD, ONLY : IDTOX,       IDTNOX,      IDTHNO3 
      USE TRACERID_MOD, ONLY : IDTISOP,     IDTACET,     IDTPRPE 
      USE TRACERID_MOD, ONLY : IDTH2,       IDTHD
      USE TRACERID_MOD, ONLY : NEMANTHRO ,  IDTSOA4
      USE TRACERID_MOD, ONLY : IDTSOAG,     IDTSOAM
      USE TRACERID_MOD, ONLY : IDTMONX,     IDTMBO,      IDTC2H4
      USE TRACERID_MOD, ONLY : IS_Hg2
      USE WETSCAV_MOD,  ONLY : GET_WETDEP_NSOL
      USE WETSCAV_MOD,  ONLY : GET_WETDEP_IDWETD  
>>>>>>> 0080c1f1
#if   defined( APM )
      ! Modules from GeosApm directory
      USE APM_DRIV_MOD, ONLY : IFTEMPOUT
      USE APM_DRIV_MOD, ONLY : TEMPOUT
      USE APM_DRIV_MOD, ONLY : NTEMPOUT
      USE APM_DRIV_MOD, ONLY : NPOUTSTEPS
#endif

      IMPLICIT NONE
#     include "define.h"
!
! !INPUT PARAMETERS:
!
      LOGICAL,        INTENT(IN)    :: am_I_Root   ! Are we on the root CPU?
      TYPE(OptInput), INTENT(IN)    :: Input_Opt   ! Input Options object
!
! !INPUT/OUTPUT PARAMETERS:
!
      TYPE(ChmState), INTENT(INOUT) :: State_Chm   ! Chemistry State object
!
! !OUTPUT PARAMETERS:
!
      INTEGER,        INTENT(OUT)   :: RC          ! Success or failure?
!
! !REVISION HISTORY: 
!  (40) Bug fix: Save levels 1:LD13 for ND13 diagnostic for diagnostic
!        categories "SO2-AC-$" and "SO2-EV-$".  Now reference F90 module
!        "tracerid_mod.f".  Now reference NUMDEP from "drydep_mod.f".
!        Now save anthro, biofuel, biomass NH3 in ND13; also fixed ND13
!        tracer numbers.  For ND13, change scale factor from SCALESRCE to 1.
!        Now references "wetscav_mod.f".  Now also save true tracer numbers 
!        for ND38 and ND39 diagnostic.  Now also write out biomass SO2.
!        Now convert ND01, ND02, ND44 diagnostics for Rn/Pb/Be from kg to 
!        kg/s here. (bmy, 1/24/03)
!  (41) Now save out natural NH3 in ND13 as "NH3-NATU" (rjp, bmy, 3/23/03)
!  (42) Now replace DXYP(JREF) by routine GET_AREA_M2, GET_XOFFSET, and
!        GET_YOFFSET of "grid_mod.f".  Now references "time_mod.f".
!        DIAGb, DIAGe are now local variables.  Now remove obsolete statements
!        IF ( LBPNCH > 0 ).  Removed SCALE1, replaced with SCALEDYN. 
!        (bmy, 2/24/03)
!  (43) Added TSKIN, PARDF, PARDR, GWET to ND67 diagnostic.  For GEOS-4/fvDAS,
!        UWND, VWND, TMPU, SPHU are A-6 fields.  Adjust the ND66 scale factors 
!        accordingly.  Delete KZZ from ND66.  Updated comments. (bmy, 6/23/03)
!  (44) Bug fix: use LD68 instead of ND68 in DO-loop to avoid out-of-bounds 
!        error. (bec, bmy, 7/15/03)
!  (45) Now print out NTRACE drydep fluxes for tagged Ox.  Also tagged Ox 
!        now saves drydep in molec/cm2/s.  Now print out Kr85 prod/loss in 
!        ND03. (bmy, 8/20/03)
!  (46) Now use actual tracer number for ND37 diagnostic. (bmy, 1/21/04)
!  (47) Now loop over the actual # of soluble tracers for ND17, ND18.  
!        (bmy, 3/19/04)
!  (48) Now use the actual tracer # for ND17 and ND18 diagnostics. 
!        Rearrange ND44 code for clarity. (bmy, 3/23/04)
!  (49) Added ND06 (dust aerosol) and ND07 (carbon aerosol) diagnostics.
!        Now scale online dust optical depths by SCALECHEM in ND21 diagnostic.
!        (rjp, tdf, bmy, 4/5/04)
!  (50) Added ND08 (seasalt aerosol) diagnostic (rjp, bec, bmy, 4/20/04)
!  (51) Now save out SO2 from ships (if LSHIPSO2=T) (bec, bmy, 5/20/04)
!  (52) Added NVOC source diagnostics for ND07 (rjp, bmy, 7/13/04)
!  (53) Now reference "logical_mod.f", "tracer_mod.f", and "diag_pl_mod.f".
!        Bug fix in write to DMS_BIOG. (bmy, 7/20/04)
!  (54) Comment out ND27 for GEOS-4.  It isn't working 100% right.  If you
!        examine the flux at 200 hPa, you get the same info. (bmy, 10/15/04)
!  (55) Added biofuel SO4 to the bpch file under ND13.  Bug fix: replace ND68 
!        with LD68 in call to BPCH2 (auvray, bmy, 11/17/04)
!  (56) Now save ND03 mercury diagnostic arrays to bpch file.  Also updated
!        ND44 for tagged Hg tracers (eck, bmy, 12/14/04)
!  (57) Now print out extra ND21 diagnostics for crystalline sulfur tracers.  
!        Also now save total oceanic mass of Hg0 and Hg2.  Now call 
!        WRITE_DIAG03 from "diag03_mod.f" (bmy, 1/21/05)
!  (58) Now call WRITE_DIAG41 from "diag41_mod.f" (bmy, 2/17/05)
!  (59) Add P(SO4s) to row 8 of ND05 diagnostic.  Also remove special tracer
!        numbers for the ND67 diagnostic.  Now do not save CLDMAS for ND67
!        for GEOS-4, since GEOS-4 convection uses different met fields.
!        (bec, bmy, 5/3/05)
!  (60) Bug fix in ND68 diagnostic: use LD68 instead of ND68 in call to BPCH2.
!        Now modified for GEOS-5 and GCAP met fields.  Remove references to
!        CO-OH param simulation.  Also remove references to TRCOFFSET since
!        that is always zero now.  Now call GET_HALFPOLAR from "bpch2_mod.f" 
!        to get the HALFPOLAR value for GEOS or GCAP grids. (swu, bmy, 6/24/05)
!  (61) References ND04, WRITE_DIAG04 from "diag04_mod.f".  Also now updated
!        ND30 diagnostic for land/water/ice flags.  Also remove reference
!        to LWI array. (bmy, 8/18/05)
!  (62) Now make sure all USE statements are USE, ONLY (bmy, 10/3/05)
!  (63) Added MBO as tracer #5 in ND46 diagnostic (tmf, bmy, 10/20/05)
!  (64) Removed duplicate variable declarations.  Now remove restriction on 
!        printing out cloud mass flux in GEOS-4 for the ND66 diagnostic. 
!        (bmy, 3/14/06)
!  (65) References ND56, WRITE_DIAG56 from "diag56_mod.f" (ltm, bmy, 5/5/06)
!  (66) Now remove TRCOFFSET; it's obsolete.  References ND42, WRITE_DIAG42 
!        from "diag42_mod.f" (dkh, bmy, 5/22/06)
!  (67) Updated ND36 diagnostic for CH3I (bmy, 7/25/06)
!  (68) Remove support for GEOS-1 and GEOS-STRAT met fields (bmy, 8/4/06)
!  (69) Replace TINY(1d0) with 1d-32 to avoid problems on SUN 4100 platform
!        (bmy, 9/5/06)
!  (70) Now write diag 54 (time in the troposphere) if asked for (phs, 9/22/06)
!  (71) Now use new time counters for ND43 & ND45,  Also now average between
!        0 and 24 UT for ND47.  Bug fix in ND36. (phs, bmy, 3/5/07)
!  (72) Bug fix in ND65: use 3-D counter array (phs, bmy, 3/6/07)
!  (73) Bug fix in ND07: now save out IDTSOA4 tracer.  Modifications for H2/HD
!        diagnostics (ND10, ND27, ND44) (tmf, phs, bmy, 9/18/07)
!  (74) Now save out true pressure at 3-D level edges for ND31.  Change ND31
!        diagnostic category name to "PEDGE-$". Bug fix in ND28 diagnostic to 
!        allow you to print out individual biomass tracers w/o having to print 
!        all of them. (bmy, dkh, 1/24/08)
!  (75) Bug fix: Now divide ALBEDO in ND67 by SCALE_I6 for GEOS-3 met, but
!        by SCALE_A3 for all other met types (phs, bmy, 10/7/08)
!  (76) Fix ND65, ND47, and ozone case in ND45. Now only ND45 depends
!        on LD45 (phs, 11/17/08)
!  (77) Bug fix: Select the right index of AD34 to write.  Pick the right 
!         tracer field from AD22 if only a subset of tracers are requested 
!         to be printed out. (ccc, 12/15/08)
!  (78) Added ND52 for gamma(HO2) (jaegle, 02/26/09)
!  (79) Updated test on ship emissions flag for AD13 (phs, 3/3/09)     
!  (80) Add AD07_SOAGM for dicarbonyl SOA formation (tmf, 3/6/09)
!  (81) Add output in AD22 for dicarbonyl photolysis J values (tmf, 3/6/09)
!  (82) Add output in AD46 for biogenic C2H4 emissions (tmf, 3/6/09)
!  (83) Modify ND17, ND18, ND37, ND38, ND44 to output the tracers selected 
!        by the user. (ccc, 5/29/09)
!  (84) Add EFLUX output information for ND67. (lin, ccc, 5/29/09)
!  (85) Add test on ICOADS (cklee, 06/30/09)
!  (86) Add SCALE_DIAG to scale diagnostics with the number of accumulation 
!        steps. (ccc, 7/20/09)
!  (87) Add diagnostics 19, 58 and 60 for methane. (kjw, 8/18/09)
!  (88) Account for 3D AD13_NH3_an now (phs, 10/22/09)
!  (89) Added TOMAS diagnostics (win, bmy, 1/25/10)
!  (90) NBIOMAX is now in CMN_SIZE (hotp 7/31/09)
!  (91) Add SOA5 to ND07_HC, add AD57 for potential temperature. (fp, 2/3/10)
!  (92) Modify ND44 for tracers with several deposition tracers. (ccc, 2/3/10)
!  (93) Add aromatics to ND43. (dkh, 06/21/07)
!  (94) Add ND57 for potential temperature. (fp, 2/3/10)
!  (95) Re-order levels in mass fluxes diagnostics before writing them to file.
!       (ND24, 25, 26). (ccc, 3/8/10)
!  (96) Add call to update_dep for mercury simulation at the end.(ccc, 7/19/10)
!  20 Aug 2010 - R. Yantosca - Added ProTeX headers
!  20 Aug 2010 - R. Yantosca - Now pick proper scale for ND66 for MERRA
!  20 Aug 2010 - R. Yantosca - Now pick proper scale for ND67 for MERRA
!  20 Aug 2010 - R. Yantosca - Now added SCALE_A1 for hourly data
!  20 Aug 2010 - R. Yantosca - Now reference GET_A1_TIME from "time_mod.f"
!  26 May 2011 - R. Yantosca - For ND44, omit the special treatment of
!                              isoprene tracers if we are not doing fullchem
!  27 May 2011 - R. Yantosca - Now use SCALEDIAG for ND54 (time-in-trop) diag
!  08 Feb 2012 - R. Yantosca - Add modifications for GEOS-5.7.x met
!  08 Feb 2012 - R. Yantosca - Restructure USE statements for clarity
!  08 Feb 2012 - R. Yantosca - Add counter for I3 (inst 3hr) met fields
!  28 Feb 2012 - R. Yantosca - Removed support for GEOS-3
!  01 Mar 2012 - R. Yantosca - Now use GET_AREA_M2(I,J,L) from grid_mod.F90
!  05 Apr 2012 - R. Yantosca - Bug fix: use hourly scale for SLP in the
!                              ND67 diagnostic for GEOS-5.7.x met fields
!  14 Mar 2013 - M. Payer    - Replace NOx and Ox with NO, NO2, and O3 as part
!                              of removal of NOx-Ox partitioning
!EOP
!------------------------------------------------------------------------------
!BOC
!
! !LOCAL VARIABLES:
!
      INTEGER            :: I, IREF, J, JREF, L, M, MM, MMB, LMAX
      INTEGER            :: N, NN, NMAX, NTEST, N_TOT_TRC
      INTEGER            :: IE, IN, IS, IW, ITEMP(3)

      INTEGER            :: NN1    ! TOMAS tracers
      INTEGER            :: NBIN   ! TOMAS bin counter (win, 1/25/10)

      REAL*8             :: SCALE_TMP(IIPAR,JJPAR)
      REAL*8             :: SCALE_I6,   SCALE_A6,   SCALE_A3  
      REAL*8             :: SCALE_A1,   SCALED,     SCALEDYN
      REAL*8             :: SCALECONV,  SCALESRCE,  SCALECHEM  
      REAL*8             :: SCALEDIAG,  SCALE_ND66, SCALE_ND67 
      REAL*8             :: SCALEX,     SECONDS,    PMASS      
      REAL*8             :: PRESSX,     FDTT,       AREA_M2
      REAL*8             :: DIAGb,      DIAGe,      SCALE_I3
      
      ! For binary punch file, version 2.0
      CHARACTER (LEN=40) :: CATEGORY 
      REAL*4             :: ARRAY(IIPAR,JJPAR,LLPAR+1)
      REAL*4             :: LONRES, LATRES
      INTEGER            :: IFIRST, JFIRST, LFIRST
      INTEGER            :: HALFPOLAR
      INTEGER, PARAMETER :: CENTER180 = 1
      CHARACTER (LEN=20) :: MODELNAME 
      CHARACTER (LEN=40) :: UNIT
      CHARACTER (LEN=40) :: RESERVED = ''

      ! For fields from Input_Opt
      INTEGER         :: N_TRACERS

      ! Pointers
      ! We need to define local arrays to hold corresponding values 
      ! from the Chemistry State (State_Chm) object. (mpayer, 12/6/12)
      REAL*8, POINTER :: STT(:,:,:,:)
!
!******************************************************************************
!  DIAG3 begins here!
!
!  Define scale factors for division.  
!  Add a small number (e.g. 1d-32) to prevent division by zero errors.
!******************************************************************************
!
      ! Assume success
      RC         = GIGC_SUCCESS

      ! Copy values from Input_Opt
      N_TRACERS  = Input_Opt%N_TRACERS

      ! Pick the proper # of tracers
#if   defined( APM )
      N_TOT_TRC = N_TRACERS + N_APMTRA   ! G-C advected tracers + APM tracers
#else
      N_TOT_TRC = N_TRACERS              ! G-C advected tracers 
#endif

      ! Now use counter variables from "time_mod.f" (bmy, 3/27/03)
      DIAGb      = GET_DIAGb()
      DIAGe      = GET_DIAGe()
      SECONDS    = ( DIAGe - DIAGb ) * 3600d0
      SCALED     = 1d0
      SCALEDYN   = DBLE( GET_CT_DYN()  ) + 1d-32
      SCALECONV  = DBLE( GET_CT_CONV() ) + 1d-32
      SCALESRCE  = DBLE( GET_CT_EMIS() ) + 1d-32
      SCALECHEM  = DBLE( GET_CT_CHEM() ) + 1d-32
      SCALE_A1   = DBLE( GET_CT_A1()   ) + 1d-32
      SCALE_A3   = DBLE( GET_CT_A3()   ) + 1d-32
      SCALE_A6   = DBLE( GET_CT_A6()   ) + 1d-32
      SCALE_I3   = DBLE( GET_CT_I3()   ) + 1d-32
      SCALE_I6   = DBLE( GET_CT_I6()   ) + 1d-32
      SCALEDIAG  = DBLE( GET_CT_DIAG() ) + 1d-32
!
!******************************************************************************
!  Setup for binary punch file:
!
!  IFIRST, JFIRST, LFIRST = I, J, L indices of the starting grid box 
!  LONRES                 = DISIZE, cast to REAL*4
!  LATRES                 = DJSIZE, cast to REAL*4
!******************************************************************************
!
      IFIRST = GET_XOFFSET( GLOBAL=.TRUE. ) + 1
      JFIRST = GET_YOFFSET( GLOBAL=.TRUE. ) + 1
      LFIRST = 1
      LONRES = DISIZE
      LATRES = DJSIZE

      ! Get the proper model name and HALFPOLAR setting for the bpch file
      MODELNAME = GET_MODELNAME()
      HALFPOLAR = GET_HALFPOLAR()
!
!******************************************************************************
!  ND01: Rn, Pb, Be emissions (Category: "RN--SRCE")
!
!   # : Field  : Description                    : Units      : Scale factor
!  ----------------------------------------------------------------------------
!  (1)  Rn222  : Emissions of 222Rn             : kg/s       : SCALESRCE
!  (2)  Pb210  : Emissions of 210Pb             : kg/s       : SCALECHEM
!  (3)  Be7    : Emissions of 7Be               : kg/s       : SCALESRCE
!
!  and  Rn, Pb, Be lost to radioactive decay (Category: "RN-DECAY")
!
!   # : Field  : Description                    : Units      : Scale factor
!  ----------------------------------------------------------------------------
!  (1)  Rn222  : Loss of 222Rn                  : kg/s       : SCALECHEM
!  (2)  Pb210  : Loss of 210Pb                  : kg/s       : SCALECHEM
!  (3)  Be7    : Loss of 7Be                    : kg/s       : SCALECHEM
!******************************************************************************
!
      IF ( ND01 > 0 ) THEN
         CATEGORY = 'RN--SRCE'
         UNIT     = 'kg/s'

         DO M = 1, TMAX(1)
            N  = TINDEX(1,M)
            IF ( N > N_TRACERS ) CYCLE
            NN = N
               
            ! Pb "emission" comes from chemical decay of Rn, which happens 
            ! in the chemistry routine, so use SCALECHEM (bmy, 1/27/03)
            IF ( N == IDTPB ) THEN
               SCALEX = SCALECHEM
            ELSE
               SCALEX = SCALESRCE
            ENDIF
                 
            ! Divide by # of emission timesteps
            DO L = 1, LD01
               ARRAY(:,:,L) = AD01(:,:,L,N) / SCALEX
            ENDDO

            CALL BPCH2( IU_BPCH,   MODELNAME, LONRES,   LATRES,
     &                  HALFPOLAR, CENTER180, CATEGORY, NN,    
     &                  UNIT,      DIAGb,     DIAGe,    RESERVED,   
     &                  IIPAR,     JJPAR,     LD01,     IFIRST,     
     &                  JFIRST,    LFIRST,    ARRAY(:,:,1:LD01) )
         ENDDO
      ENDIF
!
!******************************************************************************
!  ND02: Rn, Pb, Be lost to radioactive decay (Category: "RN-DECAY")
!
!   # : Field  : Description                    : Units      : Scale factor
!  ----------------------------------------------------------------------------
!  (1)  Rn222  : Loss of 222Rn                  : kg/s       : SCALECHEM
!  (2)  Pb210  : Loss of 210Pb                  : kg/s       : SCALECHEM
!  (3)  Be7    : Loss of 7Be                    : kg/s       : SCALECHEM
!******************************************************************************
!
      IF ( ND02 > 0 ) THEN
         CATEGORY = 'RN-DECAY'
         UNIT     = 'kg/s'

         DO M = 1, TMAX(2)
            N  = TINDEX(2,M)
            IF ( N > N_TRACERS ) CYCLE
            NN = N

            ! Divide by # of chemistry timesteps
            DO L = 1, LD02
               ARRAY(:,:,L) = AD02(:,:,L,N) / SCALECHEM
            ENDDO

            CALL BPCH2( IU_BPCH,   MODELNAME, LONRES,   LATRES,
     &                  HALFPOLAR, CENTER180, CATEGORY, NN,
     &                  UNIT,      DIAGb,     DIAGe,    RESERVED,
     &                  IIPAR,     JJPAR,     LD02,     IFIRST,
     &                  JFIRST,    LFIRST,    ARRAY(:,:,1:LD02) )
         ENDDO
      ENDIF
!
!******************************************************************************
!  ND03: Diagnostics from Hg0/Hg2/HgP offline simulation (eck, bmy, 1/20/05)
!******************************************************************************
!
      IF ( ND03 > 0 ) CALL WRITE_DIAG03
! ADD ND53 (eck, 10/21/10)
      IF ( ND53 > 0 ) CALL WRITE_DIAG53
!
!******************************************************************************
!  ND04: Diagnostics from CO2 simulation (pns, bmy, 7/26/05)
!******************************************************************************
!
      IF ( ND04 > 0 ) CALL WRITE_DIAG04
!
!******************************************************************************
!  ND05: Production/Loss for coupled fullchem/aerosol runs (NSRCX==3) or
!        offline sulfate chemistry runs (NSRCX==10).      
!
!   # : Field  : Description                   : Units        : Scale factor
!  ----------------------------------------------------------------------------
!  (1 ) SO2dms : P(SO2) from DMS + OH          : kg S         : SCALEX
!  (2 ) SO2no3 : P(SO2) from DMS + NO3         : kg S         : SCALEX
!  (3 ) SO2    : Total P(SO2)                  : kg S         : SCALEX
!  (4 ) MSAdms : P(MSA) from DMS               : kg S         : SCALEX
!  (5 ) SO4gas : P(SO4) gas phase              : kg S         : SCALEX
!  (6 ) SO4aq  : P(SO4) aqueous phase          : kg S         : SCALEX
!  (7 ) PSO4   : Total P(SO4)                  : kg S         : SCALEX
!  (8 ) PSO4s  : Total P(SO4 from seasalt)     : kg S         : SCALEX
!  (9 ) LOH    : L(OH) by DMS                  : kg OH        : SCALEX
!  (10) LNO3   : L(NO3) by DMS                 : kg NO3       : SCALEX
!******************************************************************************
!
      IF ( ND05 > 0 ) THEN
         CATEGORY = 'PL-SUL=$'

         DO M = 1, TMAX(5)
            N = TINDEX(5,M)

            ! Tracers 9, 10 are OH, NO3
            ! and are in [kg] instead of [kg S]
            IF ( N < 9 ) THEN 
               UNIT = 'kg S'
            ELSE
               UNIT = 'kg'
            ENDIF

            NN     = N
            SCALEX = 1.d0

            DO L = 1, LD05
               ARRAY(:,:,L) = AD05(:,:,L,N) / SCALEX
            ENDDO

            CALL BPCH2( IU_BPCH,   MODELNAME, LONRES,   LATRES,
     &                  HALFPOLAR, CENTER180, CATEGORY, NN,
     &                  UNIT,      DIAGb,     DIAGe,    RESERVED,
     &                  IIPAR,     JJPAR,     LD05,     IFIRST,
     &                  JFIRST,    LFIRST,    ARRAY(:,:,1:LD05) )
         ENDDO
      ENDIF
!
!******************************************************************************
!  ND06: Dust aerosol emissions
!
!   # : Field    : Description                     : Units      : Scale factor
!  --------------------------------------------------------------------------
!  (1)  DUST     : Soil dust (4 different classes) : kg         : 1
!******************************************************************************
!
      IF ( ND06 > 0 .and. LDUST ) THEN

         ! Category & unit string
         UNIT     = 'kg'
         CATEGORY = 'DUSTSRCE'

         ! Loop over # of dust bins
         DO N = 1, NDSTBIN 

            ! At present we have 4 dust bins
            IF ( N == 1 ) NN = IDTDST1 
            IF ( N == 2 ) NN = IDTDST2 
            IF ( N == 3 ) NN = IDTDST3 
            IF ( N == 4 ) NN = IDTDST4 

            ! Save dust into ARRAY
            ARRAY(:,:,1) = AD06(:,:,N) 

            ! Write to BPCH file
            CALL BPCH2( IU_BPCH,   MODELNAME, LONRES,   LATRES,
     &                  HALFPOLAR, CENTER180, CATEGORY, NN,
     &                  UNIT,      DIAGb,     DIAGe,    RESERVED,   
     &                  IIPAR,     JJPAR,     1,        IFIRST,     
     &                  JFIRST,    LFIRST,    ARRAY(:,:,1) )
         ENDDO
      ENDIF     
!
!******************************************************************************
!  ND07: Emissions of BC and OC aerosols
!
!   # : Field    : Description                  : Units        : Scale factor
!  --------------------------------------------------------------------------
!  (1)  Carbon   : Carbonaceous aerosols        : kg           : 1
!******************************************************************************
!
      IF ( ND07 > 0 .and. LCARB ) THEN

         ! Unit
         UNIT = 'kg'
         
         !-------------------
         ! BC ANTHRO source
         !-------------------
         CATEGORY     = 'BC-ANTH'
         N            = IDTBCPI
         ARRAY(:,:,1) = AD07(:,:,1) 

         CALL BPCH2( IU_BPCH,   MODELNAME, LONRES,   LATRES,
     &               HALFPOLAR, CENTER180, CATEGORY, N,
     &               UNIT,      DIAGb,     DIAGe,    RESERVED,
     &               IIPAR,     JJPAR,     1,        IFIRST,     
     &               JFIRST,    LFIRST,    ARRAY(:,:,1) )

         !-------------------
         ! BC BIOMASS source
         !-------------------
         CATEGORY     = 'BC-BIOB'
         N            = IDTBCPI
         ARRAY(:,:,1) = AD07(:,:,2) 
            
         CALL BPCH2( IU_BPCH,   MODELNAME, LONRES,   LATRES,
     &               HALFPOLAR, CENTER180, CATEGORY, N,
     &               UNIT,      DIAGb,     DIAGe,    RESERVED,
     &               IIPAR,     JJPAR,     1,        IFIRST,     
     &               JFIRST,    LFIRST,    ARRAY(:,:,1) )

         !------------------- 
         ! BC BIOFUEL source
         !------------------- 
         CATEGORY     = 'BC-BIOF'
         N            = IDTBCPI
         ARRAY(:,:,1) = AD07(:,:,3) 
            
         CALL BPCH2( IU_BPCH,   MODELNAME, LONRES,   LATRES,
     &               HALFPOLAR, CENTER180, CATEGORY, N,
     &               UNIT,      DIAGb,     DIAGe,    RESERVED,
     &               IIPAR,     JJPAR,     1,        IFIRST,     
     &               JFIRST,    LFIRST,    ARRAY(:,:,1) )

         !------------------------------ 
         ! H-philic BC from H-phobic BC
         !------------------------------ 
         CATEGORY     = 'PL-BC=$'
         N            = IDTBCPI

         DO L = 1, LD07
            ARRAY(:,:,L) = AD07_BC(:,:,L) 
         ENDDO
            
         CALL BPCH2( IU_BPCH,   MODELNAME, LONRES,   LATRES,
     &               HALFPOLAR, CENTER180, CATEGORY, N,
     &               UNIT,      DIAGb,     DIAGe,    RESERVED,
     &               IIPAR,     JJPAR,     LD07,     IFIRST,     
     &               JFIRST,    LFIRST,    ARRAY(:,:,1:LD07) )

         !------------------------------ 
         ! OC ANTHRO source
         !------------------------------ 
         CATEGORY     = 'OC-ANTH'
         N            = IDTOCPI
         ARRAY(:,:,1) = AD07(:,:,4) 
            
         CALL BPCH2( IU_BPCH,   MODELNAME, LONRES,   LATRES,
     &               HALFPOLAR, CENTER180, CATEGORY, N,
     &               UNIT,      DIAGb,     DIAGe,    RESERVED,
     &               IIPAR,     JJPAR,     1,        IFIRST,     
     &               JFIRST,    LFIRST,    ARRAY(:,:,1) )

         !------------------------------ 
         ! OC BIOMASS source
         !------------------------------
         CATEGORY     = 'OC-BIOB'
         N            = IDTOCPI
         ARRAY(:,:,1) = AD07(:,:,5) 
            
         CALL BPCH2( IU_BPCH,   MODELNAME, LONRES,   LATRES,
     &               HALFPOLAR, CENTER180, CATEGORY, N,
     &               UNIT,      DIAGb,     DIAGe,    RESERVED,
     &               IIPAR,     JJPAR,     1,        IFIRST,     
     &               JFIRST,    LFIRST,    ARRAY(:,:,1) )

         !------------------------------ 
         ! OC BIOFUEL source
         !------------------------------
         CATEGORY     = 'OC-BIOF'
         N            = IDTOCPI
         ARRAY(:,:,1) = AD07(:,:,6) 
            
         CALL BPCH2( IU_BPCH,   MODELNAME, LONRES,   LATRES,
     &               HALFPOLAR, CENTER180, CATEGORY, N,
     &               UNIT,      DIAGb,     DIAGe,    RESERVED,
     &               IIPAR,     JJPAR,     1,        IFIRST,     
     &               JFIRST,    LFIRST,    ARRAY(:,:,1) )

         !------------------------------ 
         ! OC BIOGENIC source
         !------------------------------
         CATEGORY     = 'OC-BIOG'
         N            = IDTOCPI
         ARRAY(:,:,1) = AD07(:,:,7) 
            
         CALL BPCH2( IU_BPCH,   MODELNAME, LONRES,   LATRES,
     &               HALFPOLAR, CENTER180, CATEGORY, N,
     &               UNIT,      DIAGb,     DIAGe,    RESERVED,
     &               IIPAR,     JJPAR,     1,        IFIRST,     
     &               JFIRST,    LFIRST,    ARRAY(:,:,1) )

         !------------------------------ 
         ! H-philic OC from H-phobic OC
         !------------------------------
         CATEGORY     = 'PL-OC=$'
         N            = IDTOCPI

         DO L = 1, LD07
            ARRAY(:,:,L) = AD07_OC(:,:,L) 
         ENDDO
         
         CALL BPCH2( IU_BPCH,   MODELNAME, LONRES,   LATRES,
     &               HALFPOLAR, CENTER180, CATEGORY, N,
     &               UNIT,      DIAGb,     DIAGe,    RESERVED,
     &               IIPAR,     JJPAR,     LD07,     IFIRST,     
     &               JFIRST,    LFIRST,    ARRAY(:,:,1:LD07) )

         ! Only save extra SOA diagnostics if LSOA=T
         IF ( LSOA ) THEN

            !------------------------------
            ! NVOC SOURCE diagnostics
            !------------------------------
            DO N = 8, 12

               SELECT CASE ( N )

                  ! ALPH
                  CASE ( 8 )
                     CATEGORY = 'OC-ALPH'
                     NN       = IDTALPH

                  ! LIMO
                  CASE ( 9 )
                     CATEGORY = 'OC-LIMO'
                     NN       = IDTLIMO

                  ! TERP
                  CASE ( 10 )
                     CATEGORY = 'OC-TERP'
                     NN       = IDTLIMO + 1

                  ! ALCO
                  CASE ( 11 )
                     CATEGORY = 'OC-ALCO'
                     NN       = IDTLIMO + 2

                  ! SESQ
                  CASE ( 12 )
                     CATEGORY = 'OC-SESQ'
                     NN       = IDTLIMO + 3

               END SELECT

               ARRAY(:,:,1) = AD07(:,:,N)
                  
               CALL BPCH2( IU_BPCH,   MODELNAME, LONRES,   LATRES,
     &                     HALFPOLAR, CENTER180, CATEGORY, NN,
     &                     UNIT,      DIAGb,     DIAGe,    RESERVED,
     &                     IIPAR,     JJPAR,     1,        IFIRST,
     &                     JFIRST,    LFIRST,    ARRAY(:,:,1) )

            ENDDO

            !-----------------------------------------------
            ! SOA Production from NVOC oxidation [kg]
            ! 1:ALPH+LIMO+TERP, 2:ALCO, 3:SESQ, 4:ISOP
            ! 5:AROM (Add 4 and 5 (dkh, 03/27/07)  ))
            !-----------------------------------------------
            CATEGORY = 'PL-OC=$'

            ! (hotp 5/25/09) add SO5
            !DO N = 1, 4
            DO N = 1, 5

               ! hotp 7/31/08 units
               UNIT = 'kg'

               IF ( N == 1 ) NN = IDTSOA1
               IF ( N == 2 ) NN = IDTSOA2
               IF ( N == 3 ) NN = IDTSOA3
               IF ( N == 4 ) NN = IDTSOA4  ! (tmf, bmy, 3/20/07)
               IF ( N == 5 ) NN = IDTSOA5

               ! Check to make sure the tracer exists (hotp 8/23/09)
               IF ( NN > 0 ) THEN
                  DO L = 1, LD07
                     ARRAY(:,:,L) = AD07_HC(:,:,L,N)
                  ENDDO

               CALL BPCH2( IU_BPCH,   MODELNAME, LONRES,   LATRES,
     &                     HALFPOLAR, CENTER180, CATEGORY, NN,
     &                     UNIT,      DIAGb,     DIAGe,    RESERVED,
     &                     IIPAR,     JJPAR,     LD07,     IFIRST,
     &                     JFIRST,    LFIRST,    ARRAY(:,:,1:LD07) )
               ENDIF ! NN

            ENDDO

            !-----------------------------------------------
            ! SOA Production from GLYX and MGLY [kg]
            ! 1: SOAG <- GLYX;  2: SOAM <- MGLY   IN AEROSOL
            ! 3: SOAG <- GLYX;  4: SOAM <- MGLY   INCLOUD
            ! (tmf, 1/7/09)
	    ! Test if SOAG and SOAM tracers are valid before 
            ! saving them. (ccc, 1/7/09)
            !-----------------------------------------------
	    IF ( IDTSOAG /= 0 .AND. IDTSOAM /= 0 ) THEN
               CATEGORY     = 'SOAGM=$'

               DO N = 1, 4

                  IF ( N == 1 ) NN = 91
                  IF ( N == 2 ) NN = 92
                  IF ( N == 3 ) NN = 93
                  IF ( N == 4 ) NN = 94

                  DO L = 1, LD07
                     ARRAY(:,:,L) = AD07_SOAGM(:,:,L,N) 
                  ENDDO

                  CALL BPCH2( IU_BPCH,   MODELNAME, LONRES,   LATRES,
     &                        HALFPOLAR, CENTER180, CATEGORY, NN,
     &                        UNIT,      DIAGb,     DIAGe,    RESERVED,
     &                        IIPAR,     JJPAR,     LD07,     IFIRST,
     &                        JFIRST,    LFIRST,    ARRAY(:,:,1:LD07) )
            
               ENDDO
            ENDIF
         ENDIF
      ENDIF   
!
!******************************************************************************
!  ND08: Sea salt aerosol emissions
!
!   # : Field    : Description                     : Units      : Scale factor
!  --------------------------------------------------------------------------
!  (1)  SALA     : Accumulation mode seasalt       : kg         : 1
!  (2)  SALC     : Coarse mode seasalt             : kg         : 1
!******************************************************************************
!
      IF ( ND08 > 0 .and. LSSALT ) THEN

         ! Category & unit string
         UNIT     = 'kg'
         CATEGORY = 'SALTSRCE'

         ! Loop over seasalt tracers
         DO N = 1, 2

            ! At present we have 2 seasalts
            IF ( N == 1 ) NN = IDTSALA
            IF ( N == 2 ) NN = IDTSALC

            ! Save seasalts into ARRAY
            ARRAY(:,:,1) = AD08(:,:,N) 

            ! Write to BPCH file
            CALL BPCH2( IU_BPCH,   MODELNAME, LONRES,   LATRES,
     &                  HALFPOLAR, CENTER180, CATEGORY, NN,
     &                  UNIT,      DIAGb,     DIAGe,    RESERVED,   
     &                  IIPAR,     JJPAR,     1,        IFIRST,     
     &                  JFIRST,    LFIRST,    ARRAY(:,:,1) )
         ENDDO
      ENDIF   
!
!******************************************************************************
!  ND09: HCN/CH3CN sources/sinks (Categories: "HCN-PL-$", "HCN-SRCE")
!
!  # : Field    : Description                     : Units       : Scale factor
! ----------------------------------------------------------------------------
! (1:N) sink    : Loss of tagged tracer to OH     : kg
! (N+1) HCNbb   : HCN   from biomass burning      : molec/cm2/s : SCALESRCE
! (N+2) CH3CNbb : CH3CN from biomass burning      : molec/cm2/s : SCALESRCE
! (N+3) HCNdf   : HCN   from domestic fossil fuel : molec/cm2/s : SCALESRCE
! (N+4) CH3CNdf : CH3CN from domestic fossil fuel : molec/cm2/s : SCALESRCE
! (N+5) HCNoc   : HCN   loss to ocean uptake      : molec/cm2/s : SCALECHEM
! (N+6) CH3CNoc : CH3CN loss to ocean uptake      : molec/cm2/s : SCALECHEM
!******************************************************************************
!
      IF ( ND09 > 0 ) THEN

         ! Binary punch file
         DO M = 1, TMAX(9)
            N  = TINDEX(9,M)
            IF ( N > N_TRACERS+6 ) CYCLE

            ! Test tracer number
            IF ( N <= N_TRACERS ) THEN

               !---------------------------
               ! HCN/CH3CN sinks
               !---------------------------              
               CATEGORY  = 'HCN-PL-$'
               UNIT      = 'kg'
               NN        = N
              
               DO L = 1, LD09
                  ARRAY(:,:,L) = AD09(:,:,L,N)
               ENDDO

               ! Save to disk
               CALL BPCH2( IU_BPCH,   MODELNAME, LONRES,   LATRES,
     &                     HALFPOLAR, CENTER180, CATEGORY, NN,
     &                     UNIT,      DIAGb,     DIAGe,    RESERVED,
     &                     IIPAR,     JJPAR,     LD09,     IFIRST,
     &                     JFIRST,    LFIRST,    ARRAY(:,:,1:LD09) )

            ELSE 

               !---------------------------
               ! HCN/CH3CN sources
               !---------------------------
               CATEGORY     = 'HCN-SRCE'
               UNIT         = 'molec/cm2/s'
               NN           = N - N_TRACERS

               ! Pick proper scale
               IF ( NN <= 4 ) THEN
                  SCALEX = SCALESRCE
               ELSE
                  SCALEX = SCALECHEM
               ENDIF

               ! Scale data
               ARRAY(:,:,1) = AD09_em(:,:,NN) / SCALEX
 
               ! Write to disk
               CALL BPCH2( IU_BPCH,   MODELNAME, LONRES,   LATRES,
     &                     HALFPOLAR, CENTER180, CATEGORY, NN,
     &                     UNIT,      DIAGb,     DIAGe,    RESERVED,
     &                     IIPAR,     JJPAR,     1,        IFIRST,
     &                     JFIRST,    LFIRST,    ARRAY(:,:,1) )
            ENDIF
         ENDDO
      ENDIF
!
!******************************************************************************
!  ND10: H2/HD source diagnostics, prod and loss (phs, 9/18/07)
!
!   #  Field   : Description             : Units     : Scale factor
!  --------------------------------------------------------------------------
!  (1 ) H2oh   : H2 Loss by OH           : mol/cm3/s : SCALECHEM
!  (2 ) H2iso  : H2 Prod from isoprene   : mol/cm3/s : SCALECHEM
!  (3 ) H2ch4  : H2 Prod from CH4        : mol/cm3/s : SCALECHEM
!  (4 ) H2ch3oh: H2 Prod from CH3OH      : mol/cm3/s : SCALECHEM
!  (5 ) H2mono : H2 Prod from monoprene  : mol/cm3/s : SCALECHEM
!  (6 ) H2acet : H2 Prod from acetone    : mol/cm3/s : SCALECHEM
!  (7 ) H2o1d  : H2 Loss by strat O1D    : mol/cm3/s : SCALECHEM
!
!  (8 ) HDoh   : H2 Loss by OH           : mol/cm3/s : SCALECHEM
!  (9 ) HDiso  : H2 Prod from isoprene   : mol/cm3/s : SCALECHEM
!  (10) HDch4  : H2 Prod from CH4        : mol/cm3/s : SCALECHEM
!  (11) HDch3oh: H2 Prod from CH3OH      : mol/cm3/s : SCALECHEM
!  (12) HDmono : H2 Prod from monoprene  : mol/cm3/s : SCALECHEM
!  (13) HDacet : H2 Prod from acetone    : mol/cm3/s : SCALECHEM
!  (14) HDo1d  : H2 Loss by strat O1D    : mol/cm3/s : SCALECHEM
!
!  (15) ALPHA  : OH k rates kHD/kH2 ratio: unitless  : SCALECHEM
!
!  (16) H2anth : H2 from Anthro Sources  : mol/cm2/s : SCALESRCE
!  (17) H2bb   : H2 from Biomass Burning : mol/cm2/s : SCALESRCE
!  (18) H2bf   : H2 from Biofuel Burning : mol/cm2/s : SCALESRCE
!  (19) H2ocean: H2 from Ocean           : mol/cm2/s : SCALESRCE
!  (19) HDocean: HD from Ocean           : mol/cm2/s : SCALESRCE
!
!  NOTES:
!  (1 ) Non zero only if ND10>0 and it is a H2/HD offline simulation
!  (2 ) 
!******************************************************************************
!
      IF ( ND10 > 0 ) THEN
         DO M = 1, TMAX(10)
            N = TINDEX(10,M)
            IF ( N > PD10 ) CYCLE

            ! Test tracer number (NEMISS=5, see "ndxx_setup.f" )
            IF ( N <= ( PD10 - 5 ) ) THEN

               !---------------------------
               ! H2/HD Prod-Loss
               !---------------------------              
               CATEGORY  = 'PL-H2HD-'
               UNIT      = 'molec/cm3/s'
               NN        = N
              
               DO L = 1, LD10
                  ARRAY(:,:,L) = AD10(:,:,L,N) / SCALECHEM
               ENDDO

               ! Save to disk
               CALL BPCH2( IU_BPCH,   MODELNAME, LONRES,   LATRES,
     &                     HALFPOLAR, CENTER180, CATEGORY, NN,
     &                     UNIT,      DIAGb,     DIAGe,    RESERVED,
     &                     IIPAR,     JJPAR,     LD10,     IFIRST,
     &                     JFIRST,    LFIRST,    ARRAY(:,:,1:LD10) )

            ELSE 

               !---------------------------
               ! H2/HD sources
               !---------------------------
               CATEGORY     = 'H2HD-SRC'
               UNIT         = 'molec/cm2/s'
               NN           = N - 15

               ! Scale data
               ARRAY(:,:,1) = AD10em(:,:,NN) / SCALESRCE
 
               ! Write to disk
               CALL BPCH2( IU_BPCH,   MODELNAME, LONRES,   LATRES,
     &                     HALFPOLAR, CENTER180, CATEGORY, NN,
     &                     UNIT,      DIAGb,     DIAGe,    RESERVED,
     &                     IIPAR,     JJPAR,     1,        IFIRST,
     &                     JFIRST,    LFIRST,    ARRAY(:,:,1) )
            ENDIF
         ENDDO
      ENDIF
!
!******************************************************************************
!  ND11: Acetone source & sink diagnostic (Category: "ACETSRCE")
!
!   # : Field  : Description                        : Units      : Scale factor
!  ----------------------------------------------------------------------------
!  (1)  ACETmo : Acetone source from MONOTERPENES   : at C/cm2/s : SCALESRCE
!  (2)  ACETmb : Acetone source from METHYL BUTENOL : at C/cm2/s : SCALESRCE 
!  (3)  ACETbg : Acetone source from DIRECT EMISSION: at C/cm2/s : SCALESRCE 
!  (4)  ACETop : Acetone source from OCEANS         : at C/cm2/s : SCALESRCE 
!  (5)  ACETol : Acetone sink   from OCEANS         : at C/cm2/s : SCALECHEM
!******************************************************************************
!
      IF ( ND11 > 0 ) THEN
         CATEGORY = 'ACETSRCE'
         UNIT     = 'atoms C/cm2/s'

         DO M = 1, TMAX(11)
            N  = TINDEX(11,M)
            IF ( N > PD11 ) CYCLE
            NN = N 
               
            ! Acetone ocean sink is on the chemistry timestep
            ! but acetone sources are all on the emission timestep
            IF ( N == 7 ) THEN
               SCALEX = SCALECHEM
            ELSE
               SCALEX = SCALESRCE
            ENDIF

            ARRAY(:,:,1) = AD11(:,:,N) / SCALEX

            CALL BPCH2( IU_BPCH,   MODELNAME, LONRES,   LATRES,
     &                  HALFPOLAR, CENTER180, CATEGORY, NN,
     &                  UNIT,      DIAGb,     DIAGe,    RESERVED,
     &                  IIPAR,     JJPAR,     1,        IFIRST,
     &                  JFIRST,    LFIRST,    ARRAY(:,:,1) )
         ENDDO
      ENDIF
!
!******************************************************************************
!  ND12: distribution of suface emissions in the boundry layer: [fraction]
!
!   # : Field   : Description                         : Units    : Scale factor
!  --------------------------------------------------------------------------
!  (1) EMDIS-BL : Fraction of BL occupied by level L  : unitless : SCALECHEM
!******************************************************************************
!
      IF ( ND12 > 0 ) THEN
         UNIT     = 'unitless'
         CATEGORY = 'EMDIS-BL'

         DO L = 1, LD12
            ARRAY(:,:,L) = AD12(:,:,L) / SCALECHEM
         ENDDO

         CALL BPCH2( IU_BPCH,   MODELNAME, LONRES,   LATRES,
     &               HALFPOLAR, CENTER180, CATEGORY, 1,
     &               UNIT,      DIAGb,     DIAGe,    RESERVED,   
     &               IIPAR,     JJPAR,     LLTROP,   IFIRST,     
     &               JFIRST,    LFIRST,    ARRAY(:,:,1:LD12) )
      ENDIF
!
!******************************************************************************
!  ND13: Sulfur emissions (for DMS/SO2/SO4/MSA/NH3/NH4/NIT chemistry)
!
!   # : Field    : Description                     : Units    : Scale factor
!  --------------------------------------------------------------------------
!  (1 ) DMS-BIOG : Biogenic DMS emission           : kg S     : 1
!  (2 ) SO2-AC-$ : Aircraft SO2 emission           : kg S     : 1
!  (3 ) SO2-AN-$ : Anthropogenic SO2 emission      : kg S     : 1
!  (4 ) SO2-BIOB : Biomass SO2 emission            : kg S     : 1
!  (5 ) SO2-BIOF : Biofuel SO2 emission            : kg S     : 1
!  (6 ) SO2-NV-$ : Non-eruptive volcano SO2 em.    : kg S     : 1
!  (7 ) SO2-EV-$ : Eruptive volcano SO2 emissions  : kg S     : 1
!  (8 ) SO4-AN-$ : Anthropogenic SO4 emission      : kg S     : 1
!  (9 ) NH3-ANTH : Anthropogenic NH3 emission      : kg NH3   : 1
!  (10) NH3-NATU : Natural source NH3 emission     : kg NH3   : 1
!  (11) NH3-BIOB : Biomass burning NH3 emission    : kg NH3   : 1
!  (12) NH3-BIOF : Biofuel burning NH3 emission    : kg NH3   : 1
!******************************************************************************
!
      IF ( ND13 > 0 .and. 
     &   ( Input_Opt%ITS_A_FULLCHEM_SIM .or. 
     &     Input_Opt%ITS_AN_AEROSOL_SIM ) ) THEN
         UNIT = 'kg S'

         !==============================================================
         ! Biogenic DMS 
         !==============================================================
         CATEGORY     = 'DMS-BIOG'
         ARRAY(:,:,1) = AD13_DMS(:,:)
         N            = IDTDMS
         
         CALL BPCH2( IU_BPCH,   MODELNAME, LONRES,   LATRES,
     &               HALFPOLAR, CENTER180, CATEGORY, N,
     &               UNIT,      DIAGb,     DIAGe,    RESERVED,   
     &               IIPAR,     JJPAR,     1,        IFIRST,     
     &               JFIRST,    LFIRST,    ARRAY(:,:,1) )

         !==============================================================
         ! Aircraft SO2 
         !==============================================================
         CATEGORY = 'SO2-AC-$'
         N        = IDTSO2

         DO L = 1, LD13
            ARRAY(:,:,L) = AD13_SO2_ac(:,:,L)
         ENDDO

         CALL BPCH2( IU_BPCH,   MODELNAME, LONRES,   LATRES,
     &               HALFPOLAR, CENTER180, CATEGORY, N, 
     &               UNIT,      DIAGb,     DIAGe,    RESERVED,   
     &               IIPAR,     JJPAR,     LD13,     IFIRST,     
     &               JFIRST,    LFIRST,    ARRAY(:,:,1:LD13) )

         !==============================================================
         ! Anthropogenic SO2 
         !==============================================================
         CATEGORY = 'SO2-AN-$'
         N        = IDTSO2
         
         DO L = 1, NOXEXTENT 
            ARRAY(:,:,L) = AD13_SO2_an(:,:,L)
         ENDDO
            
         CALL BPCH2( IU_BPCH,   MODELNAME, LONRES,    LATRES,
     &               HALFPOLAR, CENTER180, CATEGORY,  N,
     &               UNIT,      DIAGb,     DIAGe,     RESERVED,   
     &               IIPAR,     JJPAR,     NOXEXTENT, IFIRST,     
     &               JFIRST,    LFIRST,    ARRAY(:,:,1:NOXEXTENT) )

         !==============================================================
         ! Biomass SO2 
         !==============================================================
         CATEGORY     = 'SO2-BIOB'
         ARRAY(:,:,1) = AD13_SO2_bb(:,:)
         N            = IDTSO2

         CALL BPCH2( IU_BPCH,   MODELNAME, LONRES,   LATRES,
     &               HALFPOLAR, CENTER180, CATEGORY, N,
     &               UNIT,      DIAGb,     DIAGe,    RESERVED,   
     &               IIPAR,     JJPAR,     1,        IFIRST,     
     &               JFIRST,    LFIRST,    ARRAY(:,:,1) )


         !==============================================================
         ! Biofuel SO2
         !==============================================================
         CATEGORY     = 'SO2-BIOF'
         ARRAY(:,:,1) = AD13_SO2_bf(:,:)
         N            = IDTSO2

         CALL BPCH2( IU_BPCH,   MODELNAME, LONRES,   LATRES,
     &               HALFPOLAR, CENTER180, CATEGORY, N,
     &               UNIT,      DIAGb,     DIAGe,    RESERVED,   
     &               IIPAR,     JJPAR,     1,        IFIRST,     
     &               JFIRST,    LFIRST,    ARRAY(:,:,1) )

         !==============================================================
         ! Eruptive volcano SO2 
         !==============================================================
         CATEGORY = 'SO2-EV-$'
         N        = IDTSO2

         DO L = 1, LD13
            ARRAY(:,:,L) = AD13_SO2_ev(:,:,L)
         ENDDO

         CALL BPCH2( IU_BPCH,   MODELNAME, LONRES,   LATRES,
     &               HALFPOLAR, CENTER180, CATEGORY, N,
     &               UNIT,      DIAGb,     DIAGe,    RESERVED,   
     &               IIPAR,     JJPAR,     LD13,     IFIRST,     
     &               JFIRST,    LFIRST,    ARRAY(:,:,1:LD13) )

         !==============================================================
         ! Non-eruptive volcano SO2 
         !==============================================================
         CATEGORY = 'SO2-NV-$'
         N        = IDTSO2

         DO L = 1, LD13 
            ARRAY(:,:,L) = AD13_SO2_nv(:,:,L)
         ENDDO
               
         CALL BPCH2( IU_BPCH,   MODELNAME, LONRES,   LATRES,
     &               HALFPOLAR, CENTER180, CATEGORY, N,
     &               UNIT,      DIAGb,     DIAGe,    RESERVED,   
     &               IIPAR,     JJPAR,     LD13,     IFIRST,     
     &               JFIRST,    LFIRST,    ARRAY(:,:,1:LD13) )


         !==============================================================
         ! Ship SO2     bec (5/17/04)
         ! New test on logical flag (phs, 3/2/09)
         !==============================================================
         ! Add ICOADSSHIP (cklee, 6/30/09)
         ! Add RCP
         IF ( LSHIPSO2 .OR. LEDGARSHIP .OR. LARCSHIP .OR.
     $        LEMEPSHIP .OR. LICOADSSHIP .OR. LRCPSHIP ) THEN
            
            CATEGORY     = 'SO2-SHIP'
            ARRAY(:,:,1) = AD13_SO2_sh(:,:)
            N            = IDTSO2

            CALL BPCH2( IU_BPCH,   MODELNAME, LONRES,   LATRES,
     &                  HALFPOLAR, CENTER180, CATEGORY, N,
     &                  UNIT,      DIAGb,     DIAGe,    RESERVED,   
     &                  IIPAR,     JJPAR,     1,        IFIRST,     
     &                  JFIRST,    LFIRST,    ARRAY(:,:,1) )
         ENDIF

         !==============================================================
         ! Anthropogenic SO4 
         !==============================================================
         CATEGORY = 'SO4-AN-$'
         N        = IDTSO4

         DO L = 1, NOXEXTENT 
            ARRAY(:,:,L) = AD13_SO4_an(:,:,L)
         ENDDO
            
         CALL BPCH2( IU_BPCH,   MODELNAME, LONRES,    LATRES,
     &               HALFPOLAR, CENTER180, CATEGORY,  N,
     &               UNIT,      DIAGb,     DIAGe,     RESERVED,   
     &               IIPAR,     JJPAR,     NOXEXTENT, IFIRST,     
     &               JFIRST,    LFIRST,    ARRAY(:,:,1:NOXEXTENT) )

         !==============================================================
         ! Biofuel SO4
         !==============================================================
         CATEGORY     = 'SO4-BIOF'
         ARRAY(:,:,1) = AD13_SO4_bf(:,:)
         N            = IDTSO4

         CALL BPCH2( IU_BPCH,   MODELNAME, LONRES,   LATRES,
     &               HALFPOLAR, CENTER180, CATEGORY, N,
     &               UNIT,      DIAGb,     DIAGe,    RESERVED,   
     &               IIPAR,     JJPAR,     1,        IFIRST,     
     &               JFIRST,    LFIRST,    ARRAY(:,:,1) )


         !==============================================================
         ! Anthropogenic NH3 
         !==============================================================
         UNIT         = 'kg'
         CATEGORY     = 'NH3-ANTH'

         DO L = 1, NOXEXTENT 
            ARRAY(:,:,L) = AD13_NH3_an(:,:,L)
         ENDDO

!         ARRAY(:,:,1) = AD13_NH3_an(:,:) 
         N            = IDTNH3

         CALL BPCH2( IU_BPCH,   MODELNAME, LONRES,   LATRES,
     &               HALFPOLAR, CENTER180, CATEGORY, N,
     &               UNIT,      DIAGb,     DIAGe,    RESERVED,   
     &               IIPAR,     JJPAR,     1,        IFIRST,     
     &               JFIRST,    LFIRST,    ARRAY(:,:,1:NOXEXTENT) )

         !==============================================================
         ! Natural source NH3
         !==============================================================
         CATEGORY     = 'NH3-NATU'
         ARRAY(:,:,1) = AD13_NH3_na(:,:) 
         N            = IDTNH3

         CALL BPCH2( IU_BPCH,   MODELNAME, LONRES,   LATRES,
     &               HALFPOLAR, CENTER180, CATEGORY, N,
     &               UNIT,      DIAGb,     DIAGe,    RESERVED,   
     &               IIPAR,     JJPAR,     1,        IFIRST,     
     &               JFIRST,    LFIRST,    ARRAY(:,:,1) )

         !==============================================================
         ! Biomass NH3
         !==============================================================
         CATEGORY     = 'NH3-BIOB'
         ARRAY(:,:,1) = AD13_NH3_bb(:,:)
         N            = IDTNH3

         CALL BPCH2( IU_BPCH,   MODELNAME, LONRES,   LATRES,
     &               HALFPOLAR, CENTER180, CATEGORY, N,
     &               UNIT,      DIAGb,     DIAGe,    RESERVED,   
     &               IIPAR,     JJPAR,     1,        IFIRST,     
     &               JFIRST,    LFIRST,    ARRAY(:,:,1) )

         !==============================================================
         ! Biofuel NH3 
         !==============================================================
         CATEGORY     = 'NH3-BIOF'
         ARRAY(:,:,1) = AD13_NH3_bf(:,:)
         N            = IDTNH3

         CALL BPCH2( IU_BPCH,   MODELNAME, LONRES,   LATRES,
     &               HALFPOLAR, CENTER180, CATEGORY, N,
     &               UNIT,      DIAGb,     DIAGe,    RESERVED,   
     &               IIPAR,     JJPAR,     1,        IFIRST,     
     &               JFIRST,    LFIRST,    ARRAY(:,:,1) )
      ENDIF    
!
!******************************************************************************
!  ND14: Upward mass flux from wet convection (NFCLDMX)
!
!   # : Field    : Description                     : Units    : Scale factor
!  --------------------------------------------------------------------------
!  (1)  CONVFLUP : Upward mass flux from wet conv  : kg/s     : SCALECONV
!
!  NOTES:
!  (1) Bug fix -- only write LD14 levels to the bpch file (bmy, 12/7/00)
!******************************************************************************
!
      IF ( ND14 > 0 ) THEN
         CATEGORY = 'CV-FLX-$'
         UNIT     = 'kg/s'

         DO M = 1, TMAX(14)
            N  = TINDEX(14,M)
            IF ( N > N_TRACERS ) CYCLE
            NN = N
               
            ARRAY(:,:,1:LD14) = CONVFLUP(:,:,1:LD14,N) / SCALECONV

            CALL BPCH2( IU_BPCH,   MODELNAME, LONRES,   LATRES,
     &                  HALFPOLAR, CENTER180, CATEGORY, NN,
     &                  UNIT,      DIAGb,     DIAGe,    RESERVED,
     &                  IIPAR,     JJPAR,     LD14,     IFIRST,
     &                  JFIRST,    LFIRST,    ARRAY(:,:,1:LD14) )
         ENDDO
      ENDIF
!
!******************************************************************************
!  ND15: Upward mass flux from boundary layer mixing (TURBDAY)
!
!   # : Field    : Description                     : Units    : Scale factor
!  --------------------------------------------------------------------------
!  (1)  TURBFLUX : Upward mass flux from BL mixing : kg/s     : SCALECONV
!
!  NOTES:
!  (1) Bug fix -- only write LD15 levels to the bpch file (bmy, 12/7/00)
!******************************************************************************
!
      IF ( ND15 > 0 ) THEN
         CATEGORY = 'TURBMC-$'
         UNIT     = 'kg/s'

         DO M = 1, TMAX(15)
            N  = TINDEX(15,M)
            IF ( N > N_TRACERS ) CYCLE
            NN = N

            ARRAY(:,:,1:LD15) = TURBFLUP(:,:,1:LD15,N) / SCALECONV
               
            CALL BPCH2( IU_BPCH,   MODELNAME, LONRES,   LATRES,
     &                  HALFPOLAR, CENTER180, CATEGORY, NN,
     &                  UNIT,      DIAGb,     DIAGe,    RESERVED,
     &                  IIPAR,     JJPAR,     LD15,     IFIRST,
     &                  JFIRST,    LFIRST,    ARRAY(:,:,1:LD15) )
         ENDDO
      ENDIF
!
!******************************************************************************
!  ND16: Fraction of grid box experiencing LS or convective precipitation
!
!   #  Field    : Description                 : Units     : Scale factor
!  --------------------------------------------------------------------------
!  (1) WD-FLS-$ : LS precip fraction          : unitless  : CT16(:,:,:,1)
!  (2) WD-FCV-$ : Convective precip fraction  : unitless  : CT16(:,:,:,2)
!******************************************************************************
!
      IF ( ND16 > 0 ) THEN

         ! Large-scale area of precipitation
         CATEGORY = 'WD-FRC-$'
         UNIT     = 'unitless'

         DO M = 1, TMAX(16)
            N  = TINDEX(16,M)
            IF ( N > PD16 ) CYCLE
            NN = N 
              
            DO L = 1, LD16
               SCALE_TMP(:,:) = FLOAT( CT16(:,:,L,N) ) + 1d-20
               ARRAY(:,:,L)   = AD16(:,:,L,N) / SCALE_TMP(:,:)
            ENDDO

            CALL BPCH2( IU_BPCH,   MODELNAME, LONRES,   LATRES,
     &                  HALFPOLAR, CENTER180, CATEGORY, NN,    
     &                  UNIT,      DIAGb,     DIAGe,    RESERVED,   
     &                  IIPAR,     JJPAR,     LD16,     IFIRST,     
     &                  JFIRST,    LFIRST,    ARRAY(:,:,1:LD16) )
         ENDDO
      ENDIF
!
!******************************************************************************
!  ND17: Fraction of tracer lost rainout in LS and convective precip
!
!   #  Field    : Description                  : Units     : Scale factor
!  --------------------------------------------------------------------------
!  (1) WD-LSR-$ : Rainout fraction/LS Precip   : unitless  : CT17(:,:,:,1)
!  (2) WD-CVR-$ : Rainout fraction/conv precip : unitless  : CT17(:,:,:,2)
!
!  NOTES:
!  (1) Now loop over all soluble tracers (bmy, 3/19/04)
!  (2) Now use actual tracer number (bmy, 3/23/04)
!******************************************************************************
!
      IF ( ND17 > 0 ) THEN
         UNIT = 'unitless'

         ! Get max # of soluble tracers for this simulation
         NMAX = GET_WETDEP_NSOL()

         ! Loop over soluble tracers
         DO N = 1, NMAX

            ! Tracer number 
            NN = GET_WETDEP_IDWETD( N )

            ! To output only the species asked in input.geos 
            ! (ccc, 5/15/09)
            MM  = 1
            MMB = 0
            DO WHILE ( MMB /= NN .AND. MM <= TMAX(17) )
               MMB = TINDEX(17,MM)
               MM  = MM + 1
            ENDDO
            
            IF ( MMB /= NN ) CYCLE

            ! Large-scale rainout/washout fractions
            CATEGORY = 'WD-LSR-$'
               
            DO L = 1, LD17
               SCALE_TMP(:,:) = FLOAT( CT17(:,:,L,1) ) + 1d-20
               ARRAY(:,:,L)   = AD17(:,:,L,N,1) / SCALE_TMP(:,:) 
            ENDDO
            
            CALL BPCH2( IU_BPCH,   MODELNAME, LONRES,   LATRES,
     &                  HALFPOLAR, CENTER180, CATEGORY, NN,
     &                  UNIT,      DIAGb,     DIAGe,    RESERVED,
     &                  IIPAR,     JJPAR,     LD17,     IFIRST,
     &                  JFIRST,    LFIRST,    ARRAY(:,:,1:LD17) )


            ! Convective rainout/washout fractions
            CATEGORY = 'WD-CVR-$'

            DO L = 1, LD17
               SCALE_TMP(:,:) = FLOAT( CT17(:,:,L,2) ) + 1d-20
               ARRAY(:,:,L)   = AD17(:,:,L,N,2) / SCALE_TMP(:,:) 
            ENDDO

            CALL BPCH2( IU_BPCH,   MODELNAME, LONRES,   LATRES,
     &                  HALFPOLAR, CENTER180, CATEGORY, NN,
     &                  UNIT,      DIAGb,     DIAGe,    RESERVED,
     &                  IIPAR,     JJPAR,     LD17,     IFIRST,
     &                  JFIRST,    LFIRST,    ARRAY(:,:,1:LD17) )
         ENDDO
      ENDIF
!
!******************************************************************************
!  ND18: Fraction of tracer lost to washout in LS or convective precip
!
!   #  Field    : Description                  : Units     : Scale factor
!  --------------------------------------------------------------------------
!  (1) WD-LSW-$ : Washout fraction/LS precip   : unitless  : CT18(:,:,:,1)
!  (2) WD-CVW-$ : Washout fraction/conv precip : unitless  : CT18(:,:,:,2)
!
!  NOTES:
!  (1) Now loop over all soluble tracers (bmy, 3/19/04)
!  (2) Now use actual tracer number (bmy, 3/23/04)
!******************************************************************************
!
      IF ( ND18 > 0 ) THEN
         UNIT = 'unitless'

         ! Get max # of soluble tracers for this simulation
         NMAX = GET_WETDEP_NSOL()

         DO N = 1, NMAX

            ! Tracer number
            NN = GET_WETDEP_IDWETD( N )

            ! To output only the species asked in input.geos 
            ! (ccc, 5/15/09)
            MM  = 1
            MMB = 0
            DO WHILE ( MMB /= NN .AND. MM <= TMAX(18) )
               MMB = TINDEX(18,MM)
               MM  = MM + 1
            ENDDO
            
            IF ( MMB /= NN ) CYCLE

            ! Large-scale rainout/washout fractions
            CATEGORY = 'WD-LSW-$'

            DO L = 1, LD18
               SCALE_TMP(:,:) = FLOAT( CT18(:,:,L,1) ) + 1d-20
               ARRAY(:,:,L)   = AD18(:,:,L,N,1) / SCALE_TMP(:,:) 
            ENDDO

            CALL BPCH2( IU_BPCH,   MODELNAME, LONRES,   LATRES,
     &                  HALFPOLAR, CENTER180, CATEGORY, NN,
     &                  UNIT,      DIAGb,     DIAGe,    RESERVED,
     &                  IIPAR,     JJPAR,     LD18,     IFIRST,
     &                  JFIRST,    LFIRST,    ARRAY(:,:,1:LD18) )


            ! Convective washout fractions
            CATEGORY = 'WD-CVW-$'

            DO L = 1, LD18
               SCALE_TMP(:,:) = FLOAT( CT18(:,:,L,2) ) + 1d-20
               ARRAY(:,:,L)   = AD18(:,:,L,N,2) / SCALE_TMP(:,:) 
            ENDDO

            CALL BPCH2( IU_BPCH,   MODELNAME, LONRES,   LATRES,
     &                  HALFPOLAR, CENTER180, CATEGORY, NN,
     &                  UNIT,      DIAGb,     DIAGe,    RESERVED,
     &                  IIPAR,     JJPAR,     LD18,     IFIRST,
     &                  JFIRST,    LFIRST,    ARRAY(:,:,1:LD18) )
         ENDDO
      ENDIF
!
!******************************************************************************
!  ND19: CH4 loss
!
!   # : Field    : Description                     : Units    : Scale factor
!  --------------------------------------------------------------------------
!  (1 ) CH4-LOSS : CH4 removing by OH              : kg CH4   : 1
!******************************************************************************
!
      IF ( ND19 > 0 ) THEN

         UNIT = 'kg'

         !==============================================================
         ! CH4 Loss
         !==============================================================
         CATEGORY     = 'CH4-LOSS'
         N            = 1
	
! Replace LLPAR by LD19= # of levels requested in input.geos. (ccc, 7/29/10)
!         CALL BPCH2( IU_BPCH,   MODELNAME, LONRES,   LATRES,
!     &               HALFPOLAR, CENTER180, CATEGORY, N,
!     &               UNIT,      DIAGb,     DIAGe,    RESERVED,   
!     &               IIPAR,     JJPAR,     LLPAR,    IFIRST,     
!     &               JFIRST,    LFIRST,    AD19(:,:,:) )

         CALL BPCH2( IU_BPCH,   MODELNAME, LONRES,   LATRES,
     &               HALFPOLAR, CENTER180, CATEGORY, N,
     &               UNIT,      DIAGb,     DIAGe,    RESERVED,   
     &               IIPAR,     JJPAR,     LD19,    IFIRST,     
     &               JFIRST,    LFIRST,    AD19(:,:,:) )

	ENDIF
!
!******************************************************************************
!  ND21: Optical depth diagnostics
!
!   # : Field : Description                        : Units    : Scale factor
!  --------------------------------------------------------------------------
!  (1 ) OPTD   Cloud Optical Depth                 : unitless : SCALECHEM
!  (2 ) CLMO   Max Overlap Cloud Fraction (GEOS1,S): unitless : SCALECHEM
!   or  CLDF   3-D Total Cloud fraction   (GEOS3,4): unitless : SCALECHEM
!  (3 ) CLRO   Random  Overlap Cloud Fraction      : unitless : SCALECHEM
!  (4 ) OPD    Mineral Dust Optical Depth (400 nm) : unitless : none
!  (5 ) SD     Mineral Dust Surface Area           : cm2/cm3  : none
!  (6 ) OPSO4  Sulfate Optical Depth (400 nm)      : unitless : SCALECHEM
!  (7 ) HGSO4  Hygroscopic growth of SO4           : unitless : SCALECHEM
!  (8 ) SSO4   Sulfate Surface Area                : cm2/cm3  : SCALECHEM
!  (9 ) OPBC   Black Carbon Optical Depth (400 nm) : unitless : SCALECHEM
!  (10) HGBC   Hygroscopic growth of BC            : unitless : SCALECHEM
!  (11) SBC    Black Carbon Surface Area           : cm2/cm3  : SCALECHEM
!  (12) OPOC   Organic C Optical Depth (400 nm)    : unitless : SCALECHEM
!  (13) HGOC   Hygroscopic growth of OC            : unitless : SCALECHEM
!  (14) SOC    Organic Carbon Surface Area         : cm2/cm3  : SCALECHEM
!  (15) OPSSa  Sea Salt (accum) Opt Depth (400 nm) : unitless : SCALECHEM
!  (16) HGSSa  Hygroscopic growth of SSa           : unitless : SCALECHEM
!  (17) SSSa   Sea Salt (accum) Surface Area       : cm2/cm3  : SCALECHEM
!  (18) OPSSc  Sea Salt (coarse) Opt Depth(400 nm) : unitless : SCALECHEM
!  (19) HGSSc  Hygroscopic growth of SSc           : unitless : SCALECHEM
!  (20) SSSc   Sea Salt (coarse) Surface Area      : cm2/cm3  : SCALECHEM  
!  (21-27)     Dust Optical Depth for each size    : unitless : SCALECHEM  
!
!  NOTES:
!  (1 ) We don't need to add TRCOFFSET to N.  These are not CTM tracers.
!  (2 ) Don't divide monthly mean AOD by SCALECHEM (rvm, bmy, 12/8/00)
!  (3 ) Use SCALE_A6 for GEOS-2, GEOS-3 fields, since optical depths are read
!        in from disk every 6 hours.  Use SCALECHEM for GEOS-1, GEOS-STRAT
!        fields, since optical depths are computed every chemistry timestep.
!        Use SCALEDYN for CO-OH parameterization simulation. (bmy, 4/23/01)
!  (4 ) Now GEOS-2, GEOS-3 use SCALECHEM for ND21 (bmy, 8/13/01)
!  (5 ) Updated tracers for new aerosols from Mian Chin (rvm, bmy, 3/1/02)
!  (6 ) Now scale online dust fields by SCALECHEM (bmy, 4/9/04)
!  (7 ) Also save out extra diagnostics for cryst sulfur tracers (bmy, 1/5/05)
!  (8 ) Save out extra diagnostics for dust AOD in each size bin (clh, 5/7/10)
!  (9 ) Bug fix, don't write out obsolete tracer #3 for ND21 (bmy, 12/16/11)
!******************************************************************************
!
      IF ( ND21 > 0 ) THEN
         CATEGORY = 'OD-MAP-$'

         ! ND21 is updated every chem timestep 
         SCALEX = SCALECHEM

         DO M = 1, TMAX(21)
            N  = TINDEX(21,M)
            IF ( N > PD21 ) CYCLE
            NN = N 
               
            ! Select proper unit string (cf list above)
            SELECT CASE( N ) 
               CASE ( 3 )
                  ! This diagnostic is for a GEOS-1/GEOS-STRAT field
                  ! so skip it! (bmy, 12/16/11)
                  CYCLE
               CASE ( 5, 8, 11, 14, 17, 20 )
                  UNIT = 'cm2/cm3'
               CASE DEFAULT
                  UNIT = 'unitless'
            END SELECT
               
            IF (( N > 3 .AND. N < 6 ) .OR. (N > 20)) THEN

               ! Online or offline dust fields?
               IF ( LDUST ) THEN

                  ! If LDUST=T, then we are using online dust fields,
                  ! so we must scale by the chemistry timestep. (4/9/04)
                  ARRAY(:,:,1:LD21) = AD21(:,:,1:LD21,N) / SCALEX
      
               ELSE
                  
                  ! If LDUST=F, then we are using offline monthly-mean
                  ! dust fields.  These don't have to be scaled by
                  ! the chemistry timestep. (bmy, 4/9/04)
                  ARRAY(:,:,1:LD21) = AD21(:,:,1:LD21,N)

               ENDIF

            ELSE

               ! For all other types of optical depths, we need 
               ! to scale by the chemistry timestep (bmy, 4/9/04)
               ARRAY(:,:,1:LD21) = AD21(:,:,1:LD21,N) / SCALEX

            ENDIF
            
            CALL BPCH2( IU_BPCH,   MODELNAME, LONRES,   LATRES,
     &                  HALFPOLAR, CENTER180, CATEGORY, NN,    
     &                  UNIT,      DIAGb,     DIAGe,    RESERVED,   
     &                  IIPAR,     JJPAR,     LD21,     IFIRST,     
     &                  JFIRST,    LFIRST,    ARRAY(:,:,1:LD21) )
         ENDDO    

         !==============================================================
         ! If we are using the crystalline sulfate tracers (LCRYST=T),
         ! then also save out the extra ND21 diagnostics:
         !
         ! #28: Opt depth for HYSTERESIS CASE            [unitless]
         ! #29: Opt depth for SOLID CASE                 [unitless]
         ! #30: Opt depth for LIQUID CASE                [unitless]
         ! #31: Opt depth HYSTERESIS - Opt depth SOLID   [unitless] 
         ! #32: Opt depth HYSTERESIS - Opt depth LIQUID  [unitless]
         ! #33: Radiative forcing                        [W/m2    ]    
         !==============================================================
         IF ( LCRYST ) THEN
            
            ! Category
            CATEGORY = 'OD-MAP-$'

            ! Loop over extra 
            DO N = 1, 6               

               ! Define unit string
               IF ( N == 6 ) THEN
                  UNIT = 'W/m2'
               ELSE
                  UNIT = 'unitless'
               ENDIF

               ! Scale by chemistry timestep
               ARRAY(:,:,1) = AD21_cr(:,:,N) / SCALECHEM

               ! Save to BPCH file
               CALL BPCH2( IU_BPCH,   MODELNAME, LONRES,   LATRES,
     &                     HALFPOLAR, CENTER180, CATEGORY, N+PD21,
     &                     UNIT,      DIAGb,     DIAGe,    RESERVED,   
     &                     IIPAR,     JJPAR,     1,        IFIRST,     
     &                     JFIRST,    LFIRST,    ARRAY(:,:,1) )
            ENDDO
         ENDIF
      ENDIF
!
!******************************************************************************
!  ND22: J-value diagnostics
!
!   #  : Field : Description                   : Units : Scale factor
!  --------------------------------------------------------------------------
!  (1  ) JNO2  : NO2   J-Value                 : s-1   : SCALE_JV
!  (2  ) JHNO3 : HNO3  J-Value                 : s-1   : SCALE_JV
!  (3  ) JH2O2 : H2O2  J-Value                 : s-1   : SCALE_JV
!  (4  ) JCH2O : CH2O  J-Value                 : s-1   : SCALE_JV
!  (5  ) JO3   : O3    J-Value                 : s-1   : SCALE_JV
!  (6  ) POH   : OH-source from O3 photolysis  : s-1   : SCALE_JV
!  (7  ) JGLYX : GLYX  J-Value                 : s-1   : SCALE
!  (8  ) JMGLY : MGLY  J-Value                 : s-1   : SCALE
!  (71 ) JCH3I : CH3I  J-value (s^-1)          : s-1   : SCALE_JV
!  (81 ) JHCN  : HCN   J-value (s^-1)          : s-1   : SCALE_JV
!
!  NOTES:
!  (1) We must add TRCOFFSET for CH3I and HCN runs, so that GAMAP can
!       recognize those photo rates as distinct from the NO2, HNO3,
!       H2O2, CH2O, O3, and POH photo rates.
!  (2) Pick the right tracer field from AD22 if only a subset of tracers
!       are requested to be printed out. (ccc, 12/15/08)
!  (3) Add GLYX and MGLY tracers (tmf, 3/6/09)
!  (4) Replaced NOx with NO2 (mpayer, 3/14/13)
!******************************************************************************
!
      IF ( ND22 > 0 ) THEN
         CATEGORY  = 'JV-MAP-$'
         SCALE_TMP = FLOAT( CTJV ) + 1d-20
         UNIT      = 's-1'

         DO M = 1, TMAX(22)
            N  = TINDEX(22,M)
            NN = N

            !-----------------------------------------------------------------
            ! NOTE: We can no longer select "all" in "input.geos", but we
            ! must specify the tracer #'s for ND22 explicitly:
            !
            ! Fullchem:                CH3I         HCN
            ! 1           = NOx        1 = CH3I     1 = HCN
            ! 7           = HNO3
            ! 8           = H2O2
            ! 20          = CH2O
            ! 55          = GLYX
            ! 56          = MGLY
            ! N_TRACERS+1 = O3 & OH
            !
            ! (ccc, bmy, 12/15/08)
            !-----------------------------------------------------------------
            IF ( NN >= N_TRACERS+1 ) THEN
               MM = 5    ! Write 'O3' and 'OH'
            ELSE
               SELECT CASE ( TRIM( Input_Opt%TRACER_NAME(NN) ) )
                  CASE ( 'NO2', 'HCN', 'CH3I' )
                     MM = 1
                  CASE ( 'HNO3' )
                     MM = 2
                  CASE ( 'H2O2' )
                     MM = 3
                  CASE ( 'CH2O' )
                     MM = 4
                  CASE ( 'GLYX' )
                     MM = 7
                  CASE ( 'MGLY' )
                     MM = 8
                  CASE ( 'BrO' ) ! jpp, 4/24/2011 - added bromine
                     MM = 9
                  CASE ( 'HOBr' )
                     MM = 10
                  CASE ( 'BrNO2' )
                     MM = 11
                  CASE ( 'BrNO3' )
                     MM = 12
                  CASE ( 'CHBr3' )
                     MM = 13
                  CASE ( 'Br2' )
                     MM = 14
                  CASE DEFAULT
                     MM = 0
               END SELECT
            ENDIF

            ! Skip if not a valid index
            IF ( MM == 0 ) CYCLE

            DO L = 1, LD22
               ARRAY(:,:,L) = AD22(:,:,L,MM) / SCALE_TMP(:,:)
            ENDDO

            CALL BPCH2( IU_BPCH,   MODELNAME, LONRES,   LATRES,
     &                  HALFPOLAR, CENTER180, CATEGORY, MM,    
     &                  UNIT,      DIAGb,     DIAGe,    RESERVED,   
     &                  IIPAR,     JJPAR,     LD22,     IFIRST,     
     &                  JFIRST,    LFIRST,    ARRAY(:,:,1:LD22) )

            ! If we have just written out O3, then write out OH
            ! (ccc, bmy, 12/15/08)
            IF ( MM == 5 ) THEN
               MMB = 6
               DO L = 1, LD22
                  ARRAY(:,:,L) = AD22(:,:,L,MMB) / SCALE_TMP(:,:)
               ENDDO

               CALL BPCH2( IU_BPCH,   MODELNAME, LONRES,   LATRES,
     &                     HALFPOLAR, CENTER180, CATEGORY, MMB,    
     &                     UNIT,      DIAGb,     DIAGe,    RESERVED,   
     &                     IIPAR,     JJPAR,     LD22,     IFIRST,     
     &                     JFIRST,    LFIRST,    ARRAY(:,:,1:LD22) )
            ENDIF
         ENDDO    
      ENDIF     
!
!******************************************************************************
!  ND24: Eastward mass flux from transport (TPCORE, XTP)
!
!   # : Field    : Description                     : Units    : Scale factor
!  --------------------------------------------------------------------------
!  (1)  MASSFLEW : Eastward mass flux - transport  : kg/s     : SCALEDYN
!
!  NOTES:
!  (1) MASSFLEW is REAL*8...store to ARRAY, which is REAL*4
!       before sending to BPCH or IJSCAL (bey, bmy, 4/23/99)
!  (2) Now only write LD24 levels out to the bpch file (bmy, 12/7/00)
!******************************************************************************
!
      IF ( ND24 > 0 ) THEN
         CATEGORY = 'EW-FLX-$'
         UNIT = 'kg/s'

         DO M = 1, TMAX(24)
            N  = TINDEX(24,M)
            IF ( N > N_TRACERS ) CYCLE
            NN = N
            
            ARRAY(:,:,1:LD24) = MASSFLEW(:,:,LLPAR:LLPAR-LD24+1:-1,N) /
     &                          SCALEDYN

            CALL BPCH2( IU_BPCH,   MODELNAME, LONRES,   LATRES,
     &                  HALFPOLAR, CENTER180, CATEGORY, NN,
     &                  UNIT,      DIAGb,     DIAGe,    RESERVED,
     &                  IIPAR,     JJPAR,     LD24,     IFIRST,
     &                  JFIRST,    LFIRST,    ARRAY(:,:,1:LD24) )
         ENDDO
      ENDIF
!
!******************************************************************************
!  ND25: Northward mass flux from transport (TPCORE, YTP)
!
!   # : Field    : Description                     : Units    : Scale factor
!  --------------------------------------------------------------------------
!  (1)  MASSFLNS : Northward mass flux - transport : kg/s     : SCALEDYN
!
!  NOTES:
!  (1) MASSFLNS is REAL*8...store to ARRAY, which is REAL*4
!       before sending to BPCH or IJSCAL (bey, bmy, 4/23/99)
!  (2) Now only write LD25 levels out to the bpch file (bmy, 12/7/00)
!******************************************************************************
!  
      IF ( ND25 > 0 ) THEN
         CATEGORY = 'NS-FLX-$'
         UNIT = 'kg/s'

         DO M = 1, TMAX(25)
            N  = TINDEX(25,M)
            IF ( N > N_TRACERS ) CYCLE
            NN = N

            ARRAY(:,:,1:LD25) = MASSFLNS(:,:,LLPAR:LLPAR-LD25+1:-1,N) /
     &                          SCALEDYN

            CALL BPCH2( IU_BPCH,   MODELNAME, LONRES,   LATRES,
     &                  HALFPOLAR, CENTER180, CATEGORY, NN,
     &                  UNIT,      DIAGb,     DIAGe,    RESERVED,
     &                  IIPAR,     JJPAR,     LD25,     IFIRST,
     &                  JFIRST,    LFIRST,    ARRAY(:,:,1:LD25) )
         ENDDO
      ENDIF
!
!******************************************************************************
!  ND26: Upward mass flux from transport (TPCORE, FZPPM)
!
!   # : Field    : Description                     : Units    : Scale factor
!  --------------------------------------------------------------------------
!  (1)  MASSFLUP : Upward mass flux - transport    : kg/s     : SCALEDYN
!
!  NOTES:
!  (1) MASSFLNS is REAL*8...store to ARRAY, which is REAL*4
!       before sending to BPCH or IJSCAL (bey, bmy, 4/23/99)
!  (2) Now only write LD26 levels to the bpch file (bmy, 12/7/00)
!******************************************************************************
!  
      IF ( ND26 > 0 ) THEN
         CATEGORY = 'UP-FLX-$'
         UNIT     = 'kg/s'

         DO M = 1, TMAX(26)
            N  = TINDEX(26,M)
            IF ( N > N_TRACERS ) CYCLE
            NN = N
            
            ARRAY(:,:,1:LD26) = MASSFLUP(:,:,LLPAR:LLPAR-LD26+1:-1,N) /
     &                          SCALEDYN
               
            CALL BPCH2( IU_BPCH,   MODELNAME, LONRES,   LATRES, 
     &                  HALFPOLAR, CENTER180, CATEGORY, NN,
     &                  UNIT,      DIAGb,     DIAGe,    RESERVED,
     &                  IIPAR,     JJPAR,     LD26,     IFIRST,
     &                  JFIRST,    LFIRST,    ARRAY(:,:,1:LD26) )
         ENDDO
      ENDIF
!
!******************************************************************************
!  ND27: Cross-tropopause Stratospheric Influx of Ox 
!
!   #  : Field : Description                   : Units : Scale factor
!  --------------------------------------------------------------------------
!  (1) : Ox    : Ox from the stratosphere      : kg/s  : SCALEDYN
!
!  NOTES:
!  (1) Only print out if we are doing a NOx-Ox-HC run (NSRCX == 3)
!       or a single tracer Ox run (NSRCX == 6). (bey, bmy, 11/10/99)
!  (2) Now consider the cross-tropopause stratospheric influx of ozone, 
!       which, in some grid boxes, includes horizontal influxes as well as 
!       up(down)ward flux. (qli, 1/5/2000) 
!  (3) Now error check for N > NTRACE (bmy, 10/23/01)
!  (4) NOTE: There is a problem with for ND27 with GEOS-4.  Djj says that 
!       the downward flux at the 200 hPa level should be more or less the
!       same as the ND27 diagnostic. (bmy, 10/15/04)
!  (5) Now provides stratrospheric flux of H2/HD if it is a H2/HD simulation
!       (lyj, phs, 9/18/07)
!  (6) Replaced Ox with O3 for full-chemistry simulation (mpayer, 3/14/13)
!******************************************************************************
!
#if   !defined( GEOS_4 ) 
      IF ( ND27 > 0 .and. ( IDTO3 > 0 .or. IDTOx > 0 )) THEN
         IF ( ( IDTO3 > 0 .and. Input_Opt%ITS_A_FULLCHEM_SIM )  .OR.
     &        ( IDTOx > 0 .and. Input_Opt%ITS_A_TAGOX_SIM    )  .OR. 
     &        (                 Input_Opt%ITS_A_H2HD_SIM    )) THEN

            CATEGORY = 'STRT-FLX'
            UNIT     = 'kg/s'

            ! Full chemistry   -- compute NOx, Ox, HNO3 fluxes
            ! H2/HD            -- compute H2,  HD fluxes
            ! Single tracer Ox -- compute Ox flux only, hardwire
            !                     to tracer = 1 (bmy, 2/7/00)
            IF ( Input_Opt%ITS_A_FULLCHEM_SIM ) THEN
               ITEMP = (/ IDTNO, IDTO3, IDTHNO3 /)
            ELSE IF ( Input_Opt%ITS_A_H2HD_SIM ) THEN
               ITEMP = (/ IDTH2, IDTHD, 0 /)
            ELSE
               ITEMP = (/ 1, 0, 0 /)
            ENDIF
            
            ! Loop over tracers
            DO M = 1, 3
               N = ITEMP(M)
               IF ( N == 0        ) CYCLE
               IF ( N > N_TRACERS ) CYCLE

               ! Loop over grid boxes
               DO J = 1, JJPAR
               DO I = 1, IIPAR

                  ! Get the level of the tropopause
                  L = LPAUSE(I,J)

                  ! Initialize integer flags
                  IS = 0
                  IN = 0
                  IW = 0
                  IE = 0

                  ! Set integer flags based on the value of each bit of IFLX
                  IF ( BTEST( IFLX(I,J), 0 ) ) IS = 1
                  IF ( BTEST( IFLX(I,J), 1 ) ) IN = 1
                  IF ( BTEST( IFLX(I,J), 2 ) ) IW = 1
                  IF ( BTEST( IFLX(I,J), 3 ) ) IE = 1

                  ! Add fluxes from the top, south, and west
                  ARRAY(I,J,1) = MASSFLUP(I,J,L,N)          +
     &                           ( MASSFLNS(I,J,L,N) * IS ) +  
     &                           ( MASSFLEW(I,J,L,N) * IW ) 
               
                  ! Add fluxes from the north 
                  ! (take poles into account !)
                  IF ( J < JJPAR ) THEN
                     ARRAY(I,J,1) = ARRAY(I,J,1) -
     &                              ( MASSFLNS(I,J+1,L,N) * IN )
                  ELSE 
                     ARRAY(I,J,1) = ARRAY(I,J,1) -
     &                              ( MASSFLNS(I,  1,L,N) * IN )
                  ENDIF

                  ! Add fluxes from the east 
                  !(wrap around dateline if necessary)
                  IF ( I < IIPAR ) THEN
                     ARRAY(I,J,1) = ARRAY(I,J,1) -
     &                              ( MASSFLEW(I+1,J,L,N) * IE )
                  ELSE 
                     ARRAY(I,J,1) = ARRAY(I,J,1) -
     &                             ( MASSFLEW(  1,J,L,N) * IE )
                  ENDIF
               ENDDO
               ENDDO

               UNIT = 'kg/s'
               NN   = N
                  
               ARRAY(:,:,1) = ARRAY(:,:,1) / SCALEDYN

               CALL BPCH2( IU_BPCH,   MODELNAME, LONRES,   LATRES,
     &                     HALFPOLAR, CENTER180, CATEGORY, NN,
     &                     UNIT,      DIAGb,     DIAGe,    RESERVED,
     &                     IIPAR,     JJPAR,     PD27,     IFIRST,
     &                     JFIRST,    LFIRST,    ARRAY(:,:,1) )
            ENDDO
         ENDIF
      ENDIF
#endif
!
!******************************************************************************
!  ND28: Biomass burning diagnostic 
!
!   # : Field : Description   : Units            : Scale factor
!  --------------------------------------------------------------------------
!  (1 ) NOx   : NOx            : molec NOx /cm2/s : SCALESRCE
!  (4 ) CO    : CO             : molec CO  /cm2/s : SCALESRCE
!  (9 ) ACET  : Acetone        : atoms C   /cm2/s : SCALESRCE
!  (10) MEK   : Ketones(>C3)   : atoms C   /cm2/s : SCALESRCE
!  (11) ALD2  : Acetaldehyde   : atoms C   /cm2/s : SCALESRCE
!  (18) PRPE  : Propene        : atoms C   /cm2/s : SCALESRCE
!  (19) C3H8  : Propane        : atoms C   /cm2/s : SCALESRCE
!  (20) C2HO  : Formaldehyde   : molec CH2O/cm2/s : SCALESRCE
!  (21) C2H6  : Ethane         : atoms C   /cm2/s : SCALESRCE
!  (26) SO2   : Sulfur dioxide : molec SO2 /cm2/s : SCALESRCE
!  (30) NH3   : Ammonia        : molec NH3 /cm2/s : SCALESRCE
!  (34) BCPO  : Black carbon   : atoms C   /cm2/s : SCALESRCE
!  (35) OCPO  : Organic carbon : atoms C   /cm2/s : SCALESRCE
!
!  NOTES:
!  (1) Use the F90 intrinsic "ANY" function to make sure that N 
!       corresponds to actual biomass burning tracers (bmy, 4/8/99)
!  (2) ND28 now uses allocatable array AD28 instead of AIJ. (bmy, 3/16/00)
!  (3) Now write biofuel burning tracers to the punch file in the same order 
!       as they are listed in "diag.dat". (bmy, 4/17/01)
!******************************************************************************
!
      IF ( ND28 > 0 ) THEN
         CATEGORY = 'BIOBSRCE'
         UNIT     = ''

         DO M = 1, TMAX(28)
            N  = TINDEX(28,M)
            IF ( .not. ANY( BIOTRCE == N ) ) CYCLE
            NN = N
            
            DO MM = 1, NBIOMAX
               IF ( BIOTRCE(MM) == NN ) THEN
                  MMB = MM
                  EXIT
               ENDIF
            ENDDO

            ARRAY(:,:,1) = AD28(:,:,MMB) / SCALESRCE 

            CALL BPCH2( IU_BPCH,   MODELNAME, LONRES,   LATRES,
     &                  HALFPOLAR, CENTER180, CATEGORY, NN,    
     &                  UNIT,      DIAGb,     DIAGe,    RESERVED,   
     &                  IIPAR,     JJPAR,     1,        IFIRST,     
     &                  JFIRST,    LFIRST,    ARRAY(:,:,1) )

         ENDDO
      ENDIF
!
!******************************************************************************
!  ND29: CO source diagnostics
!
!   #  Field  : Description             : Units     : Scale factor
!  --------------------------------------------------------------------------
!  (1) COanth : CO from Anthro Sources  : mol/cm2/s : SCALESRCE
!  (2) CObb   : CO from Biomass Burning : mol/cm2/s : SCALESRCE
!  (3) CObf   : CO from Biofuel Burning : mol/cm2/s : SCALESRCE
!  (4) COmeth : CO from Methanol        : mol/cm2/s : SCALESRCE
!  (5) COmono : CO from Monoterpenes    : mol/cm2/s : SCALESRCE
!
!  NOTES:
!  (1) We don't need to add TRCOFFSET to N.  These are not CTM tracers.
!  (2) ND29 now uses allocatable array AD29 instead of AIJ. (bmy, 3/16/00)
!  (3) Added CO-sources from isoprene and monoterpenes (bnd, bmy, 1/2/01)
!******************************************************************************
!
      IF ( ND29 > 0 ) THEN
         CATEGORY ='CO--SRCE'
         UNIT    = 'mol/cm2/s'

         DO M = 1, TMAX(29)
            N  = TINDEX(29,M)
            IF ( N > PD29 ) CYCLE
            NN = N 

            ARRAY(:,:,1) = AD29(:,:,N) / SCALESRCE

            CALL BPCH2( IU_BPCH,   MODELNAME, LONRES,   LATRES,
     &                  HALFPOLAR, CENTER180, CATEGORY, NN,    
     &                  UNIT,      DIAGb,     DIAGe,    RESERVED,   
     &                  IIPAR,     JJPAR,     1,        IFIRST,     
     &                  JFIRST,    LFIRST,    ARRAY(:,:,1) )
         ENDDO
      ENDIF
!
!******************************************************************************
!  ND30: Land map diagnostic
!
!   #  Field : Description             : Units     : Scale factor
!  --------------------------------------------------------------------------
!  (1) LWI   : GMAO Land-Water indices  : unitless  : SCALED 
!
!  NOTES: 
!  (1) Values are: 0=water; 1=land; 2=ice (bmy, 8/18/05)
!******************************************************************************
!
      IF ( ND30 > 0 ) THEN
         CATEGORY = 'LANDMAP'
         UNIT     = 'unitless'
            
         ARRAY(:,:,1) = AD30(:,:) / SCALEDIAG
         NN           = 1 

         CALL BPCH2( IU_BPCH,   MODELNAME, LONRES,   LATRES,
     &               HALFPOLAR, CENTER180, CATEGORY, NN,    
     &               UNIT,      DIAGb,     DIAGe,    RESERVED,   
     &               IIPAR,     JJPAR,     1,        IFIRST,     
     &               JFIRST,    LFIRST,    ARRAY(:,:,1) )
      ENDIF
!
!******************************************************************************
!  ND31: Surface pressure diagnostic
!
!   #  Field : Description                      : Units     : Scale factor
!  --------------------------------------------------------------------------
!  (1) Pedge : Pressure at bot edge of level L  : mb        : SCALEDYN
!
!  NOTES: 
!  (1) The ASCII punch file was using SCALE2 instead of SCALE1.
!       This has now been fixed. (hyl, bmy, 12/21/99).
!  (2) Now use AD31 dynamically allocatable array (bmy, 2/17/00)
!  (3) Bug fix: write out 1 level to the bpch file (bmy, 12/7/00)
!  (4) Now remove SCALE1, replace with SCALEDYN (bmy, 2/24/03)
!  (5) Now save out true pressure at level edges.  Now   (bmy, 5/8/07)
!******************************************************************************
!   
      IF ( ND31 > 0 ) THEN
         CATEGORY          = 'PEDGE-$'
         UNIT              = 'mb'

         ARRAY(:,:,1:LD31) = AD31(:,:,1:LD31) / SCALEDIAG
         NN                = 1

         CALL BPCH2( IU_BPCH,   MODELNAME, LONRES,   LATRES,
     &               HALFPOLAR, CENTER180, CATEGORY, NN,    
     &               UNIT,      DIAGb,     DIAGe,    RESERVED,   
     &               IIPAR,     JJPAR,     LD31,        IFIRST,     
     &               JFIRST,    LFIRST,    ARRAY(:,:,1:LD31) )
      ENDIF
!
!******************************************************************************
!  ND32: NOx source diagnostic
!
!  Levels        : Field                  : Units       : Scale Factor
!  -------------------------------------------------------------------------
!  1 - LLTROP    : Aircraft NOx           : molec/cm2/s : SCALESRCE
!  1 - NOXEXTENT : Anthropogenic NOx      : molec/cm2/s : SCALESRCE
!  Surface       : Biomass Burning NOx    : molec/cm2/s : SCALESRCE
!  Surface       : Biofuel Burning NOx    : molec/cm2/s : SCALESRCE
!  Surface       : Fertilizer NOx         : molec/cm2/s : SCALESRCE
!  1 - LLCONVM   : Lightning NOx          : molec/cm2/s : SCALESRCE
!  Surface       : Soil NOx               : molec/cm2/s : SCALESRCE
!  Above TP      : NOx from upper boundary: molec/cm2/s : SCALEDYN
!
!  Print out all of the types of NOx, for all levels.
!
!  NOTES:
!  (1) Only print out ND32 if for an O3 chemistry run ( NSRCX == 3 ),
!       and if NOx is a defined tracer ( IDTNOX > 0 ). (bmy, 5/26/99)
!  (2) ND32 now uses allocatable arrays instead of AIJ. (bmy 3/16/00)
!  (3) Added biofuel burning to ND32 diagnostic (bmy, 9/12/00)
!  (4) Replaced NOx emissions with NO emissions (mpayer, 3/14/13)
!******************************************************************************
!
      IF ( ND32  > 0                     .and. 
     &     IDTNO > 0                     .and. 
     &     Input_Opt%ITS_A_FULLCHEM_SIM ) THEN

         ! All categories of NOx are in molec/cm2/s
         UNIT = 'molec/cm2/s'

         !==============================================================
         ! Aircraft NOx
         !==============================================================
         CATEGORY = 'NO-AC-$'
            
         DO L = 1, LLTROP
            ARRAY(:,:,L) = AD32_ac(:,:,L) / SCALESRCE               
         ENDDO

         CALL BPCH2( IU_BPCH,   MODELNAME, LONRES,   LATRES,
     &               HALFPOLAR, CENTER180, CATEGORY, IDTNO,
     &               UNIT,      DIAGb,     DIAGe,    RESERVED,   
     &               IIPAR,     JJPAR,     LLTROP,   IFIRST,     
     &               JFIRST,    LFIRST,    ARRAY(:,:,1:LLTROP) )

         !==============================================================
         ! Anthropogenic NOx
         !==============================================================
         CATEGORY = 'NO-AN-$'

         DO L = 1, NOXEXTENT 
            ARRAY(:,:,L) = AD32_an(:,:,L) / SCALESRCE
         ENDDO

         ! Add ship NOx to layer 1
         ! We scale by AD32_ship_count because the ship emission diagnostic
         ! is recorded every CHEMISTRY timestep when using INSTANT PBL mixing
         ! and every CONVECTION timestep when using NON-LOCAL PBL mixing
         IF ( AD32_SHIP_COUNT >= 1 ) THEN
            ARRAY(:,:,1) = ARRAY(:,:,1) + 
     &           AD32_SHIP(:,:) / REAL( AD32_SHIP_COUNT )
         ENDIF

         CALL BPCH2( IU_BPCH,   MODELNAME, LONRES,    LATRES,     
     &               HALFPOLAR, CENTER180, CATEGORY,  IDTNO,
     &               UNIT,      DIAGb,     DIAGe,     RESERVED,   
     &               IIPAR,     JJPAR,     NOXEXTENT, IFIRST,     
     &               JFIRST,    LFIRST,    ARRAY(:,:,1:NOXEXTENT) )

         !==============================================================
         ! Biomass Burning NOx
         !==============================================================
         CATEGORY     = 'NO-BIOB'

         ARRAY(:,:,1) = AD32_bb(:,:) / SCALESRCE

         CALL BPCH2( IU_BPCH,   MODELNAME, LONRES,   LATRES,     
     &               HALFPOLAR, CENTER180, CATEGORY, IDTNO,
     &               UNIT,      DIAGb,     DIAGe,    RESERVED,   
     &               IIPAR,     JJPAR,     1,        IFIRST,     
     &               JFIRST,    LFIRST,    ARRAY(:,:,1) )

         !==============================================================
         ! Binary punch file: NOx from Biofuel
         !==============================================================
         CATEGORY     = 'NO-BIOF'

         ARRAY(:,:,1) = AD32_bf(:,:) / SCALESRCE

            CALL BPCH2( IU_BPCH,   MODELNAME, LONRES,   LATRES,     
     &                  HALFPOLAR, CENTER180, CATEGORY, IDTNO,
     &                  UNIT,      DIAGb,     DIAGe,    RESERVED,   
     &                  IIPAR,     JJPAR,     1,        IFIRST,     
     &                  JFIRST,    LFIRST,    ARRAY(:,:,1) )

         !==============================================================
         ! Fertilizer NOx
         !==============================================================
         CATEGORY     = 'NO-FERT'

         ARRAY(:,:,1) = AD32_fe(:,:) / SCALESRCE
            
         CALL BPCH2( IU_BPCH,   MODELNAME, LONRES,   LATRES,     
     &               HALFPOLAR, CENTER180, CATEGORY, IDTNO,
     &               UNIT,      DIAGb,     DIAGe,    RESERVED,   
     &               IIPAR,     JJPAR,     1,        IFIRST,     
     &               JFIRST,    LFIRST,    ARRAY(:,:,1) )

         !==============================================================
         ! Lightning NOx
         !==============================================================
         CATEGORY = 'NO-LI-$'

         DO L = 1, LLCONVM 
            ARRAY(:,:,L) = AD32_li(:,:,L) / SCALESRCE
         ENDDO
               
         CALL BPCH2( IU_BPCH,   MODELNAME, LONRES,   LATRES,     
     &               HALFPOLAR, CENTER180, CATEGORY, IDTNO,
     &               UNIT,      DIAGb,     DIAGe,    RESERVED,   
     &               IIPAR,     JJPAR,     LLCONVM,  IFIRST,     
     &               JFIRST,    LFIRST,    ARRAY(:,:,1:LLCONVM) )

         !==============================================================
         ! Soil NOx
         !==============================================================
         CATEGORY     = 'NO-SOIL'

         ARRAY(:,:,1) = AD32_so(:,:) / SCALESRCE
            
         CALL BPCH2( IU_BPCH,   MODELNAME, LONRES,   LATRES,     
     &               HALFPOLAR, CENTER180, CATEGORY, IDTNO ,
     &               UNIT,      DIAGb,     DIAGe,    RESERVED,   
     &               IIPAR,     JJPAR,     1,        IFIRST,     
     &               JFIRST,    LFIRST,    ARRAY(:,:,1) )

         !==============================================================
         ! Stratospheric NOx (boundary condition)
         !==============================================================
         CATEGORY     = 'NO-STRT'

         ARRAY(:,:,1) = AD32_ub(:,:) / SCALEDYN
            
         CALL BPCH2( IU_BPCH,   MODELNAME, LONRES,   LATRES,     
     &               HALFPOLAR, CENTER180, CATEGORY, IDTNO ,
     &               UNIT,      DIAGb,     DIAGe,    RESERVED,   
     &               IIPAR,     JJPAR,     1,        IFIRST,     
     &               JFIRST,    LFIRST,    ARRAY(:,:,1) )
      ENDIF
!
!******************************************************************************
!  ND33: Atmospheric column sum of Tracer
!
!   #  Field    : Description                 : Units     : Scale factor
!  --------------------------------------------------------------------------
!  (1) COLUMN-T : Trop. Column Sum of Tracer  : kg        : SCALEDYN
!
!  NOTES: 
!  (1) Now use dynamically allocatable array AD33 (bmy, 2/17/00)
!  (2) Rename category to COLUMN-T, since this is a column sum of tracer over
!       the entire atmosphere, not just the troposphere. (bmy, 4/3/02)
!  (3) Now replace SCALE1 with SCALEDYN (bmy, 3/27/03)
!******************************************************************************
!
      IF ( ND33 > 0 ) THEN
         CATEGORY = 'COLUMN-T'
         UNIT     = 'kg'

         DO M = 1, TMAX(33)
            N  = TINDEX(33,M)
            IF ( N > N_TRACERS ) CYCLE
            NN = N
            
            ARRAY(:,:,1) = AD33(:,:,N) / SCALEDIAG

            CALL BPCH2( IU_BPCH,   MODELNAME, LONRES,   LATRES,     
     &                  HALFPOLAR, CENTER180, CATEGORY, NN,    
     &                  UNIT,      DIAGb,     DIAGe,    RESERVED,   
     &                  IIPAR,     JJPAR,     1,        IFIRST,     
     &                  JFIRST,    LFIRST,    ARRAY(:,:,1) )
         ENDDO
      ENDIF  
!
!******************************************************************************
!  ND34: Biofuel burning diagnostic 
!
!   # : Field : Description         : Units            : Scale factor
!  --------------------------------------------------------------------------
!  (1 ) NOx   : NOx                 : molec NOx /cm2/s : SCALESRCE
!  (4 ) CO    : CO                  : molec CO  /cm2/s : SCALESRCE
!  (5 ) ALK4  : Alkanes(>C4)        : atoms C   /cm2/s : SCALESRCE
!  (9 ) ACET  : Acetone             : atoms C   /cm2/s : SCALESRCE
!  (10) MEK   : Metyl Ethyl Ketone  : atoms C   /cm2/s : SCALESRCE
!  (11) ALD2  : Acetaldehyde        : atoms C   /cm2/s : SCALESRCE
!  (18) PRPE  : Alkenes(>=C3)       : atoms C   /cm2/s : SCALESRCE
!  (19) C3H8  : Propane             : atoms C   /cm2/s : SCALESRCE
!  (20) CH2O  : Formaldehyde        : molec CH2O/cm2/s : SCALESRCE
!  (21) C2H6  : Ethane              : atoms C   /cm2/s : SCALESRCE
!
!  NOTES:
!  (1) Use the F90 intrinsic "ANY" function to make sure that N 
!       corresponds to actual biofuel burning tracers (bmy, 3/15/01)
!  (3) Now write biofuel burning tracers to the punch file in the same order 
!       as they are listed in "diag.dat". (bmy, 4/17/01)
!  (4) Use BFTRACE and NBFTRACE to get the right index for AD34. 
!      (ccc, 12/8/2008)
!******************************************************************************
!
      IF ( ND34 > 0 ) THEN
         CATEGORY = 'BIOFSRCE'
         UNIT     = ''
         
         DO M = 1, TMAX(34)
            N  = TINDEX(34,M)
            IF ( .not. ANY( BFTRACE == N ) ) CYCLE
            NN = N

            DO MM = 1, NBFTRACE
               IF ( BFTRACE(MM) == NN ) THEN
                  MMB = MM
                  EXIT
               ENDIF
            ENDDO

            ARRAY(:,:,1) = AD34(:,:,MMB) / SCALESRCE

            CALL BPCH2( IU_BPCH,   MODELNAME, LONRES,   LATRES,
     &                  HALFPOLAR, CENTER180, CATEGORY, NN,    
     &                  UNIT,      DIAGb,     DIAGe,    RESERVED,   
     &                  IIPAR,     JJPAR,     1,        IFIRST,     
     &                  JFIRST,    LFIRST,    ARRAY(:,:,1) )
         ENDDO
      ENDIF
!
!******************************************************************************
!  ND35: Tracer concentration at 500 mb 
!
!   #  Field    : Description                 : Units     : Scale factor
!  --------------------------------------------------------------------------
!  (1) 500-AVRG : Tracer at 500 mb            : v/v       : SCALEDYN
!
!  NOTES:
!  (1) Now use dynamically allocatable array AD35 (bmy, 2/17/00)
!  (2) Now replace SCALE1 with SCALEDYN (bmy, 2/24/03)
!******************************************************************************
!
      IF ( ND35 > 0 ) THEN
         CATEGORY = '500-AVRG'        
         UNIT     = ''

         DO M = 1, TMAX(35)
            N  = TINDEX(35,M)
            IF ( N > N_TRACERS ) CYCLE
            NN = N
               
            ARRAY(:,:,1) = AD35(:,:,N) / SCALEDIAG

            CALL BPCH2( IU_BPCH,   MODELNAME, LONRES,   LATRES,
     &                  HALFPOLAR, CENTER180, CATEGORY, NN,    
     &                  UNIT,      DIAGb,     DIAGe,    RESERVED,   
     &                  IIPAR,     JJPAR,     1,        IFIRST,     
     &                  JFIRST,    LFIRST,    ARRAY(:,:,1) )
         ENDDO
      ENDIF  
!
!******************************************************************************
!  ND36: Anthropogenic source diagnostic
!
!   #   Field  : Description                     : Units         : S. Factor
!  ---------------------------------------------------------------------------
!  (1 ) NOx    : NOx                             : mol/cm2/s     : SCALE3
!  (4 ) CO     : CO                              : mol/cm2/s     : SCALE3
!  (5 ) ALK4   : Alkanes(>C4)                    : atoms C/cm2/s : SCALE3
!  (9 ) ACET   : Acetone                         : atoms C/cm2/s : SCALE3
!  (10) MEK    : Ketones(>C3)                    : atoms C/cm2/s : SCALE3
!  (18) PRPE   : Propene                         : atoms C/cm2/s : SCALE3 
!  (19) C3H8   : Propane                         : atoms C/cm2/s : SCALE3 
!  (21) C2H6   : Ethane                          : atoms C/cm2/s : SCALE3
!  (71) CH3Ioc : Methyl Iodide (oceanic source)  : ng/m2/s       : SCALE3
!  (72) CH3Ibb : Methyl Iodide (biomass burning) : ng/m2/s       : SCALE3
!  (73) CH3Iwb : Methyl Iodide (wood burning)    : ng/m2/s       : SCALE3
!  (74) CH3Irc : Methyl Iodide (rice paddies)    : ng/m2/s       : SCALE3
!  (75) CH3Iwl : Methyl Iodide (wetlands)        : ng/m2/s       : SCALE3
!
!  NOTES:
!  (1) ND36 is also used for CH3I emissions diagnostics when NSRCX=2.
!  (2) For an O3 run (NSRCX = 3, the "default" run) make sure that the 
!       tracer number N matches an entry in the IDEMS emission index 
!       array (bmy, 4/9/99)  
!  (3) Write the tracers out to the punch file in the same order as
!       they are listed in the IDEMS array.  Thus, we have to re-assign
!       N = IDEMS(M) after we test to make sure it is a valid tracer
!       number (bmy, 4/16/99)
!  (4) For a CH3I run, make sure that the tracer number N is not larger
!       than NTRACE (bmy, 4/9/99) 
!  (5) ND36 now uses the AD36 array instead of AIJ. (bmy, 3/16/00)
!  (6) Rewritten for clarity; also fixed for CH3I (bmy, 7/25/06)
!  (7) Bug fix: given the tracer number, now search for entry in IDEMS
!       to jive with historical baggage (bmy, 3/6/07)
!******************************************************************************
!                     
      IF ( ND36 > 0 ) THEN

         ! Loop over # of tracers
         DO M = 1, TMAX(36)
            
            ! Get the tracer # from input.geos
            N  = TINDEX(36,M)

            IF ( Input_Opt%ITS_A_CH3I_SIM ) THEN

               !--------------------------------------------------------
               ! For CH3I simulation only 
               !--------------------------------------------------------
               CATEGORY = 'CH3ISRCE'
               UNIT     = 'ng/m2/s'
               IF ( N > NEMANTHRO ) CYCLE 
               
               ! Tracer number
               NN = N
               
               ! Index for AD36 array
               MM = M

            ELSE 

               !--------------------------------------------------------
               ! For full-chemistry.  Note, due to historical baggage,
               ! the order of the tracers in AD36 array corresponds to
               ! the order as given in IDEMS.  Therefore, for the given
               ! tracer number N, we must find the corresponding entry
               ! in IDEMS. (bmy, 3/5/07)
               !--------------------------------------------------------
               CATEGORY = 'ANTHSRCE'
               UNIT     = ''

               ! reset these
               MM = 0
               NN = 0

               ! Given the tracer number N, find the proper entry in the 
               ! IDEMS array and select that for output (bmy, 3/5/07)
               DO NMAX = 1, NEMANTHRO
                  IF ( N == IDEMS(NMAX) ) THEN
                     MM = NMAX
                     NN = N
                     EXIT
                  ENDIF
               ENDDO

               ! We haven't found a match, skip to next tracer
               IF ( MM == 0 ) CYCLE
                  
            ENDIF

            ! Divide by seconds for AD36 and by AD36_SHIP_COUNT for AD36_SHIP
            ! We scale by AD32_ship_count because the ship emission diagnostic
            ! is recorded every CHEMISTRY timestep when using INSTANT PBL mixing
            ! and every CONVECTION timestep when using NON-LOCAL PBL mixing
            IF ( AD36_SHIP_COUNT >= 1 ) THEN
               ARRAY(:,:,1) = AD36(:,:,MM) / SECONDS +
     &              AD36_SHIP(:,:,MM) / REAL( AD36_SHIP_COUNT )
            ENDIF

            CALL BPCH2( IU_BPCH,   MODELNAME, LONRES,   LATRES,
     &                  HALFPOLAR, CENTER180, CATEGORY, NN,    
     &                  UNIT,      DIAGb,     DIAGe,    RESERVED,   
     &                  IIPAR,     JJPAR,     1,        IFIRST,     
     &                  JFIRST,    LFIRST,    ARRAY(:,:,1) )
         ENDDO
      ENDIF
!
!******************************************************************************
!  ND37: Fraction of tracer scavenged in convective cloud updrafts
!
!   #  Field    : Description                 : Units     : Scale factor
!  --------------------------------------------------------------------------
!  (1) WETCVF-$ : Scavenging fraction         : unitless  : SCALECONV
!******************************************************************************
!
      IF ( ND37 > 0 ) THEN
         CATEGORY = 'MC-FRC-$'
         UNIT     = 'unitless'

         ! Get actual # of soluble tracers
         NMAX = GET_WETDEP_NSOL()

         ! Loop over soluble tracers
         DO N = 1, NMAX

            ! Tracer number 
            NN = GET_WETDEP_IDWETD( N )

            ! To output only the species asked in input.geos 
            ! (ccc, 5/15/09)
            MM  = 1
            MMB = 0
            DO WHILE ( MMB /= NN .AND. MM <= TMAX(37) )
               MMB = TINDEX(37,MM)
               MM  = MM + 1
            ENDDO
            
            IF ( MMB /= NN ) CYCLE

            DO L = 1, LD37
               ARRAY(:,:,L) = AD37(:,:,L,N) / SCALECONV
            ENDDO

            CALL BPCH2( IU_BPCH,   MODELNAME, LONRES,   LATRES,
     &                  HALFPOLAR, CENTER180, CATEGORY, NN,
     &                  UNIT,      DIAGb,     DIAGe,    RESERVED,
     &                  IIPAR,     JJPAR,     LD37,     IFIRST,
     &                  JFIRST,    LFIRST,    ARRAY(:,:,1:LD37) )
         ENDDO
      ENDIF
!
!******************************************************************************
!  ND38: Rainout loss of tracer in convective updrafts
!
!   #  Field    : Description                 : Units     : Scale factor
!  --------------------------------------------------------------------------
!  (1) WETDCV-$ : Rainout loss of tracer      : kg/s      : SCALECONV
!
!  NOTES:
!  (1) Now write only LD38 levels to bpch file (bmy, 12/7/00)
!******************************************************************************
!
      IF ( ND38 > 0 ) THEN
         CATEGORY = 'WETDCV-$'
         UNIT     = 'kg/s'

         ! Get actual # of soluble tracers
         M = GET_WETDEP_NSOL()

         ! Loop over soluble tracers
         DO N = 1, M

            ! Tracer number
            NN = GET_WETDEP_IDWETD( N )

            ! To output only the species asked in input.geos 
            ! (ccc, 5/15/09)
            MM  = 1
            MMB = 0
            DO WHILE ( MMB /= NN .AND. MM <= TMAX(38) )
               MMB = TINDEX(38,MM)
               MM  = MM + 1
            ENDDO
            
            IF ( MMB /= NN ) CYCLE

            ! Divide by # of convective timesteps
            DO L = 1, LD38
               ARRAY(:,:,L) = AD38(:,:,L,N) / SCALECONV
            ENDDO

            CALL BPCH2( IU_BPCH,   MODELNAME, LONRES,   LATRES,
     &                  HALFPOLAR, CENTER180, CATEGORY, NN,
     &                  UNIT,      DIAGb,     DIAGe,    RESERVED,
     &                  IIPAR,     JJPAR,     LD38,     IFIRST,
     &                  JFIRST,    LFIRST,    ARRAY(:,:,1:LD38) )
         ENDDO

      ENDIF

!
!******************************************************************************
!  ND39: Rainout loss of tracer in large scale rains 
!
!   #  Field    : Description                 : Units     : Scale factor
!  --------------------------------------------------------------------------
!  (1) WETDLS-$ : Large-scale loss of tracer  : kg/s      : SCALEDYN
!******************************************************************************
!
      IF ( ND39 > 0 ) THEN
         CATEGORY = 'WETDLS-$'
         UNIT     = 'kg/s'

         ! Get actual # of soluble tracers
         M = GET_WETDEP_NSOL()
            
         ! Loop over soluble tracers
         DO N = 1, M
               
            ! Tracer number
            NN = GET_WETDEP_IDWETD( N )

            ! To output only the species asked in input.geos 
            ! (ccc, 5/15/09)
            MM  = 1
            MMB = 0
            DO WHILE ( MMB /= NN .AND. MM <= TMAX(39) )
               MMB = TINDEX(39,MM)
               MM  = MM + 1
            ENDDO
               
            IF ( MMB /= NN ) CYCLE

            ! Divide by # of wetdep (= dynamic) timesteps
            DO L = 1, LD39
               ARRAY(:,:,L) = AD39(:,:,L,N) / SCALEDYN
            ENDDO

            CALL BPCH2( IU_BPCH,   MODELNAME, LONRES,   LATRES,
     &                  HALFPOLAR, CENTER180, CATEGORY, NN,
     &                  UNIT,      DIAGb,     DIAGe,    RESERVED,
     &                  IIPAR,     JJPAR,     LD39,     IFIRST,
     &                  JFIRST,    LFIRST,    ARRAY(:,:,1:LD39) )
         ENDDO

      ENDIF
!
!******************************************************************************
!  ND41: Afternoon boundary layer heights
!******************************************************************************
!
      IF ( ND41 > 0 ) CALL WRITE_DIAG41
!
!******************************************************************************
!  ND42: SOA concentrations [ug/m3]
!******************************************************************************
!
      IF ( ND42 > 0 ) CALL WRITE_DIAG42
!
!******************************************************************************
!  ND42: Free diagnostic as of 11/24/99
!
!  ND43: Chemical production of OH and NO
!
!   # : Field : Description             : Units   : Scale Factor
!  ---------------------------------------------------------------------------
!  (1)  OH    : OH  Chemical Diagnostic : mol/cm3 : CTOH
!  (3)  HO2   : HO2 Chemical Diagnostic : v/v     : CTHO2
!
!  NOTES:
!  (1) Print output for either a NOx-Ox-HC run (NSRCX == 3), or a CO run
!       with parameterized OH (NSRCX== 5).  (bmy, 4/17/00)
!  (2) Add parentheses in IF test since .AND. has higher precedence
!       than .OR. (jsw, bmy, 12/5/00)
!  (3) Added HO2, NO2 to ND43 (rvm, bmy, 2/27/02)
!  (4) Added NO3 to ND43 (bmy, 1/16/03)
!  (5) Now uses 3D counters (phs, 1/24/07)
!  (6) Now assume that LD43 can't be higher than LD45 (phs, 1/24/07)
!  (7) Check that CTxx are not zero, instead of adding 1e-20 (phs, 11/13/07)
!  (8) Removed NO, NO2, and NO3. These are now tracers (mpayer, 3/29/13)
!******************************************************************************
!
      IF ( ND43 > 0 .and. Input_Opt%ITS_A_FULLCHEM_SIM ) THEN

         CATEGORY = 'CHEM-L=$' 

         DO M = 1, TMAX(43)
            N  = TINDEX(43,M)
            NN = N 

            ! default units
            UNIT = 'v/v'


            SELECT CASE ( N )

               ! OH
               CASE ( 1 )
                  WHERE( CTOH /= 0 )
                     ARRAY(:,:,1:LD43) = AD43(:,:,1:LD43,N) /
     $                    FLOAT( CTOH )
                  ELSEWHERE
                     ARRAY(:,:,1:LD43) = 0.
                  ENDWHERE

                  UNIT = 'molec/cm3'

               ! HO2 (rvm, bmy, 2/27/02)
               CASE ( 3 )
                  WHERE( CTHO2 /= 0 )
                     ARRAY(:,:,1:LD43) = AD43(:,:,1:LD43,N) /
     $                    FLOAT( CTHO2 )
                  ELSEWHERE
                     ARRAY(:,:,1:LD43) = 0.
                  ENDWHERE

               CASE ( 6 )
                  WHERE( CTLBRO2H /= 0 )
                     ARRAY(:,:,1:LD43) = AD43(:,:,1:LD43,N) /
     &                    FLOAT( CTLBRO2H )
                  ELSEWHERE
                     ARRAY(:,:,1:LD43) = 0.
                  ENDWHERE

                  UNIT = 'molec/cm3'

               CASE ( 7 )
                  WHERE( CTLBRO2N /= 0 )
                     ARRAY(:,:,1:LD43) = AD43(:,:,1:LD43,N) /
     &                    FLOAT( CTLBRO2N )
                  ELSEWHERE
                     ARRAY(:,:,1:LD43) = 0.
                  ENDWHERE

                  UNIT = 'molec/cm3'

               CASE ( 8 )
                  WHERE( CTLTRO2H /= 0 )
                     ARRAY(:,:,1:LD43) = AD43(:,:,1:LD43,N) /
     &                    FLOAT( CTLTRO2H )
                  ELSEWHERE
                     ARRAY(:,:,1:LD43) = 0.
                  ENDWHERE

                  UNIT = 'molec/cm3'

               CASE ( 9 )
                  WHERE( CTLTRO2N /= 0 )
                     ARRAY(:,:,1:LD43) = AD43(:,:,1:LD43,N) /
     &                    FLOAT( CTLTRO2N )
                  ELSEWHERE
                     ARRAY(:,:,1:LD43) = 0.
                  ENDWHERE

                  UNIT = 'molec/cm3'

               CASE ( 10 )
                  WHERE( CTLXRO2H /= 0 )
                     ARRAY(:,:,1:LD43) = AD43(:,:,1:LD43,N) /
     &                    FLOAT( CTLXRO2H )
                  ELSEWHERE
                     ARRAY(:,:,1:LD43) = 0.
                  ENDWHERE

                  UNIT = 'molec/cm3'

               CASE ( 11 )
                  WHERE( CTLXRO2N /= 0 )
                     ARRAY(:,:,1:LD43) = AD43(:,:,1:LD43,N) /
     &                    FLOAT( CTLXRO2N )
                  ELSEWHERE
                     ARRAY(:,:,1:LD43) = 0.
                  ENDWHERE

                  UNIT = 'molec/cm3'

               CASE DEFAULT
                  CYCLE

            END SELECT


            CALL BPCH2( IU_BPCH,   MODELNAME, LONRES,   LATRES,
     &                  HALFPOLAR, CENTER180, CATEGORY, NN,    
     &                  UNIT,      DIAGb,     DIAGe,    RESERVED,   
     &                  IIPAR,     JJPAR,     LD43,     IFIRST,     
     &                  JFIRST,    LFIRST,    ARRAY(:,:,1:LD43) )
         ENDDO
      ENDIF
!
!******************************************************************************
!  ND44: Drydep flux (molec/cm2/s) and velocity (cm/s) diagnostics
!
!   #   : Field    : Quantity           : Units               : Scale factor
!  -------------------------------------------------------------------------
!  (1 ) : DRYD-FLX : drydep fluxes      : molec/cm2/s or kg/s : SCALECHEM
!  (2 ) : DRYD-VEL : drydep velocities  : cm/s                : SCALECHEM
!
!  NOTES: 
!  (1 ) Remove diagnostics for wetdep HNO3, H2O2 from ND44.
!  (2 ) For NSRCX == 1 (Rn-Pb-Be), save the actual tracer number 
!        instead of the dry deposition index.  Add TRCOFFSET to N.
!  (3 ) For NSRCX == 6 (single tracer Ox), drydep fluxes are in kg/s.
!  (4 ) ND44 now uses allocatable array AD44 instead of AIJ. (bmy, 3/16/00)
!  (5 ) Add code from amf for multi-tracer Ox (bmy, 7/3/01)
!  (6 ) Now divide by SCALECHEM since DRYFLX is only called after the
!        chemistry routines for all relevant simulations (bmy, 1/27/03)
!  (7 ) Now print out NTRACE drydep fluxes for tagged Ox.  Also tagged Ox 
!        now saves drydep in molec/cm2/s. (bmy, 8/19/03)
!  (8 ) Rearrange ND44 code for clarity (bmy, 3/24/04)
!  (9 ) Add code for H2/HD simulation (phs, 5/8/07)
!******************************************************************************
!
      IF ( ND44 > 0 ) THEN
         
         !==============================================================
         ! Drydep fluxes
         !==============================================================

         ! Category name
         CATEGORY = 'DRYD-FLX'

         ! # of drydep flux tracers
         IF ( Input_Opt%ITS_A_TAGOX_SIM .or. 
     &        Input_Opt%ITS_A_MERCURY_SIM ) THEN
            M = N_TRACERS
         ELSE
            ! Extend dry dep tracers if 30-bin aerosol is turned on (win, 7/14/09)
#if   defined ( TOMAS )
            IF ( IDTNK1 > 0 ) THEN
               M = NUMDEP + ( ( ICOMP - IDIAG )* IBINS )
            ELSE
               M = NUMDEP
            ENDIF
#else
            M = NUMDEP
#endif
         ENDIF

         ! Loop over drydep tracers
         DO N = 1, M

            IF ( Input_Opt%ITS_A_RnPbBe_SIM .or. 
     &           Input_Opt%ITS_A_H2HD_SIM ) THEN

               ! Radon or H2/HD
               UNIT = 'kg/s'       
               NN   = NTRAIND(N)
 
            ELSE IF ( Input_Opt%ITS_A_TAGOX_SIM .or. 
     &                Input_Opt%ITS_A_MERCURY_SIM ) THEN

               ! Tagged Ox or Tagged Hg
               UNIT = 'molec/cm2/s'
               NN   = N
  
            ELSE 
     
               ! Other simulations
               UNIT = 'molec/cm2/s'

#if   defined( TOMAS )
               ! For extended drydep tracers, assign tracer ID of the TOMAS
               ! aerosol mass (win, 7/14/09)
               IF ( N <= NUMDEP ) THEN 
                  NN  = NTRAIND(N)
                  NN1 = NN
               ELSE
                  ! To calculate the IDTxxx of the associated  
                  ! tracer. (ccc, 3/11/10) 
                  NN  = MOD( N - NUMDEP-1, IBINS ) + IDTNK1

                  ! Tracer number for bpch file
                  NN1  = ( N - NUMDEP ) + ( IDTNK1 + IBINS - 1 )
               ENDIF
#else
               NN   = NTRAIND(N)
#endif
 
            ENDIF

            ! To output only the species asked in input.geos 
            ! (ccc, 5/15/09)
#if !defined( TOMAS )
            MM  = 1
            MMB = 0
            DO WHILE ( MMB /= NN .AND. MM <= TMAX(44) )
               MMB = TINDEX(44,MM)
               MM  = MM + 1
            ENDDO
#endif
          
            IF ( Input_Opt%ITS_A_FULLCHEM_SIM ) THEN
               ! Special case for tracers with several dry dep. tracers
               ! E.g. ISOPN: ISOPND and ISOPNB.
               ! We handle both tracers at the same time so we need to 
               ! skip the second tracer. (ccc, 2/3/10)
               !IF ( MMB /= NN ) CYCLE
               IF ( MMB /= NN                .OR.
     &              DEPNAME( N ) == 'ISOPNB' .OR.
     &              DEPNAME( N ) == 'MVKN'       ) CYCLE
            ENDIF

            ! Save into ARRAY
            ARRAY(:,:,1) = ( AD44(:,:,N,1) / SCALECHEM )

            ! Write to file
#if   defined( TOMAS )
            CALL BPCH2( IU_BPCH,   MODELNAME, LONRES,   LATRES,
     &                  HALFPOLAR, CENTER180, CATEGORY, NN1,    
     &                  UNIT,      DIAGb,     DIAGe,    RESERVED,   
     &                  IIPAR,     JJPAR,     1,        IFIRST,     
     &                  JFIRST,    LFIRST,    ARRAY(:,:,1) )
#else
            CALL BPCH2( IU_BPCH,   MODELNAME, LONRES,   LATRES,
     &                  HALFPOLAR, CENTER180, CATEGORY, NN,    
     &                  UNIT,      DIAGb,     DIAGe,    RESERVED,   
     &                  IIPAR,     JJPAR,     1,        IFIRST,     
     &                  JFIRST,    LFIRST,    ARRAY(:,:,1) )
#endif


            ! Special case for tracers with several deposition tracers.
            ! (E.G. ISOPN: ISOPND and ISOPNB). Not aerosols (ccc, 2/3/10)
            SELECT CASE( DEPNAME( N ) )
               CASE( 'ISOPND' ) 
                  !ISOPNB is the next deposition tracer
                  ! Save into ARRAY
                  ARRAY(:,:,1) = ( AD44(:,:,N+1,1) / SCALECHEM )

                  ! Write to file
                  ! It's number is NNPAR+1 (see gamap_mod.f)
                  CALL BPCH2( IU_BPCH,   MODELNAME, LONRES,   LATRES,
     &                        HALFPOLAR, CENTER180, CATEGORY, NNPAR+1,    
     &                        UNIT,      DIAGb,     DIAGe,    RESERVED,   
     &                        IIPAR,     JJPAR,     1,        IFIRST,     
     &                        JFIRST,    LFIRST,    ARRAY(:,:,1) )

               CASE( 'MACRN' )
                  !MVKN are the next deposition tracer
                  ! Save into ARRAY
                  ARRAY(:,:,1) = ( AD44(:,:,N+1,1) / SCALECHEM )

                  ! Write to file
                  ! It's number is NNPAR+2 (see gamap_mod.f)
                  CALL BPCH2( IU_BPCH,   MODELNAME, LONRES,   LATRES,
     &                        HALFPOLAR, CENTER180, CATEGORY, NNPAR+2,    
     &                        UNIT,      DIAGb,     DIAGe,    RESERVED,   
     &                        IIPAR,     JJPAR,     1,        IFIRST,     
     &                        JFIRST,    LFIRST,    ARRAY(:,:,1) )

            END SELECT
                  

         ENDDO

         !==============================================================
         ! Drydep velocities
         !==============================================================

         ! Category and Unit 
         CATEGORY  = 'DRYD-VEL'
         UNIT      = 'cm/s'

         ! # of drydep velocity tracers
         IF ( Input_Opt%ITS_A_TAGOX_SIM ) THEN
            M = 1
         ELSE IF ( Input_Opt%ITS_A_MERCURY_SIM ) THEN  ! Ask Helen
            M = 2
         ELSE
            M = NUMDEP
         ENDIF

         ! Loop over drydep tracers
         DO N = 1, M

            NN           = NTRAIND(N)
            ! To output only the species asked in input.geos 
            ! (ccc, 5/15/09)
            MM  = 1
            MMB = 0
            DO WHILE ( MMB /= NN .AND. MM <= TMAX(44) )
               MMB = TINDEX(44,MM)
               MM  = MM + 1
            ENDDO

            IF ( Input_Opt%ITS_A_FULLCHEM_SIM ) THEN
               ! Special case for tracers with several dry dep. tracers
               ! E.g. ISOPN: ISOPND and ISOPNB.
               ! We handle both tracers at the same time so we need to 
               ! skip the second tracer. (ccc, 2/3/10)
               !IF ( MMB /= NN ) CYCLE
               IF ( MMB /= NN                .OR.
     &              DEPNAME( N ) == 'ISOPNB' .OR.
     &              DEPNAME( N ) == 'MVKN'       ) CYCLE
            ENDIF

            ! Tracer number plus GAMAP offset
            ARRAY(:,:,1) = AD44(:,:,N,2) / SCALESRCE

            ! Write to file
            CALL BPCH2( IU_BPCH,   MODELNAME, LONRES,   LATRES,
     &                  HALFPOLAR, CENTER180, CATEGORY, NN,    
     &                  UNIT,      DIAGb,     DIAGe,    RESERVED,   
     &                  IIPAR,     JJPAR,     1,        IFIRST,     
     &                  JFIRST,    LFIRST,    ARRAY(:,:,1) )


            ! Special case for tracers with several deposition tracers.
            ! (E.G. ISOPN: ISOPND and ISOPNB) (ccc, 2/3/10)
            SELECT CASE( DEPNAME( N ) )
               CASE( 'ISOPND' ) 
                  !ISOPNB is the next deposition tracer
                  ! Save into ARRAY
                  ARRAY(:,:,1) = ( AD44(:,:,N+1,2) / SCALECHEM )

                  ! Write to file
                  ! It's number is NNPAR+1 (see gamap_mod.f)
                  CALL BPCH2( IU_BPCH,   MODELNAME, LONRES,   LATRES,
     &                        HALFPOLAR, CENTER180, CATEGORY, NNPAR+1,    
     &                        UNIT,      DIAGb,     DIAGe,    RESERVED,   
     &                        IIPAR,     JJPAR,     1,        IFIRST,     
     &                        JFIRST,    LFIRST,    ARRAY(:,:,1) )

               CASE( 'MACRN' )
                  !MVKN are the next deposition tracer
                  ! Save into ARRAY
                  ARRAY(:,:,1) = ( AD44(:,:,N+1,2) / SCALECHEM )

                  ! Write to file
                  ! It's number is NNPAR+2 (see gamap_mod.f)
                  CALL BPCH2( IU_BPCH,   MODELNAME, LONRES,   LATRES,
     &                        HALFPOLAR, CENTER180, CATEGORY, NNPAR+2,    
     &                        UNIT,      DIAGb,     DIAGe,    RESERVED,   
     &                        IIPAR,     JJPAR,     1,        IFIRST,     
     &                        JFIRST,    LFIRST,    ARRAY(:,:,1) )

            END SELECT

         ENDDO
      ENDIF
!
!******************************************************************************
!  ND45: Tracer Mixing Ratio (v/v) for Levels L = 1, LD45
!        averaged between hours OTH_HR1 and OTH_HR2
!
!   # : Field   : Description            : Units   : Scale Factor
!  ---------------------------------------------------------------------------
!  (1) IJ-AVG-$ : Tracer mixing ratio    : v/v     : CTOTH
!
!  NOTES:
!  (1) For NSRCX == 3 (NOx-Ox-HC run), store pure O3 with index NTRACE+1.
!  (2) Now store pure O3 as NNPAR+1 (now tracer #32). (bmy, 1/10/03)
!  (3) Now uses CTO3 instead of CTOH for pure O3 (phs, 1/24/07)
!  (4) Better handling of O3 case (phs, 11/17/08)
!  (6) Removed code for storing pure O3 as NNPAR+1 because O3 is now a tracer
!      (mpayer, 3/14/13)
!******************************************************************************
!
      IF ( ND45 > 0 ) THEN
         CATEGORY    = 'IJ-AVG-$'
         SCALE_TMP   = FLOAT( CTOTH ) + 1d-20
         UNIT        = ''   

         DO M = 1, TMAX(45)
            N  = TINDEX(45,M)
            IF ( N > N_TOT_TRC ) CYCLE !(sfarina, 1/28/2013 - valid for all sims)
            NN = N

            DO L = 1, LD45
               ARRAY(:,:,L) = AD45(:,:,L,N) / SCALE_TMP(:,:)
            ENDDO
            
            CALL BPCH2( IU_BPCH,   MODELNAME, LONRES,   LATRES,
     &                  HALFPOLAR, CENTER180, CATEGORY, NN,    
     &                  UNIT,      DIAGb,     DIAGe,    RESERVED,   
     &                  IIPAR,     JJPAR,     LD45,     IFIRST,     
     &                  JFIRST,    LFIRST,    ARRAY(:,:,1:LD45) )

         ENDDO
      ENDIF

#if   defined( APM )
      !-----------------------------------
      ! Output TEMPOUT for APM (G. Luo)
      !-----------------------------------
      IF ( IFTEMPOUT ) THEN

         CATEGORY  = 'IJ-TMP-$'
         SCALE_TMP = FLOAT( NPOUTSTEPS ) + 1d-20
         UNIT      = ''

         DO NN = 1, NTEMPOUT

            DO L = 1, LD45
               ARRAY(:,:,L) = TEMPOUT(:,:,L,NN) / SCALE_TMP(:,:)
            ENDDO

            CALL BPCH2( IU_BPCH,   MODELNAME, LONRES,   LATRES,
     &                  HALFPOLAR, CENTER180, CATEGORY, NN,
     &                  UNIT,      DIAGb,     DIAGe,    RESERVED,
     &                  IIPAR,     JJPAR,     LD45,     IFIRST,
     &                  JFIRST,    LFIRST,    ARRAY(:,:,1:LD45) )

         ENDDO

         TEMPOUT    = 0.d0
         NPOUTSTEPS = 0
      ENDIF
#endif


!
!******************************************************************************
!  ND46: Biogenic source diagnostic
!
!   # : Field  : Description    : Units         : Scale Factor
!  ---------------------------------------------------------------------------
!  (1)  ISOP   : Isoprene       : atoms C/cm2/s : SCALE3
!  (2)  ACET   : Acetone        : atoms C/cm2/s : SCALE3
!  (3)  PRPE   : Propene        : atoms C/cm2/s : SCALE3
!  (4)  MONOT  : Monoterpenes   : atoms C/cm2/s : SCALE3
!  (5)  MBO    : Methyl Butenol : atoms C/cm2/s : SCALE3
!  (6)  C2H4   : Ethene         : atoms C/cm2/s : SCALE3
!  (7 ) APINE  : Alpha pinene   : atoms C/cm2/s : SCALE3
!  (8 ) BPINE  : Beta pinene    : atoms C/cm2/s : SCALE3
!  (9 ) LIMON  : Limonene       : atoms C/cm2/s : SCALE3
!  (10) SABIN  : Sabinene       : atoms C/cm2/s : SCALE3
!  (11) MYRCN  : Mycrene        : atoms C/cm2/s : SCALE3
!  (12) CAREN  : 3-Carene       : atoms C/cm2/s : SCALE3
!  (13) OCIMN  : Ocimene        : atoms C/cm2/s : SCALE3
!  (14) CHBr3  : Bromoform      :      kg/m2/s  : SCALESRCE
!  (15) CH2Br2 : Dibromomethane :      kg/m2/s  : SCALESRCE
!  (16) Br2    : Molec. Bromine :      kg/m2/s  : SCALESRCE
!
!  NOTES:
!  (1) ND46 now uses allocatable array AD46 instead of AIJ (bmy, 3/16/00)
!  (2) Also write out PRPE for CO-OH run (NSRCX == 5), regardless of
!       the setting of IDTPRPE.  This is to print out monterpene 
!       diagnostics. (bnd, bmy, 4/18/00)
!  (3) Added monoterpenes as tracer #4.  This requires updated versions
!       of "tracerinfo.dat" and "diaginfo.dat" for GAMAP. (bmy, 1/2/01)
!  (4) Added MBO as tracer #5. (tmf, bmy, 10/20/05)
!  (5) Added C2H4 as tracer #6. (tmf, 1/20/09)
!******************************************************************************
!
      IF ( ND46 > 0 ) THEN
         CATEGORY = 'BIOGSRCE'
         UNIT     = ''

         DO M = 1, TMAX(46)
            N  = TINDEX(46,M)
            IF ( N > PD46 ) CYCLE
            NN = N

            ! Skip if ISOP, ACET, PRPE are not tracers
            IF ( N == 1 .and. IDTISOP == 0 ) CYCLE
            IF ( N == 2 .and. IDTACET == 0 ) CYCLE
            IF ( N == 3 .and. IDTPRPE == 0 ) CYCLE
            IF ( N == 6 .and. IDTC2H4 == 0 ) CYCLE
            ! jpp, 6/7/09
            IF ( N == 14 .and. IDTCHBr3  == 0 ) CYCLE
            IF ( N == 15 .and. IDTCH2Br2 == 0 ) CYCLE
            IF ( N == 16 .and. IDTBr2    == 0 ) CYCLE

            ARRAY(:,:,1) = AD46(:,:,N) / SCALESRCE
               
            CALL BPCH2( IU_BPCH,   MODELNAME, LONRES,   LATRES,
     &                  HALFPOLAR, CENTER180, CATEGORY, NN,
     &                  UNIT,      DIAGb,     DIAGe,    RESERVED,   
     &                  IIPAR,     JJPAR,     1,        IFIRST,     
     &                  JFIRST,    LFIRST,    ARRAY(:,:,1) )
         ENDDO
      ENDIF
!
!******************************************************************************
!  ND47: Tracer Mixing Ratio (v/v) for Levels L = 1, LD47
!        *always* averaged between 0000 and 2400 Local time.
!
!   # : Field   : Description                 : Units   : Scale Factor
!  ---------------------------------------------------------------------------
!  (1) IJ-24H-$ : 24h avg Tracer mixing ratio : v/v     : SCALEDYN
!
!  NOTES:
!  (1) For NSRCX == 3 (NOx-Ox-HC run), store pure O3 with index NTRACE+1.
!  (2) Now store pure O3 as NNPAR+1 (now tracer #32). (bmy, 1/10/03) 
!  (3) Now replace SCALE1 with SCALEDYN
!  (4) Now averaged between 0 and 24 UT.  Replace SCALEDYN with CTOH and
!       CTO3 (phs, 1/24/07)
!  (5) Revert to SCALEDYN for all species, except O3, which uses new 
!       CTO3_24h counter (phs, 11/17/08)
!  (6) Removed code for storing pure O3 as NNPAR+1 because O3 is now a tracer
!      (mpayer, 3/14/13)
!******************************************************************************
!
      IF ( ND47 > 0 ) THEN
         CATEGORY = 'IJ-24H-$'
         UNIT     = ''   

         DO M = 1, TMAX(47)
            N  = TINDEX(47,M)
            IF ( N > N_TRACERS ) CYCLE
            NN = N
            
            DO L = 1, LD47
               ARRAY(:,:,L) = AD47(:,:,L,N) / SCALEDIAG
            ENDDO

            CALL BPCH2( IU_BPCH,   MODELNAME, LONRES,   LATRES,
     &                  HALFPOLAR, CENTER180, CATEGORY, NN,    
     &                  UNIT,      DIAGb,     DIAGe,    RESERVED,   
     &                  IIPAR,     JJPAR,     LD47,     IFIRST,     
     &                  JFIRST,    LFIRST,    ARRAY(:,:,1:LD47) )

         ENDDO
      ENDIF

!******************************************************************************
!  ND52: gamma HO2 and aerosol radius (jaegle 02/26/09)
!   # Category 
!   # : Field     : Description                      : Units     : Scale factor
!  ----------------------------------------------------------------------------
!  (1): GAMMAHO2  : Uptake coef for HO2              : unitless  : SCALECHEM
!
!******************************************************************************
      IF ( ND52 > 0 ) THEN
        CATEGORY  = 'GAMMA'
        UNIT      = 'unitless'

        DO L = 1, LD52
            ARRAY(:,:,L) = AD52(:,:,L) / SCALECHEM
        ENDDO

        ! Save to disk
        CALL BPCH2( IU_BPCH,    MODELNAME, LONRES,   LATRES,
     &                    HALFPOLAR,  CENTER180, CATEGORY, 1,
     &                    UNIT,       DIAGb,     DIAGe,    RESERVED,
     &                    IIPAR,      JJPAR,     LD52,     IFIRST,
     &                    JFIRST,     LFIRST,    ARRAY(:,:,1:LD52) )

      ENDIF


!
!******************************************************************************
!  ND54: Time-in-the-Troposphere diagnostic
!
!   # : Field   : Description                 : Units     : Scale Factor
!  ---------------------------------------------------------------------------
!  (1) TIME-TPS : Time spend in troposphere   : fraction  : SCALEDYN
!******************************************************************************
!
      IF ( ND54 > 0 ) THEN
         CATEGORY = 'TIME-TPS'
         UNIT = 'unitless'

         DO L = 1, LD54
            ARRAY(:,:,L) = AD54(:,:,L) / SCALEDIAG
         ENDDO

         CALL BPCH2( IU_BPCH,   MODELNAME, LONRES,   LATRES,
     &               HALFPOLAR, CENTER180, CATEGORY, 1,    
     &               UNIT,      DIAGb,     DIAGe,    RESERVED,   
     &               IIPAR,     JJPAR,     LD54,     IFIRST,     
     &               JFIRST,    LFIRST,    ARRAY(:,:,1:LD54) )
      ENDIF
!
!******************************************************************************
!  ND55: Tropopause diagnostics
!
!   # : Field   : Description                 : Units     : Scale Factor
!  ---------------------------------------------------------------------------
!  (1) TP-LEVEL : Tropopause level            : unitless  : SCALEDYN
!  (2) TP-HGHT  : Tropopause height           : km        : SCALEDYN
!  (3) TP-PRESS : Tropopause pressure         : mb        : SCALEDYN
!******************************************************************************
!
      IF ( ND55 > 0 ) THEN
         CATEGORY = 'TR-PAUSE'

         DO M = 1, TMAX(55)
            N  = TINDEX(55,M)
            IF ( N > PD55 ) CYCLE
            NN = N

            ! Pick the appropriate unit string
            SELECT CASE ( N )
               CASE ( 1 )
                  UNIT = 'unitless'
               CASE ( 2 )
                  UNIT = 'km'
               CASE ( 3 )
                  UNIT = 'mb'
            END SELECT

            ARRAY(:,:,1) = AD55(:,:,N) / SCALEDYN

            CALL BPCH2( IU_BPCH,   MODELNAME, LONRES,   LATRES,
     &                  HALFPOLAR, CENTER180, CATEGORY, NN,
     &                  UNIT,      DIAGb,     DIAGe,    RESERVED,
     &                  IIPAR,     JJPAR,     1,        IFIRST,
     &                  JFIRST,    LFIRST,    ARRAY(:,:,1) )
         ENDDO
      ENDIF
!
!******************************************************************************
!  ND56: Lightning flash rate diagnostics (ltm, bmy, 5/5/06))
!******************************************************************************
!
      IF ( ND56 > 0 ) CALL WRITE_DIAG56

!
!******************************************************************************
!  ND57: THETA
!
!  Potential temperature
!******************************************************************************
! 
! (FP 6/2009)
  
      IF ( ND57 > 0 ) THEN

         CATEGORY          = 'THETA-$'
         UNIT              = 'K'
         ARRAY(:,:,1:LD57) = AD57(:,:,1:LD57) / SCALEDIAG
         NN                = 1

         CALL BPCH2( IU_BPCH,   MODELNAME, LONRES,   LATRES,
     &               HALFPOLAR, CENTER180, CATEGORY, NN,    
     &               UNIT,      DIAGb,     DIAGe,    RESERVED,   
     &               IIPAR,     JJPAR,     LD57,        IFIRST,     
     &               JFIRST,    LFIRST,    ARRAY(:,:,1:LD57) )
      ENDIF


!
!******************************************************************************
!  ND58: CH4 Emission Diagnostics
!
!   #  : Field   : Description                 : Units     : Scale Factor
!  ---------------------------------------------------------------------------
!  (1 ) CH4-TOT  : CH4 Emissions total(w/o sab): kg        : 1
!  (2 ) CH4-GAO  : CH4 Emissions gas & oil     : kg        : 1
!  (3 ) CH4-COL  : CH4 Emissions coal          : kg        : 1
!  (4 ) CH4-LIV  : CH4 Emissions livestock     : kg        : 1
!  (5 ) CH4-WST  : CH4 Emissions waste         : kg        : 1
!  (6 ) CH4-BFL  : CH4 Emissions biofuel       : kg        : 1
!  (7 ) CH4-RIC  : CH4 Emissions rice          : kg        : 1
!  (8 ) CH4-OTA  : CH4 Emissions other anthro  : kg        : 1
!  (9 ) CH4-BBN  : CH4 Emissions bioburn       : kg        : 1
!  (10) CH4-WTL  : CH4 Emissions wetlands      : kg        : 1
!  (11) CH4-SAB  : CH4 Emissions soil abs      : kg        : 1
!  (12) CH4-OTN  : CH4 Emissions other natural : kg        : 1
!******************************************************************************

      IF ( ND58 > 0 ) THEN
         CATEGORY = 'CH4-EMIS'

         DO M = 1, TMAX(58)
            N  = TINDEX(58,M)
            IF ( N > PD58 ) CYCLE
            NN = N

            UNIT = 'kg'

            ARRAY(:,:,1) = AD58(:,:,N)

            CALL BPCH2( IU_BPCH,   MODELNAME, LONRES,   LATRES,
     &                  HALFPOLAR, CENTER180, CATEGORY, NN,
     &                  UNIT,      DIAGb,     DIAGe,    RESERVED,
     &                  IIPAR,     JJPAR,     1,        IFIRST,
     &                  JFIRST,    LFIRST,    ARRAY(:,:,1) )
         ENDDO
      ENDIF

#if   defined( TOMAS )
!
!*****************************************************************************
!  ND59: Size-resolved primary aerosol emission (win, 8/22/07)
!        Unit is amount of aerosol per time of simulation e.g. sulfate[=] kg S
!
!   # : Field   : Description                 : Units     : Scale Factor
!  ---------------------------------------------------------------------------
!  (1 )  NK-EMISS : Size-resolved number emission   : No       : 1
!  (2 )  SF-EMISS : Size-resolved sulfate emission  : kg S     : 1
!  (3 )  SS-EMISS : Size-resolved sea-salt emission : kg       : 1 
!  (4 )  ECIL-SRC : Size-resolved H-phillic EC emission   : kg : 1
!  (5 )  ECOB-SRC : Size-resolved H-phobic EC emission    : kg : 1
!  (6 )  OCIL-SRC : Size-resolved H-phillic OC emission   : kg : 1
!  (7 )  OCOB-SRC : Size-resolved H-phobic OC emission    : kg : 1
!  (8 )  DUST-SRC : Size-resolved dust emission      : kg      : 1
!
!  NOTES:
!*****************************************************************************
!
      IF ( ND59 > 0 ) THEN

         !==============================================================
         ! Size-resolved primary aerosol number emission 
         !==============================================================
         UNIT         = 'No.'
         CATEGORY     = 'NK-EMISS'
         DO NBIN =1,IBINS
            N        = IDTNK1 + NBIN - 1
            DO L = 1, NOXEXTENT 
               ARRAY(:,:,L) = AD59_NUMB(:,:,L,NBIN)
            ENDDO
            
            CALL BPCH2( IU_BPCH,   MODELNAME, LONRES,    LATRES,
     &                  HALFPOLAR, CENTER180, CATEGORY,  N,
     &                  UNIT,      DIAGb,     DIAGe,     RESERVED,   
     &                  IIPAR,     JJPAR,     NOXEXTENT, IFIRST,     
     &                  JFIRST,    LFIRST,    ARRAY(:,:,1:NOXEXTENT) )
     
         ENDDO

         !==============================================================
         ! Size-resolved primary aerosol sulfate mass emission 
         !==============================================================
         UNIT         = 'kg S'
         CATEGORY     = 'SF-EMISS'
         DO NBIN =1,IBINS
            N        = IDTSF1 + NBIN - 1
            DO L = 1, NOXEXTENT 
               ARRAY(:,:,L) = AD59_SULF(:,:,L,NBIN)
            ENDDO
            
            CALL BPCH2( IU_BPCH,   MODELNAME, LONRES,    LATRES,
     &                  HALFPOLAR, CENTER180, CATEGORY,  N,
     &                  UNIT,      DIAGb,     DIAGe,     RESERVED,   
     &                  IIPAR,     JJPAR,     NOXEXTENT, IFIRST,     
     &                  JFIRST,    LFIRST,    ARRAY(:,:,1:NOXEXTENT) )
     
         ENDDO

         !==============================================================
         ! Size-resolved primary aerosol sea-salt mass emission 
         !==============================================================
         UNIT         = 'kg'
         CATEGORY     = 'SS-EMISS'
         DO NBIN =1,IBINS
            N        = IDTSS1 + NBIN - 1
            DO L = 1, NOXEXTENT 
               ARRAY(:,:,L) = AD59_SALT(:,:,L,NBIN)
            ENDDO
            
            CALL BPCH2( IU_BPCH,   MODELNAME, LONRES,    LATRES,
     &                  HALFPOLAR, CENTER180, CATEGORY,  N,
     &                  UNIT,      DIAGb,     DIAGe,     RESERVED,   
     &                  IIPAR,     JJPAR,     NOXEXTENT, IFIRST,     
     &                  JFIRST,    LFIRST,    ARRAY(:,:,1:NOXEXTENT) )
     
         ENDDO

         !==============================================================
         ! Size-resolved primary Hydrophillic EC mass emission
         !==============================================================
         UNIT         = 'kg'
         CATEGORY     = 'ECIL-SRC'
         DO NBIN =1,IBINS
            N        = IDTECIL1 - 1 + NBIN
            DO L = 1, NOXEXTENT 
               ARRAY(:,:,L) = AD59_ECIL(:,:,L,NBIN)
            ENDDO
            
            CALL BPCH2( IU_BPCH,   MODELNAME, LONRES,    LATRES,
     &                  HALFPOLAR, CENTER180, CATEGORY,  N,
     &                  UNIT,      DIAGb,     DIAGe,     RESERVED,   
     &                  IIPAR,     JJPAR,     NOXEXTENT, IFIRST,     
     &                  JFIRST,    LFIRST,    ARRAY(:,:,1:NOXEXTENT) )
     
         ENDDO

         !==============================================================
         ! Size-resolved primary Hydrophobic EC mass emission
         !==============================================================
         UNIT         = 'kg'
         CATEGORY     = 'ECOB-SRC'
         DO NBIN =1,IBINS
            N        = IDTECOB1 - 1 + NBIN
            DO L = 1, NOXEXTENT 
               ARRAY(:,:,L) = AD59_ECOB(:,:,L,NBIN)
            ENDDO
            
            CALL BPCH2( IU_BPCH,   MODELNAME, LONRES,    LATRES,
     &                  HALFPOLAR, CENTER180, CATEGORY,  N,
     &                  UNIT,      DIAGb,     DIAGe,     RESERVED,   
     &                  IIPAR,     JJPAR,     NOXEXTENT, IFIRST,     
     &                  JFIRST,    LFIRST,    ARRAY(:,:,1:NOXEXTENT) )
     
         ENDDO

         !==============================================================
         ! Size-resolved primary Hydrophillic OC mass emission
         !==============================================================
         UNIT         = 'kg'
         CATEGORY     = 'OCIL-SRC'
         DO NBIN =1,IBINS
            N        = IDTOCIL1 - 1 + NBIN
            DO L = 1, NOXEXTENT 
               ARRAY(:,:,L) = AD59_OCIL(:,:,L,NBIN)
            ENDDO
            
            CALL BPCH2( IU_BPCH,   MODELNAME, LONRES,    LATRES,
     &                  HALFPOLAR, CENTER180, CATEGORY,  N,
     &                  UNIT,      DIAGb,     DIAGe,     RESERVED,   
     &                  IIPAR,     JJPAR,     NOXEXTENT, IFIRST,     
     &                  JFIRST,    LFIRST,    ARRAY(:,:,1:NOXEXTENT) )
     
         ENDDO

         !==============================================================
         ! Size-resolved primary Hydrophobic OC mass emission
         !==============================================================
         UNIT         = 'kg'
         CATEGORY     = 'OCOB-SRC'
         DO NBIN =1,IBINS
            N        = IDTOCOB1 - 1 + NBIN
            DO L = 1, NOXEXTENT 
               ARRAY(:,:,L) = AD59_OCOB(:,:,L,NBIN)
            ENDDO
            
            CALL BPCH2( IU_BPCH,   MODELNAME, LONRES,    LATRES,
     &                  HALFPOLAR, CENTER180, CATEGORY,  N,
     &                  UNIT,      DIAGb,     DIAGe,     RESERVED,   
     &                  IIPAR,     JJPAR,     NOXEXTENT, IFIRST,     
     &                  JFIRST,    LFIRST,    ARRAY(:,:,1:NOXEXTENT) )
     
         ENDDO

         !==============================================================
         ! Size-resolved dust mass emission
         !==============================================================
         UNIT         = 'kg'
         CATEGORY     = 'DUST-SRC'
         DO NBIN =1,IBINS
            N        = IDTDUST1 - 1 + NBIN
            DO L = 1, NOXEXTENT 
               ARRAY(:,:,L) = AD59_DUST(:,:,L,NBIN)
            ENDDO
            
            CALL BPCH2( IU_BPCH,   MODELNAME, LONRES,    LATRES,
     &                  HALFPOLAR, CENTER180, CATEGORY,  N,
     &                  UNIT,      DIAGb,     DIAGe,     RESERVED,   
     &                  IIPAR,     JJPAR,     NOXEXTENT, IFIRST,     
     &                  JFIRST,    LFIRST,    ARRAY(:,:,1:NOXEXTENT) )
     
         ENDDO

      ENDIF  
!
!*****************************************************************************
!  ND60: TOMAS Aerosol microphysical rate (win, 7/9/07)
!        Unit is amount of aerosol per time of simulation e.g. sulfate[=] kg S
!
!   # : Field   : Description                 : Units     : Scale Factor
!  ---------------------------------------------------------------------------
!  (1) TMS-COND : Condensation rate           : no. or kg : NONE
!  (2) TMS-COAG : Coagulation rate            : no. or kg : NONE
!  (3) TMS-NUCL : Nucleation rate             : no. or kg : NONE
!  (4) TMS-AQOX : Aqueous oxidation rate      : no. or kg : NONE
!  (5) AERO-FIX : Accumulated error fixed     : no. or kg : NONE
!  (6) TMS-SOA  : SOA condensation rate       : no. or kg : NONE
!
!  NOTES:
!  (1 ) Add TMS-SOA diagnostic (win, 9/25/07)
!*****************************************************************************
!
      IF ( ND60 > 0 ) THEN
         
         !==============================================================
         ! Condensation rate
         !==============================================================

         ! Category name
         CATEGORY = 'TMS-COND'
         DO M = 1,TMAX(60)
            NN = TINDEX(60,M)
            
            SCALEX = 1.d0

            IF ( ( NN .ge. IDTNK1 ) .and. 
     &           ( NN .lt. IDTNK1+IBINS )      ) THEN
               UNIT = 'no.'
            ELSE
               UNIT = 'kg'
            ENDIF

            DO L = 1, LD60
               ARRAY(1,:,L) = AD60_COND(1,:,L,M) / SCALEX
            ENDDO

            CALL BPCH2( IU_BPCH,   MODELNAME, LONRES,   LATRES,
     &                  HALFPOLAR, CENTER180, CATEGORY, NN,
     &                  UNIT,      DIAGb,     DIAGe,    RESERVED,
     &                  1,         JJPAR,     LD60,     IFIRST,
     &                  JFIRST,    LFIRST,    ARRAY(1,:,1:LD60)  )
         ENDDO

         !==============================================================
         ! Coagulation rate
         !==============================================================

         ! Category name
         CATEGORY = 'TMS-COAG'
         DO M = 1,TMAX(60)
            NN = TINDEX(60,M)
            
            SCALEX = 1.d0

            IF ( ( NN .ge. IDTNK1 ) .and. 
     &           ( NN .lt. IDTNK1+IBINS )      ) THEN
               UNIT = 'no.'
            ELSE
               UNIT = 'kg'
            ENDIF

            DO L = 1, LD60
               ARRAY(1,:,L) = AD60_COAG(1,:,L,M) / SCALEX
            ENDDO

            CALL BPCH2( IU_BPCH,   MODELNAME, LONRES,   LATRES,
     &                  HALFPOLAR, CENTER180, CATEGORY, NN,
     &                  UNIT,      DIAGb,     DIAGe,    RESERVED,
     &                  1,         JJPAR,     LD60,     IFIRST,
     &                  JFIRST,    LFIRST,    ARRAY(1,:,1:LD60)  )
         ENDDO

         !==============================================================
         ! Nucleation rate
         !==============================================================

         ! Category name
         CATEGORY = 'TMS-NUCL'
         DO M = 1,TMAX(60)
            NN = TINDEX(60,M)
            
            SCALEX = 1.d0

            IF ( ( NN .ge. IDTNK1 ) .and. 
     &           ( NN .lt. IDTNK1+IBINS )      ) THEN
               UNIT = 'no.'
            ELSE
               UNIT = 'kg'
            ENDIF

            DO L = 1, LD60
               ARRAY(1,:,L) = AD60_NUCL(1,:,L,M) / SCALEX
            ENDDO

            CALL BPCH2( IU_BPCH,   MODELNAME, LONRES,   LATRES,
     &                  HALFPOLAR, CENTER180, CATEGORY, NN,
     &                  UNIT,      DIAGb,     DIAGe,    RESERVED,
     &                  1,         JJPAR,     LD60,     IFIRST,
     &                  JFIRST,    LFIRST,    ARRAY(1,:,1:LD60)  )
         ENDDO

         !==============================================================
         ! Aqueous oxidation rate
         !==============================================================

         ! Category name
         CATEGORY = 'TMS-AQOX'
         DO M = 1,TMAX(60)
            NN = TINDEX(60,M)
            
            SCALEX = 1.d0

            IF ( ( NN .ge. IDTNK1 ) .and. 
     &           ( NN .lt. IDTNK1+IBINS )      ) THEN
               UNIT = 'no.'
            ELSE
               UNIT = 'kg'
            ENDIF

            DO L = 1, LD60
               ARRAY(1,:,L) = AD60_AQOX(1,:,L,M) / SCALEX
            ENDDO

            CALL BPCH2( IU_BPCH,   MODELNAME, LONRES,   LATRES,
     &                  HALFPOLAR, CENTER180, CATEGORY, NN,
     &                  UNIT,      DIAGb,     DIAGe,    RESERVED,
     &                  1,         JJPAR,     LD60,     IFIRST,
     &                  JFIRST,    LFIRST,    ARRAY(1,:,1:LD60)  )
         ENDDO

         !==============================================================
         ! Error fudging during aerosol microphysics
         !==============================================================

         ! Category name
         CATEGORY = 'AERO-FIX'
         DO M = 1,TMAX(60)
            NN = TINDEX(60,M)
            
            SCALEX = 1.d0

            IF ( ( NN .ge. IDTNK1 ) .and. 
     &           ( NN .lt. IDTNK1+IBINS )      ) THEN
               UNIT = 'no.'
            ELSE
               UNIT = 'kg'
            ENDIF

             DO L = 1, LD60
                ARRAY(1,:,L) = AD60_ERROR(1,:,L,M) / SCALEX
             ENDDO

             CALL BPCH2( IU_BPCH,   MODELNAME, LONRES,   LATRES,
     &                  HALFPOLAR, CENTER180, CATEGORY, NN,
     &                  UNIT,      DIAGb,     DIAGe,    RESERVED,
     &                  1,         JJPAR,     LD60,     IFIRST,
     &                  JFIRST,    LFIRST,    ARRAY(1,:,1:LD60)  )
          ENDDO

         !==============================================================
         ! SOA Condensation rate  (win, 9/25/07)
         !==============================================================

         ! Category name
         CATEGORY = 'TMS-SOA'
         DO M = 1,TMAX(60)
            NN = TINDEX(60,M)
            
            SCALEX = 1.d0

            IF ( ( NN .ge. IDTNK1 ) .and. 
     &           ( NN .lt. IDTNK1+IBINS )      ) THEN
               UNIT = 'no.'
            ELSE
               UNIT = 'kg'
            ENDIF

            DO L = 1, LD60
               ARRAY(1,:,L) = AD60_SOA(1,:,L,M) / SCALEX
            ENDDO

            CALL BPCH2( IU_BPCH,   MODELNAME, LONRES,   LATRES,
     &                  HALFPOLAR, CENTER180, CATEGORY, NN,
     &                  UNIT,      DIAGb,     DIAGe,    RESERVED,
     &                  1,         JJPAR,     LD60,     IFIRST,
     &                  JFIRST,    LFIRST,    ARRAY(1,:,1:LD60)  )
         ENDDO

      ENDIF

!
!*****************************************************************************
!  ND61: TOMAS microphysics process rate saved in 3-D (kg/s)
!
!  Remark: for aerosol number, the unit 'kg' is used as a fake kg where
!          1 fake kg = 1 aerosol number.
!          Molecular weight of aerosol number is 1g/mol and   
!
!   # : Field   : Description                 : Units     : Scale Factor
!  ---------------------------------------------------------------------------
!  (1) TOMAS-3D : 3-D microphysics rate       : kg/s      : SCALECHEM
!
!  NOTES: 
!  (1 ) Create ND61 to output nucleation rate in 3-D array diagnostic (win, 6/21/08)
!  (2 ) Change ND61 tracer and unit to be new list with unit of 'cm-3s-1'
!       (win, 10/6/08)
!*****************************************************************************

      IF ( ND61 > 0 ) THEN
         CATEGORY = 'TOMAS-3D'
         
         DO M = 1, TMAX(61)
            NN = TINDEX(61,M)

            SCALEX = SCALECHEM

            UNIT = 'cm-3s-1'

            DO L = 1, LD61
               ARRAY(:,:,L) = AD61(:,:,L,NN) / SCALEX
            ENDDO

            CALL BPCH2( IU_BPCH,   MODELNAME, LONRES,   LATRES,
     &                  HALFPOLAR, CENTER180, CATEGORY, NN,
     &                  UNIT,      DIAGb,     DIAGe,    RESERVED,
     &                  IIPAR,     JJPAR,     LD61,     IFIRST,
     &                  JFIRST,    LFIRST,    ARRAY(:,:,1:LD61)  )
         ENDDO
      ENDIF
#else  
! ND60 s used for wetland fraction in non-tomas sim diagnostics
!
!******************************************************************************
!  ND60: Wetland fraction
!
!   # : Field    : Description                     : Units    : Scale factor
!  --------------------------------------------------------------------------
!  (1 ) WET-FRAC : WETLAND FRACTION                : unitless : 1
!******************************************************************************
!

      IF ( ND60 > 0 ) THEN

         UNIT = 'unitless'
         CATEGORY     = 'WET-FRAC'
         ARRAY(:,:,1) = AD60(:,:)
         N            = 1

         CALL BPCH2( IU_BPCH,   MODELNAME, LONRES,   LATRES,
     &               HALFPOLAR, CENTER180, CATEGORY, N,
     &               UNIT,      DIAGb,     DIAGe,    RESERVED,   
     &               IIPAR,     JJPAR,     1,        IFIRST,     
     &               JFIRST,    LFIRST,    ARRAY(:,:,1) )

      ENDIF

#endif
!
!*****************************************************************************
!  ND62: I-J Instantaneous Column Maps for Tracers (molec/cm^2)  
!
!  The unit conversion is as follows:
!
!    STT (kg) | 6.022e23 molec |   mole   | 1000 g |    1        |   m^2
!    ---------+----------------+----------+--------+-------------+----------
!             |     mole       |  MOLWT g |  kg    | AREA_M2 m^2 | 10^4 cm^2
!
!
!  which is equivalent to
!
!   ( STT * 6.022e22 ) / ( MOLWT * AREA_M2 )
!*****************************************************************************
!
      IF ( ND62 > 0 ) THEN
         CATEGORY = 'INST-MAP'

#if defined( DEVEL )
         ! Initialize GEOS-Chem tracer array [kg] from Chemistry State object
         ! (mpayer, 12/6/12)
         STT => State_Chm%Tracers
#endif

         DO M = 1, TMAX(62)
            N  = TINDEX(62,M)
            IF ( N > N_TRACERS ) CYCLE
            NN = N

            DO J = 1, JJPAR
            DO I = 1, IIPAR

               ! Grid box surface area [cm2]
               AREA_M2 = GET_AREA_M2( I, J, 1 )

               ARRAY(I,J,1) = ( SUM( STT(I,J,:,N) )      * 6.022d22 )
     &                      / ( Input_Opt%TRACER_MW_G(N) * AREA_M2  )
            ENDDO
            ENDDO

            ! Write the proper unit string
            IF ( Input_Opt%TRACER_MW_G(N) > 12d0 ) THEN
               UNIT = 'molec/cm2'
            ELSE
               UNIT = 'atoms C/cm2'
            ENDIF

            CALL BPCH2( IU_BPCH,   MODELNAME, LONRES,   LATRES,
     &                  HALFPOLAR, CENTER180, CATEGORY, NN,    
     &                  UNIT,      DIAGb,     DIAGe,    RESERVED,   
     &                  IIPAR,     JJPAR,     1,        IFIRST,     
     &                  JFIRST,    LFIRST,    ARRAY(:,:,1) )

         ENDDO

#if defined( DEVEL )
         ! Free pointer
         NULLIFY( STT )
#endif

      ENDIF
!
!******************************************************************************
!  ND65: Production/Loss of specified chemical families
!
!   # : Field   : Description                 : Units     : Scale Factor
!  ---------------------------------------------------------------------------
!  (1) PORL-L=$ : Chemical family P-L rates   : mol/cm3/s : SCALECHEM
!
!  NOTES:
!  (1 ) Make sure the units for NSRCX == 6 (single tracer O3) P-L 
!        coincide with those in "chemo3.f".  
!  (2 ) ND65 now uses allocatable array AD65 instead of AIJ. (bmy, 3/16/00)
!  (3 ) Add L(CH3I) to the ND65 diagnostic -- do not take the average 
!        but instead compute the total sum of L(CH3I) (nad, bmy, 3/20/01)
!  (4 ) Add updates for multi-tracer Ox run from amf (bmy, 7/3/01)
!  (5 ) Now account for time in troposphere for full chemistry. It is
!        assumed that LD45 >= LD65 in using CTO3 (phs, 3/6/07)
!  (6 ) Do not use CTO3 anymore, but the new CTO3_24h, which is the 3D
!        tropospheric chemistry counter (phs, 11/17/08)
!******************************************************************************
!
      IF ( ND65 > 0 ) THEN     
         CATEGORY = 'PORL-L=$'

         ! Loop over ND65 families
         DO N = 1, NFAMILIES

            ! Don't add TRCOFFSET for single tracer Ox
            ! Also select proper unit string
            IF ( Input_Opt%ITS_A_CH3I_SIM ) THEN
               NN          = N
               UNIT        = 'kg/s'

               DO L = 1, LD65
                  ARRAY(:,:,L) = AD65(:,:,L,N)
               ENDDO

            ELSE IF ( Input_Opt%ITS_A_TAGOX_SIM ) THEN
               NN          = N
               UNIT        = 'kg/s'
               
               WHERE( CTO3_24h(:,:,1:LD65) /= 0 )
                  ARRAY(:,:,1:LD65) = AD65(:,:,1:LD65,N) /
     $                                FLOAT( CTO3_24h(:,:,1:LD65) )
               ELSEWHERE
                  ARRAY(:,:,1:LD65) = 0.
               ENDWHERE

            ELSE IF ( Input_Opt%ITS_AN_AEROSOL_SIM ) THEN
               NN          = N
               UNIT        = 'mol/cm3/s'

               DO L = 1, LD65
                  ARRAY(:,:,L) = AD65(:,:,L,N) / SCALECHEM
               ENDDO

            ELSE
               NN     = N
               UNIT   = 'mol/cm3/s'

               WHERE( CTO3_24h(:,:,1:LD65) /= 0 )
                  ARRAY(:,:,1:LD65) = AD65(:,:,1:LD65,N) /
     $                                FLOAT( CTO3_24h(:,:,1:LD65) )
               ELSEWHERE
                  ARRAY(:,:,1:LD65) = 0.
               ENDWHERE
               
            ENDIF

            CALL BPCH2( IU_BPCH,   MODELNAME, LONRES,   LATRES,
     &                  HALFPOLAR, CENTER180, CATEGORY, NN,    
     &                  UNIT,      DIAGb,     DIAGe,    RESERVED,   
     &                  IIPAR,     JJPAR,     LD65,     IFIRST,     
     &                  JFIRST,    LFIRST,    ARRAY(:,:,1:LD65) )
         ENDDO       
      ENDIF
!
!******************************************************************************
!  ND66: GMAO 3-D fields 
!
!   # : Field  : Description                       : Units   : Scale factor
!  --------------------------------------------------------------------------
!  (1)  UWND   : GMAO Zonal Winds                  : m/s     : SCALE_I6 or _A6
!  (2)  VWND   : GMAO Meridional Winds             : m/s     : SCALE_I6 or _A6
!  (3)  TMPU   : GMAO Temperatures                 : K       : SCALE_I6 or _A6
!  (4)  SPHU   : GMAO Specific Humidity            : g/kg    : SCALE_I6 or _A6
!  (5)  CLDMAS : GMAO Cloud Mass Flux              : kg/m2/s : SCALE_A6 or _A6
!  (6)  DTRAIN : GMAO Detrainment flux             : kg/m2/s : SCALE_A6
!
!  NOTES:
!  (1) We don't need to add TRCOFFSET to N.  These are not CTM tracers.
!  (2) Add CLDMAS to ND66 diagnostic as field #6, but with tracer index
!       #7 (for compatibility with the existing GAMAP).  (rvm, bmy, 9/8/00)
!  (3) For GEOS-4/fvDAS, UWND, VWND, TMPU, SPHU are A-6 fields.  Adjust
!       the scale factors accordingly.  Also delete KZZ. (bmy, 6/23/03)
!  (4) Modified for GEOS-5 and GCAP (bmy, 6/9/05)
!  20 Aug 2010 - R. Yantosca - Modified for MERRA
!   8 Feb 2012 - R. Yantosca - Modified for GEOS-5.7.x
!******************************************************************************
!
      IF ( ND66 > 0 ) THEN
         CATEGORY = 'DAO-3D-$'

#if   defined( GEOS_57 )
         SCALE_ND66 = SCALE_A3   ! For GEOS_5.7.x,  ND66 is 3-hr time-avg data
#elif defined( MERRA )
         SCALE_ND66 = SCALE_A3   ! For MERRA,       ND66 is 3-hr time-avg data
#else
         SCALE_ND66 = SCALE_A6   ! Otherwise,       ND66 is 6-hr time-avg data
#endif

         DO M = 1, TMAX(66)
            N  = TINDEX(66,M)
            NN = N 
            
            SELECT CASE ( N )

               ! UWND, VWND
               CASE ( 1,2 )
                  SCALEX = SCALE_ND66
                  UNIT   = 'm/s'

               ! TMPU
               CASE ( 3 )
#if   defined( GEOS_57 )
                  SCALEX = SCALE_I3      ! T is an I3 field in GEOS-5.7.x
#else
                  SCALEX = SCALE_ND66
#endif
                  UNIT   = 'K'

               ! SPHU
               CASE ( 4 )
#if   defined( GEOS_57 )
                  SCALEX = SCALE_I3      ! SPHU is an I3 field in GEOS-5.7.x
#else
                  SCALEX = SCALE_ND66
#endif
                  UNIT   = 'g/kg'

               ! CLDMAS, DTRAIN
               CASE( 5, 6 )
                  SCALEX = SCALE_ND66 
                  UNIT   = 'kg/m2/s'

               CASE DEFAULT
                  CYCLE
            END SELECT

            ARRAY(:,:,1:LD66) = AD66(:,:,1:LD66,N) / SCALEX

            CALL BPCH2( IU_BPCH,   MODELNAME, LONRES,   LATRES,
     &                  HALFPOLAR, CENTER180, CATEGORY, NN,    
     &                  UNIT,      DIAGb,     DIAGe,    RESERVED,   
     &                  IIPAR,     JJPAR,     LD66,     IFIRST,     
     &                  JFIRST,    LFIRST,    ARRAY(:,:,1:LD66) )
         ENDDO
      ENDIF
!
!******************************************************************************
!  ND67: GMAO surface fields
!
!   # : Field  : Description                      : Units    : Scale factor
!  -----------------------------------------------------------------------
!  (1 ) HFLUX  : GMAO Sensible Heat Flux          : W/m2     : SCALE_ND67
!  (2 ) RADSWG : GMAO Insolation @ Surface        : W/m2     : SCALE_ND67
!  (3 ) PREACC : GMAO Accum Precip @ Surface      : mm/day   : SCALE_ND67
!  (4 ) PRECON : GMAO Conv Precip @ Surface       : mm/day   : SCALE_ND67
!  (5 ) TS     : GMAO Surface Air Temperature     : K        : SCALE_ND67
!  (6 ) RADSWT : GMAO Insolation @ Top of Atm     : W/m2     : SCALE_ND67
!  (7 ) USTAR  : GMAO Friction Velocity           : m/s      : SCALE_ND67
!  (8 ) Z0     : GMAO Roughness Height            : m        : SCALE_ND67
!  (9 ) PBL    : GMAO PBL depth                   : mb       : SCALE_ND67
!  (10) CLDFRC : GMAO Cloud Fraction              : unitless : SCALE_ND67
!  (11) U10M   : GMAO U-wind @ 10 m               : m/s      : SCALE_ND67
!  (12) V10M   : GMAO V-wind @ 10 m               : m/s      : SCALE_ND67
!  (13) PS-PBL : GMAO Boundary Layer Top Pressure : mb       : SCALEDYN
!  (14) ALBD   : GMAO Surface Albedo              : unitless : SCALE_ND67
!  (15) PHIS   : GMAO Geopotential Heights        : m        : SCALED 
!  (16) CLTOP  : GMAO Cloud Top Height            : levels   : SCALE_A6
!  (17) TROPP  : GMAO Tropopause pressure         : mb       : SCALE_ND67
!  (18) SLP    : GMAO Sea Level pressure          : mb       : SCALE_ND67
!  (19) TSKIN  : Ground/sea surface temp.         : hPa      : SCALE_ND67
!  (20) PARDF  : Photosyn active diffuse rad.     : W/m2     : SCALE_ND67
!  (21) PARDR  : Photosyn active direct  rad.     : W/m2     : SCALE_ND67
!  (22) GWET   : Top soil wetness                 : unitless : SCALE_ND67
!
!  NOTES:
!  (1 ) We don't need to add TRCOFFSET to N.  These are not CTM tracers.
!  (2 ) Now use AD67 allocatable array (bmy, 2/17/00)
!  (3 ) Add TROPP as tracer #17 and SLP as tracer #18 (bmy, 10/11/00)
!  (4 ) Now replace SCALE1 with SCALEDYN (bmy, 3/27/03)
!  (5 ) Added TSKIN, PARDF, PARDR, GWET for GEOS-4 (bmy, 6/23/03)
!  (6 ) Fix SCALEX for ALBEDO: use I6 for GEOS-3 only, and A3 for other
!     models (phs, 9/3/08)
!  (7 ) add EFLUX for output. (lin, ccc 5/29/09)
!  26 Aug 2010 - R. Yantosca - Modified for MERRA
!  03 Nov 2011 - M. Payer    - Fix SCALEX for SLP: use A1 for MERRA, otherwise
!                              use I6
!  08 Feb 2012 - R. Yantosca - Modified for GEOS-5.7.x
!******************************************************************************
!
      IF ( ND67 > 0 ) THEN
         CATEGORY = 'DAO-FLDS'

#if   defined( MERRA )
         SCALE_ND67 = SCALE_A1    ! For MERRA,      ND67 fields are hourly
#elif defined( GEOS_57 )
         SCALE_ND67 = SCALE_A1    ! For GEOS-5.7.x, ND67 fields are hourly
#else
         SCALE_ND67 = SCALE_A3    ! Otherwise, most ND67 fields are 3-hourly
#endif

         ! Binary punch file
         DO M = 1, TMAX(67)
            N  = TINDEX(67,M)
            NN = N 

            SELECT CASE ( N ) 
               CASE ( 1, 2, 6 )
                  SCALEX = SCALE_ND67
                  UNIT   = 'W/m2'
               CASE ( 3, 4 )
                  SCALEX = SCALE_ND67
                  UNIT   = 'mm/day'
               CASE ( 5 )
                  SCALEX = SCALE_ND67
                  UNIT   = 'K'
               CASE ( 7, 11, 12 )
                  SCALEX = SCALE_ND67
                  UNIT   = 'm/s'
               CASE ( 8 )
                  SCALEX = SCALE_ND67
                  UNIT   = 'm'
               CASE ( 9 )
                  SCALEX = SCALE_ND67
                  UNIT   = 'hPa'
               CASE ( 10 )
                  SCALEX = SCALE_ND67
                  UNIT   = 'unitless'

#if   defined( GCAP )
                  ! CLDFRC is a 6-hr field in GCAP, GEOS-STRAT 
                  ! (swu, bmy, 6/9/05)
                  SCALEX = SCALE_A6
#endif

               CASE ( 13 )
                  SCALEX = SCALEDYN
                  UNIT   = 'hPa'
               CASE ( 14 ) 
                  ! Bug fix: For GEOS-3, ALBEDO is an I-6 field, but
                  ! for GEOS-4, GEOS-5, GCAP, it is an A-3 field.
                  ! (lyj, phs, bmy, 10/7/08)
                  SCALEX = SCALE_ND67
                  UNIT   = 'unitless'
               CASE ( 15 )
                  SCALEX = SCALED
                  UNIT   = 'm'
               CASE ( 16 )
#if   defined( MERRA ) || defined( GEOS_57 )
                  SCALEX = SCALE_A3     ! MERRA/GEOS-5.7.x CLDTOPS 3-hr avg'd
#else 
                  SCALEX = SCALE_A6     ! Otherwise CLDTOPS is 6-hr time avg'd
#endif
                  UNIT   = 'levels'
               CASE ( 17 ) 
                  SCALEX = SCALE_ND67
                  UNIT   = 'hPa'
               CASE ( 18 ) 
#if   defined( MERRA ) || defined( GEOS_57 )
                 SCALEX = SCALE_A1      ! MERRA/GEOS-5.7.x SLP is hourly
#else
                 SCALEX = SCALE_I6      ! Otherwise SLP is 6-h inst.
#endif
                  UNIT   = 'hPa'
               CASE ( 19 )
                  SCALEX = SCALE_ND67
                  UNIT   = 'K'
               CASE ( 20 )
                  SCALEX = SCALE_ND67
                  UNIT   = 'W/m2'
               CASE ( 21 ) 
                  SCALEX = SCALE_ND67
                  UNIT   = 'W/m2'
               CASE ( 22 ) 
                  SCALEX = SCALE_ND67
                  UNIT   = 'unitless'
               CASE ( 23 )
               ! add EFLUX ( Lin, 05/23/08) 
                  SCALEX = SCALE_ND67
                  UNIT   = 'W/m2'
               CASE DEFAULT
                  CYCLE
            END SELECT
                  
            ARRAY(:,:,1) = AD67(:,:,N) / SCALEX

            CALL BPCH2( IU_BPCH,   MODELNAME, LONRES,   LATRES,
     &                  HALFPOLAR, CENTER180, CATEGORY, NN,    
     &                  UNIT,      DIAGb,     DIAGe,    RESERVED,   
     &                  IIPAR,     JJPAR,     1,        IFIRST,     
     &                  JFIRST,    LFIRST,    ARRAY(:,:,1) )
         ENDDO
      ENDIF
!
!******************************************************************************
!  ND68: Grid box diagnostics
!
!   # : Field   : Description                       : Units : Scale factor
!  --------------------------------------------------------------------------
!  (1) BXHEIGHT : Grid box height                   : m     : SCALEDYN
!  (2) AD       : Air mass in grid box              : kg    : SCALEDYN
!  (3) AVGW     : Mixing ratio of water vapor       : v/v   : SCALEDYN
!  (4) N(AIR)   : Number density of air             : m^-3  : SCALEDYN
!
!  NOTES:
!  (1) We don't need to add TRCOFFSET to N.  These are not CTM tracers.
!  (2) Now replaced SCALE1 with SCALEDYN (bmy, 2/24/03)
!  (3) Bug fix: replace ND68 with LD68 in call to BPCH2 (swu, bmy, 6/9/05)
!******************************************************************************
!
      IF ( ND68 > 0 ) THEN
         CATEGORY = 'BXHGHT-$'
         UNIT     = ''

         DO M = 1, TMAX(68)
            N  = TINDEX(68,M)
            IF ( N > PD68 ) CYCLE
            NN = N 

            DO L = 1, LD68
               ARRAY(:,:,L) = AD68(:,:,L,N) / SCALEDIAG
            ENDDO

            CALL BPCH2( IU_BPCH,   MODELNAME, LONRES,   LATRES,
     &                  HALFPOLAR, CENTER180, CATEGORY, NN,    
     &                  UNIT,      DIAGb,     DIAGe,    RESERVED,   
     &                  IIPAR,     JJPAR,     LD68,     IFIRST,     
     &                  JFIRST,    LFIRST,    ARRAY(:,:,1:LD68) )
         ENDDO
      ENDIF
!
!******************************************************************************
!  ND69: Grid Box Surface Areas
!
!   # : Field : Description                       : Units : Scale factor
!  --------------------------------------------------------------------------
!  (1) DXYP   : Surface area of grid box          : m^2   : SCALED = 1.0
!
!  NOTES:
!  (1) Only print DXYP for the first timestep, as it is an invariant field.
!  (2) We don't need to add TRCOFFSET to N.  This is not a CTM tracer.
!  (3) Now use the AD69 dynamically allocatable array (bmy, 2/17/00)
!******************************************************************************
!
      IF ( ND69 > 0 ) THEN 
         CATEGORY = 'DXYP'
         UNIT     = 'm2'

         CALL BPCH2( IU_BPCH,   MODELNAME, LONRES,   LATRES,
     &               HALFPOLAR, CENTER180, CATEGORY, 1,    
     &               UNIT,      DIAGb,     DIAGe,    RESERVED,   
     &               IIPAR,     JJPAR,     1,        IFIRST,     
     &               JFIRST,    LFIRST,    AD69(:,:,1) )

         ! Set ND69 = 0 so we won't print it out again
         ND69 = 0
      ENDIF

      !==================================================================
      ! Special case for mercury simulation. We need to store AD38, AD39,
      ! AD44 to ensure that we have monthly average in GTMM restart file
      !==================================================================
      IF ( LGTMM ) THEN
         N = 1
         NN = GET_WETDEP_IDWETD( N )
         DO WHILE( .NOT.(IS_Hg2( NN )) )
            
            N = N + 1
            ! Tracer number
            NN = GET_WETDEP_IDWETD( N )
            
         ENDDO

         CALL UPDATE_DEP( N )
      ENDIF
            
      ! Echo output
      WRITE( 6, '(a)' ) '     - DIAG3: Diagnostics written to bpch!'

      END SUBROUTINE DIAG3    
!EOC<|MERGE_RESOLUTION|>--- conflicted
+++ resolved
@@ -15,7 +15,6 @@
 !
 ! !USES:
 !
-<<<<<<< HEAD
       ! Modules from Headers directory
       USE CMN_SIZE_MOD                       ! Size parameters
       USE CMN_MOD                            ! IFLX, LPAUSE
@@ -50,108 +49,6 @@
       USE TOMAS_MOD, ONLY : ICOMP, IDIAG, IBINS  !(win, 1/25/10)
 #endif
 
-=======
-      USE BPCH2_MOD
-      ! NBIOMAX now refers to the maximum number of possible
-      ! BB species (hotp 7/31/09)
-      ! NBIOTRCE is the number for a given simulation and
-      ! set of tracers
-      ! NBIOMAX in F77_CMN_SIZE (FP)
-      USE BIOMASS_MOD,  ONLY : BIOTRCE !     NBIOMAX
-      USE BIOFUEL_MOD,  ONLY : NBFTRACE,    BFTRACE
-      USE DIAG_MOD,     ONLY : AD01,        AD02,        AD05    
-      USE DIAG_MOD,     ONLY : AD06,        AD07,        AD07_BC
-      USE DIAG_MOD,     ONLY : AD07_SOAGM
-      USE DIAG_MOD,     ONLY : AD07_OC,     AD07_HC,     AD08
-      USE DIAG_MOD,     ONLY : AD09,        AD09_em,     AD11
-      USE DIAG_MOD,     ONLY : AD12,        AD13_DMS,    AD13_SO2_ac 
-      USE DIAG_MOD,     ONLY : AD13_SO2_an, AD13_SO2_bb, AD13_SO2_bf
-      USE DIAG_MOD,     ONLY : AD13_SO2_ev, AD13_SO2_nv, AD13_SO4_an
-      USE DIAG_MOD,     ONLY : AD13_SO4_bf, AD13_SO2_sh, AD13_NH3_an
-      USE DIAG_MOD,     ONLY : AD13_NH3_na, AD13_NH3_bb, AD13_NH3_bf
-      USE DIAG_MOD,     ONLY : CONVFLUP,    TURBFLUP,    AD16
-      USE DIAG_MOD,     ONLY : CT16,        AD17,        CT17
-      USE DIAG_MOD,     ONLY : AD18,        CT18,        AD21
-      USE DIAG_MOD,     ONLY : AD21_cr,     AD22,        LTJV
-      USE DIAG_MOD,     ONLY : CTJV,        MASSFLEW,    MASSFLNS
-      USE DIAG_MOD,     ONLY : MASSFLUP,    AD28,        AD29
-      USE DIAG_MOD,     ONLY : AD30,        AD31
-      ! potential temperature (hotp 7/31/09)
-      USE DIAG_MOD,     ONLY : AD57
-      USE DIAG_MOD,     ONLY : AD32_ac,     AD32_an,     AD32_bb
-      USE DIAG_MOD,     ONLY : AD32_bf,     AD32_fe,     AD32_li
-      USE DIAG_MOD,     ONLY : AD32_so,     AD32_ub,     AD33
-      USE DIAG_MOD,     ONLY : AD34,        AD35,        AD36
-      USE DIAG_MOD,     ONLY : AD37,        AD38,        AD39
-      USE DIAG_MOD,     ONLY : AD43,        LTNO
-      USE DIAG_MOD,     ONLY : CTNO,        LTOH,        CTOH
-      USE DIAG_MOD,     ONLY : LTHO2,       CTHO2,       LTNO2
-      USE DIAG_MOD,     ONLY : CTNO2,       LTNO3,       CTNO3
-      ! update for arom (dkh, 06/21/07)  
-      ! to save the amount of RO2 consumed by HO2 (*H) or NO (*N)
-      ! CTLxRO2x : # of times a grid box was in the ND43 time range between
-      ! the last .bpch write and current .bpch write
-      USE DIAG_MOD,     ONLY : CTLBRO2H,      CTLBRO2N
-      USE DIAG_MOD,     ONLY : CTLTRO2H,      CTLTRO2N
-      USE DIAG_MOD,     ONLY : CTLXRO2H,      CTLXRO2N
-      USE DIAG_MOD,     ONLY : AD44,        AD45,        LTOTH
-      USE DIAG_MOD,     ONLY : CTOTH,       AD46,        AD47
-      USE DIAG_MOD,     ONLY : AD52
-      USE DIAG_MOD,     ONLY : AD54,        CTO3,        CTO3_24h
-      USE DIAG_MOD,     ONLY : AD19,        AD58,        AD60
-      USE DIAG_MOD,     ONLY : AD55,        AD66,        AD67
-      USE DIAG_MOD,     ONLY : AD68,        AD69
-      USE DIAG_MOD,     ONLY : AD10,        AD10em
-      USE DIAG03_MOD,   ONLY : ND03,        WRITE_DIAG03
-      USE DIAG04_MOD,   ONLY : ND04,        WRITE_DIAG04
-      USE DIAG41_MOD,   ONLY : ND41,        WRITE_DIAG41
-      USE DIAG42_MOD,   ONLY : ND42,        WRITE_DIAG42
-      USE DIAG56_MOD,   ONLY : ND56,        WRITE_DIAG56
-      USE DIAG_PL_MOD,  ONLY : AD65
-      ! For mercury simulation. (ccc, 6/4/10)
-      USE DEPO_MERCURY_MOD, ONLY : UPDATE_DEP
-      USE DRYDEP_MOD,   ONLY : NUMDEP,      NTRAIND
-      ! To handle tracers with several dry dep. tracers
-      !(ccc, 2/3/10)
-      USE DRYDEP_MOD,   ONLY : DEPNAME
-      USE FILE_MOD,     ONLY : IU_BPCH
-      USE GRID_MOD,     ONLY : GET_AREA_M2, GET_XOFFSET, GET_YOFFSET
-      USE LOGICAL_MOD,  ONLY : LCARB,       LCRYST,      LDUST    
-      USE LOGICAL_MOD,  ONLY : LSHIPSO2,    LSOA,        LSSALT
-      USE LOGICAL_MOD,  ONLY : LEDGARSHIP,  LARCSHIP,    LEMEPSHIP
-      USE LOGICAL_MOD,  ONLY : LICOADSSHIP, LRCPSHIP,    LGTMM
-
-      USE TIME_MOD,     ONLY : GET_DIAGb,   GET_DIAGe,   GET_CT_A3   
-      USE TIME_MOD,     ONLY : GET_CT_A6,   GET_CT_CHEM, GET_CT_CONV 
-      USE TIME_MOD,     ONLY : GET_CT_DYN,  GET_CT_EMIS, GET_CT_I6   
-      USE TIME_MOD,     ONLY : GET_CT_DIAG, GET_CT_A1
-      USE TRACER_MOD,   ONLY : N_TRACERS,   STT,         TRACER_MW_G
-      USE TRACER_MOD,   ONLY : TRACER_NAME
-      USE TRACER_MOD,   ONLY : ITS_AN_AEROSOL_SIM
-      USE TRACER_MOD,   ONLY : ITS_A_CH3I_SIM
-      USE TRACER_MOD,   ONLY : ITS_A_FULLCHEM_SIM
-      USE TRACER_MOD,   ONLY : ITS_A_H2HD_SIM
-      USE TRACER_MOD,   ONLY : ITS_A_MERCURY_SIM
-      USE TRACER_MOD,   ONLY : ITS_A_RnPbBe_SIM
-      USE TRACER_MOD,   ONLY : ITS_A_TAGOX_SIM
-      USE TRACERID_MOD, ONLY : IDTPB,       IDTDST1,     IDTDST2 
-      USE TRACERID_MOD, ONLY : IDTDST3,     IDTDST4,     IDTBCPI 
-      USE TRACERID_MOD, ONLY : IDTOCPI,     IDTALPH,     IDTLIMO 
-      USE TRACERID_MOD, ONLY : IDTSOA1,     IDTSOA2,     IDTSOA3 
-      ! aromatic SOA
-      USE TRACERID_MOD, ONLY : IDTSOA5
-      USE TRACERID_MOD, ONLY : IDTSALA,     IDTSALC,     IDTDMS 
-      USE TRACERID_MOD, ONLY : IDTSO2,      IDTSO4,      IDTNH3 
-      USE TRACERID_MOD, ONLY : IDTOX,       IDTNOX,      IDTHNO3 
-      USE TRACERID_MOD, ONLY : IDTISOP,     IDTACET,     IDTPRPE 
-      USE TRACERID_MOD, ONLY : IDTH2,       IDTHD
-      USE TRACERID_MOD, ONLY : NEMANTHRO ,  IDTSOA4
-      USE TRACERID_MOD, ONLY : IDTSOAG,     IDTSOAM
-      USE TRACERID_MOD, ONLY : IDTMONX,     IDTMBO,      IDTC2H4
-      USE TRACERID_MOD, ONLY : IS_Hg2
-      USE WETSCAV_MOD,  ONLY : GET_WETDEP_NSOL
-      USE WETSCAV_MOD,  ONLY : GET_WETDEP_IDWETD  
->>>>>>> 0080c1f1
 #if   defined( APM )
       ! Modules from GeosApm directory
       USE APM_DRIV_MOD, ONLY : IFTEMPOUT
@@ -1209,7 +1106,7 @@
          !==============================================================
          ! Add ICOADSSHIP (cklee, 6/30/09)
          ! Add RCP
-         IF ( LSHIPSO2 .OR. LEDGARSHIP .OR. LARCSHIP .OR.
+         IF ( LSHIPSO2  .OR. LEDGARSHIP  .OR. LARCSHIP .OR.
      $        LEMEPSHIP .OR. LICOADSSHIP .OR. LRCPSHIP ) THEN
             
             CATEGORY     = 'SO2-SHIP'
