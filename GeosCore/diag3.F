--- conflicted
+++ resolved
@@ -1947,11 +1947,6 @@
       IF ( ND28 > 0 ) THEN
 
          CATEGORY = 'BIOBSRCE'
-<<<<<<< HEAD
-=======
-!         UNIT     = 'molec/cm2/s'
-         UNIT     = ''
->>>>>>> a073647f
 
          !%%%%%%%%%%%%%%%%%%%%%%%%%%%%%%%%%%%%%%%%%%%%%%%%%%%%%%%%%%%%%%%%%%%
          !%%% NOTE: FACTOR is the multiplication factor that converts
@@ -3473,16 +3468,6 @@
 
          !%%% ACET %%%
          IF ( IDTACET > 0 ) THEN
-<<<<<<< HEAD
-            DiagnName = 'BIOGENIC_ACET'
-            N         = 2
-            FACTOR    = Input_Opt%XNUMOL(IDTACET) / CM2PERM2
-            FACTOR    = FACTOR * Input_Opt%TRACER_COEFF(IDTACET,1)
-            CALL DIAG2BPCH( am_I_Root, HcoState, DiagnName, CATEGORY,
-     &                      UNIT,      N, 1, -1, .TRUE.,    FACTOR, RC )
-            IF ( RC /= HCO_SUCCESS ) CALL ERROR_STOP( DiagnName, LOC)
-=======
-
             N      = 2
             FACTOR = Input_Opt%XNUMOL(IDTACET) / CM2PERM2 ! kg/m2/s -> molec/cm2/s
 
@@ -3539,7 +3524,6 @@
      &                  IIPAR,     JJPAR,     1,        IFIRST,     
      &                  JFIRST,    LFIRST,    ARRAY(:,:,1) )
 
->>>>>>> a073647f
          ENDIF
 
          !%%% PRPE %%%
@@ -4954,8 +4938,6 @@
          ENDDO
       ENDIF
  
-<<<<<<< HEAD
-=======
       !### DEBUG
       if ( dname == 'LIGHTNING_NO' ) then
          print*, '### SUM LIGHTNING NO: ', SUM( ARRAY )
@@ -4964,8 +4946,7 @@
       elseif ( TRIM(dname) == TRIM('BIOMASS_NH3') ) THEN
          write(*,*) 'total BIOMASS NH3: ', SUM(ARRAY(:,:,1:levs))
       endif
-         
->>>>>>> a073647f
+
       ! Write to bpch file
       CALL BPCH2( IU_BPCH,   MODELNAME, LONRES,   LATRES,
      &            HALFPOLAR, CENTER180, bCat,     bN,
