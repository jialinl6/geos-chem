--- conflicted
+++ resolved
@@ -2923,19 +2923,6 @@
        L6S     = 0.e+0_fp !XW
        L6S_1   = 0.e+0_fp !XW
 
-<<<<<<< HEAD
-       ! If (1) there is cloud, (2) there is SO2 present, and
-       ! (3) the T > -15 C, then compute aqueous SO2 chemistry
-       ! Prevent divide-by-zero if LWC=0 (mpayer, 9/6/13)
-       IF ( ( FC     > 1.e-4_fp   )  .AND. &
-            ( SO2_ss > MINDAT )  .AND. &
-#ifdef LUO_WETDEP
-            ( TK     > 237.0  )  .AND. &
-#else
-            ( TK     > 258.0  )  .AND. &
-#endif
-            ( LWC    > 0.e+0_fp   ) ) THEN
-=======
        ! If we are not using KPP to compute reaction rates, then
        ! compute SO2 cloud chemistry (1) if there is cloud, (2) if there
        ! is SO2 present, (3) if T > -15 C, and (4) if there is liquid
@@ -2943,9 +2930,13 @@
        IF ( ( State_Chm%Do_SulfateMod_Cld )   .and.                          &
             ( FC     > 1.e-4_fp           )   .and.                          &
             ( SO2_ss > MINDAT             )   .and.                          &
+#ifdef LUO_WETDEP
+            ( TK     > 237.0              )   .and.                          &
+#else
             ( TK     > 258.0              )   .and.                          &
+#endif
             ( LWC    > 0.e+0_fp           ) ) THEN
->>>>>>> cc66bc30
+
           !===========================================================
           ! NOTE...Sulfate production from aquatic reactions of SO2
           ! with H2O2 & O3 is computed here and followings are
