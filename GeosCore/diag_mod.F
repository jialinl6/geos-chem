!------------------------------------------------------------------------------
!          Harvard University Atmospheric Chemistry Modeling Group            !
!------------------------------------------------------------------------------
!BOP
!
! !MODULE: diag_mod
!
! !DESCRIPTION: Module DIAG\_MOD contains declarations for allocatable arrays 
!  for use with GEOS-CHEM diagnostics. 
!\\
!\\
! !INTERFACE: 
!
      MODULE DIAG_MOD
!
! !USES:
!
      IMPLICIT NONE
#     include "define.h"
      PUBLIC
!
! !PUBLIC MEMBER FUNCTIONS:
!
      PUBLIC :: CLEANUP_DIAG
!
! !PUBLIC DATA MEMBERS:
!
      ! For ND01 -- Rn, Pb, Be emissions
      REAL*4,  ALLOCATABLE :: AD01(:,:,:,:)

      ! For ND02 -- Rn, Pb, Be decay
      REAL*4,  ALLOCATABLE :: AD02(:,:,:,:)

      !--------------------------------------------
      !! For ND03 -- Kr85 prod/loss
      !REAL*4,  ALLOCATABLE :: AD03(:,:,:,:)
      !--------------------------------------------

      ! For ND05 -- Sulfate prod/loss diagnostics
      REAL*4,  ALLOCATABLE :: AD05(:,:,:,:)

      ! For ND06 -- Dust aerosol emission
      REAL*4,  ALLOCATABLE :: AD06(:,:,:)

      ! For ND07 -- Carbon aerosol emission
      REAL*4,  ALLOCATABLE :: AD07(:,:,:)
      REAL*4,  ALLOCATABLE :: AD07_BC(:,:,:)
      REAL*4,  ALLOCATABLE :: AD07_OC(:,:,:)
      REAL*4,  ALLOCATABLE :: AD07_HC(:,:,:,:)
      REAL*4,  ALLOCATABLE :: AD07_SOAGM(:,:,:,:)

#if   defined( APM )
      REAL*4,  ALLOCATABLE :: AD07_OM(:,:)
#endif 

      ! For ND08 -- seasalt emission
      REAL*4,  ALLOCATABLE :: AD08(:,:,:)

      ! For ND09 -- HCN / CH3CN simulation
      REAL*4,  ALLOCATABLE :: AD09(:,:,:,:)
      REAL*4,  ALLOCATABLE :: AD09_em(:,:,:)

      ! For ND10 -- H2/HD prod, loss, & emiss diagnostics
      REAL*4,  ALLOCATABLE :: AD10(:,:,:,:)
      REAL*4,  ALLOCATABLE :: AD10em(:,:,:)

      ! For ND12 -- boundary layer multiplication factor
      REAL*4,  ALLOCATABLE :: AD11(:,:,:)

      ! For ND12 -- boundary layer multiplication factor
      REAL*4,  ALLOCATABLE :: AD12(:,:,:)

      ! For ND13 -- Sulfur emissions
      REAL*4,  ALLOCATABLE :: AD13_DMS(:,:)
      REAL*4,  ALLOCATABLE :: AD13_SO2_ac(:,:,:)
      REAL*4,  ALLOCATABLE :: AD13_SO2_an(:,:,:)
      REAL*4,  ALLOCATABLE :: AD13_SO2_bb(:,:)
      REAL*4,  ALLOCATABLE :: AD13_SO2_bf(:,:)
      REAL*4,  ALLOCATABLE :: AD13_SO2_nv(:,:,:)
      REAL*4,  ALLOCATABLE :: AD13_SO2_ev(:,:,:)
      REAL*4,  ALLOCATABLE :: AD13_SO2_sh(:,:)
      REAL*4,  ALLOCATABLE :: AD13_SO4_an(:,:,:)
      REAL*4,  ALLOCATABLE :: AD13_SO4_bf(:,:)
      REAL*4,  ALLOCATABLE :: AD13_NH3_an(:,:,:)
      REAL*4,  ALLOCATABLE :: AD13_NH3_na(:,:)
      REAL*4,  ALLOCATABLE :: AD13_NH3_bb(:,:)
      REAL*4,  ALLOCATABLE :: AD13_NH3_bf(:,:)

      ! For ND14 -- wet convection mass flux diagnostic
      REAL*8,  ALLOCATABLE :: CONVFLUP(:,:,:,:)

      ! For ND15 -- BL mixing mass flux diagnostic
      REAL*8,  ALLOCATABLE :: TURBFLUP(:,:,:,:)

      ! For ND16 -- Fraction of grid box that is precipitating
      REAL*4,  ALLOCATABLE :: AD16(:,:,:,:)  
      INTEGER, ALLOCATABLE :: CT16(:,:,:,:)
      
      ! For ND17 -- Fraction of tracer lost to rainout 
      REAL*4,  ALLOCATABLE :: AD17(:,:,:,:,:)   
      INTEGER, ALLOCATABLE :: CT17(:,:,:,:)

      ! For ND18 -- Fraction of tracer lost to washout
      REAL*4,  ALLOCATABLE :: AD18(:,:,:,:,:)   
      INTEGER, ALLOCATABLE :: CT18(:,:,:,:)

      ! For ND21 -- Optical Depth diagnostic
      REAL*4,  ALLOCATABLE :: AD21(:,:,:,:)
      REAL*4,  ALLOCATABLE :: AD21_cr(:,:,:)

      ! For ND22 -- J-value diagnostic
      REAL*4,  ALLOCATABLE :: AD22(:,:,:,:)      
      INTEGER, ALLOCATABLE :: LTJV(:,:)
      INTEGER, ALLOCATABLE :: CTJV(:,:) 

      ! For ND23 -- CH3CCl3 lifetime diagnostic
      REAL*8,  ALLOCATABLE :: DIAGCHLORO(:,:,:,:)

      ! For ND24 -- E/W transport mass flux diagnostic
      REAL*8,  ALLOCATABLE :: MASSFLEW(:,:,:,:)

      ! For ND25 -- N/S transport mass flux diagnostic
      REAL*8,  ALLOCATABLE :: MASSFLNS(:,:,:,:)

      ! For ND26 -- UP/DOWN transport mass flux diagnostic
      REAL*8,  ALLOCATABLE :: MASSFLUP(:,:,:,:)

      ! For ND28 -- Biomass burning diagnostic
      REAL*4,  ALLOCATABLE :: AD28(:,:,:)

      ! For ND29 -- CO source diagnostic
      REAL*4,  ALLOCATABLE :: AD29(:,:,:)

      ! For ND30 -- land / water / ice flags
      REAL*4,  ALLOCATABLE :: AD30(:,:)

      ! For ND31 -- surface pressures
      REAL*4,  ALLOCATABLE :: AD31(:,:,:)

      ! For ND32 -- NOx sources 
      REAL*4,  ALLOCATABLE :: AD32_ac(:,:,:)
      REAL*4,  ALLOCATABLE :: AD32_an(:,:,:)
      REAL*4,  ALLOCATABLE :: AD32_bb(:,:)
      REAL*4,  ALLOCATABLE :: AD32_bf(:,:)
      REAL*4,  ALLOCATABLE :: AD32_fe(:,:)
      REAL*4,  ALLOCATABLE :: AD32_li(:,:,:)
      REAL*4,  ALLOCATABLE :: AD32_so(:,:)
      REAL*4,  ALLOCATABLE :: AD32_ub(:,:)
      REAL*4,  ALLOCATABLE :: AD32_ship(:,:)
      INTEGER, ALLOCATABLE :: AD32_ship_count

      ! For ND33 -- tropopsheric sum of tracer
      REAL*4,  ALLOCATABLE :: AD33(:,:,:)

      ! For ND34 -- biofuel emissions
      REAL*4,  ALLOCATABLE :: AD34(:,:,:)

      ! For ND35 -- 500 mb tracer
      REAL*4,  ALLOCATABLE :: AD35(:,:,:)

      ! For ND36 -- Anthropogenic source diagnostic
      REAL*4,  ALLOCATABLE :: AD36(:,:,:)
<<<<<<< HEAD
      REAL*4,  ALLOCATABLE :: AD36_SHIP(:,:,:)
      INTEGER, ALLOCATABLE :: AD36_SHIP_COUNT
=======
      REAL*4,  ALLOCATABLE :: EMISS_ANTHR(:,:,:)
>>>>>>> 4674865e

      ! For ND37 -- Fraction of tracer scavenged in cloud updrafts
      REAL*4,  ALLOCATABLE :: AD37(:,:,:,:)      

      ! For ND38 -- Rainout in moist convection diagnostic
      REAL*4,  ALLOCATABLE :: AD38(:,:,:,:)      

      ! For ND39 -- Washout in aerosol wet deposition diagnostic
      REAL*4,  ALLOCATABLE :: AD39(:,:,:,:)      

      ! For ND43 -- OH and HO2 chemical diagnostics
      REAL*4,  ALLOCATABLE :: AD43(:,:,:,:)      
      INTEGER, ALLOCATABLE :: LTOH(:,:)
      INTEGER, ALLOCATABLE :: CTOH(:,:,:)
      INTEGER, ALLOCATABLE :: LTHO2(:,:)
      INTEGER, ALLOCATABLE :: CTHO2(:,:,:)
      ! update for arom (dkh, 06/21/07)  
      INTEGER, ALLOCATABLE :: CTLBRO2H(:,:,:)
      INTEGER, ALLOCATABLE :: CTLBRO2N(:,:,:)
      INTEGER, ALLOCATABLE :: CTLTRO2H(:,:,:)
      INTEGER, ALLOCATABLE :: CTLTRO2N(:,:,:)
      INTEGER, ALLOCATABLE :: CTLXRO2H(:,:,:)
      INTEGER, ALLOCATABLE :: CTLXRO2N(:,:,:)
      INTEGER, ALLOCATABLE :: LTLBRO2H(:,:)
      INTEGER, ALLOCATABLE :: LTLBRO2N(:,:)
      INTEGER, ALLOCATABLE :: LTLTRO2H(:,:)
      INTEGER, ALLOCATABLE :: LTLTRO2N(:,:)
      INTEGER, ALLOCATABLE :: LTLXRO2H(:,:)
      INTEGER, ALLOCATABLE :: LTLXRO2N(:,:)

      ! For ND44 -- Dry deposition fluxes & velocities
      REAL*4,  ALLOCATABLE :: AD44(:,:,:,:)

      ! For ND45 -- Tracer concentration diagnostic
      REAL*4,  ALLOCATABLE :: AD45(:,:,:,:)      
      INTEGER, ALLOCATABLE :: LTOTH(:,:)
      INTEGER, ALLOCATABLE :: CTOTH(:,:)
      INTEGER, ALLOCATABLE :: CTO3(:,:,:)
      INTEGER, ALLOCATABLE :: LTO3(:,:)

      ! For ND46 -- Tracer concentration diagnostic
      REAL*4,  ALLOCATABLE :: AD46(:,:,:)      

      ! For ND47 -- 24-h tracer concentration diagnostic
      REAL*4,  ALLOCATABLE :: AD47(:,:,:,:)      

      ! For ND47(O3) / ND65 -- 24-h tracer diagnostic
      INTEGER, ALLOCATABLE :: CTO3_24h(:,:,:)

      ! Dynamically allocatable array -- local only to DIAG50.F
      REAL*8,  ALLOCATABLE :: STT_TEMPO2(:,:,:,:)

      ! For ND52 -- gamma HO2 diagnostic
      REAL*4,  ALLOCATABLE :: AD52(:,:,:)

      ! For ND54 -- tropopause diagnostics
      REAL*4,  ALLOCATABLE :: AD54(:,:,:)

      ! For ND55 -- tropopause diagnostics
      REAL*4,  ALLOCATABLE :: AD55(:,:,:)

      ! For ND57 -- theta, potential temp (FP 6/2009)
      REAL*4,  ALLOCATABLE :: AD57(:,:,:)

      ! -- for methane simulation diagnostics
      REAL*4,  ALLOCATABLE :: AD19(:,:,:)
      REAL*4,  ALLOCATABLE :: AD58(:,:,:)
      REAL*4,  ALLOCATABLE :: AD60(:,:)

#if   defined( TOMAS )
      ! For ND59 -- Size-resolved primary aerosol emissions
      REAL*4,  ALLOCATABLE :: AD59_NUMB(:,:,:,:)
      REAL*4,  ALLOCATABLE :: AD59_SULF(:,:,:,:)
      REAL*4,  ALLOCATABLE :: AD59_SALT(:,:,:,:)
      REAL*4,  ALLOCATABLE :: AD59_ECIL(:,:,:,:)
      REAL*4,  ALLOCATABLE :: AD59_ECOB(:,:,:,:)
      REAL*4,  ALLOCATABLE :: AD59_OCIL(:,:,:,:)
      REAL*4,  ALLOCATABLE :: AD59_OCOB(:,:,:,:)
      REAL*4,  ALLOCATABLE :: AD59_DUST(:,:,:,:)

      ! For ND60 -- TOMAS condensation rate diagnostic
      REAL*4,  ALLOCATABLE :: AD60_COND(:,:,:,:)      
      REAL*4,  ALLOCATABLE :: AD60_COAG(:,:,:,:)      
      REAL*4,  ALLOCATABLE :: AD60_NUCL(:,:,:,:)      
      REAL*4,  ALLOCATABLE :: AD60_AQOX(:,:,:,:)      
      REAL*4,  ALLOCATABLE :: AD60_ERROR(:,:,:,:)      
      REAL*4,  ALLOCATABLE :: AD60_SOA(:,:,:,:)

      ! For ND61 -- 3D TOMAS rate diagnostic
      REAL*4,  ALLOCATABLE :: AD61(:,:,:,:)
      REAL*4,  ALLOCATABLE :: AD61_inst(:,:,:,:)
#endif

      ! For ND63 -- fraction of NOx remaining and Integrated OPE
      REAL*4,  ALLOCATABLE :: AD63(:,:,:)
      INTEGER, ALLOCATABLE :: AD63_COUNT

      ! For ND66 -- I-6 fields diagnostic
      REAL*4,  ALLOCATABLE :: AD66(:,:,:,:)      

      ! For ND67 -- DAO surface fields diagnostic
      REAL*4,  ALLOCATABLE :: AD67(:,:,:)      

      ! For ND68 -- BXHEIGHT, AD, AVGW diagnostic
      REAL*4,  ALLOCATABLE :: AD68(:,:,:,:)      

      ! For ND69 -- DXYP diagnostic
      REAL*4,  ALLOCATABLE :: AD69(:,:,:)      
!
! !REVISION HISTORY:
!  30 Nov 1999 - A. Fiore - Initial version
!  (1 ) DIAG_MOD is written in Fixed-Format F90.
!  (2 ) Call subroutine CLEANUP at the end of the MAIN program to deallocate
!        the memory before the run stops.  It is always good style to free
!        any memory we have dynamically allocated when we don't need it
!        anymoren
!  (3 ) Added ND13 arrays for sulfur emissions (bmy, 6/6/00)
!  (4 ) Moved ND51 arrays to "diag51_mod.f" (bmy, 11/29/00)
!  (5 ) Added AD34 array for biofuel burning emissions (bmy, 3/15/01)
!  (6 ) Eliminated old commented-out code (bmy, 4/20/01)
!  (7 ) Added AD12 array for boundary layer emissions in routine "setemis.f".
!        (bdf, bmy, 6/15/01)
!  (8 ) Added CHEML24, DRYDL24, CTCHDD for archiving daily mean chemical
!        and drydep loss in chemo3 and chemo3.f (amf, bmy, 7/2/01)
!  (9 ) Add ND43 arrays LTNO2, CTNO2, LTHO2, CTHO2 (rvm, bmy, 2/27/02)
!  (10) Add AD01, AD02 arrays for Rn-Pb-Be simulation (hyl, bmy, 8/7/02)
!  (11) Add AD05 array for sulfate P-L diagnostic (rjp, bdf, bmy, 9/20/02)
!  (12) Added subroutine CLEANUP_DIAG...moved code here from "cleanup.f", 
!        so that it is internal to "diag_mod.f".  Added arrays AD13_NH3_bb,
!        AD13_NH3_bf, AD13_NH3_an for NH3 emissons in ND13.  Deleted obsolete
!        allocatable arrays CHEML24, DRYDL24, CTCHDD.  Now also added LTNO3
!        and CTNO3 arrays for ND43 diagnostic.  Added AD13_SO2_bf array for
!        SO2 biofuel. (bmy, 1/16/03)
!  (13) Added array AD13_NH3_na for ND13 diagnostic (rjp, bmy, 3/23/03)
!  (14) Removed P24H and L24H -- these are now defined w/in "tagged_ox_mod.f"
!        Also added AD03 array for Kr85 prod/loss diag. (jsw, bmy, 8/20/03)
!  (15) Added ND06 (dust emission) and ND07 (carbon aerosol emission) 
!        diagnostic arrays (rjp, tdf, bmy, 4/5/04)
!  (16) Added AD13_SO2_sh diagnostic array for ND13 (bec, bmy, 5/20/04)
!  (17) Added AD07_HC diagnostic array for ND07 (rjp, bmy, 7/13/04)
!  (18) Moved AD65 & FAMPL to "diag65_mod.f" (bmy, 7/20/04)
!  (19) Added array AD13_SO4_bf (bmy, 11/17/04)!
!  (20) Added extra arrays for ND03 mercury diagnostics (eck, bmy, 12/7/04)
!  (21) Added extra ND21 array for crystalline sulfur tracers.  Also remove
!        ND03 and ND48 arrays; they are obsolete (bmy, 1/21/05)
!  (22) Removed AD41 and AFTTOT arrays; they're obsolete (bmy, 2/17/05)
!  (23) Added AD09, AD09_em arrays for HCN/CH3CN simulation (xyp, bmy, 6/27/05)
!  (24) Added AD30 array for land/water/ice output (bmy, 8/18/05)
!  (25) Added AD54 array for time spend in the troposphere (phs, 9/22/06)
!  (26) Added CTO3 counter. Convert ND43 counter arrays from 2D to 3D, for
!        the variable tropopause. (phs, 1/19/07)
!  (27) Added AD10 and AD10em arrays for ND10 H2-HD-sim diag (phs, 9/18/07)
!  (28) Added CTO3_24h to account for time in the troposphere for O3 in
!        ND47 (phs, 11/17/08)
!  (29) Added AD52 for Gamma HO2 diagnostic. (jaegle, ccc, 2/26/09)
!  (30) Updated to save out GLYX production of SOAG in ND07.
!       (tmf, 3/6/09)
!  (31) Add LTO3 for ND45 diag. (ccc, 7/20/09)
!  (32) Add AD19, AD58, AD60 for CH4 (kjw, 8/18/09)
!  (33) AD13_NH3_an is 3D now (phs, 10/22/09)  
!  (34) Add AD59_NUMB, AD59_SULF, AD59_SALT, AD59_ECOB, AD59_ECIL, AD59_OCOB, 
!        AD59_OCIL, and AD59_DUST for size-resolved emission  (win, 1/25/10)
!  (35) Add AD60_COND, AD60_COAG, AD60_NUCL, AD60_AQOX, AD60_SOA, and 
!        AD60_ERROR for TOMAS process rate diagnostics (win, 1/25/10)
!  (36) Add AD61 and AD61_INST for saving 3-D TOMAS rate (win, 1/25/10)   
!  (37) Add counter for aromatics SOA and add AD57 diagnostic for potential
!       temperature. (fp, 2/3/10)
!  26 Aug 2010 - R. Yantosca - Added ProTeX headers
!  02 Apr 2013 - M. Payer    - Removed *NO, *NO2, and *NO3 arrays for ND43
!                              diagnostic. These are no longer needed because
!                              NO, NO2, and NO3 are now tracers.
!EOP
!------------------------------------------------------------------------------
!BOC
      CONTAINS
!EOC
!------------------------------------------------------------------------------
!          Harvard University Atmospheric Chemistry Modeling Group            !
!------------------------------------------------------------------------------
!BOP
!
! !IROUTINE: cleanup_diag
!
! !DESCRIPTION: Subroutine CLEANUP\_DIAG deallocates all module arrays.
!\\
!\\
! !INTERFACE:
!
      SUBROUTINE CLEANUP_DIAG
!
! !REVISION HISTORY:
!  13 Dec 2002 - R. Yantosca - Initial version
!  (1 ) Now also deallocate AD13_NH3_an, AD13_NH3_bb, AD13_NH3_bf arrays
!        for the ND13 diagnostic.  (bmy, 12/13/02)
!  (2 ) Now also deallocate AD13_NH3_na array for ND13 (rjp, bmy, 3/23/03)
!  (3 ) Removed P24H and L24H, these are now defined within "tagged_ox_mod.f".
!       Now also deallocate AD03 array for Kr85 prod/loss (jsw, bmy, 8/20/03)
!  (4 ) Now also deallocate AD06 and AD07* arrays (rjp, bdf, bmy, 4/5/04)
!  (5 ) Now also deallocate AD08 array (rjp, bec, bmy, 4/20/04)
!  (6 ) Now also deallocaes AD13_SO2_sh array (bec, bmy, 5/20/04)
!  (7 ) Now also deallocates AD07_HC array (rjp, bmy, 7/13/04)
!  (8 ) Now also deallocate AD13_SO4_bf array (bmy, 11/17/04)
!  (9 ) Now deallocate extra arrays for ND03 diagnostics (eck, bmy, 12/7/04)
!  (10) Now deallocates AD21_cr array.  Remove reference to arrays for ND03
!        and ND48 diagnostics, they're obsolete. (cas, sas, bmy, 1/21/05)
!  (11) Removed AD41 and AFTTOT arrays; they're obsolete (bmy, 2/17/05)
!  (12) Now also deallocate AD09 and AD09_em (bmy, 6/27/05)
!  (13) Now deallocate AD30 (bmy, 8/18/05)
!  (14) Now deallocate CTO3, AD10, AD10em arrays (phs, 9/18/07)
!  (15) Now deallocate TOMAS related arrays (win, bmy, 1/25/10)
!  15 Feb 2011 - R. Yantosca - Add modifications for APM microphysics
!EOP
!------------------------------------------------------------------------------
!BOC
      !=================================================================
      ! CLEANUP_DIAG begins here!
      !=================================================================
      IF ( ALLOCATED( AD01        ) ) DEALLOCATE( AD01        )
      IF ( ALLOCATED( AD02        ) ) DEALLOCATE( AD02        )
      IF ( ALLOCATED( AD06        ) ) DEALLOCATE( AD06        )
      IF ( ALLOCATED( AD07        ) ) DEALLOCATE( AD07        )
      IF ( ALLOCATED( AD07_BC     ) ) DEALLOCATE( AD07_BC     )
      IF ( ALLOCATED( AD07_OC     ) ) DEALLOCATE( AD07_OC     )
      IF ( ALLOCATED( AD07_HC     ) ) DEALLOCATE( AD07_HC     )
      IF ( ALLOCATED( AD07_SOAGM  ) ) DEALLOCATE( AD07_SOAGM  )
      IF ( ALLOCATED( AD08        ) ) DEALLOCATE( AD08        )
      IF ( ALLOCATED( AD09        ) ) DEALLOCATE( AD09        )
      IF ( ALLOCATED( AD09_em     ) ) DEALLOCATE( AD09_em     )
      IF ( ALLOCATED( AD10        ) ) DEALLOCATE( AD10        )
      IF ( ALLOCATED( AD10em      ) ) DEALLOCATE( AD10em      )
      IF ( ALLOCATED( AD11        ) ) DEALLOCATE( AD11        )
      IF ( ALLOCATED( AD12        ) ) DEALLOCATE( AD12        )
      IF ( ALLOCATED( AD13_DMS    ) ) DEALLOCATE( AD13_DMS    )
      IF ( ALLOCATED( AD13_SO2_ac ) ) DEALLOCATE( AD13_SO2_ac )
      IF ( ALLOCATED( AD13_SO2_an ) ) DEALLOCATE( AD13_SO2_an )
      IF ( ALLOCATED( AD13_SO2_bb ) ) DEALLOCATE( AD13_SO2_bb )
      IF ( ALLOCATED( AD13_SO2_bf ) ) DEALLOCATE( AD13_SO2_bf )
      IF ( ALLOCATED( AD13_SO2_nv ) ) DEALLOCATE( AD13_SO2_nv )
      IF ( ALLOCATED( AD13_SO2_ev ) ) DEALLOCATE( AD13_SO2_ev )
      IF ( ALLOCATED( AD13_SO2_sh ) ) DEALLOCATE( AD13_SO2_sh )
      IF ( ALLOCATED( AD13_SO4_an ) ) DEALLOCATE( AD13_SO4_an )
      IF ( ALLOCATED( AD13_SO4_bf ) ) DEALLOCATE( AD13_SO4_bf )
      IF ( ALLOCATED( AD13_NH3_an ) ) DEALLOCATE( AD13_NH3_an )
      IF ( ALLOCATED( AD13_NH3_na ) ) DEALLOCATE( AD13_NH3_na )
      IF ( ALLOCATED( AD13_NH3_bb ) ) DEALLOCATE( AD13_NH3_bb )
      IF ( ALLOCATED( AD13_NH3_bf ) ) DEALLOCATE( AD13_NH3_bf )
      IF ( ALLOCATED( AD16        ) ) DEALLOCATE( AD16        )
      IF ( ALLOCATED( AD17        ) ) DEALLOCATE( AD17        )
      IF ( ALLOCATED( AD18        ) ) DEALLOCATE( AD18        )
      IF ( ALLOCATED( AD21        ) ) DEALLOCATE( AD21        )
      IF ( ALLOCATED( AD21_cr     ) ) DEALLOCATE( AD21_cr     )
      IF ( ALLOCATED( AD22        ) ) DEALLOCATE( AD22        ) 
      IF ( ALLOCATED( AD28        ) ) DEALLOCATE( AD28        ) 
      IF ( ALLOCATED( AD29        ) ) DEALLOCATE( AD29        ) 
      IF ( ALLOCATED( AD30        ) ) DEALLOCATE( AD30        ) 
      IF ( ALLOCATED( AD31        ) ) DEALLOCATE( AD31        ) 
      IF ( ALLOCATED( AD32_ac     ) ) DEALLOCATE( AD32_ac     ) 
      IF ( ALLOCATED( AD32_an     ) ) DEALLOCATE( AD32_an     )
      IF ( ALLOCATED( AD32_bb     ) ) DEALLOCATE( AD32_bb     )
      IF ( ALLOCATED( AD32_bf     ) ) DEALLOCATE( AD32_bf     )
      IF ( ALLOCATED( AD32_fe     ) ) DEALLOCATE( AD32_fe     )
      IF ( ALLOCATED( AD32_li     ) ) DEALLOCATE( AD32_li     )
      IF ( ALLOCATED( AD32_so     ) ) DEALLOCATE( AD32_so     )
      IF ( ALLOCATED( AD32_ub     ) ) DEALLOCATE( AD32_ub     )
      IF ( ALLOCATED( AD32_ship   ) ) DEALLOCATE( AD32_ship   )
      IF ( ALLOCATED( AD32_ship_count) ) DEALLOCATE( AD32_ship_count)
      IF ( ALLOCATED( AD33        ) ) DEALLOCATE( AD33        )
      IF ( ALLOCATED( AD34        ) ) DEALLOCATE( AD34        )
      IF ( ALLOCATED( AD35        ) ) DEALLOCATE( AD35        )
      IF ( ALLOCATED( AD36        ) ) DEALLOCATE( AD36        )
      IF ( ALLOCATED( AD36_SHIP   ) ) DEALLOCATE( AD36_SHIP   )
      IF ( ALLOCATED( AD36_SHIP_COUNT ) ) DEALLOCATE( AD36_SHIP_COUNT )
      IF ( ALLOCATED( AD37        ) ) DEALLOCATE( AD37        )
      IF ( ALLOCATED( AD38        ) ) DEALLOCATE( AD38        )  
      IF ( ALLOCATED( AD39        ) ) DEALLOCATE( AD39        )
      IF ( ALLOCATED( AD43        ) ) DEALLOCATE( AD43        )
      IF ( ALLOCATED( AD44        ) ) DEALLOCATE( AD44        )
      IF ( ALLOCATED( AD45        ) ) DEALLOCATE( AD45        )
      IF ( ALLOCATED( AD46        ) ) DEALLOCATE( AD46        )
      IF ( ALLOCATED( AD47        ) ) DEALLOCATE( AD47        )
      IF ( ALLOCATED( AD52        ) ) DEALLOCATE( AD52        )
      IF ( ALLOCATED( AD54        ) ) DEALLOCATE( AD54        )
      IF ( ALLOCATED( AD55        ) ) DEALLOCATE( AD55        )
      ! For ND57 -- theta (FP 6/2009)
      IF ( ALLOCATED( AD57        ) ) DEALLOCATE( AD57        )
      IF ( ALLOCATED( AD19        ) ) DEALLOCATE( AD19        )
      IF ( ALLOCATED( AD58        ) ) DEALLOCATE( AD58        )
#if   defined( TOMAS )
      IF ( ALLOCATED( AD59_NUMB   ) ) DEALLOCATE( AD59_NUMB   ) !(win, 1/25/10)
      IF ( ALLOCATED( AD59_SULF   ) ) DEALLOCATE( AD59_SULF   )
      IF ( ALLOCATED( AD59_SALT   ) ) DEALLOCATE( AD59_SALT   )
      IF ( ALLOCATED( AD59_ECIL   ) ) DEALLOCATE( AD59_ECIL   )
      IF ( ALLOCATED( AD59_ECOB   ) ) DEALLOCATE( AD59_ECOB   )
      IF ( ALLOCATED( AD59_OCIL   ) ) DEALLOCATE( AD59_OCIL   )
      IF ( ALLOCATED( AD59_OCOB   ) ) DEALLOCATE( AD59_OCOB   )
      IF ( ALLOCATED( AD59_DUST   ) ) DEALLOCATE( AD59_DUST   )
      IF ( ALLOCATED( AD60_COND   ) ) DEALLOCATE( AD60_COND   )
      IF ( ALLOCATED( AD60_COAG   ) ) DEALLOCATE( AD60_COAG   )
      IF ( ALLOCATED( AD60_NUCL   ) ) DEALLOCATE( AD60_NUCL   )
      IF ( ALLOCATED( AD60_AQOX   ) ) DEALLOCATE( AD60_AQOX   )
      IF ( ALLOCATED( AD60_ERROR  ) ) DEALLOCATE( AD60_ERROR  )
      IF ( ALLOCATED( AD60_SOA    ) ) DEALLOCATE( AD60_SOA    )
      IF ( ALLOCATED( AD61        ) ) DEALLOCATE( AD61        )
      IF ( ALLOCATED( AD61_inst   ) ) DEALLOCATE( AD61_inst   ) !(win, 1/25/10)
#else
      IF ( ALLOCATED( AD60        ) ) DEALLOCATE( AD60        )
#endif
      IF ( ALLOCATED( AD63        ) ) DEALLOCATE( AD63        )
      IF ( ALLOCATED( AD63_COUNT  ) ) DEALLOCATE( AD63_COUNT  )
      IF ( ALLOCATED( AD66        ) ) DEALLOCATE( AD66        )
      IF ( ALLOCATED( AD68        ) ) DEALLOCATE( AD68        )
      IF ( ALLOCATED( AD69        ) ) DEALLOCATE( AD69        )
      IF ( ALLOCATED( CONVFLUP    ) ) DEALLOCATE( CONVFLUP    )
      IF ( ALLOCATED( CT16        ) ) DEALLOCATE( CT16        )
      IF ( ALLOCATED( CT17        ) ) DEALLOCATE( CT17        )
      IF ( ALLOCATED( CT18        ) ) DEALLOCATE( CT18        )
      IF ( ALLOCATED( CTJV        ) ) DEALLOCATE( CTJV        )
      IF ( ALLOCATED( CTO3        ) ) DEALLOCATE( CTO3        )
      IF ( ALLOCATED( CTO3_24h    ) ) DEALLOCATE( CTO3_24h    )
      IF ( ALLOCATED( CTOH        ) ) DEALLOCATE( CTOH        )
      IF ( ALLOCATED( EMISS_ANTHR ) ) DEALLOCATE( EMISS_ANTHR )
      ! update for arom (dkh, 06/21/07)  
      IF ( ALLOCATED( CTLBRO2H    ) ) DEALLOCATE( CTLBRO2H    )
      IF ( ALLOCATED( CTLBRO2N    ) ) DEALLOCATE( CTLBRO2N    )
      IF ( ALLOCATED( CTLTRO2H    ) ) DEALLOCATE( CTLTRO2H    )
      IF ( ALLOCATED( CTLTRO2N    ) ) DEALLOCATE( CTLTRO2N    )
      IF ( ALLOCATED( CTLXRO2H    ) ) DEALLOCATE( CTLXRO2H    )
      IF ( ALLOCATED( CTLXRO2N    ) ) DEALLOCATE( CTLXRO2N    )
      IF ( ALLOCATED( LTLBRO2H    ) ) DEALLOCATE( LTLBRO2H    )
      IF ( ALLOCATED( LTLBRO2N    ) ) DEALLOCATE( LTLBRO2N    )
      IF ( ALLOCATED( LTLTRO2H    ) ) DEALLOCATE( LTLTRO2H    )
      IF ( ALLOCATED( LTLTRO2N    ) ) DEALLOCATE( LTLTRO2N    )
      IF ( ALLOCATED( LTLXRO2H    ) ) DEALLOCATE( LTLXRO2H    )
      IF ( ALLOCATED( LTLXRO2N    ) ) DEALLOCATE( LTLXRO2N    )
      IF ( ALLOCATED( CTHO2       ) ) DEALLOCATE( CTHO2       )
      IF ( ALLOCATED( CTOTH       ) ) DEALLOCATE( CTOTH       )
      IF ( ALLOCATED( DIAGCHLORO  ) ) DEALLOCATE( DIAGCHLORO  )
      IF ( ALLOCATED( LTJV        ) ) DEALLOCATE( LTJV        )
      IF ( ALLOCATED( LTOH        ) ) DEALLOCATE( LTOH        )
      IF ( ALLOCATED( LTHO2       ) ) DEALLOCATE( LTHO2       )
      IF ( ALLOCATED( LTOTH       ) ) DEALLOCATE( LTOTH       )
      IF ( ALLOCATED( LTO3        ) ) DEALLOCATE( LTO3        )
      IF ( ALLOCATED( MASSFLEW    ) ) DEALLOCATE( MASSFLEW    )
      IF ( ALLOCATED( MASSFLNS    ) ) DEALLOCATE( MASSFLNS    )
      IF ( ALLOCATED( MASSFLUP    ) ) DEALLOCATE( MASSFLUP    )
      IF ( ALLOCATED( TURBFLUP    ) ) DEALLOCATE( TURBFLUP    )
      IF ( ALLOCATED( STT_TEMPO2  ) ) DEALLOCATE( STT_TEMPO2  )

#if   defined( APM )
      !-----------------------------------------
      ! Deallocate arrays for APM microphysics
      !-----------------------------------------
      IF ( ALLOCATED( AD07_OM     ) ) DEALLOCATE( AD07_OM     )
#endif

      END SUBROUTINE CLEANUP_DIAG
!EOC
      END MODULE DIAG_MOD 

<|MERGE_RESOLUTION|>--- conflicted
+++ resolved
@@ -160,12 +160,9 @@
 
       ! For ND36 -- Anthropogenic source diagnostic
       REAL*4,  ALLOCATABLE :: AD36(:,:,:)
-<<<<<<< HEAD
       REAL*4,  ALLOCATABLE :: AD36_SHIP(:,:,:)
       INTEGER, ALLOCATABLE :: AD36_SHIP_COUNT
-=======
       REAL*4,  ALLOCATABLE :: EMISS_ANTHR(:,:,:)
->>>>>>> 4674865e
 
       ! For ND37 -- Fraction of tracer scavenged in cloud updrafts
       REAL*4,  ALLOCATABLE :: AD37(:,:,:,:)      
@@ -337,6 +334,7 @@
 !  02 Apr 2013 - M. Payer    - Removed *NO, *NO2, and *NO3 arrays for ND43
 !                              diagnostic. These are no longer needed because
 !                              NO, NO2, and NO3 are now tracers.
+!  26 Jun 2013 - R. Yantosca - Added extra arrays for ship diagnostics + NEI08
 !EOP
 !------------------------------------------------------------------------------
 !BOC
