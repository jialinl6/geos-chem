!------------------------------------------------------------------------------
!                  Harvard-NASA Emissions Component (HEMCO)                   !
!------------------------------------------------------------------------------
!BOP
!
! !MODULE: hcoio_read_std_mod.F90 
!
! !DESCRIPTION: Module HCOIO\_read\_std\_mod controls data processing 
! (file reading, unit conversion, regridding) for HEMCO in the
! 'standard' environment (i.e. non-ESMF).
!\\
!\\
! !INTERFACE: 
!
MODULE HCOIO_read_std_mod
!
! !USES:
!
  USE HCO_Types_Mod
  USE HCO_Error_Mod
  USE HCO_CharTools_Mod
  USE HCO_State_Mod,       ONLY : Hco_State

  IMPLICIT NONE
  PRIVATE
!
! !PUBLIC MEMBER FUNCTIONS:
!
  PUBLIC  :: HCOIO_ReadOther
  PUBLIC  :: HCOIO_CloseAll
#if !defined(ESMF_)
  PUBLIC  :: HCOIO_read_std
!
! !PRIVATE MEMBER FUNCTIONS:
!
  PRIVATE :: GET_TIMEIDX 
  PRIVATE :: Check_AvailYMDhm
  PRIVATE :: prefYMDhm_Adjust
  PRIVATE :: Set_tIdx2
  PRIVATE :: IsClosest 
  PRIVATE :: GetIndex2Interp 
  PRIVATE :: GetWeights 
  PRIVATE :: YMDhm2hrs
  PRIVATE :: Normalize_Area 
  PRIVATE :: SrcFile_Parse 
  PRIVATE :: SigmaMidToEdges
  PRIVATE :: CheckMissVal 
  PRIVATE :: GetArbDimIndex
#endif
  PRIVATE :: HCOIO_ReadCountryValues
  PRIVATE :: HCOIO_ReadFromConfig
  PRIVATE :: GetDataVals 
  PRIVATE :: GetSliceIdx
  PRIVATE :: FillMaskBox 
  PRIVATE :: ReadMath 
!
! !REVISION HISTORY:
!  22 Aug 2013 - C. Keller   - Initial version
!  01 Jul 2014 - R. Yantosca - Now use F90 free-format indentation
!  01 Jul 2014 - R. Yantosca - Cosmetic changes in ProTeX headers
!  22 Feb 2016 - C. Keller   - Split off from hcoio_dataread_mod.F90
!  10 Apr 2017 - R. Yantosca - Time vectors now use YYYYMMDDhhmm format,
!                              and are now all REAL(dp) instead of INTEGER(8)
!  11 Apr 2017 - R. Yantosca - Added more minor fixes for robustness
!EOP
!------------------------------------------------------------------------------
!BOC
!
! !DEFINED PARAMETERS
!
  ! Parameter used for difference testing of floating points
  REAL(dp), PRIVATE, PARAMETER :: EPSILON = 1.0e-5_dp

CONTAINS
!EOC
#if !defined(ESMF_)
!------------------------------------------------------------------------------
!                  Harvard-NASA Emissions Component (HEMCO)                   !
!------------------------------------------------------------------------------
!BOP
!
! !IROUTINE: HCOIO_Read_std
!
! !DESCRIPTION: Reads a netCDF file and returns the regridded array in proper
! units. This routine uses the HEMCO generic data reading and regridding
! routines.
!\\
!\\
! Two different regridding algorithm are used: NCREGRID for 3D data with
! vertical regridding, and map\_a2a for all other data. map\_a2a also
! supports index-based remapping, while this feature is currently not
! possible in combination with NCREGRID.
!\\
!\\
! 3D data is vertically regridded onto the simulation grid on the sigma 
! interface levels. In order to calculate these levels correctly, the netCDF 
! vertical coordinate description must adhere to the CF - conventions. See 
! routine NC\_Get\_Sigma\_Levels in Ncdf\_Mod for more details.
!\\
!\\
! A simpler vertical interpolation scheme is used if (a) the number of 
! vertical levels of the input data corresponds to the number of levels
! on the simulation grid (direct mapping, no remapping), (b) the vertical
! level variable name (long\_name) contains the word "GEOS-Chem level". In
! the latter case, the vertical levels of the input data is interpreted as
! GEOS vertical levels and mapped onto the simulation grid using routine
! ModelLev\_Interpolate. 
!\\
!\\
! !INTERFACE:
!
  SUBROUTINE HCOIO_read_std( am_I_Root, HcoState, Lct, RC ) 
!
! !USES:
!
    USE Ncdf_Mod,           ONLY : NC_Open
    USE Ncdf_Mod,           ONLY : NC_Close
    USE Ncdf_Mod,           ONLY : NC_Read_Var
    USE Ncdf_Mod,           ONLY : NC_Read_Arr
    USE Ncdf_Mod,           ONLY : NC_Get_Grid_Edges
    USE Ncdf_Mod,           ONLY : NC_Get_Sigma_Levels
    USE Ncdf_Mod,           ONLY : NC_ISMODELLEVEL
    USE CHARPAK_MOD,        ONLY : TRANLC
    USE HCO_Unit_Mod,       ONLY : HCO_Unit_Change
    USE HCO_Unit_Mod,       ONLY : HCO_Unit_ScalCheck
    USE HCO_Unit_Mod,       ONLY : HCO_IsUnitless
    USE HCO_Unit_Mod,       ONLY : HCO_IsIndexData
    USE HCO_Unit_Mod,       ONLY : HCO_UnitTolerance
    USE HCO_GeoTools_Mod,   ONLY : HCO_ValidateLon
    USE HCO_FileData_Mod,   ONLY : FileData_ArrCheck
    USE HCO_FileData_Mod,   ONLY : FileData_Cleanup
    USE HCOIO_MESSY_MOD,    ONLY : HCO_MESSY_REGRID
    USE HCO_INTERP_MOD,     ONLY : REGRID_MAPA2A 
    USE HCO_INTERP_MOD,     ONLY : ModelLev_Check
    USE HCO_CLOCK_MOD,      ONLY : HcoClock_Get
    USE HCO_DIAGN_MOD,      ONLY : Diagn_Update
    USE HCO_EXTLIST_MOD,    ONLY : HCO_GetOpt
    USE HCO_TIDX_MOD,       ONLY : tIDx_IsInRange
!
! !INPUT PARAMETERS:
!
    LOGICAL,          INTENT(IN   )  :: am_I_Root  ! Are we on the root CPU?
    TYPE(HCO_State),  POINTER        :: HcoState   ! HEMCO state object
    TYPE(ListCont),   POINTER        :: Lct        ! HEMCO list container
!
! !INPUT/OUTPUT PARAMETERS:
!
    INTEGER,          INTENT(INOUT)  :: RC         ! Success or failure?
!
! !REVISION HISTORY:
!  13 Mar 2013 - C. Keller   - Initial version
!  27 Aug 2014 - R. Yantosca - Err msg now displays hcoio_dataread_mod.F90
!  01 Oct 2014 - C. Keller   - Added file name parser
!  03 Oct 2014 - C. Keller   - Added vertical regridding capability
!  12 Dec 2014 - C. Keller   - Don't do vertical regridding if data is already
!                              on GEOS-Chem levels. 
!  31 Dec 2014 - C. Keller   - Now call ModelLev_Interpolate for model remapping
!                              of model levels.
!  15 Jan 2015 - C. Keller   - Now allow model level interpolation in 
!                              combination with MESSy (horizontal) regridding.
!  03 Feb 2015 - C. Keller   - Moved map_a2a regridding to hco_interp_mod.F90.
!  24 Mar 2015 - C. Keller   - Added arguments LUN and CloseFile.
!  27 Mar 2015 - R. Yantosca - Now use a FORMAT statement when printing the
!                              filename to the Unix stdout.
!  08 Apr 2015 - R. Yantosca - Bug fix: set KeepSpec=.TRUE. if there is no
!                              species in the container.  This prevents
!                              diffs in output in sp vs mp runs.
!  13 Jul 2015 - C. Keller   - Write data into diagnostics right after reading
!                              (if a diagnostics with the same name exists).
!  23 Sep 2015 - C. Keller   - Support time averaging (cycle flags A and RA).
!  06 Oct 2015 - C. Keller   - Support additional horizontal coordinates. Added
!                              MustFind error checks (cycle flags EF and RF).
!  22 Nov 2015 - C. Keller   - Bug fix: now use Lun2 if reading second file.
!  24 Mar 2016 - C. Keller   - Simplified handling of file in buffer. Remove
!                              args LUN and CloseFile.
!  29 Apr 2016 - R. Yantosca - Don't initialize pointers in declaration stmts
!EOP
!------------------------------------------------------------------------------
!BOC
! 
! !LOCAL VARIABLES:
!
    CHARACTER(LEN=255)            :: thisUnit, LevUnit, LevName
    CHARACTER(LEN=255)            :: MSG 
    CHARACTER(LEN=1023)           :: srcFile, srcFile2
    INTEGER                       :: NX, NY
    INTEGER                       :: NCRC, Flag, AS
    INTEGER                       :: ncLun, ncLun2
    INTEGER                       :: nlon,   nlat,  nlev, nTime
    INTEGER                       :: lev1,   lev2,  dir 
    INTEGER                       :: tidx1,  tidx2,  ncYr,  ncMt
    INTEGER                       :: tidx1b, tidx2b, ncYr2, ncMt2
    INTEGER                       :: HcoID
    INTEGER                       :: ArbIdx
    INTEGER                       :: nlatEdge, nlonEdge
    REAL(hp)                      :: MW_g, EmMW_g, MolecRatio
    REAL(sp)                      :: wgt1,   wgt2
    REAL(sp), POINTER             :: ncArr(:,:,:,:)
    REAL(sp), POINTER             :: ncArr2(:,:,:,:)
    REAL(hp), POINTER             :: SigEdge(:,:,:)
    REAL(hp), POINTER             :: SigLev (:,:,:)
    REAL(hp), POINTER             :: LonMid   (:)
    REAL(hp), POINTER             :: LatMid   (:)
    REAL(hp), POINTER             :: LevMid   (:)
    REAL(hp), POINTER             :: LonEdge  (:)
    REAL(hp), POINTER             :: LatEdge  (:)
    REAL(hp)                      :: UnitFactor
    LOGICAL                       :: KeepSpec
    LOGICAL                       :: FOUND
    LOGICAL                       :: IsModelLevel
    LOGICAL                       :: DoReturn 
    INTEGER                       :: UnitTolerance
    INTEGER                       :: AreaFlag, TimeFlag 
    REAL(dp)                      :: YMDhma,  YMDhmb, YMDhm1 
    REAL(dp)                      :: oYMDhm1, oYMDhm2
    INTEGER                       :: cYr, cMt, cDy, cHr, Yr1, Yr2
    INTEGER                       :: nYears, iYear 
 
    ! Use MESSy regridding routines?
    LOGICAL                       :: UseMESSy

    !=================================================================
    ! HCOIO_READ_STD begins here
    !=================================================================

    ! Enter
    CALL HCO_ENTER( HcoState%Config%Err, 'HCOIO_READ_STD (hcoio_read_std_mod.F90)' , RC )
    IF ( RC /= HCO_SUCCESS ) RETURN

    ! Initialize pointers
    ncArr   => NULL()
    ncArr2  => NULL()
    SigEdge => NULL()
    SigLev  => NULL()
    LonMid  => NULL()
    LatMid  => NULL()
    LevMid  => NULL()
    LonEdge => NULL()
    LatEdge => NULL()

    ! Get unit tolerance set in configuration file
    UnitTolerance = HCO_UnitTolerance( HcoState%Config )
 
    ! For convenience, copy horizontal grid dimensions from HEMCO 
    ! state object
    NX = HcoState%NX
    NY = HcoState%NY

    ! ----------------------------------------------------------------
    ! Parse source file name. This will replace all tokens ($ROOT, 
    ! ($YYYY), etc., with valid values.
    ! ----------------------------------------------------------------
    CALL SrcFile_Parse ( am_I_Root, HcoState, Lct, srcFile, FOUND, RC )
    IF ( RC /= HCO_SUCCESS ) RETURN

    ! If file not found, return w/ error. No error if cycling attribute is 
    ! select to range. In that case, just make sure that array is empty.
    IF ( .NOT. FOUND ) THEN 
       IF ( ( Lct%Dct%Dta%CycleFlag == HCO_CFLAG_RANGE ) .OR.      & 
            ( Lct%Dct%Dta%CycleFlag == HCO_CFLAG_EXACT )     ) THEN

          ! If MustFind flag is enabled, return with error if field is not
          ! found
          IF ( Lct%Dct%Dta%MustFind ) THEN
             MSG = 'Cannot find file for current simulation time: ' // &
                   TRIM(Lct%Dct%Dta%ncFile) // ' - Cannot get field ' // &
                   TRIM(Lct%Dct%cName) // '. Please check file name ' // &
                   'and time (incl. time range flag) in the config. file'
             CALL HCO_ERROR( HcoState%Config%Err, MSG, RC )
             RETURN

          ! If MustFind flag is not enabled, ignore this field and return
          ! with a warning.
          ELSE       
             CALL FileData_Cleanup( Lct%Dct%Dta, DeepClean=.FALSE. )
             MSG = 'No valid file found for current simulation time - data '// &
                   'will be ignored for time being - ' // TRIM(Lct%Dct%cName) 
             CALL HCO_WARNING ( HcoState%Config%Err, MSG, RC, WARNLEV=1 )
             CALL HCO_LEAVE ( HcoState%Config%Err,  RC ) 
             RETURN
          ENDIF

       ELSE 
          MSG = 'Cannot find file for current simulation time: ' // &
                TRIM(Lct%Dct%Dta%ncFile) // ' - Cannot get field ' // &
                TRIM(Lct%Dct%cName) // '. Please check file name ' // &
                'and time (incl. time range flag) in the config. file'
          CALL HCO_ERROR( HcoState%Config%Err, MSG, RC )
          RETURN
       ENDIF
    ENDIF

    ! ----------------------------------------------------------------
    ! Open netCDF
    ! ----------------------------------------------------------------

    ! Check if file is already in buffer. In that case use existing
    ! open stream. Otherwise open new file. At any given time there
    ! can only be one file in buffer.
    ncLun = -1
    IF ( HcoState%ReadLists%FileLun > 0 ) THEN
       IF ( TRIM(HcoState%ReadLists%FileInArchive) == TRIM(srcFile) ) THEN
          ncLun = HcoState%ReadLists%FileLun
       ELSE
          CALL NC_CLOSE ( HcoState%ReadLists%FileLun )
          HcoState%ReadLists%FileLun = -1
       ENDIF
    ENDIF

    ! To read from existing stream:
    IF ( ncLun > 0 ) THEN

       ! Verbose mode
       IF ( HCO_IsVerb(HcoState%Config%Err,2) ) THEN
          WRITE(MSG,*) '- Reading from existing stream: ', TRIM(srcFile)
          CALL HCO_MSG(MSG,SEP1='-')
       ENDIF

    ! To open a new file:
    ELSE
       CALL NC_OPEN ( TRIM(srcFile), ncLun )

       ! Verbose mode
       IF ( HCO_IsVerb(HcoState%Config%Err,1) ) THEN
          WRITE(MSG,*) '- Opening file: ', TRIM(srcFile)
          CALL HCO_MSG(MSG,SEP1='-')
       ENDIF

       ! Also write to standard output
       WRITE( 6, 100 ) TRIM( srcFile )
 100   FORMAT( 'HEMCO: Opening ', a )

       ! This is now the file in archive
       HcoState%ReadLists%FileInArchive = TRIM(srcFile)
       HcoState%ReadLists%FileLun       = ncLun
    ENDIF

    ! ----------------------------------------------------------------
    ! Extract time slice information
    ! This determines the lower and upper time slice index (tidx1 
    ! and tidx2) to be read based upon the time slice information 
    ! extracted from the file and the time stamp settings set in the
    ! HEMCO configuration file. Multiple time slices are only selected
    ! for weekdaily data or for 'autodetected' hourly data (using the
    ! wildcard character in the configuration file time attribute) or
    ! if data shall be interpolated between two (consecutive) time 
    ! slices. The weights to be assigned to those two time slices is
    ! also calculated in GET_TIMEIDX and returned as variables wgt1 
    ! and wgt2, respectively.
    ! ----------------------------------------------------------------
    CALL GET_TIMEIDX ( am_I_Root, HcoState, Lct,      &
                       ncLun,     tidx1,    tidx2,    &
                       wgt1,      wgt2,     oYMDhm1,  &
                       YMDhma,    YMDhm1,   RC        )
    IF ( RC /= HCO_SUCCESS ) RETURN

    !-----------------------------------------------------------------
    ! Check for negative tidx1. tidx1 can still be negative if: 
    ! (a) CycleFlag is set to range and the current simulation 
    ! time is outside of the data time range. In this case, we 
    ! prompt a warning and make sure that there is no data 
    ! associated with this FileData container.
    ! (b) CycleFlag is set to exact and none of the data time 
    ! stamps matches the current simulation time exactly. Return 
    ! with error!
    !-----------------------------------------------------------------
    IF ( tidx1 < 0 ) THEN
       DoReturn = .FALSE.
       IF ( Lct%Dct%Dta%CycleFlag == HCO_CFLAG_CYCLE ) THEN
          MSG = 'Invalid time index in ' // TRIM(srcFile)
          CALL HCO_ERROR( HcoState%Config%Err, MSG, RC )
          DoReturn = .TRUE.
       ELSEIF ( ( Lct%Dct%Dta%CycleFlag == HCO_CFLAG_RANGE ) .OR.      & 
                ( Lct%Dct%Dta%CycleFlag == HCO_CFLAG_EXACT )     ) THEN
          IF ( Lct%Dct%Dta%MustFind ) THEN
             MSG = 'Cannot find field with valid time stamp in ' // &
                   TRIM(srcFile) // ' - Cannot get field ' // &
                   TRIM(Lct%Dct%cName) // '. Please check file name ' // &
                   'and time (incl. time range flag) in the config. file'
             CALL HCO_ERROR( HcoState%Config%Err, MSG, RC )
             DoReturn = .TRUE.
          ELSE
             CALL FileData_Cleanup( Lct%Dct%Dta, DeepClean=.FALSE.)
             MSG = 'Simulation time is outside of time range provided for '//&
                  TRIM(Lct%Dct%cName) // ' - field is ignored for the time being!'
             CALL HCO_WARNING ( HcoState%Config%Err, MSG, RC, WARNLEV=1 )
             DoReturn = .TRUE.
             CALL HCO_LEAVE ( HcoState%Config%Err,  RC ) 
          ENDIF
       ENDIF

       ! Eventually return here
       IF ( DoReturn ) THEN
          RETURN
       ENDIF
    ENDIF

    ! ----------------------------------------------------------------
    ! Read grid 
    ! ----------------------------------------------------------------

    ! Extract longitude midpoints
    CALL NC_READ_VAR ( ncLun, 'lon', nlon, thisUnit, LonMid, NCRC )
    IF ( NCRC /= 0 ) THEN
       CALL HCO_ERROR( 'NC_READ_VAR: lon', RC )
       RETURN 
    ENDIF

    IF ( nlon == 0 ) THEN
       CALL NC_READ_VAR ( ncLun, 'longitude', nlon, thisUnit, LonMid, NCRC )
    ENDIF
    IF ( NCRC /= 0 ) THEN
       CALL HCO_ERROR( 'NC_READ_VAR: longitude', RC )
       RETURN 
    ENDIF

    IF ( nlon == 0 ) THEN
       CALL NC_READ_VAR ( ncLun, 'Longitude', nlon, thisUnit, LonMid, NCRC )
    ENDIF
    IF ( NCRC /= 0 ) THEN
       CALL HCO_ERROR( 'NC_READ_LON: Longitude', RC )
       RETURN 
    ENDIF

    IF ( nlon == 0 ) THEN
       MSG = 'Cannot find longitude variable in ' // TRIM(srcFile) // &
             ' - Must be one of `lon`, `longitude`, `Longitude`'
       CALL HCO_ERROR( HcoState%Config%Err, MSG, RC )
       RETURN
    ENDIF

    ! Unit must be degrees_east
    CALL TRANLC( thisUnit)  
    IF ( INDEX( thisUnit, 'degrees_east' ) == 0 ) THEN
       MSG = 'illegal longitude unit in ' // TRIM(srcFile) // &
             ' - Must be `degrees_east`.'
       CALL HCO_ERROR( HcoState%Config%Err, MSG, RC )
       RETURN
    ENDIF

    ! Make sure longitude is steadily increasing.
    CALL HCO_ValidateLon( HcoState, nlon, LonMid, RC )
    IF ( RC /= HCO_SUCCESS ) RETURN
    
    ! Extract latitude midpoints
    CALL NC_READ_VAR ( ncLun, 'lat', nlat, thisUnit, LatMid, NCRC )
    IF ( NCRC /= 0 ) THEN
       CALL HCO_ERROR( 'NC_READ_LON: lat', RC )
       RETURN 
    ENDIF

    IF ( nlat == 0 ) THEN
       CALL NC_READ_VAR ( ncLun, 'latitude', nlat, thisUnit, LatMid, NCRC )
    ENDIF
    IF ( NCRC /= 0 ) THEN
       CALL HCO_ERROR( 'NC_READ_LON: latitude', RC )
       RETURN 
    ENDIF

    IF ( nlat == 0 ) THEN
       CALL NC_READ_VAR ( ncLun, 'Latitude', nlat, thisUnit, LatMid, NCRC )
    ENDIF
    IF ( NCRC /= 0 ) THEN
       CALL HCO_ERROR( 'NC_READ_LON: Latitude', RC )
       RETURN 
    ENDIF

    IF ( nlat == 0 ) THEN
       MSG = 'Cannot find latitude variable in ' // TRIM(srcFile) // &
             ' - Must be one of `lat`, `latitude`, `Latitude`'
       CALL HCO_ERROR( HcoState%Config%Err, MSG, RC )
       RETURN
    ENDIF

    ! Unit must be degrees_north
    CALL TRANLC( thisUnit)  
    IF ( INDEX( thisUnit, 'degrees_north' ) == 0 ) THEN
       MSG = 'illegal latitude unit in ' // TRIM(srcFile) // &
             ' - Must be `degrees_north`.'
       CALL HCO_ERROR( HcoState%Config%Err, MSG, RC )
       RETURN
    ENDIF

    ! Get level index if we are dealing with 3D data
    IF ( Lct%Dct%Dta%SpaceDim == 3 ) THEN

       ! Try to extract level midpoints
       LevName = 'lev'
       CALL NC_READ_VAR ( ncLun, LevName, nlev, LevUnit, LevMid, NCRC )
       IF ( NCRC /= 0 ) THEN
          CALL HCO_ERROR( 'NC_READ_VAR: lev', RC )
          RETURN 
       ENDIF
       IF ( nlev == 0 ) THEN
          LevName = 'height'
          CALL NC_READ_VAR ( ncLun, LevName, nlev, LevUnit, LevMid, NCRC )
          IF ( NCRC /= 0 ) THEN
             CALL HCO_ERROR( 'NC_READ_VAR: height', RC )
             RETURN 
          ENDIF
       ENDIF

       ! Error check
       IF ( nlev == 0 ) THEN
          MSG = 'Cannot find vertical coordinate variable in ' // &
                 TRIM(SrcFile) // ' - Must be one of `lat`, `height`.'
          CALL HCO_ERROR( HcoState%Config%Err, MSG, RC )
          RETURN
       ENDIF

       ! Are these model levels? This will only return true if the long
       ! name of the level variable contains "GEOS-Chem level". 
       ! For now, we assume levels are already on model levels if the 
       ! number of levels to be read is explicitly set in the configuration
       ! file (ckeller, 5/20/15).
       IF ( Lct%Dct%Dta%Levels == 0 ) THEN
          IsModelLevel = NC_ISMODELLEVEL( ncLun, LevName )

          ! Further check if the given number of vertical levels should be
          ! treated as model levels. This is the case if e.g. the nuber of
          ! levels found on the file exactly matches the number of vertical
          ! levels of the grid. Some of these assumptions are rather arbitrary. 
          ! IsModelLev will stay True if is was set so in NC_ISMODELLEVEL
          ! above. (ckeller, 9/29/15)
          CALL ModelLev_Check( am_I_Root, HcoState, nlev, IsModelLevel, RC )
          IF ( RC /= HCO_SUCCESS ) RETURN

          ! Set level indeces to be read
          lev1 = 1
          lev2 = nlev

       ! If levels are explicitly given:
       ELSE
          IsModelLevel = .TRUE.
     
          ! Number of levels to be read must be smaller or equal to total
          ! number of available levels
          IF ( ABS(Lct%Dct%Dta%Levels) > nlev ) THEN
             WRITE(MSG,*) Lct%Dct%Dta%Levels, ' levels requested but file ', &
                'has only ', nlev, ' levels: ', TRIM(Lct%Dct%cName)
             CALL HCO_ERROR( HcoState%Config%Err, MSG, RC )
             RETURN
          ENDIF

          ! Set levels to be read
          IF ( Lct%Dct%Dta%Levels > 0 ) THEN
             lev1 = 1
             lev2 = Lct%Dct%Dta%Levels

          ! Reverse axis!
          ELSE
             lev1 = nlev
             lev2 = nlev + Lct%Dct%Dta%Levels + 1
          ENDIF

       ENDIF

       ! Verbose 
       IF ( HCO_IsVerb(HcoState%Config%Err,2) ) THEN
          WRITE(MSG,*) 'Will read vertical levels ', lev1, ' to ', lev2 
          CALL HCO_MSG(HcoState%Config%Err,MSG)
       ENDIF

    ! For 2D data, set lev1 and lev2 to zero. This will ignore
    ! the level dimension in the netCDF reading call that follows.
    ELSE 
       nlev        = 0 
       lev1        = 0
       lev2        = 0
       IsModelLevel = .FALSE.
    ENDIF

    ! ----------------------------------------------------------------
    ! Check for arbitrary additional dimension. Will return -1 if not
    ! set. 
    ! ----------------------------------------------------------------
    CALL GetArbDimIndex( am_I_Root, HcoState, ncLun, Lct, ArbIdx, RC )
    IF ( RC /= HCO_SUCCESS ) RETURN

    ! ----------------------------------------------------------------
    ! Read data
    ! ----------------------------------------------------------------

    ! Verbose mode
    IF ( HCO_IsVerb(HcoState%Config%Err,2) ) THEN
       WRITE(MSG,*) 'Reading variable ', TRIM(Lct%Dct%Dta%ncPara)
       CALL HCO_MSG(HcoState%Config%Err,MSG)
    ENDIF

    CALL NC_READ_ARR( fID     = ncLun,              & 
                      ncVar   = Lct%Dct%Dta%ncPara, &
                      lon1    = 1,                  &
                      lon2    = nlon,               &
                      lat1    = 1,                  &
                      lat2    = nlat,               &
                      lev1    = lev1,               &
                      lev2    = lev2,               &
                      time1   = tidx1,              &
                      time2   = tidx2,              &
                      ncArr   = ncArr,              &
                      varUnit = thisUnit,           &
                      wgt1    = wgt1,               &
                      wgt2    = wgt2,               &
                      MissVal = HCO_MISSVAL,        &
                      ArbIdx  = ArbIdx,             &
                      RC      = NCRC                 )

    IF ( NCRC /= 0 ) THEN
       CALL HCO_ERROR( 'NC_READ_ARRAY', RC )
       RETURN 
    ENDIF

    ! Check for missing values: set base emissions and masks to 0, and
    ! scale factors to 1. This will make sure that these entries will
    ! be ignored.
!!! CALL CheckMissVal ( Lct, ncArr )

    !-----------------------------------------------------------------
    ! Eventually do interpolation between files. This is a pretty 
    ! crude implementation for data interpolation between different 
    ! files. It is only applied to data that is marked as interpolated
    ! data and if no appropriate interpolation date could be found in
    ! the first file. This will only be the case if the preferred date-
    ! time is outside the file range.
    !-----------------------------------------------------------------
    IF ( Lct%Dct%Dta%CycleFlag == HCO_CFLAG_INTER .AND. wgt1 < 0.0_sp ) THEN

       ! Check if there exists another file for a future date 
       CALL SrcFile_Parse ( am_I_Root, HcoState, Lct, srcFile2, &
                            FOUND, RC, FUTURE=.TRUE. )
       IF ( RC /= HCO_SUCCESS ) RETURN 

       ! If found, read data. Assume that all meta-data is the same.
       IF ( FOUND ) THEN

          ! Open file
          CALL NC_OPEN ( TRIM(srcFile2), ncLun2 )

          ! Define time stamp to be read. Use this call only
          ! to get the datetime of the first time slice (YMDhm1).
          ! All other values will be ignored and reset below.
          CALL GET_TIMEIDX ( am_I_Root, HcoState, Lct,     &
                             ncLun2,    tidx1,    tidx2,   &
                             wgt1,      wgt2,     oYMDhm2, & 
                             YMDhmb,    YMDhm1,   RC       )
          IF ( RC /= HCO_SUCCESS ) RETURN

          ! Always read first time slice
          tidx1 = 1
          tidx2 = 1
          wgt1  = -1.0_sp
          wgt2  = -1.0_sp

          ! Read data and write into array ncArr2 
          CALL NC_READ_ARR( fID     = ncLun2,             &
                            ncVar   = Lct%Dct%Dta%ncPara, &
                            lon1    = 1,                  &
                            lon2    = nlon,               &
                            lat1    = 1,                  &
                            lat2    = nlat,               &
                            lev1    = lev1,               &
                            lev2    = lev2,               &
                            time1   = tidx1,              &
                            time2   = tidx2,              &
                            ncArr   = ncArr2,             &
                            varUnit = thisUnit,           &
                            wgt1    = wgt1,               &
                            wgt2    = wgt2,               &
                            MissVal = HCO_MISSVAL,        &
                            ArbIdx  = ArbIdx,             &
                            RC      = NCRC                 )
          IF ( NCRC /= 0 ) THEN
             CALL HCO_ERROR( 'NC_READ_ARRAY (2)', RC )
             RETURN 
          ENDIF

          ! Eventually fissing values
!!!          CALL CheckMissVal ( Lct, ncArr2 )

          ! Calculate weights to be applied to ncArr2 and ncArr1. These
          ! weights are calculated based on the originally preferred 
          ! datetime oYMDh1 and the selected datetime of file 1 (YMDhma)
          ! and file 2 (YMDhm1)
          CALL GetWeights ( YMDhma, YMDhm1, oYMDhm1, wgt1, wgt2 ) 

          ! Apply weights
          ncArr = (wgt1 * ncArr) + (wgt2 * ncArr2)

          ! Verbose
          IF ( HCO_IsVerb(HcoState%Config%Err,2) ) THEN
             MSG = 'Interpolated data between two files:'
             CALL HCO_MSG(HcoState%Config%Err,MSG)
             MSG = '- File 1: ' // TRIM(srcFile)
             CALL HCO_MSG(HcoState%Config%Err,MSG)
             WRITE(MSG,*) '   Time stamp used: ', YMDhma
             CALL HCO_MSG(HcoState%Config%Err,MSG)
             WRITE(MSG,*) '   Applied weight: ', wgt1
             CALL HCO_MSG(HcoState%Config%Err,MSG)
             MSG = '- File 2: ' // TRIM(srcFile2)
             CALL HCO_MSG(HcoState%Config%Err,MSG)
             WRITE(MSG,*) '   Time stamp used: ', YMDhm1
             CALL HCO_MSG(HcoState%Config%Err,MSG)
             WRITE(MSG,*) '   Applied weight: ', wgt2
             CALL HCO_MSG(HcoState%Config%Err,MSG)
          ENDIF

          ! Cleanup
          IF ( ASSOCIATED(ncArr2) ) DEALLOCATE(ncArr2) 

          ! Close file
          CALL NC_CLOSE ( ncLun2 )
       ENDIF !FOUND

    !-----------------------------------------------------------------
    ! Eventually calculate averages. Currently, averages are only
    ! calculated on the year dimension, e.g. over years.
    !-----------------------------------------------------------------
    ELSEIF ( Lct%Dct%Dta%CycleFlag == HCO_CFLAG_AVERG    .OR. & 
             Lct%Dct%Dta%CycleFlag == HCO_CFLAG_RANGEAVG       ) THEN

       ! cYr is the current simulation year
       CALL HcoClock_Get( am_I_Root, HcoState%Clock, &
                          cYYYY=cYr, cMM=cMt, cDD=cDy, cH=cHr, RC=RC ) 
       IF ( RC /= HCO_SUCCESS ) RETURN

       ! Determine year range to be read:
       ! By default, we would like to average between the year range given
       ! in the time attribute
       Yr1 = Lct%Dct%Dta%ncYrs(1) 
       Yr2 = Lct%Dct%Dta%ncYrs(2)

       ! If averaging shall only be performed if outside the given
       ! range, check if current simulation date is within the range
       ! provied in the configuration file. If so, set year range to
       ! be read to current year only.
       IF ( ( Lct%Dct%Dta%CycleFlag == HCO_CFLAG_RANGEAVG ) ) THEN
          IF ( tIDx_IsInRange(Lct,cYr,cMt,cDy,cHr) ) THEN
             Yr1 = cYr
             Yr2 = cYr
          ENDIF
       ENDIF

       ! Total number of years to be read
       nYears = Yr2 - Yr1 + 1

       ! Read and add annual data if there is more than one year to be
       ! used. 
       IF ( nYears > 1 ) THEN

          ! Cleanup ncArr. This is refilled again
          ncArr = 0.0_sp

          DO iYear = Yr1, Yr2

             ! Get file name for this year 
             CALL SrcFile_Parse ( am_I_Root, HcoState, Lct, srcFile2, &
                                  FOUND, RC, Year=iYear ) 
             IF ( RC /= HCO_SUCCESS ) RETURN 
      
             ! If found, read data. Assume that all meta-data is the same.
             IF ( .NOT. FOUND ) THEN
                WRITE(MSG,*) 'Cannot find file for year ', iYear, ' - needed ', &
                   'to perform time-averaging on file ', TRIM(Lct%Dct%Dta%ncFile)
                CALL HCO_ERROR( HcoState%Config%Err, MSG, RC )
                RETURN
             ENDIF
  
             ! Open file
             CALL NC_OPEN ( TRIM(srcFile2), ncLun2 )
      
             ! Define time stamp to be read.
             CALL GET_TIMEIDX ( am_I_Root, HcoState, Lct,     &
                                ncLun2,    tidx1,    tidx2,   &
                                wgt1,      wgt2,     oYMDhm2, & 
                                YMDhmb,    YMDhm1,   RC,      &
                                Year=iYear                    )
             IF ( RC /= HCO_SUCCESS ) RETURN
     
             ! Do not perform weights
             wgt1  = -1.0_sp
             wgt2  = -1.0_sp
            
             ! Read data and write into array ncArr2 
             CALL NC_READ_ARR( fID     = ncLun2,             &
                               ncVar   = Lct%Dct%Dta%ncPara, &
                               lon1    = 1,                  &
                               lon2    = nlon,               &
                               lat1    = 1,                  &
                               lat2    = nlat,               &
                               lev1    = lev1,               &
                               lev2    = lev2,               &
                               time1   = tidx1,              &
                               time2   = tidx2,              &
                               ncArr   = ncArr2,             &
                               varUnit = thisUnit,           &
                               wgt1    = wgt1,               &
                               wgt2    = wgt2,               &
                               MissVal = HCO_MISSVAL,        &
                               ArbIdx  = ArbIdx,             &
                               RC      = NCRC                 )
             IF ( NCRC /= 0 ) THEN
                CALL HCO_ERROR( 'NC_READ_ARRAY (3)', RC )
                RETURN 
             ENDIF
      
             ! Eventually fissing values
!!!             CALL CheckMissVal ( Lct, ncArr2 )
      
             ! Add all values to ncArr 
             ncArr = ncArr + ncArr2
      
             ! Cleanup
             IF ( ASSOCIATED(ncArr2) ) DEALLOCATE(ncArr2) 
      
             ! Close file
             CALL NC_CLOSE ( ncLun2 )

          ENDDO !iYear

          ! Now calculate average
          ncArr = ncArr / REAL(nYears,sp)

          ! Verbose
          IF ( am_I_Root .AND. HCO_IsVerb(HcoState%Config%Err,1) ) THEN
             WRITE(MSG,110) TRIM(Lct%Dct%cName), Yr1, Yr2
             CALL HCO_MSG(HcoState%Config%Err,MSG)
          ENDIF
 110      FORMAT( 'Field ', a, ': Average data over years ', I4.4, ' to ', I4.4 )

       ENDIF !nYears>1
    ENDIF !Averaging

    !-----------------------------------------------------------------
    ! Convert to HEMCO units 
    ! HEMCO data are all in kg/m2/s for fluxes and kg/m3 for 
    ! concentrations. Unit conversion is performed based on the
    ! unit on the input file and the srcUnit attribute given in the
    ! configuration file. By default, HEMCO will attempt to convert
    ! the units found in the input file to the standard quantities
    ! for mass (kg), area (m2 or m3), and time (s). For instance,
    ! g/cm2/hr will be converted to kg/m2/s. The exceptions to this
    ! rule are:
    ! 1. If srcUnit is set to '1', the input data are expected to
    !    be unitless. If the units string on the input file is none 
    !    of the units recognized by HEMCO as unitless, an error is
    !    returned if the unit tolerance setting is set to zero, or 
    !    a warning is prompted if unit tolerance is greater than zero. 
    ! 2. If srcUnit is set to 'count', no unit conversion is performed
    !    and data will be treated as 'index' data, e.g. regridding will
    !    preserve the absolute values.
    !
    ! Special attention needs to be paid to species that are emitted
    ! in quantities other than species molecules, e.g. molecules 
    ! carbon. For these species, the species MW differs from the 
    ! 'emitted MW', and the molecular ratio determines how many 
    ! molecules are being emitted per molecule species. By default, 
    ! HEMCO will attempt to convert all input data to kg emitted 
    ! species. If a species is emitted as kgC/m2/s and the input data 
    ! is in kg/m2/s, the mass will be adjusted based on the molecular 
    ! ratio and the ratio of emitted MW / species MW. Only input data
    ! that is already in kgC/m2/s will not be converted!
    ! This behavior can be avoided by explicitly setting the srcUnit
    ! to the same value as the input data unit. In this case, HEMCO 
    ! will not convert between species MW and emitted MW. 
    ! This is useful for cases where the input data does not
    ! contain data of the actual species, e.g. if VOC emissions are 
    ! calculated from scaled CO emissions. The scale factors then
    ! must include the conversion from CO to the VOC of interest! 
    !-----------------------------------------------------------------

    ! If OrigUnit is set to wildcard character: use unit from source file
    IF ( TRIM(Lct%Dct%Dta%OrigUnit) == &
         TRIM(HCO_GetOpt(HcoState%Config%ExtList,'Wildcard')) ) THEN
       Lct%Dct%Dta%OrigUnit = TRIM(thisUnit)
    ENDIF

    ! If OrigUnit is set to '1' or to 'count', perform no unit 
    ! conversion.
    IF ( HCO_IsUnitLess(Lct%Dct%Dta%OrigUnit)  .OR. &
         HCO_IsIndexData(Lct%Dct%Dta%OrigUnit)       ) THEN

       ! Check if file unit is also unitless. This will return 0 for
       ! unitless, 1 for HEMCO emission unit, 2 for HEMCO conc. unit, 
       ! -1 otherwise.
       Flag = HCO_UNIT_SCALCHECK( thisUnit )
      
       ! Return with error if: (1) thisUnit is recognized as HEMCO unit and 
       ! unit tolerance is set to zero; (2) thisUnit is neither unitless nor
       ! a HEMCO unit and unit tolerance is set to zero or one.
       ! The unit tolerance is defined in the configuration file.
       IF ( Flag /= 0 .AND. UnitTolerance == 0 ) THEN
          MSG = 'Illegal unit: ' // TRIM(thisUnit) // '. File: ' // &
                TRIM(srcFile)
          CALL HCO_ERROR( HcoState%Config%Err, MSG, RC )
          RETURN
       ENDIF

       ! Prompt a warning if thisUnit is not recognized as unitless.
       IF ( Flag /= 0 ) THEN 
          MSG = 'Data is treated as unitless, but file attribute suggests ' // &
                'it is not: ' // TRIM(thisUnit) // '. File: ' // TRIM(srcFile)
          CALL HCO_WARNING( HcoState%Config%Err, MSG, RC, WARNLEV=1 )
       ENDIF

       ! Verbose mode
       IF ( HCO_IsVerb(HcoState%Config%Err,2) ) THEN
          WRITE(MSG,*) 'Based on srcUnit attribute (', TRIM(Lct%Dct%Dta%OrigUnit), &
                       '), no unit conversion is performed.'
          CALL HCO_MSG(HcoState%Config%Err,MSG)
       ENDIF

    ! Convert to HEMCO units in all other cases. 
    ELSE

       ! For zero unit tolerance, make sure that thisUnit matches 
       ! with unit set in configuration file. For higher unit
       ! tolerances, prompt a level 3 warning. 
       IF ( TRIM(Lct%Dct%Dta%OrigUnit) /= TRIM(thisUnit) ) THEN
          MSG = 'File units do not match: ' // TRIM(thisUnit) // &
                ' vs. ' // TRIM(Lct%Dct%Dta%OrigUnit)    // &
                '. File: ' // TRIM(srcFile)

          IF ( UnitTolerance == 0 ) THEN
             CALL HCO_ERROR( HcoState%Config%Err, MSG, RC )
             RETURN
          ELSE
             CALL HCO_WARNING( HcoState%Config%Err, MSG, RC, WARNLEV=3 )
          ENDIF
       ENDIF 

       ! Mirror species properties needed for unit conversion
       HcoID = Lct%Dct%HcoID
       IF ( HcoID > 0 ) THEN

          ! Emitted species molecular weight
          EmMW_g     = HcoState%Spc(HcoID)%EmMW_g
          MW_g       = HcoState%Spc(HcoID)%MW_g
          MolecRatio = HcoState%Spc(HcoID)%MolecRatio

          ! Species molecular weight and molecular ratio to be
          ! applied. Set to 1.0 if source unit matches input units.
          IF ( TRIM(Lct%Dct%Dta%OrigUnit) == TRIM(thisUnit) ) THEN
             !MW_g       = EmMW_g
             !MolecRatio = 1.0_hp
             KeepSpec    = .TRUE.
          ELSE
             !MW_g       = HcoState%Spc(HcoID)%MW_g
             !MolecRatio = HcoState%Spc(HcoID)%MolecRatio
             KeepSpec    = .FALSE.
          ENDIF

       ! If there is no species associated with this container, 
       ! it won't be possible to do unit conversion of mass. 
       ! This will cause an error if the input data is not in 
       ! units of kg already!
       ELSE
          KeepSpec   = .TRUE.
          MW_g       = -999.0_hp
          EmMW_g     = -999.0_hp
          MolecRatio = -999.0_hp
       ENDIF

       ! Now convert to HEMCO units. This attempts to convert mass, 
       ! area/volume and time to HEMCO standards (kg, m2/m3, s).
       ncYr  = FLOOR( MOD( oYMDhm1, 1.0e12_dp ) / 1.0e8_dp )
       ncMt  = FLOOR( MOD( oYMDhm1, 1.0e8_dp  ) / 1.0e6_dp )

       IF ( ncYr == 0 ) THEN
          CALL HcoClock_Get( am_I_Root, HcoState%Clock, cYYYY = ncYr, RC=RC ) 
          IF ( RC /= HCO_SUCCESS ) RETURN
       ENDIF   
       IF ( ncMt == 0 ) THEN
          CALL HcoClock_Get( am_I_Root, HcoState%Clock, cMM   = ncMt, RC=RC ) 
          IF ( RC /= HCO_SUCCESS ) RETURN
       ENDIF   

       ! Verbose mode
       IF ( HCO_IsVerb(HcoState%Config%Err,3) ) THEN
          WRITE(MSG,*) 'Unit conversion settings: ' 
          CALL HCO_MSG(HcoState%Config%Err,MSG)
          WRITE(MSG,*) '- Species MW         : ', MW_g
          CALL HCO_MSG(HcoState%Config%Err,MSG)
          WRITE(MSG,*) '- emitted compound MW: ', EmMW_g
          CALL HCO_MSG(HcoState%Config%Err,MSG)
          WRITE(MSG,*) '- molecular ratio    : ', MolecRatio 
          CALL HCO_MSG(HcoState%Config%Err,MSG)
          WRITE(MSG,*) '- keep input species : ', KeepSpec 
          CALL HCO_MSG(HcoState%Config%Err,MSG)
          WRITE(MSG,*) '- Year, month        : ', ncYr, ncMt 
          CALL HCO_MSG(HcoState%Config%Err,MSG)
       ENDIF

       CALL HCO_UNIT_CHANGE(                 &
            HcoConfig     = HcoState%Config, &
            Array         = ncArr,           &
            Units         = thisUnit,        &
            MW_IN         = MW_g,            & 
            MW_OUT        = EmMW_g,          & 
            MOLEC_RATIO   = MolecRatio,      & 
            KeepSpec      = KeepSpec,        & 
            YYYY          = ncYr,            &
            MM            = ncMt,            &
            AreaFlag      = AreaFlag,        &
            TimeFlag      = TimeFlag,        &
            FACT          = UnitFactor,      &
            RC            = RC                )
       IF ( RC /= HCO_SUCCESS ) THEN
          MSG = 'Cannot convert units for ' // TRIM(Lct%Dct%cName)
          CALL HCO_ERROR( HcoState%Config%Err, MSG , RC )
          RETURN 
       ENDIF

       ! Verbose mode
       IF ( UnitFactor /= 1.0_hp ) THEN
          IF ( HCO_IsVerb(HcoState%Config%Err,1) ) THEN
             WRITE(MSG,*) 'Data was in units of ', TRIM(thisUnit), &
                          ' - converted to HEMCO units by applying ', &
                          'scale factor ', UnitFactor
             CALL HCO_MSG(HcoState%Config%Err,MSG)
          ENDIF
       ELSE
          IF ( HCO_IsVerb(HcoState%Config%Err,2) ) THEN
             WRITE(MSG,*) 'Data was in units of ', TRIM(thisUnit), &
                          ' - unit conversion factor is ', UnitFactor 
             CALL HCO_MSG(HcoState%Config%Err,MSG)
          ENDIF
       ENDIF

       ! Check for valid unit combinations, i.e. emissions must be kg/m2/s, 
       ! concentrations kg/m3. Eventually multiply by emission time step
       ! or divide by area to obtain those values.
      
       ! Concentration data
       IF ( AreaFlag == 3 .AND. TimeFlag == 0 ) THEN
          Lct%Dct%Dta%IsConc = .TRUE.
  
       ! If concentration data is per second (kg/m3/s), multiply by emission 
       ! time step to get concentration (kg/m3).
       ELSEIF ( AreaFlag == 3 .AND. TimeFlag == 1 ) THEN
          Lct%Dct%Dta%IsConc = .TRUE.

          ncArr = ncArr * HcoState%TS_EMIS
          MSG = 'Data converted from kg/m3/s to kg/m3: ' // &
                TRIM(Lct%Dct%cName) // ': ' // TRIM(thisUnit)
          CALL HCO_WARNING( HcoState%Config%Err, MSG, RC, WARNLEV=1 )
 
       ! Unitless data
       ELSEIF ( AreaFlag == -1 .AND. TimeFlag == -1 ) THEN
          ! nothing do to

       ! Emission data
       ELSEIF ( AreaFlag == 2 .AND. TimeFlag == 1 ) THEN
          ! nothing do to
 
       ! Emission data that is not per time (kg/m2): convert to kg/m2/s
       ELSEIF ( AreaFlag == 2 .AND. TimeFlag == 0 ) THEN
          ncArr = ncArr / HcoState%TS_EMIS
          MSG = 'Data converted from kg/m2 to kg/m2/s: ' // &
                TRIM(Lct%Dct%cName) // ': ' // TRIM(thisUnit)
          CALL HCO_WARNING( HcoState%Config%Err, MSG, RC, WARNLEV=1 )

       ! Emission data that is not per area (i.e. kg/s) needs to be converted
       ! to per area manually.
       ELSEIF ( AreaFlag == 0 .AND. TimeFlag == 1 ) THEN

          ! Get lat edges: those are read from file if possible, otherwise
          ! calculated from the lat midpoints.
          ! ==> Sine of lat is needed. Do conversion right here.
          CALL NC_GET_GRID_EDGES ( ncLun, 2, LatMid,   nlat, &
                                   LatEdge,  nlatEdge, NCRC   )
          IF ( NCRC /= 0 ) THEN
             MSG = 'Cannot read lat edge of ' // TRIM(srcFile)
             CALL HCO_ERROR( HcoState%Config%Err, MSG, RC )
             RETURN
          ENDIF 

          ! Now normalize data by area calculated from lat edges.
          CALL NORMALIZE_AREA( HcoState, ncArr,   nlon, &
                               LatEdge,  srcFile, RC     )
          IF ( RC /= HCO_SUCCESS ) RETURN

       ! All other combinations are invalid
       ELSE
          MSG = 'Unit must be unitless, emission or concentration: ' // &
                TRIM(Lct%Dct%cName) // ': ' // TRIM(thisUnit)
          CALL HCO_ERROR( HcoState%Config%Err, MSG, RC )
          RETURN
       ENDIF
    ENDIF ! Unit conversion

    !-----------------------------------------------------------------
    ! Get horizontal grid edges 
    !-----------------------------------------------------------------

    ! Get longitude edges and make sure they are steadily increasing.
    CALL NC_GET_GRID_EDGES ( ncLun, 1, LonMid,   nlon, &
                             LonEdge,  nlonEdge, NCRC   )
    IF ( NCRC /= 0 ) THEN
       MSG = 'Cannot read lon edge of ' // TRIM(srcFile)
       CALL HCO_ERROR( HcoState%Config%Err, MSG, RC )
       RETURN
    ENDIF 
    CALL HCO_ValidateLon( HcoState, nlonEdge, LonEdge, RC )
    IF ( RC /= HCO_SUCCESS ) RETURN

    ! Get latitude edges (only if they have not been read yet
    ! for unit conversion)
    IF ( .NOT. ASSOCIATED( LatEdge ) ) THEN
       CALL NC_GET_GRID_EDGES ( ncLun, 2, LatMid,   nlat, &
                                LatEdge,  nlatEdge, NCRC   )
       IF ( NCRC /= 0 ) THEN
          MSG = 'Cannot read lat edge of ' // TRIM(srcFile)
          CALL HCO_ERROR( HcoState%Config%Err, MSG, RC )
          RETURN
       ENDIF
    ENDIF

    !-----------------------------------------------------------------
    ! Determine regridding algorithm to be applied: use NCREGRID from
    ! MESSy only if we need to regrid vertical levels. For all other 
    ! fields, use the much faster map_a2a.
    ! Perform no vertical regridding if the vertical levels are model
    ! levels. Model levels are assumed to start at the surface, i.e.
    ! the first input level must correspond to the surface level. The 
    ! total number of vertical levels must not match the number of 
    ! vertical levels on the simulation grid. Data is not extrapolated
    ! beyond the existing levels.
    ! Vertical regridding based on NCREGRID will always map the input 
    ! data onto the entire simulation grid (no extrapolation beyond
    ! the vertical input coordinates).
    ! Index-based remapping can currently not be done with the MESSy
    ! routines, i.e. it is not possible to vertically regrid index- 
    ! based data.
    !-----------------------------------------------------------------

    UseMESSy = .FALSE.
    IF ( nlev > 1 .AND. .NOT. IsModelLevel ) THEN 
       UseMESSy = .TRUE.
    ENDIF
    IF ( HCO_IsIndexData(Lct%Dct%Dta%OrigUnit) .AND. UseMESSy ) THEN
       MSG = 'Cannot do MESSy regridding for index data: ' // &
             TRIM(srcFile)
       CALL HCO_ERROR( HcoState%Config%Err, MSG, RC )
       RETURN
    ENDIF

    !-----------------------------------------------------------------
    ! Use MESSy regridding
    !-----------------------------------------------------------------
    IF ( UseMESSy ) THEN
       IF ( HCO_IsVerb(HcoState%Config%Err,2) ) THEN
          WRITE(MSG,*) '  ==> Use MESSy regridding (NCREGRID)'
          CALL HCO_MSG(HcoState%Config%Err,MSG)
       ENDIF

       ! If we do MESSy regridding, we can only do one time step 
       ! at a time at the moment!
       IF ( tidx1 /= tidx2 ) THEN
          MSG = 'Cannot do MESSy regridding for more than one time step; ' &
                // TRIM(srcFile)
          CALL HCO_ERROR( HcoState%Config%Err, MSG, RC )
          RETURN
       ENDIF

       !--------------------------------------------------------------
       ! Eventually get sigma levels
       ! Vertical regridding is performed on sigma interface levels:
       ! sigma(i,j,l) = p(i,j,l) / ps(i,j)
       ! NC_Get_Sigma_Levels attempts to create the sigma levels from
       ! the content of the netCDF file. 
       ! For now, it is assumed that all input data is on vertical 
       ! mid-point levels, and the interface values are calculated 
       ! by linear interpolation of the mid-point values in a second
       ! step.
       ! For model levels, the sigma levels don't need to be known
       ! as vertical interpolation will be done based on subroutine
       ! ModelLev_Interpolate (within HCO_MESSY_REGRID).
       !--------------------------------------------------------------
       IF ( nlev > 1 .AND. .NOT. IsModelLevel ) THEN

          ! Get sigma levels
          CALL NC_Get_Sigma_Levels ( fID     = ncLun,   &
                                     ncFile  = srcFile, &
                                     levName = LevName, &
                                     lon1    = 1,       &
                                     lon2    = nlon,    &
                                     lat1    = 1,       &
                                     lat2    = nlat,    &
                                     lev1    = 1,       &
                                     lev2    = nlev,    &
                                     time    = tidx1,   &
                                     SigLev  = SigLev,  &
                                     Dir     = dir,     &
                                     RC      = NCRC      )
          IF ( NCRC /= 0 ) THEN
             CALL HCO_ERROR( 'Cannot read sigma levels of '//TRIM(srcFile), RC )
             RETURN
          ENDIF

          ! Interpolate onto edges
          CALL SigmaMidToEdges ( am_I_Root, HcoState, SigLev, SigEdge, RC )
          IF ( RC /= HCO_SUCCESS ) RETURN
         
          ! Sigma levels are not needed anymore
          IF ( ASSOCIATED(SigLev) ) DEALLOCATE(SigLev)

          !-----------------------------------------------------------
          ! Flip vertical axis if positive axis is 'down', i.e. level
          ! index 1 is the top of the atmosphere
          !-----------------------------------------------------------
          IF ( dir == -1 ) THEN
             SigEdge(:,:,:  ) = SigEdge(:,:,nlev+1:1:-1  )
             NcArr  (:,:,:,:) = NcArr  (:,:,nlev  :1:-1,:)
          ENDIF

       ENDIF ! nlev>1

       ! Now do the regridding
       CALL HCO_MESSY_REGRID ( am_I_Root, HcoState,     NcArr,   &
                               LonEdge,   LatEdge,      SigEdge, &
                               Lct,       IsModelLevel, RC        )
       IF ( RC /= HCO_SUCCESS ) RETURN

       ! Cleanup
       IF ( ASSOCIATED(SigEdge) ) DEALLOCATE(SigEdge)

    !-----------------------------------------------------------------
    ! Use map_a2a regridding
    !-----------------------------------------------------------------
    ELSE
       IF ( HCO_IsVerb(HcoState%Config%Err,2) ) THEN
          WRITE(MSG,*) '  ==> Use map_a2a regridding'
          CALL HCO_MSG(HcoState%Config%Err,MSG)
       ENDIF

       CALL REGRID_MAPA2A ( am_I_Root, HcoState, NcArr, &
                            LonEdge,   LatEdge,  Lct,   RC )
       IF ( RC /= HCO_SUCCESS ) RETURN 

    ENDIF

    !-----------------------------------------------------------------
    ! Add to diagnostics (if it exists)
    !-----------------------------------------------------------------
    IF ( HcoState%Options%Field2Diagn ) THEN
       IF ( Lct%Dct%Dta%SpaceDim == 3 .AND. ASSOCIATED(Lct%Dct%Dta%V3) ) THEN
          IF ( ASSOCIATED(Lct%Dct%Dta%V3(1)%Val) ) THEN
             CALL Diagn_Update ( am_I_Root, HcoState, cName=TRIM(Lct%Dct%cName), &
                                 Array3D=Lct%Dct%Dta%V3(1)%Val, COL=-1, RC=RC )
             IF ( RC /= HCO_SUCCESS ) RETURN
          ENDIF
       ELSEIF ( Lct%Dct%Dta%SpaceDim == 2 .AND. ASSOCIATED(Lct%Dct%Dta%V2) ) THEN
          IF ( ASSOCIATED(Lct%Dct%Dta%V2(1)%Val) ) THEN
             CALL Diagn_Update ( am_I_Root, HcoState, cName=TRIM(Lct%Dct%cName), &
                                 Array2D=Lct%Dct%Dta%V2(1)%Val, COL=-1, RC=RC )
             IF ( RC /= HCO_SUCCESS ) RETURN
          ENDIF
       ENDIF
    ENDIF

    !-----------------------------------------------------------------
    ! Cleanup and leave 
    !-----------------------------------------------------------------
    IF ( ASSOCIATED ( ncArr   ) ) DEALLOCATE ( ncArr   )
    IF ( ASSOCIATED ( LonMid  ) ) DEALLOCATE ( LonMid  )
    IF ( ASSOCIATED ( LatMid  ) ) DEALLOCATE ( LatMid  )
    IF ( ASSOCIATED ( LevMid  ) ) DEALLOCATE ( LevMid  )
    IF ( ASSOCIATED ( LonEdge ) ) DEALLOCATE ( LonEdge )
    IF ( ASSOCIATED ( LatEdge ) ) DEALLOCATE ( LatEdge )

    ! Return w/ success
    CALL HCO_LEAVE ( HcoState%Config%Err,  RC ) 

  END SUBROUTINE HCOIO_read_std
!EOC
!------------------------------------------------------------------------------
!                  Harvard-NASA Emissions Component (HEMCO)                   !
!------------------------------------------------------------------------------
!BOP
!
! !IROUTINE: Get_TimeIdx
!
! !DESCRIPTION: Returns the lower and upper time slice index (tidx1
! and tidx2, respectively) to be read. These values are determined 
! based upon the time slice information extracted from the netCDF file, 
! the time stamp settings set in the config. file, and the current 
! simulation date.
!\\
!\\
! Return arguments wgt1 and wgt2 denote the weights to be given to
! the two time slices. This is only of relevance for data that shall
! be interpolated between two (not necessarily consecutive) time slices. 
! In all other cases, the returned weights are negative and will be 
! ignored.
!\\
!\\
! Also returns the time slice year and month, as these values may be
! used for unit conversion. 
!\\
!\\
! !INTERFACE:
!
  SUBROUTINE GET_TIMEIDX( am_I_Root, HcoState, Lct,     &
                          ncLun,     tidx1,    tidx2,   &
                          wgt1,      wgt2,     oYMDhm,   &
                          YMDhm,     YMDhm1,   RC,      &
                          Year )
!
! !USES:
!
    USE Ncdf_Mod,      ONLY : NC_Read_Time_YYYYMMDDhhmm
    USE HCO_tIdx_Mod,  ONLY : HCO_GetPrefTimeAttr
!
! !INPUT PARAMETERS:
!
    LOGICAL,          INTENT(IN   )            :: am_I_Root ! Root CPU?
    TYPE(HCO_State),  POINTER                  :: HcoState  ! HcoState object
    TYPE(ListCont),   POINTER                  :: Lct       ! List container
    INTEGER,          INTENT(IN   )            :: ncLun     ! open ncLun
    INTEGER,          INTENT(IN   ), OPTIONAL  :: Year      ! year to be used 
!
! !OUTPUT PARAMETERS:
!
    INTEGER,          INTENT(  OUT)            :: tidx1     ! lower time idx
    INTEGER,          INTENT(  OUT)            :: tidx2     ! upper time idx
    REAL(sp),         INTENT(  OUT)            :: wgt1      ! weight to tidx1
    REAL(sp),         INTENT(  OUT)            :: wgt2      ! weight to tidx2
    REAL(dp),         INTENT(  OUT)            :: oYMDhm     ! preferred time slice 
    REAL(dp),         INTENT(  OUT)            :: YMDhm      ! selected time slice 
    REAL(dp),         INTENT(  OUT)            :: YMDhm1     ! 1st time slice in file 
!
! !INPUT/OUTPUT PARAMETERS:
!
    INTEGER,          INTENT(INOUT)            :: RC
!
! !REVISION HISTORY:
!  13 Mar 2013 - C. Keller - Initial version
!  27 Feb 2015 - C. Keller - Added weigths
!EOP
!------------------------------------------------------------------------------
!BOC
! 
! !LOcAL VARIABLES:
!
    CHARACTER(LEN=255)    :: MSG
    CHARACTER(LEN=1023)   :: MSG_LONG
    INTEGER               :: tidx1a
    INTEGER               :: nTime,  T, CNT, NCRC 
    INTEGER               :: prefYr, prefMt, prefDy, prefHr, prefMn
    INTEGER               :: refYear
    REAL(dp)              :: origYMDhm, prefYMDhm
    REAL(dp),   POINTER   :: availYMDhm(:)
    LOGICAL               :: ExitSearch 
    LOGICAL               :: verb

    !=================================================================
    ! GET_TIMEIDX begins here
    !=================================================================

    ! Init 
    CALL HCO_ENTER( HcoState%Config%Err, 'GET_TIMEIDX (hco_read_std_mod.F90)', RC )
    IF ( RC /= HCO_SUCCESS ) RETURN
    verb = HCO_IsVerb(HcoState%Config%Err,3)

    ! Initialize
    wgt1  = -1.0_sp
    wgt2  = -1.0_sp
    oYMDhm = 0.0_dp
    YMDhm  = 0.0_dp
    YMDhm1 = 0.0_dp
 
    ! Initialize pointers
    availYMDhm => NULL() 
 
    ! ---------------------------------------------------------------- 
    ! Extract netCDF time slices (YYYYMMDDhhmm) 
    ! ----------------------------------------------------------------
    CALL NC_READ_TIME_YYYYMMDDhhmm( ncLun, nTime,    availYMDhm,  &
                                    refYear=refYear, RC=NCRC     )     
    IF ( NCRC /= 0 ) THEN
       CALL HCO_ERROR( 'NC_READ_TIME_YYYYMMDDhhmm', RC )
       RETURN 
    ENDIF

    ! Return warning if netCDF reference year prior to 1901: it seems 
    ! like there are some problems with that and the time slices can be 
    ! off by one day!
    IF ( (refYear <= 1900) .AND. (nTime > 0) ) THEN
       MSG = 'ncdf reference year is prior to 1901 - ' // &
            'time stamps may be wrong!'
       CALL HCO_WARNING ( HcoState%Config%Err, MSG, RC, WARNLEV=1 )
    ENDIF

    ! verbose mode 
    IF ( verb ) THEN
       write(MSG,'(A30,I14)') '# time slices found: ', nTime
       CALL HCO_MSG(HcoState%Config%Err,MSG)
       IF ( nTime > 0 ) THEN
          write(MSG,'(A30,f14.0,f14.0)') '# time slice range: ', &
                                     availYMDhm(1), availYMDhm(nTime) 
          CALL HCO_MSG(HcoState%Config%Err,MSG)
       ENDIF
    ENDIF

    ! ---------------------------------------------------------------- 
    ! Select time slices to read
    ! ---------------------------------------------------------------- 

    ! ---------------------------------------------------------------- 
    ! Get preferred time stamp to read based upon the specs set in the
    ! config. file. 
    ! This can return value -1 for prefHr, indicating that all  
    ! corresponding time slices shall be read.
    ! This call will return -1 for all date attributes if the 
    ! simulation date is outside of the data range given in the 
    ! configuration file.
    ! ---------------------------------------------------------------- 
    CALL HCO_GetPrefTimeAttr ( am_I_Root, HcoState, Lct, prefYr, &
                               prefMt, prefDy, prefHr, prefMn, RC )
    IF ( RC /= HCO_SUCCESS ) RETURN

    ! Eventually force preferred year to passed value
    IF ( PRESENT(Year) ) prefYr = Year

    ! Check if we are outside of provided range
    IF ( prefYr < 0 .OR. prefMt < 0 .OR. prefDy < 0 ) THEN
     
       ! This should only happen for 'range' data 
       IF ( Lct%Dct%Dta%CycleFlag /= HCO_CFLAG_RANGE ) THEN
          MSG = 'Cannot get preferred datetime for ' // TRIM(Lct%Dct%cName)
          CALL HCO_ERROR( HcoState%Config%Err, MSG, RC )
          RETURN
       ENDIF

       ! If this part of the code gets executed, the data associated 
       ! with this container shall not be used at the current date.
       ! To do so, set the time indeces to -1 and leave right here.
       tidx1 = -1
       tidx2 = -1
 
       ! Leave w/ success
       CALL HCO_LEAVE( HcoState%Config%Err,  RC )
       RETURN 
    ENDIF

    ! origYMDhm is the preferred datetime. Store into shadow variable
    ! prefYMDhm. prefYMDhm may be adjusted if origYMDhm is outside of the
    ! netCDF datetime range.
    ! Now put origYMDhm, prefYMDhm in YYYYMMDDhhmm format (bmy, 4/10/17)
    origYMDhm = ( DBLE(      prefYr      ) * 1.0e8_dp ) + &
                ( DBLE(      prefMt      ) * 1.0e6_dp ) + &
                ( DBLE(      prefDy      ) * 1.0e4_dp ) + &
                ( DBLE( MAX( prefHr, 0 ) ) * 1.0e2_dp ) + &
                ( DBLE( MAX( prefMn, 0 ) )          )
    prefYMDhm = origYMDhm

    ! verbose mode
    IF ( verb ) THEN
       write(MSG,'(A30,f14.0)') 'preferred datetime: ', prefYMDhm
       CALL HCO_MSG(HcoState%Config%Err,MSG)
    ENDIF

    ! ================================================================
    ! Case 1: Only one time slice available. 
    ! ================================================================
    IF ( nTime == 1 ) THEN
       tidx1 = 1
       tidx2 = 1

    ! ================================================================
    ! Case 2: More than one time slice available. Determine lower 
    ! and upper time slice index from file & HEMCO settings. 
    ! ================================================================
    ELSEIF ( nTime > 1 ) THEN

       ! Init
       tidx1   = -1
       tidx2   = -1 

       ! ------------------------------------------------------------- 
       ! Check if preferred datetime prefYMDhm is within the range
       ! available time slices, e.g. it falls within the interval
       ! of availYMDhm. In this case, set tidx1 to the index of the 
       ! closest time slice that is not in the future. 
       ! ------------------------------------------------------------- 
       CALL Check_AvailYMDhm ( Lct, nTime, availYMDhm, prefYMDhm, tidx1a )

       ! ------------------------------------------------------------- 
       ! Check if we need to continue search. Even if the call above
       ! returned a time slice, it may be possible to continue looking
       ! for a better suited time stamp. This is only the case if
       ! there are discontinuities in the time stamps, e.g. if a file
       ! contains monthly data for 2005 and 2020. In that case, the
       ! call above would return the index for Dec 2005 for any 
       ! simulation date between 2005 and 2010 (e.g. July 2010),
       ! whereas it makes more sense to use July 2005 (and eventually
       ! interpolate between the July 2005 and July 2020 data).
       ! The IsClosest command checks if there are any netCDF time
       ! stamps (prior to the selected one) that are closer to each
       ! other than the difference between the preferred time stamp
       ! prefYMDhm and the currently selected time stamp 
       ! availYMDhm(tidx1a). In that case, it continues the search by
       ! updating prefYMDhm so that it falls within the range of the
       ! 'high-frequency' interval.
       ! ------------------------------------------------------------- 
       ExitSearch = .FALSE.
       IF ( Lct%Dct%Dta%CycleFlag == HCO_CFLAG_EXACT ) THEN
          ExitSearch = .TRUE.
       ELSE IF ( tidx1a > 0 ) THEN 
          ExitSearch = IsClosest( prefYMDhm, availYMDhm, nTime, tidx1a )
       ENDIF 

       ! Write to tidx1 if this is the best match. 
       IF ( ExitSearch ) THEN
          tidx1 = tidx1a

       ! ------------------------------------------------------------- 
       ! If search shall be continued, adjust preferred year, then 
       ! month, then day to the closest available year (month, day) 
       ! in the time slices, and check if this is a better match.
       ! ------------------------------------------------------------- 
       ELSE
         
          ! Adjust year, month, and day (in this order).
          CNT  = 0
          DO 
             CNT = CNT + 1
             IF ( ExitSearch .OR. CNT > 3 ) EXIT

             ! Adjust prefYMDhm at the given level (1=Y, 2=M, 3=D)
             CALL prefYMDhm_Adjust ( nTime, availYMDhm, prefYMDhm, CNT, tidx1a )

             ! verbose mode 
             IF ( verb ) THEN
                write(MSG,'(A30,f14.0)') 'adjusted preferred datetime: ', &
                     prefYMDhm
                CALL HCO_MSG(HcoState%Config%Err,MSG)
             ENDIF
      
             ! check for time stamp with updated date/time
             CALL Check_AvailYMDhm ( Lct, nTime, availYMDhm, prefYMDhm, tidx1a )
 
             ! Can we leave now?
             ExitSearch = IsClosest( prefYMDhm, availYMDhm, nTime, tidx1a )
             IF ( ExitSearch ) tidx1 = tidx1a 
 
          ENDDO
       ENDIF   

       ! ------------------------------------------------------------- 
       ! If tidx1 still isn't defined, i.e. prefYMDhm is still 
       ! outside the range of availYMDhm, set tidx1 to the closest
       ! available date. This must be 1 or nTime! 
       ! ------------------------------------------------------------- 
       IF ( .NOT. ExitSearch ) THEN 
          IF ( prefYMDhm < availYMDhm(1) ) THEN
             tidx1 = 1
          ELSE
             tidx1 = nTime
          ENDIF
       ENDIF

       ! ------------------------------------------------------------- 
       ! If we are dealing with weekday data, pick the slice to be
       ! used based on the current day of week. 
       ! The ncDys flag has been set in subroutine HCO_ExtractTime
       ! (hco_tidx_mod.F90) based upon the time attributes set in the
       ! configuration file. It can have the following values:
       ! >0  : specific days are given.
       ! -1  : wildcard (autodetect)
       ! -10 : WD (weekday). 
       ! -999: determine from current simulation day.
       ! For specific days or if determined from the current datetime
       ! (flags >0 or -999), the weekday is not taken into account.
       ! If auto-detection is enabled, days are treated as weekday if
       ! (and only if) there are exactly 7 time slices. Otherwise, they
       ! are interpreted as 'regular' day data. 
       ! If flag is set to -10, e.g. time attribute is 'WD', the current 
       ! time index is assumed to hold Sunday data, with the following 
       ! six slices being Mon, Tue, ..., Sat. For weekdaily data, all 
       ! seven time slices will be read into memory so that at any given
       ! time, the local weekday can be taken (weekdaily data is always 
       ! assumed to be in local time).
       ! ------------------------------------------------------------- 

       ! Day flag is -1: wildcard
       IF ( Lct%Dct%Dta%ncDys(1) == -1 .AND. nTime == 7 ) THEN
          tidx1 = 1
          tidx2 = nTime 

          ! Make sure data is treated in local time
          Lct%Dct%Dta%IsLocTime = .TRUE.

       ! Day flag is -10: WD
       ELSEIF ( Lct%Dct%Dta%ncDys(1) == -10 ) THEN

          ! There must be at least 7 time slices 
          IF ( nTime < 7 ) THEN
             MSG = 'Data must have exactly 7 time slices '// &
                   'if you set day attribute to WD: '//TRIM(Lct%Dct%cName)
             CALL HCO_ERROR( HcoState%Config%Err, MSG, RC )
             RETURN
          ENDIF
 
          ! If there are exactly seven time slices, interpret them as
          ! the seven weekdays. 
          IF ( nTime == 7 ) THEN
             tidx1 = 1
             tidx2 = 7
             
          ! If there are more than 7 time slices, interpret the current
          ! selected index as sunday of the current time frame (e.g. sunday
          ! data of current month), and select the time slice index
          ! accordingly. This requires that there are at least 6 more time
          ! slices following the current one. 
          ELSE
             IF ( tidx1 < 0 ) THEN
                WRITE(MSG,*) 'Cannot get weekday slices for: ', &
                   TRIM(Lct%Dct%cName), '. Cannot find first time slice.' 
                CALL HCO_ERROR( HcoState%Config%Err, MSG, RC )
                RETURN
             ENDIF

             IF ( (tidx1+6) > nTime ) THEN
                WRITE(MSG,*) 'Cannot get weekday for: ',TRIM(Lct%Dct%cName), &
                   '. There are less than 6 additional time slices after ',  &
                   'selected start date ', availYMDhm(tidx1)
                CALL HCO_ERROR( HcoState%Config%Err, MSG, RC )
                RETURN
             ENDIF
             tidx2 = tidx1 + 6
          ENDIF

          ! Make sure data is treated in local time
          Lct%Dct%Dta%IsLocTime = .TRUE.

       ENDIF

       ! ------------------------------------------------------------- 
       ! Now need to set upper time slice index tidx2. This index
       ! is only different from tidx1 if:
       ! (1) We interpolate between two time slices, i.e. TimeCycle
       !     attribute is set to 'I'. In this case, we simply pick 
       !     the next higher time slice index and calculate the 
       !     weights for time1 and time2 based on the current time.
       ! (2) Multiple hourly slices are read (--> prefHr = -1 or -10, 
       !     e.g. hour attribute in config. file was set to wildcard 
       !     character or data is in local hours). In this case, 
       !     check if there are multiple time slices for the selected 
       !     date (y/m/d).
       ! tidx2 has already been set to proper value above if it's
       ! weekday data.
       ! -------------------------------------------------------------
       IF ( tidx2 < 0 ) THEN

          ! Interpolate between dates
          IF ( Lct%Dct%Dta%CycleFlag == HCO_CFLAG_INTER ) THEN
        
             CALL GetIndex2Interp( am_I_Root,  HcoState,  Lct, nTime, &
                                   availYMDhm, prefYMDhm, origYMDhm,  &
                                   tidx1,      tidx2,     wgt1,       &
                                   wgt2,       RC                   )
             IF ( RC /= HCO_SUCCESS ) RETURN

          ! Check for multiple hourly data
          ELSEIF ( tidx1 > 0 .AND. prefHr < 0 ) THEN
             CALL SET_TIDX2 ( nTime, availYMDhm, tidx1, tidx2 )    

             ! Denote as local time if necessary
             IF ( Lct%Dct%Dta%ncHrs(1) == -10 ) THEN
                Lct%Dct%Dta%IsLocTime = .TRUE.
             ENDIF
          ELSE
             tidx2 = tidx1
          ENDIF
       ENDIF   

    ! ================================================================
    ! Case 3: No time slice available. Set both indeces to zero. Data
    ! with no time stamp must have CycleFlag 'Cycling'.
    ! ================================================================
    ELSE
       IF ( Lct%Dct%Dta%CycleFlag /= HCO_CFLAG_CYCLE ) THEN
          MSG = 'Field has no time/date variable - cycle flag must' // &
                'be set to `C` in the HEMCO configuration file:'    // &
                TRIM(Lct%Dct%cName)
          CALL HCO_ERROR( HcoState%Config%Err, MSG, RC )
          RETURN
       ENDIF

       tidx1 = 0
       tidx2 = 0 
    ENDIF

    !-----------------------------------------------------------------
    ! Sanity check: if CycleFlag is set to 'Exact', the file time stamp
    ! must exactly match the current time.
    !-----------------------------------------------------------------
    IF ( (Lct%Dct%Dta%CycleFlag == HCO_CFLAG_EXACT) .AND. (tidx1 > 0) ) THEN
       IF ( availYMDhm(tidx1) /= prefYMDhm ) THEN
          tidx1 = -1
          tidx2 = -1
       ENDIF
    ENDIF
    
    !-----------------------------------------------------------------
    ! If multiple time slices are read, extract time interval between
    ! time slices in memory (in hours). This is to make sure that the
    ! cycling between the slices will be done at the correct rate 
    ! (e.g. every hour, every 3 hours, ...).
    !-----------------------------------------------------------------
    IF ( (tidx2>tidx1) .AND. (Lct%Dct%Dta%CycleFlag/=HCO_CFLAG_INTER) ) THEN
       Lct%Dct%Dta%DeltaT = YMDhm2hrs( availYMDhm(tidx1+1) - availYMDhm(tidx1) )
    ELSE
       Lct%Dct%Dta%DeltaT = 0
    ENDIF

    ! verbose mode 
    IF ( verb ) THEN
       WRITE(MSG,'(A30,I14)') 'selected tidx1: ', tidx1
       CALL HCO_MSG(HcoState%Config%Err,MSG)
       IF ( tidx1 > 0 ) THEN
          WRITE(MSG,'(A30,f14.0)') 'corresponding datetime 1: ', &
               availYMDhm(tidx1)
          CALL HCO_MSG(HcoState%Config%Err,MSG)
          IF ( wgt1 >= 0.0_sp ) THEN
             WRITE(MSG,*) 'weight1: ', wgt1
             CALL HCO_MSG(HcoState%Config%Err,MSG)
          ENDIF
       ENDIF

       IF ( (tidx2 /= tidx1) ) THEN
          WRITE(MSG,'(A30,I14)') 'selected tidx2: ', tidx2
          CALL HCO_MSG(HcoState%Config%Err,MSG)
          WRITE(MSG,'(A30,f14.0)') 'corresponding datetime 2: ', &
               availYMDhm(tidx2)
          CALL HCO_MSG(HcoState%Config%Err,MSG)
          IF ( wgt1 >= 0.0_sp ) THEN
             WRITE(MSG,*) 'weight2: ', wgt2
             CALL HCO_MSG(HcoState%Config%Err,MSG)
          ENDIF
       ENDIF

       WRITE(MSG,'(A30,I14)') 'assigned delta t [h]: ', Lct%Dct%Dta%DeltaT 
       CALL HCO_MSG(HcoState%Config%Err,MSG)
       WRITE(MSG,*) 'local time? ', Lct%Dct%Dta%IsLocTime
       CALL HCO_MSG(HcoState%Config%Err,MSG)
    ENDIF

    ! ----------------------------------------------------------------
    ! TODO: set time brackets 
    ! --> In future, we may want to set time brackets denoting the 
    ! previous and next time slice available in the netCDF file. This
    ! may become useful for temporal interpolations and more efficient
    ! data update calls (only update if new time slice is available). 
    ! ----------------------------------------------------------------

    !-----------------------------------------------------------------
    ! Prepare output, cleanup and leave 
    !-----------------------------------------------------------------

    ! ncYr and ncMt are the year and month fo the time slice to be
    ! used. These values may be required to convert units to 'per
    ! seconds'.
    IF ( tidx1 > 0 ) THEN
       YMDhm  = availYMDhm(tidx1)
       YMDhm1 = availYMDhm(1)
       oYMDhm = origYMDhm
    ENDIF

    IF ( ASSOCIATED(availYMDhm) ) DEALLOCATE(availYMDhm)

    ! Return w/ success
    CALL HCO_LEAVE ( HcoState%Config%Err,  RC ) 

  END SUBROUTINE GET_TIMEIDX
!EOC
!------------------------------------------------------------------------------
!                  Harvard-NASA Emissions Component (HEMCO)                   !
!------------------------------------------------------------------------------
!BOP
!
! !IROUTINE: Check_AvailYMDhm  
!
! !DESCRIPTION: Checks if prefYMDhm is within the range of availYMDhm
! and returns the location of the closest vector element that is in
! the past (--> tidx1). tidx1 is set to -1 otherwise. 
!\\
!\\
! !INTERFACE:
!
  SUBROUTINE Check_AvailYMDhm( Lct, N, availYMDhm, prefYMDhm, tidx1 )
!
! !INPUT PARAMETERS:
!
    TYPE(ListCont),   POINTER      :: Lct 
    INTEGER,          INTENT(IN)   :: N
    REAL(dp),         INTENT(IN)   :: availYMDhm(N)
    REAL(dp),         INTENT(IN)   :: prefYMDhm
!
! !OUTPUT PARAMETERS:
!
    INTEGER,          INTENT(OUT)  :: tidx1
!
! !REVISION HISTORY:
!  13 Mar 2013 - C. Keller   - Initial version
!  11 Apr 2017 - R. Yantosca - Now epsilon-test time stamps for equality
!EOP
!------------------------------------------------------------------------------
!BOC
! 
! !LOCAL VARIABLES:
!
    INTEGER :: I

    !=================================================================
    ! Check_availYMDhm begins here
    !=================================================================

    ! Init
    tidx1 = -1
 
    ! Return if preferred datetime not within the vector range
    IF ( prefYMDhm < availYMDhm(1) .OR. prefYMDhm > availYMDhm(N) ) RETURN

    ! get closest index that is not in the future
    DO I = 1, N

       ! NOTE: Epsilon test is more robust than an equality test 
       ! for double-precision variables (bmy, 4/11/17)
       IF ( ABS( availYMDhm(I) - prefYMDhm ) < EPSILON ) THEN
          tidx1 = I
          EXIT
       ENDIF

       ! Check if next time slice is in the future, in which case the
       ! current slice is selected. Don't do this for a CycleFlag of
       ! 3 (==> exact match).
       IF ( (availYMDhm(I+1)       >  prefYMDhm        ) .AND. &
            (Lct%Dct%Dta%CycleFlag /= HCO_CFLAG_EXACT) ) THEN
          tidx1 = I
          EXIT
       ENDIF
    ENDDO

  END SUBROUTINE Check_AvailYMDhm
!EOC
!------------------------------------------------------------------------------
!                  Harvard-NASA Emissions Component (HEMCO)                   !
!------------------------------------------------------------------------------
!BOP
!
! !IROUTINE: prefYMDhm_Adjust
!
! !DESCRIPTION: Adjusts prefYMDhm to the closest available time attribute. Can
! be adjusted for year (level=1), month (level=2), or day (level=3).
!\\
!\\
! !INTERFACE:
!
  SUBROUTINE prefYMDhm_Adjust( N, availYMDhm, prefYMDhm, level, tidx1 ) 
!
! !INPUT PARAMETERS:
!
    INTEGER   , INTENT(IN)     :: N
    REAL(dp)  , INTENT(IN)     :: availYMDhm(N)
    INTEGER   , INTENT(IN)     :: level
    INTEGER   , INTENT(IN)     :: tidx1
!
! !INPUT/OUTPUT PARAMETERS:
!
    REAL(dp)  , INTENT(INOUT)  :: prefYMDhm
!
! !REVISION HISTORY:
!  13 Mar 2013 - C. Keller   - Initial version
!  17 Jul 2014 - C. Keller   - Now allow to adjust year, month, or day. 
!  10 Apr 2017 - R. Yantosca - Times are now in YYYYMMDDhhmm format
!EOP
!------------------------------------------------------------------------------
!BOC
! 
! !LOCAL VARIABLES:
!
    ! Scalars
    INTEGER          :: I, IMIN, IMAX
    REAL(dp)         :: origYr,  origMt,  origDy, origHr, origMi
    REAL(dp)         :: refAttr, tmpAttr, newAttr
    REAL(dp)         :: iDiff,   minDiff
    REAL(dp)         :: modVal
    REAL(dp)         :: div

    !=================================================================
    ! prefYMDhm_Adjust begins here! 
    !=================================================================

    ! Get original Yr, Mt, Day, Hr, Mi
    ! Time values are now in YYYYMMDDhhmm format (bmy, 4/11/17)
    origYr = FLOOR( MOD( prefYMDhm, 1.0e12_dp ) / 1.0e8_dp )
    origMt = FLOOR( MOD( prefYMDhm, 1.0e8_dp  ) / 1.0e6_dp )
    origDy = FLOOR( MOD( prefYMDhm, 1.0e6_dp  ) / 1.0e4_dp )
    origHr = FLOOR( MOD( prefYMDhm, 1.0e4_dp  ) / 1.0e2_dp )
    origMi = FLOOR( MOD( prefYMDhm, 1.0e2_dp  )            )

    ! Extract new attribute from availYMDhm and insert into prefYMDhm. Pick
    ! closest available value.
    SELECT CASE ( level ) 
       ! --- Year
       CASE ( 1 )
          modVal  = 1.0e12_dp
          div     = 1.0e8_dp
          refAttr = origYr

       ! --- Month
       CASE ( 2 )
          modVal  = 1.0e8_dp
          div     = 1.0e6_dp
          refAttr = origMt

       ! --- Day 
       CASE ( 3 )
          modVal  = 1.0e6_dp
          div     = 1.0e4_dp
          refAttr = origMt

       ! --- Hour
       CASE ( 4 )
          modval  = 1.0e4_dp
          div     = 1.0e2_dp
          refAttr = origHr

       ! --- Minute
       CASE ( 5 )
          modVal  = 1.0e2_dp
          div     = 1.0_dp
          refAttr = origMi

       CASE DEFAULT
          RETURN
    END SELECT

    ! Maximum loop number:
    ! If tidx1 is already set, only search values in the past.
    IF ( tidx1 > 0 ) THEN
       IMIN = 1
       IMAX = tidx1

    ! If tidx1 is not yet set, prefYMDhm must be outside the range of availYMDhm.
    ! Pick only the closest available time stamp.
    ELSE
       IF ( prefYMDhm > availYMDhm(1) ) THEN
          IMIN = N
          IMAX = N
       ELSE
          IMIN = 1
          IMAX = 1
       ENDIF
    ENDIF

    ! Select current minimum value
    minDiff = 10000000000000000.0_dp
    newAttr = -1d0
    DO I = IMIN, IMAX 
       tmpAttr = FLOOR( MOD(availYMDhm(I),modVal) / div )
       iDiff   = ABS( tmpAttr - refAttr )
       IF ( iDiff < minDiff ) THEN
          newAttr = tmpAttr
          minDiff = iDiff
       ENDIF
    ENDDO

    ! Just reuse current value if no better value could be found
    IF ( newAttr < 0 ) THEN
       newAttr = refAttr
    ENDIF

    ! Update variable
    ! --- Year
    IF ( level == 1 ) THEN
       prefYMDhm = ( newAttr * 1.0e8_dp ) + &
                   ( origMt  * 1.0e6_dp ) + &
                   ( origDy  * 1.0e4_dp ) + &
                   ( origHr  * 1.0e2_dp ) + &
                   ( origMi          )

    ! --- Month 
    ELSEIF ( level == 2 ) THEN
       prefYMDhm = ( origYr  * 1.0e8_dp ) + &
                   ( newAttr * 1.0e6_dp ) + &
                   ( origDy  * 1.0e4_dp ) + &
                   ( origHr  * 1.0e2_dp ) + &
                   ( origMi             ) 

    ! --- Day
    ELSEIF ( level == 3 ) THEN
       prefYMDhm = ( origYr  * 1.0e8_dp  ) + &
                   ( origMt  * 1.0e6_dp  ) + &
                   ( newAttr * 1.0e4_dp  ) + &
                   ( origHr  * 1.0e2_dp  ) + &
                   ( origMi              )

    ! --- Hour
    ELSEIF ( level == 4 ) THEN
       prefYMDhm = ( origYr  * 1.0e8_dp  ) + &
                   ( origMt  * 1.0e6_dp  ) + &
                   ( origDy  * 1.0e4_dp  ) + &
                   ( newAttr * 1.0e2_dp  ) + &
                   ( origMi              )
    ! --- Minute
    ELSEIF ( level == 5 ) THEN
       prefYMDhm = ( origYr  * 1.0e8_dp  ) + &
                   ( origMt  * 1.0e6_dp  ) + &
                   ( origDy  * 1.0e4_dp  ) + &
                   ( origHr  * 1.0e2_dp  ) + &
                   ( newAttr             )

    ENDIF

  END SUBROUTINE prefYMDhm_Adjust
!EOC
!------------------------------------------------------------------------------
!                  Harvard-NASA Emissions Component (HEMCO)                   !
!------------------------------------------------------------------------------
!BOP
!
! !IROUTINE: Set_tIdx2 
!
! !DESCRIPTION: sets the upper time slice index by selecting the range
! of all elements in availYMDhm with the same date (year,month,day) as
! availYMDh(tidx1). 
!\\
!\\
! !INTERFACE:
!
  SUBROUTINE Set_tIdx2( N, availYMDhm, tidx1, tidx2 ) 
!
! !INPUT PARAMETERS:
!
    INTEGER,  INTENT(IN)  :: N               ! Number of times
    REAL(dp), INTENT(IN)  :: availYMDhm(N)   ! Time stamp vector
    INTEGER,  INTENT(IN)  :: tidx1           ! Lower time slice index
!
! !INPUT/OUTPUT PARAMETERS:
!
    INTEGER,  INTENT(OUT) :: tidx2           ! Upper time slice index
!
! !REVISION HISTORY:
!  13 Mar 2013 - C. Keller   - Initial version
!  10 Apr 2017 - R. Yantosca - AvailYMDHm now uses YYYYMMDDhhmm format,
!                              so divide by 1d4 instead of 1d2
!EOP
!------------------------------------------------------------------------------
!BOC
! 
! !LOCAL VARIABLES:
!
    INTEGER :: YMD, I, IYMD

    !=================================================================
    ! SET_TIDX2 begins here! 
    !=================================================================

    ! Init
    tidx2 = tidx1

    ! Sanity check
    IF ( tidx1 == N ) RETURN

    ! Get wanted YMD
    YMD = floor(availYMDhm(tidx1) / 1.0e4_dp)

    ! See how many more tile slices with the same YMD exist from index
    ! tidx1 onwards.
    DO I = tidx1, N
       iYMD = floor(availYMDhm(I) / 1.0e4_dp)
       IF ( iYMD == YMD ) THEN
          tidx2 = I
       ELSEIF ( iYMD > YMD ) THEN
          EXIT
       ENDIF
    ENDDO

  END SUBROUTINE Set_tIdx2
!EOC
!------------------------------------------------------------------------------
!                  Harvard-NASA Emissions Component (HEMCO)                   !
!------------------------------------------------------------------------------
!BOP
!
! !IROUTINE: IsClosest 
!
! !DESCRIPTION: function IsClosest returns true if the selected time index
! is the 'closest' one. It is defined as being closest if: 
! (a) the currently selected index exactly matches the preferred one.
! (b) the time gap between the preferred time stamp and the currently selected 
! index is at least as small as any other gap of consecutive prior time stamps.
!\\
!\\
! !INTERFACE:
!
  FUNCTION IsClosest ( prefYMDhm, availYMDhm, nTime, ctidx1 ) RESULT ( Closest )
!
! !INPUT PARAMETERS:
!
    REAL(dp),   INTENT(IN)  :: prefYMDhm 
    REAL(dp),   INTENT(IN)  :: availYMDhm(nTime)
    INTEGER,    INTENT(IN)  :: nTime
    INTEGER,    INTENT(IN)  :: ctidx1
!
! !OUTPUT PARAMETERS:
!
    LOGICAL              :: Closest
!
! !REVISION HISTORY:
!  03 Mar 2015 - C. Keller   - Initial version
!  11 Apr 2017 - R. Yantosca - Now epsilon-test time stamps for equality
!EOP
!------------------------------------------------------------------------------
!BOC
! 
! !LOCAL VARIABLES:
!
    INTEGER :: N
    INTEGER :: diff, idiff

    !=================================================================
    ! IsClosest begins here! 
    !=================================================================

    ! Init
    Closest = .TRUE.

    ! It's not closest if index is not defined
    IF ( ctidx1 <= 0 ) THEN
       Closest = .FALSE.
       RETURN
    ENDIF

    ! It's closest if it is the first index
    IF ( ctidx1 == 1 ) RETURN

    ! It's closest if it matches date exactly
    ! NOTE: Epsilon test is more robust than an equality test 
    ! for double-precision variables (bmy, 4/11/17)
    IF ( ABS( availYMDhm(ctidx1) - prefYMDhm ) < EPSILON ) RETURN

    ! It's closest if current select one is in the future
    IF ( availYMDhm(ctidx1) > prefYMDhm ) RETURN

    ! Check if any of the time stamps in the past have closer intervals
    ! than the current select time stamp to it's previous one
    diff = prefYMDhm - availYMDhm(ctidx1)
    DO N = 2, ctidx1
       idiff = availYMDhm(N) - availYMDhm(N-1)
       IF ( idiff < diff ) THEN
          Closest = .FALSE.
          RETURN
       ENDIF
    ENDDO

  END FUNCTION IsClosest 
!EOC
!------------------------------------------------------------------------------
!                  Harvard-NASA Emissions Component (HEMCO)                   !
!------------------------------------------------------------------------------
!BOP
!
! !IROUTINE: GetIndex2Interp 
!
! !DESCRIPTION: GetIndex2Interp 
!\\
!\\
! !INTERFACE:
!
  SUBROUTINE GetIndex2Interp ( am_I_Root, HcoState,   Lct,       &
                               nTime,     availYMDhm,            &
                               prefYMDhm, origYMDhm,  tidx1,     &
                               tidx2,     wgt1,       wgt2,  RC   ) 
!
! !INPUT PARAMETERS:
!
    LOGICAL,          INTENT(IN)    :: am_I_Root
    TYPE(HCO_State),  POINTER       :: HcoState
    TYPE(ListCont),   POINTER       :: Lct
    INTEGER,          INTENT(IN)    :: nTime
    REAL(dp),         INTENT(IN)    :: availYMDhm(nTime)
    REAL(dp),         INTENT(IN)    :: prefYMDhm
    REAL(dp),         INTENT(IN)    :: origYMDhm
    INTEGER,          INTENT(IN)    :: tidx1
!
! !OUTPUT PARAMETERS:
!
    INTEGER,          INTENT(OUT)   :: tidx2
!
! !INPUT/OUTPUT PARAMETERS:
!
    REAL(sp),         INTENT(INOUT) :: wgt1
    REAL(sp),         INTENT(INOUT) :: wgt2
    INTEGER,          INTENT(INOUT) :: RC
!
! !REVISION HISTORY:
!  02 Mar 2015 - C. Keller   - Initial version
!  11 Apr 2017 - R. Yantosca - Time stamp variables now use YYYYMMDDhhmm
!                              fprmat and are REAL(dp) instead of INTEGER(8)
!  11 Apr 2017 - R. Yantosca - Now epsilon-test time stamps for equality
!EOP
!------------------------------------------------------------------------------
!BOC
! 
! !LOCAL VARIABLES:
!
    ! Scalars
    INTEGER             :: I
    REAL(dp)            :: tmpYMDhm
    LOGICAL             :: verb

    ! Strings
    CHARACTER(LEN=255)  :: MSG
    CHARACTER(LEN=255)  :: LOC = 'GetIndex2Interp (hcoio_dataread_mod.F90)'

    !=================================================================
    ! GetIndex2Interp begins here
    !=================================================================

    ! Verbose mode?
    verb = HCO_IsVerb(HcoState%Config%Err,3) 

    ! If the originally wanted datetime was below the available data
    ! range, set all weights to the first index. 
    IF ( origYMDhm <= availYMDhm(1) ) THEN
       tidx2 = tidx1 
       wgt1  = 1.0_sp
       wgt2  = 0.0_sp

    ! If the originally wanted datetime is beyond the available data
    ! range, set tidx2 to tidx1 but leave weights in their original 
    ! values (-1.0). The reason is that we will attempt to interpolate
    ! between a second file, which is only done if the weights are 
    ! negative. 
    ELSEIF ( origYMDhm >= availYMDhm(nTime) ) THEN 
       tidx2 = tidx1 

    ! No interpolation needed if there is a time slices that exactly 
    ! matches the (originally) preferred datetime.
    ! NOTE: An Epsilon test is more robust than an equality test 
    ! for double-precision variables (bmy, 4/11/17)
    ELSEIF ( ABS( origYMDhm - availYMDhm(tidx1) ) < EPSILON ) THEN
       tidx2 = tidx1 
       wgt1  = 1.0_sp
       wgt2  = 0.0_sp

    ! If we are inside the data range but none of the time slices 
    ! matches the preferred datetime, get the second time slices that
    ! shall be used for data interpolation. This not necessarily needs
    ! to be the consecutive time slice. For instance, imagine a data
    ! set that contains montlhly data for years 2005 and 2010. For
    ! Feb 2007, we would want to interpolate between Feb 2005 and Feb 
    ! 2010 data. The index tidx1 already points to Feb 2005, but the
    ! upper index tidx2 needs to be set accordingly.
    ELSE

       ! Init
       tidx2 = -1

       ! Search for a time slice in the future that has the same 
       ! month/day/hour as currently selected time slice.
       tmpYMDhm = availYMDhm(tidx1)
       DO 
          ! Increase by one year
          tmpYMDhm = tmpYMDhm + 1.0e8_dp

          ! Exit if we are beyond available dates
          IF ( tmpYMDhm > availYMDhm(nTime) ) EXIT
 
          ! Check if there is a time slice with that date
          DO I = tidx1,nTime
             IF ( tmpYMDhm == availYMDhm(I) ) THEN
                tidx2 = I
                EXIT
             ENDIF
          ENDDO
          IF ( tidx2 > 0 ) EXIT
       ENDDO 

       ! Repeat above but now only modify month. 
       IF ( tidx2 < 0 ) THEN
          tmpYMDhm = availYMDhm(tidx1)
          DO 
             ! Increase by one month
             tmpYMDhm = tmpYMDhm + 1.0e6_dp
           
             ! Exit if we are beyond available dates
             IF ( tmpYMDhm > availYMDhm(nTime) ) EXIT
    
             ! Check if there is a time slice with that date
             DO I = tidx1,nTime
                IF ( ABS( tmpYMDhm - availYMDhm(I) ) < EPSILON ) THEN
                   tidx2 = I
                   EXIT
                ENDIF
             ENDDO
             IF ( tidx2 > 0 ) EXIT
          ENDDO 
       ENDIF

       ! Repeat above but now only modify day 
       IF ( tidx2 < 0 ) THEN
          tmpYMDhm = availYMDhm(tidx1)
          DO 
             ! Increase by one day
             tmpYMDhm = tmpYMDhm + 1.0e4_dp
           
             ! Exit if we are beyond available dates
             IF ( tmpYMDhm > availYMDhm(nTime) ) EXIT
    
             ! Check if there is a time slice with that date
             DO I = tidx1,nTime
                IF ( tmpYMDhm == availYMDhm(I) ) THEN
                   tidx2 = I
                   EXIT
                ENDIF
             ENDDO
             IF ( tidx2 > 0 ) EXIT
          ENDDO 
       ENDIF          

       ! If all of those tests failed, simply get the next time
       ! slice. 
       IF ( tidx2 < 0 ) THEN
          tidx2 = tidx1 + 1

          ! Prompt warning
          WRITE(MSG,*) 'Having problems in finding the next time slice ', &
                'to interpolate from, just take the next available ',     &
                'slice. Interpolation will be performed from ',           &
                availYMDhm(tidx1), ' to ', availYMDhm(tidx2), '. Data ',    &
                'container: ', TRIM(Lct%Dct%cName)
          CALL HCO_WARNING(HcoState%Config%Err, MSG, RC, WARNLEV=1, THISLOC=LOC)
       ENDIF
       
       ! Calculate weights wgt1 and wgt2 to be given to slice 1 and 
       ! slice2, respectively.
       CALL GetWeights ( availYMDhm(tidx1), availYMDhm(tidx2), origYMDhm, wgt1, wgt2 ) 

    ENDIF

    ! Return w/ success
    RC = HCO_SUCCESS

  END SUBROUTINE GetIndex2Interp 
!EOC
!------------------------------------------------------------------------------
!                  Harvard-NASA Emissions Component (HEMCO)                   !
!------------------------------------------------------------------------------
!BOP
!
! !IROUTINE: GetWeights 
!
! !DESCRIPTION: Helper function to get the interpolation weights between
! two datetime intervals (int1, int2) and for a given time cur. 
!\\
!\\
! !INTERFACE:
!
  SUBROUTINE GetWeights ( int1, int2, cur, wgt1, wgt2 )
!
! !INPUT PARAMETERS:
!
    REAL(dp),         INTENT(IN   )   :: int1, int2, cur 
!
! !INPUT/OUTPUT PARAMETERS:
!
    REAL(sp),         INTENT(  OUT)   :: wgt1, wgt2 
!
! !REVISION HISTORY:
!  04 Mar 2015 - C. Keller - Initial version
!EOP
!------------------------------------------------------------------------------
!BOC
! 
! !LOCAL VARIABLES:
!
    INTEGER               :: diff1, diff2 

    !=================================================================
    ! GetWeights begins here! 
    !=================================================================

    ! Check if outside of range
    IF ( cur <= int1 ) THEN
       wgt1 = 1.0_sp
    ELSEIF ( cur >= int2 ) THEN
       wgt1 = 0.0_sp
    ELSE
       diff1 = int2 - cur 
       diff2 = int2 - int1 
       wgt1  = REAL(diff1,kind=sp) / REAL(diff2,kind=sp)
    ENDIF

    ! second weight is just complement of wgt1
    wgt2  = 1.0_sp - wgt1 

  END SUBROUTINE GetWeights 
!EOC
!------------------------------------------------------------------------------
!                  Harvard-NASA Emissions Component (HEMCO)                   !
!------------------------------------------------------------------------------
!BOP
!
! !IROUTINE: YMDhm2hrs
!
! !DESCRIPTION: returns the hours of element YMDhm. For simplicity, 30 days are
! assigned to every month. At the moment, this routine is only called to
! determine the time interval between two emission time slices (DeltaT) and 
! this approximation is good enough.
!\\
!\\
! !INTERFACE:
!
  FUNCTION YMDhm2hrs ( YMDhm ) RESULT ( hrs ) 
!
! !INPUT PARAMETERS:
!
    REAL(dp), INTENT(IN)  :: YMDhm
!
! !INPUT/OUTPUT PARAMETERS:
!
    INTEGER              :: hrs
!
! !REVISION HISTORY:
!  26 Jan 2015 - C. Keller - Initial version
!EOP
!------------------------------------------------------------------------------
!BOC

    !=================================================================
    ! YMDh2hrs begins here! 
    !=================================================================
    hrs = FLOOR( MOD( YMDhm, 1.0e12_dp ) / 1.0e8_dp ) * 8760 + &
          FLOOR( MOD( YMDhm, 1.0e8_dp  ) / 1.0e6_dp ) * 720  + &
          FLOOR( MOD( YMDhm, 1.0e6_dp  ) / 1.0e4_dp ) * 24   + &
          FLOOR( MOD( YMDhm, 1.0e4_dp  ) / 1.0e2_dp )

  END FUNCTION YMDhm2hrs 
!EOC
!------------------------------------------------------------------------------
!                  Harvard-NASA Emissions Component (HEMCO)                   !
!------------------------------------------------------------------------------
!BOP
!
! !IROUTINE: Normalize_Area 
!
! !DESCRIPTION: Subroutine Normalize\_Area normalizes the given array
! by the surface area calculated from the given netCDF file. 
!\\
!\\
! !INTERFACE:
!
  SUBROUTINE Normalize_Area( HcoState, Array, nlon, LatEdge, FN, RC )
!
! !INPUT PARAMETERS:
!
    TYPE(HCO_State),  POINTER         :: HcoState           ! HEMCO state object
    INTEGER,          INTENT(IN   )   :: nlon               ! # of lon midpoints
    REAL(hp),         POINTER         :: LatEdge(:)         ! lat edges 
    CHARACTER(LEN=*), INTENT(IN   )   :: FN                 ! filename
!
! !INPUT/OUTPUT PARAMETERS:
!
    REAL(sp),         POINTER         :: Array(:,:,:,:) ! Data
    INTEGER,          INTENT(INOUT)   :: RC             ! Return code
!
! !REVISION HISTORY:
!  13 Mar 2013 - C. Keller - Initial version
!EOP
!------------------------------------------------------------------------------
!BOC
! 
! !LOCAL VARIABLES:
!
    REAL(hp)              :: DLAT, AREA
    INTEGER               :: NLAT, J
    CHARACTER(LEN=255)    :: MSG, LOC

    !=================================================================
    ! NORNALIZE_AREA begins here! 
    !=================================================================

    ! Initialize
    LOC    = 'NORMALIZE_AREA (hcoio_dataread_mod.F90 )'

    ! Check array size
    NLAT = SIZE(LatEdge,1) - 1
    
    IF ( SIZE(Array,1) /= nlon ) THEN
       MSG = 'Array size does not agree with nlon: ' // TRIM(FN)
       CALL HCO_ERROR( HcoState%Config%Err, MSG, RC, THISLOC=LOC )
       RETURN
    ENDIF
    IF ( SIZE(Array,2) /= NLAT ) THEN
       MSG = 'Array size does not agree with nlat: ' // TRIM(FN)
       CALL HCO_ERROR( HcoState%Config%Err, MSG, RC, THISLOC=LOC )
       RETURN
    ENDIF

    ! Loop over all latitudes
    DO J = 1, NLAT
       ! get grid box area in m2 for grid box with lower and upper latitude llat/ulat:
       ! Area = 2 * PI * Re^2 * DLAT / nlon, where DLAT = abs( sin(ulat) - sin(llat) ) 
       DLAT = ABS( SIN(LatEdge(J+1)*HcoState%Phys%PI_180) - SIN(LatEdge(J)*HcoState%Phys%PI_180) )
       AREA = ( 2_hp * HcoState%Phys%PI * DLAT * HcoState%Phys%Re**2 ) / REAL(nlon,hp)

       ! convert array data to m-2
       ARRAY(:,J,:,:) = ARRAY(:,J,:,:) / AREA 
    ENDDO

    ! Prompt a warning
    WRITE(MSG,*) 'No area unit found in ' // TRIM(FN) // ' - convert to m-2!'
    CALL HCO_WARNING ( HcoState%Config%Err, MSG, RC, WARNLEV=1, THISLOC=LOC )

    ! Leave w/ success
    RC = HCO_SUCCESS

  END SUBROUTINE Normalize_Area
!EOC
!------------------------------------------------------------------------------
!                  Harvard-NASA Emissions Component (HEMCO)                   !
!------------------------------------------------------------------------------
!BOP
!
! !IROUTINE: SrcFile_Parse
!
! !DESCRIPTION: Routine SrcFile\_Parse parses the source file name ('ncFile')
! of the provided list container Lct. In particular, it searches for tokens 
! such as $ROOT, $YYYY, etc., within the file name and replaces those values 
! with the intendend characters. The parsed file name is returned in string
! srcFile, while the original file name is retained in Lct.
!\\
!\\
! It now also checks if the file exists. If the file does not exist and the
! file name contains date tokens, it tries to adjust the file name to the
! closest available date in the past. The optional flag FUTURE can be used
! to denote that the next available file in the future shall be selected,
! even if there is a file that exactly matches the preferred date time. This
! is useful for interpolation between fields.
!\\
!\\
! !INTERFACE:
!
  SUBROUTINE SrcFile_Parse ( am_I_Root, HcoState, Lct, srcFile, FOUND, RC, &
                             FUTURE,    Year )
!
! !USES:
!
    USE HCO_TIDX_MOD,         ONLY : HCO_GetPrefTimeAttr
    USE HCO_TIDX_MOD,         ONLY : tIDx_IsInRange 
    USE HCO_CLOCK_MOD,        ONLY : HcoClock_Get
    USE HCO_CLOCK_MOD,        ONLY : Get_LastDayOfMonth
!
! !INPUT PARAMETERS:
!
    LOGICAL,          INTENT(IN   )           :: am_I_Root  ! Root CPU?
    TYPE(HCO_State),  POINTER                 :: HcoState   ! HEMCO state object
    TYPE(ListCont),   POINTER                 :: Lct        ! HEMCO list container
    LOGICAL,          INTENT(IN   ), OPTIONAL :: FUTURE     ! If needed, update
                                                            ! date tokens to future 
    INTEGER,          INTENT(IN   ), OPTIONAL :: Year       ! To use fixed year 
!
! !OUTPUT PARAMETERS:
!
    CHARACTER(LEN=*), INTENT(  OUT)           :: srcFile    ! output string
    LOGICAL,          INTENT(  OUT)           :: FOUND      ! Does file exist?
!
! !INPUT/OUTPUT PARAMETERS:
!
    INTEGER,          INTENT(INOUT)           :: RC         ! return code
!
! !REVISION HISTORY:
!  01 Oct 2014 - C. Keller - Initial version
!  23 Feb 2015 - C. Keller - Now check for negative return values in
!                            HCO_GetPrefTimeAttr 
!  06 Nov 2015 - C. Keller - Bug fix: restrict day to last day of month.
!EOP
!------------------------------------------------------------------------------
!BOC
! 
! !LOCAL VARIABLES:
!
    INTEGER :: INC,     CNT,    TYPCNT, TYP,   NEWTYP
    INTEGER :: prefYr,  prefMt, prefDy, prefHr, prefMn
    INTEGER :: origYr,  origMt, origDy, origHr
    LOGICAL :: hasFile, hasYr,  hasMt,  hasDy, hasHr
    LOGICAL :: nextTyp

    ! maximum # of iterations for file search
    INTEGER, PARAMETER :: MAXIT = 10000

    !=================================================================
    ! SrcFile_Parse
    !=================================================================

    ! Initialize to input string
    srcFile = Lct%Dct%Dta%ncFile

    ! Get preferred dates (to be passed to parser)
    CALL HCO_GetPrefTimeAttr ( am_I_Root, HcoState, Lct, prefYr, &
                               prefMt, prefDy, prefHr, prefMn, RC )
    IF ( RC /= HCO_SUCCESS ) RETURN

    ! Make sure dates are not negative 
    IF ( prefYr <= 0 ) THEN
       CALL HcoClock_Get( am_I_Root, HcoState%Clock, cYYYY = prefYr, RC = RC ) 
       IF ( RC /= HCO_SUCCESS ) RETURN 
    ENDIF
    IF ( prefMt <= 0 ) THEN
       CALL HcoClock_Get( am_I_Root, HcoState%Clock, cMM   = prefMt, RC = RC ) 
       IF ( RC /= HCO_SUCCESS ) RETURN 
    ENDIF
    IF ( prefDy <= 0 ) THEN
       CALL HcoClock_Get( am_I_Root, HcoState%Clock, cDD   = prefDy, RC = RC ) 
       IF ( RC /= HCO_SUCCESS ) RETURN 
    ENDIF
    IF ( prefHr <  0 ) THEN
       CALL HcoClock_Get( am_I_Root, HcoState%Clock, cH    = prefHr, RC = RC ) 
       IF ( RC /= HCO_SUCCESS ) RETURN 
    ENDIF 

    ! Eventually replace default preferred year with specified one
    IF ( PRESENT(Year) ) prefYr = Year  

    ! Call the parser
    CALL HCO_CharParse ( HcoState%Config, srcFile, prefYr, prefMt, prefDy, prefHr, prefMn, RC )
    IF ( RC /= HCO_SUCCESS ) RETURN

    ! Check if file exists
    INQUIRE( FILE=TRIM(srcFile), EXIST=HasFile )

    ! If we are looking for a future file, force HasFile to be false.
    IF ( PRESENT(FUTURE) ) THEN
       IF ( FUTURE ) HasFile = .FALSE.
    ENDIF

    ! If file does not exist, check if we can adjust prefYr, prefMt, etc.
    IF ( .NOT. HasFile .AND. Lct%Dct%DctType /= HCO_CFLAG_EXACT ) THEN

       ! Check if any token exist
       HasYr = ( INDEX(TRIM(Lct%Dct%Dta%ncFile),'YYYY') > 0 )
       HasMt = ( INDEX(TRIM(Lct%Dct%Dta%ncFile),'MM'  ) > 0 )
       HasDy = ( INDEX(TRIM(Lct%Dct%Dta%ncFile),'DD'  ) > 0 )
       HasHr = ( INDEX(TRIM(Lct%Dct%Dta%ncFile),'HH'  ) > 0 )

       ! Search for file
       IF ( HasYr .OR. HasMt .OR. HasDy .OR. HasHr ) THEN

          ! Date increments
          INC = -1
          IF ( PRESENT(FUTURE) ) THEN
             IF ( FUTURE ) INC = 1
          ENDIF

          ! Initialize counters
          CNT = 0
          
          ! Type is the update type (see below)
          TYP = 0

          ! Mirror preferred variables
          origYr = prefYr
          origMt = prefMt
          origDy = prefDy
          origHr = prefHr

          ! Do until file is found or counter exceeds threshold
          DO WHILE ( .NOT. HasFile )
            
             ! Inrease counter
             CNT = CNT + 1
             IF ( CNT > MAXIT ) EXIT
 
             ! Increase update type if needed:
             nextTyp = .FALSE.
 
             ! Type 0: Initialization
             IF ( TYP == 0 ) THEN
                nextTyp = .TRUE.
             ! Type 1: update hour only
             ELSEIF ( TYP == 1 .AND. TYPCNT > 24 ) THEN
                nextTyp = .TRUE.
             ! Type 2: update day only
             ELSEIF ( TYP == 2 .AND. TYPCNT > 31 ) THEN
                nextTyp = .TRUE.
             ! Type 3: update month only
             ELSEIF ( TYP == 3 .AND. TYPCNT > 12 ) THEN
                nextTyp = .TRUE.
             ! Type 4: update year only
             ELSEIF ( TYP == 4 .AND. TYPCNT > 300 ) THEN
                nextTyp = .TRUE.
             ! Type 5: update hour and day 
             ELSEIF ( TYP == 5 .AND. TYPCNT > 744 ) THEN
                nextTyp = .TRUE.
             ! Type 6: update day and month 
             ELSEIF ( TYP == 6 .AND. TYPCNT > 372 ) THEN
                nextTyp = .TRUE.
             ! Type 7: update month and year
             ELSEIF ( TYP == 7 .AND. TYPCNT > 3600 ) THEN
                EXIT
             ENDIF

             ! Get next type
             IF ( nextTyp ) THEN
                NEWTYP = -1
                IF     ( hasHr .AND. TYP < 1 ) THEN
                   NEWTYP = 1
                ELSEIF ( hasDy .AND. TYP < 2 ) THEN
                   NEWTYP = 2
                ELSEIF ( hasMt .AND. TYP < 3 ) THEN
                   NEWTYP = 3
                ELSEIF ( hasYr .AND. TYP < 4 ) THEN
                   NEWTYP = 4
                ELSEIF ( hasDy .AND. TYP < 2 ) THEN
                   NEWTYP = 5
                ELSEIF ( hasDy .AND. TYP < 2 ) THEN
                   NEWTYP = 6
                ELSEIF ( hasDy .AND. TYP < 2 ) THEN
                   NEWTYP = 7
                ENDIF
    
                ! Exit if no other type found
                IF ( NEWTYP < 0 ) EXIT
 
                ! This is the new type, reset type counter
                TYP    = NEWTYP
                TYPCNT = 0

                ! Make sure we reset all values 
                prefYr = origYr
                prefMt = origMt
                prefDy = origDy
                prefHr = origHr

             ENDIF

             ! Update preferred datetimes
             SELECT CASE ( TYP ) 
                ! Adjust hour only
                CASE ( 1 ) 
                   prefHr = prefHr + INC                      
                ! Adjust day only
                CASE ( 2 )
                   prefDy = prefDy + INC                      
                ! Adjust month only
                CASE ( 3 )
                   prefMt = prefMt + INC                      
                ! Adjust year only
                CASE ( 4 )
                   prefYr = prefYr + INC                      
                ! Adjust hour and day 
                CASE ( 5 )
                   prefHr = prefHr + INC
                   IF ( MOD(TYPCNT,24) == 0 ) prefDy = prefDy + INC
                ! Adjust day and month 
                CASE ( 6 )
                   prefDy = prefDy + INC                      
                   IF ( MOD(TYPCNT,31) == 0 ) prefMt = prefMt + INC
                ! Adjust month and year
                CASE ( 7 )
                   prefMt = prefMt + INC                      
                   IF ( MOD(TYPCNT,12) == 0 ) prefYr = prefYr + INC
                CASE DEFAULT
                   EXIT
             END SELECT

             ! Check if we need to adjust a year/month/day/hour
             IF ( prefHr < 0 ) THEN
                prefHr = 23 
                prefDy = prefDy - 1
             ENDIF
             IF ( prefHr > 23 ) THEN
                prefHr = 0 
                prefDy = prefDy + 1
             ENDIF
             IF ( prefDy < 1  ) THEN
                prefDy = 31
                prefMt = prefMt - 1
             ENDIF
             IF ( prefDy > 31 ) THEN
                prefDy = 1 
                prefMt = prefMt + 1
             ENDIF
             IF ( prefMt < 1  ) THEN
                prefMt = 12
                prefYr = prefYr - 1
             ENDIF
             IF ( prefMt > 12 ) THEN
                prefMt = 1 
                prefYr = prefYr + 1
             ENDIF

             ! Make sure day does not exceed max. number of days in this month
             prefDy = MIN( prefDy, Get_LastDayOfMonth( prefMt, prefYr ) )
 
             ! Mirror original file          
             srcFile = Lct%Dct%Dta%ncFile

             ! Call the parser with adjusted values
             CALL HCO_CharParse ( HcoState%Config, srcFile, prefYr, prefMt, prefDy, prefHr, prefMn, RC )
             IF ( RC /= HCO_SUCCESS ) RETURN

             ! Check if this file exists
             INQUIRE( FILE=TRIM(srcFile), EXIST=HasFile )

             ! Update counter
             TYPCNT = TYPCNT + 1
          ENDDO
       ENDIF
    ENDIF

    ! Additional check for data with a given range: make sure that the selected
    ! field is not outside of the given range
    IF ( HasFile .AND. ( Lct%Dct%Dta%CycleFlag == HCO_CFLAG_RANGE ) ) THEN
       HasFile = TIDX_IsInRange ( Lct, prefYr, prefMt, prefDy, prefHr ) 
    ENDIF

    ! Return variable
    FOUND = HasFile

    ! Return w/ success
    RC = HCO_SUCCESS

  END SUBROUTINE SrcFile_Parse
!EOC
!------------------------------------------------------------------------------
!                  Harvard-NASA Emissions Component (HEMCO)                   !
!------------------------------------------------------------------------------
!BOP
!
! !IROUTINE: SigmaMidToEdges
!
! !DESCRIPTION: Helper routine to interpolate sigma mid point values to edges.
! A simple linear interpolation is performed.
!\\
!\\
! !INTERFACE:
!
  SUBROUTINE SigmaMidToEdges ( am_I_Root, HcoState, SigMid, SigEdge, RC )
!
! !INPUT PARAMETERS:
!
    LOGICAL,          INTENT(IN   )           :: am_I_Root       ! Root CPU?
    TYPE(HCO_State),  POINTER                 :: HcoState        ! HEMCO state obj
    REAL(hp),         POINTER                 :: SigMid(:,:,:)   ! sigma levels
!
! !OUTPUT PARAMETERS:
!
    REAL(hp),         POINTER                 :: SigEdge(:,:,:)  ! sigma edges
    INTEGER,          INTENT(  OUT)           :: RC              ! return code
!
! !REVISION HISTORY:
!  03 Oct 2013 - C. Keller - Initial version
!EOP
!------------------------------------------------------------------------------
!BOC
! 
! !LOCAL VARIABLES:
!
    INTEGER            :: L, AS
    INTEGER            :: nx, ny, nz
    CHARACTER(LEN=255) :: MSG
    CHARACTER(LEN=255) :: LOC = 'SigmaMidToEdges (HCOIO_DataRead_Mod.F90)'

    !=================================================================
    ! SigmaMidToEdges begins here! 
    !=================================================================

    ! Allocate space as required
    nx = SIZE(SigMid,1)
    ny = SIZE(SigMid,2)
    nz = SIZE(SigMid,3)
    IF ( ASSOCIATED(SigEdge) ) DEALLOCATE(SigEdge)
    ALLOCATE(SigEdge(nx,ny,nz+1),STAT=AS)
    IF ( AS/=0 ) THEN
       CALL HCO_ERROR( HcoState%Config%Err, 'Allocate SigEdge', RC, THISLOC=LOC )
       RETURN
    ENDIF
    SigEdge = 0.0_hp

    ! Calculate sigma edges by linear interpolation (symmetric mid-points)
    DO L = 1, nz-1
       SigEdge(:,:,L+1) = ( SigMid(:,:,L) + SigMid(:,:,L+1) ) / 2.0_hp
    ENDDO

    ! Get outermost values:
    SigEdge(:,:,1   ) = SigMid(:,:,1 ) - ( SigEdge(:,:,2) - SigMid(:,:,1)   )
    SigEdge(:,:,nz+1) = SigMid(:,:,nz) + ( SigMid(:,:,nz) - SigEdge(:,:,nz) )

    ! Return w/ success
    RC = HCO_SUCCESS

  END SUBROUTINE SigmaMidToEdges
!EOC
!------------------------------------------------------------------------------
!                  Harvard-NASA Emissions Component (HEMCO)                   !
!------------------------------------------------------------------------------
!BOP
!
! !IROUTINE: CheckMissVal 
!
! !DESCRIPTION: Checks for missing values in the passed array. Missing values
! of base emissions and masks are set to 0, missing values of scale factors
! are set to 1. 
!\\
! !INTERFACE:
!
  SUBROUTINE CheckMissVal ( Lct, Arr )
!
! !INPUT PARAMETERS:
!
    TYPE(ListCont),   POINTER                 :: Lct
    REAL(sp),         POINTER                 :: Arr(:,:,:,:)   
!
! !REVISION HISTORY:
!  04 Mar 2015 - C. Keller - Initial version
!EOP
!------------------------------------------------------------------------------
!BOC
! 
! !LOCAL VARIABLES:
!
    !=================================================================
    ! CheckMissVal begins here! 
    !=================================================================

    ! Error trap
    IF ( .NOT. ASSOCIATED(Arr) ) RETURN
 
    IF ( ANY(Arr == HCO_MISSVAL) ) THEN
       ! Base emissions
       IF ( Lct%Dct%DctType == HCO_DCTTYPE_BASE ) THEN
          WHERE(Arr == HCO_MISSVAL) Arr = 0.0_sp
       ! Scale factor
       ELSEIF ( Lct%Dct%DctType == HCO_DCTTYPE_SCAL ) THEN
          WHERE(Arr == HCO_MISSVAL) Arr = 1.0_sp
       ! Mask
       ELSEIF ( Lct%Dct%DctType == HCO_DCTTYPE_MASK ) THEN
          WHERE(Arr == HCO_MISSVAL) Arr = 0.0_sp
       ENDIF
    ENDIF

  END SUBROUTINE CheckMissVal 
!EOC
!------------------------------------------------------------------------------
!                  Harvard-NASA Emissions Component (HEMCO)                   !
!------------------------------------------------------------------------------
!BOP
!
! !IROUTINE: GetArbDimIndex 
!
! !DESCRIPTION: Subroutine GetArbDimIndex returns the index of the arbitrary
! file dimension. -1 if no such dimension is defined. 
!\\
! !INTERFACE:
!
  SUBROUTINE GetArbDimIndex( am_I_Root, HcoState, Lun, Lct, ArbIdx, RC ) 
!
! !USES:
!
    USE m_netcdf_io_checks
    USE m_netcdf_io_get_dimlen
    USE HCO_ExtList_Mod,    ONLY : GetExtOpt
!
! !INPUT PARAMETERS:
!
    LOGICAL,          INTENT(IN   )           :: am_I_Root
    TYPE(HCO_State),  POINTER                 :: HcoState
    INTEGER,          INTENT(IN   )           :: Lun
    TYPE(ListCont),   POINTER                 :: Lct
!
! !OUTPUT PARAMETERS:
!
    INTEGER,          INTENT(  OUT)           :: ArbIdx
    INTEGER,          INTENT(  OUT)           :: RC
!
! !REVISION HISTORY:
!  22 Sep 2015 - C. Keller - Initial version
!EOP
!------------------------------------------------------------------------------
!BOC
! 
! !LOCAL VARIABLES:
!
    INTEGER                       :: TargetVal, nVal
    LOGICAL                       :: Found
    CHARACTER(LEN=255)            :: ArbDimVal
    CHARACTER(LEN=511)            :: MSG
    CHARACTER(LEN=255)            :: LOC = 'GetArbDimIndex (hcoio_dataread_mod.F90)' 

    !=================================================================
    ! GetArbDimIndex 
    !=================================================================

    ! Assume success until otherwise 
    RC = HCO_SUCCESS 

    ! Init
    ArbIdx = -1
    IF ( TRIM(Lct%Dct%Dta%ArbDimName) == 'none' ) RETURN 

    ! Check if variable exists 
    Found = Ncdoes_Dim_Exist ( Lun, TRIM(Lct%Dct%Dta%ArbDimName) ) 
    IF ( .NOT. Found ) THEN 
       MSG = 'Cannot read dimension ' // TRIM(Lct%Dct%Dta%ArbDimName) // ' from file ' // &
             TRIM(Lct%Dct%Dta%ncFile)
       CALL HCO_ERROR( HcoState%Config%Err, MSG, RC, THISLOC=LOC )
       RETURN 
    ENDIF
 
    ! Get dimension length
    CALL Ncget_Dimlen ( Lun, TRIM(Lct%Dct%Dta%ArbDimName), nVal )

    ! Get value to look for. This is archived in variable ArbDimVal. Eventually need to
    ! extract value from HEMCO settings
    ArbDimVal = TRIM(Lct%Dct%Dta%ArbDimVal)

    ! If string starts with a number, evaluate value directly 
    IF ( ArbDimVal(1:1) == '0' .OR. & 
         ArbDimVal(1:1) == '1' .OR. &
         ArbDimVal(1:1) == '2' .OR. &
         ArbDimVal(1:1) == '3' .OR. &
         ArbDimVal(1:1) == '4' .OR. &
         ArbDimVal(1:1) == '5' .OR. &
         ArbDimVal(1:1) == '6' .OR. &
         ArbDimVal(1:1) == '7' .OR. &
         ArbDimVal(1:1) == '8' .OR. &
         ArbDimVal(1:1) == '9'       ) THEN
       READ(ArbDimVal,*) TargetVal 

    ! Otherwise, assume this is a HEMCO option (including a token)
    ELSE
       IF ( ArbDimVal(1:1) == '$' ) ArbDimVal = ArbDimVal(2:LEN(ArbDimVal))
       CALL GetExtOpt ( HcoState%Config, ExtNr=-999, &
                        OptName=TRIM(ArbDimVal), &
                        OptValInt=TargetVal, FOUND=Found, RC=RC )
       IF ( RC /= HCO_SUCCESS ) RETURN
       IF ( .NOT. Found ) THEN
          WRITE(MSG,*) 'Cannot evaluate additional dimension value ', &
             TRIM(ArbDimVal), '. This does not seem to be a number nor ', &
             'a HEMCO token/setting. This error happened when evaluating ', &
             'dimension ', TRIM(Lct%Dct%Dta%ArbDimName), ' belonging to ', &
             'file ', TRIM(Lct%Dct%Dta%ncFile)
          CALL HCO_ERROR( HcoState%Config%Err, MSG, RC, THISLOC=LOC )
          RETURN
       ENDIF
    ENDIF

    IF ( TargetVal > nVal ) THEN
       WRITE(MSG,*) 'Desired dimension value ', TargetVal, &
          ' exceeds corresponding dimension length on that file: ', nVal, &
          'This error happened when evaluating ', &
          'dimension ', TRIM(Lct%Dct%Dta%ArbDimName), ' belonging to ', &
          'file ', TRIM(Lct%Dct%Dta%ncFile)
       CALL HCO_ERROR( HcoState%Config%Err, MSG, RC, THISLOC=LOC )
       RETURN

    ELSE
       ArbIdx = TargetVal
    ENDIF

    ! Verbose
    IF ( am_I_Root .AND. HCO_IsVerb( HcoState%Config%Err, 2 ) ) THEN
       WRITE(MSG,*) 'Additional dimension ', TRIM(Lct%Dct%Dta%ArbDimName), ' in ', &
          TRIM(Lct%Dct%Dta%ncFile), ': use index ', ArbIdx, ' (set: ', Lct%Dct%Dta%ArbDimVal, ')'
       CALL HCO_MSG(HcoState%Config%Err,MSG)
    ENDIF

    ! Return w/ success
    RC = HCO_SUCCESS

  END SUBROUTINE GetArbDimIndex 
!EOC
#endif
!------------------------------------------------------------------------------
!                  Harvard-NASA Emissions Component (HEMCO)                   !
!------------------------------------------------------------------------------
!BOP
!
! !IROUTINE: HCOIO_ReadOther
!
! !DESCRIPTION: Subroutine HCOIO\_ReadOther is a wrapper routine to
! read data from sources other than netCDF.
!\\
!\\
! If a file name is given (ending with '.txt'), the data are assumed
! to hold country-specific values (e.g. diurnal scale factors). In all
! other cases, the data is directly read from the configuration file
! (scalars).
!\\
!\\
! !INTERFACE:
!
  SUBROUTINE HCOIO_ReadOther ( am_I_Root, HcoState, Lct, RC ) 
!
! !USES:
!
!
! !INPUT PARAMTERS:
!
    LOGICAL,         INTENT(IN   )    :: am_I_Root
    TYPE(HCO_State), POINTER          :: HcoState    ! HEMCO state
!
! !INPUT/OUTPUT PARAMETERS:
!
    TYPE(ListCont),   POINTER         :: Lct
    INTEGER,          INTENT(INOUT)   :: RC 
!
! !REVISION HISTORY:
!  22 Dec 2014 - C. Keller: Initial version
!EOP
!------------------------------------------------------------------------------
!BOC
!
! !LOCAL VARIABLES:
!
    CHARACTER(LEN=255) :: MSG

    !======================================================================
    ! HCOIO_ReadOther begins here
    !======================================================================
  
    ! Error check: data must be in local time 
    IF ( .NOT. Lct%Dct%Dta%IsLocTime ) THEN
       MSG = 'Cannot read data from file that is not in local time: ' // &
             TRIM(Lct%Dct%cName)
       CALL HCO_ERROR( HcoState%Config%Err, MSG, RC, THISLOC='HCOIO_ReadOther (hcoio_dataread_mod.F90)' )
       RETURN
    ENDIF

    ! Read an ASCII file as country values
    IF ( INDEX( TRIM(Lct%Dct%Dta%ncFile), '.txt' ) > 0 ) THEN
       CALL HCOIO_ReadCountryValues ( am_I_Root, HcoState, Lct, RC )
       IF ( RC /= HCO_SUCCESS ) RETURN

    ! Directly read from configuration file otherwise
    ELSE
       CALL HCOIO_ReadFromConfig ( am_I_Root, HcoState, Lct, RC )
       IF ( RC /= HCO_SUCCESS ) RETURN
    ENDIF

    ! Return w/ success
    RC = HCO_SUCCESS

  END SUBROUTINE HCOIO_ReadOther
!EOC
!------------------------------------------------------------------------------
!                  Harvard-NASA Emissions Component (HEMCO)                   !
!------------------------------------------------------------------------------
!BOP
!
! !IROUTINE: HCOIO_ReadCountryValues
!
! !DESCRIPTION: Subroutine HCOIO\_ReadCountryValues
!\\
!\\
! !INTERFACE:
!
  SUBROUTINE HCOIO_ReadCountryValues ( am_I_Root, HcoState, Lct, RC ) 
!
! !USES:
!
    USE inquireMod,         ONLY : findFreeLUN
    USE HCO_CHARTOOLS_MOD,  ONLY : HCO_CMT, HCO_SPC, NextCharPos
    USE HCO_EmisList_Mod,   ONLY : HCO_GetPtr
    USE HCO_FileData_Mod,   ONLY : FileData_ArrCheck
!
! !INPUT PARAMTERS:
!
    LOGICAL,         INTENT(IN   )    :: am_I_Root
    TYPE(HCO_State), POINTER          :: HcoState    ! HEMCO state
!
! !INPUT/OUTPUT PARAMETERS:
!
    TYPE(ListCont),   POINTER         :: Lct
    INTEGER,          INTENT(INOUT)   :: RC 
!
! !REVISION HISTORY:
!  22 Dec 2014 - C. Keller: Initial version
!  26 Oct 2016 - R. Yantosca - Don't nullify local ptrs in declaration stmts
!EOP
!------------------------------------------------------------------------------
!BOC
!
! !LOCAL VARIABLES:
!
    INTEGER               :: IUFILE, IOS
    INTEGER               :: ID1, ID2, I, NT, CID, NLINE
    REAL(sp), POINTER     :: CNTR(:,:)
    INTEGER,  ALLOCATABLE :: CIDS(:,:)
    REAL(hp), POINTER     :: Vals(:)
    LOGICAL               :: Verb
    CHARACTER(LEN=2047)   :: LINE
    CHARACTER(LEN=255)    :: MSG, DUM, CNT
    CHARACTER(LEN=255)    :: LOC = 'HCOIO_ReadCountryValues (hcoio_dataread_mod.F90)'

    !======================================================================
    ! HCOIO_ReadCountryValues begins here
    !======================================================================
   
    ! Init
    CNTR => NULL()
    Vals => NULL()

    ! verbose mode? 
    Verb = HCO_IsVerb(HcoState%Config%Err,2) 
   
    ! Verbose
    IF ( Verb ) THEN
       MSG = 'Use country-specific values for ' // TRIM(Lct%Dct%cName)
       CALL HCO_MSG(HcoState%Config%Err,MSG)
       MSG = '- Source file: ' // TRIM(Lct%Dct%Dta%ncFile)
       CALL HCO_MSG(HcoState%Config%Err,MSG)
    ENDIF

    ! Open file
    IUFILE = FindFreeLun()
    OPEN ( IUFILE, FILE=TRIM( Lct%Dct%Dta%ncFile ), STATUS='OLD', IOSTAT=IOS )
    IF ( IOS /= 0 ) THEN
       MSG = 'Cannot open ' // TRIM(Lct%Dct%Dta%ncFile)
       CALL HCO_ERROR( HcoState%Config%Err, MSG, RC, THISLOC=LOC )
       RETURN 
    ENDIF 

    ! Repeat for every line
    NLINE = 0
    DO

       ! Read line
       READ( IUFILE, '(a)', IOSTAT=IOS ) LINE
    
       ! End of file?
       IF ( IOS < 0 ) EXIT

       ! Error?
       IF ( IOS > 0 ) THEN
          MSG = 'Error reading ' // TRIM(Lct%Dct%Dta%ncFile)
          MSG = TRIM(MSG) // ' - last valid line: ' // TRIM(LINE)
          CALL HCO_ERROR( HcoState%Config%Err, MSG, RC, THISLOC=LOC )
          RETURN
       ENDIF

       ! Skip commented lines and/or empty lines
       IF ( TRIM(LINE) == ''      ) CYCLE
       IF ( LINE(1:1)  == HCO_CMT ) CYCLE

       ! First (valid) line holds the name of the mask container
       IF ( NLINE == 0 ) THEN

          ! Get pointer to mask. Convert to integer
          CALL HCO_GetPtr ( am_I_Root, HcoState, TRIM(LINE), CNTR, RC )
          IF ( RC /= HCO_SUCCESS ) RETURN
          ALLOCATE( CIDS(HcoState%NX, HcoState%NY), STAT=IOS )
          IF ( IOS /= 0 ) THEN
             CALL HCO_ERROR( 'Cannot allocate CIDS', RC, THISLOC=LOC )
             RETURN
          ENDIF
          CIDS = NINT(CNTR)

          ! Verbose
          IF ( HCO_IsVerb(HcoState%Config%Err,3) ) THEN
             MSG = '- Use ID mask ' // TRIM(LINE)
             CALL HCO_MSG(HcoState%Config%Err,MSG)
          ENDIF

          ! Go to next line
          NLINE = NLINE + 1
          CYCLE
       ENDIF

       ! Get first space character to skip country name.
       ! We assume here that a country name is given right at the
       ! beginning of the line, e.g. 'USA 744 1.05/1.02/...'
       ID1 = NextCharPos( LINE, HCO_SPC )
       CNT = LINE(1:ID1)

       ! Get country ID
       DO I = ID1, LEN(LINE)
          IF ( LINE(I:I) /= HCO_SPC ) EXIT
       ENDDO
       ID1 = I
       ID2 = NextCharPos( LINE, HCO_SPC, START=ID1 )

       IF ( ID2 >= LEN(LINE) .OR. ID2 < 0 ) THEN
          MSG = 'Cannot extract country ID from: ' // TRIM(LINE)
          CALL HCO_ERROR( HcoState%Config%Err, MSG, RC, THISLOC=LOC )
          RETURN
       ENDIF
       DUM = LINE(ID1:ID2)
       READ( DUM, * ) CID

       ! Extract data values
       ID1  = ID2+1
       ID2  = LEN(LINE)
       LINE = LINE(ID1:ID2)
       CALL GetDataVals( am_I_Root, HcoState, Lct, LINE, Vals, RC )
       IF ( RC /= HCO_SUCCESS ) RETURN

       ! Check data / array dimensions
       NT = SIZE(Vals,1)
       CALL FileData_ArrCheck( HcoState%Config, Lct%Dct%Dta, &
                               HcoState%NX, HcoState%NY, NT, RC )
       IF ( RC /= HCO_SUCCESS ) RETURN

       ! Pass to data array. If the country ID is larger than zero, fill 
       ! only those grid boxes. Otherwise, fill all grid boxes that have 
       ! not yet been filled. 
       DO I = 1, NT
          IF ( CID == 0 ) THEN
             WHERE ( Lct%Dct%Dta%V2(I)%Val <= 0.0_sp )
                Lct%Dct%Dta%V2(I)%Val = Vals(I)
             ENDWHERE
          ELSE
             WHERE ( CIDS == CID )
                Lct%Dct%Dta%V2(I)%Val = Vals(I)
             ENDWHERE
          ENDIF
       ENDDO

       ! Verbose
       IF ( HCO_IsVerb(HcoState%Config%Err,3) ) THEN
          WRITE(MSG,*) '- Obtained values for ',TRIM(CNT),' ==> ID:', CID
          CALL HCO_MSG(HcoState%Config%Err,MSG)
       ENDIF
 
       ! Cleanup
       IF ( ASSOCIATED(Vals) ) DEALLOCATE( Vals )
       Vals => NULL()

       ! Update # of read lines
       NLINE = NLINE + 1
    ENDDO

    ! Close file
    CLOSE ( IUFILE )

    ! Data is 2D
    Lct%Dct%Dta%SpaceDim  = 2

    ! Make sure data is in local time
    IF ( .NOT. Lct%Dct%Dta%IsLocTime ) THEN
       Lct%Dct%Dta%IsLocTime = .TRUE.
       MSG = 'Data assigned to mask regions will be treated in local time: '//&
              TRIM(Lct%Dct%cName)
       CALL HCO_WARNING( HcoState%Config%Err, MSG, RC, WARNLEV=2, THISLOC=LOC )
    ENDIF

    ! Cleanup
    Cntr => NULL()
    IF ( ALLOCATED(CIDS) ) DEALLOCATE ( CIDS )

    ! Return w/ success
    RC = HCO_SUCCESS

  END SUBROUTINE HCOIO_ReadCountryValues
!EOC
!------------------------------------------------------------------------------
!                  Harvard-NASA Emissions Component (HEMCO)                   !
!------------------------------------------------------------------------------
!BOP
!
! !IROUTINE: HCOIO_ReadFromConfig 
!
! !DESCRIPTION: Subroutine HCOIO\_ReadFromConfig reads data directly from 
! the configuration file (instead of reading it from a netCDF file).
! These data is always assumed to be spatially uniform, but it is possible
! to specify multiple time slices by separating the individual time slice
! values by the HEMCO separator sign ('/' by default). The time dimension
! of these data is either determined from the srcTime attribute or estimated
! from the number of time slices provided. For example, if no srcTime is 
! specified and 24 time slices are provided, data is assumed to represent
! hourly data. Similarly, data is assumed to represent weekdaily or monthly
! data for 7 or 12 time slices, respectively.
!\\
!\\
! If the srcTime attribute is defined, the time slices are determined from
! this attribute. Only one time dimension (year, month, day, or hour) can
! be defined for scalar fields!
!\\
!\\
! !INTERFACE:
!
  SUBROUTINE HCOIO_ReadFromConfig ( am_I_Root, HcoState, Lct, RC ) 
!
! !USES:
!
    USE HCO_FILEDATA_MOD,   ONLY : FileData_ArrCheck
!
! !INPUT PARAMTERS:
!
    LOGICAL,         INTENT(IN   )    :: am_I_Root
    TYPE(HCO_State), POINTER          :: HcoState    ! HEMCO state
!
! !INPUT/OUTPUT PARAMETERS:
!
    TYPE(ListCont),   POINTER         :: Lct
    INTEGER,          INTENT(INOUT)   :: RC 
!
! !REVISION HISTORY:
!  24 Jul 2014 - C. Keller: Initial version
!  26 Oct 2016 - R. Yantosca - Don't nullify local ptrs in declaration stmts
!EOP
!------------------------------------------------------------------------------
!BOC
!
! !LOCAL VARIABLES:
!
    INTEGER            :: I, NT
    REAL(hp), POINTER  :: Vals(:)
    CHARACTER(LEN=255) :: MSG
    CHARACTER(LEN=255) :: LOC = 'HCOIO_ReadFromConfig (hcoio_dataread_mod.F90)'

    !======================================================================
    ! HCOIO_ReadFromConfig begins here
    !======================================================================
   
    ! Init
    Vals => NULL()

    ! Verbose
    IF ( HCO_IsVerb(HcoState%Config%Err,2) ) THEN
       WRITE(MSG, *) 'Read from config file: ', TRIM(Lct%Dct%cName)
       CALL HCO_MSG(HcoState%Config%Err,MSG)
    ENDIF

    !-------------------------------------------------------------------
    ! Get data values for this time step.
    !-------------------------------------------------------------------
    CALL GetDataVals ( am_I_Root, HcoState, Lct, Lct%Dct%Dta%ncFile, Vals, RC )
    IF ( RC /= HCO_SUCCESS ) RETURN
 
    !-------------------------------------------------------------------
    ! Copy data into array.
    !-------------------------------------------------------------------

    ! Number of values
    NT = SIZE(Vals,1)

    ! For masks, interpret data as mask corners (lon1/lat1/lon2/lat2) 
    ! with no time dimension 
    IF ( Lct%Dct%DctType == HCO_DCTTYPE_MASK ) THEN

       ! Make sure data is allocated
       CALL FileData_ArrCheck( HcoState%Config, Lct%Dct%Dta, &
                               HcoState%NX, HcoState%NY, 1, RC )
       IF ( RC /= HCO_SUCCESS ) RETURN

       ! Fill array: 1.0 within grid box, 0.0 outside.
       CALL FillMaskBox ( am_I_Root, HcoState, Lct, Vals, RC )
       IF ( RC /= HCO_SUCCESS ) RETURN

       ! Data is 2D
       Lct%Dct%Dta%SpaceDim = 2

    ! For base emissions and scale factors, interpret data as scalar 
    ! values with a time dimension.
    ELSE

       CALL FileData_ArrCheck( HcoState%Config, Lct%Dct%Dta, 1, 1, NT, RC )
       IF ( RC /= HCO_SUCCESS ) RETURN
       DO I = 1, NT
          Lct%Dct%Dta%V2(I)%Val(1,1) = Vals(I)
!==============================================================================
! KLUDGE BY BOB YANTOSCA (05 Jan 2016)
!
! This WRITE statement avoids a seg fault in some Intel Fortran Compiler 
! versions, such as ifort 12 and ifort 13.  The ADVANCE="no" prevents
! carriage returns from being added to the log file, and the '' character
! will prevent text from creeping across the screen.
! 
! NOTE: This section only gets executed during the initialization phase,
! when we save data not read from netCDF files into the HEMCO data structure.
! This type of data includes scale factors and mask data specified as vectors
! in the HEMCO configuration file.  Therefore, this section will only get
! executed at startup, so the WRITE statment should not add significant
! overhead to the simulation. 
!
! The root issue seems to be an optimization bug in the compiler.
!==============================================================================
#if defined( LINUX_IFORT ) 
          WRITE( 6, '(a)', ADVANCE='no' ) ''
#endif

       ENDDO

       ! Data is 1D
       Lct%Dct%Dta%SpaceDim  = 1

       ! Make sure data is in local time
       IF ( .NOT. Lct%Dct%Dta%IsLocTime ) THEN
          Lct%Dct%Dta%IsLocTime = .TRUE.
          MSG = 'Scale factors read from file are treated as local time: '// &
                 TRIM(Lct%Dct%cName)
          CALL HCO_WARNING( HcoState%Config%Err, MSG, RC, WARNLEV=2, THISLOC=LOC )
       ENDIF

    ENDIF

    ! Cleanup
    IF ( ASSOCIATED(Vals) ) DEALLOCATE(Vals)

    ! Return w/ success
    RC = HCO_SUCCESS

  END SUBROUTINE HCOIO_ReadFromConfig 
!EOC
!------------------------------------------------------------------------------
!                  Harvard-NASA Emissions Component (HEMCO)                   !
!------------------------------------------------------------------------------
!BOP
!
! !IROUTINE: HCOIO_CloseAll
!
! !DESCRIPTION: Subroutine HCOIO\_CloseAll makes sure that there is no open
! netCDF file left in the stream.
!\\
!\\
! !INTERFACE:
!
  SUBROUTINE HCOIO_CloseAll ( am_I_Root, HcoState, RC ) 
!
! !USES:
!
#if !defined(ESMF_)
    USE Ncdf_Mod,       ONLY : NC_CLOSE
#endif
!
! !INPUT PARAMTERS:
!
    LOGICAL,         INTENT(IN   )    :: am_I_Root
    TYPE(HCO_State), POINTER          :: HcoState    ! HEMCO state
!
! !INPUT/OUTPUT PARAMETERS:
!
    INTEGER,          INTENT(INOUT)   :: RC 
!
! !REVISION HISTORY:
!  24 Mar 2016 - C. Keller: Initial version
!EOP
!------------------------------------------------------------------------------
!BOC
!
! !LOCAL VARIABLES:
!
    !======================================================================
    ! HCOIO_CloseAll begins here
    !======================================================================
#if !defined(ESMF_)
    IF ( HcoState%ReadLists%FileLun > 0 ) THEN
       CALL NC_CLOSE( HcoState%ReadLists%FileLun )
       HcoState%ReadLists%FileLun = -1
    ENDIF
#endif  

    ! Return w/ success
    RC = HCO_SUCCESS

  END SUBROUTINE HCOIO_CloseAll
!EOC
!------------------------------------------------------------------------------
!                  Harvard-NASA Emissions Component (HEMCO)                   !
!------------------------------------------------------------------------------
!BOP
!
! !IROUTINE: GetSliceIdx 
!
! !DESCRIPTION: gets the time slice index to be used for data directly
! read from the HEMCO configuration file. prefDt denotes the preferred
! time attribute (year, month, or day). DtType is used to identify the 
! time attribute type (1=year, 2=month, 3=day). The time slice index will 
! be selected based upon those two variables. IDX is the selected time 
! slice index. It will be set to -1 if the current simulation date
! is outside of the specified time range and the time cycle attribute is 
! not enabled for this field.
!\\
!\\
! !INTERFACE:
!
  SUBROUTINE GetSliceIdx ( HcoState, Lct, DtType, prefDt, IDX, RC ) 
!
! !INPUT PARAMETERS:
!
    TYPE(HCO_State),  POINTER                 :: HcoState
    TYPE(ListCont),   POINTER                 :: Lct
    INTEGER,          INTENT(IN   )           :: DtType
    INTEGER,          INTENT(IN   )           :: prefDt
!
! !INPUT/OUTPUT PARAMETERS:
!
    INTEGER,          INTENT(INOUT)           :: IDX
    INTEGER,          INTENT(INOUT)           :: RC 
!
! !REVISION HISTORY:
!  13 Mar 2013 - C. Keller - Initial version
!EOP
!------------------------------------------------------------------------------
!BOC
! 
! !LOCAL VARIABLES:
!
    INTEGER            :: lowDt, uppDt
    CHARACTER(LEN=255) :: MSG
    CHARACTER(LEN=255) :: LOC = 'GetSliceIdx (HCOIO_DataRead_Mod.F90)'

    !=================================================================
    ! GetSliceIdx begins here! 
    !=================================================================

    ! Init
    RC = HCO_SUCCESS

    ! Get upper and lower time range
    IF ( DtType == 1 ) THEN
       lowDt = Lct%Dct%Dta%ncYrs(1)
       uppDt = Lct%Dct%Dta%ncYrs(2)
    ELSEIF ( DtType == 2 ) THEN
       lowDt = Lct%Dct%Dta%ncMts(1)
       uppDt = Lct%Dct%Dta%ncMts(2)
    ELSEIF ( DtType == 3 ) THEN
       lowDt = Lct%Dct%Dta%ncDys(1)
       uppDt = Lct%Dct%Dta%ncDys(2)
    ELSE
       WRITE(MSG,*) "DtType must be one of 1, 2, 3: ", DtType
       CALL HCO_ERROR( HcoState%Config%Err, MSG, RC, THISLOC=LOC )
       RETURN 
    ENDIF

    ! Check for cycle flags:

    ! Data cycle set to range or exact date: in these cases, the 
    ! the preferred date will be equal to the current date, so 
    ! check if the preferred date is indeed within the available 
    ! range (lowDt, uppDt).
    ! For data only to be used within the specified range, set 
    ! index to -1. This will force the scale factors to be set to
    ! zero!
    IF ( prefDt < lowDt .OR. prefDt > uppDt ) THEN
       IF ( ( Lct%Dct%Dta%CycleFlag == HCO_CFLAG_EXACT ) .OR.      &
            ( Lct%Dct%Dta%CycleFlag == HCO_CFLAG_RANGE )     ) THEN 
          IDX = -1
          RETURN
       ELSE
          ! this here should never happen, since for a cycle flag of 1,
          ! the preferred date should always be restricted to the range
          ! of available time stamps.
          MSG = 'preferred date is outside of range: ' // TRIM(Lct%Dct%cName)
          CALL HCO_ERROR( HcoState%Config%Err, MSG, RC, THISLOC=LOC )
          RETURN 
       ENDIF
    ENDIF
    
    ! If the code makes it to here, prefDt is within the available data range
    ! and we simply get the wanted index from the current index and the lowest
    ! available index. 
    IDX = prefDt - lowDt + 1

  END SUBROUTINE GetSliceIdx
!EOC
!------------------------------------------------------------------------------
!                  Harvard-NASA Emissions Component (HEMCO)                   !
!------------------------------------------------------------------------------
!BOP
!
! !IROUTINE: GetDataVals 
!
! !DESCRIPTION: Subroutine GetDataVals extracts the data values from ValStr
! and writes them into vector Vals. ValStr is typically a character string
! read from an external ASCII file or directly from the HEMCO configuration
! file. Depending on the time specifications provided in the configuration
! file, Vals will be filled with only a subset of the values of ValStr.
!\\
!\\
! !INTERFACE:
!
  SUBROUTINE GetDataVals ( am_I_Root, HcoState, Lct, ValStr, Vals, RC ) 
!
! !USES:
!
    USE HCO_CHARTOOLS_MOD,  ONLY : HCO_CharSplit
    USE HCO_EXTLIST_MOD,    ONLY : HCO_GetOpt
    USE HCO_UNIT_MOD,       ONLY : HCO_Unit_Change
    USE HCO_tIdx_Mod,       ONLY : HCO_GetPrefTimeAttr
!
! !INPUT PARAMTERS:
!
    LOGICAL,          INTENT(IN   )   :: am_I_Root
    TYPE(HCO_State),  POINTER         :: HcoState    ! HEMCO state
    CHARACTER(LEN=*), INTENT(IN   )   :: ValStr
!
! !INPUT/OUTPUT PARAMETERS:
!
    TYPE(ListCont),   POINTER         :: Lct
    INTEGER,          INTENT(INOUT)   :: RC 
!
! !OUTPUT PARAMETERS:
!
    REAL(hp),         POINTER         :: Vals(:)
!
! !REVISION HISTORY:
!  22 Dec 2014 - C. Keller: Initial version
!EOP
!------------------------------------------------------------------------------
!BOC
!
! !LOCAL VARIABLES:
!
    REAL(hp)           :: MW_g,  EmMW_g, MolecRatio
    INTEGER            :: HcoID
    INTEGER            :: I, N, NUSE, AS
    INTEGER            :: IDX1, IDX2
    INTEGER            :: AreaFlag, TimeFlag, Check
    INTEGER            :: prefYr, prefMt, prefDy, prefHr, prefMn
    REAL(hp)           :: UnitFactor 
    REAL(hp)           :: FileVals(100)
    REAL(hp), POINTER  :: FileArr(:,:,:,:)
    LOGICAL            :: IsPerArea
    LOGICAL            :: IsMath
    CHARACTER(LEN=255) :: MSG
    CHARACTER(LEN=255) :: LOC = 'GetDataVals (hcoio_dataread_mod.F90)'

    !======================================================================
    ! GetDataVals begins here
    !======================================================================
   
    ! Initialize
    FileArr => NULL()

    ! Shadow molecular weights and molec. ratio (needed for
    ! unit conversion during file read)
    HcoID = Lct%Dct%HcoID
    IF ( HcoID > 0 ) THEN
       MW_g       = HcoState%Spc(HcoID)%MW_g
       EmMW_g     = HcoState%Spc(HcoID)%EmMW_g
       MolecRatio = HcoState%Spc(HcoID)%MolecRatio
    ELSE
       MW_g       = -999.0_hp 
       EmMW_g     = -999.0_hp 
       MolecRatio = -999.0_hp
    ENDIF

    ! Is this a math expression?
    IsMath = .FALSE.
    IF ( LEN(ValStr) > 5 ) THEN
       IF ( ValStr(1:5)=='MATH:' ) IsMath = .TRUE.
    ENDIF

    ! Evaluate math expression if string starts with 'MATH:'
    IF ( IsMath ) THEN
       CALL ReadMath ( am_I_Root, HcoState, Lct, ValStr, FileVals, N, RC )
       IF ( RC /= HCO_SUCCESS ) RETURN 

    ! Use regular string parser otherwise 
    ELSE
       CALL HCO_CharSplit ( ValStr, &
                            HCO_GetOpt(HcoState%Config%ExtList,'Separator'), &
                            HCO_GetOpt(HcoState%Config%ExtList,'Wildcard'), &
                            FileVals, N, RC )
       IF ( RC /= HCO_SUCCESS ) RETURN
    ENDIF

    ! Return w/ error if no scale factor defined
    IF ( N == 0 ) THEN
       MSG = 'Cannot read data: ' // TRIM(Lct%Dct%cName) // &
             ': ' // TRIM(ValStr)
       CALL HCO_ERROR( HcoState%Config%Err, MSG, RC, THISLOC=LOC)
       RETURN 
    ENDIF

    ! ---------------------------------------------------------------- 
    ! For masks, assume that values represent the corners of the mask
    ! box, e.g. there must be four values. Masks are time-independent
    ! and unitless
    ! ---------------------------------------------------------------- 
    IF ( Lct%Dct%DctType == HCO_DCTTYPE_MASK ) THEN

       ! There must be exactly four values
       IF ( N /= 4 ) THEN
          MSG = 'Mask values are not lon1/lat1/lon2/lat2: ' // &
                TRIM(ValStr) // ' --> ' // TRIM(Lct%Dct%cName)
          CALL HCO_ERROR( HcoState%Config%Err, MSG, RC, THISLOC=LOC )
          RETURN
       ENDIF

       ! Pass to FileArr array (will be used below)
       NUSE = 4
       ALLOCATE( FileArr(1,1,1,NUSE), STAT=AS )
       IF ( AS /= 0 ) THEN
          MSG = 'Cannot allocate FileArr'
          CALL HCO_ERROR( HcoState%Config%Err, MSG, RC, THISLOC=LOC )
          RETURN
       ENDIF
       FileArr(1,1,1,:) = FileVals(1:NUSE) 

    ! ----------------------------------------------------------------
    ! For non-masks, the data is interpreted as uniform values with
    ! a time dimension. Need to select the time slices to be used at
    ! this time (depending on the provided time attributes), as well
    ! as to ensure that values are in the correct units.
    ! Use all time slices unless a time interval is provided in
    ! attribute srcTime of the configuration file.
    ! ---------------------------------------------------------------- 
    ELSE

       ! If there is only one value use this one and ignore any time
       ! preferences.
       IF ( N == 1 ) THEN
          NUSE = 1
          IDX1 = 1
          IDX2 = 1

       ! If it's a math expression use all passed values
       ELSEIF ( IsMath ) THEN
          NUSE = N
          IDX1 = 1
          IDX2 = N

       ELSE
          ! Get the preferred times, i.e. the preferred year, month, day, 
          ! or hour (as specified in the configuration file).
          CALL HCO_GetPrefTimeAttr ( am_I_Root, HcoState, Lct, prefYr, &
                                     prefMt, prefDy, prefHr, prefMn, RC )
          IF ( RC /= HCO_SUCCESS ) RETURN
      
          ! Currently, data read directly from the configuration file can only
          ! represent one time dimension, i.e. it can only be yearly, monthly,
          ! daily (or hourly data, but this is read all at the same time). 
      
          ! Annual data 
          IF ( Lct%Dct%Dta%ncYrs(1) /= Lct%Dct%Dta%ncYrs(2) ) THEN
             ! Error check
             IF ( Lct%Dct%Dta%ncMts(1) /= Lct%Dct%Dta%ncMts(2) .OR. & 
                  Lct%Dct%Dta%ncDys(1) /= Lct%Dct%Dta%ncDys(2) .OR. & 
                  Lct%Dct%Dta%ncHrs(1) /= Lct%Dct%Dta%ncHrs(2)       ) THEN
                MSG = 'Data must not have more than one time dimension: ' // &
                       TRIM(Lct%Dct%cName)
                CALL HCO_ERROR( HcoState%Config%Err, MSG, RC, THISLOC=LOC )
                RETURN
             ENDIF
      
             CALL GetSliceIdx ( HcoState, Lct, 1, prefYr, IDX1, RC ) 
             IF ( RC /= HCO_SUCCESS ) RETURN
             IDX2 = IDX1
             NUSE = 1
      
          ! Monthly data
          ELSEIF ( Lct%Dct%Dta%ncMts(1) /= Lct%Dct%Dta%ncMts(2) ) THEN
             ! Error check
             IF ( Lct%Dct%Dta%ncDys(1) /= Lct%Dct%Dta%ncDys(2) .OR. & 
                  Lct%Dct%Dta%ncHrs(1) /= Lct%Dct%Dta%ncHrs(2)       ) THEN
                MSG = 'Data must only have one time dimension: ' // TRIM(Lct%Dct%cName)
                CALL HCO_ERROR( HcoState%Config%Err, MSG, RC, THISLOC=LOC )
                RETURN
             ENDIF
   
             CALL GetSliceIdx ( HcoState, Lct, 2, prefMt, IDX1, RC )
             IF ( RC /= HCO_SUCCESS ) RETURN
             IDX2 = IDX1
             NUSE = 1
   
          ! Daily data
          ELSEIF ( Lct%Dct%Dta%ncDys(1) /= Lct%Dct%Dta%ncDys(2) ) THEN
             ! Error check
             IF ( Lct%Dct%Dta%ncHrs(1) /= Lct%Dct%Dta%ncHrs(2) ) THEN
                MSG = 'Data must only have one time dimension: ' // TRIM(Lct%Dct%cName)
                CALL HCO_ERROR( HcoState%Config%Err, MSG, RC, THISLOC=LOC )
                RETURN
             ENDIF
      
             CALL GetSliceIdx ( HcoState, Lct, 3, prefDy, IDX1, RC )
             IF ( RC /= HCO_SUCCESS ) RETURN
             IDX2 = IDX1
             NUSE = 1

          ! All other cases (incl. hourly data): read all time slices).
          ELSE
             IDX1 = 1
             IDX2 = N
             NUSE = N
          ENDIF
       ENDIF
   
       ! ---------------------------------------------------------------- 
       ! Read selected time slice(s) into data array
       ! ----------------------------------------------------------------
       IF ( IDX2 > N ) THEN
          WRITE(MSG,*) 'Index ', IDX2, ' is larger than number of ', &
                       'values found: ', TRIM(Lct%Dct%cName)
          CALL HCO_ERROR( HcoState%Config%Err, MSG, RC, THISLOC=LOC )
          RETURN
       ENDIF

       ALLOCATE( FileArr(1,1,1,NUSE), STAT=AS )
       IF ( AS /= 0 ) THEN
          MSG = 'Cannot allocate FileArr'
          CALL HCO_ERROR( HcoState%Config%Err, MSG, RC, THISLOC=LOC )
          RETURN
       ENDIF
    
       ! IDX1 becomes -1 for data that is outside of the valid range
       ! (and no time cycling enabled). In this case, make sure that
       ! scale factor is set to zero.
       IF ( IDX1 < 0 ) THEN
          IF ( Lct%Dct%DctType == HCO_DCTTYPE_BASE ) THEN
             FileArr(1,1,1,:) = 0.0_hp
             MSG = 'Base field outside of range - set to zero: ' // &
                   TRIM(Lct%Dct%cName)
             CALL HCO_WARNING ( HcoState%Config%Err, MSG, RC, WARNLEV=1, THISLOC=LOC )
          ELSE
             FileArr(1,1,1,:) = 1.0_hp
             MSG = 'Scale factor outside of range - set to one: ' // &
                   TRIM(Lct%Dct%cName)
             CALL HCO_WARNING ( HcoState%Config%Err, MSG, RC, WARNLEV=1, THISLOC=LOC )
          ENDIF
       ELSE
          FileArr(1,1,1,:) = FileVals(IDX1:IDX2)
       ENDIF
   
       ! ---------------------------------------------------------------- 
       ! Convert data to HEMCO units 
       ! ---------------------------------------------------------------- 
       CALL HCO_UNIT_CHANGE( HcoConfig     = HcoState%Config,            &
                             Array         = FileArr,                    &
                             Units         = TRIM(Lct%Dct%Dta%OrigUnit), &
                             MW_IN         = MW_g,                       &
                             MW_OUT        = EmMW_g,                     &
                             MOLEC_RATIO   = MolecRatio,                 &
                             YYYY          = -999,                       &
                             MM            = -999,                       &
                             AreaFlag      = AreaFlag,                   &
                             TimeFlag      = TimeFlag,                   &
                             FACT          = UnitFactor,                 &
                             RC            = RC                           )
       IF ( RC /= HCO_SUCCESS ) RETURN

       ! testing only
       IF ( UnitFactor /= 1.0_hp ) THEN
             WRITE(MSG,*) 'Data was in units of ', TRIM(Lct%Dct%Dta%OrigUnit), &
                          ' - converted to HEMCO units by applying ', &
                          'scale factor ', UnitFactor
             write(*,*) TRIM(MSG) 
       ENDIF
 
       ! Verbose mode
       IF ( UnitFactor /= 1.0_hp ) THEN
          IF ( HCO_IsVerb(HcoState%Config%Err,1) ) THEN
             WRITE(MSG,*) 'Data was in units of ', TRIM(Lct%Dct%Dta%OrigUnit), &
                          ' - converted to HEMCO units by applying ', &
                          'scale factor ', UnitFactor
             CALL HCO_MSG(HcoState%Config%Err,MSG)
          ENDIF
       ELSE
          IF ( HCO_IsVerb(HcoState%Config%Err,2) ) THEN
             WRITE(MSG,*) 'Data was in units of ', TRIM(Lct%Dct%Dta%OrigUnit), &
                          ' - unit conversion factor is ', UnitFactor 
             CALL HCO_MSG(HcoState%Config%Err,MSG)
          ENDIF
       ENDIF
 
       ! Data must be ... 
       ! ... concentration ...
       IF ( AreaFlag == 3 .AND. TimeFlag == 0 ) THEN
          Lct%Dct%Dta%IsConc = .TRUE.
   
       ELSEIF ( AreaFlag == 3 .AND. TimeFlag == 1 ) THEN
          Lct%Dct%Dta%IsConc = .TRUE.
          FileArr = FileArr * HcoState%TS_EMIS
          MSG = 'Data converted from kg/m3/s to kg/m3: ' // &
                TRIM(Lct%Dct%cName) // ': ' // TRIM(Lct%Dct%Dta%OrigUnit)
          CALL HCO_WARNING ( HcoState%Config%Err, MSG, RC, WARNLEV=1, THISLOC=LOC )
   
       ! ... emissions or unitless ...
       ELSEIF ( (AreaFlag == -1 .AND. TimeFlag == -1) .OR. &
                (AreaFlag ==  2 .AND. TimeFlag ==  1)       ) THEN
          Lct%Dct%Dta%IsConc = .FALSE.
   
       ! ... invalid otherwise:
       ELSE
          MSG = 'Unit must be unitless, emission or concentration: ' // &
                TRIM(Lct%Dct%cName) // ': ' // TRIM(Lct%Dct%Dta%OrigUnit)
          CALL HCO_ERROR( HcoState%Config%Err, MSG, RC, THISLOC=LOC )
          RETURN
       ENDIF
   
       ! Auto-detect delta t [in hours] between time slices.
       ! Scale factors can be:
       ! length 1 : constant
       ! length 7 : weekday factors: Sun, Mon, ..., Sat
       ! length 12: monthly factors: Jan, Feb, ..., Dec
       ! length 24: hourly  factors: 12am, 1am, ... 11pm
       IF ( NUSE == 1 ) THEN
          Lct%Dct%Dta%DeltaT = 0
       ELSEIF ( NUSE == 7 ) THEN
          Lct%Dct%Dta%DeltaT = 24
       ELSEIF ( NUSE == 12 ) THEN
          Lct%Dct%Dta%DeltaT = 720 
       ELSEIF ( NUSE == 24 ) THEN
          Lct%Dct%Dta%DeltaT = 1 
       ELSE
          MSG = 'Factor must be of length 1, 7, 12, or 24!' // &
                 TRIM(Lct%Dct%cName)
          CALL HCO_ERROR( HcoState%Config%Err, MSG, RC, THISLOC=LOC)
          RETURN 
       ENDIF
   
    ENDIF ! Masks vs. non-masks
   
    ! Copy data into output array.
    IF ( ASSOCIATED(Vals) ) DEALLOCATE( Vals )
    ALLOCATE( Vals(NUSE), STAT=AS )
    IF ( AS /= 0 ) THEN
       MSG = 'Cannot allocate Vals'
       CALL HCO_ERROR( HcoState%Config%Err, MSG, RC, THISLOC=LOC )
       RETURN
    ENDIF
    Vals(:) = FileArr(1,1,1,:)

    ! Cleanup
    IF ( ASSOCIATED(FileArr) ) DEALLOCATE(FileArr)
    FileArr => NULL()

    ! Return w/ success
    RC = HCO_SUCCESS

  END SUBROUTINE GetDataVals 
!EOC
!------------------------------------------------------------------------------
!                  Harvard-NASA Emissions Component (HEMCO)                   !
!------------------------------------------------------------------------------
!BOP
!
! !IROUTINE: FillMaskBox
!
! !DESCRIPTION: Subroutine FillMaskBox fills the data array of the passed list 
! container Lct according to the mask region provided in Vals. Vals contains
! the mask region of interest, denoted by the lower left and upper right grid
! box corners: lon1, lat1, lon2, lat2. The data array of Lct is filled such 
! that all grid boxes are set to 1 whose mid-point is inside of the given box 
! range.
!\\
!\\
! !INTERFACE:
!
  SUBROUTINE FillMaskBox ( am_I_Root, HcoState, Lct, Vals, RC )
!
! !USES:
!
!
! !INPUT PARAMTERS:
!
    LOGICAL,          INTENT(IN   )   :: am_I_Root
    TYPE(HCO_State),  POINTER         :: HcoState    ! HEMCO state
    REAL(hp)        , POINTER         :: Vals(:)
!
! !INPUT/OUTPUT PARAMETERS:
!
    TYPE(ListCont),   POINTER         :: Lct
    INTEGER,          INTENT(INOUT)   :: RC 
!
! !REVISION HISTORY:
!  29 Dec 2014 - C. Keller - Initial version
!  19 Nov 2015 - C. Keller - Now support grid point masks
!EOP
!------------------------------------------------------------------------------
!BOC
! 
! !LOCAL VARIABLES:
!
    LOGICAL            :: GridPoint
    INTEGER            :: I, J
    REAL(hp)           :: LON1, LON2, LAT1, LAT2
    REAL(hp)           :: XDG1, XDG2, YDG1, YDG2
    REAL(hp)           :: ILON, ILAT 
    CHARACTER(LEN=255) :: MSG 
    CHARACTER(LEN=255) :: LOC = 'FillMaskBox (HCOIO_DataRead_Mod.F90)'

    !=================================================================
    ! FillMaskBox begins here! 
    !=================================================================

    ! Extract lon1, lon2, lat1, lat2
    LON1 = VALS(1)
    LAT1 = VALS(2)
    LON2 = VALS(3)
    LAT2 = VALS(4)

    ! Check if this is mask is a point. In this case, we need the grid
    ! box edges being defined.
    GridPoint = .FALSE.
    IF ( ( LON1 == LON2 ) .AND. ( LAT1 == LAT2 ) ) THEN
       IF ( .NOT. ASSOCIATED(HcoState%Grid%XEDGE%Val) .OR. &
            .NOT. ASSOCIATED(HcoState%Grid%YEDGE%Val)       ) THEN
          MSG = 'Cannot evaluate grid point mask - need grid box '   // &
                'edges for this. This error occurs if a mask covers '// &
                'a fixed grid point (e.g. lon1=lon2 and lat1=lat2) ' // &
                'but HEMCO grid edges are not defined.'
          CALL HCO_ERROR( HcoState%Config%Err, MSG, RC, THISLOC=LOC )
          RETURN
       ENDIF 
       GridPoint = .TRUE.
    ENDIF

    ! Check for every grid box if mid point is within mask region. 
    ! Set to 1.0 if this is the case.
!$OMP PARALLEL DO                        &
!$OMP DEFAULT( SHARED                 )  &
!$OMP PRIVATE( I, J, ILON, ILAT       )  &
!$OMP PRIVATE( XDG1, XDG2, YDG1, YDG2 )  &
!$OMP SCHEDULE( DYNAMIC               )
    DO J = 1, HcoState%NY
    DO I = 1, HcoState%NX

       ! If it's a grid point, check if it's within this
       ! grid box
       IF ( GridPoint ) THEN
          XDG1 = HcoState%Grid%XEDGE%Val(I  ,J  )
          XDG2 = HcoState%Grid%XEDGE%Val(I+1,J  )
          YDG1 = HcoState%Grid%YEDGE%Val(I  ,J  )
          YDG2 = HcoState%Grid%YEDGE%Val(I  ,J+1)
          IF ( XDG1 >= 180.0_hp ) XDG1 = XDG1 - 360.0_hp
          IF ( XDG2 >= 180.0_hp ) XDG2 = XDG2 - 360.0_hp

          IF ( LON1 >= XDG1 .AND. LON1 <= XDG2 .AND. &
               LAT1 >= YDG1 .AND. LAT1 <= YDG2        ) THEN
             Lct%Dct%Dta%V2(1)%Val(I,J) = 1.0_sp
          ENDIF

       ! Check if mid point is within mask region    
       ELSE
          ! Get longitude and latitude at this grid box
          ILON = HcoState%Grid%XMID%Val(I,J)
          ILAT = HcoState%Grid%YMID%Val(I,J)
          IF ( ILON >= 180.0_hp ) ILON = ILON - 360.0_hp

          IF ( ILON >= LON1 .AND. ILON <= LON2 .AND. &
               ILAT >= LAT1 .AND. ILAT <= LAT2        ) THEN 
             Lct%Dct%Dta%V2(1)%Val(I,J) = 1.0_sp
          ENDIF 
       ENDIF 

    ENDDO
    ENDDO
!$OMP END PARALLEL DO

    ! Return w/ success
    RC = HCO_SUCCESS

  END SUBROUTINE FillMaskBox
!EOC
!------------------------------------------------------------------------------
!                  Harvard-NASA Emissions Component (HEMCO)                   !
!------------------------------------------------------------------------------
!BOP
!
! !IROUTINE: ReadMath 
!
! !DESCRIPTION: Subroutine ReadMath reads and evaluates a mathematical
! expression. Mathematical expressions can combine time-stamps with
! mathematical functions, e.g. to yield the sine of current simulation hour.
! Mathematical expressions must start with the identifier 'MATH:', followed
! by the actual expression. Each expression must include at least one 
! variable (evaluated at runtime). The following variables are currently 
! supported: YYYY (year), MM (month), DD (day), HH (hour), LH (local hour), 
! NN (minute), SS (second), WD (weekday), LWD (local weekday), DOY (day of year). 
! In addition, the following variables can be used: PI (3.141...), DOM
! (\# of days of current month).
! For example, the following expression would yield a continuous sine
! curve as function of hour of day: 'MATH:sin(HH/24*PI*2)'.
!\\
!\\
! For a full list of valid mathematical expressions, see module interpreter.F90.
!\\
!\\
! !INTERFACE:
!
  SUBROUTINE ReadMath ( am_I_Root, HcoState, Lct, ValStr, Vals, N, RC ) 
!
! !USES:
!
    USE HCO_CLOCK_MOD,      ONLY : HcoClock_Get
    USE HCO_tIdx_Mod,       ONLY : HCO_GetPrefTimeAttr
    USE INTERPRETER
!
! !INPUT PARAMTERS:
!
    LOGICAL,          INTENT(IN   )   :: am_I_Root
    TYPE(HCO_State),  POINTER         :: HcoState    ! HEMCO state
    TYPE(ListCont),   POINTER         :: Lct
    CHARACTER(LEN=*), INTENT(IN   )   :: ValStr
!
! !INPUT/OUTPUT PARAMETERS:
!
    REAL(hp),         INTENT(INOUT)   :: Vals(:)
    INTEGER,          INTENT(INOUT)   :: RC 
!
! !OUTPUT PARAMETERS:
!
    INTEGER,          INTENT(  OUT)   :: N
!
! !REVISION HISTORY:
<<<<<<< HEAD
!  11 May 2017 - C. Keller: Initial version
=======
!  11 May 2017 - C. Keller - Initial version
>>>>>>> 25939c92
!  07 Jul 2017 - C. Keller - Parse function before evaluation to allow
!                            the usage of user-defined tokens within the
!                            function.
!EOP
!------------------------------------------------------------------------------
!BOC
!
! !LOCAL VARIABLES:
!
    LOGICAL            :: EOS
    INTEGER            :: STRL
    INTEGER            :: I, NVAL, LHIDX, LWDIDX 
    INTEGER            :: prefYr, prefMt, prefDy, prefHr, prefMn
    INTEGER            :: prefWD, prefDOY, prefS, LMD, cHr
    REAL(hp)           :: Val
    CHARACTER(LEN=255) :: MSG
    CHARACTER(LEN=255) :: LOC = 'ReadMath (hcoio_dataread_mod.F90)'

    !Variables used by the evaluator to build and to determine the value of the expressions
    character(len = 10) :: all_variables(12)
    real(hp)            :: all_variablesvalues(12)

    !String variable that will store the function that the evaluator will build
    character (len = 275)  :: func

    !String variable that will return the building of the expression result 
    !If everything was ok then statusflag = 'ok', otherwise statusflag = 'error'
    character (len = 5)  :: statusflag

    !======================================================================
    ! ReadMath begins here
    !======================================================================

    ! Substring (without flag 'MATH:') 
    STRL = LEN(ValStr)
    IF ( STRL < 6 ) THEN
       MSG = 'Math expression is too short - expected `MATH:<expr>`: '//TRIM(ValStr)
       CALL HCO_ERROR( HcoState%Config%Err, MSG, RC, THISLOC=LOC )
       RETURN
    ENDIF 
    func = ValStr(6:STRL)

    ! Get preferred time stamps
    CALL HCO_GetPrefTimeAttr ( am_I_Root, HcoState, Lct, prefYr, &
                               prefMt, prefDy, prefHr, prefMn, RC )
    IF ( RC /= HCO_SUCCESS ) RETURN
 
    ! Get some other current time stamps 
    CALL HcoClock_Get( am_I_Root, HcoState%Clock, cS=prefS, cH=cHr, &
                       cWEEKDAY=prefWD, cDOY=prefDOY, LMD=LMD, RC=RC ) 
    IF ( RC /= HCO_SUCCESS ) RETURN 

    ! GetPrefTimeAttr can return -999 for hour. In this case set to current
    ! simulation hour
    IF ( prefHr < 0 ) prefHr = cHr

    ! Parse function. This will replace any tokens in the function with the
    ! actual token values. (ckeller, 7/7/17)
    CALL HCO_CharParse ( HcoState%Config, func, &
                         prefYr, prefMt, prefDy, prefHr, prefMn, RC )
    IF ( RC /= HCO_SUCCESS ) RETURN
 
    ! Check which variables are in string. 
    ! Possible variables are YYYY, MM, DD, WD, HH, NN, SS, DOY 
    NVAL   = 0
    LHIDX  = -1
    LWDIDX = -1

    IF ( INDEX(func,'YYYY') > 0 ) THEN
       NVAL                      = NVAL + 1
       all_variables(NVAL)       = 'yyyy'
       all_variablesvalues(NVAL) = prefYr
    ENDIF
    IF ( INDEX(func,'MM') > 0 ) THEN
       NVAL                      = NVAL + 1
       all_variables(NVAL)       = 'mm'
       all_variablesvalues(NVAL) = prefMt
    ENDIF
    IF ( INDEX(func,'DD') > 0 ) THEN
       NVAL                      = NVAL + 1
       all_variables(NVAL)       = 'dd'
       all_variablesvalues(NVAL) = prefDy
    ENDIF
    IF ( INDEX(func,'WD') > 0 ) THEN
       NVAL                      = NVAL + 1
       all_variables(NVAL)       = 'wd'
       all_variablesvalues(NVAL) = prefWD
    ENDIF
    IF ( INDEX(func,'LWD') > 0 ) THEN
       NVAL                      = NVAL + 1
       all_variables(NVAL)       = 'lwd'
       all_variablesvalues(NVAL) = prefWD
       LWDIDX                    = NVAL
    ENDIF
    IF ( INDEX(func,'HH') > 0 ) THEN
       NVAL                      = NVAL + 1
       all_variables(NVAL)       = 'hh'
       all_variablesvalues(NVAL) = prefHr
    ENDIF
    IF ( INDEX(func,'LH') > 0 ) THEN
       NVAL                      = NVAL + 1
       all_variables(NVAL)       = 'lh'
       all_variablesvalues(NVAL) = prefHr
       LHIDX                     = NVAL
    ENDIF
    IF ( INDEX(func,'NN') > 0 ) THEN
       NVAL                      = NVAL + 1
       all_variables(NVAL)       = 'nn'
       all_variablesvalues(NVAL) = prefMn
    ENDIF
    IF ( INDEX(func,'SS') > 0 ) THEN
       NVAL                      = NVAL + 1
       all_variables(NVAL)       = 'ss'
       all_variablesvalues(NVAL) = prefS
    ENDIF
    IF ( INDEX(func,'DOY') > 0 ) THEN
       NVAL                      = NVAL + 1
       all_variables(NVAL)       = 'doy'
       all_variablesvalues(NVAL) = prefDOY
    ENDIF
    IF ( INDEX(func,'PI') > 0 ) THEN
       NVAL                      = NVAL + 1
       all_variables(NVAL)       = 'pi'
       all_variablesvalues(NVAL) = HcoState%Phys%PI
    ENDIF
    IF ( INDEX(func,'DOM') > 0 ) THEN
       NVAL                      = NVAL + 1
       all_variables(NVAL)       = 'dom'
       all_variablesvalues(NVAL) = LMD 
    ENDIF

    ! Need at least one expression
    IF ( NVAL == 0 ) THEN
       MSG = 'No valid time expression found - '//&
             'the function should contain at least one of '//&
             'YYYY,MM,DD,HH,NN,SS,DOY,WD; '//TRIM(func)
       CALL HCO_ERROR( HcoState%Config%Err, MSG, RC, THISLOC=LOC )
       RETURN
    ENDIF 

    ! Error trap: cannot have local hour and local weekday in 
    ! same expression
    IF ( LHIDX > 0 .AND. LWDIDX > 0 ) THEN
       MSG = 'Cannot have local hour and local weekday in '//&
             'same expression: '//TRIM(func)
       CALL HCO_ERROR( HcoState%Config%Err, MSG, RC, THISLOC=LOC )
       RETURN
    ENDIF

    ! N is the number of expressions.
    Vals(:) = -999.0_hp
    IF ( LHIDX > 0 ) THEN
       N = 24
    ELSEIF ( LWDIDX > 0 ) THEN
       N = 7 
    ELSE
       N = 1
    ENDIF

    ! Evaluate expression
    !Initialize function
    call init (func, all_variables(1:NVAL), statusflag)
    IF(statusflag == 'ok') THEN
       DO I=1,N
          IF ( LHIDX  > 0 ) all_variablesvalues(LHIDX)  = I-1
          IF ( LWDIDX > 0 ) all_variablesvalues(LWDIDX) = I-1
          Val = evaluate( all_variablesvalues(1:NVAL) )
          Vals(I) = Val

          ! Verbose
          IF ( HCO_IsVerb(HcoState%Config%Err,2) ) THEN
             WRITE(MSG,*) 'Evaluated function: ',TRIM(func),' --> ', Val
             CALL HCO_MSG(HcoState%Config%Err,MSG)
          ENDIF
       ENDDO
    ELSE
       MSG = 'Error evaluation function: '//TRIM(func)
       CALL HCO_ERROR( HcoState%Config%Err, MSG, RC, THISLOC=LOC )
       RETURN
    ENDIF
    call destroyfunc()

    ! Return w/ success
    RC = HCO_SUCCESS

  END SUBROUTINE ReadMath 
!EOC
END MODULE HCOIO_read_std_mod<|MERGE_RESOLUTION|>--- conflicted
+++ resolved
@@ -4202,11 +4202,7 @@
     INTEGER,          INTENT(  OUT)   :: N
 !
 ! !REVISION HISTORY:
-<<<<<<< HEAD
-!  11 May 2017 - C. Keller: Initial version
-=======
 !  11 May 2017 - C. Keller - Initial version
->>>>>>> 25939c92
 !  07 Jul 2017 - C. Keller - Parse function before evaluation to allow
 !                            the usage of user-defined tokens within the
 !                            function.
