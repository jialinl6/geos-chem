!------------------------------------------------------------------------------
!                  Harvard-NASA Emissions Component (HEMCO)                   !
!------------------------------------------------------------------------------
!BOP
!
! !MODULE: hco_timeshift_mod.F90
!
! !DESCRIPTION: Module hco\_timeshift\_mod.F90 contains routines to shift the
! file reference time by a given value. Time stamps shifts can be provided as
! optional fifth element to the time stamp attribute in the HEMCO configuration
! file.
!\\
!\\
! For instance, consider the case where 3-hourly averages are provided in
! individual files with centered time stamps, e.g.: file.yyyymmdd\_0130z.nc,
! file.yyyymmdd\_0430z.nc, ..., file.yyymmdd\_2230z.nc
! To read these files *at the beginning* of their time intervals, the time
! stamp can be shifted by 90 minutes, e.g. the file name, variable, and time
! attribute section reads:
! ... file.\$yyyy$mm$dd\_\$hh\$mnz.nc VARNAME 2000-2016/1-12/1-31/0-23/+90minutes ...
!\\
!\\
! At time 00z, HEMCO will then read file 0130z and keep using this file until
! 03z, when it switches to file 0430z. Similarly, it is possible to shift the
! file reference time by any number of years, months, days, or hours. Time
! shifts can be forward or backward in time (use - sign to shift backwards).
!\\
!\\
! This module contains subroutines to determine the time to be shifted (stored
! in filedata variable tshift) and shifts the desired reference time as needed.
!\\
!\\
! !INTERFACE:
!
MODULE HCO_TIMESHIFT_MOD
!
! !USES:
!
  USE HCO_Error_Mod
  USE HCO_State_Mod,  ONLY : HCO_State

  IMPLICIT NONE
  PRIVATE
!
! !PUBLIC MEMBER FUNCTIONS:
!
  PUBLIC :: TimeShift_Set
  PUBLIC :: TimeShift_Apply
!
! !REMARKS:
!
! !REVISION HISTORY:
!  29 Feb 2016 - C. Keller   - Initial version
!EOP
!------------------------------------------------------------------------------
!BOC
!
! !PRIVATE TYPES:
!
CONTAINS
!EOC
!------------------------------------------------------------------------------
!                  Harvard-NASA Emissions Component (HEMCO)                   !
!------------------------------------------------------------------------------
!BOP
!
! !IROUTINE: TimeShift_Set
!
! !DESCRIPTION: Subroutine TimeShift\_Set sets the time shift values. The
! time shift attribute tshift contains two entries: the first entry denotes
! the number of months to be shifted (integer value), while the second entry
! denotes then number of seconds to be shifted.
!\\
!\\
! !INTERFACE:
!
  SUBROUTINE TimeShift_Set( HcoConfig, Dta, shift, RC )
!
! !USES:
!
    USE HCO_TYPES_MOD,    ONLY : ListCont
    USE HCO_TYPES_MOD,    ONLY : FileData
    USE HCO_TYPES_MOD,    ONLY : ConfigObj
!
! !INPUT/OUTPUT PARAMETERS:
!
    TYPE(ConfigObj),  POINTER        :: HcoConfig    ! HEMCO config
    TYPE(FileData),   POINTER        :: Dta       ! file container
    CHARACTER(LEN=*), INTENT(IN   )  :: shift     ! time shift
    INTEGER,          INTENT(INOUT)  :: RC        ! Return code
!
! !REVISION HISTORY:
!  29 Feb 2016 - C. Keller - Initial version
!
!EOP
!------------------------------------------------------------------------------
!BOC
!
! !LOCAL VARIABLES:
!
    INTEGER                        :: SHFT, IDX
    CHARACTER(LEN=255)             :: MSG
    CHARACTER(LEN=255)             :: iShift
<<<<<<< HEAD
=======
    CHARACTER(LEN=255)             :: tShift
>>>>>>> a1043cfb
    CHARACTER(LEN=255), PARAMETER  :: LOC = 'TimeShift_Set (hco_tShift_mod.F90)'

    !======================================================================
    ! TimeShift_Set begins here!
    !======================================================================

    ! Assume success until otherwise
    RC = HCO_SUCCESS

    ! Init
    Dta%tShift(:) = 0.0_hp

    ! Mirror variable
    iShift = TRIM(ADJUSTL(Shift))

    ! Parse time iShift and write to desired slot:
<<<<<<< HEAD
    ! Year and month are placed in slot 1. Years are
    ! converted to months.
=======
>>>>>>> a1043cfb
    IDX = INDEX( TRIM(iShift), 'year' )
    IF( IDX < 0 ) IDX = INDEX( TRIM(iShift), 'yr' )
    IF ( IDX > 1 ) THEN
       READ( iShift(1:(IDX-1)), * ) SHFT
       Dta%tShift(1) = Dta%tShift(1) + SHFT
       WRITE(tShift,*) Dta%tShift(1), ' years'
    ENDIF

    IDX = INDEX( TRIM(iShift), 'month' )
    IF( IDX < 0 ) IDX = INDEX( TRIM(iShift), 'mt' )
    IF ( IDX > 1 ) THEN
       READ( iShift(1:(IDX-1)), * ) SHFT
<<<<<<< HEAD
       Dta%tShift(1) = Dta%tShift(1) + SHFT
    ENDIF

    ! Days, Hours, and minutes are placed in slot 2.
    ! All values are converted to seconds.
=======
       Dta%tShift(2) = Dta%tShift(2) + SHFT
       WRITE(tShift,*) Dta%tShift(2), ' months'
    ENDIF

>>>>>>> a1043cfb
    IDX = INDEX( TRIM(iShift), 'day' )
    IF( IDX < 0 ) IDX = INDEX( TRIM(iShift), 'dy' )
    IF ( IDX > 1 ) THEN
       READ( iShift(1:(IDX-1)), * ) SHFT
<<<<<<< HEAD
       Dta%tShift(2) = Dta%tShift(2) + ( SHFT * 86400 )

=======
       Dta%tShift(3) = Dta%tShift(3) + SHFT
       WRITE(tShift,*) Dta%tShift(3), ' days'
>>>>>>> a1043cfb
    ENDIF

    IDX = INDEX( TRIM(iShift), 'hour' )
    IF( IDX < 0 ) IDX = INDEX( TRIM(iShift), 'hr' )
    IF ( IDX > 1 ) THEN
       READ( iShift(1:(IDX-1)), * ) SHFT
<<<<<<< HEAD
       Dta%tShift(2) = Dta%tShift(2) + ( SHFT * 3600 )

=======
       Dta%tShift(4) = Dta%tShift(4) + SHFT
       WRITE(tShift,*) Dta%tShift(4), ' hours'
>>>>>>> a1043cfb
    ENDIF

    IDX = INDEX( TRIM(iShift), 'min' )
    IF( IDX < 0 ) IDX = INDEX( TRIM(iShift), 'mn' )
    IF ( IDX > 1 ) THEN
       READ( iShift(1:(IDX-1)), * ) SHFT
<<<<<<< HEAD
       Dta%tShift(2) = Dta%tShift(2) + ( SHFT * 60 )

=======
       Dta%tShift(5) = Dta%tShift(5) + SHFT
       WRITE(tShift,*) Dta%tShift(5), ' minutes'
    ENDIF

    IDX = INDEX( TRIM(iShift), 'sec' )
    IF ( IDX > 1 ) THEN
       READ( iShift(1:(IDX-1)), * ) SHFT
       Dta%tShift(6) = Dta%tShift(6) + SHFT
       WRITE(tShift,*) Dta%tShift(6), ' seconds'
>>>>>>> a1043cfb
    ENDIF

    ! Error: cannot shift data if we use weekday data
    IF ( Dta%tShift(1) /= 0 .OR. Dta%tShift(2) /= 0 .or. &
         Dta%tShift(3) /= 0 .OR. Dta%tShift(4) /= 0 .or. &
         Dta%tShift(5) /= 0 .OR. Dta%tShift(6) /= 0 ) THEN
       IF (   Dta%ncDys(1) == -10 .OR. &
            ( Dta%ncDys(1) == 1 .AND. Dta%ncDys(2) == 7 ) ) THEN
          WRITE(MSG,*) 'Time shift not supported for weekday data: ', &
             TRIM(Dta%ncFile)
          CALL HCO_ERROR( HcoConfig%Err, MSG, RC, THISLOC=LOC )
          RETURN
       ENDIF
    ENDIF

    ! verbose mode
    IF ( HCO_IsVerb(HcoConfig%Err,2) ) THEN
       WRITE(MSG,*) 'Will shift time stamp of field ', TRIM(Dta%ncPara), &
                    ': ', TRIM(tShift)
       CALL HCO_MSG(HcoConfig%Err,MSG)
    ENDIF

    RC = HCO_SUCCESS

  END SUBROUTINE TimeShift_Set
!EOC
!------------------------------------------------------------------------------
!                  Harvard-NASA Emissions Component (HEMCO)                   !
!------------------------------------------------------------------------------
!BOP
!
! !IROUTINE: TimeShift_Apply
!
! !DESCRIPTION: Subroutine TimeShift\_Apply shifts the reference time
! (provided through arguments yr, mt, dy, hr, and mn, by the time shift
! specified in the HEMCO configuration file (if specified at all).
!\\
!\\
! !INTERFACE:
!
  SUBROUTINE TimeShift_Apply( am_I_Root, HcoState, Lct, &
                              yr, mt, dy, hr, mn,  RC )
!
! !USES:
!
    USE Julday_Mod
    USE HCO_TYPES_MOD,    ONLY : ListCont
!
! !INPUT/OUTPUT PARAMETERS:
!
    LOGICAL,          INTENT(IN   )  :: am_I_Root ! Root CPU
    TYPE(HCO_State),  POINTER        :: HcoState  ! Hemco state
    TYPE(ListCont),   POINTER        :: Lct       ! List container
    INTEGER,          INTENT(INOUT)  :: yr        ! year
    INTEGER,          INTENT(INOUT)  :: mt        ! month
    INTEGER,          INTENT(INOUT)  :: dy        ! day
    INTEGER,          INTENT(INOUT)  :: hr        ! hour
    INTEGER,          INTENT(INOUT)  :: mn        ! minute
    INTEGER,          INTENT(INOUT)  :: RC        ! Return code
!
! !REVISION HISTORY:
!  29 Feb 2016 - C. Keller - Initial version
!  19 Nov 2018 - C. Keller - Add option TimeShiftCap
!
!EOP
!------------------------------------------------------------------------------
!BOC
!
! !LOCAL VARIABLES:
!
    INTEGER                        :: nYr, nMt, nDy, nHr, nMn
    INTEGER                        :: oYr, oMt, oDy, oHr, oMn
    INTEGER                        :: SHFT, IDX
    INTEGER                        :: YYYYMMDD, HHMMSS
    REAL(dp)                       :: TimeShift, DAY, UTC, JD

    CHARACTER(LEN=255)             :: MSG
    CHARACTER(LEN=255), PARAMETER  :: LOC = 'TimeShift_Apply (hco_tShift_mod.F90)'

    !======================================================================
    ! TimeShift_Apply begins here!
    !======================================================================

    ! Assume success until otherwise
    RC = HCO_SUCCESS

    ! Nothing to do if time shift is zero
    IF ( Lct%Dct%Dta%tShift(1) == 0 .AND. &
<<<<<<< HEAD
         Lct%Dct%Dta%tShift(2) == 0        ) RETURN
=======
         Lct%Dct%Dta%tShift(2) == 0 .AND. &
         Lct%Dct%Dta%tShift(3) == 0 .AND. &
         Lct%Dct%Dta%tShift(4) == 0 .AND. &
         Lct%Dct%Dta%tShift(5) == 0 .AND. &
         Lct%Dct%Dta%tShift(6) == 0 ) RETURN
>>>>>>> a1043cfb

    ! Mirror values
    nYr = MAX(Yr,1)
    nMt = MAX(Mt,1)
    nDy = MAX(Dy,1)
    nHr = MAX(Hr,0)
    nMn = MAX(Mn,0)

    ! Archive original values
    oYr = nYr
    oMt = nMt
    oDy = nDy
    oHr = nHr
    oMn = nMn

<<<<<<< HEAD
    ! Get time shift in days
    TimeShift = REAL(Lct%Dct%Dta%tShift(2),dp) / 86400.0_dp

    ! Add monthly time shift
    IF ( Lct%Dct%Dta%tShift(1) > 0 ) THEN
       nMt = nMt + Lct%Dct%Dta%tShift(1)
       ! Make sure new value is within 1-12. Also
       ! adjust year accordingly
       IF ( nMt > 12 ) THEN
          DO WHILE ( nMt > 12 )
             nMt = nMt - 12
             nYr = nYr + 1
          ENDDO
       ELSEIF( nMt <= 0 ) THEN
          DO WHILE ( nMt < 1 )
             nMt = nMt + 12
             nYr = nYr - 1
          ENDDO
       ENDIF
=======
    ! Apply minute time shift
    IF ( ABS(Lct%Dct%Dta%tShift(5)) > 0 ) THEN
       nMn = nMn + Lct%Dct%Dta%tShift(5)
    ENDIF

    ! Make sure new minute value is within 0-59 and adjust hour accordingly
    IF ( nMn > 59 ) THEN
       DO WHILE ( nMn > 59 )
          nMn = nMn - 60
          nHr = nHr + 1
       ENDDO
    ELSEIF( nMn < 0 ) THEN
       DO WHILE ( nMn < 1 )
          nMn = nMn + 60
          nHr = nHr - 1
       ENDDO
    ENDIF

    ! Apply hour time shift
    IF ( ABS(Lct%Dct%Dta%tShift(4)) > 0 ) THEN
       nHr = nHr + Lct%Dct%Dta%tShift(4)
>>>>>>> a1043cfb
    ENDIF

    ! Make sure new hour value is within 0-23 and adjust day accordingly
    IF ( nHr > 23 ) THEN
       DO WHILE ( nHr > 23 )
          nHr = nHr - 24
          nDy = nDy + 1
       ENDDO
    ELSEIF( nHr < 0 ) THEN
       DO WHILE ( nHr < 1 )
          nHr = nHr + 24
          nDy = nDy - 1
       ENDDO
    ENDIF

    ! Apply day time shift
    IF ( ABS(Lct%Dct%Dta%tShift(3)) > 0 ) THEN
       nDy = nDy + Lct%Dct%Dta%tShift(3)
    ENDIF

    ! Make sure new day is within ndays in month and adjust month accordingly
    IF ( nDy > 28 .AND. oMt == 2 .AND. MOD( oYr, 4 ) /= 0 ) THEN
       nDy = nDy - 28
       nMt = nMt + 1
    ELSEIF ( nDy > 29 .AND. oMt == 2 .AND. MOD( oYr, 4 ) == 0) THEN
       nDy = nDy - 29
       nMt = nMt + 1
    ELSEIF ( nDy > 30 .AND. &
           ( oMt == 4 .OR. oMt == 6 .OR. oMt == 9 .OR. oMt == 11 ) ) THEN
       nDy = nDy - 30
       nMt = nMt + 1
    ELSEIF ( nDy > 31 .AND. &
           ( oMt == 1 .OR. oMt == 3  .OR. oMt == 5 .OR. oMt == 7 .OR. &
             oMt == 8 .OR. oMt == 10 .OR. oMt == 12 ) ) THEN
       nDy = nDy - 31
       nMt = nMt + 1
    ELSEIF ( nDy <= 0 ) THEN
       IF ( oMt == 3 ) THEN
          IF ( MOD( oYr, 4 ) == 0 ) THEN
             nDy = nDy + 29
          ELSE
             nDy = nDy + 28
          ENDIF
          nMt = nMt - 1
       ELSEIF ( oMt == 5 .OR. oMt == 7 .OR. oMt == 10 .OR. oMt == 12 ) THEN
          nDy = nDy + 30
          nMt = nMt - 1
       ELSEIF ( oMt == 1. .OR. oMt == 2 .OR. oMt == 4 .OR. oMt == 6 .OR. &
                oMt == 8  .OR. oMt == 9 .OR. oMt == 11 ) THEN
          nDy = nDy + 31
          nMt = nMt - 1
       ENDIF
    ENDIF

    ! Apply month time shift
    IF ( ABS(Lct%Dct%Dta%tShift(2)) > 0 ) THEN
       nMt = nMt + Lct%Dct%Dta%tShift(2)
    ENDIF

    ! Make sure new month is within 1-12 and adjust year accordingly
    IF ( nMt > 12 ) THEN
       DO WHILE ( nMt > 12 )
          nMt = nMt - 12
          nYr = nYr + 1
       ENDDO
    ELSEIF( nMt <= 0 ) THEN
       DO WHILE ( nMt < 1 )
          nMt = nMt + 12
          nYr = nYr - 1
       ENDDO
    ENDIF

    ! Apply year time shift
    IF ( ABS(Lct%Dct%Dta%tShift(1)) > 0 ) THEN
       nYr = nYr + Lct%Dct%Dta%tShift(1)
    ENDIF

    ! Eventually cap time shift for the same day.
    IF ( HcoState%Options%TimeShiftCap ) THEN
       IF ( ( nYr < oYr                  ) .OR. &
            ( nMt < oMt .AND. nYr == oYr ) .OR. &
            ( nDy < oDy .AND. nMt == oMt )       ) THEN
          nYr = oYr
          nMt = oMt
          nDy = oDy
          nHr = 0
          nMn = 0
          IF ( HCO_IsVerb(HcoState%Config%Err,3) ) THEN
             MSG = 'Options set to cap time shift - set to low bound'
             CALL HCO_MSG(HcoState%Config%Err,MSG)
          ENDIF
       ELSEIF ( nYr > oYr .OR. nMt > oMt .OR. nDy > oDy ) THEN
          nYr = oYr
          nMt = oMt
          nDy = oDy
          nHr = 23
          nMn = 59
          IF ( HCO_IsVerb(HcoState%Config%Err,3) ) THEN
             MSG = 'Options set to cap time shift - set to high bound'
             CALL HCO_MSG(HcoState%Config%Err,MSG)
          ENDIF
       ENDIF
    ENDIF

    ! verbose mode
    IF ( HCO_IsVerb(HcoState%Config%Err,3) ) THEN
       WRITE(MSG,*) 'Adjusted time stamp of field ', TRIM(Lct%Dct%cName)
       CALL HCO_MSG(HcoState%Config%Err,MSG)
       WRITE(MSG,*) 'Time shift (YMDhms): ', Lct%Dct%Dta%tShift
       CALL HCO_MSG(HcoState%Config%Err,MSG)
       WRITE(MSG,'(a27,i4.4,a1,i2.2,a1,i2.2,a1,i2.2,a1,i2.2)') 'Original Yr/Mt/Dy-Hr:Mn = ',oYr,'/',oMt,'/',oDy,'-',oHr,':',oMn
       CALL HCO_MSG(HcoState%Config%Err,MSG)
    ENDIF

    ! Add back to output values
    Yr = nYr
    Mt = nMt
    Dy = nDy
    Hr = nHr
    Mn = nMn

    ! verbose mode
    IF ( HCO_IsVerb(HcoState%Config%Err,3) ) THEN
       WRITE(MSG,'(a27,i4.4,a1,i2.2,a1,i2.2,a1,i2.2,a1,i2.2)') 'Adjusted Yr/Mt/Dy-Hr:Mn = ',Yr,'/',Mt,'/',Dy,'-',Hr,':',Mn
       CALL HCO_MSG(HcoState%Config%Err,MSG)
    ENDIF

    ! Return w/ success
    RC = HCO_SUCCESS

  END SUBROUTINE TimeShift_Apply
!EOC
END MODULE HCO_TIMESHIFT_MOD<|MERGE_RESOLUTION|>--- conflicted
+++ resolved
@@ -101,10 +101,7 @@
     INTEGER                        :: SHFT, IDX
     CHARACTER(LEN=255)             :: MSG
     CHARACTER(LEN=255)             :: iShift
-<<<<<<< HEAD
-=======
     CHARACTER(LEN=255)             :: tShift
->>>>>>> a1043cfb
     CHARACTER(LEN=255), PARAMETER  :: LOC = 'TimeShift_Set (hco_tShift_mod.F90)'
 
     !======================================================================
@@ -121,11 +118,6 @@
     iShift = TRIM(ADJUSTL(Shift))
 
     ! Parse time iShift and write to desired slot:
-<<<<<<< HEAD
-    ! Year and month are placed in slot 1. Years are
-    ! converted to months.
-=======
->>>>>>> a1043cfb
     IDX = INDEX( TRIM(iShift), 'year' )
     IF( IDX < 0 ) IDX = INDEX( TRIM(iShift), 'yr' )
     IF ( IDX > 1 ) THEN
@@ -138,52 +130,30 @@
     IF( IDX < 0 ) IDX = INDEX( TRIM(iShift), 'mt' )
     IF ( IDX > 1 ) THEN
        READ( iShift(1:(IDX-1)), * ) SHFT
-<<<<<<< HEAD
-       Dta%tShift(1) = Dta%tShift(1) + SHFT
-    ENDIF
-
-    ! Days, Hours, and minutes are placed in slot 2.
-    ! All values are converted to seconds.
-=======
        Dta%tShift(2) = Dta%tShift(2) + SHFT
        WRITE(tShift,*) Dta%tShift(2), ' months'
     ENDIF
 
->>>>>>> a1043cfb
     IDX = INDEX( TRIM(iShift), 'day' )
     IF( IDX < 0 ) IDX = INDEX( TRIM(iShift), 'dy' )
     IF ( IDX > 1 ) THEN
        READ( iShift(1:(IDX-1)), * ) SHFT
-<<<<<<< HEAD
-       Dta%tShift(2) = Dta%tShift(2) + ( SHFT * 86400 )
-
-=======
        Dta%tShift(3) = Dta%tShift(3) + SHFT
        WRITE(tShift,*) Dta%tShift(3), ' days'
->>>>>>> a1043cfb
     ENDIF
 
     IDX = INDEX( TRIM(iShift), 'hour' )
     IF( IDX < 0 ) IDX = INDEX( TRIM(iShift), 'hr' )
     IF ( IDX > 1 ) THEN
        READ( iShift(1:(IDX-1)), * ) SHFT
-<<<<<<< HEAD
-       Dta%tShift(2) = Dta%tShift(2) + ( SHFT * 3600 )
-
-=======
        Dta%tShift(4) = Dta%tShift(4) + SHFT
        WRITE(tShift,*) Dta%tShift(4), ' hours'
->>>>>>> a1043cfb
     ENDIF
 
     IDX = INDEX( TRIM(iShift), 'min' )
     IF( IDX < 0 ) IDX = INDEX( TRIM(iShift), 'mn' )
     IF ( IDX > 1 ) THEN
        READ( iShift(1:(IDX-1)), * ) SHFT
-<<<<<<< HEAD
-       Dta%tShift(2) = Dta%tShift(2) + ( SHFT * 60 )
-
-=======
        Dta%tShift(5) = Dta%tShift(5) + SHFT
        WRITE(tShift,*) Dta%tShift(5), ' minutes'
     ENDIF
@@ -193,7 +163,6 @@
        READ( iShift(1:(IDX-1)), * ) SHFT
        Dta%tShift(6) = Dta%tShift(6) + SHFT
        WRITE(tShift,*) Dta%tShift(6), ' seconds'
->>>>>>> a1043cfb
     ENDIF
 
     ! Error: cannot shift data if we use weekday data
@@ -282,15 +251,11 @@
 
     ! Nothing to do if time shift is zero
     IF ( Lct%Dct%Dta%tShift(1) == 0 .AND. &
-<<<<<<< HEAD
-         Lct%Dct%Dta%tShift(2) == 0        ) RETURN
-=======
          Lct%Dct%Dta%tShift(2) == 0 .AND. &
          Lct%Dct%Dta%tShift(3) == 0 .AND. &
          Lct%Dct%Dta%tShift(4) == 0 .AND. &
          Lct%Dct%Dta%tShift(5) == 0 .AND. &
          Lct%Dct%Dta%tShift(6) == 0 ) RETURN
->>>>>>> a1043cfb
 
     ! Mirror values
     nYr = MAX(Yr,1)
@@ -306,27 +271,6 @@
     oHr = nHr
     oMn = nMn
 
-<<<<<<< HEAD
-    ! Get time shift in days
-    TimeShift = REAL(Lct%Dct%Dta%tShift(2),dp) / 86400.0_dp
-
-    ! Add monthly time shift
-    IF ( Lct%Dct%Dta%tShift(1) > 0 ) THEN
-       nMt = nMt + Lct%Dct%Dta%tShift(1)
-       ! Make sure new value is within 1-12. Also
-       ! adjust year accordingly
-       IF ( nMt > 12 ) THEN
-          DO WHILE ( nMt > 12 )
-             nMt = nMt - 12
-             nYr = nYr + 1
-          ENDDO
-       ELSEIF( nMt <= 0 ) THEN
-          DO WHILE ( nMt < 1 )
-             nMt = nMt + 12
-             nYr = nYr - 1
-          ENDDO
-       ENDIF
-=======
     ! Apply minute time shift
     IF ( ABS(Lct%Dct%Dta%tShift(5)) > 0 ) THEN
        nMn = nMn + Lct%Dct%Dta%tShift(5)
@@ -348,7 +292,6 @@
     ! Apply hour time shift
     IF ( ABS(Lct%Dct%Dta%tShift(4)) > 0 ) THEN
        nHr = nHr + Lct%Dct%Dta%tShift(4)
->>>>>>> a1043cfb
     ENDIF
 
     ! Make sure new hour value is within 0-23 and adjust day accordingly
