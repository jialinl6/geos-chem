!------------------------------------------------------------------------------
!                  Harvard-NASA Emissions Component (HEMCO)                   !
!------------------------------------------------------------------------------
!BOP
!
! !MODULE: hco_readlist_mod.F90
!
! !DESCRIPTION: Module HCO\_ReadList\_Mod contains routines and variables
! for the HEMCO ReadList. ReadList is a collection of all data containers
! used by HEMCO. They are categorized according to their reading update
! frequency, i.e all data containers that need to be updated on an annual
! basis are stored in ReadList 'Year', etc. The following reading update
! frequencies are supported:
!\\
!\\
! \begin{itemize}
! \item Year: update every year (annual data)
! \item Month: update every month (monthly data)
! \item Day: update every day (daily data)
! \item Hour: update every hour (hourly data)
! \item Once: update only once (time-invariant data)
! \item Always: update every time step
! \end{itemize}
!
! !INTERFACE:
!
MODULE HCO_ReadList_Mod
!
! !USES:
!
  USE HCO_Types_Mod
  USE HCO_Error_MOD
  USE HCO_State_MOD,    ONLY : HCO_State

  IMPLICIT NONE
  PRIVATE
!
! !PUBLIC MEMBER FUNCTIONS:
!
  PUBLIC  :: ReadList_Init
  PUBLIC  :: ReadList_Read
  PUBLIC  :: ReadList_Set
  PUBLIC  :: ReadList_Print
  PUBLIC  :: ReadList_Cleanup
  PUBLIC  :: ReadList_Remove
!
! !PRIVATE MEMBER FUNCTIONS:
!
  PRIVATE :: DtCont_Add
  PRIVATE :: ReadList_Fill
!
! !REVISION HISTORY:
!  20 Apr 2013 - C. Keller   - Initial version
!  01 Jul 2014 - R. Yantosca - Cosmetic changes in ProTeX headers
!  01 Jul 2014 - R. Yantosca - Now use F90 free-format indentation
!EOP
!-----------------------------------------------------------------------------
!BOC
!
! !PRIVATE TYPES:
!
CONTAINS
!EOC
!------------------------------------------------------------------------------
!                  Harvard-NASA Emissions Component (HEMCO)                   !
!------------------------------------------------------------------------------
!BOP
!
! !IROUTINE: ReadList_Set
!
! !DESCRIPTION: Subroutine ReadList\_Set places the passed data container
! Dct in one of the reading lists, according to the data update
! frequency specified in the HEMCO configuration file. Containers are
! sorted with increasing container ID.
!\\
!\\
! !INTERFACE:
!
  SUBROUTINE ReadList_Set( am_I_Root, HcoState, Dct, RC )
!
! !USES:
!
    USE HCO_LOGFILE_MOD, ONLY : HCO_PrintDataCont
!
! !INPUT PARAMETERS:
!
    LOGICAL,          INTENT(IN   )  :: am_I_Root
!
! !INPUT/OUTPUT PARAMETERS:
!
    TYPE(HCO_State),  POINTER        :: HcoState
    TYPE(DataCont),   POINTER        :: Dct
    INTEGER,          INTENT(INOUT)  :: RC
!
! !REVISION HISTORY:
!  20 Apr 2013 - C. Keller - Initial version
!  08 Aug 2018 - C. Keller - Add extra checks for 'exact' and 'range' fields.
!EOP
!------------------------------------------------------------------------------
!BOC
!
! !LOCAL VARIABLES:
!
    INTEGER            :: intv
    LOGICAL            :: verb
    CHARACTER(LEN=255) :: MSG

    ! ================================================================
    ! ReadList_Set begins here
    ! ================================================================

    ! For error handling
    CALL HCO_ENTER (HcoState%Config%Err,'ReadList_Set (hco_readlist_mod.F90)', RC )
    IF ( RC /= HCO_SUCCESS ) RETURN

    ! Verbose mode
    verb = HCO_IsVerb( HcoState%Config%Err, 2 )

    ! Add container to ReadList according to update freqency.
    ! Fields in list 'Hour' will be updated (i.e. re-read) every hour,
    ! fields in list 'Day' every day, etc.
    ! If a time range instead of a single time stamp is given,
    ! categorize the field according to the most rapidly changing time
    ! stamp.
    ! If no time attribute exist, put the field into the 'Once' list
    ! which reads the file only at the beginning. Similarly, fields
    ! with an update flag of 'always' will be put into the 'Always'
    ! list. The always update flag is set in routine HCO_ExtractTime,
    ! which is called from Config_ReadCont (hco_config_mod.F90).
    IF     ( Dct%Dta%UpdtFlag == HCO_UFLAG_ALWAYS ) THEN
       intv = 1
    ELSEIF ( Dct%Dta%ncHrs(1) /= Dct%Dta%ncHrs(2) ) THEN
       intv = 2
    ELSEIF ( Dct%Dta%ncDys(1) /= Dct%Dta%ncDys(2) ) THEN
       intv = 3
    ELSEIF ( Dct%Dta%ncMts(1) /= Dct%Dta%ncMts(2) ) THEN
       intv = 4
    ELSEIF ( Dct%Dta%ncYrs(1) /= Dct%Dta%ncYrs(2) ) THEN
       intv = 5
    ELSE
       intv = 6
    ENDIF

    ! NOTE: In an ESMF environment, data I/O is organized through
    ! ESMF/MAPL. The hemco reading call (HCOIO_DATAREAD) sets a
    ! pointer of the data container array to the data array provided
    ! by MAPL. These arrays are already interpolated / updated (over
    ! time) by MAPL, and a pointer needs to be established only once.
    ! Hence, make sure that all containers are added to the one-time
    ! reading list!
    IF ( HcoState%Options%isESMF .AND. Dct%Dta%ncRead ) THEN
       intv = 6
    ENDIF

    ! Special handling of data with 'EXACT' or 'RANGE' flag:
    ! These data sets should be evaluated whenever the data
    ! changes (to see if it still falls within the selected
    ! time window).
    IF ( Dct%Dta%CycleFlag == HCO_CFLAG_RANGE .OR. &
         Dct%Dta%CycleFlag == HCO_CFLAG_EXACT ) THEN
       IF ( intv == 6 ) THEN
          IF ( Dct%Dta%ncHrs(1) == -1 .OR. &
               Dct%Dta%ncHrs(1) /= Dct%Dta%ncHrs(2) ) THEN
             intv = 2
          ELSEIF ( Dct%Dta%ncDys(1) == -1 .OR. &
               Dct%Dta%ncDys(1) /= Dct%Dta%ncDys(2) ) THEN
             intv = 3
          ELSEIF ( Dct%Dta%ncMts(1) == -1 .OR. &
               Dct%Dta%ncMts(1) /= Dct%Dta%ncMts(2) ) THEN
             intv = 4
          ELSEIF ( Dct%Dta%ncYrs(1) == -1 .OR. &
               Dct%Dta%ncYrs(1) /= Dct%Dta%ncYrs(2) ) THEN
             intv = 5
          ! Read always
          ELSE
             intv = 1
          ENDIF
       ENDIF
    ENDIF

    ! Add to ReadList according to interval flag
    IF (     intv == 1 ) THEN
       CALL DtCont_Add( HcoState%ReadLists%Always, Dct )
    ELSEIF ( intv == 2 ) THEN
       CALL DtCont_Add( HcoState%ReadLists%Hour,   Dct )
    ELSEIF ( intv == 3 ) THEN
       CALL DtCont_Add( HcoState%ReadLists%Day,    Dct )
    ELSEIF ( intv == 4 ) THEN
       CALL DtCont_Add( HcoState%ReadLists%Month,  Dct )
    ELSEIF ( intv == 5 ) THEN
       CALL DtCont_Add( HcoState%ReadLists%Year,   Dct )
    ELSE
       CALL DtCont_Add( HcoState%ReadLists%Once,   Dct )
    ENDIF

    ! Verbose
    IF ( Verb ) THEN
       WRITE(MSG,*) 'New container set to ReadList:'
       CALL HCO_MSG(HcoState%Config%Err, MSG)
       CALL HCO_PrintDataCont( HcoState, Dct, 3 )
    ENDIF

    ! Leave w/ success
    CALL HCO_LEAVE ( HcoState%Config%Err, RC )

  END SUBROUTINE ReadList_Set
!EOC
!------------------------------------------------------------------------------
!                  Harvard-NASA Emissions Component (HEMCO)                   !
!------------------------------------------------------------------------------
!BOP
!
! !IROUTINE: ReadList_Read
!
! !DESCRIPTION: Subroutine ReadList\_Read makes sure that all arrays in the
! reading lists are up to date, i.e. it invokes the data reading calls for
! those lists that need to be refreshed.
!\\
!\\
! !INTERFACE:
!
  SUBROUTINE ReadList_Read( am_I_Root, HcoState, RC, ReadAll )
!
! !USES:
!
    USE HCO_CLOCK_MOD, ONLY : HcoClock_NewYear
    USE HCO_CLOCK_MOD, ONLY : HcoClock_NewMonth
    USE HCO_CLOCK_MOD, ONLY : HcoClock_NewDay
    USE HCO_CLOCK_MOD, ONLY : HcoClock_NewHour
    USE HCO_CLOCK_MOD, ONLY : HcoClock_First
!
! !INPUT PARAMETERS:
!
    LOGICAL,           INTENT(IN   )  :: am_I_Root  ! root CPU?
    LOGICAL, OPTIONAL, INTENT(IN   )  :: ReadAll    ! read all fields?
!
! !INPUT/OUTPUT PARAMETERS:
!
    TYPE(HCO_State),   POINTER        :: HcoState   ! HEMCO state object
    INTEGER,           INTENT(INOUT)  :: RC         ! Success or failure?
!
! !REVISION HISTORY:
!  20 Apr 2013 - C. Keller - Initial version
!EOP
!------------------------------------------------------------------------------
!BOC
!
! !LOCAL VARIABLES:
!
    LOGICAL            :: verb, RdAll
    CHARACTER(LEN=255) :: MSG

    ! ================================================================
    ! ReadList_Read begins here
    ! ================================================================

    ! For error handling
    CALL HCO_ENTER ( HcoState%Config%Err, &
                    'ReadList_Read (hco_readlist_mod.F90)', RC )
    IF ( RC /= HCO_SUCCESS ) RETURN

    ! Verbose mode
    verb = HCO_IsVerb( HcoState%Config%Err, 1 )

    ! Read all fields?
    RdAll = .FALSE.
    IF ( PRESENT(ReadAll) ) RdAll = ReadAll
    ! Now use internal counter to determine first-time reading
    ! (ckeller, 02/07/2019).
    !IF ( HcoClock_First( HcoState%Clock, .FALSE. ) ) RdAll = .TRUE.
    IF ( HcoState%ReadLists%Counter == 0 ) RdAll = .TRUE.

    ! Read content from one-time list on the first call
    IF ( RdAll ) THEN
       IF ( Verb ) THEN
          WRITE(MSG,*) 'Now reading once list!'
          CALL HCO_MSG(HcoState%Config%Err,MSG)
       ENDIF
       CALL ReadList_Fill ( am_I_Root, HcoState, HcoState%ReadLists%Once, RC )
       IF ( RC /= HCO_SUCCESS ) RETURN
    ENDIF

    ! Read content from year-list if it's a new year
    IF ( HcoClock_NewYear( HcoState%Clock, .FALSE. ) .OR. RdAll ) THEN
       IF ( Verb ) THEN
          WRITE(MSG,*) 'Now reading year list!'
          CALL HCO_MSG(HcoState%Config%Err,MSG)
       ENDIF
       CALL ReadList_Fill ( am_I_Root, HcoState, HcoState%ReadLists%Year, RC )
       IF ( RC /= HCO_SUCCESS ) RETURN
    ENDIF

    ! Read content from month-list if it's a new month
    IF ( HcoClock_NewMonth( HcoState%Clock, .FALSE. ) .OR. RdAll ) THEN
       IF ( Verb ) THEN
          WRITE(MSG,*) 'Now reading month list!'
          CALL HCO_MSG(HcoState%Config%Err,MSG)
       ENDIF
       CALL ReadList_Fill ( am_I_Root, HcoState, HcoState%ReadLists%Month, RC )
       IF ( RC /= HCO_SUCCESS ) RETURN
    ENDIF

    ! Read content from day-list if it's a new day
    IF ( HcoClock_NewDay( HcoState%Clock, .FALSE. ) .OR. RdAll ) THEN
       IF ( Verb ) THEN
          WRITE(MSG,*) 'Now reading day list!'
          CALL HCO_MSG(HcoState%Config%Err,MSG)
       ENDIF
       CALL ReadList_Fill ( am_I_Root, HcoState, HcoState%ReadLists%Day, RC )
       IF ( RC /= HCO_SUCCESS ) RETURN
    ENDIF

    ! Read content from hour-list if it's a new hour
    IF ( HcoClock_NewHour( HcoState%Clock, .FALSE. ) .OR. RdAll ) THEN
       IF ( Verb ) THEN
          WRITE(MSG,*) 'Now reading hour list!'
          CALL HCO_MSG(HcoState%Config%Err,MSG)
       ENDIF
       CALL ReadList_Fill ( am_I_Root, HcoState, HcoState%ReadLists%Hour, RC )
       IF ( RC /= HCO_SUCCESS ) RETURN
    ENDIF

    ! Always add/update content from always-list
    IF ( Verb ) THEN
       WRITE(MSG,*) 'Now reading always list!'
       CALL HCO_MSG(HcoState%Config%Err,MSG)
    ENDIF
    CALL ReadList_Fill ( am_I_Root, HcoState, HcoState%ReadLists%Always, RC )
    IF ( RC /= HCO_SUCCESS ) RETURN

    ! Update counter
    HcoState%ReadLists%Counter = HcoState%ReadLists%Counter + 1

    ! Leave w/ success
    CALL HCO_LEAVE ( HcoState%Config%Err, RC )

  END SUBROUTINE ReadList_Read
!EOC
!------------------------------------------------------------------------------
!                  Harvard-NASA Emissions Component (HEMCO)                   !
!------------------------------------------------------------------------------
!BOP
!
! !IROUTINE: ReadList_Fill
!
! !DESCRIPTION: Subroutine ReadList\_Fill (re-)reads the data from all
! containers of the passed ReadList. In a non-ESMF environment, this
! routine calls the HEMCO generic (netCDF) reading and remapping
! routines. In an ESMF environment, the arrays are obtained through
! the ESMF/MAPL software framework. ReadLIst\_Fill provides the
! interface between HEMCO and the data reading interface. See module
! HCOI\_DATAREAD\_MOD.F90 for more details on data reading.
!\\
!\\
! The ReadList containers are added to EmisList immediately after data
! filling. This has the advantage that data arrays are immediately
! available through routine HCO\_GetPtr. This is required for country
! mappings that depend on the country mask input field.
!\\
!\\
! !INTERFACE:
!
  SUBROUTINE ReadList_Fill( am_I_Root, HcoState, ReadList, RC )
!
! !USES:
!
    USE HCOIO_DataRead_Mod, ONLY : HCOIO_DataRead
    USE HCOIO_Read_Std_Mod, ONLY : HCOIO_ReadOther
    USE HCOIO_Read_Std_Mod, ONLY : HCOIO_CloseAll
    USE HCO_FileData_Mod,   ONLY : FileData_ArrIsDefined
    USE HCO_FileData_Mod,   ONLY : FileData_ArrIsTouched
    USE HCO_EmisList_Mod,   ONLY : EmisList_Pass
    USE HCO_DataCont_Mod,   ONLY : DataCont_Cleanup
    USE HCO_TIDX_MOD,       ONLY : tIDx_Assign
!
! !INPUT PARAMETERS:
!
    LOGICAL,         INTENT(IN   )  :: am_I_Root  ! root CPU?
!
! !INPUT/OUTPUT PARAMETERS:
!
    TYPE(HCO_State), POINTER        :: HcoState   ! HEMCO state object
    TYPE(ListCont),  POINTER        :: ReadList   ! Current reading list
    INTEGER,         INTENT(INOUT)  :: RC         ! Success or failure?
!
! !REMARKS:
!  Different HCOI_DATAREAD routines may be invoked depending on the
!  model environment.
!
! !REVISION HISTORY:
!  20 Apr 2013 - C. Keller - Initial version
!  23 Dec 2014 - C. Keller - Now pass container to EmisList immediately after
!                            reading the data. Added second loop to remove
!                            data arrays that are not used in EmisList.
!  02 Feb 2015 - C. Keller - Now call tIDx_Assign here instead of in
!                            hco_emislist_mod. This way, hco_emislist_mod
!                            can also be used by hco_clock_mod.
!  24 Mar 2015 - C. Keller - Now avoid closing/reopening the same file all
!                            the time.
!  24 Mar 2016 - C. Keller - Remove GetFileLUN and SaveFileLUN. This is now
!                            handled in hcoio_read_std_mod.F90.
!  26 Oct 2016 - R. Yantosca - Don't nullify local ptrs in declaration stmts
!EOP
!------------------------------------------------------------------------------
!BOC
!
! !LOCAL VARIABLES:
!
    TYPE(ListCont), POINTER  :: Lct
    LOGICAL                  :: verb
    CHARACTER(LEN=255)       :: MSG

    ! ================================================================
    ! ReadList_Fill begins here
    ! ================================================================

    ! For error handling
    CALL HCO_ENTER (HcoState%Config%Err,&
                   'ReadList_Fill (hco_readlist_mod.F90)', RC )
    IF ( RC /= HCO_SUCCESS ) RETURN

    ! Verbose mode?
    verb = HCO_IsVerb ( HcoState%Config%Err, 2 )

    ! Loop over all containers
    Lct => ReadList
    DO WHILE ( ASSOCIATED ( Lct ) )

       ! Check if data has already been touched. Multiple data
       ! containers can have the same file data object, and we
       ! only need to read it once. For each file data object,
       ! we assign a 'home container'. Reading will only be
       ! performed on this container. The DtaHome flag is
       ! initialized to -999. Hence, the first time we read data
       ! for a given container, check if this data file object
       ! has not yet been read, in which case we define this
       ! container as the home container (flag=1). Otherwise, set
       ! flag to 0 (not home), but make sure that the DoShare flag
       ! of the corresponding data file object is enabled.
       IF ( Lct%Dct%DtaHome < 0 ) THEN
          IF ( FileData_ArrIsTouched(Lct%Dct%Dta) ) THEN
             Lct%Dct%DtaHome     = 0
             Lct%Dct%Dta%DoShare = .TRUE.
          ELSE
             Lct%Dct%DtaHome = 1
          ENDIF
       ENDIF

       ! Read if this is the home container
       IF ( Lct%Dct%DtaHome == 1 ) THEN

          ! Read from other source if it's not a netCDF file
          IF ( .NOT. Lct%Dct%Dta%NcRead ) THEN
             CALL HCOIO_ReadOther ( am_I_Root, HcoState, Lct, RC )
             IF ( RC /= HCO_SUCCESS ) RETURN

          ! Read from netCDF file otherwise
          ELSE

             ! Read data
             CALL HCOIO_DATAREAD ( am_I_Root, HcoState, Lct, RC )
             IF ( RC /= HCO_SUCCESS ) RETURN
          ENDIF

          ! We now have touched this data container
          Lct%Dct%Dta%IsTouched = .TRUE.

       ENDIF

       ! Pass container to EmisList (only if array is defined)
       IF ( FileData_ArrIsDefined(Lct%Dct%Dta) ) THEN

          ! Set time index pointer tIDx of this data container.
          ! tIDx will be set according to the number of time slices
          ! (and the tim einterval between them) hold by this data
          ! container. For hourly data (24 time slices), for example,
          ! tIDx will point to the corresponding 'HOURLY' or
          ! 'HOURLY_GRID' time index collection type defined in
          ! hco_tidx_mod.
          CALL tIDx_Assign ( HcoState, Lct%Dct, RC )
          IF ( RC /= HCO_SUCCESS ) RETURN

          ! Container is now read to be passed to emissions list.
          CALL EmisList_Pass( am_I_Root, HcoState, Lct, RC )
          IF ( RC /= HCO_SUCCESS ) RETURN
       ENDIF

       ! Advance to next container
       Lct => Lct%NextCont
    ENDDO

    ! Make sure that all netCDF files are closed
    CALL HCOIO_CloseAll ( am_I_Root, HcoState, RC )
    IF ( RC /= HCO_SUCCESS ) RETURN

    ! Second loop to clean up all data that is not used in EmisList.
    ! This cannot be done within EmisList_Pass since it is possible
    ! that some container data is used by multiple containers.
    Lct => ReadList
    DO WHILE ( ASSOCIATED(Lct) )

       ! Remove array if not used in the emissions list
       IF ( .NOT. Lct%Dct%Dta%IsInList ) THEN
          CALL DataCont_Cleanup( Lct%Dct, ArrOnly=.TRUE. )

          ! Verbose mode
          IF ( verb ) THEN
             MSG = 'Remove data array of ' // TRIM(Lct%Dct%cName)
<<<<<<< HEAD
             CALL HCO_MSG( MSG )
=======
             CALL HCO_MSG(HcoState%Config%Err,MSG)
>>>>>>> a1043cfb
          ENDIF
       ENDIF

       ! Advance in list
       Lct => Lct%NextCont
    ENDDO

    ! Cleanup
    Lct => NULL()

    ! Leave with success
    CALL HCO_LEAVE ( HcoState%Config%Err, RC )

  END SUBROUTINE ReadList_Fill
!EOC
!------------------------------------------------------------------------------
!         Harvard-NASA Emissions Component (HEMCO)                   !
!------------------------------------------------------------------------------
!BOP
!
! !IROUTINE: DtCont_Add
!
! !DESCRIPTION: Subroutine DtCont\_Add adds a new container to the
! specified reading list.
!\\
!\\
! !INTERFACE:
!
  SUBROUTINE DtCont_Add( ReadList, Dct )
!
! !INPUT PARAMETERS:
!
    TYPE(ListCont), POINTER :: ReadList
    TYPE(DataCont), POINTER :: Dct
!
! !REVISION HISTORY:
!  20 Apr 2013 - C. Keller - Initial version
!  26 Oct 2016 - R. Yantosca - Don't nullify local ptrs in declaration stmts
!EOP
!------------------------------------------------------------------------------
!BOC
!
! !LOCAL VARIABLES:
!
    TYPE(ListCont), POINTER :: Lct
    TYPE(ListCont), POINTER :: TmpLct
    INTEGER                 :: cID

    ! ================================================================
    ! DtCont_Add begins here
    ! ================================================================

    ! Init
    Lct    => NULL()
    TmpLct => NULL()

    ! Create new container (to be added to ReadList)
    ALLOCATE ( Lct )
    Lct%NextCont => NULL()

    ! Make container point to passed data container
    Lct%Dct => Dct

    ! If ReadList is not defined yet, set new container to head of
    ! list.
    IF ( .NOT. ASSOCIATED ( ReadList ) ) THEN
       ReadList => Lct

    ! If list is already defined, place current container according
    ! to its container ID. Containers are sorted with increasing
    ! cID.
    ELSE

       ! cID of current container
       cID = Lct%Dct%cID

       ! TmpLct is the temporary pointer to the ReadList containers
       TmpLct => ReadList

       ! Check if cID of first container is higher than current ID.
       ! In this case, we can place current container at beginning
       ! of list
       IF ( TmpLct%Dct%cID > cID ) THEN
          Lct%NextCont => TmpLct
          ReadList     => Lct
       ELSE

          ! Loop over containers in list until we encounter first
          ! container where the upcoming container has higher cID
          ! than currCont.
          DO WHILE ( ASSOCIATED ( TmpLct%NextCont ) )
             IF ( TmpLct%NextCont%Dct%cID > cID ) EXIT
             TmpLct => TmpLct%NextCont
          ENDDO

          ! Now place current container AFTER TmpLct
          Lct%NextCont    => TmpLct%NextCont
          TmpLct%NextCont => Lct
       ENDIF
    ENDIF

    ! Cleanup
    TmpLct => NULL()
    Lct    => NULL()

  END SUBROUTINE DtCont_Add
!EOC
!------------------------------------------------------------------------------
!                  Harvard-NASA Emissions Component (HEMCO)                   !
!------------------------------------------------------------------------------
!BOP
!
! !IROUTINE: ReadList_Init
!
! !DESCRIPTION: Subroutine ReadList\_Init initializes the ReadList.
!\\
!\\
! !INTERFACE:
!
  SUBROUTINE ReadList_Init( am_I_Root, ReadLists, RC )
!
! !INPUT PARAMETERS:
!
    LOGICAL,          INTENT(IN   )  :: am_I_Root
!
! !INPUT/OUTPUT PARAMETERS:
!
    TYPE(RdList),     POINTER        :: ReadLists
    INTEGER,          INTENT(INOUT)  :: RC
!
! !REVISION HISTORY:
!  20 Apr 2013 - C. Keller - Initial version
!  07 Feb 2019 - C. Keller - Added counter
!EOP
!------------------------------------------------------------------------------
!BOC

    ! ================================================================
    ! ReadList_Init begins here
    ! ================================================================

    ! Allocate ReadList and all internal lists. Make sure all internal
    ! lists are defined (nullified).
    ALLOCATE ( ReadLists )

    ALLOCATE ( ReadLists%Once )
    NULLIFY ( ReadLists%Once  )

    ALLOCATE ( ReadLists%Year )
    NULLIFY ( ReadLists%Year  )

    ALLOCATE ( ReadLists%Month )
    NULLIFY ( ReadLists%Month )

    ALLOCATE ( ReadLists%Day )
    NULLIFY ( ReadLists%Day   )

    ALLOCATE ( ReadLists%Hour )
    NULLIFY ( ReadLists%Hour  )

    ALLOCATE ( ReadLists%Always )
    NULLIFY ( ReadLists%Always  )

    ! No file in buffer yet
    ReadLists%FileInArchive = ''
    ReadLists%FileLun       = -1

    ! Initialize counter
    ReadLists%Counter       = 0

  END SUBROUTINE ReadList_Init
!EOC
!------------------------------------------------------------------------------
!                  Harvard-NASA Emissions Component (HEMCO)                   !
!------------------------------------------------------------------------------
!BOP
!
! !IROUTINE: ReadList_Print
!
! !DESCRIPTION: Subroutine ReadList\_Print displays the content of
! ReadList.
!\\
!\\
! !INTERFACE:
!
  SUBROUTINE ReadList_Print( am_I_Root, HcoState, ReadLists, verb )
!
! !USES:
!
    USE HCO_LOGFILE_MOD,  ONLY : HCO_PrintList
!
! !INPUT ARGUMENTS
!
    LOGICAL,         INTENT(IN)    :: am_I_Root
    TYPE(HCO_State), POINTER       :: HcoState
    TYPE(RdList),    POINTER       :: ReadLists
    INTEGER,         INTENT(IN)    :: verb   ! verbose number
!
! !REVISION HISTORY:
!  20 Apr 2013 - C. Keller - Initial version
!  15 Mar 2015 - C. Keller - Added verbose number as input argument
!EOP
!------------------------------------------------------------------------------
!BOC

    CHARACTER(LEN=255) :: MSG

    ! ================================================================
    ! ReadList_Print begins here
    ! ================================================================

    ! Nothing to do if HEMCO verbose level is below passed verbose number
    IF ( .NOT. HCO_IsVerb(HcoState%Config%Err,verb) ) RETURN

    ! Print content of all lists
<<<<<<< HEAD
    IF ( ASSOCIATED(ReadLists) ) THEN
=======
    IF ( ASSOCIATED(ReadLists) .and. am_I_Root ) THEN
>>>>>>> a1043cfb

       WRITE(MSG,*) 'Contents of one-time list:'
       CALL HCO_MSG(HcoState%Config%Err,MSG,SEP1='=')
       CALL HCO_PrintList ( HcoState, ReadLists%Once, verb )

       WRITE(MSG,*) 'Contents of year list:'
       CALL HCO_MSG(HcoState%Config%Err,MSG,SEP1='=')
       CALL HCO_PrintList ( HcoState, ReadLists%Year, verb )

       WRITE(MSG,*) 'Contents of month list:'
       CALL HCO_MSG(HcoState%Config%Err,MSG,SEP1='=')
       CALL HCO_PrintList ( HcoState, ReadLists%Month, verb )

       WRITE(MSG,*) 'Contents of day list:'
       CALL HCO_MSG(HcoState%Config%Err,MSG,SEP1='=')
       CALL HCO_PrintList ( HcoState, ReadLists%Day, verb )

       WRITE(MSG,*) 'Contents of hour list:'
       CALL HCO_MSG(HcoState%Config%Err,MSG,SEP1='=')
       CALL HCO_PrintList ( HcoState, ReadLists%Hour, verb )

       WRITE(MSG,*) 'Contents of always-to-read list:'
       CALL HCO_MSG(HcoState%Config%Err,MSG,SEP1='=')
       CALL HCO_PrintList ( HcoState, ReadLists%Always, verb )

    ELSE
       WRITE(MSG,*) 'ReadList not defined yet!!'
       CALL HCO_MSG(HcoState%Config%Err,MSG,SEP1='=')
    ENDIF

  END SUBROUTINE ReadList_Print
!EOC
!------------------------------------------------------------------------------
!                  Harvard-NASA Emissions Component (HEMCO)                   !
!------------------------------------------------------------------------------
!BOP
!
! !IROUTINE: ReadList_Remove
!
! !DESCRIPTION: Subroutine ReadList\_Remove removes the container given by
! name from the ReadList. If no container with the given name exist, nothing
! is done. This routine returns an error if the container already holds data.
!\\
!\\
! !INTERFACE:
!
  SUBROUTINE ReadList_Remove( am_I_Root, HcoState, cName, RC )
!
! !USES:
!
!
! !INPUT PARAMETERS:
!
    LOGICAL,          INTENT(IN   )   :: am_I_Root
    TYPE(HCO_State),  POINTER         :: HcoState
    CHARACTER(LEN=*), INTENT(IN   )   :: cName
!
! !INPUT/OUTPUT PARAMETERS:
!
    INTEGER,          INTENT(INOUT)   :: RC
!
! !REVISION HISTORY:
!  13 Jan 2015 - C. Keller - Initial version
!  26 Oct 2016 - R. Yantosca - Don't nullify local ptrs in declaration stmts
!EOP
!------------------------------------------------------------------------------
!BOC
!
! !LOCAL VARIABLES:
!
    INTEGER                   :: I
    TYPE(ListCont), POINTER   :: This
    TYPE(ListCont), POINTER   :: Prev
    TYPE(ListCont), POINTER   :: Next
    LOGICAL                   :: FOUND
    CHARACTER(LEN=255)        :: MSG
    CHARACTER(LEN=255)        :: LOC = 'ReadList_Remove (HCO_ReadList_Mod.F90)'

    ! ================================================================
    ! ReadList_Remove begins here
    ! ================================================================

    ! Assume success until otherwise
    RC = HCO_SUCCESS
    IF ( .NOT. ASSOCIATED(HcoState%ReadLists) ) RETURN

    ! Init
    This => NULL()
    Prev => NULL()
    Next => NULL()

    ! Search for the given container
    DO I = 1,6

       ! Select list to be used
       IF ( I == 1 ) This => HcoState%ReadLists%Once
       IF ( I == 2 ) This => HcoState%ReadLists%Year
       IF ( I == 3 ) This => HcoState%ReadLists%Month
       IF ( I == 4 ) This => HcoState%ReadLists%Day
       IF ( I == 5 ) This => HcoState%ReadLists%Hour
       IF ( I == 6 ) This => HcoState%ReadLists%Always

       ! Initialize working variables
       FOUND = .FALSE.
       Prev => This

       ! Walk through list, looking for this container
       DO WHILE ( ASSOCIATED(This) )

          ! Next container in list
          Next => This%NextCont

          ! Is that the container of interest?
          IF ( TRIM(This%Dct%cName) == TRIM(cName) ) THEN
             FOUND = .TRUE.
             EXIT
          ENDIF

          ! Advance
          Prev => This
          This => Next
       ENDDO !This

       ! Advance if not found
       IF ( .NOT. FOUND ) CYCLE

       ! Check first if data has already been read. In this case, the data home
       ! flag is updated.
       IF ( This%Dct%DtaHome >= 0 ) THEN
          MSG = 'Cannot remove from ReadList. Data has already been read: ' // &
                TRIM(This%Dct%cName)
          CALL HCO_ERROR( HcoState%Config%Err, MSG, RC, THISLOC = LOC )
       ENDIF

       ! Connect previous container to next container in list:
       ! - Special case that this is the first container in the list
       IF ( Prev%Dct%cID == This%Dct%cID ) THEN
          IF ( I == 1 ) HcoState%ReadLists%Once   => Next
          IF ( I == 2 ) HcoState%ReadLists%Year   => Next
          IF ( I == 3 ) HcoState%ReadLists%Month  => Next
          IF ( I == 4 ) HcoState%ReadLists%Day    => Next
          IF ( I == 5 ) HcoState%ReadLists%Hour   => Next
          IF ( I == 6 ) HcoState%ReadLists%Always => Next

       ! - Otherwise, just pop out this container from list
       ELSE
          Prev%NextCont => Next
       ENDIF

       ! Remove pointer to data container, detach this container from list
       This%Dct      => NULL()
       This%NextCont => NULL()

       ! Deallocate this container
       DEALLOCATE(This)

       ! If we make it to here, we have successfully removed the container and
       ! don't need to cycle thorugh the loop any more
       EXIT

    ENDDO !

    ! Free pointer
    This => NULL()
    Prev => NULL()
    Next => NULL()

    ! Return w/ success
    RC = HCO_SUCCESS

  END SUBROUTINE ReadList_Remove
!EOC
!------------------------------------------------------------------------------
!                  Harvard-NASA Emissions Component (HEMCO)                   !
!------------------------------------------------------------------------------
!BOP
!
! !IROUTINE: ReadList_Cleanup
!
! !DESCRIPTION: Subroutine ReadList\_Cleanup removes all content of ReadList.
! If RemoveDct is set to True, the content of the data containers will be
! also removed, otherwise the corresponding pointer is just nullified.
!\\
!\\
! !INTERFACE:
!
  SUBROUTINE ReadList_Cleanup( ReadLists, RemoveDct )
!
! !USES:
!
    USE HCO_DataCont_Mod, ONLY : ListCont_Cleanup
!
! !INPUT PARAMETERS:
!

    LOGICAL,          INTENT(IN   )   :: RemoveDct
!
! !INPUT/OUTPUT PARAMETERS:
!
    TYPE(RdList),     POINTER         :: ReadLists
!
! !REVISION HISTORY:
!  20 Apr 2013 - C. Keller - Initial version
!EOP
!------------------------------------------------------------------------------
!BOC

    ! ================================================================
    ! ReadList_Cleanup begins here
    ! ================================================================

    IF ( ASSOCIATED(ReadLists) ) THEN

       ! Remove all sublists in ReadList
       CALL ListCont_Cleanup ( ReadLists%Once,   RemoveDct )
       CALL ListCont_Cleanup ( ReadLists%Year,   RemoveDct )
       CALL ListCont_Cleanup ( ReadLists%Month,  RemoveDct )
       CALL ListCont_Cleanup ( ReadLists%Day,    RemoveDct )
       CALL ListCont_Cleanup ( ReadLists%Hour,   RemoveDct )
       CALL ListCont_Cleanup ( ReadLists%Always, RemoveDct )

       ! Remove ReadList
       DEALLOCATE ( ReadLists )
    ENDIF
    ReadLists => NULL()

  END SUBROUTINE ReadList_Cleanup
!EOC
END MODULE HCO_ReadList_Mod<|MERGE_RESOLUTION|>--- conflicted
+++ resolved
@@ -506,11 +506,7 @@
           ! Verbose mode
           IF ( verb ) THEN
              MSG = 'Remove data array of ' // TRIM(Lct%Dct%cName)
-<<<<<<< HEAD
-             CALL HCO_MSG( MSG )
-=======
-             CALL HCO_MSG(HcoState%Config%Err,MSG)
->>>>>>> a1043cfb
+             CALL HCO_MSG( HcoState%Config%Err, MSG )
           ENDIF
        ENDIF
 
@@ -726,11 +722,7 @@
     IF ( .NOT. HCO_IsVerb(HcoState%Config%Err,verb) ) RETURN
 
     ! Print content of all lists
-<<<<<<< HEAD
-    IF ( ASSOCIATED(ReadLists) ) THEN
-=======
     IF ( ASSOCIATED(ReadLists) .and. am_I_Root ) THEN
->>>>>>> a1043cfb
 
        WRITE(MSG,*) 'Contents of one-time list:'
        CALL HCO_MSG(HcoState%Config%Err,MSG,SEP1='=')
