!------------------------------------------------------------------------------
!                  Harvard-NASA Emissions Component (HEMCO)                   !
!------------------------------------------------------------------------------
!BOP
!
! !MODULE: hcox_driver_mod.F90 
!
! !DESCRIPTION: Module hcox\_driver\_mod.F90 contains the driver routines 
! (INIT, RUN, FINAL) for the HEMCO extensions. It determines the extensions 
! to be used (based on the settings specified in the configuration file) 
! and invokes the respective extension module calls.
!\\
!\\
! Call this module at the HEMCO - model interface level to execute the
! HEMCO extensions.
!\\
!\\
! !INTERFACE:
!
MODULE HCOX_Driver_Mod
!
! !USES:
!
  USE HCO_Error_Mod
  USE HCO_State_Mod,  ONLY : HCO_State
  USE HCOX_State_Mod, ONLY : Ext_State 

  IMPLICIT NONE
  PRIVATE
!
! !PUBLIC MEMBER FUNCTIONS:
!
  PUBLIC :: HCOX_Init
  PUBLIC :: HCOX_Run
  PUBLIC :: HCOX_Final

  PRIVATE :: HCOX_DiagnDefine
  PRIVATE :: HCOX_DiagnFill
!
! !REMARKS: 
! (1) The extension option objects (e.g. meteorological variables) are 
!     defined in the HEMCO - model interface module and passed to this 
!     module. 
! (2) To add/remove HEMCO extensions from a model application, just 
!     add/remove the corresponding initialize, run, and finalize calls 
!     in the respective driver routines!
!
! !REVISION HISTORY:
!  15 Dec 2013 - C. Keller   - Initial version 
!  01 Jul 2014 - R. Yantosca - Cosmetic changes in ProTeX headers
!  01 Jul 2014 - R. Yantosca - Now use F90 free-format indentation
!EOP
!------------------------------------------------------------------------------
!BOC
!
! !PRIVATE VARIABLES
!

  ! Variables for diagnostics: diagnostics toggle and output frequency.
  LOGICAL, PARAMETER            :: DoDiagn   = .FALSE.

  ! Arrays needed for diagnostics. Diagnostics are defined / filled via
  ! subroutines HCOX_DiagnDefine and HCOX_DiagnFill, respectively.
  REAL(sp), ALLOCATABLE, TARGET :: DGN_SUNCOS   (:,:  )
  REAL(sp), ALLOCATABLE, TARGET :: DGN_DRYTOTN  (:,:  )
  REAL(sp), ALLOCATABLE, TARGET :: DGN_WETTOTN  (:,:  )
  REAL(sp), ALLOCATABLE, TARGET :: DGN_LAI      (:,:  )
!  REAL(sp), ALLOCATABLE, TARGET :: DGN_T2M      (:,:  )
!  REAL(sp), ALLOCATABLE, TARGET :: DGN_GWET     (:,:  )
!  REAL(sp), ALLOCATABLE, TARGET :: DGN_U10M     (:,:  )
!  REAL(sp), ALLOCATABLE, TARGET :: DGN_V10M     (:,:  )
!  REAL(sp), ALLOCATABLE, TARGET :: DGN_PARDR    (:,:  )
!  REAL(sp), ALLOCATABLE, TARGET :: DGN_PARDF    (:,:  )
!  REAL(sp), ALLOCATABLE, TARGET :: DGN_SZAFACT  (:,:  )
!  REAL(sp), ALLOCATABLE, TARGET :: DGN_CLDFRC   (:,:  )
!  REAL(sp), ALLOCATABLE, TARGET :: DGN_ALBD     (:,:  )
!  REAL(sp), ALLOCATABLE, TARGET :: DGN_WLI      (:,:  )
!  REAL(sp), ALLOCATABLE, TARGET :: DGN_TROPP    (:,:  )

CONTAINS
!EOC
!------------------------------------------------------------------------------
!                  Harvard-NASA Emissions Component (HEMCO)                   !
!------------------------------------------------------------------------------
!BOP
!
! !IROUTINE: HCOX_Init
!
! !DESCRIPTION: Subroutine HCOX\_Init is the driver routine to initialize 
!  all enabled HEMCO extensions. 
!\\
! !INTERFACE:
!
  SUBROUTINE HCOX_Init( amIRoot, HcoState, ExtState, RC )
!
! !USES:
!
    USE HCOX_State_MOD,         ONLY : ExtStateInit
    USE HCOX_Custom_Mod,        ONLY : HCOX_Custom_Init
    USE HCOX_SeaFlux_Mod,       ONLY : HCOX_SeaFlux_Init
    USE HCOX_ParaNOx_Mod,       ONLY : HCOX_ParaNOx_Init
    USE HCOX_LightNox_Mod,      ONLY : HCOX_LightNox_Init
    USE HCOX_SoilNox_Mod,       ONLY : HCOX_SoilNox_Init
    USE HCOX_DustDead_Mod,      ONLY : HCOX_DustDead_Init
    USE HCOX_DustGinoux_Mod,    ONLY : HCOX_DustGinoux_Init
    USE HCOX_SeaSalt_Mod,       ONLY : HCOX_SeaSalt_Init
    USE HCOX_GFED_Mod,          ONLY : HCOX_GFED_Init
    USE HCOX_MEGAN_Mod,         ONLY : HCOX_MEGAN_Init
    USE HCOX_Finn_Mod,          ONLY : HCOX_FINN_Init
    USE HCOX_GC_RnPbBe_Mod,     ONLY : HCOX_GC_RnPbBe_Init
    USE HCOX_GC_POPs_Mod,       ONLY : HCOX_GC_POPs_Init
    USE HCOX_CH4WetLand_MOD,    ONLY : HCOX_CH4WETLAND_Init
    USE HCOX_AeroCom_Mod,       ONLY : HCOX_AeroCom_Init
    USE HCOX_Iodine_Mod,        ONLY : HCOX_Iodine_Init
#if defined( TOMAS )
    USE HCOX_TOMAS_Jeagle_Mod,   ONLY : HCOX_TOMAS_Jeagle_Init
    USE HCOX_TOMAS_DustDead_Mod, ONLY : HCOX_TOMAS_DustDead_Init  
#endif
!
! !INPUT PARAMETERS:
!
    LOGICAL,          INTENT(IN   )  :: amIRoot        ! Are we on root CPU?
!
! !INPUT/OUTPUT PARAMETERS:
!
    TYPE(HCO_State),  POINTER        :: HcoState       ! HEMCO state object 
    TYPE(Ext_State),  POINTER        :: ExtState       ! HEMCO extension object 
    INTEGER,          INTENT(INOUT)  :: RC             ! Failure or success
!
! !REMARKS:
!  By default we will call routine ExtStateInit, which initializes the
!  ExtState object.  In some instances, we may want to call ExtStateInit
!  from a higher-level routine.  For example, this allows us to pass
!  via ExtState additional scalar quantities from the driving model to
!  HEMCO.  To do this, you will need to (1) call ExtStateInit separately,
!  and (2) set the optional argument NoExtStateInit=.FALSE. flag in the 
!  call to HCOX_INIT.
!
! !REVISION HISTORY: 
!  12 Sep 2013 - C. Keller   - Initial version 
!  07 Jul 2014 - R. Yantosca - Now init GEOS-Chem Rn-Pb-Be emissions module
!  20 Aug 2014 - M. Sulprizio- Now init GEOS-Chem POPs emissions module
!  01 Oct 2014 - R. Yantosca - Now init TOMAS sea salt emissions module
!  01 Nov 2016 - M. Sulprizio- Rename TOMAS sea salt to TOMAS Jeagle (J. Kodros)
!EOP
!------------------------------------------------------------------------------
!BOC
!
! !LOCAL VARIABLES:
!
    CHARACTER(LEN=255) :: MSG

    !=======================================================================
    ! HCOX_INIT begins here!
    !=======================================================================

    ! Error handling 
    CALL HCO_ENTER(HcoState%Config%Err,'HCOX_INIT (hcox_driver_mod.F90)', RC )
    IF ( RC /= HCO_SUCCESS ) RETURN

    !=======================================================================
    ! Initialize extensions 
    !=======================================================================
    CALL ExtStateInit( ExtState, RC )
    IF ( RC /= HCO_SUCCESS ) RETURN

    !-----------------------------------------------------------------------
    ! Custom 
    !-----------------------------------------------------------------------
    CALL HCOX_Custom_Init( amIRoot, HcoState, 'Custom', ExtState, RC )
    IF ( RC /= HCO_SUCCESS ) RETURN

    !-----------------------------------------------------------------------
    ! SeaFlux
    !-----------------------------------------------------------------------
    CALL HCOX_SeaFlux_Init( amIRoot, HcoState, 'SeaFlux', ExtState, RC )
    IF ( RC /= HCO_SUCCESS) RETURN 

    !-----------------------------------------------------------------------
    ! ParaNox
    !-----------------------------------------------------------------------
    CALL HCOX_PARANOX_INIT( amIRoot, HcoState, 'ParaNOx', ExtState, RC )
    IF ( RC /= HCO_SUCCESS ) RETURN 

    !-----------------------------------------------------------------------
    ! LightNox 
    !-----------------------------------------------------------------------
    CALL HCOX_LightNox_Init( amIRoot,  HcoState, 'LightNOx', ExtState, RC )
    IF ( RC /= HCO_SUCCESS ) RETURN 

    !-----------------------------------------------------------------------
    ! SoilNox 
    !-----------------------------------------------------------------------
    CALL HCOX_SoilNox_Init( amIRoot, HcoState, 'SoilNOx', ExtState, RC )
    IF ( RC /= HCO_SUCCESS ) RETURN 

    !-----------------------------------------------------------------------
    ! Dust emissions (DEAD model) 
    !-----------------------------------------------------------------------
    CALL HCOX_DustDead_Init( amIRoot, HcoState, 'DustDead', ExtState,  RC )
    IF ( RC /= HCO_SUCCESS ) RETURN 
#if defined( TOMAS )
    CALL HCOX_TOMAS_DustDead_Init( amIRoot, HcoState, 'TOMAS_DustDead', &
    	 		     	      ExtState,  RC )
    IF ( RC /= HCO_SUCCESS ) RETURN 
#endif 
    !-----------------------------------------------------------------------
    ! Dust Ginoux emissions 
    !-----------------------------------------------------------------------
    CALL HCOX_DustGinoux_Init( amIRoot,  HcoState, 'DustGinoux',  &
                                         ExtState,  RC           )
    IF ( RC /= HCO_SUCCESS ) RETURN 

    !-----------------------------------------------------------------------
    ! SeaSalt aerosol extension
    !-----------------------------------------------------------------------
    CALL HCOX_SeaSalt_Init( amIRoot, HcoState, 'SeaSalt', ExtState, RC )
    IF ( RC /= HCO_SUCCESS ) RETURN 

    !-----------------------------------------------------------------------
    ! MEGAN extension
    !-----------------------------------------------------------------------
    CALL HCOX_Megan_Init( amIRoot, HcoState, 'MEGAN', ExtState, RC ) 
    IF ( RC /= HCO_SUCCESS ) RETURN 

    !-----------------------------------------------------------------------
    ! GFED extension
    !-----------------------------------------------------------------------
    CALL HCOX_GFED_Init( amIRoot, HcoState, 'GFED', ExtState, RC ) 
    IF ( RC /= HCO_SUCCESS ) RETURN 

    !-----------------------------------------------------------------------
    ! FINN biomass burning emissions
    !-----------------------------------------------------------------------
    CALL HcoX_FINN_Init( amIRoot, HcoState, 'FINN', ExtState, RC ) 
    IF( RC /= HCO_SUCCESS ) RETURN 

    !-----------------------------------------------------------------------
    ! Extension for GEOS-Chem Rn-Pb-Be specialty simulation
    !-----------------------------------------------------------------------
    CALL HCOX_GC_RnPbBe_Init( amIRoot, HcoState, 'GC_Rn-Pb-Be', &
                                       ExtState,  RC ) 
    IF ( RC /= HCO_SUCCESS ) RETURN 

    !-----------------------------------------------------------------------
    ! Extension for GEOS-Chem POPs specialty simulation
    !-----------------------------------------------------------------------
    CALL HCOX_GC_POPs_Init( amIRoot, HcoState, 'GC_POPs', &
                                     ExtState,  RC ) 
    IF ( RC /= HCO_SUCCESS ) RETURN 

    !-----------------------------------------------------------------------
    ! CH4 wetland emissions 
    !-----------------------------------------------------------------------
    CALL HCOX_CH4Wetland_Init( amIRoot,  HcoState, 'CH4_WETLANDS', &
                                         ExtState,  RC ) 
    IF ( RC /= HCO_SUCCESS ) RETURN 

    !-----------------------------------------------------------------------
    ! AeroCom volcano emissions 
    !-----------------------------------------------------------------------
    CALL HCOX_AeroCom_Init( amIRoot,  HcoState, 'AeroCom_Volcano', &
                            ExtState,  RC ) 
    IF ( RC /= HCO_SUCCESS ) RETURN 

    !-----------------------------------------------------------------------
    ! Ocean inorganic iodine emissions
    !-----------------------------------------------------------------------
    CALL HCOX_Iodine_Init( amIRoot,  HcoState, 'Inorg_Iodine', &
                           ExtState,  RC ) 
    IF ( RC /= HCO_SUCCESS ) RETURN 

#if defined( TOMAS )
    !-----------------------------------------------------------------------
    ! TOMAS sectional sea salt aerosol emissions
    !-----------------------------------------------------------------------
    CALL HCOX_TOMAS_Jeagle_Init( amIRoot, HcoState, 'TOMAS_Jeagle',  &
                                          ExtState,  RC ) 
    IF ( RC /= HCO_SUCCESS ) RETURN 
#endif

    !-----------------------------------------------------------------------
    ! Add extensions here ...
    !-----------------------------------------------------------------------

    !=======================================================================
    ! Sanity checks 
    !=======================================================================

    ! Cannot have both DustDead and DustGinoux turned on!
    IF ( ExtState%DustDead > 0 .AND. ExtState%DustGinoux ) THEN
       MSG = 'Ginoux and DEAD dust emissions switched on!'
       CALL HCO_ERROR(HcoState%Config%Err,MSG, RC )
       RETURN
    ENDIF

    !=======================================================================
    ! Define diagnostics 
    !=======================================================================
    CALL HCOX_DiagnDefine( amIRoot, HcoState, ExtState, RC )
    IF ( RC /= HCO_SUCCESS ) RETURN 

    !=======================================================================
    ! Leave w/ success
    !=======================================================================
    CALL HCO_LEAVE( HcoState%Config%Err,RC )

  END SUBROUTINE HCOX_Init
!EOC
!------------------------------------------------------------------------------
!                  Harvard-NASA Emissions Component (HEMCO)                   !
!------------------------------------------------------------------------------
!BOP
!
! !IROUTINE: HCOX_Run
!
! !DESCRIPTION: Subroutine HCOX\_Run is the driver routine to run the HEMCO
! extensions. All enabled emission extensions are executed, and the
! emissions calculated therein become added to the respective flux arrays 
! in HcoState.\\
!\\
!\\
! !INTERFACE:
!
  SUBROUTINE HCOX_Run( amIRoot, HcoState, ExtState, RC )
!
! !USES:
!
    USE HCO_Clock_Mod,          ONLY : HcoClock_Get
    USE HCOX_Custom_Mod,        ONLY : HCOX_Custom_Run
    USE HCOX_SeaFlux_Mod,       ONLY : HCOX_SeaFlux_Run 
    USE HCOX_ParaNox_Mod,       ONLY : HCOX_ParaNox_Run 
    USE HCOX_LightNox_Mod,      ONLY : HCOX_LightNox_Run 
    USE HCOX_SoilNox_Mod,       ONLY : HCOX_SoilNox_Run 
    USE HCOX_DustDead_Mod,      ONLY : HCOX_DustDead_Run 
    USE HCOX_DustGinoux_Mod,    ONLY : HCOX_DustGinoux_Run 
    USE HCOX_SeaSalt_Mod,       ONLY : HCOX_SeaSalt_Run 
    USE HCOX_Megan_Mod,         ONLY : HCOX_Megan_Run 
    USE HCOX_GFED_Mod,          ONLY : HCOX_GFED_Run 
    USE HcoX_FINN_Mod,          ONLY : HcoX_FINN_Run 
    USE HCOX_GC_RnPbBe_Mod,     ONLY : HCOX_GC_RnPbBe_Run
    USE HCOX_GC_POPs_Mod,       ONLY : HCOX_GC_POPs_Run
    USE HCOX_CH4WetLand_mod,    ONLY : HCOX_CH4Wetland_Run
    USE HCOX_AeroCom_Mod,       ONLY : HCOX_AeroCom_Run
    USE HCOX_Iodine_Mod,        ONLY : HCOX_Iodine_Run
#if defined( TOMAS )
    USE HCOX_TOMAS_Jeagle_Mod,   ONLY : HCOX_TOMAS_Jeagle_Run
    USE HCOX_TOMAS_DustDead_Mod, ONLY : HCOX_TOMAS_DustDead_Run
#endif
!
! !INPUT PARAMETERS:
!
    LOGICAL,          INTENT(IN   )  :: amIRoot    ! root CPU?
!
! !INPUT/OUTPUT PARAMETERS:
!
    TYPE(HCO_State),  POINTER        :: HcoState   ! HEMCO state object 
    TYPE(Ext_State),  POINTER        :: ExtState   ! Extension options object 
    INTEGER,          INTENT(INOUT)  :: RC         ! Failure or success
!
! !NOTE:
!
! The ExtState object contains all extension option objects. In particular, 
! it contains the pointers to all met fields used by the extensions. These
! pointers have to be set in the HEMCO-model interface module beforehand!
!
! !REVISION HISTORY: 
!  15 Dec 2013 - C. Keller   - Initial version 
!  07 Jul 2014 - R. Yantosca - Now Run GEOS-Chem Rn-Pb-Be emissions module
!  20 Aug 2014 - M. Sulprizio- Now run GEOS-Chem POPs emissions module
!  01 Oct 2014 - R. Yantosca - Now run TOMAS sea salt emissions module
!  01 Nov 2016 - M. Sulprizio- Rename TOMAS sea salt to TOMAS Jeagle (J. Kodros)
!EOP
!------------------------------------------------------------------------------
!BOC
!
! !LOCAL VARIABLES:
!
    CHARACTER(LEN=255) :: MSG
    LOGICAL            :: IsEmisTime

    !=======================================================================
    ! HCOX_RUN begins here!
    !=======================================================================

    ! For error handling
    CALL HCO_ENTER(HcoState%Config%Err,'HCOX_RUN (hcox_driver_mod.F90)', RC )
    IF ( RC /= HCO_SUCCESS ) RETURN

    ! Is it time for emissions?
    CALL HcoClock_Get ( amIRoot, HcoState%Clock, IsEmisTime=IsEmisTime, RC=RC )
    IF ( RC /= HCO_SUCCESS ) RETURN

    ! Can leave here if it's not time for emissions
    IF ( .NOT. IsEmisTime ) THEN
       CALL HCO_LEAVE( HcoState%Config%Err,RC )
       RETURN
    ENDIF

    !-----------------------------------------------------------------------
    ! Customized emissions 
    !-----------------------------------------------------------------------
    IF ( ExtState%Custom ) THEN
       CALL HCOX_Custom_Run( amIRoot, ExtState, HcoState, RC)
       IF ( RC /= HCO_SUCCESS ) RETURN 
    ENDIF

    !-----------------------------------------------------------------------
    ! SeaFlx (Air-sea exchange)
    !-----------------------------------------------------------------------
    IF ( ExtState%SeaFlux) THEN
       CALL HCOX_SeaFlux_Run( amIRoot, ExtState, HcoState, RC)
       IF ( RC /= HCO_SUCCESS ) RETURN 
    ENDIF

    !-----------------------------------------------------------------------
    ! ParaNox (Ship NO emissions) 
    !-----------------------------------------------------------------------
    IF (ExtState%ParaNOx ) THEN
       CALL HCOX_ParaNox_Run( amIRoot, ExtState, HcoState, RC )
       IF ( RC /= HCO_SUCCESS ) RETURN 
    ENDIF

    !-----------------------------------------------------------------------
    ! Lightning NOx  
    !-----------------------------------------------------------------------
    IF ( ExtState%LightNOx > 0 ) THEN
       CALL HCOX_LightNox_Run( amIRoot, ExtState, HcoState, RC )
       IF ( RC /= HCO_SUCCESS ) RETURN 
    ENDIF

    !-----------------------------------------------------------------------
    ! SoilNOx  
    !-----------------------------------------------------------------------
    IF ( ExtState%SoilNOx > 0 ) THEN
       CALL HCOX_SoilNox_Run( amIRoot, ExtState, HcoState, RC )
       IF ( RC /= HCO_SUCCESS ) RETURN 
    ENDIF

    !-----------------------------------------------------------------------
    ! Dust emissions (DEAD model) 
    !-----------------------------------------------------------------------
    IF ( ExtState%DustDead > 0 ) THEN
       CALL HCOX_DustDead_Run( amIRoot, ExtState, HcoState, RC )
       IF ( RC /= HCO_SUCCESS ) RETURN 
    ENDIF

#if defined( TOMAS )
    IF ( ExtState%TOMAS_DustDead ) THEN
       !print*, 'JACK TOMAS_DustDead is on'
       CALL HCOX_TOMAS_DustDead_Run( amIRoot, ExtState, HcoState, RC )
       IF ( RC /= HCO_SUCCESS ) RETURN 
    ENDIF
#endif 

    !-----------------------------------------------------------------------
    ! Dust emissions (Ginoux)
    !-----------------------------------------------------------------------
    IF ( ExtState%DustGinoux ) THEN
       CALL HCOX_DustGinoux_Run( amIRoot, ExtState, HcoState, RC )
       IF ( RC /= HCO_SUCCESS ) RETURN 
    ENDIF

    !-----------------------------------------------------------------------
    ! Sea salt aerosols
    !-----------------------------------------------------------------------
    IF ( ExtState%SeaSalt ) THEN
       CALL HCOX_SeaSalt_Run( amIRoot, ExtState, HcoState, RC )
       IF ( RC /= HCO_SUCCESS ) RETURN 
    ENDIF

    !-----------------------------------------------------------------------
    ! MEGAN biogenic emissions 
    !-----------------------------------------------------------------------
    IF ( ExtState%Megan > 0 ) THEN
       CALL HCOX_Megan_Run( amIRoot, ExtState, HcoState, RC )
       IF ( RC /= HCO_SUCCESS ) RETURN 
    ENDIF

    !-----------------------------------------------------------------------
    ! GFED biomass burning emissions 
    !-----------------------------------------------------------------------
    IF ( ExtState%GFED ) THEN
       CALL HCOX_GFED_Run( amIRoot, ExtState, HcoState, RC )
       IF ( RC /= HCO_SUCCESS ) RETURN 
    ENDIF

    !-----------------------------------------------------------------------
    ! FINN biomass burning emissions 
    ! ----------------------------------------------------------------------
    IF ( ExtState%FINN ) THEN
       CALL HcoX_FINN_Run( amIRoot, ExtState, HcoState, RC )
       IF ( RC /= HCO_SUCCESS ) RETURN 
    ENDIF

    !-----------------------------------------------------------------------
    ! Emissions for GEOS-Chem Rn-Pb-Be specialty simulation
    !-----------------------------------------------------------------------
    IF ( ExtState%GC_RnPbBe ) THEN
       CALL HCOX_GC_RnPbBe_Run( amIRoot, ExtState, HcoState, RC )
       IF ( RC /= HCO_SUCCESS ) RETURN 
    ENDIF

    !-----------------------------------------------------------------------
    ! Emissions for GEOS-Chem POPs specialty simulation
    !-----------------------------------------------------------------------
    IF ( ExtState%GC_POPs ) THEN
       CALL HCOX_GC_POPs_Run( amIRoot, ExtState, HcoState, RC )
       IF ( RC /= HCO_SUCCESS ) RETURN 
    ENDIF

    !-----------------------------------------------------------------------
    ! CH4 wetland emissions 
    !-----------------------------------------------------------------------
    IF ( ExtState%Wetland_CH4 > 0 ) THEN
       CALL HCOX_CH4Wetland_Run( amIRoot, ExtState, HcoState, RC )
       IF ( RC /= HCO_SUCCESS ) RETURN 
    ENDIF

    !-----------------------------------------------------------------------
    ! TOMAS sectional sea salt emissions
    !-----------------------------------------------------------------------
#if defined( TOMAS )
    IF ( ExtState%TOMAS_Jeagle ) THEN
       CALL HCOX_TOMAS_Jeagle_Run( amIRoot, ExtState, HcoState, RC )
       IF ( RC /= HCO_SUCCESS ) RETURN 
    ENDIF
#endif

    !-----------------------------------------------------------------------
    ! AeroCom volcano emissions 
    !-----------------------------------------------------------------------
    IF ( ExtState%AeroCom > 0 ) THEN
       CALL HCOX_AeroCom_Run( amIRoot, ExtState, HcoState, RC )
       IF ( RC /= HCO_SUCCESS ) RETURN 
    ENDIF

    !-----------------------------------------------------------------------
    ! Ocean inorganic iodine emissions 
    !-----------------------------------------------------------------------
    IF ( ExtState%Inorg_Iodine ) THEN
       CALL HCOX_Iodine_Run( amIRoot, ExtState, HcoState, RC )
       IF ( RC /= HCO_SUCCESS ) RETURN 
    ENDIF

    !-----------------------------------------------------------------
    ! Add extensions here ...
    !-----------------------------------------------------------------

    !=======================================================================
    ! Fill diagnostics
    ! This updates the diagnostics defined in HCOX_DiagnDefine. Subroutine 
    ! HCOIO_DIAGN_WRITEOUT can be used to write out diagnostics to disk.
    ! This subroutine is called in higher-level routines. 
    !=======================================================================
    CALL HCOX_DiagnFill( amIRoot, HcoState, ExtState, RC )
    IF ( RC /= HCO_SUCCESS ) RETURN 

    !=======================================================================
    ! Return w/ success 
    !=======================================================================
    CALL HCO_LEAVE( HcoState%Config%Err,RC )

  END SUBROUTINE HCOX_Run
!EOC
!------------------------------------------------------------------------------
!                  Harvard-NASA Emissions Component (HEMCO)                   !
!------------------------------------------------------------------------------
!BOP
!
! !IROUTINE: HCOX_Final
!
! !DESCRIPTION: Subroutine HCOX\_Final finalizes all HEMCO extensions. 
!\\
!\\
! !INTERFACE:
!
  SUBROUTINE HCOX_Final( am_I_Root, HcoState, ExtState, RC )
!
! !USES:
!
    USE HCOX_State_Mod,         ONLY : ExtStateFinal
    USE HCOX_Custom_Mod,        ONLY : HCOX_Custom_Final
    USE HCOX_SeaFlux_Mod,       ONLY : HCOX_SeaFlux_Final
    USE HCOX_ParaNOx_Mod,       ONLY : HCOX_PARANOX_Final
    USE HCOX_LightNox_Mod,      ONLY : HCOX_LightNox_Final
    USE HCOX_SoilNox_Mod,       ONLY : HCOX_SoilNox_Final
    USE HCOX_DustDead_Mod,      ONLY : HCOX_DustDead_Final
    USE HCOX_DustGinoux_Mod,    ONLY : HCOX_DustGinoux_Final
    USE HCOX_SeaSalt_Mod,       ONLY : HCOX_SeaSalt_Final
    USE HCOX_MEGAN_Mod,         ONLY : HCOX_MEGAN_Final
    USE HCOX_GFED_Mod,          ONLY : HCOX_GFED_Final
    USE HcoX_FINN_Mod,          ONLY : HcoX_FINN_Final
    USE HCOX_GC_RnPbBe_Mod,     ONLY : HCOX_GC_RnPbBe_Final
    USE HCOX_GC_POPs_Mod,       ONLY : HCOX_GC_POPs_Final
    USE HCOX_CH4WetLand_Mod,    ONLY : HCOX_CH4Wetland_Final
    USE HCOX_AeroCom_Mod,       ONLY : HCOX_AeroCom_Final
    USE HCOX_Iodine_Mod,        ONLY : HCOX_Iodine_Final
#if defined( TOMAS )
    USE HCOX_TOMAS_Jeagle_Mod,   ONLY : HCOX_TOMAS_Jeagle_Final
    USE HCOX_TOMAS_DustDead_Mod, ONLY : HCOX_TOMAS_DustDead_Final
#endif
!
! !INPUT PARAMETERS:
!
    LOGICAL,          INTENT(IN   )  :: am_I_Root  ! root CPU?
!
! !INPUT/OUTPUT PARAMETERS:
!
    TYPE(HCO_State),  POINTER        :: HcoState   ! HEMCO state object 
    TYPE(Ext_State),  POINTER        :: ExtState   ! Extension options object 
    INTEGER,          INTENT(INOUT)  :: RC         ! Failure or success
!
! !REVISION HISTORY: 
!  12 Sep 2013 - C. Keller   - Initial version 
!  07 Jul 2014 - R. Yantosca - Now finalize GEOS-Chem Rn-Pb-Be emissions pkg
!  20 Aug 2014 - M. Sulprizio- Now finalize GEOS-Chen POPs emissions module
!  01 Oct 2014 - R. Yantosca - Now finalize TOMAS sea salt emissions module
!  09 Mar 2015 - C. Keller   - Now pass HcoState since it is needed by some
!                              finalization calls.
!  01 Nov 2016 - M. Sulprizio- Rename TOMAS sea salt to TOMAS Jeagle (J. Kodros)
!EOP
!------------------------------------------------------------------------------
!BOC
!
! !LOCAL VARIABLES:
!

    !=======================================================================
    ! HCOX_FINAL begins here!
    !=======================================================================

    IF ( ASSOCIATED( ExtState ) ) THEN 

       ! Nullify all ExtState object pointers
       CALL ExtStateFinal( ExtState ) 

       ! Call individual cleanup routines
       IF ( ExtState%Custom        ) CALL HCOX_Custom_Final()
       IF ( ExtState%SeaFlux       ) CALL HCOX_SeaFlux_Final()
       IF ( ExtState%ParaNOx       ) CALL HCOX_PARANOX_Final(am_I_Root,HcoState,RC)
       IF ( ExtState%LightNOx > 0  ) CALL HCOX_LIGHTNOX_Final( ExtState )
       IF ( ExtState%DustDead > 0  ) CALL HCOX_DustDead_Final( ExtState )
#if defined( TOMAS)
       IF ( ExtState%TOMAS_DustDead )  CALL HCOX_TOMAS_DustDead_Final(ExtState)
#endif
       IF ( ExtState%DustGinoux    ) CALL HCOX_DustGinoux_Final()
       IF ( ExtState%SeaSalt       ) CALL HCOX_SeaSalt_Final()
       IF ( ExtState%Megan  > 0    ) CALL HCOX_Megan_Final(am_I_Root,HcoState,ExtState,RC)
       IF ( ExtState%GFED          ) CALL HCOX_GFED_Final()
       IF ( ExtState%SoilNOx > 0   ) CALL HCOX_SoilNox_Final(am_I_Root,HcoState,ExtState,RC)
       IF ( ExtState%FINN          ) CALL HcoX_FINN_Final
       IF ( ExtState%GC_RnPbBe     ) CALL HCOX_GC_RnPbBe_Final()
       IF ( ExtState%GC_POPs       ) CALL HCOX_GC_POPs_Final()
<<<<<<< HEAD
       IF ( ExtState%Wetland_CH4>0 ) CALL HCOX_CH4Wetland_Final( ExtState )
       IF ( ExtState%AeroCom > 0   ) CALL HCOX_AeroCom_Final( ExtState )
=======
       IF ( ExtState%Wetland_CH4   ) CALL HCOX_CH4Wetland_Final()
       IF ( ExtState%AeroCom       ) CALL HCOX_AeroCom_Final()
       IF ( ExtState%Inorg_Iodine  ) CALL HCOX_Iodine_Final()
>>>>>>> e97efe24
#if defined( TOMAS )
       IF ( ExtState%TOMAS_Jeagle  ) CALL HCOX_TOMAS_Jeagle_Final()
#endif       

       ! Deallocate ExtState object
       DEALLOCATE( ExtState )
       ExtState => NULL()
    ENDIF

    ! Eventually deallocate diagnostics array
    IF ( ALLOCATED( DGN_LAI      ) ) DEALLOCATE( DGN_LAI      )
!    IF ( ALLOCATED( DGN_T2M      ) ) DEALLOCATE( DGN_T2M      )
!    IF ( ALLOCATED( DGN_GWET     ) ) DEALLOCATE( DGN_GWET     )
!    IF ( ALLOCATED( DGN_U10M     ) ) DEALLOCATE( DGN_U10M     )
!    IF ( ALLOCATED( DGN_V10M     ) ) DEALLOCATE( DGN_V10M     )
!    IF ( ALLOCATED( DGN_PARDR    ) ) DEALLOCATE( DGN_PARDR    )
!    IF ( ALLOCATED( DGN_PARDF    ) ) DEALLOCATE( DGN_PARDF    )
!    IF ( ALLOCATED( DGN_SZAFACT  ) ) DEALLOCATE( DGN_SZAFACT  )
!    IF ( ALLOCATED( DGN_CLDFRC   ) ) DEALLOCATE( DGN_CLDFRC   )
!    IF ( ALLOCATED( DGN_ALBD     ) ) DEALLOCATE( DGN_ALBD     )
!    IF ( ALLOCATED( DGN_WLI      ) ) DEALLOCATE( DGN_WLI      )
!    IF ( ALLOCATED( DGN_TROPP    ) ) DEALLOCATE( DGN_TROPP    )
    IF ( ALLOCATED( DGN_SUNCOS   ) ) DEALLOCATE( DGN_SUNCOS   )
    IF ( ALLOCATED( DGN_DRYTOTN  ) ) DEALLOCATE( DGN_DRYTOTN  )
    IF ( ALLOCATED( DGN_WETTOTN  ) ) DEALLOCATE( DGN_WETTOTN  )

    ! Return w/ success
    RC = HCO_SUCCESS
 
  END SUBROUTINE HCOX_Final
!EOC
!------------------------------------------------------------------------------
!                  Harvard-NASA Emissions Component (HEMCO)                   !
!------------------------------------------------------------------------------
!BOP
!
! !IROUTINE: HCOX_DiagnDefine
!
! !DESCRIPTION: Subroutine HCOX\_DiagnDefine creates custom-defined diagnostics. 
!  This is very preliminary and for testing only.
!\\
!\\
! !INTERFACE:
!
  SUBROUTINE HCOX_DiagnDefine( am_I_Root, HcoState, ExtState, RC )
!
! !USES:
!
!
! !INPUT PARAMETERS:
!
    LOGICAL,          INTENT(IN   )  :: am_I_Root    ! root CPU?
!
! !INPUT/OUTPUT PARAMETERS:
!
    TYPE(HCO_State),  POINTER        :: HcoState   ! HEMCO state object 
    TYPE(Ext_State),  POINTER        :: ExtState   ! Extension options object 
    INTEGER,          INTENT(INOUT)  :: RC         ! Failure or success
!
! !REVISION HISTORY: 
!  19 Feb 2015 - C. Keller   - Initial version 
!EOP
!------------------------------------------------------------------------------
!
! !LOCAL VARIABLES:
!
    INTEGER            :: I,  J, AS
    INTEGER            :: ExtNr, II
    CHARACTER(LEN=255) :: LOC = 'HCOX_DiagnDefine (hcox_driver_mod.F90)'

    !=======================================================================
    ! HCOX_DiagnDefine begins here!
    !=======================================================================

    I = HcoState%NX
    J = HcoState%NY
    ExtNr = -1

    IF ( DoDiagn ) THEN

       ALLOCATE( DGN_LAI(I,J), STAT=AS )
       IF ( AS /= 0 ) THEN
          CALL HCO_ERROR( HcoState%Config%Err, 'Diagnostics allocation error 1', RC, THISLOC=LOC )
          RETURN
       ENDIF
!       ALLOCATE( DGN_GWET(I,J), STAT=AS )
!       IF ( AS /= 0 ) THEN
!          CALL HCO_ERROR( HcoState%Config%Err, 'Diagnostics allocation error 1', RC, THISLOC=LOC )
!          RETURN
!       ENDIF
!       ALLOCATE( DGN_T2M(I,J), DGN_V10M(I,J), DGN_U10M(I,J), STAT=AS )
!       IF ( AS /= 0 ) THEN
!          CALL HCO_ERROR( HcoState%Config%Err, 'Diagnostics allocation error 2', RC, THISLOC=LOC )
!          RETURN
!       ENDIF
!       ALLOCATE( DGN_PARDR(I,J), DGN_PARDF(I,J), DGN_SZAFACT(I,J), STAT=AS )
!       IF ( AS /= 0 ) THEN
!          CALL HCO_ERROR( HcoState%Config%Err, 'Diagnostics allocation error 3', RC, THISLOC=LOC )
!          RETURN
!       ENDIF
!       ALLOCATE( DGN_CLDFRC(I,J), DGN_ALBD(I,J), DGN_WLI(I,J), STAT=AS )
!       IF ( AS /= 0 ) THEN
!          CALL HCO_ERROR( HcoState%Config%Err, 'Diagnostics allocation error 4', RC, THISLOC=LOC )
!          RETURN
!       ENDIF
!       ALLOCATE( DGN_TROPP(I,J), STAT=AS )
!       IF ( AS /= 0 ) THEN
!          CALL HCO_ERROR( HcoState%Config%Err, 'Diagnostics allocation error 5', RC, THISLOC=LOC )
!          RETURN
!       ENDIF

       ALLOCATE( DGN_SUNCOS(I,J), DGN_DRYTOTN(I,J), DGN_WETTOTN(I,J), STAT=AS )
       IF ( AS /= 0 ) THEN
          CALL HCO_ERROR( HcoState%Config%Err, 'Diagnostics allocation error 6', RC, THISLOC=LOC )
          RETURN
       ENDIF

       DGN_LAI     = 0.0_sp
!       DGN_T2M     = 0.0_sp
!       DGN_GWET    = 0.0_sp
!       DGN_V10M    = 0.0_sp
!       DGN_U10M    = 0.0_sp
!       DGN_PARDR   = 0.0_sp
!       DGN_PARDF   = 0.0_sp
!       DGN_SZAFACT = 0.0_sp
!       DGN_CLDFRC  = 0.0_sp
!       DGN_ALBD    = 0.0_sp
!       DGN_WLI     = 0.0_sp
!       DGN_TROPP   = 0.0_sp
       DGN_SUNCOS  = 0.0_sp
       DGN_DRYTOTN = 0.0_sp
       DGN_WETTOTN = 0.0_sp

!       CALL DgnDefine ( am_I_Root, HcoState, 'HCO_T2M', DGN_T2M, RC ) 
!       IF ( RC /= HCO_SUCCESS ) RETURN
!
!       CALL DgnDefine ( am_I_Root, HcoState, 'HCO_GWET', DGN_GWET, RC ) 
!       IF ( RC /= HCO_SUCCESS ) RETURN
!
       CALL DgnDefine ( am_I_Root, HcoState, 'HCO_LAI', DGN_LAI, RC ) 
       IF ( RC /= HCO_SUCCESS ) RETURN
   
!       CALL DgnDefine ( am_I_Root, HcoState, 'HCO_U10M', DGN_U10M, RC ) 
!       IF ( RC /= HCO_SUCCESS ) RETURN
!   
!       CALL DgnDefine ( am_I_Root, HcoState, 'HCO_V10M', DGN_V10M, RC ) 
!       IF ( RC /= HCO_SUCCESS ) RETURN
!   
!       CALL DgnDefine ( am_I_Root, HcoState, 'HCO_PARDR', DGN_PARDR, RC ) 
!       IF ( RC /= HCO_SUCCESS ) RETURN
!   
!       CALL DgnDefine ( am_I_Root, HcoState, 'HCO_PARDF', DGN_PARDF, RC ) 
!       IF ( RC /= HCO_SUCCESS ) RETURN
!   
!       CALL DgnDefine ( am_I_Root, HcoState, 'HCO_SZAFACT', DGN_SZAFACT, RC ) 
!       IF ( RC /= HCO_SUCCESS ) RETURN
!   
!       CALL DgnDefine ( am_I_Root, HcoState, 'HCO_CLDFRC', DGN_CLDFRC, RC ) 
!       IF ( RC /= HCO_SUCCESS ) RETURN
!   
!       CALL DgnDefine ( am_I_Root, HcoState, 'HCO_ALBD', DGN_ALBD, RC ) 
!       IF ( RC /= HCO_SUCCESS ) RETURN
!   
!       CALL DgnDefine ( am_I_Root, HcoState, 'HCO_WLI', DGN_WLI, RC ) 
!       IF ( RC /= HCO_SUCCESS ) RETURN
!   
!       CALL DgnDefine ( am_I_Root, HcoState, 'HCO_TROPP', DGN_TROPP, RC ) 
!       IF ( RC /= HCO_SUCCESS ) RETURN

       CALL DgnDefine ( am_I_Root, HcoState, 'HCO_SUNCOS', DGN_SUNCOS, RC ) 
       IF ( RC /= HCO_SUCCESS ) RETURN
   
       CALL DgnDefine ( am_I_Root, HcoState, 'DRY_TOTN', DGN_DRYTOTN, RC ) 
       IF ( RC /= HCO_SUCCESS ) RETURN
   
       CALL DgnDefine ( am_I_Root, HcoState, 'WET_TOTN', DGN_WETTOTN, RC ) 
       IF ( RC /= HCO_SUCCESS ) RETURN
   
    ENDIF

    ! Return w/ success
    RC = HCO_SUCCESS

  END SUBROUTINE HCOX_DiagnDefine
!EOC
!------------------------------------------------------------------------------
!                  Harvard-NASA Emissions Component (HEMCO)                   !
!------------------------------------------------------------------------------
!BOP
!
! !IROUTINE: DgnDefine
!
! !DESCRIPTION: Helper routine to define a target diagnostics. 
!\\
!\\
! !INTERFACE:
!
  SUBROUTINE DgnDefine ( am_I_Root, HcoState, DgnName, Trgt2D, RC ) 
!
! !USES:
!
    USE HCO_DIAGN_MOD, ONLY : Diagn_Create 
!
! !INPUT PARAMETERS:
!
    LOGICAL,          INTENT(IN   )  :: am_I_Root    ! root CPU?
!
! !INPUT/OUTPUT PARAMETERS:
!
    TYPE(HCO_State),  POINTER        :: HcoState   ! HEMCO state object 
    CHARACTER(LEN=*), INTENT(IN   )  :: DgnName      ! diagnostics name
    REAL(sp),         INTENT(IN   )  :: Trgt2D(HcoState%NX,HcoState%NY)
    INTEGER,          INTENT(INOUT)  :: RC         ! Failure or success
!
! !REVISION HISTORY: 
!  19 Feb 2015 - C. Keller   - Initial version 
!EOP
!------------------------------------------------------------------------------

    CALL Diagn_Create ( am_I_Root, &
                        HcoState   = HcoState,          & 
                        cName      = TRIM(DgnName),     &
                        ExtNr      = -1,                &
                        Cat        = -1,                &
                        Hier       = -1,                &
                        HcoID      = -1,                &
                        SpaceDim   = 2,                 &
                        OutUnit    = '1',               &
                        AutoFill   = 0,                 &
                        Trgt2D     = Trgt2D,            &
                        COL = HcoState%Diagn%HcoDiagnIDDefault, &
                        RC         = RC                  )
    IF ( RC /= HCO_SUCCESS ) RETURN

    ! Return w/ success
    RC = HCO_SUCCESS

  END SUBROUTINE DgnDefine 
!EOC
!------------------------------------------------------------------------------
!                  Harvard-NASA Emissions Component (HEMCO)                   !
!------------------------------------------------------------------------------
!BOP
!
! !IROUTINE: HCOX_DiagnFill
!
! !DESCRIPTION: Subroutine HCOX\_DiagnFill fills custom-defined diagnostics. 
!\\
!\\
! !INTERFACE:
!
  SUBROUTINE HCOX_DiagnFill( am_I_Root, HcoState, ExtState, RC )
!
! !USES:
!
!
! !INPUT PARAMETERS:
!
    LOGICAL,          INTENT(IN   )  :: am_I_Root    ! root CPU?
!
! !INPUT/OUTPUT PARAMETERS:
!
    TYPE(HCO_State),  POINTER        :: HcoState   ! HEMCO state object 
    TYPE(Ext_State),  POINTER        :: ExtState   ! Extension options object 
    INTEGER,          INTENT(INOUT)  :: RC         ! Failure or success
!
! !REVISION HISTORY: 
!  19 Feb 2015 - C. Keller   - Initial version 
!EOP
!------------------------------------------------------------------------------

    IF ( DoDiagn ) THEN
       DGN_LAI     = ExtState%LAI%Arr%Val
!       DGN_T2M     = ExtState%T2M%Arr%Val
!       DGN_GWET    = ExtState%GWETTOP%Arr%Val
!       DGN_U10M    = ExtState%U10M%Arr%Val
!       DGN_V10M    = ExtState%V10M%Arr%Val
!       DGN_PARDR   = ExtState%PARDR%Arr%Val
!       DGN_PARDF   = ExtState%PARDF%Arr%Val
!       DGN_SZAFACT = ExtState%SZAFACT%Arr%Val
!       DGN_CLDFRC  = ExtState%CLDFRC%Arr%Val
!       DGN_ALBD    = ExtState%ALBD%Arr%Val
!       DGN_WLI     = ExtState%WLI%Arr%Val
!       DGN_TROPP   = ExtState%TROPP%Arr%Val
       DGN_SUNCOS  = ExtState%SUNCOS%Arr%Val
       DGN_DRYTOTN = ExtState%DRY_TOTN%Arr%Val
       DGN_WETTOTN = ExtState%WET_TOTN%Arr%Val
    ENDIF
   
    ! Return w/ success
    RC = HCO_SUCCESS

  END SUBROUTINE HCOX_DiagnFill
!EOC
END MODULE HCOX_Driver_Mod<|MERGE_RESOLUTION|>--- conflicted
+++ resolved
@@ -652,14 +652,9 @@
        IF ( ExtState%FINN          ) CALL HcoX_FINN_Final
        IF ( ExtState%GC_RnPbBe     ) CALL HCOX_GC_RnPbBe_Final()
        IF ( ExtState%GC_POPs       ) CALL HCOX_GC_POPs_Final()
-<<<<<<< HEAD
        IF ( ExtState%Wetland_CH4>0 ) CALL HCOX_CH4Wetland_Final( ExtState )
        IF ( ExtState%AeroCom > 0   ) CALL HCOX_AeroCom_Final( ExtState )
-=======
-       IF ( ExtState%Wetland_CH4   ) CALL HCOX_CH4Wetland_Final()
-       IF ( ExtState%AeroCom       ) CALL HCOX_AeroCom_Final()
        IF ( ExtState%Inorg_Iodine  ) CALL HCOX_Iodine_Final()
->>>>>>> e97efe24
 #if defined( TOMAS )
        IF ( ExtState%TOMAS_Jeagle  ) CALL HCOX_TOMAS_Jeagle_Final()
 #endif       
