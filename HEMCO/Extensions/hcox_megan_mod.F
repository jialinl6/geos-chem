--- conflicted
+++ resolved
@@ -3604,19 +3604,11 @@
          IF ( am_I_Root ) THEN
             MSG = '   - MEGAN monoterpene option enabled:' 
             CALL HCO_MSG( MSG )
-<<<<<<< HEAD
-            WRITE(MSG,*) '     CO         = ',TRIM(SpcNames(1)), IDTCO
-            CALL HCO_MSG( MSG )
-            WRITE(MSG,*) '     OC aerosol = ',TRIM(SpcNames(2)), IDTOCPI
-            CALL HCO_MSG( MSG )
-            WRITE(MSG,*) '     Monoterp.  = ',TRIM(SpcNames(3)), IDTMONX
-=======
             WRITE(MSG,*) '     CO         = ', TRIM(SpcNames(1)),IDTCO
             CALL HCO_MSG( MSG )
             WRITE(MSG,*) '     OC aerosol = ', TRIM(SpcNames(2)),IDTOCPI
             CALL HCO_MSG( MSG )
             WRITE(MSG,*) '     Monoterp.  = ', TRIM(SpcNames(3)),IDTMONX
->>>>>>> 5f83b21f
             CALL HCO_MSG( MSG )
          ENDIF
       ELSE
