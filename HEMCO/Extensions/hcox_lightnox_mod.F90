--- conflicted
+++ resolved
@@ -943,559 +943,6 @@
 !------------------------------------------------------------------------------
 !BOP
 !
-<<<<<<< HEAD
-! !IROUTINE: Flashes_CTH
-!
-! !DESCRIPTION: Subroutine Flashes\_CTH determines the rate of lightnox 
-!  flashes per minute based on the height of convective cloud tops, and the 
-!  intra-cloud to cloud-ground strike ratio.
-!\\
-!\\
-! !INTERFACE:
-!
-  SUBROUTINE Flashes_CTH( I, J, HEIGHT, FLASHRATE, SFCTYPE ) 
-!
-! !INPUT PARAMETERS: 
-!
-    INTEGER, INTENT(IN)  :: I           ! Longitude index
-    INTEGER, INTENT(IN)  :: J           ! Latitude index
-    REAL*8,  INTENT(IN)  :: HEIGHT      ! Height of conv cloud top [m]
-    INTEGER, INTENT(IN)  :: SFCTYPE     ! Surface type 
-!
-! !OUTPUT PARAMETERS:
-!
-    REAL*8,  INTENT(OUT) :: FLASHRATE   ! LightNOX flash rate [flashes/min]
-!
-! !REVISION HISTORY: 
-!  10 May 2006 - L. Murray - Initial version
-!  (1  ) Subroutine renamed from FLASHES (ltm, bmy, 5/10/06)
-!  (2  ) Remove CCTHICK, IC_CG_RATIO as arguments.  Remove computation of
-!         IC_CG_RATIO and move that to GET_IC_CG_RATIO. (ltm, bmy, 12/11/06)
-!  (3  ) Remove the near-land formulation (i.e. use function IS_LAND 
-!         instead of IS_NEAR).(ltm, bmy, 9/24/07)
-!  10 Nov 2010 - R. Yantosca - Added ProTeX headers
-!  22 Oct 2013 - C. Keller   - Now a HEMCO extension.
-!EOP
-!------------------------------------------------------------------------------
-!BOC
-    !================================================================
-    ! FLASHES_CTH begins here!
-    !
-    ! COMPUTE LIGHTNOX FLASH RATE / MINUTE
-    !
-    ! Price & Rind (1992) give the following parameterizations for
-    ! lightnox flash rates as a function of convective cloud top
-    ! height [km]:
-    !
-    !    FLAND  = 3.44e-5 * ( CLDTOP HEIGHT [km] ^ 4.9  )
-    !    FOCEAN = 6.4e-4  * ( CLDTOP HEIGHT [km] ^ 1.73 )
-    !
-    ! LightNOX will therefore occur much more often on land.  It 
-    ! goes as approx. the 5th power of height, as opposed to approx. 
-    ! the 2nd power of height over oceans.
-    !
-    ! We suppress lightnox where the surface is mostly ice.  
-    !
-    ! (ltm, bmy, 5/10/06, 12/11/06)
-    !================================================================
-
-    ! Test for land type
-    IF ( SFCTYPE == 0 ) THEN
-
-       ! Flashes/min over land boxes
-       FLASHRATE   = 3.44d-5 * ( ( HEIGHT * 1d-3 )**4.9d0  )
-
-    ELSE IF ( SFCTYPE == 1 ) THEN
-
-       ! Flahes/min over water
-       FLASHRATE   = 6.4d-4  * ( ( HEIGHT * 1d-3 )**1.73d0 )
-
-    ELSE IF ( SFCTYPE == 2 ) THEN
-
-       ! Suppress lightnox over snow/ice
-       FLASHRATE   = 0d0
-
-    ENDIF
-
-  END SUBROUTINE Flashes_CTH
-!EOC
-!------------------------------------------------------------------------------
-!                  Harvard-NASA Emissions Component (HEMCO)                   !
-!------------------------------------------------------------------------------
-!BOP
-!
-! !IROUTINE: Get_IC_CG_Ratio
-!
-! !DESCRIPTION: Function Get\_IC\_CG\_Ratio calculates the Intra-Cloud (IC) 
-!  and Cloud-to-Ground (CG) lightnox flash ratio based on the method of 
-!  Price and Rind 1993, which is calculated from the cold-cloud depth 
-!  (CCTHICK).
-!\\
-!\\
-! !INTERFACE:
-!
-  FUNCTION Get_IC_CG_ratio( CCTHICK ) RESULT( IC_CG_RATIO )
-!
-! !INPUT PARAMETERS: 
-!
-    REAL*8,  INTENT(IN) :: CCTHICK       ! Cold cloud thickness [m]
-!
-! !RETURN VALUE:
-!
-    REAL*8              :: IC_CG_RATIO   ! Intra-cloud/cloud-ground ratio
-!
-! !REVISION HISTORY: 
-!  11 Dec 2006 - R. Yantosca - Initial version
-!  (1 ) Split off from FLASHES_CTH, FLASHES_MFLUX, FLASHES_PRECON into this
-!        separate function (ltm, bmy, 12/11/06)
-!  (2 ) Bug fix for XLF compiler (morin, bmy, 7/8/09)
-!  10 Nov 2010 - R. Yantosca - Added ProTeX headers
-!  22 Oct 2013 - C. Keller   - Now a HEMCO extension.
-!EOP
-!------------------------------------------------------------------------------
-!BOC
-!
-! !LOCAL VARIABLES:
-!
-    REAL*8 :: CC, F_CG
-
-    !=================================================================
-    ! GET_IC_CG_RATIO begins here!
-    !
-    ! COMPUTE INTRA-CLOUD / CLOUD-GROUND FLASH RATIO 
-    !
-    ! Price & Rind (1993) compute the ratio of Cloud-Ground 
-    ! to Total Flashes by the parameterization:
-    !
-    ! For 5.5 < dz < 14:
-    !
-    !     f_CG = 1 / (( A*dz^4 + B*dz^3 + C*dz^2 + D*dz + E ) + 1 )
-    !
-    ! For dz > 14:
-    !
-    !     f_CG = 0.02
-    !                                        
-    ! Where:
-    !
-    ! (1) dz is the depth [km] of the cloud above the freezing 
-    !     level.  The cold-cloud thickness (dz) is the depth of 
-    !     the layer between the cloud top and the center of the 
-    !     highest layer for which the temperature exceeds 273 K. 
-    !     The cold-cloud thickness is set to 5.5 km at grid points 
-    !     where it is less than 5.5 km.
-    !
-    ! (2) The polynomial coefficients are:
-    !        A=0.021,  B=-0.648,  C=7.493,  D=-36.54,  E=63.09
-    !
-    ! 
-    ! Note: f_IC = 1 - f_CG
-    ! 
-    ! And hence,
-    !
-    !     IC_CG_RATIO = ( 1 - f_CG ) / f_CG
-    !
-    !
-    ! IC_CG_RATIO is passed back to routine the LIGHTNOX_NL, where
-    ! it is passed to FLASHES_MFLUX and FLASHES_PRECON.  In these
-    ! routines, the fraction of total lightnox flashes that are 
-    ! cloud-ground (CG) flashes is computed by:
-    ! 
-    !     F_CG        = 1d0 / ( 1d0 + IC_CG_RATIO )
-    !
-    ! and the fraction of the total lightnox flashes that are
-    ! intra-cloud (IC) flashes is computed by:
-    !
-    !     F_IC        = 1d0 - 1d0 / ( 1d0 + IC_CG_RATIO )
-    !=====================================================================
-
-    ! Convert cold cloud thickness from [m] to [km] (min value: 5.5 km)
-    CC = MAX( CCTHICK * 1d-3, 5.5d0 )
-
-    ! Compute cloud-ground flash ratio as described above
-    IF ( CC > 14d0 ) THEN
-
-       ! Constant value above 14 km
-       F_CG = 0.02d0
-
-    ELSE
-
-       ! First create the polynomial expression
-       F_CG = 63.09d0 + CC * ( -36.54d0  + &
-                        CC * (   7.493d0 + &
-                        CC * (  -0.648d0 + &
-                        CC * (   0.021d0 ) ) ) )
-
-       ! Then put it in the denominator
-       F_CG = 1d0 / ( F_CG + 1d0 )
-                  
-    ENDIF
-
-    ! Intra-Cloud / Cloud-Ground flash ratio
-    IC_CG_RATIO = ( 1d0 - F_CG ) / F_CG
-
-  END FUNCTION Get_IC_CG_Ratio
-!EOC
-!------------------------------------------------------------------------------
-!                  Harvard-NASA Emissions Component (HEMCO)                   !
-!------------------------------------------------------------------------------
-!BOP
-!
-! !IROUTINE: Get_OTD_LIS_Scale
-!
-! !DESCRIPTION: Function GET\_OTD\_LIS\_SCALE returns a met-field dependent 
-!  scale factor which is to be applied to the lightnox flash rate to bring 
-!  the annual average flash rate to match that of the OTD-LIS climatology 
-!  ( ~ 45.9 flashes/sec ). Computed by running the model over the 11-year 
-!  OTD-LIS campaign window and comparing the average flash rates, or as 
-!  many years as are available.
-!\\
-!\\
-! !INTERFACE:
-!
-  SUBROUTINE Get_OTD_LIS_Scale( am_I_Root, HcoState, BETA, RC ) 
-!
-! !USES:
-!
-    USE HCO_Clock_Mod, ONLY : HcoClock_Get
-!
-! !INPUT PARAMETERS:
-!
-    LOGICAL, INTENT(IN   )   :: am_I_Root  ! Root CPU?
-    TYPE(HCO_State), POINTER :: HcoState   ! HEMCO state obj
-    REAL*8,  INTENT(  OUT)   :: BETA       ! Scale factor
-!
-! !INPUT/OUTPUT PARAMETERS:
-!
-    INTEGER, INTENT(INOUT)   :: RC         ! Suc
-!
-! !REVISION HISTORY: 
-!  24 Sep 2007 - L. Murray - Initial version
-!  (1 ) Added MFLUX, PRECON scaling for GEOS-4.  Also write messages for met
-!        field types/grids where scaling is not defined. (ltm, bmy, 11/29/07)
-!  (2 ) Now use different divisor for local redist (ltm, bmy, 2/20/08)
-!  (3 ) Now compute the proper scale factor for GEOS-5 0.5 x 0.666 grids
-!        and the GEOS-3 1x1 nested NA grid (yxw, dan, ltm, bmy, 11/14/08)
-!  (4 ) Added "quick fix" for reprocessed GEOS-5 met fields to be used when 
-!        the IN_CLOUD_OD switch is turned on. (ltm, bmy, 2/18/09)
-!  (5 ) Added "quick fix" for 2004, 2005, 2008 OTD/LIS (ltm, bmy, 4/29/09)
-!  (6 ) Updated scale factors for GEOS-5 based on 4+ years of data.  Remove
-!        temporary fixes. (bmy, 7/10/09)
-!  (7 ) Modification for GEOS-4 1 x 1.25 grid (lok, ltm, bmy, 1/13/10)
-!  (8 ) Reprocessed for error in CLDTOPS field; Updated for GEOS
-!        5.1.0 vs. 5.2.0; MERRA added; (ltm, bmy, 1/25/11)
-!  10 Nov 2010 - R. Yantosca - Added ProTeX headers
-!  02 Feb 2012 - R. Yantosca - Compute BETA for MERRA 2 x 2.5
-!  02 Feb 2012 - R. Yantosca - Compute BETA for GEOS-5.7.x
-!  22 Oct 2013 - C. Keller   - Now a HEMCO extension.
-!  04 Nov 2014 - Y. X. Wang  - Define BETA, ANN_AVG_FLASHRATE for the
-!                              GEOS-FP 025x03125 NESTED_CH grid
-!  14 Jan 2015 - L. Murray   - Updated GEOS-FP files through Oct 2014
-!  01 Apr 2015 - R. Yantosca - Cosmetic changes
-!  01 Apr 2015 - R. Yantosca - Bug fix: GRID025x0325 should be GRID025x03125
-!  01 Mar 2016 - L. Murray   - Add preliminary values for MERRA-2 4x5, NA, CH
-!  19 Jul 2016 - L. Murray   - Add preliminary values for MERRA-2 2x2.5
-!  24 Sep 2017 - L. Murray   - Removed legacy resolutions. Updated LIS/OTD
-!                              HRMC climatology. Final global MERRA-2 values.
-!                              Updated GEOS-FP and regional MERRA-2 values.
-!EOP
-!------------------------------------------------------------------------------
-!BOC
-!
-! !LOCAL VARIABLES:
-!
-    ! lun of error log
-    INTEGER :: cYr, cMt
-    REAL*8  :: DY
-    REAL*8  :: ANN_AVG_FLASHRATE
-
-    !=================================================================
-    ! Define the average annual flash rate (flashes per second), as
-    ! calculated from the LIS/OTD High Resolution Monthly Climatology
-    ! (LISOTD_HRMC_V2.3.2015.hdf)
-    ! 
-    ! doi: 10.5067/LIS/LIS-OTD/DATA303
-    ! 
-    ! The climatology contains data from May 1995 through Dec 2014.
-    ! Slight difference in global mean total when averaging over different
-    ! GEOS-Chem horizontal resolutions.
-    !=================================================================
-
-    IF ( TRIM(HcoState%Config%GridRes)  == '2.0x2.5' ) THEN
-       ANN_AVG_FLASHRATE = 46.019893d0
-    ELSE IF ( TRIM(HcoState%Config%GridRes)  == '4.0x5.0' ) THEN
-       ANN_AVG_FLASHRATE = 46.019893d0
-    ENDIF
-
-!%%%%%%%%%%%%%%%%%%%%%%%%%%%%%%%%%%%%%%%%%%%%%%%%%%%%%%%%%%%%%%%%%%%%%%%%%%%
-! Prior to 4/13/19:
-! Need to set factors in HEMCO_Config.rc for FlexGrid. Keep factors for
-! 4x5 and 2x2.5 above for now. (mps, 4/13/19)
-!#elif defined( GRID025x03125 ) && defined( NESTED_CH )
-!    REAL*8, PARAMETER     :: ANN_AVG_FLASHRATE = 4.8334473d0    
-!
-!#elif defined( GRID025x03125 ) && defined( NESTED_EU )
-!    REAL*8, PARAMETER     :: ANN_AVG_FLASHRATE = 1.3384335d0
-!
-!#elif defined( GRID025x03125 ) && defined( NESTED_NA )
-!    REAL*8, PARAMETER     :: ANN_AVG_FLASHRATE = 6.4666451d0
-!
-!#elif defined( GRID05x0625   ) && defined( NESTED_AS )
-!    REAL*8, PARAMETER     :: ANN_AVG_FLASHRATE = 9.2583674d0
-!
-!#elif defined( GRID05x0625   ) && defined( NESTED_EU )
-!    REAL*8, PARAMETER     :: ANN_AVG_FLASHRATE = 1.7925457d0
-!
-!#elif defined( GRID05x0625   ) && defined( NESTED_NA )
-!    REAL*8, PARAMETER     :: ANN_AVG_FLASHRATE = 6.7011175d0
-!    
-!#endif
-!%%%%%%%%%%%%%%%%%%%%%%%%%%%%%%%%%%%%%%%%%%%%%%%%%%%%%%%%%%%%%%%%%%%%%%%%%%%
-
-    !=================================================================
-    ! GET_OTD_LIS_SCALE begins here!
-    !=================================================================
-
-    ! Enter
-    CALL HCO_ENTER( HcoState%Config%Err, 'Get_OTD_LIS_Scale (hcox_lightnox_mod.F90)', RC )
-    IF ( RC /= HCO_SUCCESS ) RETURN
-
-    ! Extract current year and month
-    CALL HcoClock_Get( am_I_Root, HcoState%Clock, cYYYY=cYr, cMM=cMt, RC=RC )
-    IF ( RC /= HCO_SUCCESS ) RETURN
-
-    ! The lightnox flash rate equations are sensitive to model resolution
-    ! and convection scheme used in the data assimilation.
-    ! We know from the LIS/OTD satellite products that the global annual
-    ! average flash rate is 46 fl s-1. We determine a single scaling 
-    ! factor, beta, to be applied uniformly 
-    !
-    ! beta =  ( Annual Average Flash Rate Observed ) / 
-    !           ( Annual Average Flash Rate Unconstr Parameterization )
-    !
-    ! This is equivalent to modifying the first coefficient of the 
-    ! Price and Rind [1992] formulation to get the right magnitude 
-    ! for a given model framework.
-    ! 
-    ! Beta corresponds to beta in Murray et al. [2011]
-    !
-    ! (ltm, 1/25/11)
-
-    ! Initialize
-    BETA = 1d0
-
-    IF ( TRIM(HcoState%Config%MetField) == 'GEOSFP'   .and. &
-         TRIM(HcoState%Config%GridRes)  == '4.0x5.0'  ) THEN
-
-    !---------------------------------------
-    ! GEOS-FP: 4 x 5 global simulation
-    !---------------------------------------
-    
-    ! Constrained with simulated "climatology" for
-    ! April 2012 - Jul 2017. Will need to be updated as more
-    ! met fields become available (ltm, 2017-09-24).
-    IF ( ( cYr .eq. 2017 .and. cMt .le. 7 ) .or. cYr .le. 2016 ) THEN
-       BETA = ANN_AVG_FLASHRATE / 85.362449d0
-    ENDIF
-
-    ELSE IF ( TRIM(HcoState%Config%MetField) == 'GEOSFP'   .and. &
-              TRIM(HcoState%Config%GridRes)  == '2.0x2.5'  ) THEN
-
-    !---------------------------------------
-    ! GEOS-FP: 2 x 2.5 global simulation
-    !---------------------------------------
-    
-    ! Constrained with simulated "climatology" for
-    ! April 2012 - Jul 2017. Will need to be updated as more
-    ! met fields become available (ltm, 2017-09-24).    
-    IF ( ( cYr .eq. 2017 .and. cMt .le. 7 ) .or. cYr .le. 2016 ) THEN
-       BETA = ANN_AVG_FLASHRATE / 269.13945d0
-    ENDIF
-    
-!%%%%%%%%%%%%%%%%%%%%%%%%%%%%%%%%%%%%%%%%%%%%%%%%%%%%%%%%%%%%%%%%%%%%%%%%%%%
-! Prior to 4/13/19:
-! Need to set factors in HEMCO_Config.rc for FlexGrid. Keep factors for
-! 4x5 and 2x2.5 above for now. (mps, 4/13/19)
-!#elif defined( GEOS_FP ) && defined( GRID025x03125 ) && defined( NESTED_CH )
-!
-!    !---------------------------------------
-!    ! GEOS-FP: Nested China simulation
-!    !---------------------------------------
-!
-!    ! Constrained with simulated "climatology" for
-!    ! April 2012 - Jul 2017. Will need to be updated as more
-!    ! met fields become available (ltm, 2017-09-28).
-!    IF ( ( cYr .eq. 2017 .and. cMt .le. 7 ) .or. cYr .le. 2016 ) THEN
-!       BETA = ANN_AVG_FLASHRATE / 1030.6438d0
-!    ENDIF
-!
-!#elif defined( GEOS_FP ) && defined( GRID025x03125 ) && defined( NESTED_EU )
-!
-!    !---------------------------------------
-!    ! GEOS-FP: Nested Europe simulation
-!    !---------------------------------------
-!
-!    ! Constrained with simulated "climatology" for
-!    ! April 2012 - Jul 2017. Will need to be updated as more
-!    ! met fields become available (ltm, 2017-09-28).
-!    IF ( ( cYr .eq. 2017 .and. cMt .le. 7 ) .or. cYr .le. 2016 ) THEN
-!       BETA = ANN_AVG_FLASHRATE / 90.403359d0
-!    ENDIF
-!
-!#elif defined( GEOS_FP ) && defined( GRID025x03125 ) && defined( NESTED_NA )
-!
-!    !---------------------------------------
-!    ! GEOS-FP: Nested North America simulation
-!    !---------------------------------------
-!
-!    ! Constrained with simulated "climatology" for
-!    ! April 2012 - Jan 2017. Will need to be updated as more
-!    ! met fields become available (ltm, 2017-09-28).
-!    IF ( ( cYr .eq. 2017 .and. cMt .le. 7 ) .or. cYr .le. 2016 ) THEN    
-!       BETA = ANN_AVG_FLASHRATE / 770.29078d0
-!    ENDIF
-!%%%%%%%%%%%%%%%%%%%%%%%%%%%%%%%%%%%%%%%%%%%%%%%%%%%%%%%%%%%%%%%%%%%%%%%%%%%
-
-    ELSE IF ( TRIM(HcoState%Config%MetField) == 'MERRA2'   .and. &
-              TRIM(HcoState%Config%GridRes)  == '4.0x5.0'  ) THEN
-
-    !---------------------------------------
-    ! MERRA2: 4 x 5 global simulation
-    !---------------------------------------
-
-    ! Constrained with simulated "climatology" for
-    ! full LIS/OTD observational period (May 1995-Dec 2014). 
-    ! Does not need to be updated (ltm, 2017-09-24).
-    BETA = ANN_AVG_FLASHRATE / 102.38173d0
-
-    ELSE IF ( TRIM(HcoState%Config%MetField) == 'MERRA2'   .and. &
-              TRIM(HcoState%Config%GridRes)  == '2.0x2.5'  ) THEN
-
-    !---------------------------------------
-    ! MERRA2: 2 x 2.5 global simulation
-    !---------------------------------------
-
-    ! Constrained with simulated "climatology" for
-    ! full LIS/OTD observational period (May 1995-Dec 2014). 
-    ! Does not need to be updated (ltm, 2017-09-24).
-    BETA = ANN_AVG_FLASHRATE / 322.83040d0
-
-!%%%%%%%%%%%%%%%%%%%%%%%%%%%%%%%%%%%%%%%%%%%%%%%%%%%%%%%%%%%%%%%%%%%%%%%%%%%
-! Prior to 4/13/19:
-! Need to set factors in HEMCO_Config.rc for FlexGrid. Keep factors for
-! 4x5 and 2x2.5 above for now. (mps, 4/13/19)
-!#elif defined( MERRA2 ) && defined( GRID05x0625  ) && defined( NESTED_AS )
-!    
-!    !---------------------------------------
-!    ! MERRA-2: Nested Asia simulation
-!    !---------------------------------------
-!
-!    ! Constrained with simulated "climatology" for
-!    ! full LIS/OTD observational period (May 1995-Dec 2014). 
-!    ! Does not need to be updated (ltm, 2017-09-28).
-!    BETA = ANN_AVG_FLASHRATE / 1177.4952d0
-!    
-!#elif defined( MERRA2 ) && defined( GRID05x0625  ) && defined( NESTED_EU )
-!
-!    !------------------------------------------
-!    ! MERRA-2: Nested Europe simulation
-!    !------------------------------------------
-!
-!    ! Constrained with simulated "climatology" for
-!    ! full LIS/OTD observational period (May 1995-Dec 2014). 
-!    ! Does not need to be updated (ltm, 2017-09-23).
-!    BETA = ANN_AVG_FLASHRATE / 47.187111d0
-!    
-!#elif defined( MERRA2 ) && defined( GRID05x0625  ) && defined( NESTED_NA )
-!
-!    !------------------------------------------
-!    ! MERRA-2: Nested North America simulation
-!    !------------------------------------------
-!
-!    ! Constrained with simulated "climatology" for
-!    ! full LIS/OTD observational period (May 1995-Dec 2014). 
-!    ! Does not need to be updated (ltm, 2017-09-28).
-!    BETA = ANN_AVG_FLASHRATE / 305.06467d0
-!    
-!#endif
-    ENDIF
-
-    ! If not defined yet, try to estimate it from grid spacing
-    ! ckeller, 6/6/2017
-    IF ( BETA == 1d0 ) THEN
-       ! average latitude spacing
-       DY = ABS(MAXVAL(HcoState%Grid%YMID%Val) - MINVAL(HcoState%Grid%YMID%Val)) / ( HcoState%NY - 1 )
-
-       ! 0.125 degrees / C720
-       IF ( DY < 0.175d0 ) THEN
-          BETA = 1.4152d-3
-       ! 0.25 degrees / C360
-       ELSEIF ( DY < 0.375d0 ) THEN
-          BETA = 7.024d-3
-       ! 0.5 degrees / C180
-       ELSEIF ( DY < 0.75d0 ) THEN
-          BETA = 1.527d-2
-       ! 1.0 degrees / C90
-       ELSEIF ( DY < 1.5d0 ) THEN
-          BETA = 0.10d0
-       ! 2.0 degrees / C48
-       ELSEIF ( DY < 3.0d0 ) THEN
-          BETA = 0.355d0
-       ENDIF
-    ENDIF
-
-    IF ( BETA == 1d0 ) THEN
-
-       WRITE( *,* ) 'WARNING:'       
-       WRITE( *,* ) ''
-       WRITE( *,* ) 'Your model configuration has not had lightning NOx'       
-       WRITE( *,* ) 'emissions processed, or you are outside the period'
-       WRITE( *,* ) 'for which lightning has been constrained to observations.'
-       WRITE( *,* ) 'As a precaution, the model has gracefully stopped.'
-       WRITE( *,* ) ''
-       WRITE( *,* ) 'Please contact Lee Murray (lee.murray@rochester.edu),'
-       WRITE( *,* ) 'who can help you pepare the necessary modifications'
-       WRITE( *,* ) 'and files. You may also find what you are looking for at'
-       WRITE( *,* ) 'http://ees.rochester.edu/atmos/data.html'
-       WRITE( *,* ) ''
-       WRITE( *,* ) 'You may remove this error trap at your peril by either'
-       WRITE( *,* ) 'commenting out the call to HCO_ERROR in'
-       WRITE( *,* ) 'HEMCO/Extensions/hcox_lightnox_mod.F90, or by manually'
-       WRITE( *,* ) 'setting BETA in the HEMCO configuration file to a'
-       WRITE( *,* ) 'value other than 1.0 in the Lightning NOx settings:'
-       WRITE( *,* )
-       WRITE( *,* ) '# ExtNr ExtName            on/off Species'
-       WRITE( *,* ) '103     LightNOx         : on     NO'
-       WRITE( *,* ) '    --> OTD-LIS scaling  :        0.55'
-       WRITE( *,* ) ''
-       WRITE( *,* ) 'For a description of BETA, see Murray et al. [2012].'
-       WRITE( *,* ) 'It is the scaling factor that scales the incorrect'
-       WRITE( *,* ) 'total mean flash rate in the model to the correct'
-       WRITE( *,* ) 'climatological global mean of 46 fl/s.'
-       WRITE( *,* ) ''
-       WRITE( *,* ) 'However, if you disable the error trap, be aware that'
-       WRITE( *,* ) 'the magnitude and distribution of lightning NOx may'
-       WRITE( *,* ) 'be wildly unrealistic. This is especially possible for the'
-       WRITE( *,* ) 'regional simulations, especially GEOS-FP.'
-       WRITE( *,* ) 'You should always check to make sure that you have'
-       WRITE( *,* ) '~6 Tg N a-1 globally, or typical regional values.'
-       
-       CALL HCO_ERROR( HcoState%Config%Err, 'No beta - see information in standard output', RC )
-       RETURN
- 
-    ENDIF
-
-    ! Return w/ success
-    CALL HCO_LEAVE( HcoState%Config%Err,RC )
-
-  END SUBROUTINE Get_OTD_LIS_Scale
-!EOC
-!------------------------------------------------------------------------------
-!                  Harvard-NASA Emissions Component (HEMCO)                   !
-!------------------------------------------------------------------------------
-!BOP
-!
-=======
->>>>>>> 4f189308
 ! !IROUTINE: HCOX_LightNOx_Init
 !
 ! !DESCRIPTION: Subroutine HCOX\_LIGHTNOX\_INIT allocates all module arrays.  
