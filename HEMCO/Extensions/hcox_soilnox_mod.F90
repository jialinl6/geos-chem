--- conflicted
+++ resolved
@@ -840,26 +840,15 @@
     !=================================================================
 
     ! Deallocate arrays
-<<<<<<< HEAD
     IF ( ALLOCATED (DRYPERIOD    ) ) DEALLOCATE ( DRYPERIOD     )
     IF ( ALLOCATED (PFACTOR      ) ) DEALLOCATE ( PFACTOR       )
     IF ( ALLOCATED (GWET_PREV    ) ) DEALLOCATE ( GWET_PREV     )
-!    IF ( ALLOCATED (INST_SOIL    ) ) DEALLOCATE ( INST_SOIL     )
-!    IF ( ALLOCATED (INST_FERT    ) ) DEALLOCATE ( INST_FERT     )
-    IF ( ALLOCATED (CANOPYNOX        ) ) DEALLOCATE ( CANOPYNOX         )
+    IF ( ALLOCATED (CANOPYNOX    ) ) DEALLOCATE ( CANOPYNOX     )
     IF ( ASSOCIATED(DEP_RESERVOIR) ) DEALLOCATE ( DEP_RESERVOIR )
-    IF ( ALLOCATED (DRYCOEFF         ) ) DEALLOCATE ( DRYCOEFF          )
+    IF ( ALLOCATED (DRYCOEFF     ) ) DEALLOCATE ( DRYCOEFF      )
 #if defined(DEVEL)
     IF ( ALLOCATED(DGN_PULSE) ) DEALLOCATE(DGN_PULSE)
 #endif
-=======
-    IF ( ALLOCATED ( DRYPERIOD     ) ) DEALLOCATE( DRYPERIOD     )
-    IF ( ALLOCATED ( PFACTOR       ) ) DEALLOCATE( PFACTOR       )
-    IF ( ALLOCATED ( GWET_PREV     ) ) DEALLOCATE( GWET_PREV     )
-    IF ( ALLOCATED ( CANOPYNOX     ) ) DEALLOCATE( CANOPYNOX     )
-    IF ( ASSOCIATED( DEP_RESERVOIR ) ) DEALLOCATE( DEP_RESERVOIR )
-    IF ( ALLOCATED ( DRYCOEFF      ) ) DEALLOCATE( DRYCOEFF      )
->>>>>>> a8bee063
 
     ! Deallocate LANDTYPE vector 
     IF ( ASSOCIATED(LANDTYPE) ) THEN
