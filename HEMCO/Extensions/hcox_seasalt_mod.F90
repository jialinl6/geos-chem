!------------------------------------------------------------------------------
!                  Harvard-NASA Emissions Component (HEMCO)                   !
!------------------------------------------------------------------------------
!BOP
!
! !MODULE: hcox_seasalt_mod.F90
!
! !DESCRIPTION: Module HCOX\_SeaSalt\_Mod contains routines to calculate
! sea salt aerosol emissions, following the implementation in GEOS-Chem.
! Emission number densities of the fine and coarse mode sea salt aerosols
! are written into diagnostic containers `SEASALT\_DENS\_FINE` and
! `SEASALT\_DENS\_COARSE`, respectively.
!\\
!\\ 
! This is a HEMCO extension module that uses many of the HEMCO core
! utilities.
!\\
!\\
! !INTERFACE: 
!
MODULE HCOX_SeaSalt_Mod
!
! !USES:
! 
  USE HCO_Error_Mod
  USE HCO_Diagn_Mod
  USE HCO_State_Mod,  ONLY : HCO_State
  USE HCOX_State_Mod, ONLY : Ext_State

  IMPLICIT NONE
  PRIVATE
!
! !PUBLIC MEMBER FUNCTIONS:
!
  PUBLIC :: HCOX_SeaSalt_Init
  PUBLIC :: HCOX_SeaSalt_Run
  PUBLIC :: HCOX_SeaSalt_Final
!
! !PRIVATE MEMBER FUNCTIONS:
!
  PRIVATE :: EMIT_SSABr2
!
! !REVISION HISTORY:
!  15 Dec 2013 - C. Keller   - Now a HEMCO extension module 
!  09 Jul 2014 - R. Yantosca - Now use F90 free-format indentation
!  09 Jul 2014 - R. Yantosca - Cosmetic changes in ProTeX headers
!  09 Jul 2015 - E. Lundgren - Add marine organoc aerosols (B.Gantt, M.Johnson)
!EOP
!------------------------------------------------------------------------------
!
! !PRIVATE TYPES:
!
  ! Tracer IDs 
  INTEGER             :: ExtNrSS           ! Extension number for seasalt
  INTEGER             :: ExtNrMPOA         ! Extension number for marine POA
  INTEGER             :: IDTSALA           ! Fine aerosol model species ID
  INTEGER             :: IDTSALC           ! Coarse aerosol model species ID  
  INTEGER             :: IDTMOPO           ! marine organic aerosol - phobic
  INTEGER             :: IDTMOPI           ! marine organic aerosol - philic
  INTEGER             :: IDTBr2            ! Br2 model species ID
  LOGICAL             :: CalcBr2           ! Calculate Br2 SSA emissions?

  ! Scale factors
  REAL*8              :: Br2Scale          ! Br2 scale factor 
  REAL*8              :: WindScale         ! Wind adjustment factor

  ! Module variables
  INTEGER              :: NSALT             ! # of seasalt tracers
  INTEGER, ALLOCATABLE :: NR(:)             ! Size bin information
  REAL*8,  ALLOCATABLE :: SRRC  (:,:)
  REAL*8,  ALLOCATABLE :: SRRC_N(:,:)
  REAL*8,  ALLOCATABLE :: RREDGE(:,:)
  REAL*8,  ALLOCATABLE :: RRMID (:,:)
  REAL*8,  ALLOCATABLE :: SS_DEN(:)         ! densities 

  ! Number densities
  REAL(sp), POINTER   :: NDENS_SALA(:,:) => NULL()
  REAL(sp), POINTER   :: NDENS_SALC(:,:) => NULL()
  REAL(sp), POINTER   :: NDENS_MOPO(:,:) => NULL() 
  REAL(sp), POINTER   :: NDENS_MOPI(:,:) => NULL() 
!
! !DEFINED PARAMETERS:
!
  ! Defined parameters
  INTEGER, PARAMETER  :: NR_MAX = 200  ! max. # of bins per mode

  ! Increment of radius for Emission integration (um)
  REAL*8, PARAMETER   :: DR    = 5.d-2
  REAL*8, PARAMETER   :: BETHA = 2.d0

CONTAINS
!EOC
!-------------------------------------------------------------------------------
!                  Harvard-NASA Emissions Component (HEMCO)                   !
!------------------------------------------------------------------------------
!BOP
!
! !IROUTINE: HCOX_SeaSalt_Run 
!
! !DESCRIPTION: Subroutine HcoX\_SeaSalt\_Run is the driver run routine to 
! calculate SeaSalt emissions in HEMCO.
!\\
!\\
! !INTERFACE:
!
  SUBROUTINE HCOX_SeaSalt_Run( am_I_Root, ExtState, HcoState, RC )
!
! !USES:
!
    USE HCO_FluxArr_Mod,      ONLY : HCO_EmisAdd
    USE HCO_GeoTools_Mod,     ONLY : HCO_LANDTYPE
!
! !INPUT PARAMETERS:
!
    LOGICAL,         INTENT(IN   ) :: am_I_Root  ! root CPU?
    TYPE(HCO_State), POINTER       :: HcoState   ! Output obj
    TYPE(Ext_State), POINTER       :: ExtState  ! Module options  
!
! !INPUT/OUTPUT PARAMETERS:
!
    INTEGER,         INTENT(INOUT) :: RC         ! Success or failure?
!
! !REMARKS:
!  References:
!  ============================================================================
!  (1 ) Chin, M., P. Ginoux, S. Kinne, B. Holben, B. Duncan, R. Martin,
!        J. Logan, A. Higurashi, and T. Nakajima, "Tropospheric aerosol
!        optical thickness from the GOCART model and comparisons with
!        satellite and sunphotometers measurements", J. Atmos Sci., 2001.
!  (2 ) Gong, S., L. Barrie, and J.-P. Blanchet, "Modeling sea-salt
!        aerosols in the atmosphere. 1. Model development", J. Geophys. Res.,
!        v. 102, 3805-3818, 1997.
!  (3 ) Gong, S. L., "A parameterization of sea-salt aerosol source function
!        for sub- and super-micron particles", Global Biogeochem.  Cy., 17(4), 
!        1097, doi:10.1029/2003GB002079, 2003.
!  (4 ) Jaegle, L., P.K. Quinn, T.S. Bates, B. Alexander, J.-T. Lin, "Global
!        distribution of sea salt aerosols: New constraints from in situ and 
!        remote sensing observations", Atmos. Chem. Phys., 11, 3137-3157, 
!        doi:10.5194/acp-11-3137-2011.
!
! !REVISION HISTORY: 
!  (1 ) Now references SALA_RREDGE_um and SALC_RREDGE_um from "tracer_mod.f"
!        (bmy, 7/20/04)
!  (2 ) Now references GET_FRAC_OF_PBL and GET_PBL_TOP_L from "pbl_mix_mod.f".
!        Removed reference to header file CMN.  Removed reference to 
!        "pressure_mod.f".  (bmy, 2/22/05)
!  (3 ) Now also compute alkalinity and number density of SeaSalt emissions.
!        (bec, bmy, 4/13/05)
!  (4 ) Now references XNUMOL & XNUMOLAIR from "tracer_mod.f" (bmy, 10/25/05)
!  (5 ) The source function is for wet aerosol radius (RH=80%, with a radius
!        twice the size of dry aerosols) so BETHA should be set to 2 
!        instead of 1.  Also now use LOG10 instead of LOG in the expressions
!        for the SeaSalt base source, since we need the logarithm to the base
!        10. (jaegle, bec, bmy, 11/23/09)
!  (6 ) Update to use the Gong (2003) source function (jaegle 5/11/11)
!  (7 ) Apply an empirical sea surface temperature dependence to Gong (2003)
!       (jaegle 5/11/11)
!  22 Dec 2011 - M. Payer    - Added ProTeX headers
!  01 Mar 2012 - R. Yantosca - Now use GET_AREA_M2(I,J,L) from grid_mod.F90
!  09 Nov 2012 - M. Payer    - Replaced all met field arrays with State_Met
!                              derived type object
!  15 Dec 2013 - C. Keller   - Now a HEMCO extension 
!  09 Jul 2015 - E. Lundgren - Add marine organic aerosols (B.Gantt, M.Johnson)
<<<<<<< HEAD
!  22 Oct 2015 - E. Lundgren - Bug fix: include CHLR in OMP PRIVATE statement
=======
!  19 Oct 2015 - C. Keller   - Now pass I and J index to EMIT_SSABr2 to support
!                              curvilinear grids.
>>>>>>> 6ead26a8
!EOP
!------------------------------------------------------------------------------
!BOC
!
! !LOCAL VARIABLES:
!
    INTEGER                :: I, J, N, R
    REAL*8                 :: SALT, SALT_N, SSA_BR2, CHLR
    REAL*8                 :: A_M2
    REAL*8                 :: W10M
    REAL                   :: FLUX
    REAL(hp), TARGET       :: FLUXSALA(HcoState%NX,HcoState%NY)
    REAL(hp), TARGET       :: FLUXSALC(HcoState%NX,HcoState%NY)
    REAL(hp), TARGET       :: FLUXBr2 (HcoState%NX,HcoState%NY)
    REAL(hp), TARGET       :: FLUXMOPO(HcoState%NX,HcoState%NY)
    REAL(hp), TARGET       :: FLUXMOPI(HcoState%NX,HcoState%NY)

    ! New variables (jaegle 5/11/11)
    REAL*8                 :: SST, SCALE
    ! jpp, 3/2/10
    REAL*8                 :: BR2_NR, SALT_NR 
    ! B. Gantt, M. Johnson (7,9/15)
    REAL*8                 :: OMSS1, OMSS2

    ! Error handling
    LOGICAL                :: ERR

    !=================================================================
    ! HCOX_SeaSalt_Run begins here!
    !=================================================================

    ! Return if extension disabled 
    IF ( .NOT. ExtState%SeaSalt ) RETURN

    ! Enter 
    CALL HCO_ENTER ( 'HCOX_SeaSalt_Run (hcox_seasalt_mod.F90)', RC ) 
    IF ( RC /= HCO_SUCCESS ) RETURN

    ! Exit status
    ERR = .FALSE.

    ! Init values
    FLUXSALA = 0.0_hp
    FLUXSALC = 0.0_hp
    FLUXBr2  = 0.0_hp
    FLUXMOPO = 0.0_hp
    FLUXMOPI = 0.0_hp

    !=================================================================
    ! Emission is integrated over a given size range for each bin
    !=================================================================
!$OMP PARALLEL DO                                                      &
!$OMP DEFAULT( SHARED )                                                &
!$OMP PRIVATE( I, J, A_M2, W10M, SST, SCALE, SSA_BR2, N              ) &
!$OMP PRIVATE( SALT, SALT_N, R, SALT_NR, BR2_NR, RC                  ) & 
!$OMP PRIVATE( OMSS1, OMSS2, CHLR                                    ) & 
!$OMP SCHEDULE( DYNAMIC )

    ! Loop over surface boxes 
    DO J = 1, HcoState%NY 
    DO I = 1, HcoState%NX

       ! Grid box surface area on simulation grid [m2]
       A_M2 = HcoState%Grid%AREA_M2%Val( I, J )

       ! Advance to next grid box if it's not over water
       IF ( HCO_LANDTYPE( ExtState%WLI%Arr%Val(I,J), &
                          ExtState%ALBD%Arr%Val(I,J) ) /= 0 ) CYCLE

       ! Wind speed at 10 m altitude [m/s]
       W10M = SQRT( ExtState%U10M%Arr%Val(I,J)**2 &
                  + ExtState%V10M%Arr%Val(I,J)**2 ) 

       ! Sea surface temperature in Celcius (jaegle 5/11/11)
       SST = ExtState%TSKIN%Arr%Val(I,J) - 273.15d0

       ! Limit SST to 0-30C range
       SST = MAX( SST , 0d0 )  ! limit to  0C
       SST = MIN( SST , 30d0 ) ! limit to 30C

       ! Empirical SST scaling factor (jaegle 5/11/11)
       SCALE = 0.329d0 + 0.0904d0*SST - &
               0.00717d0*SST**2d0 + 0.000207d0*SST**3d0

       ! Reset to using original Gong (2003) emissions (jaegle 6/30/11)
       !SCALE = 1.0d0

       ! Eventually apply wind scaling factor. 
       SCALE = SCALE * WindScale

       ! Reset sea salt aerosol emissions of Br2, which are integrated
       ! over accumulation and coarse mode
       SSA_BR2 = 0d0
    
       ! Do for accumulation and coarse mode, and Marine POA if enabled
       DO N = 1,NSALT  

          ! Reset values for SALT and SALT_N
          SALT   = 0d0
          SALT_N = 0d0

          ! Loop over size bins
          DO R = 1, NR(N)

             ! Coarse and accumulation modes
             IF ( N .LT. 3 ) THEN 
             
                ! Update SeaSalt source into SALT [kg]
                SALT   = SALT +                                   &
                         ( SCALE * SRRC(R,N) * A_M2 * W10M**3.41d0 )
   
                ! Update SeaSalt source into SALT_N [#] 
                ! (bec, bmy, 4/13/05)
                SALT_N = SALT_N +                               &
                         ( SCALE * SRRC_N(R,N) * A_M2 * W10M**3.41d0 )
   
                ! --------------------------------------------------
                ! jpp, 3/2/10: Accounting for the bromine emissions
                ! now. Store mass flux [kg] of Br2 based on how much
                ! aerosol there is emitted in this box.
                ! --------------------------------------------------
                IF ( CalcBr2 ) THEN
   
                   ! jpp, 3/3/10: since the SALT arrays are integrations
                   !              I cannot use them for each independent
                   !              radius... that's why I'm getting too
                   !              much bromine. So I'm making a tmp
                   !              array to store only the current
                   !              Dry Radius bin. [kg]
                   SALT_NR = ( SRRC(R,N) * A_M2 * W10M**3.41d0 )
                   CALL EMIT_SSABr2( am_I_Root, ExtState,  HcoState, &
                                     I, J,      RRMID(R,N), SALT_NR,  &
                                     BR2_NR,    RC                    )
                   IF ( RC /= HCO_SUCCESS ) THEN
                      ERR = .TRUE.
                      EXIT
                   ENDIF
                   SSA_Br2 = SSA_Br2 + BR2_NR
                ENDIF

             ENDIF 

             ! Marine organic aerosols (M. Johnson, B. Gantt)
             IF ( N .EQ. 3 ) THEN 

                ! Get MODIS Chlorophyll-a
                CHLR = ExtState%CHLR%Arr%Val(I,J)

                ! Calculate organic mass fraction of SSA
                OMSS1 = 1.0 / ( 1.0 + EXP( -2.63 * 3.0 * CHLR         &
                        + 0.18 * 3.0 * W10M ) )

                OMSS2 = ( OMSS1 ) / (1.0 + 0.03                       &
                        * EXP( 6.81 * ( RRMID(R,N) * 2.0 ) ) )        &
                        + 0.03 * ( OMSS1 )

                ! Update seasalt source into SALT [kg]
                SALT  = SALT + 6.0 * ( ( SRRC(R,N) * SCALE * A_M2     &
                               * W10M**3.41d0 * OMSS2 )               &
                               * ( 1.0 / ( 2.2 / ( 1.0 - OMSS2        &
                               * (1.0 - 2200.0 / 1000.0 ) ) ) ) )

                SALT_N = SALT_N +  6.0 * ( SRRC_N(R,N) * SCALE * A_M2 &
                                   * W10M**3.41d0 * OMSS2 )

             ENDIF

          ENDDO !R

          ! ----------------------------------------------------------------
          ! Pass sea salt emissions do emission array [kg/m2/s]
          ! ----------------------------------------------------------------
          ! kg --> kg/m2/s
          IF     ( N == 1 ) THEN
             FLUXSALA(I,J) = SALT / A_M2 / HcoState%TS_EMIS 
          ELSEIF ( N == 2 ) THEN    
             FLUXSALC(I,J) = SALT / A_M2 / HcoState%TS_EMIS 
          ELSEIF ( N == 3 ) THEN    
             FLUXMOPO(I,J) = SALT / A_M2 / HcoState%TS_EMIS 
          ELSEIF ( N == 4 ) THEN    
             FLUXMOPI(I,J) = SALT / A_M2 / HcoState%TS_EMIS 
          ENDIF

          ! ----------------------------------------------------------------
          ! Write out number density for diagnostics [#]
          ! ----------------------------------------------------------------
          IF     ( N == 1 ) THEN
             NDENS_SALA(I,J) = SALT_N 
          ELSEIF ( N == 2 ) THEN
             NDENS_SALC(I,J) = SALT_N 
          ELSEIF ( N == 3 ) THEN
             NDENS_MOPO(I,J) = SALT_N 
          ELSEIF ( N == 4 ) THEN
             NDENS_MOPI(I,J) = SALT_N 
          ENDIF

!=============================================================================
!            ! Alkalinity [kg] (bec, bmy, 4/13/05)
!            ALK_EMIS(I,J,L,N) = SALT
!
!            ! Number density [#/m3] (bec, bmy, 4/13/05)
!            N_DENS(I,J,L,N)   = SALT_N / State_Met%AIRVOL(I,J,L)

!            ! ND08 diagnostic: sea salt emissions [kg]
!            IF ( ND08 > 0 ) THEN
!               AD08(I,J,N) = AD08(I,J,N) + SALT
!            ENDIF
!=============================================================================

       ENDDO !N

       ! Store Br2 flux in tendency array in [kg/m2/s]
       IF ( CalcBr2 ) THEN 

          ! kg --> kg/m2/s
          FLUXBR2(I,J) = SSA_Br2 / A_M2 / HcoState%TS_EMIS
       ENDIF

!=============================================================================
!          ! Add to diagnostics
!          ! ND08 diagnostic: sea salt emissions [kg]
!          IF ( ND08 > 0 ) THEN
!             AD08(I,J,N) = AD08(I,J,N) + SALT(I,J)
!          ENDIF
!
!          IF ( ND46 > 0 ) THEN
!             ! store the emission in the AD46 Biogenic Emissions
!             ! diagnostic array [kg/m2/s]
!             AD46(I,J,16) = AD46(I,J,16) + ( SSA_Br2 / A_M2 / DTEMIS )
!          ENDIF
!=============================================================================

    ENDDO !I
    ENDDO !J
!$OMP END PARALLEL DO

    ! Check exit status 
    IF ( ERR ) THEN
       RC = HCO_FAIL
       RETURN 
    ENDIF

    !=================================================================
    ! PASS TO HEMCO STATE AND UPDATE DIAGNOSTICS 
    !=================================================================

    ! SALA 
    IF ( IDTSALA > 0 ) THEN

       ! Add flux to emission array
       CALL HCO_EmisAdd( am_I_Root, HcoState, FLUXSALA, IDTSALA, &
                         RC,        ExtNr=ExtNrSS )
       IF ( RC /= HCO_SUCCESS ) THEN
          CALL HCO_ERROR( 'HCO_EmisAdd error: FLUXSALA', RC )
          RETURN 
       ENDIF
    ENDIF

    ! SALC 
    IF ( IDTSALC > 0 ) THEN

       ! Add flux to emission array
       CALL HCO_EmisAdd( am_I_Root, HcoState, FLUXSALC, IDTSALC, & 
                         RC,        ExtNr=ExtNrSS )
       IF ( RC /= HCO_SUCCESS ) THEN
          CALL HCO_ERROR( 'HCO_EmisAdd error: FLUXSALC', RC )
          RETURN 
       ENDIF

    ENDIF

    ! BR2 
    IF ( CalcBr2 ) THEN

       ! Add flux to emission array
       CALL HCO_EmisAdd( am_I_Root, HcoState, FLUXBr2, IDTBr2, & 
                         RC,        ExtNr=ExtNrSS )
       IF ( RC /= HCO_SUCCESS ) THEN
          CALL HCO_ERROR( 'HCO_EmisAdd error: FLUXBr2', RC )
          RETURN 
       ENDIF

    ENDIF

    ! MOPO 
    IF ( IDTMOPO > 0 ) THEN

       ! Add flux to emission array
       CALL HCO_EmisAdd( am_I_Root, HcoState, FLUXMOPO, IDTMOPO, & 
                         RC,        ExtNr=ExtNrMPOA )
       IF ( RC /= HCO_SUCCESS ) THEN
          CALL HCO_ERROR( 'HCO_EmisAdd error: FLUXMOPO', RC )
          RETURN 
       ENDIF

    ENDIF

    ! MOPI
    IF ( IDTMOPI > 0 ) THEN

       ! Add flux to emission array
       CALL HCO_EmisAdd( am_I_Root, HcoState, FLUXMOPI, IDTMOPI, & 
                         RC,        ExtNr=ExtNrMPOA )
       IF ( RC /= HCO_SUCCESS ) THEN
          CALL HCO_ERROR( 'HCO_EmisAdd error: FLUXMOPI', RC )
          RETURN 
       ENDIF

    ENDIF
      
    ! Leave w/ success
    CALL HCO_LEAVE ( RC )

  END SUBROUTINE HCOX_SeaSalt_Run
!EOC
!------------------------------------------------------------------------------
!                  Harvard-NASA Emissions Component (HEMCO)                   !
!------------------------------------------------------------------------------
!BOP
!
! !IROUTINE: HCOX_SeaSalt_Init
!
! !DESCRIPTION: Subroutine HcoX\_SeaSalt\_Init initializes all
!  extension variables.
!\\
!\\
! !INTERFACE:
!
  SUBROUTINE HCOX_SeaSalt_Init( am_I_Root, HcoState, ExtName, ExtState, RC ) 
!
! !USES:
!
    USE HCO_State_Mod,          ONLY : HCO_GetHcoID
    USE HCO_STATE_MOD,          ONLY : HCO_GetExtHcoID
    USE HCO_ExtList_Mod,        ONLY : GetExtNr
    USE HCO_ExtList_Mod,        ONLY : GetExtOpt
!
! !INPUT PARAMETERS:
!
    LOGICAL,          INTENT(IN   )  :: am_I_Root   ! root CPU?
    TYPE(HCO_State),  POINTER        :: HcoState    ! HEMCO state object 
    CHARACTER(LEN=*), INTENT(IN   )  :: ExtName     ! Extension name
    TYPE(Ext_State),  POINTER        :: ExtState    ! Options object
!
! !INPUT/OUTPUT PARAMETERS:
!
    INTEGER,          INTENT(INOUT)  :: RC          ! Return status
!
! !REVISION HISTORY:
!  15 Dec 2013 - C. Keller   - Initial version
!  07 Oct 2014 - C. Keller   - Allow wind scale factor be set in config file
!  09 Jul 2015 - E. Lundgren - Add marine organic aerosols (B.Gantt, M.Johnson)
!EOP
!------------------------------------------------------------------------------
!BOC
!
! !LOCAL VARIABLES:
!
    INTEGER                        :: N, R, AS
    REAL*8                         :: A, B, R0, R1
    REAL*8                         :: CONST_N
    CHARACTER(LEN=255)             :: MSG
    INTEGER                        :: nSpcSS, nSpcMPOA, minLen
    REAL*8                         :: SALA_REDGE_um(2), SALC_REDGE_um(2)
    REAL(dp)                       :: tmpScale
    LOGICAL                        :: FOUND
    INTEGER, ALLOCATABLE           :: HcoIDsSS(:)
    INTEGER, ALLOCATABLE           :: HcoIDsMPOA(:)
    CHARACTER(LEN=31), ALLOCATABLE :: SpcNamesSS(:)
    CHARACTER(LEN=31), ALLOCATABLE :: SpcNamesMPOA(:)

    !=================================================================
    ! HCOX_SeaSalt_Init begins here!
    !=================================================================

    ! Extension number for seasalt
    ExtNrSS = GetExtNr( TRIM(ExtName) )
    IF ( ExtNrSS <= 0 ) RETURN

    ! Check for marine organic aerosols option
    ExtNrMPOA = GetExtNr('MarinePOA')
 
    ! Enter 
    CALL HCO_ENTER ( 'HCOX_SeaSalt_Init (hcox_seasalt_mod.F90)', RC )
    IF ( RC /= HCO_SUCCESS ) RETURN

    ! ---------------------------------------------------------------------- 
    ! Get species IDs and settings 
    ! ---------------------------------------------------------------------- 
  
    ! Read settings specified in configuration file
    ! Note: the specified strings have to match those in 
    !       the config. file!
    CALL GetExtOpt ( ExtNrSS, 'Emit Br2', OptValBool=CalcBr2, RC=RC )
    IF ( RC /= HCO_SUCCESS ) RETURN

    IF ( CalcBr2 ) THEN
       minLen = 3
       CALL GetExtOpt( ExtNrSS, 'Br2 scaling', OptValDp=Br2Scale, RC=RC )
       IF ( RC /= HCO_SUCCESS ) RETURN
    ELSE
       minLen   = 2
       IDTBr2   = -1
       Br2Scale = 1.0d0
    ENDIF

    ! Get HEMCO species IDs
    CALL HCO_GetExtHcoID( HcoState,   ExtNrSS, HcoIDsSS,     &
                          SpcNamesSS, nSpcSS,  RC           )
    IF ( RC /= HCO_SUCCESS ) RETURN
    IF ( nSpcSS < minLen ) THEN
       MSG = 'Not enough sea salt emission species set' 
       CALL HCO_ERROR ( MSG, RC ) 
       RETURN
    ENDIF
    IDTSALA = HcoIDsSS(1) 
    IDTSALC = HcoIDsSS(2)
    IF ( CalcBr2 ) IDTBR2 = HcoIDsSS(3)
    
    ! Get the marine organic aerosol species defined for MarinePOA option
    IF ( ExtNrMPOA > 0 ) THEN
       CALL HCO_GetExtHcoID( HcoState,     ExtNrMPOA, HcoIDsMPOA,  &
                             SpcNamesMPOA, nSpcMPOA,  RC          )
       IF ( RC /= HCO_SUCCESS ) RETURN
       IDTMOPO = HcoIDsMPOA(1)
       IDTMOPI = HcoIDsMPOA(2)
    ENDIF

    ! Get aerosol radius'
    SALA_REDGE_um(:) = 0.0d0
    SALC_REDGE_um(:) = 0.0d0
    CALL GetExtOpt( ExtNrSS, 'SALA lower radius', &
                    OptValDp=SALA_REDGE_um(1), RC=RC )
    IF ( RC /= HCO_SUCCESS ) RETURN
    CALL GetExtOpt( ExtNrSS, 'SALA upper radius', & 
                    OptValDp=SALA_REDGE_um(2), RC=RC )
    IF ( RC /= HCO_SUCCESS ) RETURN
    CALL GetExtOpt( ExtNrSS, 'SALC lower radius', & 
                    OptValDp=SALC_REDGE_um(1), RC=RC )
    IF ( RC /= HCO_SUCCESS ) RETURN
    CALL GetExtOpt( ExtNrSS, 'SALC upper radius', & 
                    OptValDp=SALC_REDGE_um(2), RC=RC )
    IF ( RC /= HCO_SUCCESS ) RETURN

    ! Final Br2 flag
    CalcBr2 = ( CalcBr2 .AND. IDTBR2 > 0 )

    ! The source function calculated with GEOS-4 2x2.5 wind speeds
    ! is too high compared to GEOS-5 at the same resolution. The 10m
    ! winds in GEOS-4 are too rapid. To correct this, apply a global
    ! scaling factor of 0.72 (jaegle 5/11/11)
    ! Now check first if this factor is specified in configuration file
    CALL GetExtOpt( ExtNrSS, 'Wind scale factor', & 
                    OptValDp=tmpScale, FOUND=FOUND, RC=RC )
    IF ( RC /= HCO_SUCCESS ) RETURN
    IF ( .NOT. FOUND ) THEN   
       tmpScale = 1.0d0
#if defined( GEOS_4 )
       tmpScale = 0.72d0
#endif
    ENDIF
    WindScale = tmpScale

    ! Verbose mode
    IF ( am_I_Root ) THEN
       MSG = 'Use sea salt aerosol emissions (extension module)'
       CALL HCO_MSG( MSG, SEP1='-' )
 
       IF ( ExtNrMPOA > 0 ) THEN
          MSG = 'Use marine organic aerosols option'
          CALL HCO_MSG ( MSG, SEP1='-' )
       ENDIF 

       WRITE(MSG,*) 'Accumulation aerosol: ', TRIM(SpcNamesSS(1)),  &
                    ':', IDTSALA 
       CALL HCO_MSG(MSG)
       WRITE(MSG,*) ' - size range       : ', SALA_REDGE_um
       CALL HCO_MSG(MSG)
       WRITE(MSG,*) 'Coarse aerosol      : ', TRIM(SpcNamesSS(2)),  &
                     ':', IDTSALC
       CALL HCO_MSG(MSG)
       WRITE(MSG,*) ' - size range       : ', SALA_REDGE_um
       CALL HCO_MSG(MSG)
       WRITE(MSG,*) ' - wind scale factor: ', WindScale 
       CALL HCO_MSG(MSG)
   
       IF ( CalcBr2 ) THEN
          WRITE(MSG,*) 'Br2: ', TRIM(SpcNamesSS(3)), IDTBr2
          CALL HCO_MSG(MSG)
          WRITE(MSG,*) 'Br2 scale factor: ', Br2Scale
          CALL HCO_MSG(MSG)
       ENDIF

       IF ( ExtNrMPOA > 0 ) THEN
          WRITE(MSG,*) 'Hydrophobic marine organic aerosol: ',        &
                       TRIM(SpcNamesMPOA(1)), ':', IDTMOPO 
          CALL HCO_MSG(MSG)

          WRITE(MSG,*) 'Hydrophilic marine organic aerosol: ',        &
                       TRIM(SpcNamesMPOA(2)), ':', IDTMOPI 
          CALL HCO_MSG(MSG)
       ENDIF
    ENDIF

    ! ---------------------------------------------------------------------- 
    ! Allocate module and subroutine arrays
    ! ---------------------------------------------------------------------- 

    ! Number of tracers dependent on MarinePOA (ewl, 7/9/15)
    IF ( ExtNrMPOA > 0 ) THEN
       NSALT = 4
    ELSE
       NSALT = 2
    ENDIF

    ALLOCATE ( NR  ( NSALT ), STAT=AS )
    IF ( AS/=0 ) THEN
       CALL HCO_ERROR( 'Cannot allocate NR', RC )
       RETURN
    ENDIF
    SS_DEN = 2200.d0

    ALLOCATE ( SS_DEN  ( NSALT ), STAT=AS )
    IF ( AS/=0 ) THEN
       CALL HCO_ERROR( 'Cannot allocate SS_DEN', RC )
       RETURN
    ENDIF
    SS_DEN = 2200.d0

    ALLOCATE ( SRRC   ( NR_MAX,   NSALT ), STAT=AS )
    IF ( AS/=0 ) THEN
       CALL HCO_ERROR( 'Cannot allocate SRRC', RC )
       RETURN
    ENDIF
    SRRC = 0d0
    ALLOCATE ( SRRC_N ( NR_MAX,   NSALT ), STAT=AS ) 
    IF ( AS/=0 ) THEN
       CALL HCO_ERROR( 'Cannot allocate SRRC_N', RC )

       RETURN
    ENDIF
    SRRC_N = 0d0
    ALLOCATE ( RREDGE ( 0:NR_MAX, NSALT ), STAT=AS )
    IF ( AS/=0 ) THEN
       CALL HCO_ERROR( 'Cannot allocate RREDGE', RC )
       RETURN
    ENDIF
    RREDGE = 0d0
    ALLOCATE ( RRMID  ( NR_MAX,   NSALT ), STAT=AS )
    IF ( AS/=0 ) THEN
       CALL HCO_ERROR( 'Cannot allocate RRMID', RC )
       RETURN
    ENDIF
    RRMID = 0d0

    ALLOCATE ( NDENS_SALA( HcoState%NX, HcoState%NY), STAT=AS )
    IF ( AS/=0 ) THEN
       CALL HCO_ERROR( 'Cannot allocate NDENS_SALA', RC )
       RETURN
    ENDIF
    NDENS_SALA = 0.0_sp

    ALLOCATE ( NDENS_SALC( HcoState%NX, HcoState%NY), STAT=AS )
    IF ( AS/=0 ) THEN
       CALL HCO_ERROR( 'Cannot allocate NDENS_SALC', RC )
       RETURN
    ENDIF
    NDENS_SALC = 0.0_sp

    IF ( ExtNrMPOA > 0 ) THEN 
   
       ! Allocate density of phobic marine organic aerosols
       ALLOCATE ( NDENS_MOPO( HcoState%NX, HcoState%NY), STAT=AS )
       IF ( AS/=0 ) THEN
          CALL HCO_ERROR( 'Cannot allocate NDENS_MOPO', RC )
          RETURN
       ENDIF
       NDENS_MOPO = 0.0_sp
   
       ! Allocate density of philic marine organic aerosols
       ALLOCATE ( NDENS_MOPI( HcoState%NX, HcoState%NY), STAT=AS )
       IF ( AS/=0 ) THEN
          CALL HCO_ERROR( 'Cannot allocate NDENS_MOPI', RC )
          RETURN
       ENDIF
       NDENS_MOPI = 0.0_sp

    ENDIF

    !=================================================================
    ! Define edges and midpoints of each incremental radius bin
    !=================================================================

    ! Constant [volume * time * other stuff??] 
    !CONST   = 4d0/3d0 * PI * DR * DTEMIS * 1.d-18 * 1.373d0

    !CONST_N = DTEMIS * DR * 1.373d0
    !  Constant for converting from [#/m2/s/um] to [#/m2]
    CONST_N = HcoState%TS_EMIS * (DR * BETHA)
 
    ! Do for accumulation, fine mode, and marine organics (if enabled)
    DO N = 1,NSALT

       ! Lower and upper limit of size bin N [um]
       ! Note that these are dry size bins. In order to
       ! get wet (RH=80%) sizes, we need to multiply by
       ! BETHA.

       ! Accumulation mode
       IF ( N==1 ) THEN
          R0 = SALA_REDGE_um(1) 
          R1 = SALA_REDGE_um(2)
          
       ! Coarse mode
       ELSEIF ( N==2 ) THEN 
          R0 = SALC_REDGE_um(1) 
          R1 = SALC_REDGE_um(2)
       
       ! Marine phobic (mj, bg, 7/9/15)
       ELSEIF ( N==3 ) THEN 
          R0 = SALA_REDGE_um(1) 
          R1 = SALA_REDGE_um(2)
          
       ! Marine philic (mj, bg, 7/9/15) 
       ELSEIF ( N==4 ) THEN 
          R0 = SALC_REDGE_um(1) 
          R1 = SALC_REDGE_um(2)
       ENDIF

       ! Number of radius size bins
       NR(N) = INT( ( ( R1 - R0 ) / DR ) + 0.5d0 ) 

       ! Error check
       IF ( NR(N) > NR_MAX ) THEN
          MSG = 'Too many bins'
          CALL HCO_ERROR( MSG, RC )
          RETURN
       ENDIF

       ! Lower edge of 0th bin
       RREDGE(0,N) = R0
      
       ! Loop over the # of radius bins
       DO R = 1, NR(N)

          ! Midpoint of IRth bin
          RRMID(R,N)  = RREDGE(R-1,N) + ( DR / 2d0 )

          ! Upper edge of IRth bin
          RREDGE(R,N) = RREDGE(R-1,N) + DR 

          ! Sea salt base source [#/m2]. Note that the Gong formulation
          ! is for r80 (radius at 80% RH), so we need to multiply RRMID
          ! by the scaling factor BETHA=2.
          A           = 4.7*(1.+30.*(BETHA*RRMID(R,N)))             &
                       **(-0.017*(BETHA*RRMID(R,N))**(-1.44))
          B           = (0.433d0-LOG10(BETHA*RRMID(R,N))) / 0.433d0
          SRRC_N(R,N) = CONST_N * 1.373                            &
                      * (1.d0/(BETHA*RRMID(R,N))**(A))            &
                      * (1.d0+0.057d0*(BETHA*RRMID(R,N))**3.45d0) &
                      * 10d0**(1.607d0*EXP(-(B**2)))

          ! Sea salt base source [kg/m2]: multiply the number of particles
          ! by the dry volume multiplied by the dry density of sea-salt.
          SRRC(R,N)   = SRRC_N(R,N) * 4d0/3d0 * HcoState%Phys%PI * 1.d-18 &
                      * SS_DEN( N ) * (RRMID(R,N))**3

          !-----------------------------------------------------------
          ! IMPORTANT NOTE!
          !
          ! In mathematics, "LOG" means "log10". 
          ! In Fortran,     "LOG" means "ln" (and LOG10 is "log10").
          !
          ! The following equations require log to the base 10, so 
          ! we need to use the Fortran function LOG10 instead of LOG. 
          ! (jaegle, bmy, 11/23/09)
          !-----------------------------------------------------------

!          ! Old Monahan et al. (1986) formulation
!          ! Sea salt base source [kg/m2]
!          CONST_N = DTEMIS * (DR * BETHA)
!          SRRC(R,N)  = CONST * SS_DEN( N )
!     &         * ( 1.d0 + 0.057d0*( BETHA * RRMID(R,N) )**1.05d0 )
!     &         * 10d0**( 1.19d0*
!     &           EXP(-((0.38d0-LOG10(BETHA*RRMID(R,N)))/0.65d0)**2))
!     &         / BETHA**2

!          ! Sea salt base source [#/m2] (bec, bmy, 4/13/05)
!          SRRC_N(R,N) = CONST_N * (1.d0/RRMID(R,N)**3)
!     &         * (1.d0+0.057d0*(BETHA*RRMID(R,N))**1.05d0)
!     &         * 10d0**(1.19d0*EXP(-((0.38d0-LOG10(BETHA*RRMID(R,N)))
!     &        /0.65d0)**2))/ BETHA**2

!### Debug
!###           WRITE( 6, 100 ) R,RREDGE(R-1,N),RRMID(R,N),RREDGE(R,N),SRRC(R,N)
!### 100        FORMAT( 'IR, R0, RRMID, R1: ', i3, 3f11.4,2x,es13.6 )
       ENDDO !R
    ENDDO !N

    !=======================================================================
    ! Create diagnostics. The number densities of both modes are always
    ! written into a diagnostics so that they can be used by other routines
    ! and from outside of HEMCO. These diagnostics just hold a pointer
    ! to the respective density arrays filled by the run method of this
    ! module.
    !=======================================================================
    CALL Diagn_Create ( am_I_Root,                          &
                        HcoState   = HcoState,              & 
                        cName      = 'SEASALT_DENS_FINE',   &
                        ExtNr      = ExtNrSS,               &
                        Cat        = -1,                    &
                        Hier       = -1,                    &
                        HcoID      = IDTSALA,               &
                        SpaceDim   = 2,                     &
                        OutUnit    = 'number_dens',         &
                        AutoFill   = 0,                     &
                        Trgt2D     = NDENS_SALA,            &
                        COL        = HcoDiagnIDManual,      &
                        RC         = RC                      )
    IF ( RC /= HCO_SUCCESS ) RETURN

    CALL Diagn_Create ( am_I_Root,                          & 
                        HcoState   = HcoState,              & 
                        cName      = 'SEASALT_DENS_COARSE', &
                        ExtNr      = ExtNrSS,               &
                        Cat        = -1,                    &
                        Hier       = -1,                    &
                        HcoID      = IDTSALC,               &
                        SpaceDim   = 2,                     &
                        OutUnit    = 'number_dens',         &
                        AutoFill   = 0,                     &
                        Trgt2D     = NDENS_SALC,            &
                        COL        = HcoDiagnIDManual,      &
                        RC         = RC                      )
    IF ( RC /= HCO_SUCCESS ) RETURN

    ! Create marine density diagnostics only if marine POA enabled
    IF ( ExtNrMPOA > 0 ) THEN

       CALL Diagn_Create ( am_I_Root,                          & 
                           HcoState   = HcoState,              & 
                           cName      = 'SEASALT_DENS_PHOBIC', &
                           ExtNr      = ExtNrMPOA,             &
                           Cat        = -1,                    &
                           Hier       = -1,                    &
                           HcoID      = IDTMOPO,               &
                           SpaceDim   = 2,                     &
                           OutUnit    = 'number_dens',         &
                           AutoFill   = 0,                     &
                           Trgt2D     = NDENS_MOPO,            &
                           COL        = HcoDiagnIDManual,      &
                           RC         = RC                      )
       IF ( RC /= HCO_SUCCESS ) RETURN
   
       CALL Diagn_Create ( am_I_Root,                          & 
                           HcoState   = HcoState,              & 
                           cName      = 'SEASALT_DENS_PHILIC', &
                           ExtNr      = ExtNrMPOA,             &
                           Cat        = -1,                    &
                           Hier       = -1,                    &
                           HcoID      = IDTMOPI,               &
                           SpaceDim   = 2,                     &
                           OutUnit    = 'number_dens',         &
                           AutoFill   = 0,                     &
                           Trgt2D     = NDENS_MOPI,            &
                           COL        = HcoDiagnIDManual,      &
                           RC         = RC                      )
       IF ( RC /= HCO_SUCCESS ) RETURN

    ENDIF

    !=======================================================================
    ! Activate this module and the fields of ExtState that it uses
    !=======================================================================

    ! Activate met fields used by this module
    ExtState%WLI%DoUse   = .TRUE.
    ExtState%ALBD%DoUse  = .TRUE.
    ExtState%TSKIN%DoUse = .TRUE.
    ExtState%U10M%DoUse  = .TRUE.
    ExtState%V10M%DoUse  = .TRUE.
    IF ( ExtNrMPOA > 0 ) THEN
       ExtState%CHLR%DoUse  = .TRUE.
    ENDIF

    ! Enable module
    ExtState%SeaSalt = .TRUE.

    ! Return w/ success
    IF ( ALLOCATED(HcoIDsSS    ) ) DEALLOCATE(HcoIDsSS    )
    IF ( ALLOCATED(HcoIDsMPOA  ) ) DEALLOCATE(HcoIDsMPOA  )
    IF ( ALLOCATED(SpcNamesSS  ) ) DEALLOCATE(SpcNamesSS  )
    IF ( ALLOCATED(SpcNamesMPOA) ) DEALLOCATE(SpcNamesMPOA)

    CALL HCO_LEAVE ( RC ) 
 
  END SUBROUTINE HCOX_SeaSalt_Init
!EOC
!------------------------------------------------------------------------------
!                  Harvard-NASA Emissions Component (HEMCO)                   !
!------------------------------------------------------------------------------
!BOP
!
! !IROUTINE: HCOX_SeaSalt_Final 
!
! !DESCRIPTION: Subroutine HcoX\_SeaSalt\_Final deallocates 
!  all module arrays.
!\\
!\\
! !INTERFACE:
!
  SUBROUTINE HCOX_SeaSalt_Final
!
! !REVISION HISTORY:
!  15 Dec 2013 - C. Keller - Initial version
!EOP
!------------------------------------------------------------------------------
!BOC
!
    !=================================================================
    ! HCOX_SeaSalt_Final begins here!
    !=================================================================

    ! Cleanup module arrays
    IF ( ALLOCATED ( NR         ) ) DEALLOCATE( NR         )    
    IF ( ALLOCATED ( SS_DEN     ) ) DEALLOCATE( SS_DEN     )    
    IF ( ALLOCATED ( SRRC       ) ) DEALLOCATE( SRRC       )
    IF ( ALLOCATED ( SRRC_N     ) ) DEALLOCATE( SRRC_N     )
    IF ( ALLOCATED ( RREDGE     ) ) DEALLOCATE( RREDGE     )
    IF ( ALLOCATED ( RRMID      ) ) DEALLOCATE( RRMID      )

    IF ( ASSOCIATED( NDENS_SALA ) ) DEALLOCATE( NDENS_SALA )
    IF ( ASSOCIATED( NDENS_SALC ) ) DEALLOCATE( NDENS_SALC )    
    IF ( ASSOCIATED( NDENS_MOPO ) ) DEALLOCATE( NDENS_MOPO )    
    IF ( ASSOCIATED( NDENS_MOPI ) ) DEALLOCATE( NDENS_MOPI )


  END SUBROUTINE HCOX_SeaSalt_Final
!EOC
!------------------------------------------------------------------------------
!                  Harvard-NASA Emissions Component (HEMCO)                   !
!------------------------------------------------------------------------------
!BOP
!
! !IROUTINE: Emit_SsaBr2
!
! !DESCRIPTION: Subroutine Emit\_SsaBr2 calculates aerosol emissions
!  of Br2.
!\\
!\\
! !INTERFACE:
!
  SUBROUTINE Emit_SsaBr2( am_I_Root,  ExtState, HcoState, ilon, &
                          ilat, rmid, p_kgsalt, br2_emiss_kg, RC )
!
! !USE:
!
    USE HCO_Clock_Mod, ONLY : HcoClock_Get
!
! !INPUT PARAMETERS:
!
    LOGICAL,         INTENT(IN   )  :: am_I_Root ! root CPU?
    TYPE(Ext_State), POINTER        :: ExtState  ! Module options  
    TYPE(HCO_State), POINTER        :: HcoState  ! Output obj
    INTEGER,         INTENT(IN)     :: ilon      ! Grid longitude index
    INTEGER,         INTENT(IN)     :: ilat      ! Grid latitude index
    REAL*8,          INTENT(IN)     :: rmid      ! Dry radius of aerosol
    REAL*8,          INTENT(IN)     :: p_kgsalt  ! SeaSalt aerosol production [kgNaCl]
!
! !OUTPUT PARAMETERS:
!
    INTEGER,         INTENT(INOUT)  :: RC           ! Success or failure?
    REAL*8,          INTENT(OUT)    :: br2_emiss_kg ! Br2 emissions [kg NaCl]
!
! !REMARKS:
!  References:
!  ============================================================================
!  (1)  Parrella, J. P., Jacob, D. J., Liang, Q., Zhang, Y., Mickley, L. J.,
!        Miller, B., Evans, M. J., Yang, X., Pyle, J. A., Theys, N., and Van
!        Roozendael, M.: Tropospheric bromine chemistry: implications for
!        present and pre-industrial ozone and mercury, Atmos. Chem. Phys., 12,
!        6723-6740, doi:10.5194/acp-12-6723-2012, 2012.
!  (2 ) Yang, X., Cox, R. A., Warwick, N. J., Pyle, J. A., Carver, G. D.,
!        O'Connor, F. M., and Savage, N. H.: Tropospheric bromine chemistry and
!        its impacts on ozone: A model study, J. Geophys. Res., 110, D23311,
!        doi:10.1029/2005JD006244, 2005.
!  (2 ) Yang, X., Pyle, J. A., and Cox, R. A.: Sea salt aerosol production and
!        bromine release: Role of snow on sea ice, Geophys. Res. Lett., 35,
!        L16815, doi:10.1029/2008GL034536, 2008.
!
! !REVISION HISTORY:
!  02 Mar 2010 - J. Parrella - Initial version
!  22 May 2012 - M. Payer    - Added ProTeX headers
!  08 Aug 2012 - M. Payer    - Modified for size-dependent depletion factors
!                              from Yang et al. (2008)
!  07 Aug 2013 - C. Keller   - Moved to SeaSalt_mod.F 
!  15 Dec 2013 - C. Keller   - Now a HEMCO extension 
!  19 Oct 2015 - C. Keller   - Now use lon and lat index to work on curvilinear
!                              grids.
!EOP
!------------------------------------------------------------------------------
!BOC
!
! !DEFINED PARAMETERS:
!
    REAL*4, PARAMETER :: dfmax=0.7
    REAL*4, PARAMETER :: dfmin=0.1
    REAL*4, PARAMETER :: Ra=0.00223     ! Ratio of Br/NaCl [g/g]

    ! Use size-dependent sea salt bromine depletion factors from
    ! Table 1 of Yang et al. (2008)
    REAL*8, PARAMETER :: dmid_ref(10) = (/  0.2d0,   0.4d0,  & 
                                            0.8d0,   1.0d0,  &
                                            1.25d0,  1.5d0,  &
                                            2.0d0,   4.0d0,  &
                                            5.0d0,   10.0d0   /) 
    REAL*8, PARAMETER :: df_size(10)  = (/ -3.82d0, -2.54d0, &
                                            0.0d0,   0.23d0, &
                                            0.38d0,  0.37d0, &
                                            0.31d0,  0.21d0, &
                                            0.16d0,  0.11d0   /)
!
! !LOCAL VARIABLES:
!

    INTEGER :: month, IDF
    REAL*8  :: DF
    REAL*8  :: dmid         ! Dry diameter of aerosol [um]
    REAL*8  :: seasonal     ! Seasonal depletion factor

    !=================================================================
    ! EMIT_SSABr2 begins here!
    !=================================================================

    ! Dry diameter of aerosol [um]
    dmid = rmid * 2

    ! only do calculation if we're inside the
    ! range of aerosol sizes observed to be
    ! depeleted in bromide.
    IF ( (dmid < 0.2) .or. (dmid > 10.0) ) THEN
       br2_emiss_kg = 0.d0
       RC = HCO_SUCCESS
       RETURN
    ENDIF

    ! store the month
    CALL HcoClock_Get( cMM=month, RC=RC )
    IF ( RC /= HCO_SUCCESS ) RETURN

    ! --------------------------------------------
    ! 1. Calculate Depletion Factor DF, based on:
    !    (a) sea salt diameter (b) month and (c) latitude.
    !
    ! following Yang et al. 2005, 2008
    ! --------------------------------------------

    ! Sort into diameter bins
    IF (      dmid <= 0.4  ) THEN
       IDF = 1
    ELSE IF ( dmid <= 0.8  ) THEN
       IDF = 2
    ELSE IF ( dmid <= 1.0  ) THEN
       IDF = 3
    ELSE IF ( dmid <= 1.25 ) THEN
       IDF = 4
    ELSE IF ( dmid <= 1.5  ) THEN
       IDF = 5
    ELSE IF ( dmid <= 2.0  ) THEN
       IDF = 6
    ELSE IF ( dmid <= 4.0  ) THEN
       IDF = 7
    ELSE IF ( dmid <= 5.0  ) THEN
       IDF = 8
    ELSE 
       IDF = 9
    ENDIF

    ! Interpolate between sea salt diameters
    DF = df_size(IDF) + ( dmid            - dmid_ref(IDF) ) / &
                        ( dmid_ref(IDF+1) - dmid_ref(IDF) ) * &
                        ( df_size(IDF+1)  - df_size(IDF)  )


    ! Apply seasonality to latitudes south of 30S
    IF ( HcoState%Grid%YMID%Val(ilon,ilat) < -30.0 ) THEN
       ! Divide by mean value 0.4 = (dfmax+dfmin)/2 to keep
       ! seasonal dependence along with size dependence
       seasonal = ( dfmax + (dfmin - dfmax) / 2.d0 *                  &
                  ( sin( HcoState%Phys%PI*(month/6.d0 - 0.5) ) + 1 )) &
                  / 0.4
    ELSE
       ! no seasonal dependence for the NH
       seasonal = 1.d0
    ENDIF
    DF = DF * seasonal

    ! --------------------------------------------
    ! Now return the emissions for Br2 given the
    ! Sea-salt mass production.
    ! --------------------------------------------
    ! divide by 2 for stoichiometry of Br- to Br2
    br2_emiss_kg = p_kgsalt * Ra * DF / 2.0d0

    ! Apply Br scaling
    br2_emiss_kg = br2_emiss_kg * Br2Scale

    ! RETURN w/ success
    RC = HCO_SUCCESS

  END SUBROUTINE Emit_SsaBr2
!EOC
END MODULE HCOX_SeaSalt_Mod<|MERGE_RESOLUTION|>--- conflicted
+++ resolved
@@ -161,12 +161,9 @@
 !                              derived type object
 !  15 Dec 2013 - C. Keller   - Now a HEMCO extension 
 !  09 Jul 2015 - E. Lundgren - Add marine organic aerosols (B.Gantt, M.Johnson)
-<<<<<<< HEAD
-!  22 Oct 2015 - E. Lundgren - Bug fix: include CHLR in OMP PRIVATE statement
-=======
 !  19 Oct 2015 - C. Keller   - Now pass I and J index to EMIT_SSABr2 to support
 !                              curvilinear grids.
->>>>>>> 6ead26a8
+!  22 Oct 2015 - E. Lundgren - Bug fix: include CHLR in OMP PRIVATE statement
 !EOP
 !------------------------------------------------------------------------------
 !BOC
